--- conflicted
+++ resolved
@@ -29,10 +29,7 @@
 /* AIC26 driver private data */
 struct aic26 {
 	struct spi_device *spi;
-<<<<<<< HEAD
-=======
 	struct regmap *regmap;
->>>>>>> d8ec26d7
 	struct snd_soc_codec *codec;
 	int master;
 	int datfm;
@@ -42,22 +39,6 @@
 	int keyclick_amplitude;
 	int keyclick_freq;
 	int keyclick_len;
-};
-
-static const struct snd_soc_dapm_widget tlv320aic26_dapm_widgets[] = {
-SND_SOC_DAPM_INPUT("MICIN"),
-SND_SOC_DAPM_INPUT("AUX"),
-
-SND_SOC_DAPM_OUTPUT("HPL"),
-SND_SOC_DAPM_OUTPUT("HPR"),
-};
-
-static const struct snd_soc_dapm_route tlv320aic26_dapm_routes[] = {
-	{ "Capture", NULL, "MICIN" },
-	{ "Capture", NULL, "AUX" },
-
-	{ "HPL", NULL, "Playback" },
-	{ "HPR", NULL, "Playback" },
 };
 
 static const struct snd_soc_dapm_widget tlv320aic26_dapm_widgets[] = {
@@ -139,23 +120,12 @@
 	if (aic26->master)
 		reg = 0x0800;
 	if (fsref == 48000)
-<<<<<<< HEAD
-		reg |= 0x2000;
-	snd_soc_write(codec, AIC26_REG_AUDIO_CTRL3, reg);
-
-	/* Audio Control 1 (FSref divisor) */
-	reg = aic26_reg_read_cache(codec, AIC26_REG_AUDIO_CTRL1);
-	reg &= ~0x0fff;
-	reg |= wlen | aic26->datfm | (divisor << 3) | divisor;
-	snd_soc_write(codec, AIC26_REG_AUDIO_CTRL1, reg);
-=======
 		reg = 0x2000;
 	snd_soc_update_bits(codec, AIC26_REG_AUDIO_CTRL3, 0xf800, reg);
 
 	/* Audio Control 1 (FSref divisor) */
 	reg = wlen | aic26->datfm | (divisor << 3) | divisor;
 	snd_soc_update_bits(codec, AIC26_REG_AUDIO_CTRL1, 0xfff, reg);
->>>>>>> d8ec26d7
 
 	return 0;
 }
@@ -175,13 +145,8 @@
 	if (mute)
 		reg = 0x8080;
 	else
-<<<<<<< HEAD
-		reg &= ~0x8080;
-	snd_soc_write(codec, AIC26_REG_DAC_GAIN, reg);
-=======
 		reg = 0;
 	snd_soc_update_bits(codec, AIC26_REG_DAC_GAIN, 0x8000, reg);
->>>>>>> d8ec26d7
 
 	return 0;
 }
@@ -299,11 +264,7 @@
 	struct aic26 *aic26 = dev_get_drvdata(dev);
 	int val, amp, freq, len;
 
-<<<<<<< HEAD
-	val = aic26_reg_read_cache(aic26->codec, AIC26_REG_AUDIO_CTRL2);
-=======
 	val = snd_soc_read(aic26->codec, AIC26_REG_AUDIO_CTRL2);
->>>>>>> d8ec26d7
 	amp = (val >> 12) & 0x7;
 	freq = (125 << ((val >> 8) & 0x7)) >> 1;
 	len = 2 * (1 + ((val >> 4) & 0xf));
@@ -318,14 +279,8 @@
 {
 	struct aic26 *aic26 = dev_get_drvdata(dev);
 
-<<<<<<< HEAD
-	val = aic26_reg_read_cache(aic26->codec, AIC26_REG_AUDIO_CTRL2);
-	val |= 0x8000;
-	snd_soc_write(aic26->codec, AIC26_REG_AUDIO_CTRL2, val);
-=======
 	snd_soc_update_bits(aic26->codec, AIC26_REG_AUDIO_CTRL2,
 			    0x8000, 0x800);
->>>>>>> d8ec26d7
 
 	return count;
 }
@@ -338,15 +293,10 @@
 static int aic26_probe(struct snd_soc_codec *codec)
 {
 	struct aic26 *aic26 = dev_get_drvdata(codec->dev);
-<<<<<<< HEAD
-	int ret, err, i, reg;
-
-=======
 	int ret, reg;
 
 	snd_soc_codec_set_cache_io(codec, 16, 16, SND_SOC_REGMAP);
 
->>>>>>> d8ec26d7
 	aic26->codec = codec;
 
 	/* Reset the codec to power on defaults */
@@ -360,13 +310,6 @@
 	reg &= ~0xf800;
 	reg |= 0x0800; /* set master mode */
 	snd_soc_write(codec, AIC26_REG_AUDIO_CTRL3, reg);
-<<<<<<< HEAD
-
-	/* Fill register cache */
-	for (i = 0; i < codec->driver->reg_cache_size; i++)
-		snd_soc_read(codec, i);
-=======
->>>>>>> d8ec26d7
 
 	/* Register the sysfs files for debugging */
 	/* Create SysFS files */
@@ -379,27 +322,17 @@
 
 static struct snd_soc_codec_driver aic26_soc_codec_dev = {
 	.probe = aic26_probe,
-<<<<<<< HEAD
-	.read = aic26_reg_read,
-	.write = aic26_reg_write,
-	.reg_cache_size = AIC26_NUM_REGS,
-	.reg_word_size = sizeof(u16),
-=======
 	.controls = aic26_snd_controls,
 	.num_controls = ARRAY_SIZE(aic26_snd_controls),
->>>>>>> d8ec26d7
 	.dapm_widgets = tlv320aic26_dapm_widgets,
 	.num_dapm_widgets = ARRAY_SIZE(tlv320aic26_dapm_widgets),
 	.dapm_routes = tlv320aic26_dapm_routes,
 	.num_dapm_routes = ARRAY_SIZE(tlv320aic26_dapm_routes),
-<<<<<<< HEAD
-=======
 };
 
 static const struct regmap_config aic26_regmap = {
 	.reg_bits = 16,
 	.val_bits = 16,
->>>>>>> d8ec26d7
 };
 
 /* ---------------------------------------------------------------------
