/*
 * NET		An implementation of the SOCKET network access protocol.
 *
 * Version:	@(#)socket.c	1.1.93	18/02/95
 *
 * Authors:	Orest Zborowski, <obz@Kodak.COM>
 *		Ross Biro
 *		Fred N. van Kempen, <waltje@uWalt.NL.Mugnet.ORG>
 *
 * Fixes:
 *		Anonymous	:	NOTSOCK/BADF cleanup. Error fix in
 *					shutdown()
 *		Alan Cox	:	verify_area() fixes
 *		Alan Cox	:	Removed DDI
 *		Jonathan Kamens	:	SOCK_DGRAM reconnect bug
 *		Alan Cox	:	Moved a load of checks to the very
 *					top level.
 *		Alan Cox	:	Move address structures to/from user
 *					mode above the protocol layers.
 *		Rob Janssen	:	Allow 0 length sends.
 *		Alan Cox	:	Asynchronous I/O support (cribbed from the
 *					tty drivers).
 *		Niibe Yutaka	:	Asynchronous I/O for writes (4.4BSD style)
 *		Jeff Uphoff	:	Made max number of sockets command-line
 *					configurable.
 *		Matti Aarnio	:	Made the number of sockets dynamic,
 *					to be allocated when needed, and mr.
 *					Uphoff's max is used as max to be
 *					allowed to allocate.
 *		Linus		:	Argh. removed all the socket allocation
 *					altogether: it's in the inode now.
 *		Alan Cox	:	Made sock_alloc()/sock_release() public
 *					for NetROM and future kernel nfsd type
 *					stuff.
 *		Alan Cox	:	sendmsg/recvmsg basics.
 *		Tom Dyas	:	Export net symbols.
 *		Marcin Dalecki	:	Fixed problems with CONFIG_NET="n".
 *		Alan Cox	:	Added thread locking to sys_* calls
 *					for sockets. May have errors at the
 *					moment.
 *		Kevin Buhr	:	Fixed the dumb errors in the above.
 *		Andi Kleen	:	Some small cleanups, optimizations,
 *					and fixed a copy_from_user() bug.
 *		Tigran Aivazian	:	sys_send(args) calls sys_sendto(args, NULL, 0)
 *		Tigran Aivazian	:	Made listen(2) backlog sanity checks
 *					protocol-independent
 *
 *
 *		This program is free software; you can redistribute it and/or
 *		modify it under the terms of the GNU General Public License
 *		as published by the Free Software Foundation; either version
 *		2 of the License, or (at your option) any later version.
 *
 *
 *	This module is effectively the top level interface to the BSD socket
 *	paradigm.
 *
 *	Based upon Swansea University Computer Society NET3.039
 */

#include <linux/mm.h>
#include <linux/socket.h>
#include <linux/file.h>
#include <linux/net.h>
#include <linux/interrupt.h>
#include <linux/thread_info.h>
#include <linux/rcupdate.h>
#include <linux/netdevice.h>
#include <linux/proc_fs.h>
#include <linux/seq_file.h>
#include <linux/mutex.h>
#include <linux/if_bridge.h>
#include <linux/if_frad.h>
#include <linux/if_vlan.h>
#include <linux/ptp_classify.h>
#include <linux/init.h>
#include <linux/poll.h>
#include <linux/cache.h>
#include <linux/module.h>
#include <linux/highmem.h>
#include <linux/mount.h>
#include <linux/security.h>
#include <linux/syscalls.h>
#include <linux/compat.h>
#include <linux/kmod.h>
#include <linux/audit.h>
#include <linux/wireless.h>
#include <linux/nsproxy.h>
#include <linux/magic.h>
#include <linux/slab.h>
#include <linux/xattr.h>

#include <asm/uaccess.h>
#include <asm/unistd.h>

#include <net/compat.h>
#include <net/wext.h>
#include <net/cls_cgroup.h>

#include <net/sock.h>
#include <linux/netfilter.h>

#include <linux/if_tun.h>
#include <linux/ipv6_route.h>
#include <linux/route.h>
#include <linux/sockios.h>
#include <linux/atalk.h>
#include <net/busy_poll.h>
#include <linux/errqueue.h>

#ifdef CONFIG_NET_RX_BUSY_POLL
unsigned int sysctl_net_busy_read __read_mostly;
unsigned int sysctl_net_busy_poll __read_mostly;
#endif

static ssize_t sock_read_iter(struct kiocb *iocb, struct iov_iter *to);
static ssize_t sock_write_iter(struct kiocb *iocb, struct iov_iter *from);
static int sock_mmap(struct file *file, struct vm_area_struct *vma);

static int sock_close(struct inode *inode, struct file *file);
static unsigned int sock_poll(struct file *file,
			      struct poll_table_struct *wait);
static long sock_ioctl(struct file *file, unsigned int cmd, unsigned long arg);
#ifdef CONFIG_COMPAT
static long compat_sock_ioctl(struct file *file,
			      unsigned int cmd, unsigned long arg);
#endif
static int sock_fasync(int fd, struct file *filp, int on);
static ssize_t sock_sendpage(struct file *file, struct page *page,
			     int offset, size_t size, loff_t *ppos, int more);
static ssize_t sock_splice_read(struct file *file, loff_t *ppos,
				struct pipe_inode_info *pipe, size_t len,
				unsigned int flags);

/*
 *	Socket files have a set of 'special' operations as well as the generic file ones. These don't appear
 *	in the operation structures but are done directly via the socketcall() multiplexor.
 */

static const struct file_operations socket_file_ops = {
	.owner =	THIS_MODULE,
	.llseek =	no_llseek,
	.read =		new_sync_read,
	.write =	new_sync_write,
	.read_iter =	sock_read_iter,
	.write_iter =	sock_write_iter,
	.poll =		sock_poll,
	.unlocked_ioctl = sock_ioctl,
#ifdef CONFIG_COMPAT
	.compat_ioctl = compat_sock_ioctl,
#endif
	.mmap =		sock_mmap,
	.release =	sock_close,
	.fasync =	sock_fasync,
	.sendpage =	sock_sendpage,
	.splice_write = generic_splice_sendpage,
	.splice_read =	sock_splice_read,
};

/*
 *	The protocol list. Each protocol is registered in here.
 */

static DEFINE_SPINLOCK(net_family_lock);
static const struct net_proto_family __rcu *net_families[NPROTO] __read_mostly;

/*
 *	Statistics counters of the socket lists
 */

static DEFINE_PER_CPU(int, sockets_in_use);

/*
 * Support routines.
 * Move socket addresses back and forth across the kernel/user
 * divide and look after the messy bits.
 */

/**
 *	move_addr_to_kernel	-	copy a socket address into kernel space
 *	@uaddr: Address in user space
 *	@kaddr: Address in kernel space
 *	@ulen: Length in user space
 *
 *	The address is copied into kernel space. If the provided address is
 *	too long an error code of -EINVAL is returned. If the copy gives
 *	invalid addresses -EFAULT is returned. On a success 0 is returned.
 */

int move_addr_to_kernel(void __user *uaddr, int ulen, struct sockaddr_storage *kaddr)
{
	if (ulen < 0 || ulen > sizeof(struct sockaddr_storage))
		return -EINVAL;
	if (ulen == 0)
		return 0;
	if (copy_from_user(kaddr, uaddr, ulen))
		return -EFAULT;
	return audit_sockaddr(ulen, kaddr);
}

/**
 *	move_addr_to_user	-	copy an address to user space
 *	@kaddr: kernel space address
 *	@klen: length of address in kernel
 *	@uaddr: user space address
 *	@ulen: pointer to user length field
 *
 *	The value pointed to by ulen on entry is the buffer length available.
 *	This is overwritten with the buffer space used. -EINVAL is returned
 *	if an overlong buffer is specified or a negative buffer size. -EFAULT
 *	is returned if either the buffer or the length field are not
 *	accessible.
 *	After copying the data up to the limit the user specifies, the true
 *	length of the data is written over the length limit the user
 *	specified. Zero is returned for a success.
 */

static int move_addr_to_user(struct sockaddr_storage *kaddr, int klen,
			     void __user *uaddr, int __user *ulen)
{
	int err;
	int len;

	BUG_ON(klen > sizeof(struct sockaddr_storage));
	err = get_user(len, ulen);
	if (err)
		return err;
	if (len > klen)
		len = klen;
	if (len < 0)
		return -EINVAL;
	if (len) {
		if (audit_sockaddr(klen, kaddr))
			return -ENOMEM;
		if (copy_to_user(uaddr, kaddr, len))
			return -EFAULT;
	}
	/*
	 *      "fromlen shall refer to the value before truncation.."
	 *                      1003.1g
	 */
	return __put_user(klen, ulen);
}

static struct kmem_cache *sock_inode_cachep __read_mostly;

static struct inode *sock_alloc_inode(struct super_block *sb)
{
	struct socket_alloc *ei;
	struct socket_wq *wq;

	ei = kmem_cache_alloc(sock_inode_cachep, GFP_KERNEL);
	if (!ei)
		return NULL;
	wq = kmalloc(sizeof(*wq), GFP_KERNEL);
	if (!wq) {
		kmem_cache_free(sock_inode_cachep, ei);
		return NULL;
	}
	init_waitqueue_head(&wq->wait);
	wq->fasync_list = NULL;
	RCU_INIT_POINTER(ei->socket.wq, wq);

	ei->socket.state = SS_UNCONNECTED;
	ei->socket.flags = 0;
	ei->socket.ops = NULL;
	ei->socket.sk = NULL;
	ei->socket.file = NULL;

	return &ei->vfs_inode;
}

static void sock_destroy_inode(struct inode *inode)
{
	struct socket_alloc *ei;
	struct socket_wq *wq;

	ei = container_of(inode, struct socket_alloc, vfs_inode);
	wq = rcu_dereference_protected(ei->socket.wq, 1);
	kfree_rcu(wq, rcu);
	kmem_cache_free(sock_inode_cachep, ei);
}

static void init_once(void *foo)
{
	struct socket_alloc *ei = (struct socket_alloc *)foo;

	inode_init_once(&ei->vfs_inode);
}

static int init_inodecache(void)
{
	sock_inode_cachep = kmem_cache_create("sock_inode_cache",
					      sizeof(struct socket_alloc),
					      0,
					      (SLAB_HWCACHE_ALIGN |
					       SLAB_RECLAIM_ACCOUNT |
					       SLAB_MEM_SPREAD),
					      init_once);
	if (sock_inode_cachep == NULL)
		return -ENOMEM;
	return 0;
}

static const struct super_operations sockfs_ops = {
	.alloc_inode	= sock_alloc_inode,
	.destroy_inode	= sock_destroy_inode,
	.statfs		= simple_statfs,
};

/*
 * sockfs_dname() is called from d_path().
 */
static char *sockfs_dname(struct dentry *dentry, char *buffer, int buflen)
{
	return dynamic_dname(dentry, buffer, buflen, "socket:[%lu]",
				dentry->d_inode->i_ino);
}

static const struct dentry_operations sockfs_dentry_operations = {
	.d_dname  = sockfs_dname,
};

static struct dentry *sockfs_mount(struct file_system_type *fs_type,
			 int flags, const char *dev_name, void *data)
{
	return mount_pseudo(fs_type, "socket:", &sockfs_ops,
		&sockfs_dentry_operations, SOCKFS_MAGIC);
}

static struct vfsmount *sock_mnt __read_mostly;

static struct file_system_type sock_fs_type = {
	.name =		"sockfs",
	.mount =	sockfs_mount,
	.kill_sb =	kill_anon_super,
};

/*
 *	Obtains the first available file descriptor and sets it up for use.
 *
 *	These functions create file structures and maps them to fd space
 *	of the current process. On success it returns file descriptor
 *	and file struct implicitly stored in sock->file.
 *	Note that another thread may close file descriptor before we return
 *	from this function. We use the fact that now we do not refer
 *	to socket after mapping. If one day we will need it, this
 *	function will increment ref. count on file by 1.
 *
 *	In any case returned fd MAY BE not valid!
 *	This race condition is unavoidable
 *	with shared fd spaces, we cannot solve it inside kernel,
 *	but we take care of internal coherence yet.
 */

struct file *sock_alloc_file(struct socket *sock, int flags, const char *dname)
{
	struct qstr name = { .name = "" };
	struct path path;
	struct file *file;

	if (dname) {
		name.name = dname;
		name.len = strlen(name.name);
	} else if (sock->sk) {
		name.name = sock->sk->sk_prot_creator->name;
		name.len = strlen(name.name);
	}
	path.dentry = d_alloc_pseudo(sock_mnt->mnt_sb, &name);
	if (unlikely(!path.dentry))
		return ERR_PTR(-ENOMEM);
	path.mnt = mntget(sock_mnt);

	d_instantiate(path.dentry, SOCK_INODE(sock));

	file = alloc_file(&path, FMODE_READ | FMODE_WRITE,
		  &socket_file_ops);
	if (unlikely(IS_ERR(file))) {
		/* drop dentry, keep inode */
		ihold(path.dentry->d_inode);
		path_put(&path);
		return file;
	}

	sock->file = file;
	file->f_flags = O_RDWR | (flags & O_NONBLOCK);
	file->private_data = sock;
	return file;
}
EXPORT_SYMBOL(sock_alloc_file);

static int sock_map_fd(struct socket *sock, int flags)
{
	struct file *newfile;
	int fd = get_unused_fd_flags(flags);
	if (unlikely(fd < 0))
		return fd;

	newfile = sock_alloc_file(sock, flags, NULL);
	if (likely(!IS_ERR(newfile))) {
		fd_install(fd, newfile);
		return fd;
	}

	put_unused_fd(fd);
	return PTR_ERR(newfile);
}

struct socket *sock_from_file(struct file *file, int *err)
{
	if (file->f_op == &socket_file_ops)
		return file->private_data;	/* set in sock_map_fd */

	*err = -ENOTSOCK;
	return NULL;
}
EXPORT_SYMBOL(sock_from_file);

/**
 *	sockfd_lookup - Go from a file number to its socket slot
 *	@fd: file handle
 *	@err: pointer to an error code return
 *
 *	The file handle passed in is locked and the socket it is bound
 *	too is returned. If an error occurs the err pointer is overwritten
 *	with a negative errno code and NULL is returned. The function checks
 *	for both invalid handles and passing a handle which is not a socket.
 *
 *	On a success the socket object pointer is returned.
 */

struct socket *sockfd_lookup(int fd, int *err)
{
	struct file *file;
	struct socket *sock;

	file = fget(fd);
	if (!file) {
		*err = -EBADF;
		return NULL;
	}

	sock = sock_from_file(file, err);
	if (!sock)
		fput(file);
	return sock;
}
EXPORT_SYMBOL(sockfd_lookup);

static struct socket *sockfd_lookup_light(int fd, int *err, int *fput_needed)
{
	struct fd f = fdget(fd);
	struct socket *sock;

	*err = -EBADF;
	if (f.file) {
		sock = sock_from_file(f.file, err);
		if (likely(sock)) {
			*fput_needed = f.flags;
			return sock;
		}
		fdput(f);
	}
	return NULL;
}

#define XATTR_SOCKPROTONAME_SUFFIX "sockprotoname"
#define XATTR_NAME_SOCKPROTONAME (XATTR_SYSTEM_PREFIX XATTR_SOCKPROTONAME_SUFFIX)
#define XATTR_NAME_SOCKPROTONAME_LEN (sizeof(XATTR_NAME_SOCKPROTONAME)-1)
static ssize_t sockfs_getxattr(struct dentry *dentry,
			       const char *name, void *value, size_t size)
{
	const char *proto_name;
	size_t proto_size;
	int error;

	error = -ENODATA;
	if (!strncmp(name, XATTR_NAME_SOCKPROTONAME, XATTR_NAME_SOCKPROTONAME_LEN)) {
		proto_name = dentry->d_name.name;
		proto_size = strlen(proto_name);

		if (value) {
			error = -ERANGE;
			if (proto_size + 1 > size)
				goto out;

			strncpy(value, proto_name, proto_size + 1);
		}
		error = proto_size + 1;
	}

out:
	return error;
}

static ssize_t sockfs_listxattr(struct dentry *dentry, char *buffer,
				size_t size)
{
	ssize_t len;
	ssize_t used = 0;

	len = security_inode_listsecurity(dentry->d_inode, buffer, size);
	if (len < 0)
		return len;
	used += len;
	if (buffer) {
		if (size < used)
			return -ERANGE;
		buffer += len;
	}

	len = (XATTR_NAME_SOCKPROTONAME_LEN + 1);
	used += len;
	if (buffer) {
		if (size < used)
			return -ERANGE;
		memcpy(buffer, XATTR_NAME_SOCKPROTONAME, len);
		buffer += len;
	}

	return used;
}

static const struct inode_operations sockfs_inode_ops = {
	.getxattr = sockfs_getxattr,
	.listxattr = sockfs_listxattr,
};

/**
 *	sock_alloc	-	allocate a socket
 *
 *	Allocate a new inode and socket object. The two are bound together
 *	and initialised. The socket is then returned. If we are out of inodes
 *	NULL is returned.
 */

static struct socket *sock_alloc(void)
{
	struct inode *inode;
	struct socket *sock;

	inode = new_inode_pseudo(sock_mnt->mnt_sb);
	if (!inode)
		return NULL;

	sock = SOCKET_I(inode);

	kmemcheck_annotate_bitfield(sock, type);
	inode->i_ino = get_next_ino();
	inode->i_mode = S_IFSOCK | S_IRWXUGO;
	inode->i_uid = current_fsuid();
	inode->i_gid = current_fsgid();
	inode->i_op = &sockfs_inode_ops;

	this_cpu_add(sockets_in_use, 1);
	return sock;
}

/**
 *	sock_release	-	close a socket
 *	@sock: socket to close
 *
 *	The socket is released from the protocol stack if it has a release
 *	callback, and the inode is then released if the socket is bound to
 *	an inode not a file.
 */

void sock_release(struct socket *sock)
{
	if (sock->ops) {
		struct module *owner = sock->ops->owner;

		sock->ops->release(sock);
		sock->ops = NULL;
		module_put(owner);
	}

	if (rcu_dereference_protected(sock->wq, 1)->fasync_list)
		pr_err("%s: fasync list not empty!\n", __func__);

	if (test_bit(SOCK_EXTERNALLY_ALLOCATED, &sock->flags))
		return;

	this_cpu_sub(sockets_in_use, 1);
	if (!sock->file) {
		iput(SOCK_INODE(sock));
		return;
	}
	sock->file = NULL;
}
EXPORT_SYMBOL(sock_release);

void __sock_tx_timestamp(const struct sock *sk, __u8 *tx_flags)
{
	u8 flags = *tx_flags;

	if (sk->sk_tsflags & SOF_TIMESTAMPING_TX_HARDWARE)
		flags |= SKBTX_HW_TSTAMP;

	if (sk->sk_tsflags & SOF_TIMESTAMPING_TX_SOFTWARE)
		flags |= SKBTX_SW_TSTAMP;

	if (sk->sk_tsflags & SOF_TIMESTAMPING_TX_SCHED)
		flags |= SKBTX_SCHED_TSTAMP;

	if (sk->sk_tsflags & SOF_TIMESTAMPING_TX_ACK)
		flags |= SKBTX_ACK_TSTAMP;

	*tx_flags = flags;
}
EXPORT_SYMBOL(__sock_tx_timestamp);

static inline int sock_sendmsg_nosec(struct socket *sock, struct msghdr *msg,
				     size_t size)
{
	return sock->ops->sendmsg(sock, msg, size);
}

int sock_sendmsg(struct socket *sock, struct msghdr *msg, size_t size)
{
	int err = security_socket_sendmsg(sock, msg, size);

<<<<<<< HEAD
	return err ?: sock_sendmsg_nosec(sock, msg, size);
=======
	return err ?: __sock_sendmsg_nosec(iocb, sock, msg, size);
}

static int do_sock_sendmsg(struct socket *sock, struct msghdr *msg,
			   size_t size, bool nosec)
{
	struct kiocb iocb;
	int ret;

	init_sync_kiocb(&iocb, NULL);
	ret = nosec ? __sock_sendmsg_nosec(&iocb, sock, msg, size) :
		      __sock_sendmsg(&iocb, sock, msg, size);
	BUG_ON(ret == -EIOCBQUEUED);
	return ret;
}

int sock_sendmsg(struct socket *sock, struct msghdr *msg, size_t size)
{
	return do_sock_sendmsg(sock, msg, size, false);
>>>>>>> e2e40f2c
}
EXPORT_SYMBOL(sock_sendmsg);

int kernel_sendmsg(struct socket *sock, struct msghdr *msg,
		   struct kvec *vec, size_t num, size_t size)
{
	mm_segment_t oldfs = get_fs();
	int result;

	set_fs(KERNEL_DS);
	/*
	 * the following is safe, since for compiler definitions of kvec and
	 * iovec are identical, yielding the same in-core layout and alignment
	 */
	iov_iter_init(&msg->msg_iter, WRITE, (struct iovec *)vec, num, size);
	result = sock_sendmsg(sock, msg, size);
	set_fs(oldfs);
	return result;
}
EXPORT_SYMBOL(kernel_sendmsg);

/*
 * called from sock_recv_timestamp() if sock_flag(sk, SOCK_RCVTSTAMP)
 */
void __sock_recv_timestamp(struct msghdr *msg, struct sock *sk,
	struct sk_buff *skb)
{
	int need_software_tstamp = sock_flag(sk, SOCK_RCVTSTAMP);
	struct scm_timestamping tss;
	int empty = 1;
	struct skb_shared_hwtstamps *shhwtstamps =
		skb_hwtstamps(skb);

	/* Race occurred between timestamp enabling and packet
	   receiving.  Fill in the current time for now. */
	if (need_software_tstamp && skb->tstamp.tv64 == 0)
		__net_timestamp(skb);

	if (need_software_tstamp) {
		if (!sock_flag(sk, SOCK_RCVTSTAMPNS)) {
			struct timeval tv;
			skb_get_timestamp(skb, &tv);
			put_cmsg(msg, SOL_SOCKET, SCM_TIMESTAMP,
				 sizeof(tv), &tv);
		} else {
			struct timespec ts;
			skb_get_timestampns(skb, &ts);
			put_cmsg(msg, SOL_SOCKET, SCM_TIMESTAMPNS,
				 sizeof(ts), &ts);
		}
	}

	memset(&tss, 0, sizeof(tss));
	if ((sk->sk_tsflags & SOF_TIMESTAMPING_SOFTWARE) &&
	    ktime_to_timespec_cond(skb->tstamp, tss.ts + 0))
		empty = 0;
	if (shhwtstamps &&
	    (sk->sk_tsflags & SOF_TIMESTAMPING_RAW_HARDWARE) &&
	    ktime_to_timespec_cond(shhwtstamps->hwtstamp, tss.ts + 2))
		empty = 0;
	if (!empty)
		put_cmsg(msg, SOL_SOCKET,
			 SCM_TIMESTAMPING, sizeof(tss), &tss);
}
EXPORT_SYMBOL_GPL(__sock_recv_timestamp);

void __sock_recv_wifi_status(struct msghdr *msg, struct sock *sk,
	struct sk_buff *skb)
{
	int ack;

	if (!sock_flag(sk, SOCK_WIFI_STATUS))
		return;
	if (!skb->wifi_acked_valid)
		return;

	ack = skb->wifi_acked;

	put_cmsg(msg, SOL_SOCKET, SCM_WIFI_STATUS, sizeof(ack), &ack);
}
EXPORT_SYMBOL_GPL(__sock_recv_wifi_status);

static inline void sock_recv_drops(struct msghdr *msg, struct sock *sk,
				   struct sk_buff *skb)
{
	if (sock_flag(sk, SOCK_RXQ_OVFL) && skb && SOCK_SKB_CB(skb)->dropcount)
		put_cmsg(msg, SOL_SOCKET, SO_RXQ_OVFL,
			sizeof(__u32), &SOCK_SKB_CB(skb)->dropcount);
}

void __sock_recv_ts_and_drops(struct msghdr *msg, struct sock *sk,
	struct sk_buff *skb)
{
	sock_recv_timestamp(msg, sk, skb);
	sock_recv_drops(msg, sk, skb);
}
EXPORT_SYMBOL_GPL(__sock_recv_ts_and_drops);

static inline int sock_recvmsg_nosec(struct socket *sock, struct msghdr *msg,
				     size_t size, int flags)
{
	return sock->ops->recvmsg(sock, msg, size, flags);
}

int sock_recvmsg(struct socket *sock, struct msghdr *msg, size_t size,
		 int flags)
{
	int err = security_socket_recvmsg(sock, msg, size, flags);

<<<<<<< HEAD
	return err ?: sock_recvmsg_nosec(sock, msg, size, flags);
}
EXPORT_SYMBOL(sock_recvmsg);

=======
	return err ?: __sock_recvmsg_nosec(iocb, sock, msg, size, flags);
}

int sock_recvmsg(struct socket *sock, struct msghdr *msg,
		 size_t size, int flags)
{
	struct kiocb iocb;
	int ret;

	init_sync_kiocb(&iocb, NULL);
	ret = __sock_recvmsg(&iocb, sock, msg, size, flags);
	BUG_ON(ret == -EIOCBQUEUED);
	return ret;
}
EXPORT_SYMBOL(sock_recvmsg);

static int sock_recvmsg_nosec(struct socket *sock, struct msghdr *msg,
			      size_t size, int flags)
{
	struct kiocb iocb;
	int ret;

	init_sync_kiocb(&iocb, NULL);
	ret = __sock_recvmsg_nosec(&iocb, sock, msg, size, flags);
	BUG_ON(ret == -EIOCBQUEUED);
	return ret;
}

>>>>>>> e2e40f2c
/**
 * kernel_recvmsg - Receive a message from a socket (kernel space)
 * @sock:       The socket to receive the message from
 * @msg:        Received message
 * @vec:        Input s/g array for message data
 * @num:        Size of input s/g array
 * @size:       Number of bytes to read
 * @flags:      Message flags (MSG_DONTWAIT, etc...)
 *
 * On return the msg structure contains the scatter/gather array passed in the
 * vec argument. The array is modified so that it consists of the unfilled
 * portion of the original array.
 *
 * The returned value is the total number of bytes received, or an error.
 */
int kernel_recvmsg(struct socket *sock, struct msghdr *msg,
		   struct kvec *vec, size_t num, size_t size, int flags)
{
	mm_segment_t oldfs = get_fs();
	int result;

	set_fs(KERNEL_DS);
	/*
	 * the following is safe, since for compiler definitions of kvec and
	 * iovec are identical, yielding the same in-core layout and alignment
	 */
	iov_iter_init(&msg->msg_iter, READ, (struct iovec *)vec, num, size);
	result = sock_recvmsg(sock, msg, size, flags);
	set_fs(oldfs);
	return result;
}
EXPORT_SYMBOL(kernel_recvmsg);

static ssize_t sock_sendpage(struct file *file, struct page *page,
			     int offset, size_t size, loff_t *ppos, int more)
{
	struct socket *sock;
	int flags;

	sock = file->private_data;

	flags = (file->f_flags & O_NONBLOCK) ? MSG_DONTWAIT : 0;
	/* more is a combination of MSG_MORE and MSG_SENDPAGE_NOTLAST */
	flags |= more;

	return kernel_sendpage(sock, page, offset, size, flags);
}

static ssize_t sock_splice_read(struct file *file, loff_t *ppos,
				struct pipe_inode_info *pipe, size_t len,
				unsigned int flags)
{
	struct socket *sock = file->private_data;

	if (unlikely(!sock->ops->splice_read))
		return -EINVAL;

	return sock->ops->splice_read(sock, ppos, pipe, len, flags);
}

static ssize_t sock_read_iter(struct kiocb *iocb, struct iov_iter *to)
{
	struct file *file = iocb->ki_filp;
	struct socket *sock = file->private_data;
	struct msghdr msg = {.msg_iter = *to,
			     .msg_iocb = iocb};
	ssize_t res;

	if (file->f_flags & O_NONBLOCK)
		msg.msg_flags = MSG_DONTWAIT;

	if (iocb->ki_pos != 0)
		return -ESPIPE;

	if (!iov_iter_count(to))	/* Match SYS5 behaviour */
		return 0;

<<<<<<< HEAD
	res = sock_recvmsg(sock, &msg, iocb->ki_nbytes, msg.msg_flags);
=======
	res = __sock_recvmsg(iocb, sock, &msg,
			     iov_iter_count(to), msg.msg_flags);
>>>>>>> e2e40f2c
	*to = msg.msg_iter;
	return res;
}

static ssize_t sock_write_iter(struct kiocb *iocb, struct iov_iter *from)
{
	struct file *file = iocb->ki_filp;
	struct socket *sock = file->private_data;
	struct msghdr msg = {.msg_iter = *from,
			     .msg_iocb = iocb};
	ssize_t res;

	if (iocb->ki_pos != 0)
		return -ESPIPE;

	if (file->f_flags & O_NONBLOCK)
		msg.msg_flags = MSG_DONTWAIT;

	if (sock->type == SOCK_SEQPACKET)
		msg.msg_flags |= MSG_EOR;

<<<<<<< HEAD
	res = sock_sendmsg(sock, &msg, iocb->ki_nbytes);
=======
	res = __sock_sendmsg(iocb, sock, &msg, iov_iter_count(from));
>>>>>>> e2e40f2c
	*from = msg.msg_iter;
	return res;
}

/*
 * Atomic setting of ioctl hooks to avoid race
 * with module unload.
 */

static DEFINE_MUTEX(br_ioctl_mutex);
static int (*br_ioctl_hook) (struct net *, unsigned int cmd, void __user *arg);

void brioctl_set(int (*hook) (struct net *, unsigned int, void __user *))
{
	mutex_lock(&br_ioctl_mutex);
	br_ioctl_hook = hook;
	mutex_unlock(&br_ioctl_mutex);
}
EXPORT_SYMBOL(brioctl_set);

static DEFINE_MUTEX(vlan_ioctl_mutex);
static int (*vlan_ioctl_hook) (struct net *, void __user *arg);

void vlan_ioctl_set(int (*hook) (struct net *, void __user *))
{
	mutex_lock(&vlan_ioctl_mutex);
	vlan_ioctl_hook = hook;
	mutex_unlock(&vlan_ioctl_mutex);
}
EXPORT_SYMBOL(vlan_ioctl_set);

static DEFINE_MUTEX(dlci_ioctl_mutex);
static int (*dlci_ioctl_hook) (unsigned int, void __user *);

void dlci_ioctl_set(int (*hook) (unsigned int, void __user *))
{
	mutex_lock(&dlci_ioctl_mutex);
	dlci_ioctl_hook = hook;
	mutex_unlock(&dlci_ioctl_mutex);
}
EXPORT_SYMBOL(dlci_ioctl_set);

static long sock_do_ioctl(struct net *net, struct socket *sock,
				 unsigned int cmd, unsigned long arg)
{
	int err;
	void __user *argp = (void __user *)arg;

	err = sock->ops->ioctl(sock, cmd, arg);

	/*
	 * If this ioctl is unknown try to hand it down
	 * to the NIC driver.
	 */
	if (err == -ENOIOCTLCMD)
		err = dev_ioctl(net, cmd, argp);

	return err;
}

/*
 *	With an ioctl, arg may well be a user mode pointer, but we don't know
 *	what to do with it - that's up to the protocol still.
 */

static long sock_ioctl(struct file *file, unsigned cmd, unsigned long arg)
{
	struct socket *sock;
	struct sock *sk;
	void __user *argp = (void __user *)arg;
	int pid, err;
	struct net *net;

	sock = file->private_data;
	sk = sock->sk;
	net = sock_net(sk);
	if (cmd >= SIOCDEVPRIVATE && cmd <= (SIOCDEVPRIVATE + 15)) {
		err = dev_ioctl(net, cmd, argp);
	} else
#ifdef CONFIG_WEXT_CORE
	if (cmd >= SIOCIWFIRST && cmd <= SIOCIWLAST) {
		err = dev_ioctl(net, cmd, argp);
	} else
#endif
		switch (cmd) {
		case FIOSETOWN:
		case SIOCSPGRP:
			err = -EFAULT;
			if (get_user(pid, (int __user *)argp))
				break;
			f_setown(sock->file, pid, 1);
			err = 0;
			break;
		case FIOGETOWN:
		case SIOCGPGRP:
			err = put_user(f_getown(sock->file),
				       (int __user *)argp);
			break;
		case SIOCGIFBR:
		case SIOCSIFBR:
		case SIOCBRADDBR:
		case SIOCBRDELBR:
			err = -ENOPKG;
			if (!br_ioctl_hook)
				request_module("bridge");

			mutex_lock(&br_ioctl_mutex);
			if (br_ioctl_hook)
				err = br_ioctl_hook(net, cmd, argp);
			mutex_unlock(&br_ioctl_mutex);
			break;
		case SIOCGIFVLAN:
		case SIOCSIFVLAN:
			err = -ENOPKG;
			if (!vlan_ioctl_hook)
				request_module("8021q");

			mutex_lock(&vlan_ioctl_mutex);
			if (vlan_ioctl_hook)
				err = vlan_ioctl_hook(net, argp);
			mutex_unlock(&vlan_ioctl_mutex);
			break;
		case SIOCADDDLCI:
		case SIOCDELDLCI:
			err = -ENOPKG;
			if (!dlci_ioctl_hook)
				request_module("dlci");

			mutex_lock(&dlci_ioctl_mutex);
			if (dlci_ioctl_hook)
				err = dlci_ioctl_hook(cmd, argp);
			mutex_unlock(&dlci_ioctl_mutex);
			break;
		default:
			err = sock_do_ioctl(net, sock, cmd, arg);
			break;
		}
	return err;
}

int sock_create_lite(int family, int type, int protocol, struct socket **res)
{
	int err;
	struct socket *sock = NULL;

	err = security_socket_create(family, type, protocol, 1);
	if (err)
		goto out;

	sock = sock_alloc();
	if (!sock) {
		err = -ENOMEM;
		goto out;
	}

	sock->type = type;
	err = security_socket_post_create(sock, family, type, protocol, 1);
	if (err)
		goto out_release;

out:
	*res = sock;
	return err;
out_release:
	sock_release(sock);
	sock = NULL;
	goto out;
}
EXPORT_SYMBOL(sock_create_lite);

/* No kernel lock held - perfect */
static unsigned int sock_poll(struct file *file, poll_table *wait)
{
	unsigned int busy_flag = 0;
	struct socket *sock;

	/*
	 *      We can't return errors to poll, so it's either yes or no.
	 */
	sock = file->private_data;

	if (sk_can_busy_loop(sock->sk)) {
		/* this socket can poll_ll so tell the system call */
		busy_flag = POLL_BUSY_LOOP;

		/* once, only if requested by syscall */
		if (wait && (wait->_key & POLL_BUSY_LOOP))
			sk_busy_loop(sock->sk, 1);
	}

	return busy_flag | sock->ops->poll(file, sock, wait);
}

static int sock_mmap(struct file *file, struct vm_area_struct *vma)
{
	struct socket *sock = file->private_data;

	return sock->ops->mmap(file, sock, vma);
}

static int sock_close(struct inode *inode, struct file *filp)
{
	sock_release(SOCKET_I(inode));
	return 0;
}

/*
 *	Update the socket async list
 *
 *	Fasync_list locking strategy.
 *
 *	1. fasync_list is modified only under process context socket lock
 *	   i.e. under semaphore.
 *	2. fasync_list is used under read_lock(&sk->sk_callback_lock)
 *	   or under socket lock
 */

static int sock_fasync(int fd, struct file *filp, int on)
{
	struct socket *sock = filp->private_data;
	struct sock *sk = sock->sk;
	struct socket_wq *wq;

	if (sk == NULL)
		return -EINVAL;

	lock_sock(sk);
	wq = rcu_dereference_protected(sock->wq, sock_owned_by_user(sk));
	fasync_helper(fd, filp, on, &wq->fasync_list);

	if (!wq->fasync_list)
		sock_reset_flag(sk, SOCK_FASYNC);
	else
		sock_set_flag(sk, SOCK_FASYNC);

	release_sock(sk);
	return 0;
}

/* This function may be called only under socket lock or callback_lock or rcu_lock */

int sock_wake_async(struct socket *sock, int how, int band)
{
	struct socket_wq *wq;

	if (!sock)
		return -1;
	rcu_read_lock();
	wq = rcu_dereference(sock->wq);
	if (!wq || !wq->fasync_list) {
		rcu_read_unlock();
		return -1;
	}
	switch (how) {
	case SOCK_WAKE_WAITD:
		if (test_bit(SOCK_ASYNC_WAITDATA, &sock->flags))
			break;
		goto call_kill;
	case SOCK_WAKE_SPACE:
		if (!test_and_clear_bit(SOCK_ASYNC_NOSPACE, &sock->flags))
			break;
		/* fall through */
	case SOCK_WAKE_IO:
call_kill:
		kill_fasync(&wq->fasync_list, SIGIO, band);
		break;
	case SOCK_WAKE_URG:
		kill_fasync(&wq->fasync_list, SIGURG, band);
	}
	rcu_read_unlock();
	return 0;
}
EXPORT_SYMBOL(sock_wake_async);

int __sock_create(struct net *net, int family, int type, int protocol,
			 struct socket **res, int kern)
{
	int err;
	struct socket *sock;
	const struct net_proto_family *pf;

	/*
	 *      Check protocol is in range
	 */
	if (family < 0 || family >= NPROTO)
		return -EAFNOSUPPORT;
	if (type < 0 || type >= SOCK_MAX)
		return -EINVAL;

	/* Compatibility.

	   This uglymoron is moved from INET layer to here to avoid
	   deadlock in module load.
	 */
	if (family == PF_INET && type == SOCK_PACKET) {
		static int warned;
		if (!warned) {
			warned = 1;
			pr_info("%s uses obsolete (PF_INET,SOCK_PACKET)\n",
				current->comm);
		}
		family = PF_PACKET;
	}

	err = security_socket_create(family, type, protocol, kern);
	if (err)
		return err;

	/*
	 *	Allocate the socket and allow the family to set things up. if
	 *	the protocol is 0, the family is instructed to select an appropriate
	 *	default.
	 */
	sock = sock_alloc();
	if (!sock) {
		net_warn_ratelimited("socket: no more sockets\n");
		return -ENFILE;	/* Not exactly a match, but its the
				   closest posix thing */
	}

	sock->type = type;

#ifdef CONFIG_MODULES
	/* Attempt to load a protocol module if the find failed.
	 *
	 * 12/09/1996 Marcin: But! this makes REALLY only sense, if the user
	 * requested real, full-featured networking support upon configuration.
	 * Otherwise module support will break!
	 */
	if (rcu_access_pointer(net_families[family]) == NULL)
		request_module("net-pf-%d", family);
#endif

	rcu_read_lock();
	pf = rcu_dereference(net_families[family]);
	err = -EAFNOSUPPORT;
	if (!pf)
		goto out_release;

	/*
	 * We will call the ->create function, that possibly is in a loadable
	 * module, so we have to bump that loadable module refcnt first.
	 */
	if (!try_module_get(pf->owner))
		goto out_release;

	/* Now protected by module ref count */
	rcu_read_unlock();

	err = pf->create(net, sock, protocol, kern);
	if (err < 0)
		goto out_module_put;

	/*
	 * Now to bump the refcnt of the [loadable] module that owns this
	 * socket at sock_release time we decrement its refcnt.
	 */
	if (!try_module_get(sock->ops->owner))
		goto out_module_busy;

	/*
	 * Now that we're done with the ->create function, the [loadable]
	 * module can have its refcnt decremented
	 */
	module_put(pf->owner);
	err = security_socket_post_create(sock, family, type, protocol, kern);
	if (err)
		goto out_sock_release;
	*res = sock;

	return 0;

out_module_busy:
	err = -EAFNOSUPPORT;
out_module_put:
	sock->ops = NULL;
	module_put(pf->owner);
out_sock_release:
	sock_release(sock);
	return err;

out_release:
	rcu_read_unlock();
	goto out_sock_release;
}
EXPORT_SYMBOL(__sock_create);

int sock_create(int family, int type, int protocol, struct socket **res)
{
	return __sock_create(current->nsproxy->net_ns, family, type, protocol, res, 0);
}
EXPORT_SYMBOL(sock_create);

int sock_create_kern(int family, int type, int protocol, struct socket **res)
{
	return __sock_create(&init_net, family, type, protocol, res, 1);
}
EXPORT_SYMBOL(sock_create_kern);

SYSCALL_DEFINE3(socket, int, family, int, type, int, protocol)
{
	int retval;
	struct socket *sock;
	int flags;

	/* Check the SOCK_* constants for consistency.  */
	BUILD_BUG_ON(SOCK_CLOEXEC != O_CLOEXEC);
	BUILD_BUG_ON((SOCK_MAX | SOCK_TYPE_MASK) != SOCK_TYPE_MASK);
	BUILD_BUG_ON(SOCK_CLOEXEC & SOCK_TYPE_MASK);
	BUILD_BUG_ON(SOCK_NONBLOCK & SOCK_TYPE_MASK);

	flags = type & ~SOCK_TYPE_MASK;
	if (flags & ~(SOCK_CLOEXEC | SOCK_NONBLOCK))
		return -EINVAL;
	type &= SOCK_TYPE_MASK;

	if (SOCK_NONBLOCK != O_NONBLOCK && (flags & SOCK_NONBLOCK))
		flags = (flags & ~SOCK_NONBLOCK) | O_NONBLOCK;

	retval = sock_create(family, type, protocol, &sock);
	if (retval < 0)
		goto out;

	retval = sock_map_fd(sock, flags & (O_CLOEXEC | O_NONBLOCK));
	if (retval < 0)
		goto out_release;

out:
	/* It may be already another descriptor 8) Not kernel problem. */
	return retval;

out_release:
	sock_release(sock);
	return retval;
}

/*
 *	Create a pair of connected sockets.
 */

SYSCALL_DEFINE4(socketpair, int, family, int, type, int, protocol,
		int __user *, usockvec)
{
	struct socket *sock1, *sock2;
	int fd1, fd2, err;
	struct file *newfile1, *newfile2;
	int flags;

	flags = type & ~SOCK_TYPE_MASK;
	if (flags & ~(SOCK_CLOEXEC | SOCK_NONBLOCK))
		return -EINVAL;
	type &= SOCK_TYPE_MASK;

	if (SOCK_NONBLOCK != O_NONBLOCK && (flags & SOCK_NONBLOCK))
		flags = (flags & ~SOCK_NONBLOCK) | O_NONBLOCK;

	/*
	 * Obtain the first socket and check if the underlying protocol
	 * supports the socketpair call.
	 */

	err = sock_create(family, type, protocol, &sock1);
	if (err < 0)
		goto out;

	err = sock_create(family, type, protocol, &sock2);
	if (err < 0)
		goto out_release_1;

	err = sock1->ops->socketpair(sock1, sock2);
	if (err < 0)
		goto out_release_both;

	fd1 = get_unused_fd_flags(flags);
	if (unlikely(fd1 < 0)) {
		err = fd1;
		goto out_release_both;
	}

	fd2 = get_unused_fd_flags(flags);
	if (unlikely(fd2 < 0)) {
		err = fd2;
		goto out_put_unused_1;
	}

	newfile1 = sock_alloc_file(sock1, flags, NULL);
	if (unlikely(IS_ERR(newfile1))) {
		err = PTR_ERR(newfile1);
		goto out_put_unused_both;
	}

	newfile2 = sock_alloc_file(sock2, flags, NULL);
	if (IS_ERR(newfile2)) {
		err = PTR_ERR(newfile2);
		goto out_fput_1;
	}

	err = put_user(fd1, &usockvec[0]);
	if (err)
		goto out_fput_both;

	err = put_user(fd2, &usockvec[1]);
	if (err)
		goto out_fput_both;

	audit_fd_pair(fd1, fd2);

	fd_install(fd1, newfile1);
	fd_install(fd2, newfile2);
	/* fd1 and fd2 may be already another descriptors.
	 * Not kernel problem.
	 */

	return 0;

out_fput_both:
	fput(newfile2);
	fput(newfile1);
	put_unused_fd(fd2);
	put_unused_fd(fd1);
	goto out;

out_fput_1:
	fput(newfile1);
	put_unused_fd(fd2);
	put_unused_fd(fd1);
	sock_release(sock2);
	goto out;

out_put_unused_both:
	put_unused_fd(fd2);
out_put_unused_1:
	put_unused_fd(fd1);
out_release_both:
	sock_release(sock2);
out_release_1:
	sock_release(sock1);
out:
	return err;
}

/*
 *	Bind a name to a socket. Nothing much to do here since it's
 *	the protocol's responsibility to handle the local address.
 *
 *	We move the socket address to kernel space before we call
 *	the protocol layer (having also checked the address is ok).
 */

SYSCALL_DEFINE3(bind, int, fd, struct sockaddr __user *, umyaddr, int, addrlen)
{
	struct socket *sock;
	struct sockaddr_storage address;
	int err, fput_needed;

	sock = sockfd_lookup_light(fd, &err, &fput_needed);
	if (sock) {
		err = move_addr_to_kernel(umyaddr, addrlen, &address);
		if (err >= 0) {
			err = security_socket_bind(sock,
						   (struct sockaddr *)&address,
						   addrlen);
			if (!err)
				err = sock->ops->bind(sock,
						      (struct sockaddr *)
						      &address, addrlen);
		}
		fput_light(sock->file, fput_needed);
	}
	return err;
}

/*
 *	Perform a listen. Basically, we allow the protocol to do anything
 *	necessary for a listen, and if that works, we mark the socket as
 *	ready for listening.
 */

SYSCALL_DEFINE2(listen, int, fd, int, backlog)
{
	struct socket *sock;
	int err, fput_needed;
	int somaxconn;

	sock = sockfd_lookup_light(fd, &err, &fput_needed);
	if (sock) {
		somaxconn = sock_net(sock->sk)->core.sysctl_somaxconn;
		if ((unsigned int)backlog > somaxconn)
			backlog = somaxconn;

		err = security_socket_listen(sock, backlog);
		if (!err)
			err = sock->ops->listen(sock, backlog);

		fput_light(sock->file, fput_needed);
	}
	return err;
}

/*
 *	For accept, we attempt to create a new socket, set up the link
 *	with the client, wake up the client, then return the new
 *	connected fd. We collect the address of the connector in kernel
 *	space and move it to user at the very end. This is unclean because
 *	we open the socket then return an error.
 *
 *	1003.1g adds the ability to recvmsg() to query connection pending
 *	status to recvmsg. We need to add that support in a way thats
 *	clean when we restucture accept also.
 */

SYSCALL_DEFINE4(accept4, int, fd, struct sockaddr __user *, upeer_sockaddr,
		int __user *, upeer_addrlen, int, flags)
{
	struct socket *sock, *newsock;
	struct file *newfile;
	int err, len, newfd, fput_needed;
	struct sockaddr_storage address;

	if (flags & ~(SOCK_CLOEXEC | SOCK_NONBLOCK))
		return -EINVAL;

	if (SOCK_NONBLOCK != O_NONBLOCK && (flags & SOCK_NONBLOCK))
		flags = (flags & ~SOCK_NONBLOCK) | O_NONBLOCK;

	sock = sockfd_lookup_light(fd, &err, &fput_needed);
	if (!sock)
		goto out;

	err = -ENFILE;
	newsock = sock_alloc();
	if (!newsock)
		goto out_put;

	newsock->type = sock->type;
	newsock->ops = sock->ops;

	/*
	 * We don't need try_module_get here, as the listening socket (sock)
	 * has the protocol module (sock->ops->owner) held.
	 */
	__module_get(newsock->ops->owner);

	newfd = get_unused_fd_flags(flags);
	if (unlikely(newfd < 0)) {
		err = newfd;
		sock_release(newsock);
		goto out_put;
	}
	newfile = sock_alloc_file(newsock, flags, sock->sk->sk_prot_creator->name);
	if (unlikely(IS_ERR(newfile))) {
		err = PTR_ERR(newfile);
		put_unused_fd(newfd);
		sock_release(newsock);
		goto out_put;
	}

	err = security_socket_accept(sock, newsock);
	if (err)
		goto out_fd;

	err = sock->ops->accept(sock, newsock, sock->file->f_flags);
	if (err < 0)
		goto out_fd;

	if (upeer_sockaddr) {
		if (newsock->ops->getname(newsock, (struct sockaddr *)&address,
					  &len, 2) < 0) {
			err = -ECONNABORTED;
			goto out_fd;
		}
		err = move_addr_to_user(&address,
					len, upeer_sockaddr, upeer_addrlen);
		if (err < 0)
			goto out_fd;
	}

	/* File flags are not inherited via accept() unlike another OSes. */

	fd_install(newfd, newfile);
	err = newfd;

out_put:
	fput_light(sock->file, fput_needed);
out:
	return err;
out_fd:
	fput(newfile);
	put_unused_fd(newfd);
	goto out_put;
}

SYSCALL_DEFINE3(accept, int, fd, struct sockaddr __user *, upeer_sockaddr,
		int __user *, upeer_addrlen)
{
	return sys_accept4(fd, upeer_sockaddr, upeer_addrlen, 0);
}

/*
 *	Attempt to connect to a socket with the server address.  The address
 *	is in user space so we verify it is OK and move it to kernel space.
 *
 *	For 1003.1g we need to add clean support for a bind to AF_UNSPEC to
 *	break bindings
 *
 *	NOTE: 1003.1g draft 6.3 is broken with respect to AX.25/NetROM and
 *	other SEQPACKET protocols that take time to connect() as it doesn't
 *	include the -EINPROGRESS status for such sockets.
 */

SYSCALL_DEFINE3(connect, int, fd, struct sockaddr __user *, uservaddr,
		int, addrlen)
{
	struct socket *sock;
	struct sockaddr_storage address;
	int err, fput_needed;

	sock = sockfd_lookup_light(fd, &err, &fput_needed);
	if (!sock)
		goto out;
	err = move_addr_to_kernel(uservaddr, addrlen, &address);
	if (err < 0)
		goto out_put;

	err =
	    security_socket_connect(sock, (struct sockaddr *)&address, addrlen);
	if (err)
		goto out_put;

	err = sock->ops->connect(sock, (struct sockaddr *)&address, addrlen,
				 sock->file->f_flags);
out_put:
	fput_light(sock->file, fput_needed);
out:
	return err;
}

/*
 *	Get the local address ('name') of a socket object. Move the obtained
 *	name to user space.
 */

SYSCALL_DEFINE3(getsockname, int, fd, struct sockaddr __user *, usockaddr,
		int __user *, usockaddr_len)
{
	struct socket *sock;
	struct sockaddr_storage address;
	int len, err, fput_needed;

	sock = sockfd_lookup_light(fd, &err, &fput_needed);
	if (!sock)
		goto out;

	err = security_socket_getsockname(sock);
	if (err)
		goto out_put;

	err = sock->ops->getname(sock, (struct sockaddr *)&address, &len, 0);
	if (err)
		goto out_put;
	err = move_addr_to_user(&address, len, usockaddr, usockaddr_len);

out_put:
	fput_light(sock->file, fput_needed);
out:
	return err;
}

/*
 *	Get the remote address ('name') of a socket object. Move the obtained
 *	name to user space.
 */

SYSCALL_DEFINE3(getpeername, int, fd, struct sockaddr __user *, usockaddr,
		int __user *, usockaddr_len)
{
	struct socket *sock;
	struct sockaddr_storage address;
	int len, err, fput_needed;

	sock = sockfd_lookup_light(fd, &err, &fput_needed);
	if (sock != NULL) {
		err = security_socket_getpeername(sock);
		if (err) {
			fput_light(sock->file, fput_needed);
			return err;
		}

		err =
		    sock->ops->getname(sock, (struct sockaddr *)&address, &len,
				       1);
		if (!err)
			err = move_addr_to_user(&address, len, usockaddr,
						usockaddr_len);
		fput_light(sock->file, fput_needed);
	}
	return err;
}

/*
 *	Send a datagram to a given address. We move the address into kernel
 *	space and check the user space data area is readable before invoking
 *	the protocol.
 */

SYSCALL_DEFINE6(sendto, int, fd, void __user *, buff, size_t, len,
		unsigned int, flags, struct sockaddr __user *, addr,
		int, addr_len)
{
	struct socket *sock;
	struct sockaddr_storage address;
	int err;
	struct msghdr msg;
	struct iovec iov;
	int fput_needed;

	if (len > INT_MAX)
		len = INT_MAX;
	if (unlikely(!access_ok(VERIFY_READ, buff, len)))
		return -EFAULT;
	sock = sockfd_lookup_light(fd, &err, &fput_needed);
	if (!sock)
		goto out;

	iov.iov_base = buff;
	iov.iov_len = len;
	msg.msg_name = NULL;
	iov_iter_init(&msg.msg_iter, WRITE, &iov, 1, len);
	msg.msg_control = NULL;
	msg.msg_controllen = 0;
	msg.msg_namelen = 0;
	if (addr) {
		err = move_addr_to_kernel(addr, addr_len, &address);
		if (err < 0)
			goto out_put;
		msg.msg_name = (struct sockaddr *)&address;
		msg.msg_namelen = addr_len;
	}
	if (sock->file->f_flags & O_NONBLOCK)
		flags |= MSG_DONTWAIT;
	msg.msg_flags = flags;
	err = sock_sendmsg(sock, &msg, len);

out_put:
	fput_light(sock->file, fput_needed);
out:
	return err;
}

/*
 *	Send a datagram down a socket.
 */

SYSCALL_DEFINE4(send, int, fd, void __user *, buff, size_t, len,
		unsigned int, flags)
{
	return sys_sendto(fd, buff, len, flags, NULL, 0);
}

/*
 *	Receive a frame from the socket and optionally record the address of the
 *	sender. We verify the buffers are writable and if needed move the
 *	sender address from kernel to user space.
 */

SYSCALL_DEFINE6(recvfrom, int, fd, void __user *, ubuf, size_t, size,
		unsigned int, flags, struct sockaddr __user *, addr,
		int __user *, addr_len)
{
	struct socket *sock;
	struct iovec iov;
	struct msghdr msg;
	struct sockaddr_storage address;
	int err, err2;
	int fput_needed;

	if (size > INT_MAX)
		size = INT_MAX;
	if (unlikely(!access_ok(VERIFY_WRITE, ubuf, size)))
		return -EFAULT;
	sock = sockfd_lookup_light(fd, &err, &fput_needed);
	if (!sock)
		goto out;

	msg.msg_control = NULL;
	msg.msg_controllen = 0;
	iov.iov_len = size;
	iov.iov_base = ubuf;
	iov_iter_init(&msg.msg_iter, READ, &iov, 1, size);
	/* Save some cycles and don't copy the address if not needed */
	msg.msg_name = addr ? (struct sockaddr *)&address : NULL;
	/* We assume all kernel code knows the size of sockaddr_storage */
	msg.msg_namelen = 0;
	if (sock->file->f_flags & O_NONBLOCK)
		flags |= MSG_DONTWAIT;
	err = sock_recvmsg(sock, &msg, size, flags);

	if (err >= 0 && addr != NULL) {
		err2 = move_addr_to_user(&address,
					 msg.msg_namelen, addr, addr_len);
		if (err2 < 0)
			err = err2;
	}

	fput_light(sock->file, fput_needed);
out:
	return err;
}

/*
 *	Receive a datagram from a socket.
 */

SYSCALL_DEFINE4(recv, int, fd, void __user *, ubuf, size_t, size,
		unsigned int, flags)
{
	return sys_recvfrom(fd, ubuf, size, flags, NULL, NULL);
}

/*
 *	Set a socket option. Because we don't know the option lengths we have
 *	to pass the user mode parameter for the protocols to sort out.
 */

SYSCALL_DEFINE5(setsockopt, int, fd, int, level, int, optname,
		char __user *, optval, int, optlen)
{
	int err, fput_needed;
	struct socket *sock;

	if (optlen < 0)
		return -EINVAL;

	sock = sockfd_lookup_light(fd, &err, &fput_needed);
	if (sock != NULL) {
		err = security_socket_setsockopt(sock, level, optname);
		if (err)
			goto out_put;

		if (level == SOL_SOCKET)
			err =
			    sock_setsockopt(sock, level, optname, optval,
					    optlen);
		else
			err =
			    sock->ops->setsockopt(sock, level, optname, optval,
						  optlen);
out_put:
		fput_light(sock->file, fput_needed);
	}
	return err;
}

/*
 *	Get a socket option. Because we don't know the option lengths we have
 *	to pass a user mode parameter for the protocols to sort out.
 */

SYSCALL_DEFINE5(getsockopt, int, fd, int, level, int, optname,
		char __user *, optval, int __user *, optlen)
{
	int err, fput_needed;
	struct socket *sock;

	sock = sockfd_lookup_light(fd, &err, &fput_needed);
	if (sock != NULL) {
		err = security_socket_getsockopt(sock, level, optname);
		if (err)
			goto out_put;

		if (level == SOL_SOCKET)
			err =
			    sock_getsockopt(sock, level, optname, optval,
					    optlen);
		else
			err =
			    sock->ops->getsockopt(sock, level, optname, optval,
						  optlen);
out_put:
		fput_light(sock->file, fput_needed);
	}
	return err;
}

/*
 *	Shutdown a socket.
 */

SYSCALL_DEFINE2(shutdown, int, fd, int, how)
{
	int err, fput_needed;
	struct socket *sock;

	sock = sockfd_lookup_light(fd, &err, &fput_needed);
	if (sock != NULL) {
		err = security_socket_shutdown(sock, how);
		if (!err)
			err = sock->ops->shutdown(sock, how);
		fput_light(sock->file, fput_needed);
	}
	return err;
}

/* A couple of helpful macros for getting the address of the 32/64 bit
 * fields which are the same type (int / unsigned) on our platforms.
 */
#define COMPAT_MSG(msg, member)	((MSG_CMSG_COMPAT & flags) ? &msg##_compat->member : &msg->member)
#define COMPAT_NAMELEN(msg)	COMPAT_MSG(msg, msg_namelen)
#define COMPAT_FLAGS(msg)	COMPAT_MSG(msg, msg_flags)

struct used_address {
	struct sockaddr_storage name;
	unsigned int name_len;
};

static ssize_t copy_msghdr_from_user(struct msghdr *kmsg,
				     struct user_msghdr __user *umsg,
				     struct sockaddr __user **save_addr,
				     struct iovec **iov)
{
	struct sockaddr __user *uaddr;
	struct iovec __user *uiov;
	size_t nr_segs;
	ssize_t err;

	if (!access_ok(VERIFY_READ, umsg, sizeof(*umsg)) ||
	    __get_user(uaddr, &umsg->msg_name) ||
	    __get_user(kmsg->msg_namelen, &umsg->msg_namelen) ||
	    __get_user(uiov, &umsg->msg_iov) ||
	    __get_user(nr_segs, &umsg->msg_iovlen) ||
	    __get_user(kmsg->msg_control, &umsg->msg_control) ||
	    __get_user(kmsg->msg_controllen, &umsg->msg_controllen) ||
	    __get_user(kmsg->msg_flags, &umsg->msg_flags))
		return -EFAULT;

	if (!uaddr)
		kmsg->msg_namelen = 0;

	if (kmsg->msg_namelen < 0)
		return -EINVAL;

	if (kmsg->msg_namelen > sizeof(struct sockaddr_storage))
		kmsg->msg_namelen = sizeof(struct sockaddr_storage);

	if (save_addr)
		*save_addr = uaddr;

	if (uaddr && kmsg->msg_namelen) {
		if (!save_addr) {
			err = move_addr_to_kernel(uaddr, kmsg->msg_namelen,
						  kmsg->msg_name);
			if (err < 0)
				return err;
		}
	} else {
		kmsg->msg_name = NULL;
		kmsg->msg_namelen = 0;
	}

	if (nr_segs > UIO_MAXIOV)
		return -EMSGSIZE;

	kmsg->msg_iocb = NULL;

	err = rw_copy_check_uvector(save_addr ? READ : WRITE,
				    uiov, nr_segs,
				    UIO_FASTIOV, *iov, iov);
	if (err >= 0)
		iov_iter_init(&kmsg->msg_iter, save_addr ? READ : WRITE,
			      *iov, nr_segs, err);
	return err;
}

static int ___sys_sendmsg(struct socket *sock, struct user_msghdr __user *msg,
			 struct msghdr *msg_sys, unsigned int flags,
			 struct used_address *used_address)
{
	struct compat_msghdr __user *msg_compat =
	    (struct compat_msghdr __user *)msg;
	struct sockaddr_storage address;
	struct iovec iovstack[UIO_FASTIOV], *iov = iovstack;
	unsigned char ctl[sizeof(struct cmsghdr) + 20]
	    __attribute__ ((aligned(sizeof(__kernel_size_t))));
	/* 20 is size of ipv6_pktinfo */
	unsigned char *ctl_buf = ctl;
	int ctl_len, total_len;
	ssize_t err;

	msg_sys->msg_name = &address;

	if (MSG_CMSG_COMPAT & flags)
		err = get_compat_msghdr(msg_sys, msg_compat, NULL, &iov);
	else
		err = copy_msghdr_from_user(msg_sys, msg, NULL, &iov);
	if (err < 0)
		goto out_freeiov;
	total_len = err;

	err = -ENOBUFS;

	if (msg_sys->msg_controllen > INT_MAX)
		goto out_freeiov;
	ctl_len = msg_sys->msg_controllen;
	if ((MSG_CMSG_COMPAT & flags) && ctl_len) {
		err =
		    cmsghdr_from_user_compat_to_kern(msg_sys, sock->sk, ctl,
						     sizeof(ctl));
		if (err)
			goto out_freeiov;
		ctl_buf = msg_sys->msg_control;
		ctl_len = msg_sys->msg_controllen;
	} else if (ctl_len) {
		if (ctl_len > sizeof(ctl)) {
			ctl_buf = sock_kmalloc(sock->sk, ctl_len, GFP_KERNEL);
			if (ctl_buf == NULL)
				goto out_freeiov;
		}
		err = -EFAULT;
		/*
		 * Careful! Before this, msg_sys->msg_control contains a user pointer.
		 * Afterwards, it will be a kernel pointer. Thus the compiler-assisted
		 * checking falls down on this.
		 */
		if (copy_from_user(ctl_buf,
				   (void __user __force *)msg_sys->msg_control,
				   ctl_len))
			goto out_freectl;
		msg_sys->msg_control = ctl_buf;
	}
	msg_sys->msg_flags = flags;

	if (sock->file->f_flags & O_NONBLOCK)
		msg_sys->msg_flags |= MSG_DONTWAIT;
	/*
	 * If this is sendmmsg() and current destination address is same as
	 * previously succeeded address, omit asking LSM's decision.
	 * used_address->name_len is initialized to UINT_MAX so that the first
	 * destination address never matches.
	 */
	if (used_address && msg_sys->msg_name &&
	    used_address->name_len == msg_sys->msg_namelen &&
	    !memcmp(&used_address->name, msg_sys->msg_name,
		    used_address->name_len)) {
		err = sock_sendmsg_nosec(sock, msg_sys, total_len);
		goto out_freectl;
	}
	err = sock_sendmsg(sock, msg_sys, total_len);
	/*
	 * If this is sendmmsg() and sending to current destination address was
	 * successful, remember it.
	 */
	if (used_address && err >= 0) {
		used_address->name_len = msg_sys->msg_namelen;
		if (msg_sys->msg_name)
			memcpy(&used_address->name, msg_sys->msg_name,
			       used_address->name_len);
	}

out_freectl:
	if (ctl_buf != ctl)
		sock_kfree_s(sock->sk, ctl_buf, ctl_len);
out_freeiov:
	if (iov != iovstack)
		kfree(iov);
	return err;
}

/*
 *	BSD sendmsg interface
 */

long __sys_sendmsg(int fd, struct user_msghdr __user *msg, unsigned flags)
{
	int fput_needed, err;
	struct msghdr msg_sys;
	struct socket *sock;

	sock = sockfd_lookup_light(fd, &err, &fput_needed);
	if (!sock)
		goto out;

	err = ___sys_sendmsg(sock, msg, &msg_sys, flags, NULL);

	fput_light(sock->file, fput_needed);
out:
	return err;
}

SYSCALL_DEFINE3(sendmsg, int, fd, struct user_msghdr __user *, msg, unsigned int, flags)
{
	if (flags & MSG_CMSG_COMPAT)
		return -EINVAL;
	return __sys_sendmsg(fd, msg, flags);
}

/*
 *	Linux sendmmsg interface
 */

int __sys_sendmmsg(int fd, struct mmsghdr __user *mmsg, unsigned int vlen,
		   unsigned int flags)
{
	int fput_needed, err, datagrams;
	struct socket *sock;
	struct mmsghdr __user *entry;
	struct compat_mmsghdr __user *compat_entry;
	struct msghdr msg_sys;
	struct used_address used_address;

	if (vlen > UIO_MAXIOV)
		vlen = UIO_MAXIOV;

	datagrams = 0;

	sock = sockfd_lookup_light(fd, &err, &fput_needed);
	if (!sock)
		return err;

	used_address.name_len = UINT_MAX;
	entry = mmsg;
	compat_entry = (struct compat_mmsghdr __user *)mmsg;
	err = 0;

	while (datagrams < vlen) {
		if (MSG_CMSG_COMPAT & flags) {
			err = ___sys_sendmsg(sock, (struct user_msghdr __user *)compat_entry,
					     &msg_sys, flags, &used_address);
			if (err < 0)
				break;
			err = __put_user(err, &compat_entry->msg_len);
			++compat_entry;
		} else {
			err = ___sys_sendmsg(sock,
					     (struct user_msghdr __user *)entry,
					     &msg_sys, flags, &used_address);
			if (err < 0)
				break;
			err = put_user(err, &entry->msg_len);
			++entry;
		}

		if (err)
			break;
		++datagrams;
	}

	fput_light(sock->file, fput_needed);

	/* We only return an error if no datagrams were able to be sent */
	if (datagrams != 0)
		return datagrams;

	return err;
}

SYSCALL_DEFINE4(sendmmsg, int, fd, struct mmsghdr __user *, mmsg,
		unsigned int, vlen, unsigned int, flags)
{
	if (flags & MSG_CMSG_COMPAT)
		return -EINVAL;
	return __sys_sendmmsg(fd, mmsg, vlen, flags);
}

static int ___sys_recvmsg(struct socket *sock, struct user_msghdr __user *msg,
			 struct msghdr *msg_sys, unsigned int flags, int nosec)
{
	struct compat_msghdr __user *msg_compat =
	    (struct compat_msghdr __user *)msg;
	struct iovec iovstack[UIO_FASTIOV];
	struct iovec *iov = iovstack;
	unsigned long cmsg_ptr;
	int total_len, len;
	ssize_t err;

	/* kernel mode address */
	struct sockaddr_storage addr;

	/* user mode address pointers */
	struct sockaddr __user *uaddr;
	int __user *uaddr_len = COMPAT_NAMELEN(msg);

	msg_sys->msg_name = &addr;

	if (MSG_CMSG_COMPAT & flags)
		err = get_compat_msghdr(msg_sys, msg_compat, &uaddr, &iov);
	else
		err = copy_msghdr_from_user(msg_sys, msg, &uaddr, &iov);
	if (err < 0)
		goto out_freeiov;
	total_len = err;

	cmsg_ptr = (unsigned long)msg_sys->msg_control;
	msg_sys->msg_flags = flags & (MSG_CMSG_CLOEXEC|MSG_CMSG_COMPAT);

	/* We assume all kernel code knows the size of sockaddr_storage */
	msg_sys->msg_namelen = 0;

	if (sock->file->f_flags & O_NONBLOCK)
		flags |= MSG_DONTWAIT;
	err = (nosec ? sock_recvmsg_nosec : sock_recvmsg)(sock, msg_sys,
							  total_len, flags);
	if (err < 0)
		goto out_freeiov;
	len = err;

	if (uaddr != NULL) {
		err = move_addr_to_user(&addr,
					msg_sys->msg_namelen, uaddr,
					uaddr_len);
		if (err < 0)
			goto out_freeiov;
	}
	err = __put_user((msg_sys->msg_flags & ~MSG_CMSG_COMPAT),
			 COMPAT_FLAGS(msg));
	if (err)
		goto out_freeiov;
	if (MSG_CMSG_COMPAT & flags)
		err = __put_user((unsigned long)msg_sys->msg_control - cmsg_ptr,
				 &msg_compat->msg_controllen);
	else
		err = __put_user((unsigned long)msg_sys->msg_control - cmsg_ptr,
				 &msg->msg_controllen);
	if (err)
		goto out_freeiov;
	err = len;

out_freeiov:
	if (iov != iovstack)
		kfree(iov);
	return err;
}

/*
 *	BSD recvmsg interface
 */

long __sys_recvmsg(int fd, struct user_msghdr __user *msg, unsigned flags)
{
	int fput_needed, err;
	struct msghdr msg_sys;
	struct socket *sock;

	sock = sockfd_lookup_light(fd, &err, &fput_needed);
	if (!sock)
		goto out;

	err = ___sys_recvmsg(sock, msg, &msg_sys, flags, 0);

	fput_light(sock->file, fput_needed);
out:
	return err;
}

SYSCALL_DEFINE3(recvmsg, int, fd, struct user_msghdr __user *, msg,
		unsigned int, flags)
{
	if (flags & MSG_CMSG_COMPAT)
		return -EINVAL;
	return __sys_recvmsg(fd, msg, flags);
}

/*
 *     Linux recvmmsg interface
 */

int __sys_recvmmsg(int fd, struct mmsghdr __user *mmsg, unsigned int vlen,
		   unsigned int flags, struct timespec *timeout)
{
	int fput_needed, err, datagrams;
	struct socket *sock;
	struct mmsghdr __user *entry;
	struct compat_mmsghdr __user *compat_entry;
	struct msghdr msg_sys;
	struct timespec end_time;

	if (timeout &&
	    poll_select_set_timeout(&end_time, timeout->tv_sec,
				    timeout->tv_nsec))
		return -EINVAL;

	datagrams = 0;

	sock = sockfd_lookup_light(fd, &err, &fput_needed);
	if (!sock)
		return err;

	err = sock_error(sock->sk);
	if (err)
		goto out_put;

	entry = mmsg;
	compat_entry = (struct compat_mmsghdr __user *)mmsg;

	while (datagrams < vlen) {
		/*
		 * No need to ask LSM for more than the first datagram.
		 */
		if (MSG_CMSG_COMPAT & flags) {
			err = ___sys_recvmsg(sock, (struct user_msghdr __user *)compat_entry,
					     &msg_sys, flags & ~MSG_WAITFORONE,
					     datagrams);
			if (err < 0)
				break;
			err = __put_user(err, &compat_entry->msg_len);
			++compat_entry;
		} else {
			err = ___sys_recvmsg(sock,
					     (struct user_msghdr __user *)entry,
					     &msg_sys, flags & ~MSG_WAITFORONE,
					     datagrams);
			if (err < 0)
				break;
			err = put_user(err, &entry->msg_len);
			++entry;
		}

		if (err)
			break;
		++datagrams;

		/* MSG_WAITFORONE turns on MSG_DONTWAIT after one packet */
		if (flags & MSG_WAITFORONE)
			flags |= MSG_DONTWAIT;

		if (timeout) {
			ktime_get_ts(timeout);
			*timeout = timespec_sub(end_time, *timeout);
			if (timeout->tv_sec < 0) {
				timeout->tv_sec = timeout->tv_nsec = 0;
				break;
			}

			/* Timeout, return less than vlen datagrams */
			if (timeout->tv_nsec == 0 && timeout->tv_sec == 0)
				break;
		}

		/* Out of band data, return right away */
		if (msg_sys.msg_flags & MSG_OOB)
			break;
	}

out_put:
	fput_light(sock->file, fput_needed);

	if (err == 0)
		return datagrams;

	if (datagrams != 0) {
		/*
		 * We may return less entries than requested (vlen) if the
		 * sock is non block and there aren't enough datagrams...
		 */
		if (err != -EAGAIN) {
			/*
			 * ... or  if recvmsg returns an error after we
			 * received some datagrams, where we record the
			 * error to return on the next call or if the
			 * app asks about it using getsockopt(SO_ERROR).
			 */
			sock->sk->sk_err = -err;
		}

		return datagrams;
	}

	return err;
}

SYSCALL_DEFINE5(recvmmsg, int, fd, struct mmsghdr __user *, mmsg,
		unsigned int, vlen, unsigned int, flags,
		struct timespec __user *, timeout)
{
	int datagrams;
	struct timespec timeout_sys;

	if (flags & MSG_CMSG_COMPAT)
		return -EINVAL;

	if (!timeout)
		return __sys_recvmmsg(fd, mmsg, vlen, flags, NULL);

	if (copy_from_user(&timeout_sys, timeout, sizeof(timeout_sys)))
		return -EFAULT;

	datagrams = __sys_recvmmsg(fd, mmsg, vlen, flags, &timeout_sys);

	if (datagrams > 0 &&
	    copy_to_user(timeout, &timeout_sys, sizeof(timeout_sys)))
		datagrams = -EFAULT;

	return datagrams;
}

#ifdef __ARCH_WANT_SYS_SOCKETCALL
/* Argument list sizes for sys_socketcall */
#define AL(x) ((x) * sizeof(unsigned long))
static const unsigned char nargs[21] = {
	AL(0), AL(3), AL(3), AL(3), AL(2), AL(3),
	AL(3), AL(3), AL(4), AL(4), AL(4), AL(6),
	AL(6), AL(2), AL(5), AL(5), AL(3), AL(3),
	AL(4), AL(5), AL(4)
};

#undef AL

/*
 *	System call vectors.
 *
 *	Argument checking cleaned up. Saved 20% in size.
 *  This function doesn't need to set the kernel lock because
 *  it is set by the callees.
 */

SYSCALL_DEFINE2(socketcall, int, call, unsigned long __user *, args)
{
	unsigned long a[AUDITSC_ARGS];
	unsigned long a0, a1;
	int err;
	unsigned int len;

	if (call < 1 || call > SYS_SENDMMSG)
		return -EINVAL;

	len = nargs[call];
	if (len > sizeof(a))
		return -EINVAL;

	/* copy_from_user should be SMP safe. */
	if (copy_from_user(a, args, len))
		return -EFAULT;

	err = audit_socketcall(nargs[call] / sizeof(unsigned long), a);
	if (err)
		return err;

	a0 = a[0];
	a1 = a[1];

	switch (call) {
	case SYS_SOCKET:
		err = sys_socket(a0, a1, a[2]);
		break;
	case SYS_BIND:
		err = sys_bind(a0, (struct sockaddr __user *)a1, a[2]);
		break;
	case SYS_CONNECT:
		err = sys_connect(a0, (struct sockaddr __user *)a1, a[2]);
		break;
	case SYS_LISTEN:
		err = sys_listen(a0, a1);
		break;
	case SYS_ACCEPT:
		err = sys_accept4(a0, (struct sockaddr __user *)a1,
				  (int __user *)a[2], 0);
		break;
	case SYS_GETSOCKNAME:
		err =
		    sys_getsockname(a0, (struct sockaddr __user *)a1,
				    (int __user *)a[2]);
		break;
	case SYS_GETPEERNAME:
		err =
		    sys_getpeername(a0, (struct sockaddr __user *)a1,
				    (int __user *)a[2]);
		break;
	case SYS_SOCKETPAIR:
		err = sys_socketpair(a0, a1, a[2], (int __user *)a[3]);
		break;
	case SYS_SEND:
		err = sys_send(a0, (void __user *)a1, a[2], a[3]);
		break;
	case SYS_SENDTO:
		err = sys_sendto(a0, (void __user *)a1, a[2], a[3],
				 (struct sockaddr __user *)a[4], a[5]);
		break;
	case SYS_RECV:
		err = sys_recv(a0, (void __user *)a1, a[2], a[3]);
		break;
	case SYS_RECVFROM:
		err = sys_recvfrom(a0, (void __user *)a1, a[2], a[3],
				   (struct sockaddr __user *)a[4],
				   (int __user *)a[5]);
		break;
	case SYS_SHUTDOWN:
		err = sys_shutdown(a0, a1);
		break;
	case SYS_SETSOCKOPT:
		err = sys_setsockopt(a0, a1, a[2], (char __user *)a[3], a[4]);
		break;
	case SYS_GETSOCKOPT:
		err =
		    sys_getsockopt(a0, a1, a[2], (char __user *)a[3],
				   (int __user *)a[4]);
		break;
	case SYS_SENDMSG:
		err = sys_sendmsg(a0, (struct user_msghdr __user *)a1, a[2]);
		break;
	case SYS_SENDMMSG:
		err = sys_sendmmsg(a0, (struct mmsghdr __user *)a1, a[2], a[3]);
		break;
	case SYS_RECVMSG:
		err = sys_recvmsg(a0, (struct user_msghdr __user *)a1, a[2]);
		break;
	case SYS_RECVMMSG:
		err = sys_recvmmsg(a0, (struct mmsghdr __user *)a1, a[2], a[3],
				   (struct timespec __user *)a[4]);
		break;
	case SYS_ACCEPT4:
		err = sys_accept4(a0, (struct sockaddr __user *)a1,
				  (int __user *)a[2], a[3]);
		break;
	default:
		err = -EINVAL;
		break;
	}
	return err;
}

#endif				/* __ARCH_WANT_SYS_SOCKETCALL */

/**
 *	sock_register - add a socket protocol handler
 *	@ops: description of protocol
 *
 *	This function is called by a protocol handler that wants to
 *	advertise its address family, and have it linked into the
 *	socket interface. The value ops->family corresponds to the
 *	socket system call protocol family.
 */
int sock_register(const struct net_proto_family *ops)
{
	int err;

	if (ops->family >= NPROTO) {
		pr_crit("protocol %d >= NPROTO(%d)\n", ops->family, NPROTO);
		return -ENOBUFS;
	}

	spin_lock(&net_family_lock);
	if (rcu_dereference_protected(net_families[ops->family],
				      lockdep_is_held(&net_family_lock)))
		err = -EEXIST;
	else {
		rcu_assign_pointer(net_families[ops->family], ops);
		err = 0;
	}
	spin_unlock(&net_family_lock);

	pr_info("NET: Registered protocol family %d\n", ops->family);
	return err;
}
EXPORT_SYMBOL(sock_register);

/**
 *	sock_unregister - remove a protocol handler
 *	@family: protocol family to remove
 *
 *	This function is called by a protocol handler that wants to
 *	remove its address family, and have it unlinked from the
 *	new socket creation.
 *
 *	If protocol handler is a module, then it can use module reference
 *	counts to protect against new references. If protocol handler is not
 *	a module then it needs to provide its own protection in
 *	the ops->create routine.
 */
void sock_unregister(int family)
{
	BUG_ON(family < 0 || family >= NPROTO);

	spin_lock(&net_family_lock);
	RCU_INIT_POINTER(net_families[family], NULL);
	spin_unlock(&net_family_lock);

	synchronize_rcu();

	pr_info("NET: Unregistered protocol family %d\n", family);
}
EXPORT_SYMBOL(sock_unregister);

static int __init sock_init(void)
{
	int err;
	/*
	 *      Initialize the network sysctl infrastructure.
	 */
	err = net_sysctl_init();
	if (err)
		goto out;

	/*
	 *      Initialize skbuff SLAB cache
	 */
	skb_init();

	/*
	 *      Initialize the protocols module.
	 */

	init_inodecache();

	err = register_filesystem(&sock_fs_type);
	if (err)
		goto out_fs;
	sock_mnt = kern_mount(&sock_fs_type);
	if (IS_ERR(sock_mnt)) {
		err = PTR_ERR(sock_mnt);
		goto out_mount;
	}

	/* The real protocol initialization is performed in later initcalls.
	 */

#ifdef CONFIG_NETFILTER
	err = netfilter_init();
	if (err)
		goto out;
#endif

	ptp_classifier_init();

out:
	return err;

out_mount:
	unregister_filesystem(&sock_fs_type);
out_fs:
	goto out;
}

core_initcall(sock_init);	/* early initcall */

#ifdef CONFIG_PROC_FS
void socket_seq_show(struct seq_file *seq)
{
	int cpu;
	int counter = 0;

	for_each_possible_cpu(cpu)
	    counter += per_cpu(sockets_in_use, cpu);

	/* It can be negative, by the way. 8) */
	if (counter < 0)
		counter = 0;

	seq_printf(seq, "sockets: used %d\n", counter);
}
#endif				/* CONFIG_PROC_FS */

#ifdef CONFIG_COMPAT
static int do_siocgstamp(struct net *net, struct socket *sock,
			 unsigned int cmd, void __user *up)
{
	mm_segment_t old_fs = get_fs();
	struct timeval ktv;
	int err;

	set_fs(KERNEL_DS);
	err = sock_do_ioctl(net, sock, cmd, (unsigned long)&ktv);
	set_fs(old_fs);
	if (!err)
		err = compat_put_timeval(&ktv, up);

	return err;
}

static int do_siocgstampns(struct net *net, struct socket *sock,
			   unsigned int cmd, void __user *up)
{
	mm_segment_t old_fs = get_fs();
	struct timespec kts;
	int err;

	set_fs(KERNEL_DS);
	err = sock_do_ioctl(net, sock, cmd, (unsigned long)&kts);
	set_fs(old_fs);
	if (!err)
		err = compat_put_timespec(&kts, up);

	return err;
}

static int dev_ifname32(struct net *net, struct compat_ifreq __user *uifr32)
{
	struct ifreq __user *uifr;
	int err;

	uifr = compat_alloc_user_space(sizeof(struct ifreq));
	if (copy_in_user(uifr, uifr32, sizeof(struct compat_ifreq)))
		return -EFAULT;

	err = dev_ioctl(net, SIOCGIFNAME, uifr);
	if (err)
		return err;

	if (copy_in_user(uifr32, uifr, sizeof(struct compat_ifreq)))
		return -EFAULT;

	return 0;
}

static int dev_ifconf(struct net *net, struct compat_ifconf __user *uifc32)
{
	struct compat_ifconf ifc32;
	struct ifconf ifc;
	struct ifconf __user *uifc;
	struct compat_ifreq __user *ifr32;
	struct ifreq __user *ifr;
	unsigned int i, j;
	int err;

	if (copy_from_user(&ifc32, uifc32, sizeof(struct compat_ifconf)))
		return -EFAULT;

	memset(&ifc, 0, sizeof(ifc));
	if (ifc32.ifcbuf == 0) {
		ifc32.ifc_len = 0;
		ifc.ifc_len = 0;
		ifc.ifc_req = NULL;
		uifc = compat_alloc_user_space(sizeof(struct ifconf));
	} else {
		size_t len = ((ifc32.ifc_len / sizeof(struct compat_ifreq)) + 1) *
			sizeof(struct ifreq);
		uifc = compat_alloc_user_space(sizeof(struct ifconf) + len);
		ifc.ifc_len = len;
		ifr = ifc.ifc_req = (void __user *)(uifc + 1);
		ifr32 = compat_ptr(ifc32.ifcbuf);
		for (i = 0; i < ifc32.ifc_len; i += sizeof(struct compat_ifreq)) {
			if (copy_in_user(ifr, ifr32, sizeof(struct compat_ifreq)))
				return -EFAULT;
			ifr++;
			ifr32++;
		}
	}
	if (copy_to_user(uifc, &ifc, sizeof(struct ifconf)))
		return -EFAULT;

	err = dev_ioctl(net, SIOCGIFCONF, uifc);
	if (err)
		return err;

	if (copy_from_user(&ifc, uifc, sizeof(struct ifconf)))
		return -EFAULT;

	ifr = ifc.ifc_req;
	ifr32 = compat_ptr(ifc32.ifcbuf);
	for (i = 0, j = 0;
	     i + sizeof(struct compat_ifreq) <= ifc32.ifc_len && j < ifc.ifc_len;
	     i += sizeof(struct compat_ifreq), j += sizeof(struct ifreq)) {
		if (copy_in_user(ifr32, ifr, sizeof(struct compat_ifreq)))
			return -EFAULT;
		ifr32++;
		ifr++;
	}

	if (ifc32.ifcbuf == 0) {
		/* Translate from 64-bit structure multiple to
		 * a 32-bit one.
		 */
		i = ifc.ifc_len;
		i = ((i / sizeof(struct ifreq)) * sizeof(struct compat_ifreq));
		ifc32.ifc_len = i;
	} else {
		ifc32.ifc_len = i;
	}
	if (copy_to_user(uifc32, &ifc32, sizeof(struct compat_ifconf)))
		return -EFAULT;

	return 0;
}

static int ethtool_ioctl(struct net *net, struct compat_ifreq __user *ifr32)
{
	struct compat_ethtool_rxnfc __user *compat_rxnfc;
	bool convert_in = false, convert_out = false;
	size_t buf_size = ALIGN(sizeof(struct ifreq), 8);
	struct ethtool_rxnfc __user *rxnfc;
	struct ifreq __user *ifr;
	u32 rule_cnt = 0, actual_rule_cnt;
	u32 ethcmd;
	u32 data;
	int ret;

	if (get_user(data, &ifr32->ifr_ifru.ifru_data))
		return -EFAULT;

	compat_rxnfc = compat_ptr(data);

	if (get_user(ethcmd, &compat_rxnfc->cmd))
		return -EFAULT;

	/* Most ethtool structures are defined without padding.
	 * Unfortunately struct ethtool_rxnfc is an exception.
	 */
	switch (ethcmd) {
	default:
		break;
	case ETHTOOL_GRXCLSRLALL:
		/* Buffer size is variable */
		if (get_user(rule_cnt, &compat_rxnfc->rule_cnt))
			return -EFAULT;
		if (rule_cnt > KMALLOC_MAX_SIZE / sizeof(u32))
			return -ENOMEM;
		buf_size += rule_cnt * sizeof(u32);
		/* fall through */
	case ETHTOOL_GRXRINGS:
	case ETHTOOL_GRXCLSRLCNT:
	case ETHTOOL_GRXCLSRULE:
	case ETHTOOL_SRXCLSRLINS:
		convert_out = true;
		/* fall through */
	case ETHTOOL_SRXCLSRLDEL:
		buf_size += sizeof(struct ethtool_rxnfc);
		convert_in = true;
		break;
	}

	ifr = compat_alloc_user_space(buf_size);
	rxnfc = (void __user *)ifr + ALIGN(sizeof(struct ifreq), 8);

	if (copy_in_user(&ifr->ifr_name, &ifr32->ifr_name, IFNAMSIZ))
		return -EFAULT;

	if (put_user(convert_in ? rxnfc : compat_ptr(data),
		     &ifr->ifr_ifru.ifru_data))
		return -EFAULT;

	if (convert_in) {
		/* We expect there to be holes between fs.m_ext and
		 * fs.ring_cookie and at the end of fs, but nowhere else.
		 */
		BUILD_BUG_ON(offsetof(struct compat_ethtool_rxnfc, fs.m_ext) +
			     sizeof(compat_rxnfc->fs.m_ext) !=
			     offsetof(struct ethtool_rxnfc, fs.m_ext) +
			     sizeof(rxnfc->fs.m_ext));
		BUILD_BUG_ON(
			offsetof(struct compat_ethtool_rxnfc, fs.location) -
			offsetof(struct compat_ethtool_rxnfc, fs.ring_cookie) !=
			offsetof(struct ethtool_rxnfc, fs.location) -
			offsetof(struct ethtool_rxnfc, fs.ring_cookie));

		if (copy_in_user(rxnfc, compat_rxnfc,
				 (void __user *)(&rxnfc->fs.m_ext + 1) -
				 (void __user *)rxnfc) ||
		    copy_in_user(&rxnfc->fs.ring_cookie,
				 &compat_rxnfc->fs.ring_cookie,
				 (void __user *)(&rxnfc->fs.location + 1) -
				 (void __user *)&rxnfc->fs.ring_cookie) ||
		    copy_in_user(&rxnfc->rule_cnt, &compat_rxnfc->rule_cnt,
				 sizeof(rxnfc->rule_cnt)))
			return -EFAULT;
	}

	ret = dev_ioctl(net, SIOCETHTOOL, ifr);
	if (ret)
		return ret;

	if (convert_out) {
		if (copy_in_user(compat_rxnfc, rxnfc,
				 (const void __user *)(&rxnfc->fs.m_ext + 1) -
				 (const void __user *)rxnfc) ||
		    copy_in_user(&compat_rxnfc->fs.ring_cookie,
				 &rxnfc->fs.ring_cookie,
				 (const void __user *)(&rxnfc->fs.location + 1) -
				 (const void __user *)&rxnfc->fs.ring_cookie) ||
		    copy_in_user(&compat_rxnfc->rule_cnt, &rxnfc->rule_cnt,
				 sizeof(rxnfc->rule_cnt)))
			return -EFAULT;

		if (ethcmd == ETHTOOL_GRXCLSRLALL) {
			/* As an optimisation, we only copy the actual
			 * number of rules that the underlying
			 * function returned.  Since Mallory might
			 * change the rule count in user memory, we
			 * check that it is less than the rule count
			 * originally given (as the user buffer size),
			 * which has been range-checked.
			 */
			if (get_user(actual_rule_cnt, &rxnfc->rule_cnt))
				return -EFAULT;
			if (actual_rule_cnt < rule_cnt)
				rule_cnt = actual_rule_cnt;
			if (copy_in_user(&compat_rxnfc->rule_locs[0],
					 &rxnfc->rule_locs[0],
					 rule_cnt * sizeof(u32)))
				return -EFAULT;
		}
	}

	return 0;
}

static int compat_siocwandev(struct net *net, struct compat_ifreq __user *uifr32)
{
	void __user *uptr;
	compat_uptr_t uptr32;
	struct ifreq __user *uifr;

	uifr = compat_alloc_user_space(sizeof(*uifr));
	if (copy_in_user(uifr, uifr32, sizeof(struct compat_ifreq)))
		return -EFAULT;

	if (get_user(uptr32, &uifr32->ifr_settings.ifs_ifsu))
		return -EFAULT;

	uptr = compat_ptr(uptr32);

	if (put_user(uptr, &uifr->ifr_settings.ifs_ifsu.raw_hdlc))
		return -EFAULT;

	return dev_ioctl(net, SIOCWANDEV, uifr);
}

static int bond_ioctl(struct net *net, unsigned int cmd,
			 struct compat_ifreq __user *ifr32)
{
	struct ifreq kifr;
	mm_segment_t old_fs;
	int err;

	switch (cmd) {
	case SIOCBONDENSLAVE:
	case SIOCBONDRELEASE:
	case SIOCBONDSETHWADDR:
	case SIOCBONDCHANGEACTIVE:
		if (copy_from_user(&kifr, ifr32, sizeof(struct compat_ifreq)))
			return -EFAULT;

		old_fs = get_fs();
		set_fs(KERNEL_DS);
		err = dev_ioctl(net, cmd,
				(struct ifreq __user __force *) &kifr);
		set_fs(old_fs);

		return err;
	default:
		return -ENOIOCTLCMD;
	}
}

/* Handle ioctls that use ifreq::ifr_data and just need struct ifreq converted */
static int compat_ifr_data_ioctl(struct net *net, unsigned int cmd,
				 struct compat_ifreq __user *u_ifreq32)
{
	struct ifreq __user *u_ifreq64;
	char tmp_buf[IFNAMSIZ];
	void __user *data64;
	u32 data32;

	if (copy_from_user(&tmp_buf[0], &(u_ifreq32->ifr_ifrn.ifrn_name[0]),
			   IFNAMSIZ))
		return -EFAULT;
	if (get_user(data32, &u_ifreq32->ifr_ifru.ifru_data))
		return -EFAULT;
	data64 = compat_ptr(data32);

	u_ifreq64 = compat_alloc_user_space(sizeof(*u_ifreq64));

	if (copy_to_user(&u_ifreq64->ifr_ifrn.ifrn_name[0], &tmp_buf[0],
			 IFNAMSIZ))
		return -EFAULT;
	if (put_user(data64, &u_ifreq64->ifr_ifru.ifru_data))
		return -EFAULT;

	return dev_ioctl(net, cmd, u_ifreq64);
}

static int dev_ifsioc(struct net *net, struct socket *sock,
			 unsigned int cmd, struct compat_ifreq __user *uifr32)
{
	struct ifreq __user *uifr;
	int err;

	uifr = compat_alloc_user_space(sizeof(*uifr));
	if (copy_in_user(uifr, uifr32, sizeof(*uifr32)))
		return -EFAULT;

	err = sock_do_ioctl(net, sock, cmd, (unsigned long)uifr);

	if (!err) {
		switch (cmd) {
		case SIOCGIFFLAGS:
		case SIOCGIFMETRIC:
		case SIOCGIFMTU:
		case SIOCGIFMEM:
		case SIOCGIFHWADDR:
		case SIOCGIFINDEX:
		case SIOCGIFADDR:
		case SIOCGIFBRDADDR:
		case SIOCGIFDSTADDR:
		case SIOCGIFNETMASK:
		case SIOCGIFPFLAGS:
		case SIOCGIFTXQLEN:
		case SIOCGMIIPHY:
		case SIOCGMIIREG:
			if (copy_in_user(uifr32, uifr, sizeof(*uifr32)))
				err = -EFAULT;
			break;
		}
	}
	return err;
}

static int compat_sioc_ifmap(struct net *net, unsigned int cmd,
			struct compat_ifreq __user *uifr32)
{
	struct ifreq ifr;
	struct compat_ifmap __user *uifmap32;
	mm_segment_t old_fs;
	int err;

	uifmap32 = &uifr32->ifr_ifru.ifru_map;
	err = copy_from_user(&ifr, uifr32, sizeof(ifr.ifr_name));
	err |= get_user(ifr.ifr_map.mem_start, &uifmap32->mem_start);
	err |= get_user(ifr.ifr_map.mem_end, &uifmap32->mem_end);
	err |= get_user(ifr.ifr_map.base_addr, &uifmap32->base_addr);
	err |= get_user(ifr.ifr_map.irq, &uifmap32->irq);
	err |= get_user(ifr.ifr_map.dma, &uifmap32->dma);
	err |= get_user(ifr.ifr_map.port, &uifmap32->port);
	if (err)
		return -EFAULT;

	old_fs = get_fs();
	set_fs(KERNEL_DS);
	err = dev_ioctl(net, cmd, (void  __user __force *)&ifr);
	set_fs(old_fs);

	if (cmd == SIOCGIFMAP && !err) {
		err = copy_to_user(uifr32, &ifr, sizeof(ifr.ifr_name));
		err |= put_user(ifr.ifr_map.mem_start, &uifmap32->mem_start);
		err |= put_user(ifr.ifr_map.mem_end, &uifmap32->mem_end);
		err |= put_user(ifr.ifr_map.base_addr, &uifmap32->base_addr);
		err |= put_user(ifr.ifr_map.irq, &uifmap32->irq);
		err |= put_user(ifr.ifr_map.dma, &uifmap32->dma);
		err |= put_user(ifr.ifr_map.port, &uifmap32->port);
		if (err)
			err = -EFAULT;
	}
	return err;
}

struct rtentry32 {
	u32		rt_pad1;
	struct sockaddr rt_dst;         /* target address               */
	struct sockaddr rt_gateway;     /* gateway addr (RTF_GATEWAY)   */
	struct sockaddr rt_genmask;     /* target network mask (IP)     */
	unsigned short	rt_flags;
	short		rt_pad2;
	u32		rt_pad3;
	unsigned char	rt_tos;
	unsigned char	rt_class;
	short		rt_pad4;
	short		rt_metric;      /* +1 for binary compatibility! */
	/* char * */ u32 rt_dev;        /* forcing the device at add    */
	u32		rt_mtu;         /* per route MTU/Window         */
	u32		rt_window;      /* Window clamping              */
	unsigned short  rt_irtt;        /* Initial RTT                  */
};

struct in6_rtmsg32 {
	struct in6_addr		rtmsg_dst;
	struct in6_addr		rtmsg_src;
	struct in6_addr		rtmsg_gateway;
	u32			rtmsg_type;
	u16			rtmsg_dst_len;
	u16			rtmsg_src_len;
	u32			rtmsg_metric;
	u32			rtmsg_info;
	u32			rtmsg_flags;
	s32			rtmsg_ifindex;
};

static int routing_ioctl(struct net *net, struct socket *sock,
			 unsigned int cmd, void __user *argp)
{
	int ret;
	void *r = NULL;
	struct in6_rtmsg r6;
	struct rtentry r4;
	char devname[16];
	u32 rtdev;
	mm_segment_t old_fs = get_fs();

	if (sock && sock->sk && sock->sk->sk_family == AF_INET6) { /* ipv6 */
		struct in6_rtmsg32 __user *ur6 = argp;
		ret = copy_from_user(&r6.rtmsg_dst, &(ur6->rtmsg_dst),
			3 * sizeof(struct in6_addr));
		ret |= get_user(r6.rtmsg_type, &(ur6->rtmsg_type));
		ret |= get_user(r6.rtmsg_dst_len, &(ur6->rtmsg_dst_len));
		ret |= get_user(r6.rtmsg_src_len, &(ur6->rtmsg_src_len));
		ret |= get_user(r6.rtmsg_metric, &(ur6->rtmsg_metric));
		ret |= get_user(r6.rtmsg_info, &(ur6->rtmsg_info));
		ret |= get_user(r6.rtmsg_flags, &(ur6->rtmsg_flags));
		ret |= get_user(r6.rtmsg_ifindex, &(ur6->rtmsg_ifindex));

		r = (void *) &r6;
	} else { /* ipv4 */
		struct rtentry32 __user *ur4 = argp;
		ret = copy_from_user(&r4.rt_dst, &(ur4->rt_dst),
					3 * sizeof(struct sockaddr));
		ret |= get_user(r4.rt_flags, &(ur4->rt_flags));
		ret |= get_user(r4.rt_metric, &(ur4->rt_metric));
		ret |= get_user(r4.rt_mtu, &(ur4->rt_mtu));
		ret |= get_user(r4.rt_window, &(ur4->rt_window));
		ret |= get_user(r4.rt_irtt, &(ur4->rt_irtt));
		ret |= get_user(rtdev, &(ur4->rt_dev));
		if (rtdev) {
			ret |= copy_from_user(devname, compat_ptr(rtdev), 15);
			r4.rt_dev = (char __user __force *)devname;
			devname[15] = 0;
		} else
			r4.rt_dev = NULL;

		r = (void *) &r4;
	}

	if (ret) {
		ret = -EFAULT;
		goto out;
	}

	set_fs(KERNEL_DS);
	ret = sock_do_ioctl(net, sock, cmd, (unsigned long) r);
	set_fs(old_fs);

out:
	return ret;
}

/* Since old style bridge ioctl's endup using SIOCDEVPRIVATE
 * for some operations; this forces use of the newer bridge-utils that
 * use compatible ioctls
 */
static int old_bridge_ioctl(compat_ulong_t __user *argp)
{
	compat_ulong_t tmp;

	if (get_user(tmp, argp))
		return -EFAULT;
	if (tmp == BRCTL_GET_VERSION)
		return BRCTL_VERSION + 1;
	return -EINVAL;
}

static int compat_sock_ioctl_trans(struct file *file, struct socket *sock,
			 unsigned int cmd, unsigned long arg)
{
	void __user *argp = compat_ptr(arg);
	struct sock *sk = sock->sk;
	struct net *net = sock_net(sk);

	if (cmd >= SIOCDEVPRIVATE && cmd <= (SIOCDEVPRIVATE + 15))
		return compat_ifr_data_ioctl(net, cmd, argp);

	switch (cmd) {
	case SIOCSIFBR:
	case SIOCGIFBR:
		return old_bridge_ioctl(argp);
	case SIOCGIFNAME:
		return dev_ifname32(net, argp);
	case SIOCGIFCONF:
		return dev_ifconf(net, argp);
	case SIOCETHTOOL:
		return ethtool_ioctl(net, argp);
	case SIOCWANDEV:
		return compat_siocwandev(net, argp);
	case SIOCGIFMAP:
	case SIOCSIFMAP:
		return compat_sioc_ifmap(net, cmd, argp);
	case SIOCBONDENSLAVE:
	case SIOCBONDRELEASE:
	case SIOCBONDSETHWADDR:
	case SIOCBONDCHANGEACTIVE:
		return bond_ioctl(net, cmd, argp);
	case SIOCADDRT:
	case SIOCDELRT:
		return routing_ioctl(net, sock, cmd, argp);
	case SIOCGSTAMP:
		return do_siocgstamp(net, sock, cmd, argp);
	case SIOCGSTAMPNS:
		return do_siocgstampns(net, sock, cmd, argp);
	case SIOCBONDSLAVEINFOQUERY:
	case SIOCBONDINFOQUERY:
	case SIOCSHWTSTAMP:
	case SIOCGHWTSTAMP:
		return compat_ifr_data_ioctl(net, cmd, argp);

	case FIOSETOWN:
	case SIOCSPGRP:
	case FIOGETOWN:
	case SIOCGPGRP:
	case SIOCBRADDBR:
	case SIOCBRDELBR:
	case SIOCGIFVLAN:
	case SIOCSIFVLAN:
	case SIOCADDDLCI:
	case SIOCDELDLCI:
		return sock_ioctl(file, cmd, arg);

	case SIOCGIFFLAGS:
	case SIOCSIFFLAGS:
	case SIOCGIFMETRIC:
	case SIOCSIFMETRIC:
	case SIOCGIFMTU:
	case SIOCSIFMTU:
	case SIOCGIFMEM:
	case SIOCSIFMEM:
	case SIOCGIFHWADDR:
	case SIOCSIFHWADDR:
	case SIOCADDMULTI:
	case SIOCDELMULTI:
	case SIOCGIFINDEX:
	case SIOCGIFADDR:
	case SIOCSIFADDR:
	case SIOCSIFHWBROADCAST:
	case SIOCDIFADDR:
	case SIOCGIFBRDADDR:
	case SIOCSIFBRDADDR:
	case SIOCGIFDSTADDR:
	case SIOCSIFDSTADDR:
	case SIOCGIFNETMASK:
	case SIOCSIFNETMASK:
	case SIOCSIFPFLAGS:
	case SIOCGIFPFLAGS:
	case SIOCGIFTXQLEN:
	case SIOCSIFTXQLEN:
	case SIOCBRADDIF:
	case SIOCBRDELIF:
	case SIOCSIFNAME:
	case SIOCGMIIPHY:
	case SIOCGMIIREG:
	case SIOCSMIIREG:
		return dev_ifsioc(net, sock, cmd, argp);

	case SIOCSARP:
	case SIOCGARP:
	case SIOCDARP:
	case SIOCATMARK:
		return sock_do_ioctl(net, sock, cmd, arg);
	}

	return -ENOIOCTLCMD;
}

static long compat_sock_ioctl(struct file *file, unsigned int cmd,
			      unsigned long arg)
{
	struct socket *sock = file->private_data;
	int ret = -ENOIOCTLCMD;
	struct sock *sk;
	struct net *net;

	sk = sock->sk;
	net = sock_net(sk);

	if (sock->ops->compat_ioctl)
		ret = sock->ops->compat_ioctl(sock, cmd, arg);

	if (ret == -ENOIOCTLCMD &&
	    (cmd >= SIOCIWFIRST && cmd <= SIOCIWLAST))
		ret = compat_wext_handle_ioctl(net, cmd, arg);

	if (ret == -ENOIOCTLCMD)
		ret = compat_sock_ioctl_trans(file, sock, cmd, arg);

	return ret;
}
#endif

int kernel_bind(struct socket *sock, struct sockaddr *addr, int addrlen)
{
	return sock->ops->bind(sock, addr, addrlen);
}
EXPORT_SYMBOL(kernel_bind);

int kernel_listen(struct socket *sock, int backlog)
{
	return sock->ops->listen(sock, backlog);
}
EXPORT_SYMBOL(kernel_listen);

int kernel_accept(struct socket *sock, struct socket **newsock, int flags)
{
	struct sock *sk = sock->sk;
	int err;

	err = sock_create_lite(sk->sk_family, sk->sk_type, sk->sk_protocol,
			       newsock);
	if (err < 0)
		goto done;

	err = sock->ops->accept(sock, *newsock, flags);
	if (err < 0) {
		sock_release(*newsock);
		*newsock = NULL;
		goto done;
	}

	(*newsock)->ops = sock->ops;
	__module_get((*newsock)->ops->owner);

done:
	return err;
}
EXPORT_SYMBOL(kernel_accept);

int kernel_connect(struct socket *sock, struct sockaddr *addr, int addrlen,
		   int flags)
{
	return sock->ops->connect(sock, addr, addrlen, flags);
}
EXPORT_SYMBOL(kernel_connect);

int kernel_getsockname(struct socket *sock, struct sockaddr *addr,
			 int *addrlen)
{
	return sock->ops->getname(sock, addr, addrlen, 0);
}
EXPORT_SYMBOL(kernel_getsockname);

int kernel_getpeername(struct socket *sock, struct sockaddr *addr,
			 int *addrlen)
{
	return sock->ops->getname(sock, addr, addrlen, 1);
}
EXPORT_SYMBOL(kernel_getpeername);

int kernel_getsockopt(struct socket *sock, int level, int optname,
			char *optval, int *optlen)
{
	mm_segment_t oldfs = get_fs();
	char __user *uoptval;
	int __user *uoptlen;
	int err;

	uoptval = (char __user __force *) optval;
	uoptlen = (int __user __force *) optlen;

	set_fs(KERNEL_DS);
	if (level == SOL_SOCKET)
		err = sock_getsockopt(sock, level, optname, uoptval, uoptlen);
	else
		err = sock->ops->getsockopt(sock, level, optname, uoptval,
					    uoptlen);
	set_fs(oldfs);
	return err;
}
EXPORT_SYMBOL(kernel_getsockopt);

int kernel_setsockopt(struct socket *sock, int level, int optname,
			char *optval, unsigned int optlen)
{
	mm_segment_t oldfs = get_fs();
	char __user *uoptval;
	int err;

	uoptval = (char __user __force *) optval;

	set_fs(KERNEL_DS);
	if (level == SOL_SOCKET)
		err = sock_setsockopt(sock, level, optname, uoptval, optlen);
	else
		err = sock->ops->setsockopt(sock, level, optname, uoptval,
					    optlen);
	set_fs(oldfs);
	return err;
}
EXPORT_SYMBOL(kernel_setsockopt);

int kernel_sendpage(struct socket *sock, struct page *page, int offset,
		    size_t size, int flags)
{
	if (sock->ops->sendpage)
		return sock->ops->sendpage(sock, page, offset, size, flags);

	return sock_no_sendpage(sock, page, offset, size, flags);
}
EXPORT_SYMBOL(kernel_sendpage);

int kernel_sock_ioctl(struct socket *sock, int cmd, unsigned long arg)
{
	mm_segment_t oldfs = get_fs();
	int err;

	set_fs(KERNEL_DS);
	err = sock->ops->ioctl(sock, cmd, arg);
	set_fs(oldfs);

	return err;
}
EXPORT_SYMBOL(kernel_sock_ioctl);

int kernel_sock_shutdown(struct socket *sock, enum sock_shutdown_cmd how)
{
	return sock->ops->shutdown(sock, how);
}
EXPORT_SYMBOL(kernel_sock_shutdown);<|MERGE_RESOLUTION|>--- conflicted
+++ resolved
@@ -620,29 +620,7 @@
 {
 	int err = security_socket_sendmsg(sock, msg, size);
 
-<<<<<<< HEAD
 	return err ?: sock_sendmsg_nosec(sock, msg, size);
-=======
-	return err ?: __sock_sendmsg_nosec(iocb, sock, msg, size);
-}
-
-static int do_sock_sendmsg(struct socket *sock, struct msghdr *msg,
-			   size_t size, bool nosec)
-{
-	struct kiocb iocb;
-	int ret;
-
-	init_sync_kiocb(&iocb, NULL);
-	ret = nosec ? __sock_sendmsg_nosec(&iocb, sock, msg, size) :
-		      __sock_sendmsg(&iocb, sock, msg, size);
-	BUG_ON(ret == -EIOCBQUEUED);
-	return ret;
-}
-
-int sock_sendmsg(struct socket *sock, struct msghdr *msg, size_t size)
-{
-	return do_sock_sendmsg(sock, msg, size, false);
->>>>>>> e2e40f2c
 }
 EXPORT_SYMBOL(sock_sendmsg);
 
@@ -752,41 +730,10 @@
 {
 	int err = security_socket_recvmsg(sock, msg, size, flags);
 
-<<<<<<< HEAD
 	return err ?: sock_recvmsg_nosec(sock, msg, size, flags);
 }
 EXPORT_SYMBOL(sock_recvmsg);
 
-=======
-	return err ?: __sock_recvmsg_nosec(iocb, sock, msg, size, flags);
-}
-
-int sock_recvmsg(struct socket *sock, struct msghdr *msg,
-		 size_t size, int flags)
-{
-	struct kiocb iocb;
-	int ret;
-
-	init_sync_kiocb(&iocb, NULL);
-	ret = __sock_recvmsg(&iocb, sock, msg, size, flags);
-	BUG_ON(ret == -EIOCBQUEUED);
-	return ret;
-}
-EXPORT_SYMBOL(sock_recvmsg);
-
-static int sock_recvmsg_nosec(struct socket *sock, struct msghdr *msg,
-			      size_t size, int flags)
-{
-	struct kiocb iocb;
-	int ret;
-
-	init_sync_kiocb(&iocb, NULL);
-	ret = __sock_recvmsg_nosec(&iocb, sock, msg, size, flags);
-	BUG_ON(ret == -EIOCBQUEUED);
-	return ret;
-}
-
->>>>>>> e2e40f2c
 /**
  * kernel_recvmsg - Receive a message from a socket (kernel space)
  * @sock:       The socket to receive the message from
@@ -864,12 +811,7 @@
 	if (!iov_iter_count(to))	/* Match SYS5 behaviour */
 		return 0;
 
-<<<<<<< HEAD
-	res = sock_recvmsg(sock, &msg, iocb->ki_nbytes, msg.msg_flags);
-=======
-	res = __sock_recvmsg(iocb, sock, &msg,
-			     iov_iter_count(to), msg.msg_flags);
->>>>>>> e2e40f2c
+	res = sock_recvmsg(sock, &msg, iov_iter_count(to), msg.msg_flags);
 	*to = msg.msg_iter;
 	return res;
 }
@@ -891,11 +833,7 @@
 	if (sock->type == SOCK_SEQPACKET)
 		msg.msg_flags |= MSG_EOR;
 
-<<<<<<< HEAD
-	res = sock_sendmsg(sock, &msg, iocb->ki_nbytes);
-=======
-	res = __sock_sendmsg(iocb, sock, &msg, iov_iter_count(from));
->>>>>>> e2e40f2c
+	res = sock_sendmsg(sock, &msg, iov_iter_count(from));
 	*from = msg.msg_iter;
 	return res;
 }
