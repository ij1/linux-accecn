// SPDX-License-Identifier: GPL-2.0
/*
 * INET		An implementation of the TCP/IP protocol suite for the LINUX
 *		operating system.  INET is implemented using the  BSD Socket
 *		interface as the means of communication with the user level.
 *
 *		Implementation of the Transmission Control Protocol(TCP).
 *
 * Authors:	Ross Biro
 *		Fred N. van Kempen, <waltje@uWalt.NL.Mugnet.ORG>
 *		Mark Evans, <evansmp@uhura.aston.ac.uk>
 *		Corey Minyard <wf-rch!minyard@relay.EU.net>
 *		Florian La Roche, <flla@stud.uni-sb.de>
 *		Charles Hedrick, <hedrick@klinzhai.rutgers.edu>
 *		Linus Torvalds, <torvalds@cs.helsinki.fi>
 *		Alan Cox, <gw4pts@gw4pts.ampr.org>
 *		Matthew Dillon, <dillon@apollo.west.oic.com>
 *		Arnt Gulbrandsen, <agulbra@nvg.unit.no>
 *		Jorge Cwik, <jorge@laser.satlink.net>
 */

/*
 * Changes:
 *		Pedro Roque	:	Fast Retransmit/Recovery.
 *					Two receive queues.
 *					Retransmit queue handled by TCP.
 *					Better retransmit timer handling.
 *					New congestion avoidance.
 *					Header prediction.
 *					Variable renaming.
 *
 *		Eric		:	Fast Retransmit.
 *		Randy Scott	:	MSS option defines.
 *		Eric Schenk	:	Fixes to slow start algorithm.
 *		Eric Schenk	:	Yet another double ACK bug.
 *		Eric Schenk	:	Delayed ACK bug fixes.
 *		Eric Schenk	:	Floyd style fast retrans war avoidance.
 *		David S. Miller	:	Don't allow zero congestion window.
 *		Eric Schenk	:	Fix retransmitter so that it sends
 *					next packet on ack of previous packet.
 *		Andi Kleen	:	Moved open_request checking here
 *					and process RSTs for open_requests.
 *		Andi Kleen	:	Better prune_queue, and other fixes.
 *		Andrey Savochkin:	Fix RTT measurements in the presence of
 *					timestamps.
 *		Andrey Savochkin:	Check sequence numbers correctly when
 *					removing SACKs due to in sequence incoming
 *					data segments.
 *		Andi Kleen:		Make sure we never ack data there is not
 *					enough room for. Also make this condition
 *					a fatal error if it might still happen.
 *		Andi Kleen:		Add tcp_measure_rcv_mss to make
 *					connections with MSS<min(MTU,ann. MSS)
 *					work without delayed acks.
 *		Andi Kleen:		Process packets with PSH set in the
 *					fast path.
 *		J Hadi Salim:		ECN support
 *	 	Andrei Gurtov,
 *		Pasi Sarolahti,
 *		Panu Kuhlberg:		Experimental audit of TCP (re)transmission
 *					engine. Lots of bugs are found.
 *		Pasi Sarolahti:		F-RTO for dealing with spurious RTOs
 */

#define pr_fmt(fmt) "TCP: " fmt

#include <linux/mm.h>
#include <linux/slab.h>
#include <linux/module.h>
#include <linux/sysctl.h>
#include <linux/kernel.h>
#include <linux/prefetch.h>
#include <net/dst.h>
#include <net/tcp.h>
#include <net/inet_common.h>
#include <linux/ipsec.h>
#include <asm/unaligned.h>
#include <linux/errqueue.h>
#include <trace/events/tcp.h>
#include <linux/jump_label_ratelimit.h>
#include <net/busy_poll.h>
#include <net/mptcp.h>

int sysctl_tcp_max_orphans __read_mostly = NR_FILE;

#define FLAG_DATA		0x01 /* Incoming frame contained data.		*/
#define FLAG_WIN_UPDATE		0x02 /* Incoming ACK was a window update.	*/
#define FLAG_DATA_ACKED		0x04 /* This ACK acknowledged new data.		*/
#define FLAG_RETRANS_DATA_ACKED	0x08 /* "" "" some of which was retransmitted.	*/
#define FLAG_SYN_ACKED		0x10 /* This ACK acknowledged SYN.		*/
#define FLAG_DATA_SACKED	0x20 /* New SACK.				*/
#define FLAG_ECE		0x40 /* ECE in this ACK				*/
#define FLAG_LOST_RETRANS	0x80 /* This ACK marks some retransmission lost */
#define FLAG_SLOWPATH		0x100 /* Do not skip RFC checks for window update.*/
#define FLAG_ORIG_SACK_ACKED	0x200 /* Never retransmitted data are (s)acked	*/
#define FLAG_SND_UNA_ADVANCED	0x400 /* Snd_una was changed (!= FLAG_DATA_ACKED) */
#define FLAG_DSACKING_ACK	0x800 /* SACK blocks contained D-SACK info */
#define FLAG_SET_XMIT_TIMER	0x1000 /* Set TLP or RTO timer */
#define FLAG_SACK_RENEGING	0x2000 /* snd_una advanced to a sacked seq */
#define FLAG_UPDATE_TS_RECENT	0x4000 /* tcp_replace_ts_recent() */
#define FLAG_NO_CHALLENGE_ACK	0x8000 /* do not call tcp_send_challenge_ack()	*/
#define FLAG_ACK_MAYBE_DELAYED	0x10000 /* Likely a delayed ACK */
#define FLAG_TS_PROGRESS	0x20000 /* Positive timestamp delta */

#define FLAG_ACKED		(FLAG_DATA_ACKED|FLAG_SYN_ACKED)
#define FLAG_NOT_DUP		(FLAG_DATA|FLAG_WIN_UPDATE|FLAG_ACKED)
#define FLAG_CA_ALERT		(FLAG_DATA_SACKED|FLAG_ECE|FLAG_DSACKING_ACK)
#define FLAG_FORWARD_PROGRESS	(FLAG_ACKED|FLAG_DATA_SACKED)

#define TCP_REMNANT (TCP_FLAG_FIN|TCP_FLAG_URG|TCP_FLAG_SYN|TCP_FLAG_PSH)
#define TCP_HP_BITS (~(TCP_RESERVED_BITS|TCP_FLAG_PSH))

#define REXMIT_NONE	0 /* no loss recovery to do */
#define REXMIT_LOST	1 /* retransmit packets marked lost */
#define REXMIT_NEW	2 /* FRTO-style transmit of unsent/new packets */

#if IS_ENABLED(CONFIG_TLS_DEVICE)
static DEFINE_STATIC_KEY_DEFERRED_FALSE(clean_acked_data_enabled, HZ);

void clean_acked_data_enable(struct inet_connection_sock *icsk,
			     void (*cad)(struct sock *sk, u32 ack_seq))
{
	icsk->icsk_clean_acked = cad;
	static_branch_deferred_inc(&clean_acked_data_enabled);
}
EXPORT_SYMBOL_GPL(clean_acked_data_enable);

void clean_acked_data_disable(struct inet_connection_sock *icsk)
{
	static_branch_slow_dec_deferred(&clean_acked_data_enabled);
	icsk->icsk_clean_acked = NULL;
}
EXPORT_SYMBOL_GPL(clean_acked_data_disable);

void clean_acked_data_flush(void)
{
	static_key_deferred_flush(&clean_acked_data_enabled);
}
EXPORT_SYMBOL_GPL(clean_acked_data_flush);
#endif

static void tcp_gro_dev_warn(struct sock *sk, const struct sk_buff *skb,
			     unsigned int len)
{
	static bool __once __read_mostly;

	if (!__once) {
		struct net_device *dev;

		__once = true;

		rcu_read_lock();
		dev = dev_get_by_index_rcu(sock_net(sk), skb->skb_iif);
		if (!dev || len >= dev->mtu)
			pr_warn("%s: Driver has suspect GRO implementation, TCP performance may be compromised.\n",
				dev ? dev->name : "Unknown driver");
		rcu_read_unlock();
	}
}

/* Adapt the MSS value used to make delayed ack decision to the
 * real world.
 */
static void tcp_measure_rcv_mss(struct sock *sk, const struct sk_buff *skb)
{
	struct inet_connection_sock *icsk = inet_csk(sk);
	const unsigned int lss = icsk->icsk_ack.last_seg_size;
	unsigned int len;

	icsk->icsk_ack.last_seg_size = 0;

	/* skb->len may jitter because of SACKs, even if peer
	 * sends good full-sized frames.
	 */
	len = skb_shinfo(skb)->gso_size ? : skb->len;
	if (len >= icsk->icsk_ack.rcv_mss) {
		icsk->icsk_ack.rcv_mss = min_t(unsigned int, len,
					       tcp_sk(sk)->advmss);
		/* Account for possibly-removed options */
		if (unlikely(len > icsk->icsk_ack.rcv_mss +
				   MAX_TCP_OPTION_SPACE))
			tcp_gro_dev_warn(sk, skb, len);
	} else {
		/* Otherwise, we make more careful check taking into account,
		 * that SACKs block is variable.
		 *
		 * "len" is invariant segment length, including TCP header.
		 */
		len += skb->data - skb_transport_header(skb);
		if (len >= TCP_MSS_DEFAULT + sizeof(struct tcphdr) ||
		    /* If PSH is not set, packet should be
		     * full sized, provided peer TCP is not badly broken.
		     * This observation (if it is correct 8)) allows
		     * to handle super-low mtu links fairly.
		     */
		    (len >= TCP_MIN_MSS + sizeof(struct tcphdr) &&
		     !(tcp_flag_word(tcp_hdr(skb)) & TCP_REMNANT))) {
			/* Subtract also invariant (if peer is RFC compliant),
			 * tcp header plus fixed timestamp option length.
			 * Resulting "len" is MSS free of SACK jitter.
			 */
			len -= tcp_sk(sk)->tcp_header_len;
			icsk->icsk_ack.last_seg_size = len;
			if (len == lss) {
				icsk->icsk_ack.rcv_mss = len;
				return;
			}
		}
		if (icsk->icsk_ack.pending & ICSK_ACK_PUSHED)
			icsk->icsk_ack.pending |= ICSK_ACK_PUSHED2;
		icsk->icsk_ack.pending |= ICSK_ACK_PUSHED;
	}
}

static void tcp_incr_quickack(struct sock *sk, unsigned int max_quickacks)
{
	struct inet_connection_sock *icsk = inet_csk(sk);
	unsigned int quickacks = tcp_sk(sk)->rcv_wnd / (2 * icsk->icsk_ack.rcv_mss);

	if (quickacks == 0)
		quickacks = 2;
	quickacks = min(quickacks, max_quickacks);
	if (quickacks > icsk->icsk_ack.quick)
		icsk->icsk_ack.quick = quickacks;
}

void tcp_enter_quickack_mode(struct sock *sk, unsigned int max_quickacks)
{
	struct inet_connection_sock *icsk = inet_csk(sk);

	tcp_incr_quickack(sk, max_quickacks);
	inet_csk_exit_pingpong_mode(sk);
	icsk->icsk_ack.ato = TCP_ATO_MIN;
}
EXPORT_SYMBOL(tcp_enter_quickack_mode);

/* Send ACKs quickly, if "quick" count is not exhausted
 * and the session is not interactive.
 */

static bool tcp_in_quickack_mode(struct sock *sk)
{
	const struct inet_connection_sock *icsk = inet_csk(sk);
	const struct dst_entry *dst = __sk_dst_get(sk);

	return (dst && dst_metric(dst, RTAX_QUICKACK)) ||
		(icsk->icsk_ack.quick && !inet_csk_in_pingpong_mode(sk));
}

static void tcp_ecn_queue_cwr(struct tcp_sock *tp)
{
	/* Do not set CWR if in AccECN mode! */
	if (tcp_ecn_mode_rfc3168(tp))
		tp->ecn_flags |= TCP_ECN_QUEUE_CWR;
}

static void tcp_ecn_accept_cwr(struct sock *sk, const struct sk_buff *skb)
{
	struct tcp_sock *tp = tcp_sk(sk);

	if (tcp_ecn_mode_rfc3168(tp) && tcp_hdr(skb)->cwr) {
		tp->ecn_flags &= ~TCP_ECN_DEMAND_CWR;

		/* If the sender is telling us it has entered CWR, then its
		 * cwnd may be very low (even just 1 packet), so we should ACK
		 * immediately.
		 */
		inet_csk(sk)->icsk_ack.pending |= ICSK_ACK_NOW;
	}
}

static void tcp_ecn_withdraw_cwr(struct tcp_sock *tp)
{
	tp->ecn_flags &= ~TCP_ECN_QUEUE_CWR;
}

static void tcp_data_ecn_check(struct sock *sk, const struct sk_buff *skb)
{
	struct tcp_sock *tp = tcp_sk(sk);

	if (tcp_ecn_disabled(tp))
		return;

	switch (TCP_SKB_CB(skb)->ip_dsfield & INET_ECN_MASK) {
	case INET_ECN_NOT_ECT:
		/* Funny extension: if ECT is not set on a segment,
		 * and we already seen ECT on a previous segment,
		 * it is probably a retransmit with RFC3168 ECN.
		 */
		if (tp->ecn_flags & TCP_ECN_SEEN)
			tcp_enter_quickack_mode(sk, 2);
		break;
	case INET_ECN_CE:
		if (tcp_ca_needs_ecn(sk))
			tcp_ca_event(sk, CA_EVENT_ECN_IS_CE);

		if (!(tp->ecn_flags & TCP_ECN_DEMAND_CWR) &&
		    tcp_ecn_mode_rfc3168(tp)) {
			/* Better not delay acks, sender can have a very low cwnd */
			tcp_enter_quickack_mode(sk, 2);
			tp->ecn_flags |= TCP_ECN_DEMAND_CWR;
		}
		break;
	default:
		if (tcp_ca_needs_ecn(sk))
			tcp_ca_event(sk, CA_EVENT_ECN_NO_CE);
		break;
	}
}

/* §3.1.2 If a TCP server that implements AccECN receives a SYN with the three
 * TCP header flags (AE, CWR and ECE) set to any combination other than 000,
 * 011 or 111, it MUST negotiate the use of AccECN as if they had been set to
 * 111.
 */
static inline bool tcp_accecn_syn_requested(const struct tcphdr *th)
{
    u8 ace = tcp_accecn_ace(th);
    return ace && ace != 0x3;
}

/* Check ECN field transition to detect invalid transitions */
static bool tcp_ect_transition_valid(u8 snt, u8 rcv)
{
	if (rcv == snt)
		return true;

	/* Non-ECT altered to something or something became non-ECT */
	if ((snt == INET_ECN_NOT_ECT) || (rcv == INET_ECN_NOT_ECT))
		return false;
	/* CE -> ECT(0/1)? */
	if (snt == INET_ECN_CE)
		return false;
	return true;
}

bool tcp_accecn_validate_syn_feedback(struct sock *sk, u8 ace, u8 sent_ect)
{
	struct tcp_sock *tp = tcp_sk(sk);
	u8 ect = tcp_accecn_extract_syn_ect(ace);

	if (!sock_net(sk)->ipv4.sysctl_tcp_ecn_fallback)
		return true;

	if (!tcp_ect_transition_valid(sent_ect, ect)) {
		struct inet_sock *inet = inet_sk(sk);
		if (sk->sk_family == AF_INET) {
			net_dbg_ratelimited("ECN mismatch on path to %pI4:%u/%u got=%d expected=%d\n",
					    &inet->inet_daddr,
					    ntohs(inet->inet_dport),
					    inet->inet_num,
					    ect, sent_ect);
		} else if (sk->sk_family == AF_INET6) {
			net_dbg_ratelimited("ECN mismatch on path to %pI6:%u/%u got=%d expected=%d\n",
					    &sk->sk_v6_daddr,
					    ntohs(inet->inet_dport),
					    inet->inet_num,
					    ect, sent_ect);
		}
		tp->ecn_fail = 1;
		return false;
	}

	return true;
}

/* See Table 2 of the AccECN draft */
static void tcp_ecn_rcv_synack(struct sock *sk, const struct tcphdr *th,
			       u8 ip_dsfield)
{
	struct tcp_sock *tp = tcp_sk(sk);
	u8 ace = tcp_accecn_ace(th);

	switch (ace) {
	case 0x0:
	case 0x7:
		tcp_ecn_mode_set(tp, TCP_ECN_DISABLED);
		break;
	case 0x1:
	case 0x5:
		if (tcp_ecn_mode_pending(tp))
			/* Downgrade from AccECN, or requested initially */
			tcp_ecn_mode_set(tp, TCP_ECN_MODE_RFC3168);
		break;
	default:
		if (!tcp_ecn_mode_pending(tp)) {
			tcp_ecn_mode_set(tp, TCP_ECN_DISABLED);
			break;
		}
		tcp_ecn_mode_set(tp, TCP_ECN_MODE_ACCECN);
		tp->syn_ect_rcv = ip_dsfield & INET_ECN_MASK;
		tp->saw_accecn_opt = !!(tp->rx_opt.accecn >= 0);
		tp->accecn_opt_demand = 2;
		if (tcp_accecn_validate_syn_feedback(sk, ace, tp->syn_ect_snt) &&
		    INET_ECN_is_ce(ip_dsfield))
			tp->received_ce++;
		break;
	}
}

static void tcp_ecn_rcv_syn(struct tcp_sock *tp, const struct tcphdr *th,
			    const struct sk_buff *skb)
{
	if (tcp_ecn_mode_pending(tp)) {
		if (!tcp_accecn_syn_requested(th)) {
			/* Downgrade to classic ECN feedback */
			tcp_ecn_mode_set(tp, TCP_ECN_MODE_RFC3168);
		} else {
			tp->syn_ect_rcv = TCP_SKB_CB(skb)->ip_dsfield & INET_ECN_MASK;
			tp->prev_ecnfield = tp->syn_ect_rcv;
			tcp_ecn_mode_set(tp, TCP_ECN_MODE_ACCECN);
		}
	}
	if (tcp_ecn_mode_rfc3168(tp) && (!th->ece || !th->cwr))
		tcp_ecn_mode_set(tp, TCP_ECN_DISABLED);
}

static u32 tcp_ecn_rcv_ecn_echo(const struct tcp_sock *tp, const struct tcphdr *th)
{
	if (th->ece && !th->syn && tcp_ecn_mode_rfc3168(tp))
		return 1;
	return 0;
}

/* Handles AccECN option ECT and CE 24-bit byte counters update into
 * the u32 value in tcp_sock. As we're processing TCP options, it is
 * safe to access from - 1.
 */
static s32 tcp_update_ecn_bytes(u32 *cnt, const char *from, u32 init_offset)
{
	u32 truncated = (get_unaligned_be32(from - 1) - init_offset) & 0xFFFFFFU;
	u32 delta = (truncated - *cnt) & 0xFFFFFFU;
	/* If delta has the highest bit set (24th bit) indicating negative,
	 * sign extend to correct an estimation error in the ecn_bytes
	 */
	delta = delta & 0x800000 ? delta | 0xFF000000 : delta;
	*cnt += delta;
	return (s32)delta;
}

static u8 accecn_opt_ecnfield[3] = {
	INET_ECN_ECT_0, INET_ECN_CE, INET_ECN_ECT_1,
};

/* Returns true if the byte counters can be used */
static bool tcp_accecn_process_option(struct tcp_sock *tp,
				      const struct sk_buff *skb,
				      u32 delivered_bytes)
{
	unsigned char *ptr;
	unsigned int optlen;
	int i;
	int ambiguous_ecn_bytes_incr;
	bool res;

<<<<<<< HEAD
	if (tp->rx_opt.accecn_fail)
		return false;
=======
	if (tp->rx_opt.accecn_opt_fail)
		return;
>>>>>>> 3d7aa51c

	if (tp->rx_opt.accecn < 0) {
		if (!tp->saw_accecn_opt) {
			/* Too late to enable after this point due to
			 * potential counter wraps
			 */
			if (tp->bytes_sent >= (1 << 23) - 1)
<<<<<<< HEAD
				tp->rx_opt.accecn_fail = 1;
			return false;
=======
				tp->rx_opt.accecn_opt_fail = 1;
			return;
>>>>>>> 3d7aa51c
		}

		if (tp->estimate_ecnfield) {
			tp->delivered_ecn_bytes[tp->estimate_ecnfield - 1] +=
				delivered_bytes;
			return true;
		}
		return false;
	} else {
		if (!tp->saw_accecn_opt)
			if (!tcp_accecn_option_check_initval(skb, tp->rx_opt.accecn))
				tp->rx_opt.accecn_opt_fail = 1;
		tp->saw_accecn_opt = 1;
	}

	res = !!tp->estimate_ecnfield;
	tp->estimate_ecnfield = 0;

	ptr = skb_transport_header(skb) + tp->rx_opt.accecn;
	optlen = ptr[1];
	if (ptr[0] == TCPOPT_EXP) {
		optlen -= 2;
		ptr += 2;
	}
	ptr += 2;

	ambiguous_ecn_bytes_incr = 0;
	for (i = 0; i < 3; i++) {
		if (optlen >= TCPOLEN_ACCECN_PERCOUNTER) {
			u8 ecnfield = accecn_opt_ecnfield[i];
			u32 init_offset = i ? 0 : TCP_ACCECN_E0B_INIT_OFFSET;
			s32 delta;

			delta = tcp_update_ecn_bytes(&(tp->delivered_ecn_bytes[ecnfield - 1]),
						     ptr, init_offset);
			if (delta) {
				if (delta < 0)
					res = false;
				if (delta < 0 || tp->estimate_ecnfield)
					ambiguous_ecn_bytes_incr = 1;
				tp->estimate_ecnfield = ecnfield;
			}

			optlen -= TCPOLEN_ACCECN_PERCOUNTER;
		}
	}
	if (ambiguous_ecn_bytes_incr)
		tp->estimate_ecnfield = 0;

	return res;
}

/* Returns the ECN CE delta */
static u32 tcp_accecn_process(struct tcp_sock *tp, const struct sk_buff *skb,
			      u32 delivered_pkts, u32 delivered_bytes, int flag)
{
	u32 delta, safe_delta, d_ceb;
	u32 corrected_ace;
	u32 old_ceb = tp->delivered_ecn_bytes[INET_ECN_CE - 1];
	bool counters_valid;

	/* Reordered ACK? (...or uncertain due to lack of data to send and ts) */
	if (!(flag & (FLAG_FORWARD_PROGRESS|FLAG_TS_PROGRESS)))
		return 0;

	counters_valid = tcp_accecn_process_option(tp, skb, delivered_bytes);

	if (!(flag & FLAG_SLOWPATH)) {
		/* AccECN counter might overflow on large ACKs */
		if (delivered_pkts <= TCP_ACCECN_CEP_ACE_MASK)
			return 0;
	}

	/* ACE field is not available during handshake */
	if (flag & FLAG_SYN_ACKED)
		return 0;

	corrected_ace = tcp_accecn_ace(tcp_hdr(skb)) - TCP_ACCECN_CEP_INIT_OFFSET;
	delta = (corrected_ace - tp->delivered_ce) & TCP_ACCECN_CEP_ACE_MASK;
	if (delivered_pkts < TCP_ACCECN_CEP_ACE_MASK)
		return delta;

	safe_delta = delivered_pkts -
		     ((delivered_pkts - delta) & TCP_ACCECN_CEP_ACE_MASK);

	if (counters_valid) {
		d_ceb = tp->delivered_ecn_bytes[INET_ECN_CE - 1] - old_ceb;
		if (!d_ceb)
			return delta;
		if (d_ceb > delta * tp->mss_cache)
			return safe_delta;
		if (d_ceb < safe_delta * tp->mss_cache >> TCP_ACCECN_SAFETY_SHIFT)
			return delta;
	}

	return safe_delta;
}

/* Buffer size and advertised window tuning.
 *
 * 1. Tuning sk->sk_sndbuf, when connection enters established state.
 */

static void tcp_sndbuf_expand(struct sock *sk)
{
	const struct tcp_sock *tp = tcp_sk(sk);
	const struct tcp_congestion_ops *ca_ops = inet_csk(sk)->icsk_ca_ops;
	int sndmem, per_mss;
	u32 nr_segs;

	/* Worst case is non GSO/TSO : each frame consumes one skb
	 * and skb->head is kmalloced using power of two area of memory
	 */
	per_mss = max_t(u32, tp->rx_opt.mss_clamp, tp->mss_cache) +
		  MAX_TCP_HEADER +
		  SKB_DATA_ALIGN(sizeof(struct skb_shared_info));

	per_mss = roundup_pow_of_two(per_mss) +
		  SKB_DATA_ALIGN(sizeof(struct sk_buff));

	nr_segs = max_t(u32, TCP_INIT_CWND, tp->snd_cwnd);
	nr_segs = max_t(u32, nr_segs, tp->reordering + 1);

	/* Fast Recovery (RFC 5681 3.2) :
	 * Cubic needs 1.7 factor, rounded to 2 to include
	 * extra cushion (application might react slowly to EPOLLOUT)
	 */
	sndmem = ca_ops->sndbuf_expand ? ca_ops->sndbuf_expand(sk) : 2;
	sndmem *= nr_segs * per_mss;

	if (sk->sk_sndbuf < sndmem)
		WRITE_ONCE(sk->sk_sndbuf,
			   min(sndmem, sock_net(sk)->ipv4.sysctl_tcp_wmem[2]));
}

/* 2. Tuning advertised window (window_clamp, rcv_ssthresh)
 *
 * All tcp_full_space() is split to two parts: "network" buffer, allocated
 * forward and advertised in receiver window (tp->rcv_wnd) and
 * "application buffer", required to isolate scheduling/application
 * latencies from network.
 * window_clamp is maximal advertised window. It can be less than
 * tcp_full_space(), in this case tcp_full_space() - window_clamp
 * is reserved for "application" buffer. The less window_clamp is
 * the smoother our behaviour from viewpoint of network, but the lower
 * throughput and the higher sensitivity of the connection to losses. 8)
 *
 * rcv_ssthresh is more strict window_clamp used at "slow start"
 * phase to predict further behaviour of this connection.
 * It is used for two goals:
 * - to enforce header prediction at sender, even when application
 *   requires some significant "application buffer". It is check #1.
 * - to prevent pruning of receive queue because of misprediction
 *   of receiver window. Check #2.
 *
 * The scheme does not work when sender sends good segments opening
 * window and then starts to feed us spaghetti. But it should work
 * in common situations. Otherwise, we have to rely on queue collapsing.
 */

/* Slow part of check#2. */
static int __tcp_grow_window(const struct sock *sk, const struct sk_buff *skb)
{
	struct tcp_sock *tp = tcp_sk(sk);
	/* Optimize this! */
	int truesize = tcp_win_from_space(sk, skb->truesize) >> 1;
	int window = tcp_win_from_space(sk, sock_net(sk)->ipv4.sysctl_tcp_rmem[2]) >> 1;

	while (tp->rcv_ssthresh <= window) {
		if (truesize <= skb->len)
			return 2 * inet_csk(sk)->icsk_ack.rcv_mss;

		truesize >>= 1;
		window >>= 1;
	}
	return 0;
}

static void tcp_grow_window(struct sock *sk, const struct sk_buff *skb)
{
	struct tcp_sock *tp = tcp_sk(sk);
	int room;

	room = min_t(int, tp->window_clamp, tcp_space(sk)) - tp->rcv_ssthresh;

	/* Check #1 */
	if (room > 0 && !tcp_under_memory_pressure(sk)) {
		int incr;

		/* Check #2. Increase window, if skb with such overhead
		 * will fit to rcvbuf in future.
		 */
		if (tcp_win_from_space(sk, skb->truesize) <= skb->len)
			incr = 2 * tp->advmss;
		else
			incr = __tcp_grow_window(sk, skb);

		if (incr) {
			incr = max_t(int, incr, 2 * skb->len);
			tp->rcv_ssthresh += min(room, incr);
			inet_csk(sk)->icsk_ack.quick |= 1;
		}
	}
}

/* 3. Try to fixup all. It is made immediately after connection enters
 *    established state.
 */
void tcp_init_buffer_space(struct sock *sk)
{
	int tcp_app_win = sock_net(sk)->ipv4.sysctl_tcp_app_win;
	struct tcp_sock *tp = tcp_sk(sk);
	int maxwin;

	if (!(sk->sk_userlocks & SOCK_SNDBUF_LOCK))
		tcp_sndbuf_expand(sk);

	tp->rcvq_space.space = min_t(u32, tp->rcv_wnd, TCP_INIT_CWND * tp->advmss);
	tcp_mstamp_refresh(tp);
	tp->rcvq_space.time = tp->tcp_mstamp;
	tp->rcvq_space.seq = tp->copied_seq;

	maxwin = tcp_full_space(sk);

	if (tp->window_clamp >= maxwin) {
		tp->window_clamp = maxwin;

		if (tcp_app_win && maxwin > 4 * tp->advmss)
			tp->window_clamp = max(maxwin -
					       (maxwin >> tcp_app_win),
					       4 * tp->advmss);
	}

	/* Force reservation of one segment. */
	if (tcp_app_win &&
	    tp->window_clamp > 2 * tp->advmss &&
	    tp->window_clamp + tp->advmss > maxwin)
		tp->window_clamp = max(2 * tp->advmss, maxwin - tp->advmss);

	tp->rcv_ssthresh = min(tp->rcv_ssthresh, tp->window_clamp);
	tp->snd_cwnd_stamp = tcp_jiffies32;
}

/* 4. Recalculate window clamp after socket hit its memory bounds. */
static void tcp_clamp_window(struct sock *sk)
{
	struct tcp_sock *tp = tcp_sk(sk);
	struct inet_connection_sock *icsk = inet_csk(sk);
	struct net *net = sock_net(sk);

	icsk->icsk_ack.quick = 0;

	if (sk->sk_rcvbuf < net->ipv4.sysctl_tcp_rmem[2] &&
	    !(sk->sk_userlocks & SOCK_RCVBUF_LOCK) &&
	    !tcp_under_memory_pressure(sk) &&
	    sk_memory_allocated(sk) < sk_prot_mem_limits(sk, 0)) {
		WRITE_ONCE(sk->sk_rcvbuf,
			   min(atomic_read(&sk->sk_rmem_alloc),
			       net->ipv4.sysctl_tcp_rmem[2]));
	}
	if (atomic_read(&sk->sk_rmem_alloc) > sk->sk_rcvbuf)
		tp->rcv_ssthresh = min(tp->window_clamp, 2U * tp->advmss);
}

/* Initialize RCV_MSS value.
 * RCV_MSS is an our guess about MSS used by the peer.
 * We haven't any direct information about the MSS.
 * It's better to underestimate the RCV_MSS rather than overestimate.
 * Overestimations make us ACKing less frequently than needed.
 * Underestimations are more easy to detect and fix by tcp_measure_rcv_mss().
 */
void tcp_initialize_rcv_mss(struct sock *sk)
{
	const struct tcp_sock *tp = tcp_sk(sk);
	unsigned int hint = min_t(unsigned int, tp->advmss, tp->mss_cache);

	hint = min(hint, tp->rcv_wnd / 2);
	hint = min(hint, TCP_MSS_DEFAULT);
	hint = max(hint, TCP_MIN_MSS);

	inet_csk(sk)->icsk_ack.rcv_mss = hint;
}
EXPORT_SYMBOL(tcp_initialize_rcv_mss);

/* Receiver "autotuning" code.
 *
 * The algorithm for RTT estimation w/o timestamps is based on
 * Dynamic Right-Sizing (DRS) by Wu Feng and Mike Fisk of LANL.
 * <http://public.lanl.gov/radiant/pubs.html#DRS>
 *
 * More detail on this code can be found at
 * <http://staff.psc.edu/jheffner/>,
 * though this reference is out of date.  A new paper
 * is pending.
 */
static void tcp_rcv_rtt_update(struct tcp_sock *tp, u32 sample, int win_dep)
{
	u32 new_sample = tp->rcv_rtt_est.rtt_us;
	long m = sample;

	if (new_sample != 0) {
		/* If we sample in larger samples in the non-timestamp
		 * case, we could grossly overestimate the RTT especially
		 * with chatty applications or bulk transfer apps which
		 * are stalled on filesystem I/O.
		 *
		 * Also, since we are only going for a minimum in the
		 * non-timestamp case, we do not smooth things out
		 * else with timestamps disabled convergence takes too
		 * long.
		 */
		if (!win_dep) {
			m -= (new_sample >> 3);
			new_sample += m;
		} else {
			m <<= 3;
			if (m < new_sample)
				new_sample = m;
		}
	} else {
		/* No previous measure. */
		new_sample = m << 3;
	}

	tp->rcv_rtt_est.rtt_us = new_sample;
}

static inline void tcp_rcv_rtt_measure(struct tcp_sock *tp)
{
	u32 delta_us;

	if (tp->rcv_rtt_est.time == 0)
		goto new_measure;
	if (before(tp->rcv_nxt, tp->rcv_rtt_est.seq))
		return;
	delta_us = tcp_stamp_us_delta(tp->tcp_mstamp, tp->rcv_rtt_est.time);
	if (!delta_us)
		delta_us = 1;
	tcp_rcv_rtt_update(tp, delta_us, 1);

new_measure:
	tp->rcv_rtt_est.seq = tp->rcv_nxt + tp->rcv_wnd;
	tp->rcv_rtt_est.time = tp->tcp_mstamp;
}

static inline void tcp_rcv_rtt_measure_ts(struct sock *sk,
					  const struct sk_buff *skb)
{
	struct tcp_sock *tp = tcp_sk(sk);

	if (tp->rx_opt.rcv_tsecr == tp->rcv_rtt_last_tsecr)
		return;
	tp->rcv_rtt_last_tsecr = tp->rx_opt.rcv_tsecr;

	if (TCP_SKB_CB(skb)->end_seq -
	    TCP_SKB_CB(skb)->seq >= inet_csk(sk)->icsk_ack.rcv_mss) {
		u32 delta = tcp_time_stamp(tp) - tp->rx_opt.rcv_tsecr;
		u32 delta_us;

		if (likely(delta < INT_MAX / (USEC_PER_SEC / TCP_TS_HZ))) {
			if (!delta)
				delta = 1;
			delta_us = delta * (USEC_PER_SEC / TCP_TS_HZ);
			tcp_rcv_rtt_update(tp, delta_us, 0);
		}
	}
}

/*
 * This function should be called every time data is copied to user space.
 * It calculates the appropriate TCP receive buffer space.
 */
void tcp_rcv_space_adjust(struct sock *sk)
{
	struct tcp_sock *tp = tcp_sk(sk);
	u32 copied;
	int time;

	trace_tcp_rcv_space_adjust(sk);

	tcp_mstamp_refresh(tp);
	time = tcp_stamp_us_delta(tp->tcp_mstamp, tp->rcvq_space.time);
	if (time < (tp->rcv_rtt_est.rtt_us >> 3) || tp->rcv_rtt_est.rtt_us == 0)
		return;

	/* Number of bytes copied to user in last RTT */
	copied = tp->copied_seq - tp->rcvq_space.seq;
	if (copied <= tp->rcvq_space.space)
		goto new_measure;

	/* A bit of theory :
	 * copied = bytes received in previous RTT, our base window
	 * To cope with packet losses, we need a 2x factor
	 * To cope with slow start, and sender growing its cwin by 100 %
	 * every RTT, we need a 4x factor, because the ACK we are sending
	 * now is for the next RTT, not the current one :
	 * <prev RTT . ><current RTT .. ><next RTT .... >
	 */

	if (sock_net(sk)->ipv4.sysctl_tcp_moderate_rcvbuf &&
	    !(sk->sk_userlocks & SOCK_RCVBUF_LOCK)) {
		int rcvmem, rcvbuf;
		u64 rcvwin, grow;

		/* minimal window to cope with packet losses, assuming
		 * steady state. Add some cushion because of small variations.
		 */
		rcvwin = ((u64)copied << 1) + 16 * tp->advmss;

		/* Accommodate for sender rate increase (eg. slow start) */
		grow = rcvwin * (copied - tp->rcvq_space.space);
		do_div(grow, tp->rcvq_space.space);
		rcvwin += (grow << 1);

		rcvmem = SKB_TRUESIZE(tp->advmss + MAX_TCP_HEADER);
		while (tcp_win_from_space(sk, rcvmem) < tp->advmss)
			rcvmem += 128;

		do_div(rcvwin, tp->advmss);
		rcvbuf = min_t(u64, rcvwin * rcvmem,
			       sock_net(sk)->ipv4.sysctl_tcp_rmem[2]);
		if (rcvbuf > sk->sk_rcvbuf) {
			WRITE_ONCE(sk->sk_rcvbuf, rcvbuf);

			/* Make the window clamp follow along.  */
			tp->window_clamp = tcp_win_from_space(sk, rcvbuf);
		}
	}
	tp->rcvq_space.space = copied;

new_measure:
	tp->rcvq_space.seq = tp->copied_seq;
	tp->rcvq_space.time = tp->tcp_mstamp;
}

/* There is something which you must keep in mind when you analyze the
 * behavior of the tp->ato delayed ack timeout interval.  When a
 * connection starts up, we want to ack as quickly as possible.  The
 * problem is that "good" TCP's do slow start at the beginning of data
 * transmission.  The means that until we send the first few ACK's the
 * sender will sit on his end and only queue most of his data, because
 * he can only send snd_cwnd unacked packets at any given time.  For
 * each ACK we send, he increments snd_cwnd and transmits more of his
 * queue.  -DaveM
 */
static void tcp_event_data_recv(struct sock *sk, struct sk_buff *skb)
{
	struct tcp_sock *tp = tcp_sk(sk);
	struct inet_connection_sock *icsk = inet_csk(sk);
	u32 now;

	inet_csk_schedule_ack(sk);

	tcp_measure_rcv_mss(sk, skb);

	tcp_rcv_rtt_measure(tp);

	now = tcp_jiffies32;

	if (!icsk->icsk_ack.ato) {
		/* The _first_ data packet received, initialize
		 * delayed ACK engine.
		 */
		tcp_incr_quickack(sk, TCP_MAX_QUICKACKS);
		icsk->icsk_ack.ato = TCP_ATO_MIN;
	} else {
		int m = now - icsk->icsk_ack.lrcvtime;

		if (m <= TCP_ATO_MIN / 2) {
			/* The fastest case is the first. */
			icsk->icsk_ack.ato = (icsk->icsk_ack.ato >> 1) + TCP_ATO_MIN / 2;
		} else if (m < icsk->icsk_ack.ato) {
			icsk->icsk_ack.ato = (icsk->icsk_ack.ato >> 1) + m;
			if (icsk->icsk_ack.ato > icsk->icsk_rto)
				icsk->icsk_ack.ato = icsk->icsk_rto;
		} else if (m > icsk->icsk_rto) {
			/* Too long gap. Apparently sender failed to
			 * restart window, so that we send ACKs quickly.
			 */
			tcp_incr_quickack(sk, TCP_MAX_QUICKACKS);
			sk_mem_reclaim(sk);
		}
	}
	icsk->icsk_ack.lrcvtime = now;

	tcp_data_ecn_check(sk, skb);

	if (skb->len >= 128)
		tcp_grow_window(sk, skb);
}

/* Called to compute a smoothed rtt estimate. The data fed to this
 * routine either comes from timestamps, or from segments that were
 * known _not_ to have been retransmitted [see Karn/Partridge
 * Proceedings SIGCOMM 87]. The algorithm is from the SIGCOMM 88
 * piece by Van Jacobson.
 * NOTE: the next three routines used to be one big routine.
 * To save cycles in the RFC 1323 implementation it was better to break
 * it up into three procedures. -- erics
 */
static void tcp_rtt_estimator(struct sock *sk, long mrtt_us)
{
	struct tcp_sock *tp = tcp_sk(sk);
	long m = mrtt_us; /* RTT */
	u32 srtt = tp->srtt_us;

	/*	The following amusing code comes from Jacobson's
	 *	article in SIGCOMM '88.  Note that rtt and mdev
	 *	are scaled versions of rtt and mean deviation.
	 *	This is designed to be as fast as possible
	 *	m stands for "measurement".
	 *
	 *	On a 1990 paper the rto value is changed to:
	 *	RTO = rtt + 4 * mdev
	 *
	 * Funny. This algorithm seems to be very broken.
	 * These formulae increase RTO, when it should be decreased, increase
	 * too slowly, when it should be increased quickly, decrease too quickly
	 * etc. I guess in BSD RTO takes ONE value, so that it is absolutely
	 * does not matter how to _calculate_ it. Seems, it was trap
	 * that VJ failed to avoid. 8)
	 */
	if (srtt != 0) {
		m -= (srtt >> 3);	/* m is now error in rtt est */
		srtt += m;		/* rtt = 7/8 rtt + 1/8 new */
		if (m < 0) {
			m = -m;		/* m is now abs(error) */
			m -= (tp->mdev_us >> 2);   /* similar update on mdev */
			/* This is similar to one of Eifel findings.
			 * Eifel blocks mdev updates when rtt decreases.
			 * This solution is a bit different: we use finer gain
			 * for mdev in this case (alpha*beta).
			 * Like Eifel it also prevents growth of rto,
			 * but also it limits too fast rto decreases,
			 * happening in pure Eifel.
			 */
			if (m > 0)
				m >>= 3;
		} else {
			m -= (tp->mdev_us >> 2);   /* similar update on mdev */
		}
		tp->mdev_us += m;		/* mdev = 3/4 mdev + 1/4 new */
		if (tp->mdev_us > tp->mdev_max_us) {
			tp->mdev_max_us = tp->mdev_us;
			if (tp->mdev_max_us > tp->rttvar_us)
				tp->rttvar_us = tp->mdev_max_us;
		}
		if (after(tp->snd_una, tp->rtt_seq)) {
			if (tp->mdev_max_us < tp->rttvar_us)
				tp->rttvar_us -= (tp->rttvar_us - tp->mdev_max_us) >> 2;
			tp->rtt_seq = tp->snd_nxt;
			tp->mdev_max_us = tcp_rto_min_us(sk);

			tcp_bpf_rtt(sk);
		}
	} else {
		/* no previous measure. */
		srtt = m << 3;		/* take the measured time to be rtt */
		tp->mdev_us = m << 1;	/* make sure rto = 3*rtt */
		tp->rttvar_us = max(tp->mdev_us, tcp_rto_min_us(sk));
		tp->mdev_max_us = tp->rttvar_us;
		tp->rtt_seq = tp->snd_nxt;

		tcp_bpf_rtt(sk);
	}
	tp->srtt_us = max(1U, srtt);
}

static void tcp_update_pacing_rate(struct sock *sk)
{
	const struct tcp_sock *tp = tcp_sk(sk);
	u64 rate;

	/* set sk_pacing_rate to 200 % of current rate (mss * cwnd / srtt) */
	rate = (u64)tp->mss_cache * ((USEC_PER_SEC / 100) << 3);

	/* current rate is (cwnd * mss) / srtt
	 * In Slow Start [1], set sk_pacing_rate to 200 % the current rate.
	 * In Congestion Avoidance phase, set it to 120 % the current rate.
	 *
	 * [1] : Normal Slow Start condition is (tp->snd_cwnd < tp->snd_ssthresh)
	 *	 If snd_cwnd >= (tp->snd_ssthresh / 2), we are approaching
	 *	 end of slow start and should slow down.
	 */
	if (tp->snd_cwnd < tp->snd_ssthresh / 2)
		rate *= sock_net(sk)->ipv4.sysctl_tcp_pacing_ss_ratio;
	else
		rate *= sock_net(sk)->ipv4.sysctl_tcp_pacing_ca_ratio;

	rate *= max(tp->snd_cwnd, tp->packets_out);

	if (likely(tp->srtt_us))
		do_div(rate, tp->srtt_us);

	/* WRITE_ONCE() is needed because sch_fq fetches sk_pacing_rate
	 * without any lock. We want to make sure compiler wont store
	 * intermediate values in this location.
	 */
	WRITE_ONCE(sk->sk_pacing_rate, min_t(u64, rate,
					     sk->sk_max_pacing_rate));
}

/* Calculate rto without backoff.  This is the second half of Van Jacobson's
 * routine referred to above.
 */
static void tcp_set_rto(struct sock *sk)
{
	const struct tcp_sock *tp = tcp_sk(sk);
	/* Old crap is replaced with new one. 8)
	 *
	 * More seriously:
	 * 1. If rtt variance happened to be less 50msec, it is hallucination.
	 *    It cannot be less due to utterly erratic ACK generation made
	 *    at least by solaris and freebsd. "Erratic ACKs" has _nothing_
	 *    to do with delayed acks, because at cwnd>2 true delack timeout
	 *    is invisible. Actually, Linux-2.4 also generates erratic
	 *    ACKs in some circumstances.
	 */
	inet_csk(sk)->icsk_rto = __tcp_set_rto(tp);

	/* 2. Fixups made earlier cannot be right.
	 *    If we do not estimate RTO correctly without them,
	 *    all the algo is pure shit and should be replaced
	 *    with correct one. It is exactly, which we pretend to do.
	 */

	/* NOTE: clamping at TCP_RTO_MIN is not required, current algo
	 * guarantees that rto is higher.
	 */
	tcp_bound_rto(sk);
}

__u32 tcp_init_cwnd(const struct tcp_sock *tp, const struct dst_entry *dst)
{
	__u32 cwnd = (dst ? dst_metric(dst, RTAX_INITCWND) : 0);

	if (!cwnd)
		cwnd = TCP_INIT_CWND;
	return min_t(__u32, cwnd, tp->snd_cwnd_clamp);
}

/* Take a notice that peer is sending D-SACKs */
static void tcp_dsack_seen(struct tcp_sock *tp)
{
	tp->rx_opt.sack_ok |= TCP_DSACK_SEEN;
	tp->rack.dsack_seen = 1;
	tp->dsack_dups++;
}

/* It's reordering when higher sequence was delivered (i.e. sacked) before
 * some lower never-retransmitted sequence ("low_seq"). The maximum reordering
 * distance is approximated in full-mss packet distance ("reordering").
 */
static void tcp_check_sack_reordering(struct sock *sk, const u32 low_seq,
				      const int ts)
{
	struct tcp_sock *tp = tcp_sk(sk);
	const u32 mss = tp->mss_cache;
	u32 fack, metric;

	fack = tcp_highest_sack_seq(tp);
	if (!before(low_seq, fack))
		return;

	metric = fack - low_seq;
	if ((metric > tp->reordering * mss) && mss) {
#if FASTRETRANS_DEBUG > 1
		pr_debug("Disorder%d %d %u f%u s%u rr%d\n",
			 tp->rx_opt.sack_ok, inet_csk(sk)->icsk_ca_state,
			 tp->reordering,
			 0,
			 tp->sacked_out,
			 tp->undo_marker ? tp->undo_retrans : 0);
#endif
		tp->reordering = min_t(u32, (metric + mss - 1) / mss,
				       sock_net(sk)->ipv4.sysctl_tcp_max_reordering);
	}

	/* This exciting event is worth to be remembered. 8) */
	tp->reord_seen++;
	NET_INC_STATS(sock_net(sk),
		      ts ? LINUX_MIB_TCPTSREORDER : LINUX_MIB_TCPSACKREORDER);
}

/* This must be called before lost_out is incremented */
static void tcp_verify_retransmit_hint(struct tcp_sock *tp, struct sk_buff *skb)
{
	if ((!tp->retransmit_skb_hint && tp->retrans_out >= tp->lost_out) ||
	    (tp->retransmit_skb_hint &&
	     before(TCP_SKB_CB(skb)->seq,
		    TCP_SKB_CB(tp->retransmit_skb_hint)->seq)))
		tp->retransmit_skb_hint = skb;
}

/* Sum the number of packets on the wire we have marked as lost.
 * There are two cases we care about here:
 * a) Packet hasn't been marked lost (nor retransmitted),
 *    and this is the first loss.
 * b) Packet has been marked both lost and retransmitted,
 *    and this means we think it was lost again.
 */
static void tcp_sum_lost(struct tcp_sock *tp, struct sk_buff *skb)
{
	__u8 sacked = TCP_SKB_CB(skb)->sacked;

	if (!(sacked & TCPCB_LOST) ||
	    ((sacked & TCPCB_LOST) && (sacked & TCPCB_SACKED_RETRANS)))
		tp->lost += tcp_skb_pcount(skb);
}

static void tcp_skb_mark_lost(struct tcp_sock *tp, struct sk_buff *skb)
{
	if (!(TCP_SKB_CB(skb)->sacked & (TCPCB_LOST|TCPCB_SACKED_ACKED))) {
		tcp_verify_retransmit_hint(tp, skb);

		tp->lost_out += tcp_skb_pcount(skb);
		tcp_sum_lost(tp, skb);
		TCP_SKB_CB(skb)->sacked |= TCPCB_LOST;
	}
}

void tcp_skb_mark_lost_uncond_verify(struct tcp_sock *tp, struct sk_buff *skb)
{
	tcp_verify_retransmit_hint(tp, skb);

	tcp_sum_lost(tp, skb);
	if (!(TCP_SKB_CB(skb)->sacked & (TCPCB_LOST|TCPCB_SACKED_ACKED))) {
		tp->lost_out += tcp_skb_pcount(skb);
		TCP_SKB_CB(skb)->sacked |= TCPCB_LOST;
	}
}

/* This procedure tags the retransmission queue when SACKs arrive.
 *
 * We have three tag bits: SACKED(S), RETRANS(R) and LOST(L).
 * Packets in queue with these bits set are counted in variables
 * sacked_out, retrans_out and lost_out, correspondingly.
 *
 * Valid combinations are:
 * Tag  InFlight	Description
 * 0	1		- orig segment is in flight.
 * S	0		- nothing flies, orig reached receiver.
 * L	0		- nothing flies, orig lost by net.
 * R	2		- both orig and retransmit are in flight.
 * L|R	1		- orig is lost, retransmit is in flight.
 * S|R  1		- orig reached receiver, retrans is still in flight.
 * (L|S|R is logically valid, it could occur when L|R is sacked,
 *  but it is equivalent to plain S and code short-curcuits it to S.
 *  L|S is logically invalid, it would mean -1 packet in flight 8))
 *
 * These 6 states form finite state machine, controlled by the following events:
 * 1. New ACK (+SACK) arrives. (tcp_sacktag_write_queue())
 * 2. Retransmission. (tcp_retransmit_skb(), tcp_xmit_retransmit_queue())
 * 3. Loss detection event of two flavors:
 *	A. Scoreboard estimator decided the packet is lost.
 *	   A'. Reno "three dupacks" marks head of queue lost.
 *	B. SACK arrives sacking SND.NXT at the moment, when the
 *	   segment was retransmitted.
 * 4. D-SACK added new rule: D-SACK changes any tag to S.
 *
 * It is pleasant to note, that state diagram turns out to be commutative,
 * so that we are allowed not to be bothered by order of our actions,
 * when multiple events arrive simultaneously. (see the function below).
 *
 * Reordering detection.
 * --------------------
 * Reordering metric is maximal distance, which a packet can be displaced
 * in packet stream. With SACKs we can estimate it:
 *
 * 1. SACK fills old hole and the corresponding segment was not
 *    ever retransmitted -> reordering. Alas, we cannot use it
 *    when segment was retransmitted.
 * 2. The last flaw is solved with D-SACK. D-SACK arrives
 *    for retransmitted and already SACKed segment -> reordering..
 * Both of these heuristics are not used in Loss state, when we cannot
 * account for retransmits accurately.
 *
 * SACK block validation.
 * ----------------------
 *
 * SACK block range validation checks that the received SACK block fits to
 * the expected sequence limits, i.e., it is between SND.UNA and SND.NXT.
 * Note that SND.UNA is not included to the range though being valid because
 * it means that the receiver is rather inconsistent with itself reporting
 * SACK reneging when it should advance SND.UNA. Such SACK block this is
 * perfectly valid, however, in light of RFC2018 which explicitly states
 * that "SACK block MUST reflect the newest segment.  Even if the newest
 * segment is going to be discarded ...", not that it looks very clever
 * in case of head skb. Due to potentional receiver driven attacks, we
 * choose to avoid immediate execution of a walk in write queue due to
 * reneging and defer head skb's loss recovery to standard loss recovery
 * procedure that will eventually trigger (nothing forbids us doing this).
 *
 * Implements also blockage to start_seq wrap-around. Problem lies in the
 * fact that though start_seq (s) is before end_seq (i.e., not reversed),
 * there's no guarantee that it will be before snd_nxt (n). The problem
 * happens when start_seq resides between end_seq wrap (e_w) and snd_nxt
 * wrap (s_w):
 *
 *         <- outs wnd ->                          <- wrapzone ->
 *         u     e      n                         u_w   e_w  s n_w
 *         |     |      |                          |     |   |  |
 * |<------------+------+----- TCP seqno space --------------+---------->|
 * ...-- <2^31 ->|                                           |<--------...
 * ...---- >2^31 ------>|                                    |<--------...
 *
 * Current code wouldn't be vulnerable but it's better still to discard such
 * crazy SACK blocks. Doing this check for start_seq alone closes somewhat
 * similar case (end_seq after snd_nxt wrap) as earlier reversed check in
 * snd_nxt wrap -> snd_una region will then become "well defined", i.e.,
 * equal to the ideal case (infinite seqno space without wrap caused issues).
 *
 * With D-SACK the lower bound is extended to cover sequence space below
 * SND.UNA down to undo_marker, which is the last point of interest. Yet
 * again, D-SACK block must not to go across snd_una (for the same reason as
 * for the normal SACK blocks, explained above). But there all simplicity
 * ends, TCP might receive valid D-SACKs below that. As long as they reside
 * fully below undo_marker they do not affect behavior in anyway and can
 * therefore be safely ignored. In rare cases (which are more or less
 * theoretical ones), the D-SACK will nicely cross that boundary due to skb
 * fragmentation and packet reordering past skb's retransmission. To consider
 * them correctly, the acceptable range must be extended even more though
 * the exact amount is rather hard to quantify. However, tp->max_window can
 * be used as an exaggerated estimate.
 */
static bool tcp_is_sackblock_valid(struct tcp_sock *tp, bool is_dsack,
				   u32 start_seq, u32 end_seq)
{
	/* Too far in future, or reversed (interpretation is ambiguous) */
	if (after(end_seq, tp->snd_nxt) || !before(start_seq, end_seq))
		return false;

	/* Nasty start_seq wrap-around check (see comments above) */
	if (!before(start_seq, tp->snd_nxt))
		return false;

	/* In outstanding window? ...This is valid exit for D-SACKs too.
	 * start_seq == snd_una is non-sensical (see comments above)
	 */
	if (after(start_seq, tp->snd_una))
		return true;

	if (!is_dsack || !tp->undo_marker)
		return false;

	/* ...Then it's D-SACK, and must reside below snd_una completely */
	if (after(end_seq, tp->snd_una))
		return false;

	if (!before(start_seq, tp->undo_marker))
		return true;

	/* Too old */
	if (!after(end_seq, tp->undo_marker))
		return false;

	/* Undo_marker boundary crossing (overestimates a lot). Known already:
	 *   start_seq < undo_marker and end_seq >= undo_marker.
	 */
	return !before(start_seq, end_seq - tp->max_window);
}

static bool tcp_check_dsack(struct sock *sk, const struct sk_buff *ack_skb,
			    struct tcp_sack_block_wire *sp, int num_sacks,
			    u32 prior_snd_una)
{
	struct tcp_sock *tp = tcp_sk(sk);
	u32 start_seq_0 = get_unaligned_be32(&sp[0].start_seq);
	u32 end_seq_0 = get_unaligned_be32(&sp[0].end_seq);
	bool dup_sack = false;

	if (before(start_seq_0, TCP_SKB_CB(ack_skb)->ack_seq)) {
		dup_sack = true;
		tcp_dsack_seen(tp);
		NET_INC_STATS(sock_net(sk), LINUX_MIB_TCPDSACKRECV);
	} else if (num_sacks > 1) {
		u32 end_seq_1 = get_unaligned_be32(&sp[1].end_seq);
		u32 start_seq_1 = get_unaligned_be32(&sp[1].start_seq);

		if (!after(end_seq_0, end_seq_1) &&
		    !before(start_seq_0, start_seq_1)) {
			dup_sack = true;
			tcp_dsack_seen(tp);
			NET_INC_STATS(sock_net(sk),
					LINUX_MIB_TCPDSACKOFORECV);
		}
	}

	/* D-SACK for already forgotten data... Do dumb counting. */
	if (dup_sack && tp->undo_marker && tp->undo_retrans > 0 &&
	    !after(end_seq_0, prior_snd_una) &&
	    after(end_seq_0, tp->undo_marker))
		tp->undo_retrans--;

	return dup_sack;
}

struct tcp_sacktag_state {
	u32	reord;
	u32	delivered_bytes;
	/* Timestamps for earliest and latest never-retransmitted segment
	 * that was SACKed. RTO needs the earliest RTT to stay conservative,
	 * but congestion control should still get an accurate delay signal.
	 */
	u64	first_sackt;
	u64	last_sackt;
	struct rate_sample *rate;
	int	flag;
	unsigned int mss_now;
};

/* Check if skb is fully within the SACK block. In presence of GSO skbs,
 * the incoming SACK may not exactly match but we can find smaller MSS
 * aligned portion of it that matches. Therefore we might need to fragment
 * which may fail and creates some hassle (caller must handle error case
 * returns).
 *
 * FIXME: this could be merged to shift decision code
 */
static int tcp_match_skb_to_sack(struct sock *sk, struct sk_buff *skb,
				  u32 start_seq, u32 end_seq)
{
	int err;
	bool in_sack;
	unsigned int pkt_len;
	unsigned int mss;

	in_sack = !after(start_seq, TCP_SKB_CB(skb)->seq) &&
		  !before(end_seq, TCP_SKB_CB(skb)->end_seq);

	if (tcp_skb_pcount(skb) > 1 && !in_sack &&
	    after(TCP_SKB_CB(skb)->end_seq, start_seq)) {
		mss = tcp_skb_mss(skb);
		in_sack = !after(start_seq, TCP_SKB_CB(skb)->seq);

		if (!in_sack) {
			pkt_len = start_seq - TCP_SKB_CB(skb)->seq;
			if (pkt_len < mss)
				pkt_len = mss;
		} else {
			pkt_len = end_seq - TCP_SKB_CB(skb)->seq;
			if (pkt_len < mss)
				return -EINVAL;
		}

		/* Round if necessary so that SACKs cover only full MSSes
		 * and/or the remaining small portion (if present)
		 */
		if (pkt_len > mss) {
			unsigned int new_len = (pkt_len / mss) * mss;
			if (!in_sack && new_len < pkt_len)
				new_len += mss;
			pkt_len = new_len;
		}

		if (pkt_len >= skb->len && !in_sack)
			return 0;

		err = tcp_fragment(sk, TCP_FRAG_IN_RTX_QUEUE, skb,
				   pkt_len, mss, GFP_ATOMIC);
		if (err < 0)
			return err;
	}

	return in_sack;
}

/* Mark the given newly-SACKed range as such, adjusting counters and hints. */
static u8 tcp_sacktag_one(struct sock *sk,
			  struct tcp_sacktag_state *state, u8 sacked,
			  u32 start_seq, u32 end_seq,
			  int dup_sack, int pcount, u32 plen,
			  u64 xmit_time)
{
	struct tcp_sock *tp = tcp_sk(sk);

	/* Account D-SACK for retransmitted packet. */
	if (dup_sack && (sacked & TCPCB_RETRANS)) {
		if (tp->undo_marker && tp->undo_retrans > 0 &&
		    after(end_seq, tp->undo_marker))
			tp->undo_retrans--;
		if ((sacked & TCPCB_SACKED_ACKED) &&
		    before(start_seq, state->reord))
				state->reord = start_seq;
	}

	/* Nothing to do; acked frame is about to be dropped (was ACKed). */
	if (!after(end_seq, tp->snd_una))
		return sacked;

	if (!(sacked & TCPCB_SACKED_ACKED)) {
		tcp_rack_advance(tp, sacked, end_seq, xmit_time);

		if (sacked & TCPCB_SACKED_RETRANS) {
			/* If the segment is not tagged as lost,
			 * we do not clear RETRANS, believing
			 * that retransmission is still in flight.
			 */
			if (sacked & TCPCB_LOST) {
				sacked &= ~(TCPCB_LOST|TCPCB_SACKED_RETRANS);
				tp->lost_out -= pcount;
				tp->retrans_out -= pcount;
			}
		} else {
			if (!(sacked & TCPCB_RETRANS)) {
				/* New sack for not retransmitted frame,
				 * which was in hole. It is reordering.
				 */
				if (before(start_seq,
					   tcp_highest_sack_seq(tp)) &&
				    before(start_seq, state->reord))
					state->reord = start_seq;

				if (!after(end_seq, tp->high_seq))
					state->flag |= FLAG_ORIG_SACK_ACKED;
				if (state->first_sackt == 0)
					state->first_sackt = xmit_time;
				state->last_sackt = xmit_time;
			}

			if (sacked & TCPCB_LOST) {
				sacked &= ~TCPCB_LOST;
				tp->lost_out -= pcount;
			}
		}

		sacked |= TCPCB_SACKED_ACKED;
		state->flag |= FLAG_DATA_SACKED;
		tp->sacked_out += pcount;
		tp->delivered += pcount;  /* Out-of-order packets delivered */
		state->delivered_bytes += plen;

		/* Lost marker hint past SACKed? Tweak RFC3517 cnt */
		if (tp->lost_skb_hint &&
		    before(start_seq, TCP_SKB_CB(tp->lost_skb_hint)->seq))
			tp->lost_cnt_hint += pcount;
	}

	/* D-SACK. We can detect redundant retransmission in S|R and plain R
	 * frames and clear it. undo_retrans is decreased above, L|R frames
	 * are accounted above as well.
	 */
	if (dup_sack && (sacked & TCPCB_SACKED_RETRANS)) {
		sacked &= ~TCPCB_SACKED_RETRANS;
		tp->retrans_out -= pcount;
	}

	return sacked;
}

/* Shift newly-SACKed bytes from this skb to the immediately previous
 * already-SACKed sk_buff. Mark the newly-SACKed bytes as such.
 */
static bool tcp_shifted_skb(struct sock *sk, struct sk_buff *prev,
			    struct sk_buff *skb,
			    struct tcp_sacktag_state *state,
			    unsigned int pcount, int shifted, int mss,
			    bool dup_sack)
{
	struct tcp_sock *tp = tcp_sk(sk);
	u32 start_seq = TCP_SKB_CB(skb)->seq;	/* start of newly-SACKed */
	u32 end_seq = start_seq + shifted;	/* end of newly-SACKed */

	BUG_ON(!pcount);

	/* Adjust counters and hints for the newly sacked sequence
	 * range but discard the return value since prev is already
	 * marked. We must tag the range first because the seq
	 * advancement below implicitly advances
	 * tcp_highest_sack_seq() when skb is highest_sack.
	 */
	tcp_sacktag_one(sk, state, TCP_SKB_CB(skb)->sacked,
			start_seq, end_seq, dup_sack, pcount, skb->len,
			tcp_skb_timestamp_us(skb));
	tcp_rate_skb_delivered(sk, skb, state->rate);

	if (skb == tp->lost_skb_hint)
		tp->lost_cnt_hint += pcount;

	TCP_SKB_CB(prev)->end_seq += shifted;
	TCP_SKB_CB(skb)->seq += shifted;

	tcp_skb_pcount_add(prev, pcount);
	WARN_ON_ONCE(tcp_skb_pcount(skb) < pcount);
	tcp_skb_pcount_add(skb, -pcount);

	/* When we're adding to gso_segs == 1, gso_size will be zero,
	 * in theory this shouldn't be necessary but as long as DSACK
	 * code can come after this skb later on it's better to keep
	 * setting gso_size to something.
	 */
	if (!TCP_SKB_CB(prev)->tcp_gso_size)
		TCP_SKB_CB(prev)->tcp_gso_size = mss;

	/* CHECKME: To clear or not to clear? Mimics normal skb currently */
	if (tcp_skb_pcount(skb) <= 1)
		TCP_SKB_CB(skb)->tcp_gso_size = 0;

	/* Difference in this won't matter, both ACKed by the same cumul. ACK */
	TCP_SKB_CB(prev)->sacked |= (TCP_SKB_CB(skb)->sacked & TCPCB_EVER_RETRANS);

	if (skb->len > 0) {
		BUG_ON(!tcp_skb_pcount(skb));
		NET_INC_STATS(sock_net(sk), LINUX_MIB_SACKSHIFTED);
		return false;
	}

	/* Whole SKB was eaten :-) */

	if (skb == tp->retransmit_skb_hint)
		tp->retransmit_skb_hint = prev;
	if (skb == tp->lost_skb_hint) {
		tp->lost_skb_hint = prev;
		tp->lost_cnt_hint -= tcp_skb_pcount(prev);
	}

	TCP_SKB_CB(prev)->tcp_flags |= TCP_SKB_CB(skb)->tcp_flags;
	TCP_SKB_CB(prev)->eor = TCP_SKB_CB(skb)->eor;
	if (TCP_SKB_CB(skb)->tcp_flags & TCPHDR_FIN)
		TCP_SKB_CB(prev)->end_seq++;

	if (skb == tcp_highest_sack(sk))
		tcp_advance_highest_sack(sk, skb);

	tcp_skb_collapse_tstamp(prev, skb);
	if (unlikely(TCP_SKB_CB(prev)->tx.delivered_mstamp))
		TCP_SKB_CB(prev)->tx.delivered_mstamp = 0;

	tcp_rtx_queue_unlink_and_free(skb, sk);

	NET_INC_STATS(sock_net(sk), LINUX_MIB_SACKMERGED);

	return true;
}

/* I wish gso_size would have a bit more sane initialization than
 * something-or-zero which complicates things
 */
static int tcp_skb_seglen(const struct sk_buff *skb)
{
	return tcp_skb_pcount(skb) == 1 ? skb->len : tcp_skb_mss(skb);
}

/* Shifting pages past head area doesn't work */
static int skb_can_shift(const struct sk_buff *skb)
{
	return !skb_headlen(skb) && skb_is_nonlinear(skb);
}

int tcp_skb_shift(struct sk_buff *to, struct sk_buff *from,
		  int pcount, int shiftlen)
{
	/* TCP min gso_size is 8 bytes (TCP_MIN_GSO_SIZE)
	 * Since TCP_SKB_CB(skb)->tcp_gso_segs is 16 bits, we need
	 * to make sure not storing more than 65535 * 8 bytes per skb,
	 * even if current MSS is bigger.
	 */
	if (unlikely(to->len + shiftlen >= 65535 * TCP_MIN_GSO_SIZE))
		return 0;
	if (unlikely(tcp_skb_pcount(to) + pcount > 65535))
		return 0;
	return skb_shift(to, from, shiftlen);
}

/* Try collapsing SACK blocks spanning across multiple skbs to a single
 * skb.
 */
static struct sk_buff *tcp_shift_skb_data(struct sock *sk, struct sk_buff *skb,
					  struct tcp_sacktag_state *state,
					  u32 start_seq, u32 end_seq,
					  bool dup_sack)
{
	struct tcp_sock *tp = tcp_sk(sk);
	struct sk_buff *prev;
	int mss;
	int pcount = 0;
	int len;
	int in_sack;

	/* Normally R but no L won't result in plain S */
	if (!dup_sack &&
	    (TCP_SKB_CB(skb)->sacked & (TCPCB_LOST|TCPCB_SACKED_RETRANS)) == TCPCB_SACKED_RETRANS)
		goto fallback;
	if (!skb_can_shift(skb))
		goto fallback;
	/* This frame is about to be dropped (was ACKed). */
	if (!after(TCP_SKB_CB(skb)->end_seq, tp->snd_una))
		goto fallback;

	/* Can only happen with delayed DSACK + discard craziness */
	prev = skb_rb_prev(skb);
	if (!prev)
		goto fallback;

	if ((TCP_SKB_CB(prev)->sacked & TCPCB_TAGBITS) != TCPCB_SACKED_ACKED)
		goto fallback;

	if (!tcp_skb_can_collapse(prev, skb))
		goto fallback;

	in_sack = !after(start_seq, TCP_SKB_CB(skb)->seq) &&
		  !before(end_seq, TCP_SKB_CB(skb)->end_seq);

	if (in_sack) {
		len = skb->len;
		pcount = tcp_skb_pcount(skb);
		mss = tcp_skb_seglen(skb);

		/* TODO: Fix DSACKs to not fragment already SACKed and we can
		 * drop this restriction as unnecessary
		 */
		if (mss != tcp_skb_seglen(prev))
			goto fallback;
	} else {
		if (!after(TCP_SKB_CB(skb)->end_seq, start_seq))
			goto noop;
		/* CHECKME: This is non-MSS split case only?, this will
		 * cause skipped skbs due to advancing loop btw, original
		 * has that feature too
		 */
		if (tcp_skb_pcount(skb) <= 1)
			goto noop;

		in_sack = !after(start_seq, TCP_SKB_CB(skb)->seq);
		if (!in_sack) {
			/* TODO: head merge to next could be attempted here
			 * if (!after(TCP_SKB_CB(skb)->end_seq, end_seq)),
			 * though it might not be worth of the additional hassle
			 *
			 * ...we can probably just fallback to what was done
			 * previously. We could try merging non-SACKed ones
			 * as well but it probably isn't going to buy off
			 * because later SACKs might again split them, and
			 * it would make skb timestamp tracking considerably
			 * harder problem.
			 */
			goto fallback;
		}

		len = end_seq - TCP_SKB_CB(skb)->seq;
		BUG_ON(len < 0);
		BUG_ON(len > skb->len);

		/* MSS boundaries should be honoured or else pcount will
		 * severely break even though it makes things bit trickier.
		 * Optimize common case to avoid most of the divides
		 */
		mss = tcp_skb_mss(skb);

		/* TODO: Fix DSACKs to not fragment already SACKed and we can
		 * drop this restriction as unnecessary
		 */
		if (mss != tcp_skb_seglen(prev))
			goto fallback;

		if (len == mss) {
			pcount = 1;
		} else if (len < mss) {
			goto noop;
		} else {
			pcount = len / mss;
			len = pcount * mss;
		}
	}

	/* tcp_sacktag_one() won't SACK-tag ranges below snd_una */
	if (!after(TCP_SKB_CB(skb)->seq + len, tp->snd_una))
		goto fallback;

	if (!tcp_skb_shift(prev, skb, pcount, len))
		goto fallback;
	if (!tcp_shifted_skb(sk, prev, skb, state, pcount, len, mss, dup_sack))
		goto out;

	/* Hole filled allows collapsing with the next as well, this is very
	 * useful when hole on every nth skb pattern happens
	 */
	skb = skb_rb_next(prev);
	if (!skb)
		goto out;

	if (!skb_can_shift(skb) ||
	    ((TCP_SKB_CB(skb)->sacked & TCPCB_TAGBITS) != TCPCB_SACKED_ACKED) ||
	    (mss != tcp_skb_seglen(skb)))
		goto out;

	len = skb->len;
	pcount = tcp_skb_pcount(skb);
	if (tcp_skb_shift(prev, skb, pcount, len))
		tcp_shifted_skb(sk, prev, skb, state, pcount,
				len, mss, 0);

out:
	return prev;

noop:
	return skb;

fallback:
	NET_INC_STATS(sock_net(sk), LINUX_MIB_SACKSHIFTFALLBACK);
	return NULL;
}

static struct sk_buff *tcp_sacktag_walk(struct sk_buff *skb, struct sock *sk,
					struct tcp_sack_block *next_dup,
					struct tcp_sacktag_state *state,
					u32 start_seq, u32 end_seq,
					bool dup_sack_in)
{
	struct tcp_sock *tp = tcp_sk(sk);
	struct sk_buff *tmp;

	skb_rbtree_walk_from(skb) {
		int in_sack = 0;
		bool dup_sack = dup_sack_in;

		/* queue is in-order => we can short-circuit the walk early */
		if (!before(TCP_SKB_CB(skb)->seq, end_seq))
			break;

		if (next_dup  &&
		    before(TCP_SKB_CB(skb)->seq, next_dup->end_seq)) {
			in_sack = tcp_match_skb_to_sack(sk, skb,
							next_dup->start_seq,
							next_dup->end_seq);
			if (in_sack > 0)
				dup_sack = true;
		}

		/* skb reference here is a bit tricky to get right, since
		 * shifting can eat and free both this skb and the next,
		 * so not even _safe variant of the loop is enough.
		 */
		if (in_sack <= 0) {
			tmp = tcp_shift_skb_data(sk, skb, state,
						 start_seq, end_seq, dup_sack);
			if (tmp) {
				if (tmp != skb) {
					skb = tmp;
					continue;
				}

				in_sack = 0;
			} else {
				in_sack = tcp_match_skb_to_sack(sk, skb,
								start_seq,
								end_seq);
			}
		}

		if (unlikely(in_sack < 0))
			break;

		if (in_sack) {
			TCP_SKB_CB(skb)->sacked =
				tcp_sacktag_one(sk,
						state,
						TCP_SKB_CB(skb)->sacked,
						TCP_SKB_CB(skb)->seq,
						TCP_SKB_CB(skb)->end_seq,
						dup_sack,
						tcp_skb_pcount(skb),
						skb->len,
						tcp_skb_timestamp_us(skb));
			tcp_rate_skb_delivered(sk, skb, state->rate);
			if (TCP_SKB_CB(skb)->sacked & TCPCB_SACKED_ACKED)
				list_del_init(&skb->tcp_tsorted_anchor);

			if (!before(TCP_SKB_CB(skb)->seq,
				    tcp_highest_sack_seq(tp)))
				tcp_advance_highest_sack(sk, skb);
		}
	}
	return skb;
}

static struct sk_buff *tcp_sacktag_bsearch(struct sock *sk, u32 seq)
{
	struct rb_node *parent, **p = &sk->tcp_rtx_queue.rb_node;
	struct sk_buff *skb;

	while (*p) {
		parent = *p;
		skb = rb_to_skb(parent);
		if (before(seq, TCP_SKB_CB(skb)->seq)) {
			p = &parent->rb_left;
			continue;
		}
		if (!before(seq, TCP_SKB_CB(skb)->end_seq)) {
			p = &parent->rb_right;
			continue;
		}
		return skb;
	}
	return NULL;
}

static struct sk_buff *tcp_sacktag_skip(struct sk_buff *skb, struct sock *sk,
					u32 skip_to_seq)
{
	if (skb && after(TCP_SKB_CB(skb)->seq, skip_to_seq))
		return skb;

	return tcp_sacktag_bsearch(sk, skip_to_seq);
}

static struct sk_buff *tcp_maybe_skipping_dsack(struct sk_buff *skb,
						struct sock *sk,
						struct tcp_sack_block *next_dup,
						struct tcp_sacktag_state *state,
						u32 skip_to_seq)
{
	if (!next_dup)
		return skb;

	if (before(next_dup->start_seq, skip_to_seq)) {
		skb = tcp_sacktag_skip(skb, sk, next_dup->start_seq);
		skb = tcp_sacktag_walk(skb, sk, NULL, state,
				       next_dup->start_seq, next_dup->end_seq,
				       1);
	}

	return skb;
}

static int tcp_sack_cache_ok(const struct tcp_sock *tp, const struct tcp_sack_block *cache)
{
	return cache < tp->recv_sack_cache + ARRAY_SIZE(tp->recv_sack_cache);
}

static int
tcp_sacktag_write_queue(struct sock *sk, const struct sk_buff *ack_skb,
			u32 prior_snd_una, struct tcp_sacktag_state *state)
{
	struct tcp_sock *tp = tcp_sk(sk);
	const unsigned char *ptr = (skb_transport_header(ack_skb) +
				    TCP_SKB_CB(ack_skb)->sacked);
	struct tcp_sack_block_wire *sp_wire = (struct tcp_sack_block_wire *)(ptr+2);
	struct tcp_sack_block sp[TCP_NUM_SACKS];
	struct tcp_sack_block *cache;
	struct sk_buff *skb;
	int num_sacks = min(TCP_NUM_SACKS, (ptr[1] - TCPOLEN_SACK_BASE) >> 3);
	int used_sacks;
	bool found_dup_sack = false;
	int i, j;
	int first_sack_index;

	state->flag = 0;
	state->reord = tp->snd_nxt;

	if (!tp->sacked_out)
		tcp_highest_sack_reset(sk);

	found_dup_sack = tcp_check_dsack(sk, ack_skb, sp_wire,
					 num_sacks, prior_snd_una);
	if (found_dup_sack) {
		state->flag |= FLAG_DSACKING_ACK;
		tp->delivered++; /* A spurious retransmission is delivered */
	}

	/* Eliminate too old ACKs, but take into
	 * account more or less fresh ones, they can
	 * contain valid SACK info.
	 */
	if (before(TCP_SKB_CB(ack_skb)->ack_seq, prior_snd_una - tp->max_window))
		return 0;

	if (!tp->packets_out)
		goto out;

	used_sacks = 0;
	first_sack_index = 0;
	for (i = 0; i < num_sacks; i++) {
		bool dup_sack = !i && found_dup_sack;

		sp[used_sacks].start_seq = get_unaligned_be32(&sp_wire[i].start_seq);
		sp[used_sacks].end_seq = get_unaligned_be32(&sp_wire[i].end_seq);

		if (!tcp_is_sackblock_valid(tp, dup_sack,
					    sp[used_sacks].start_seq,
					    sp[used_sacks].end_seq)) {
			int mib_idx;

			if (dup_sack) {
				if (!tp->undo_marker)
					mib_idx = LINUX_MIB_TCPDSACKIGNOREDNOUNDO;
				else
					mib_idx = LINUX_MIB_TCPDSACKIGNOREDOLD;
			} else {
				/* Don't count olds caused by ACK reordering */
				if ((TCP_SKB_CB(ack_skb)->ack_seq != tp->snd_una) &&
				    !after(sp[used_sacks].end_seq, tp->snd_una))
					continue;
				mib_idx = LINUX_MIB_TCPSACKDISCARD;
			}

			NET_INC_STATS(sock_net(sk), mib_idx);
			if (i == 0)
				first_sack_index = -1;
			continue;
		}

		/* Ignore very old stuff early */
		if (!after(sp[used_sacks].end_seq, prior_snd_una)) {
			if (i == 0)
				first_sack_index = -1;
			continue;
		}

		used_sacks++;
	}

	/* order SACK blocks to allow in order walk of the retrans queue */
	for (i = used_sacks - 1; i > 0; i--) {
		for (j = 0; j < i; j++) {
			if (after(sp[j].start_seq, sp[j + 1].start_seq)) {
				swap(sp[j], sp[j + 1]);

				/* Track where the first SACK block goes to */
				if (j == first_sack_index)
					first_sack_index = j + 1;
			}
		}
	}

	state->mss_now = tcp_current_mss(sk);
	skb = NULL;
	i = 0;

	if (!tp->sacked_out) {
		/* It's already past, so skip checking against it */
		cache = tp->recv_sack_cache + ARRAY_SIZE(tp->recv_sack_cache);
	} else {
		cache = tp->recv_sack_cache;
		/* Skip empty blocks in at head of the cache */
		while (tcp_sack_cache_ok(tp, cache) && !cache->start_seq &&
		       !cache->end_seq)
			cache++;
	}

	while (i < used_sacks) {
		u32 start_seq = sp[i].start_seq;
		u32 end_seq = sp[i].end_seq;
		bool dup_sack = (found_dup_sack && (i == first_sack_index));
		struct tcp_sack_block *next_dup = NULL;

		if (found_dup_sack && ((i + 1) == first_sack_index))
			next_dup = &sp[i + 1];

		/* Skip too early cached blocks */
		while (tcp_sack_cache_ok(tp, cache) &&
		       !before(start_seq, cache->end_seq))
			cache++;

		/* Can skip some work by looking recv_sack_cache? */
		if (tcp_sack_cache_ok(tp, cache) && !dup_sack &&
		    after(end_seq, cache->start_seq)) {

			/* Head todo? */
			if (before(start_seq, cache->start_seq)) {
				skb = tcp_sacktag_skip(skb, sk, start_seq);
				skb = tcp_sacktag_walk(skb, sk, next_dup,
						       state,
						       start_seq,
						       cache->start_seq,
						       dup_sack);
			}

			/* Rest of the block already fully processed? */
			if (!after(end_seq, cache->end_seq))
				goto advance_sp;

			skb = tcp_maybe_skipping_dsack(skb, sk, next_dup,
						       state,
						       cache->end_seq);

			/* ...tail remains todo... */
			if (tcp_highest_sack_seq(tp) == cache->end_seq) {
				/* ...but better entrypoint exists! */
				skb = tcp_highest_sack(sk);
				if (!skb)
					break;
				cache++;
				goto walk;
			}

			skb = tcp_sacktag_skip(skb, sk, cache->end_seq);
			/* Check overlap against next cached too (past this one already) */
			cache++;
			continue;
		}

		if (!before(start_seq, tcp_highest_sack_seq(tp))) {
			skb = tcp_highest_sack(sk);
			if (!skb)
				break;
		}
		skb = tcp_sacktag_skip(skb, sk, start_seq);

walk:
		skb = tcp_sacktag_walk(skb, sk, next_dup, state,
				       start_seq, end_seq, dup_sack);

advance_sp:
		i++;
	}

	/* Clear the head of the cache sack blocks so we can skip it next time */
	for (i = 0; i < ARRAY_SIZE(tp->recv_sack_cache) - used_sacks; i++) {
		tp->recv_sack_cache[i].start_seq = 0;
		tp->recv_sack_cache[i].end_seq = 0;
	}
	for (j = 0; j < used_sacks; j++)
		tp->recv_sack_cache[i++] = sp[j];

	if (inet_csk(sk)->icsk_ca_state != TCP_CA_Loss || tp->undo_marker)
		tcp_check_sack_reordering(sk, state->reord, 0);

	tcp_verify_left_out(tp);
out:

#if FASTRETRANS_DEBUG > 0
	WARN_ON((int)tp->sacked_out < 0);
	WARN_ON((int)tp->lost_out < 0);
	WARN_ON((int)tp->retrans_out < 0);
	WARN_ON((int)tcp_packets_in_flight(tp) < 0);
#endif
	return state->flag;
}

/* Limits sacked_out so that sum with lost_out isn't ever larger than
 * packets_out. Returns false if sacked_out adjustement wasn't necessary.
 */
static bool tcp_limit_reno_sacked(struct tcp_sock *tp)
{
	u32 holes;

	holes = max(tp->lost_out, 1U);
	holes = min(holes, tp->packets_out);

	if ((tp->sacked_out + holes) > tp->packets_out) {
		tp->sacked_out = tp->packets_out - holes;
		return true;
	}
	return false;
}

/* If we receive more dupacks than we expected counting segments
 * in assumption of absent reordering, interpret this as reordering.
 * The only another reason could be bug in receiver TCP.
 */
static void tcp_check_reno_reordering(struct sock *sk, const int addend)
{
	struct tcp_sock *tp = tcp_sk(sk);

	if (!tcp_limit_reno_sacked(tp))
		return;

	tp->reordering = min_t(u32, tp->packets_out + addend,
			       sock_net(sk)->ipv4.sysctl_tcp_max_reordering);
	tp->reord_seen++;
	NET_INC_STATS(sock_net(sk), LINUX_MIB_TCPRENOREORDER);
}

/* Emulate SACKs for SACKless connection: account for a new dupack. */

static void tcp_add_reno_sack(struct sock *sk, int num_dupack)
{
	if (num_dupack) {
		struct tcp_sock *tp = tcp_sk(sk);
		u32 prior_sacked = tp->sacked_out;
		s32 delivered;

		tp->sacked_out += num_dupack;
		tcp_check_reno_reordering(sk, 0);
		delivered = tp->sacked_out - prior_sacked;
		if (delivered > 0)
			tp->delivered += delivered;
		tcp_verify_left_out(tp);
	}
}

/* Account for ACK, ACKing some data in Reno Recovery phase. */

static void tcp_remove_reno_sacks(struct sock *sk, int acked)
{
	struct tcp_sock *tp = tcp_sk(sk);

	if (acked > 0) {
		/* One ACK acked hole. The rest eat duplicate ACKs. */
		tp->delivered += max_t(int, acked - tp->sacked_out, 1);
		if (acked - 1 >= tp->sacked_out)
			tp->sacked_out = 0;
		else
			tp->sacked_out -= acked - 1;
	}
	tcp_check_reno_reordering(sk, acked);
	tcp_verify_left_out(tp);
}

static inline void tcp_reset_reno_sack(struct tcp_sock *tp)
{
	tp->sacked_out = 0;
}

void tcp_clear_retrans(struct tcp_sock *tp)
{
	tp->retrans_out = 0;
	tp->lost_out = 0;
	tp->undo_marker = 0;
	tp->undo_retrans = -1;
	tp->sacked_out = 0;
}

static inline void tcp_init_undo(struct tcp_sock *tp)
{
	tp->undo_marker = tp->snd_una;
	/* Retransmission still in flight may cause DSACKs later. */
	tp->undo_retrans = tp->retrans_out ? : -1;
}

static bool tcp_is_rack(const struct sock *sk)
{
	return sock_net(sk)->ipv4.sysctl_tcp_recovery & TCP_RACK_LOSS_DETECTION;
}

/* If we detect SACK reneging, forget all SACK information
 * and reset tags completely, otherwise preserve SACKs. If receiver
 * dropped its ofo queue, we will know this due to reneging detection.
 */
static void tcp_timeout_mark_lost(struct sock *sk)
{
	struct tcp_sock *tp = tcp_sk(sk);
	struct sk_buff *skb, *head;
	bool is_reneg;			/* is receiver reneging on SACKs? */

	head = tcp_rtx_queue_head(sk);
	is_reneg = head && (TCP_SKB_CB(head)->sacked & TCPCB_SACKED_ACKED);
	if (is_reneg) {
		NET_INC_STATS(sock_net(sk), LINUX_MIB_TCPSACKRENEGING);
		tp->sacked_out = 0;
		/* Mark SACK reneging until we recover from this loss event. */
		tp->is_sack_reneg = 1;
	} else if (tcp_is_reno(tp)) {
		tcp_reset_reno_sack(tp);
	}

	skb = head;
	skb_rbtree_walk_from(skb) {
		if (is_reneg)
			TCP_SKB_CB(skb)->sacked &= ~TCPCB_SACKED_ACKED;
		else if (tcp_is_rack(sk) && skb != head &&
			 tcp_rack_skb_timeout(tp, skb, 0) > 0)
			continue; /* Don't mark recently sent ones lost yet */
		tcp_mark_skb_lost(sk, skb);
	}
	tcp_verify_left_out(tp);
	tcp_clear_all_retrans_hints(tp);
}

/* Enter Loss state. */
void tcp_enter_loss(struct sock *sk)
{
	const struct inet_connection_sock *icsk = inet_csk(sk);
	struct tcp_sock *tp = tcp_sk(sk);
	struct net *net = sock_net(sk);
	bool new_recovery = icsk->icsk_ca_state < TCP_CA_Recovery;

	tcp_timeout_mark_lost(sk);

	/* Reduce ssthresh if it has not yet been made inside this window. */
	if (icsk->icsk_ca_state <= TCP_CA_Disorder ||
	    !after(tp->high_seq, tp->snd_una) ||
	    (icsk->icsk_ca_state == TCP_CA_Loss && !icsk->icsk_retransmits)) {
		tp->prior_ssthresh = tcp_current_ssthresh(sk);
		tp->prior_cwnd = tp->snd_cwnd;
		tp->snd_ssthresh = icsk->icsk_ca_ops->ssthresh(sk);
		tcp_ca_event(sk, CA_EVENT_LOSS);
		tcp_init_undo(tp);
	}
	tp->snd_cwnd	   = tcp_packets_in_flight(tp) + 1;
	tp->snd_cwnd_cnt   = 0;
	tp->snd_cwnd_stamp = tcp_jiffies32;

	/* Timeout in disordered state after receiving substantial DUPACKs
	 * suggests that the degree of reordering is over-estimated.
	 */
	if (icsk->icsk_ca_state <= TCP_CA_Disorder &&
	    tp->sacked_out >= net->ipv4.sysctl_tcp_reordering)
		tp->reordering = min_t(unsigned int, tp->reordering,
				       net->ipv4.sysctl_tcp_reordering);
	tcp_set_ca_state(sk, TCP_CA_Loss);
	tp->high_seq = tp->snd_nxt;
	tcp_ecn_queue_cwr(tp);

	/* F-RTO RFC5682 sec 3.1 step 1: retransmit SND.UNA if no previous
	 * loss recovery is underway except recurring timeout(s) on
	 * the same SND.UNA (sec 3.2). Disable F-RTO on path MTU probing
	 */
	tp->frto = net->ipv4.sysctl_tcp_frto &&
		   (new_recovery || icsk->icsk_retransmits) &&
		   !inet_csk(sk)->icsk_mtup.probe_size;
}

/* If ACK arrived pointing to a remembered SACK, it means that our
 * remembered SACKs do not reflect real state of receiver i.e.
 * receiver _host_ is heavily congested (or buggy).
 *
 * To avoid big spurious retransmission bursts due to transient SACK
 * scoreboard oddities that look like reneging, we give the receiver a
 * little time (max(RTT/2, 10ms)) to send us some more ACKs that will
 * restore sanity to the SACK scoreboard. If the apparent reneging
 * persists until this RTO then we'll clear the SACK scoreboard.
 */
static bool tcp_check_sack_reneging(struct sock *sk, int flag)
{
	if (flag & FLAG_SACK_RENEGING) {
		struct tcp_sock *tp = tcp_sk(sk);
		unsigned long delay = max(usecs_to_jiffies(tp->srtt_us >> 4),
					  msecs_to_jiffies(10));

		inet_csk_reset_xmit_timer(sk, ICSK_TIME_RETRANS,
					  delay, TCP_RTO_MAX);
		return true;
	}
	return false;
}

/* Heurestics to calculate number of duplicate ACKs. There's no dupACKs
 * counter when SACK is enabled (without SACK, sacked_out is used for
 * that purpose).
 *
 * With reordering, holes may still be in flight, so RFC3517 recovery
 * uses pure sacked_out (total number of SACKed segments) even though
 * it violates the RFC that uses duplicate ACKs, often these are equal
 * but when e.g. out-of-window ACKs or packet duplication occurs,
 * they differ. Since neither occurs due to loss, TCP should really
 * ignore them.
 */
static inline int tcp_dupack_heuristics(const struct tcp_sock *tp)
{
	return tp->sacked_out + 1;
}

/* Linux NewReno/SACK/ECN state machine.
 * --------------------------------------
 *
 * "Open"	Normal state, no dubious events, fast path.
 * "Disorder"   In all the respects it is "Open",
 *		but requires a bit more attention. It is entered when
 *		we see some SACKs or dupacks. It is split of "Open"
 *		mainly to move some processing from fast path to slow one.
 * "CWR"	CWND was reduced due to some Congestion Notification event.
 *		It can be ECN, ICMP source quench, local device congestion.
 * "Recovery"	CWND was reduced, we are fast-retransmitting.
 * "Loss"	CWND was reduced due to RTO timeout or SACK reneging.
 *
 * tcp_fastretrans_alert() is entered:
 * - each incoming ACK, if state is not "Open"
 * - when arrived ACK is unusual, namely:
 *	* SACK
 *	* Duplicate ACK.
 *	* ECN ECE.
 *
 * Counting packets in flight is pretty simple.
 *
 *	in_flight = packets_out - left_out + retrans_out
 *
 *	packets_out is SND.NXT-SND.UNA counted in packets.
 *
 *	retrans_out is number of retransmitted segments.
 *
 *	left_out is number of segments left network, but not ACKed yet.
 *
 *		left_out = sacked_out + lost_out
 *
 *     sacked_out: Packets, which arrived to receiver out of order
 *		   and hence not ACKed. With SACKs this number is simply
 *		   amount of SACKed data. Even without SACKs
 *		   it is easy to give pretty reliable estimate of this number,
 *		   counting duplicate ACKs.
 *
 *       lost_out: Packets lost by network. TCP has no explicit
 *		   "loss notification" feedback from network (for now).
 *		   It means that this number can be only _guessed_.
 *		   Actually, it is the heuristics to predict lossage that
 *		   distinguishes different algorithms.
 *
 *	F.e. after RTO, when all the queue is considered as lost,
 *	lost_out = packets_out and in_flight = retrans_out.
 *
 *		Essentially, we have now a few algorithms detecting
 *		lost packets.
 *
 *		If the receiver supports SACK:
 *
 *		RFC6675/3517: It is the conventional algorithm. A packet is
 *		considered lost if the number of higher sequence packets
 *		SACKed is greater than or equal the DUPACK thoreshold
 *		(reordering). This is implemented in tcp_mark_head_lost and
 *		tcp_update_scoreboard.
 *
 *		RACK (draft-ietf-tcpm-rack-01): it is a newer algorithm
 *		(2017-) that checks timing instead of counting DUPACKs.
 *		Essentially a packet is considered lost if it's not S/ACKed
 *		after RTT + reordering_window, where both metrics are
 *		dynamically measured and adjusted. This is implemented in
 *		tcp_rack_mark_lost.
 *
 *		If the receiver does not support SACK:
 *
 *		NewReno (RFC6582): in Recovery we assume that one segment
 *		is lost (classic Reno). While we are in Recovery and
 *		a partial ACK arrives, we assume that one more packet
 *		is lost (NewReno). This heuristics are the same in NewReno
 *		and SACK.
 *
 * Really tricky (and requiring careful tuning) part of algorithm
 * is hidden in functions tcp_time_to_recover() and tcp_xmit_retransmit_queue().
 * The first determines the moment _when_ we should reduce CWND and,
 * hence, slow down forward transmission. In fact, it determines the moment
 * when we decide that hole is caused by loss, rather than by a reorder.
 *
 * tcp_xmit_retransmit_queue() decides, _what_ we should retransmit to fill
 * holes, caused by lost packets.
 *
 * And the most logically complicated part of algorithm is undo
 * heuristics. We detect false retransmits due to both too early
 * fast retransmit (reordering) and underestimated RTO, analyzing
 * timestamps and D-SACKs. When we detect that some segments were
 * retransmitted by mistake and CWND reduction was wrong, we undo
 * window reduction and abort recovery phase. This logic is hidden
 * inside several functions named tcp_try_undo_<something>.
 */

/* This function decides, when we should leave Disordered state
 * and enter Recovery phase, reducing congestion window.
 *
 * Main question: may we further continue forward transmission
 * with the same cwnd?
 */
static bool tcp_time_to_recover(struct sock *sk, int flag)
{
	struct tcp_sock *tp = tcp_sk(sk);

	/* Trick#1: The loss is proven. */
	if (tp->lost_out)
		return true;

	/* Not-A-Trick#2 : Classic rule... */
	if (!tcp_is_rack(sk) && tcp_dupack_heuristics(tp) > tp->reordering)
		return true;

	return false;
}

/* Detect loss in event "A" above by marking head of queue up as lost.
 * For non-SACK(Reno) senders, the first "packets" number of segments
 * are considered lost. For RFC3517 SACK, a segment is considered lost if it
 * has at least tp->reordering SACKed seqments above it; "packets" refers to
 * the maximum SACKed segments to pass before reaching this limit.
 */
static void tcp_mark_head_lost(struct sock *sk, int packets, int mark_head)
{
	struct tcp_sock *tp = tcp_sk(sk);
	struct sk_buff *skb;
	int cnt, oldcnt, lost;
	unsigned int mss;
	/* Use SACK to deduce losses of new sequences sent during recovery */
	const u32 loss_high = tcp_is_sack(tp) ?  tp->snd_nxt : tp->high_seq;

	WARN_ON(packets > tp->packets_out);
	skb = tp->lost_skb_hint;
	if (skb) {
		/* Head already handled? */
		if (mark_head && after(TCP_SKB_CB(skb)->seq, tp->snd_una))
			return;
		cnt = tp->lost_cnt_hint;
	} else {
		skb = tcp_rtx_queue_head(sk);
		cnt = 0;
	}

	skb_rbtree_walk_from(skb) {
		/* TODO: do this better */
		/* this is not the most efficient way to do this... */
		tp->lost_skb_hint = skb;
		tp->lost_cnt_hint = cnt;

		if (after(TCP_SKB_CB(skb)->end_seq, loss_high))
			break;

		oldcnt = cnt;
		if (tcp_is_reno(tp) ||
		    (TCP_SKB_CB(skb)->sacked & TCPCB_SACKED_ACKED))
			cnt += tcp_skb_pcount(skb);

		if (cnt > packets) {
			if (tcp_is_sack(tp) ||
			    (TCP_SKB_CB(skb)->sacked & TCPCB_SACKED_ACKED) ||
			    (oldcnt >= packets))
				break;

			mss = tcp_skb_mss(skb);
			/* If needed, chop off the prefix to mark as lost. */
			lost = (packets - oldcnt) * mss;
			if (lost < skb->len &&
			    tcp_fragment(sk, TCP_FRAG_IN_RTX_QUEUE, skb,
					 lost, mss, GFP_ATOMIC) < 0)
				break;
			cnt = packets;
		}

		tcp_skb_mark_lost(tp, skb);

		if (mark_head)
			break;
	}
	tcp_verify_left_out(tp);
}

/* Account newly detected lost packet(s) */

static void tcp_update_scoreboard(struct sock *sk, int fast_rexmit)
{
	struct tcp_sock *tp = tcp_sk(sk);

	if (tcp_is_sack(tp)) {
		int sacked_upto = tp->sacked_out - tp->reordering;
		if (sacked_upto >= 0)
			tcp_mark_head_lost(sk, sacked_upto, 0);
		else if (fast_rexmit)
			tcp_mark_head_lost(sk, 1, 1);
	}
}

static bool tcp_tsopt_ecr_before(const struct tcp_sock *tp, u32 when)
{
	return tp->rx_opt.saw_tstamp && tp->rx_opt.rcv_tsecr &&
	       before(tp->rx_opt.rcv_tsecr, when);
}

/* skb is spurious retransmitted if the returned timestamp echo
 * reply is prior to the skb transmission time
 */
static bool tcp_skb_spurious_retrans(const struct tcp_sock *tp,
				     const struct sk_buff *skb)
{
	return (TCP_SKB_CB(skb)->sacked & TCPCB_RETRANS) &&
	       tcp_tsopt_ecr_before(tp, tcp_skb_timestamp(skb));
}

/* Nothing was retransmitted or returned timestamp is less
 * than timestamp of the first retransmission.
 */
static inline bool tcp_packet_delayed(const struct tcp_sock *tp)
{
	return tp->retrans_stamp &&
	       tcp_tsopt_ecr_before(tp, tp->retrans_stamp);
}

/* Undo procedures. */

/* We can clear retrans_stamp when there are no retransmissions in the
 * window. It would seem that it is trivially available for us in
 * tp->retrans_out, however, that kind of assumptions doesn't consider
 * what will happen if errors occur when sending retransmission for the
 * second time. ...It could the that such segment has only
 * TCPCB_EVER_RETRANS set at the present time. It seems that checking
 * the head skb is enough except for some reneging corner cases that
 * are not worth the effort.
 *
 * Main reason for all this complexity is the fact that connection dying
 * time now depends on the validity of the retrans_stamp, in particular,
 * that successive retransmissions of a segment must not advance
 * retrans_stamp under any conditions.
 */
static bool tcp_any_retrans_done(const struct sock *sk)
{
	const struct tcp_sock *tp = tcp_sk(sk);
	struct sk_buff *skb;

	if (tp->retrans_out)
		return true;

	skb = tcp_rtx_queue_head(sk);
	if (unlikely(skb && TCP_SKB_CB(skb)->sacked & TCPCB_EVER_RETRANS))
		return true;

	return false;
}

static void DBGUNDO(struct sock *sk, const char *msg)
{
#if FASTRETRANS_DEBUG > 1
	struct tcp_sock *tp = tcp_sk(sk);
	struct inet_sock *inet = inet_sk(sk);

	if (sk->sk_family == AF_INET) {
		pr_debug("Undo %s %pI4/%u c%u l%u ss%u/%u p%u\n",
			 msg,
			 &inet->inet_daddr, ntohs(inet->inet_dport),
			 tp->snd_cwnd, tcp_left_out(tp),
			 tp->snd_ssthresh, tp->prior_ssthresh,
			 tp->packets_out);
	}
#if IS_ENABLED(CONFIG_IPV6)
	else if (sk->sk_family == AF_INET6) {
		pr_debug("Undo %s %pI6/%u c%u l%u ss%u/%u p%u\n",
			 msg,
			 &sk->sk_v6_daddr, ntohs(inet->inet_dport),
			 tp->snd_cwnd, tcp_left_out(tp),
			 tp->snd_ssthresh, tp->prior_ssthresh,
			 tp->packets_out);
	}
#endif
#endif
}

static void tcp_undo_cwnd_reduction(struct sock *sk, bool unmark_loss)
{
	struct tcp_sock *tp = tcp_sk(sk);

	if (unmark_loss) {
		struct sk_buff *skb;

		skb_rbtree_walk(skb, &sk->tcp_rtx_queue) {
			TCP_SKB_CB(skb)->sacked &= ~TCPCB_LOST;
		}
		tp->lost_out = 0;
		tcp_clear_all_retrans_hints(tp);
	}

	if (tp->prior_ssthresh) {
		const struct inet_connection_sock *icsk = inet_csk(sk);

		tp->snd_cwnd = icsk->icsk_ca_ops->undo_cwnd(sk);

		if (tp->prior_ssthresh > tp->snd_ssthresh) {
			tp->snd_ssthresh = tp->prior_ssthresh;
			tcp_ecn_withdraw_cwr(tp);
		}
	}
	tp->snd_cwnd_stamp = tcp_jiffies32;
	tp->undo_marker = 0;
	tp->rack.advanced = 1; /* Force RACK to re-exam losses */
}

static inline bool tcp_may_undo(const struct tcp_sock *tp)
{
	return tp->undo_marker && (!tp->undo_retrans || tcp_packet_delayed(tp));
}

/* People celebrate: "We love our President!" */
static bool tcp_try_undo_recovery(struct sock *sk)
{
	struct tcp_sock *tp = tcp_sk(sk);

	if (tcp_may_undo(tp)) {
		int mib_idx;

		/* Happy end! We did not retransmit anything
		 * or our original transmission succeeded.
		 */
		DBGUNDO(sk, inet_csk(sk)->icsk_ca_state == TCP_CA_Loss ? "loss" : "retrans");
		tcp_undo_cwnd_reduction(sk, false);
		if (inet_csk(sk)->icsk_ca_state == TCP_CA_Loss)
			mib_idx = LINUX_MIB_TCPLOSSUNDO;
		else
			mib_idx = LINUX_MIB_TCPFULLUNDO;

		NET_INC_STATS(sock_net(sk), mib_idx);
	} else if (tp->rack.reo_wnd_persist) {
		tp->rack.reo_wnd_persist--;
	}
	if (tp->snd_una == tp->high_seq && tcp_is_reno(tp)) {
		/* Hold old state until something *above* high_seq
		 * is ACKed. For Reno it is MUST to prevent false
		 * fast retransmits (RFC2582). SACK TCP is safe. */
		if (!tcp_any_retrans_done(sk))
			tp->retrans_stamp = 0;
		return true;
	}
	tcp_set_ca_state(sk, TCP_CA_Open);
	tp->is_sack_reneg = 0;
	return false;
}

/* Try to undo cwnd reduction, because D-SACKs acked all retransmitted data */
static bool tcp_try_undo_dsack(struct sock *sk)
{
	struct tcp_sock *tp = tcp_sk(sk);

	if (tp->undo_marker && !tp->undo_retrans) {
		tp->rack.reo_wnd_persist = min(TCP_RACK_RECOVERY_THRESH,
					       tp->rack.reo_wnd_persist + 1);
		DBGUNDO(sk, "D-SACK");
		tcp_undo_cwnd_reduction(sk, false);
		NET_INC_STATS(sock_net(sk), LINUX_MIB_TCPDSACKUNDO);
		return true;
	}
	return false;
}

/* Undo during loss recovery after partial ACK or using F-RTO. */
static bool tcp_try_undo_loss(struct sock *sk, bool frto_undo)
{
	struct tcp_sock *tp = tcp_sk(sk);

	if (frto_undo || tcp_may_undo(tp)) {
		tcp_undo_cwnd_reduction(sk, true);

		DBGUNDO(sk, "partial loss");
		NET_INC_STATS(sock_net(sk), LINUX_MIB_TCPLOSSUNDO);
		if (frto_undo)
			NET_INC_STATS(sock_net(sk),
					LINUX_MIB_TCPSPURIOUSRTOS);
		inet_csk(sk)->icsk_retransmits = 0;
		if (frto_undo || tcp_is_sack(tp)) {
			tcp_set_ca_state(sk, TCP_CA_Open);
			tp->is_sack_reneg = 0;
		}
		return true;
	}
	return false;
}

/* The cwnd reduction in CWR and Recovery uses the PRR algorithm in RFC 6937.
 * It computes the number of packets to send (sndcnt) based on packets newly
 * delivered:
 *   1) If the packets in flight is larger than ssthresh, PRR spreads the
 *	cwnd reductions across a full RTT.
 *   2) Otherwise PRR uses packet conservation to send as much as delivered.
 *      But when the retransmits are acked without further losses, PRR
 *      slow starts cwnd up to ssthresh to speed up the recovery.
 */
static void tcp_init_cwnd_reduction(struct sock *sk)
{
	struct tcp_sock *tp = tcp_sk(sk);

	tp->high_seq = tp->snd_nxt;
	tp->tlp_high_seq = 0;
	tp->snd_cwnd_cnt = 0;
	tp->prior_cwnd = tp->snd_cwnd;
	tp->prr_delivered = 0;
	tp->prr_out = 0;
	tp->snd_ssthresh = inet_csk(sk)->icsk_ca_ops->ssthresh(sk);
	tcp_ecn_queue_cwr(tp);
}

void tcp_cwnd_reduction(struct sock *sk, int newly_acked_sacked, int flag)
{
	struct tcp_sock *tp = tcp_sk(sk);
	int sndcnt = 0;
	int delta = tp->snd_ssthresh - tcp_packets_in_flight(tp);

	if (newly_acked_sacked <= 0 || WARN_ON_ONCE(!tp->prior_cwnd))
		return;

	tp->prr_delivered += newly_acked_sacked;
	if (delta < 0) {
		u64 dividend = (u64)tp->snd_ssthresh * tp->prr_delivered +
			       tp->prior_cwnd - 1;
		sndcnt = div_u64(dividend, tp->prior_cwnd) - tp->prr_out;
	} else if ((flag & (FLAG_RETRANS_DATA_ACKED | FLAG_LOST_RETRANS)) ==
		   FLAG_RETRANS_DATA_ACKED) {
		sndcnt = min_t(int, delta,
			       max_t(int, tp->prr_delivered - tp->prr_out,
				     newly_acked_sacked) + 1);
	} else {
		sndcnt = min(delta, newly_acked_sacked);
	}
	/* Force a fast retransmit upon entering fast recovery */
	sndcnt = max(sndcnt, (tp->prr_out ? 0 : 1));
	tp->snd_cwnd = tcp_packets_in_flight(tp) + sndcnt;
}

static inline void tcp_end_cwnd_reduction(struct sock *sk)
{
	struct tcp_sock *tp = tcp_sk(sk);

	if (inet_csk(sk)->icsk_ca_ops->cong_control)
		return;

	/* Reset cwnd to ssthresh in CWR or Recovery (unless it's undone) */
	if (tp->snd_ssthresh < TCP_INFINITE_SSTHRESH &&
	    (inet_csk(sk)->icsk_ca_state == TCP_CA_CWR || tp->undo_marker)) {
		tp->snd_cwnd = tp->snd_ssthresh;
		tp->snd_cwnd_stamp = tcp_jiffies32;
	}
	tcp_ca_event(sk, CA_EVENT_COMPLETE_CWR);
}

/* Enter CWR state. Disable cwnd undo since congestion is proven with ECN */
void tcp_enter_cwr(struct sock *sk)
{
	struct tcp_sock *tp = tcp_sk(sk);

	tp->prior_ssthresh = 0;
	if (inet_csk(sk)->icsk_ca_state < TCP_CA_CWR) {
		tp->undo_marker = 0;
		tcp_init_cwnd_reduction(sk);
		tcp_set_ca_state(sk, TCP_CA_CWR);
	}
}
EXPORT_SYMBOL(tcp_enter_cwr);

static void tcp_try_keep_open(struct sock *sk)
{
	struct tcp_sock *tp = tcp_sk(sk);
	int state = TCP_CA_Open;

	if (tcp_left_out(tp) || tcp_any_retrans_done(sk))
		state = TCP_CA_Disorder;

	if (inet_csk(sk)->icsk_ca_state != state) {
		tcp_set_ca_state(sk, state);
		tp->high_seq = tp->snd_nxt;
	}
}

static void tcp_try_to_open(struct sock *sk, int flag)
{
	struct tcp_sock *tp = tcp_sk(sk);

	tcp_verify_left_out(tp);

	if (!tcp_any_retrans_done(sk))
		tp->retrans_stamp = 0;

	if (flag & FLAG_ECE)
		tcp_enter_cwr(sk);

	if (inet_csk(sk)->icsk_ca_state != TCP_CA_CWR) {
		tcp_try_keep_open(sk);
	}
}

static void tcp_mtup_probe_failed(struct sock *sk)
{
	struct inet_connection_sock *icsk = inet_csk(sk);

	icsk->icsk_mtup.search_high = icsk->icsk_mtup.probe_size - 1;
	icsk->icsk_mtup.probe_size = 0;
	NET_INC_STATS(sock_net(sk), LINUX_MIB_TCPMTUPFAIL);
}

static void tcp_mtup_probe_success(struct sock *sk)
{
	struct tcp_sock *tp = tcp_sk(sk);
	struct inet_connection_sock *icsk = inet_csk(sk);

	/* FIXME: breaks with very large cwnd */
	tp->prior_ssthresh = tcp_current_ssthresh(sk);
	tp->snd_cwnd = tp->snd_cwnd *
		       tcp_mss_to_mtu(sk, tp->mss_cache) /
		       icsk->icsk_mtup.probe_size;
	tp->snd_cwnd_cnt = 0;
	tp->snd_cwnd_stamp = tcp_jiffies32;
	tp->snd_ssthresh = tcp_current_ssthresh(sk);

	icsk->icsk_mtup.search_low = icsk->icsk_mtup.probe_size;
	icsk->icsk_mtup.probe_size = 0;
	tcp_sync_mss(sk, icsk->icsk_pmtu_cookie);
	NET_INC_STATS(sock_net(sk), LINUX_MIB_TCPMTUPSUCCESS);
}

/* Do a simple retransmit without using the backoff mechanisms in
 * tcp_timer. This is used for path mtu discovery.
 * The socket is already locked here.
 */
void tcp_simple_retransmit(struct sock *sk)
{
	const struct inet_connection_sock *icsk = inet_csk(sk);
	struct tcp_sock *tp = tcp_sk(sk);
	struct sk_buff *skb;
	unsigned int mss = tcp_current_mss(sk);

	skb_rbtree_walk(skb, &sk->tcp_rtx_queue) {
		if (tcp_skb_seglen(skb) > mss &&
		    !(TCP_SKB_CB(skb)->sacked & TCPCB_SACKED_ACKED)) {
			if (TCP_SKB_CB(skb)->sacked & TCPCB_SACKED_RETRANS) {
				TCP_SKB_CB(skb)->sacked &= ~TCPCB_SACKED_RETRANS;
				tp->retrans_out -= tcp_skb_pcount(skb);
			}
			tcp_skb_mark_lost_uncond_verify(tp, skb);
		}
	}

	tcp_clear_retrans_hints_partial(tp);

	if (!tp->lost_out)
		return;

	if (tcp_is_reno(tp))
		tcp_limit_reno_sacked(tp);

	tcp_verify_left_out(tp);

	/* Don't muck with the congestion window here.
	 * Reason is that we do not increase amount of _data_
	 * in network, but units changed and effective
	 * cwnd/ssthresh really reduced now.
	 */
	if (icsk->icsk_ca_state != TCP_CA_Loss) {
		tp->high_seq = tp->snd_nxt;
		tp->snd_ssthresh = tcp_current_ssthresh(sk);
		tp->prior_ssthresh = 0;
		tp->undo_marker = 0;
		tcp_set_ca_state(sk, TCP_CA_Loss);
	}
	tcp_xmit_retransmit_queue(sk);
}
EXPORT_SYMBOL(tcp_simple_retransmit);

void tcp_enter_recovery(struct sock *sk, bool ece_ack)
{
	struct tcp_sock *tp = tcp_sk(sk);
	int mib_idx;

	if (tcp_is_reno(tp))
		mib_idx = LINUX_MIB_TCPRENORECOVERY;
	else
		mib_idx = LINUX_MIB_TCPSACKRECOVERY;

	NET_INC_STATS(sock_net(sk), mib_idx);

	tp->prior_ssthresh = 0;
	tcp_init_undo(tp);

	if (!tcp_in_cwnd_reduction(sk)) {
		if (!ece_ack)
			tp->prior_ssthresh = tcp_current_ssthresh(sk);
		tcp_init_cwnd_reduction(sk);
	}
	tcp_set_ca_state(sk, TCP_CA_Recovery);
}

/* Process an ACK in CA_Loss state. Move to CA_Open if lost data are
 * recovered or spurious. Otherwise retransmits more on partial ACKs.
 */
static void tcp_process_loss(struct sock *sk, int flag, int num_dupack,
			     int *rexmit)
{
	struct tcp_sock *tp = tcp_sk(sk);
	bool recovered = !before(tp->snd_una, tp->high_seq);

	if ((flag & FLAG_SND_UNA_ADVANCED || rcu_access_pointer(tp->fastopen_rsk)) &&
	    tcp_try_undo_loss(sk, false))
		return;

	if (tp->frto) { /* F-RTO RFC5682 sec 3.1 (sack enhanced version). */
		/* Step 3.b. A timeout is spurious if not all data are
		 * lost, i.e., never-retransmitted data are (s)acked.
		 */
		if ((flag & FLAG_ORIG_SACK_ACKED) &&
		    tcp_try_undo_loss(sk, true))
			return;

		if (after(tp->snd_nxt, tp->high_seq)) {
			if (flag & FLAG_DATA_SACKED || num_dupack)
				tp->frto = 0; /* Step 3.a. loss was real */
		} else if (flag & FLAG_SND_UNA_ADVANCED && !recovered) {
			tp->high_seq = tp->snd_nxt;
			/* Step 2.b. Try send new data (but deferred until cwnd
			 * is updated in tcp_ack()). Otherwise fall back to
			 * the conventional recovery.
			 */
			if (!tcp_write_queue_empty(sk) &&
			    after(tcp_wnd_end(tp), tp->snd_nxt)) {
				*rexmit = REXMIT_NEW;
				return;
			}
			tp->frto = 0;
		}
	}

	if (recovered) {
		/* F-RTO RFC5682 sec 3.1 step 2.a and 1st part of step 3.a */
		tcp_try_undo_recovery(sk);
		return;
	}
	if (tcp_is_reno(tp)) {
		/* A Reno DUPACK means new data in F-RTO step 2.b above are
		 * delivered. Lower inflight to clock out (re)tranmissions.
		 */
		if (after(tp->snd_nxt, tp->high_seq) && num_dupack)
			tcp_add_reno_sack(sk, num_dupack);
		else if (flag & FLAG_SND_UNA_ADVANCED)
			tcp_reset_reno_sack(tp);
	}
	*rexmit = REXMIT_LOST;
}

/* Undo during fast recovery after partial ACK. */
static bool tcp_try_undo_partial(struct sock *sk, u32 prior_snd_una)
{
	struct tcp_sock *tp = tcp_sk(sk);

	if (tp->undo_marker && tcp_packet_delayed(tp)) {
		/* Plain luck! Hole if filled with delayed
		 * packet, rather than with a retransmit. Check reordering.
		 */
		tcp_check_sack_reordering(sk, prior_snd_una, 1);

		/* We are getting evidence that the reordering degree is higher
		 * than we realized. If there are no retransmits out then we
		 * can undo. Otherwise we clock out new packets but do not
		 * mark more packets lost or retransmit more.
		 */
		if (tp->retrans_out)
			return true;

		if (!tcp_any_retrans_done(sk))
			tp->retrans_stamp = 0;

		DBGUNDO(sk, "partial recovery");
		tcp_undo_cwnd_reduction(sk, true);
		NET_INC_STATS(sock_net(sk), LINUX_MIB_TCPPARTIALUNDO);
		tcp_try_keep_open(sk);
		return true;
	}
	return false;
}

static void tcp_identify_packet_loss(struct sock *sk, int *ack_flag)
{
	struct tcp_sock *tp = tcp_sk(sk);

	if (tcp_rtx_queue_empty(sk))
		return;

	if (unlikely(tcp_is_reno(tp))) {
		tcp_newreno_mark_lost(sk, *ack_flag & FLAG_SND_UNA_ADVANCED);
	} else if (tcp_is_rack(sk)) {
		u32 prior_retrans = tp->retrans_out;

		tcp_rack_mark_lost(sk);
		if (prior_retrans > tp->retrans_out)
			*ack_flag |= FLAG_LOST_RETRANS;
	}
}

static bool tcp_force_fast_retransmit(struct sock *sk)
{
	struct tcp_sock *tp = tcp_sk(sk);

	return after(tcp_highest_sack_seq(tp),
		     tp->snd_una + tp->reordering * tp->mss_cache);
}

/* Process an event, which can update packets-in-flight not trivially.
 * Main goal of this function is to calculate new estimate for left_out,
 * taking into account both packets sitting in receiver's buffer and
 * packets lost by network.
 *
 * Besides that it updates the congestion state when packet loss or ECN
 * is detected. But it does not reduce the cwnd, it is done by the
 * congestion control later.
 *
 * It does _not_ decide what to send, it is made in function
 * tcp_xmit_retransmit_queue().
 */
static void tcp_fastretrans_alert(struct sock *sk, const u32 prior_snd_una,
				  int num_dupack, int *ack_flag, int *rexmit)
{
	struct inet_connection_sock *icsk = inet_csk(sk);
	struct tcp_sock *tp = tcp_sk(sk);
	int fast_rexmit = 0, flag = *ack_flag;
	bool do_lost = num_dupack || ((flag & FLAG_DATA_SACKED) &&
				      tcp_force_fast_retransmit(sk));

	if (!tp->packets_out && tp->sacked_out)
		tp->sacked_out = 0;

	/* Now state machine starts.
	 * A. ECE, hence prohibit cwnd undoing, the reduction is required. */
	if (flag & FLAG_ECE)
		tp->prior_ssthresh = 0;

	/* B. In all the states check for reneging SACKs. */
	if (tcp_check_sack_reneging(sk, flag))
		return;

	/* C. Check consistency of the current state. */
	tcp_verify_left_out(tp);

	/* D. Check state exit conditions. State can be terminated
	 *    when high_seq is ACKed. */
	if (icsk->icsk_ca_state == TCP_CA_Open) {
		WARN_ON(tp->retrans_out != 0);
		tp->retrans_stamp = 0;
	} else if (!before(tp->snd_una, tp->high_seq)) {
		switch (icsk->icsk_ca_state) {
		case TCP_CA_CWR:
			/* CWR is to be held something *above* high_seq
			 * is ACKed for CWR bit to reach receiver. */
			if (tp->snd_una != tp->high_seq) {
				tcp_end_cwnd_reduction(sk);
				tcp_set_ca_state(sk, TCP_CA_Open);
			}
			break;

		case TCP_CA_Recovery:
			if (tcp_is_reno(tp))
				tcp_reset_reno_sack(tp);
			if (tcp_try_undo_recovery(sk))
				return;
			tcp_end_cwnd_reduction(sk);
			break;
		}
	}

	/* E. Process state. */
	switch (icsk->icsk_ca_state) {
	case TCP_CA_Recovery:
		if (!(flag & FLAG_SND_UNA_ADVANCED)) {
			if (tcp_is_reno(tp))
				tcp_add_reno_sack(sk, num_dupack);
		} else {
			if (tcp_try_undo_partial(sk, prior_snd_una))
				return;
			/* Partial ACK arrived. Force fast retransmit. */
			do_lost = tcp_is_reno(tp) ||
				  tcp_force_fast_retransmit(sk);
		}
		if (tcp_try_undo_dsack(sk)) {
			tcp_try_keep_open(sk);
			return;
		}
		tcp_identify_packet_loss(sk, ack_flag);
		break;
	case TCP_CA_Loss:
		tcp_process_loss(sk, flag, num_dupack, rexmit);
		tcp_identify_packet_loss(sk, ack_flag);
		if (!(icsk->icsk_ca_state == TCP_CA_Open ||
		      (*ack_flag & FLAG_LOST_RETRANS)))
			return;
		/* Change state if cwnd is undone or retransmits are lost */
		/* fall through */
	default:
		if (tcp_is_reno(tp)) {
			if (flag & FLAG_SND_UNA_ADVANCED)
				tcp_reset_reno_sack(tp);
			tcp_add_reno_sack(sk, num_dupack);
		}

		if (icsk->icsk_ca_state <= TCP_CA_Disorder)
			tcp_try_undo_dsack(sk);

		tcp_identify_packet_loss(sk, ack_flag);
		if (!tcp_time_to_recover(sk, flag)) {
			tcp_try_to_open(sk, flag);
			return;
		}

		/* MTU probe failure: don't reduce cwnd */
		if (icsk->icsk_ca_state < TCP_CA_CWR &&
		    icsk->icsk_mtup.probe_size &&
		    tp->snd_una == tp->mtu_probe.probe_seq_start) {
			tcp_mtup_probe_failed(sk);
			/* Restores the reduction we did in tcp_mtup_probe() */
			tp->snd_cwnd++;
			tcp_simple_retransmit(sk);
			return;
		}

		/* Otherwise enter Recovery state */
		tcp_enter_recovery(sk, (flag & FLAG_ECE));
		fast_rexmit = 1;
	}

	if (!tcp_is_rack(sk) && do_lost)
		tcp_update_scoreboard(sk, fast_rexmit);
	*rexmit = REXMIT_LOST;
}

static void tcp_update_rtt_min(struct sock *sk, u32 rtt_us, const int flag)
{
	u32 wlen = sock_net(sk)->ipv4.sysctl_tcp_min_rtt_wlen * HZ;
	struct tcp_sock *tp = tcp_sk(sk);

	if ((flag & FLAG_ACK_MAYBE_DELAYED) && rtt_us > tcp_min_rtt(tp)) {
		/* If the remote keeps returning delayed ACKs, eventually
		 * the min filter would pick it up and overestimate the
		 * prop. delay when it expires. Skip suspected delayed ACKs.
		 */
		return;
	}
	minmax_running_min(&tp->rtt_min, wlen, tcp_jiffies32,
			   rtt_us ? : jiffies_to_usecs(1));
}

static bool tcp_ack_update_rtt(struct sock *sk, const int flag,
			       long seq_rtt_us, long sack_rtt_us,
			       long ca_rtt_us, struct rate_sample *rs)
{
	const struct tcp_sock *tp = tcp_sk(sk);

	/* Prefer RTT measured from ACK's timing to TS-ECR. This is because
	 * broken middle-boxes or peers may corrupt TS-ECR fields. But
	 * Karn's algorithm forbids taking RTT if some retransmitted data
	 * is acked (RFC6298).
	 */
	if (seq_rtt_us < 0)
		seq_rtt_us = sack_rtt_us;

	/* RTTM Rule: A TSecr value received in a segment is used to
	 * update the averaged RTT measurement only if the segment
	 * acknowledges some new data, i.e., only if it advances the
	 * left edge of the send window.
	 * See draft-ietf-tcplw-high-performance-00, section 3.3.
	 */
	if (seq_rtt_us < 0 && tp->rx_opt.saw_tstamp && tp->rx_opt.rcv_tsecr &&
	    flag & FLAG_ACKED) {
		u32 delta = tcp_time_stamp(tp) - tp->rx_opt.rcv_tsecr;

		if (likely(delta < INT_MAX / (USEC_PER_SEC / TCP_TS_HZ))) {
			seq_rtt_us = delta * (USEC_PER_SEC / TCP_TS_HZ);
			ca_rtt_us = seq_rtt_us;
		}
	}
	rs->rtt_us = ca_rtt_us; /* RTT of last (S)ACKed packet (or -1) */
	if (seq_rtt_us < 0)
		return false;

	/* ca_rtt_us >= 0 is counting on the invariant that ca_rtt_us is
	 * always taken together with ACK, SACK, or TS-opts. Any negative
	 * values will be skipped with the seq_rtt_us < 0 check above.
	 */
	tcp_update_rtt_min(sk, ca_rtt_us, flag);
	tcp_rtt_estimator(sk, seq_rtt_us);
	tcp_set_rto(sk);

	/* RFC6298: only reset backoff on valid RTT measurement. */
	inet_csk(sk)->icsk_backoff = 0;
	return true;
}

/* Compute time elapsed between (last) SYNACK and the ACK completing 3WHS. */
void tcp_synack_rtt_meas(struct sock *sk, struct request_sock *req)
{
	struct rate_sample rs;
	long rtt_us = -1L;

	if (req && !req->num_retrans && tcp_rsk(req)->snt_synack)
		rtt_us = tcp_stamp_us_delta(tcp_clock_us(), tcp_rsk(req)->snt_synack);

	tcp_ack_update_rtt(sk, FLAG_SYN_ACKED, rtt_us, -1L, rtt_us, &rs);
}


static void tcp_cong_avoid(struct sock *sk, u32 ack, u32 acked)
{
	const struct inet_connection_sock *icsk = inet_csk(sk);

	icsk->icsk_ca_ops->cong_avoid(sk, ack, acked);
	tcp_sk(sk)->snd_cwnd_stamp = tcp_jiffies32;
}

/* Restart timer after forward progress on connection.
 * RFC2988 recommends to restart timer to now+rto.
 */
void tcp_rearm_rto(struct sock *sk)
{
	const struct inet_connection_sock *icsk = inet_csk(sk);
	struct tcp_sock *tp = tcp_sk(sk);

	/* If the retrans timer is currently being used by Fast Open
	 * for SYN-ACK retrans purpose, stay put.
	 */
	if (rcu_access_pointer(tp->fastopen_rsk))
		return;

	if (!tp->packets_out) {
		inet_csk_clear_xmit_timer(sk, ICSK_TIME_RETRANS);
	} else {
		u32 rto = inet_csk(sk)->icsk_rto;
		/* Offset the time elapsed after installing regular RTO */
		if (icsk->icsk_pending == ICSK_TIME_REO_TIMEOUT ||
		    icsk->icsk_pending == ICSK_TIME_LOSS_PROBE) {
			s64 delta_us = tcp_rto_delta_us(sk);
			/* delta_us may not be positive if the socket is locked
			 * when the retrans timer fires and is rescheduled.
			 */
			rto = usecs_to_jiffies(max_t(int, delta_us, 1));
		}
		tcp_reset_xmit_timer(sk, ICSK_TIME_RETRANS, rto,
				     TCP_RTO_MAX, tcp_rtx_queue_head(sk));
	}
}

/* Try to schedule a loss probe; if that doesn't work, then schedule an RTO. */
static void tcp_set_xmit_timer(struct sock *sk)
{
	if (!tcp_schedule_loss_probe(sk, true))
		tcp_rearm_rto(sk);
}

/* If we get here, the whole TSO packet has not been acked. */
static u32 tcp_tso_acked(struct sock *sk, struct sk_buff *skb)
{
	struct tcp_sock *tp = tcp_sk(sk);
	u32 packets_acked;

	BUG_ON(!after(TCP_SKB_CB(skb)->end_seq, tp->snd_una));

	packets_acked = tcp_skb_pcount(skb);
	if (tcp_trim_head(sk, skb, tp->snd_una - TCP_SKB_CB(skb)->seq))
		return 0;
	packets_acked -= tcp_skb_pcount(skb);

	if (packets_acked) {
		BUG_ON(tcp_skb_pcount(skb) == 0);
		BUG_ON(!before(TCP_SKB_CB(skb)->seq, TCP_SKB_CB(skb)->end_seq));
	}

	return packets_acked;
}

static void tcp_ack_tstamp(struct sock *sk, struct sk_buff *skb,
			   u32 prior_snd_una)
{
	const struct skb_shared_info *shinfo;

	/* Avoid cache line misses to get skb_shinfo() and shinfo->tx_flags */
	if (likely(!TCP_SKB_CB(skb)->txstamp_ack))
		return;

	shinfo = skb_shinfo(skb);
	if (!before(shinfo->tskey, prior_snd_una) &&
	    before(shinfo->tskey, tcp_sk(sk)->snd_una)) {
		tcp_skb_tsorted_save(skb) {
			__skb_tstamp_tx(skb, NULL, sk, SCM_TSTAMP_ACK);
		} tcp_skb_tsorted_restore(skb);
	}
}

/* Remove acknowledged frames from the retransmission queue. If our packet
 * is before the ack sequence we can discard it as it's confirmed to have
 * arrived at the other end.
 */
static int tcp_clean_rtx_queue(struct sock *sk, u32 prior_fack,
			       u32 prior_snd_una,
			       struct tcp_sacktag_state *sack)
{
	const struct inet_connection_sock *icsk = inet_csk(sk);
	u64 first_ackt, last_ackt;
	struct tcp_sock *tp = tcp_sk(sk);
	u32 prior_sacked = tp->sacked_out;
	u32 reord = tp->snd_nxt; /* lowest acked un-retx un-sacked seq */
	struct sk_buff *skb, *next;
	bool fully_acked = true;
	long sack_rtt_us = -1L;
	long seq_rtt_us = -1L;
	long ca_rtt_us = -1L;
	u32 pkts_acked = 0;
	u32 last_in_flight = 0;
	bool rtt_update;
	int flag = 0;

	first_ackt = 0;

	for (skb = skb_rb_first(&sk->tcp_rtx_queue); skb; skb = next) {
		struct tcp_skb_cb *scb = TCP_SKB_CB(skb);
		const u32 start_seq = scb->seq;
		u8 sacked = scb->sacked;
		u32 acked_pcount;

		tcp_ack_tstamp(sk, skb, prior_snd_una);

		/* Determine how many packets and what bytes were acked, tso and else */
		if (after(scb->end_seq, tp->snd_una)) {
			if (tcp_skb_pcount(skb) == 1 ||
			    !after(tp->snd_una, scb->seq))
				break;

			acked_pcount = tcp_tso_acked(sk, skb);
			if (!acked_pcount)
				break;
			fully_acked = false;
		} else {
			acked_pcount = tcp_skb_pcount(skb);
		}

		if (unlikely(sacked & TCPCB_RETRANS)) {
			if (sacked & TCPCB_SACKED_RETRANS)
				tp->retrans_out -= acked_pcount;
			flag |= FLAG_RETRANS_DATA_ACKED;
		} else if (!(sacked & TCPCB_SACKED_ACKED)) {
			last_ackt = tcp_skb_timestamp_us(skb);
			WARN_ON_ONCE(last_ackt == 0);
			if (!first_ackt)
				first_ackt = last_ackt;

			last_in_flight = TCP_SKB_CB(skb)->tx.in_flight;
			if (before(start_seq, reord))
				reord = start_seq;
			if (!after(scb->end_seq, tp->high_seq))
				flag |= FLAG_ORIG_SACK_ACKED;
		}

		if (sacked & TCPCB_SACKED_ACKED) {
			tp->sacked_out -= acked_pcount;
		} else if (tcp_is_sack(tp)) {
			tp->delivered += acked_pcount;
			sack->delivered_bytes += skb->len;
			if (!tcp_skb_spurious_retrans(tp, skb))
				tcp_rack_advance(tp, sacked, scb->end_seq,
						 tcp_skb_timestamp_us(skb));
		}
		if (sacked & TCPCB_LOST)
			tp->lost_out -= acked_pcount;

		tp->packets_out -= acked_pcount;
		pkts_acked += acked_pcount;
		tcp_rate_skb_delivered(sk, skb, sack->rate);

		/* Initial outgoing SYN's get put onto the write_queue
		 * just like anything else we transmit.  It is not
		 * true data, and if we misinform our callers that
		 * this ACK acks real data, we will erroneously exit
		 * connection startup slow start one packet too
		 * quickly.  This is severely frowned upon behavior.
		 */
		if (likely(!(scb->tcp_flags & TCPHDR_SYN))) {
			flag |= FLAG_DATA_ACKED;
		} else {
			flag |= FLAG_SYN_ACKED;
			tp->retrans_stamp = 0;
		}

		if (!fully_acked)
			break;

		next = skb_rb_next(skb);
		if (unlikely(skb == tp->retransmit_skb_hint))
			tp->retransmit_skb_hint = NULL;
		if (unlikely(skb == tp->lost_skb_hint))
			tp->lost_skb_hint = NULL;
		tcp_highest_sack_replace(sk, skb, next);
		tcp_rtx_queue_unlink_and_free(skb, sk);
	}

	if (!skb)
		tcp_chrono_stop(sk, TCP_CHRONO_BUSY);

	if (likely(between(tp->snd_up, prior_snd_una, tp->snd_una)))
		tp->snd_up = tp->snd_una;

	if (skb && (TCP_SKB_CB(skb)->sacked & TCPCB_SACKED_ACKED))
		flag |= FLAG_SACK_RENEGING;

	if (likely(first_ackt) && !(flag & FLAG_RETRANS_DATA_ACKED)) {
		seq_rtt_us = tcp_stamp_us_delta(tp->tcp_mstamp, first_ackt);
		ca_rtt_us = tcp_stamp_us_delta(tp->tcp_mstamp, last_ackt);

		if (pkts_acked == 1 && last_in_flight < tp->mss_cache &&
		    last_in_flight && !prior_sacked && fully_acked &&
		    sack->rate->prior_delivered + 1 == tp->delivered &&
		    !(flag & (FLAG_CA_ALERT | FLAG_SYN_ACKED))) {
			/* Conservatively mark a delayed ACK. It's typically
			 * from a lone runt packet over the round trip to
			 * a receiver w/o out-of-order or CE events.
			 */
			flag |= FLAG_ACK_MAYBE_DELAYED;
		}
	}
	if (sack->first_sackt) {
		sack_rtt_us = tcp_stamp_us_delta(tp->tcp_mstamp, sack->first_sackt);
		ca_rtt_us = tcp_stamp_us_delta(tp->tcp_mstamp, sack->last_sackt);
	}
	rtt_update = tcp_ack_update_rtt(sk, flag, seq_rtt_us, sack_rtt_us,
					ca_rtt_us, sack->rate);

	if (flag & FLAG_ACKED) {
		flag |= FLAG_SET_XMIT_TIMER;  /* set TLP or RTO timer */
		if (unlikely(icsk->icsk_mtup.probe_size &&
			     !after(tp->mtu_probe.probe_seq_end, tp->snd_una))) {
			tcp_mtup_probe_success(sk);
		}

		if (tcp_is_reno(tp)) {
			tcp_remove_reno_sacks(sk, pkts_acked);

			/* If any of the cumulatively ACKed segments was
			 * retransmitted, non-SACK case cannot confirm that
			 * progress was due to original transmission due to
			 * lack of TCPCB_SACKED_ACKED bits even if some of
			 * the packets may have been never retransmitted.
			 */
			if (flag & FLAG_RETRANS_DATA_ACKED)
				flag &= ~FLAG_ORIG_SACK_ACKED;

			sack->delivered_bytes = (skb ?
						 TCP_SKB_CB(skb)->seq :
						 tp->snd_una) - prior_snd_una;
		} else {
			int delta;

			/* Non-retransmitted hole got filled? That's reordering */
			if (before(reord, prior_fack))
				tcp_check_sack_reordering(sk, reord, 0);

			delta = prior_sacked - tp->sacked_out;
			tp->lost_cnt_hint -= min(tp->lost_cnt_hint, delta);
		}
	} else if (skb && rtt_update && sack_rtt_us >= 0 &&
		   sack_rtt_us > tcp_stamp_us_delta(tp->tcp_mstamp,
						    tcp_skb_timestamp_us(skb))) {
		/* Do not re-arm RTO if the sack RTT is measured from data sent
		 * after when the head was last (re)transmitted. Otherwise the
		 * timeout may continue to extend in loss recovery.
		 */
		flag |= FLAG_SET_XMIT_TIMER;  /* set TLP or RTO timer */
	}

	if (icsk->icsk_ca_ops->pkts_acked) {
		struct ack_sample sample = { .pkts_acked = pkts_acked,
					     .rtt_us = sack->rate->rtt_us,
					     .in_flight = last_in_flight };

		icsk->icsk_ca_ops->pkts_acked(sk, &sample);
	}

#if FASTRETRANS_DEBUG > 0
	WARN_ON((int)tp->sacked_out < 0);
	WARN_ON((int)tp->lost_out < 0);
	WARN_ON((int)tp->retrans_out < 0);
	if (!tp->packets_out && tcp_is_sack(tp)) {
		icsk = inet_csk(sk);
		if (tp->lost_out) {
			pr_debug("Leak l=%u %d\n",
				 tp->lost_out, icsk->icsk_ca_state);
			tp->lost_out = 0;
		}
		if (tp->sacked_out) {
			pr_debug("Leak s=%u %d\n",
				 tp->sacked_out, icsk->icsk_ca_state);
			tp->sacked_out = 0;
		}
		if (tp->retrans_out) {
			pr_debug("Leak r=%u %d\n",
				 tp->retrans_out, icsk->icsk_ca_state);
			tp->retrans_out = 0;
		}
	}
#endif
	return flag;
}

static void tcp_ack_probe(struct sock *sk)
{
	struct inet_connection_sock *icsk = inet_csk(sk);
	struct sk_buff *head = tcp_send_head(sk);
	const struct tcp_sock *tp = tcp_sk(sk);

	/* Was it a usable window open? */
	if (!head)
		return;
	if (!after(TCP_SKB_CB(head)->end_seq, tcp_wnd_end(tp))) {
		icsk->icsk_backoff = 0;
		inet_csk_clear_xmit_timer(sk, ICSK_TIME_PROBE0);
		/* Socket must be waked up by subsequent tcp_data_snd_check().
		 * This function is not for random using!
		 */
	} else {
		unsigned long when = tcp_probe0_when(sk, TCP_RTO_MAX);

		tcp_reset_xmit_timer(sk, ICSK_TIME_PROBE0,
				     when, TCP_RTO_MAX, NULL);
	}
}

static inline bool tcp_ack_is_dubious(const struct sock *sk, const int flag)
{
	return !(flag & FLAG_NOT_DUP) || (flag & FLAG_CA_ALERT) ||
		inet_csk(sk)->icsk_ca_state != TCP_CA_Open;
}

/* Decide wheather to run the increase function of congestion control. */
static inline bool tcp_may_raise_cwnd(const struct sock *sk, const int flag)
{
	/* If reordering is high then always grow cwnd whenever data is
	 * delivered regardless of its ordering. Otherwise stay conservative
	 * and only grow cwnd on in-order delivery (RFC5681). A stretched ACK w/
	 * new SACK or ECE mark may first advance cwnd here and later reduce
	 * cwnd in tcp_fastretrans_alert() based on more states.
	 */
	if (tcp_sk(sk)->reordering > sock_net(sk)->ipv4.sysctl_tcp_reordering)
		return flag & FLAG_FORWARD_PROGRESS;

	return flag & FLAG_DATA_ACKED;
}

/* The "ultimate" congestion control function that aims to replace the rigid
 * cwnd increase and decrease control (tcp_cong_avoid,tcp_*cwnd_reduction).
 * It's called toward the end of processing an ACK with precise rate
 * information. All transmission or retransmission are delayed afterwards.
 */
static void tcp_cong_control(struct sock *sk, u32 ack, u32 acked_sacked,
			     int flag, const struct rate_sample *rs)
{
	const struct inet_connection_sock *icsk = inet_csk(sk);

	if (icsk->icsk_ca_ops->cong_control) {
		icsk->icsk_ca_ops->cong_control(sk, rs);
		return;
	}

	if (tcp_in_cwnd_reduction(sk)) {
		/* Reduce cwnd if state mandates */
		tcp_cwnd_reduction(sk, acked_sacked, flag);
	} else if (tcp_may_raise_cwnd(sk, flag)) {
		/* Advance cwnd if state allows */
		tcp_cong_avoid(sk, ack, acked_sacked);
	}
	tcp_update_pacing_rate(sk);
}

/* Check that window update is acceptable.
 * The function assumes that snd_una<=ack<=snd_next.
 */
static inline bool tcp_may_update_window(const struct tcp_sock *tp,
					const u32 ack, const u32 ack_seq,
					const u32 nwin)
{
	return	after(ack, tp->snd_una) ||
		after(ack_seq, tp->snd_wl1) ||
		(ack_seq == tp->snd_wl1 && nwin > tp->snd_wnd);
}

/* If we update tp->snd_una, also update tp->bytes_acked */
static void tcp_snd_una_update(struct tcp_sock *tp, u32 ack)
{
	u32 delta = ack - tp->snd_una;

	sock_owned_by_me((struct sock *)tp);
	tp->bytes_acked += delta;
	tp->snd_una = ack;
}

/* If we update tp->rcv_nxt, also update tp->bytes_received */
static void tcp_rcv_nxt_update(struct tcp_sock *tp, u32 seq)
{
	u32 delta = seq - tp->rcv_nxt;
	u64 old_bytes_received = tp->bytes_received;

	sock_owned_by_me((struct sock *)tp);
	tp->bytes_received += delta;
	WRITE_ONCE(tp->rcv_nxt, seq);

	/* Demand AccECN option at least every 2^22 bytes to avoid
	 * overflowing the ECN byte counters.
	 */
	if ((tp->bytes_received ^ old_bytes_received) & ~((1 << 22) - 1))
		tp->accecn_opt_demand = max_t(u8, 1, tp->accecn_opt_demand);
}

/* Update our send window.
 *
 * Window update algorithm, described in RFC793/RFC1122 (used in linux-2.2
 * and in FreeBSD. NetBSD's one is even worse.) is wrong.
 */
static int tcp_ack_update_window(struct sock *sk, const struct sk_buff *skb, u32 ack,
				 u32 ack_seq)
{
	struct tcp_sock *tp = tcp_sk(sk);
	int flag = 0;
	u32 nwin = ntohs(tcp_hdr(skb)->window);

	if (likely(!tcp_hdr(skb)->syn))
		nwin <<= tp->rx_opt.snd_wscale;

	if (tcp_may_update_window(tp, ack, ack_seq, nwin)) {
		flag |= FLAG_WIN_UPDATE;
		tcp_update_wl(tp, ack_seq);

		if (tp->snd_wnd != nwin) {
			tp->snd_wnd = nwin;

			/* Note, it is the only place, where
			 * fast path is recovered for sending TCP.
			 */
			tp->pred_flags = 0;
			tcp_fast_path_check(sk);

			if (!tcp_write_queue_empty(sk))
				tcp_slow_start_after_idle_check(sk);

			if (nwin > tp->max_window) {
				tp->max_window = nwin;
				tcp_sync_mss(sk, inet_csk(sk)->icsk_pmtu_cookie);
			}
		}
	}

	tcp_snd_una_update(tp, ack);

	return flag;
}

static bool __tcp_oow_rate_limited(struct net *net, int mib_idx,
				   u32 *last_oow_ack_time)
{
	if (*last_oow_ack_time) {
		s32 elapsed = (s32)(tcp_jiffies32 - *last_oow_ack_time);

		if (0 <= elapsed && elapsed < net->ipv4.sysctl_tcp_invalid_ratelimit) {
			NET_INC_STATS(net, mib_idx);
			return true;	/* rate-limited: don't send yet! */
		}
	}

	*last_oow_ack_time = tcp_jiffies32;

	return false;	/* not rate-limited: go ahead, send dupack now! */
}

/* Return true if we're currently rate-limiting out-of-window ACKs and
 * thus shouldn't send a dupack right now. We rate-limit dupacks in
 * response to out-of-window SYNs or ACKs to mitigate ACK loops or DoS
 * attacks that send repeated SYNs or ACKs for the same connection. To
 * do this, we do not send a duplicate SYNACK or ACK if the remote
 * endpoint is sending out-of-window SYNs or pure ACKs at a high rate.
 */
bool tcp_oow_rate_limited(struct net *net, const struct sk_buff *skb,
			  int mib_idx, u32 *last_oow_ack_time)
{
	/* Data packets without SYNs are not likely part of an ACK loop. */
	if ((TCP_SKB_CB(skb)->seq != TCP_SKB_CB(skb)->end_seq) &&
	    !tcp_hdr(skb)->syn)
		return false;

	return __tcp_oow_rate_limited(net, mib_idx, last_oow_ack_time);
}

/* RFC 5961 7 [ACK Throttling] */
static void tcp_send_challenge_ack(struct sock *sk, const struct sk_buff *skb,
				   bool accecn_reflector)
{
	/* unprotected vars, we dont care of overwrites */
	static u32 challenge_timestamp;
	static unsigned int challenge_count;
	struct tcp_sock *tp = tcp_sk(sk);
	struct net *net = sock_net(sk);
	u32 count, now;

	/* First check our per-socket dupack rate limit. */
	if (__tcp_oow_rate_limited(net,
				   LINUX_MIB_TCPACKSKIPPEDCHALLENGE,
				   &tp->last_oow_ack_time))
		return;

	/* Then check host-wide RFC 5961 rate limit. */
	now = jiffies / HZ;
	if (now != challenge_timestamp) {
		u32 ack_limit = net->ipv4.sysctl_tcp_challenge_ack_limit;
		u32 half = (ack_limit + 1) >> 1;

		challenge_timestamp = now;
		WRITE_ONCE(challenge_count, half + prandom_u32_max(ack_limit));
	}
	count = READ_ONCE(challenge_count);
	if (count > 0) {
		WRITE_ONCE(challenge_count, count - 1);
		NET_INC_STATS(net, LINUX_MIB_TCPCHALLENGEACK);
		tcp_send_ack(sk, !accecn_reflector ? 0 :
				 tcp_accecn_reflector_flags(tp->syn_ect_rcv));
	}
}

static void tcp_store_ts_recent(struct tcp_sock *tp)
{
	tp->rx_opt.ts_recent = tp->rx_opt.rcv_tsval;
	tp->rx_opt.ts_recent_stamp = ktime_get_seconds();
}

static int __tcp_replace_ts_recent(struct tcp_sock *tp, s32 tstamp_delta)
{
	tcp_store_ts_recent(tp);
	return tstamp_delta > 0 ? FLAG_TS_PROGRESS : 0;
}

static int tcp_replace_ts_recent(struct tcp_sock *tp, u32 seq)
{
	if (tp->rx_opt.saw_tstamp && !after(seq, tp->rcv_wup)) {
		/* PAWS bug workaround wrt. ACK frames, the PAWS discard
		 * extra check below makes sure this can only happen
		 * for pure ACK frames.  -DaveM
		 *
		 * Not only, also it occurs for expired timestamps.
		 */

		if (tcp_paws_check(&tp->rx_opt, 0)) {
			s32 delta = tp->rx_opt.rcv_tsval - tp->rx_opt.ts_recent;
			return __tcp_replace_ts_recent(tp, delta);
		}
	}

	return 0;
}

/* This routine deals with acks during a TLP episode.
 * We mark the end of a TLP episode on receiving TLP dupack or when
 * ack is after tlp_high_seq.
 * Ref: loss detection algorithm in draft-dukkipati-tcpm-tcp-loss-probe.
 */
static void tcp_process_tlp_ack(struct sock *sk, u32 ack, int flag)
{
	struct tcp_sock *tp = tcp_sk(sk);

	if (before(ack, tp->tlp_high_seq))
		return;

	if (flag & FLAG_DSACKING_ACK) {
		/* This DSACK means original and TLP probe arrived; no loss */
		tp->tlp_high_seq = 0;
	} else if (after(ack, tp->tlp_high_seq)) {
		/* ACK advances: there was a loss, so reduce cwnd. Reset
		 * tlp_high_seq in tcp_init_cwnd_reduction()
		 */
		tcp_init_cwnd_reduction(sk);
		tcp_set_ca_state(sk, TCP_CA_CWR);
		tcp_end_cwnd_reduction(sk);
		tcp_try_keep_open(sk);
		NET_INC_STATS(sock_net(sk),
				LINUX_MIB_TCPLOSSPROBERECOVERY);
	} else if (!(flag & (FLAG_SND_UNA_ADVANCED |
			     FLAG_NOT_DUP | FLAG_DATA_SACKED))) {
		/* Pure dupack: original and TLP probe arrived; no loss */
		tp->tlp_high_seq = 0;
	}
}

static inline void tcp_in_ack_event(struct sock *sk, int flag)
{
	const struct inet_connection_sock *icsk = inet_csk(sk);

	if (icsk->icsk_ca_ops->in_ack_event) {
		u32 ack_ev_flags = 0;
		if (flag & FLAG_WIN_UPDATE)
			ack_ev_flags |= CA_ACK_WIN_UPDATE;
		if (flag & FLAG_SLOWPATH) {
			ack_ev_flags = CA_ACK_SLOWPATH;
			if (flag & FLAG_ECE)
				ack_ev_flags |= CA_ACK_ECE;
		}

		icsk->icsk_ca_ops->in_ack_event(sk, ack_ev_flags);
	}
}

/* Congestion control has updated the cwnd already. So if we're in
 * loss recovery then now we do any new sends (for FRTO) or
 * retransmits (for CA_Loss or CA_recovery) that make sense.
 */
static void tcp_xmit_recovery(struct sock *sk, int rexmit)
{
	struct tcp_sock *tp = tcp_sk(sk);

	if (rexmit == REXMIT_NONE || sk->sk_state == TCP_SYN_SENT)
		return;

	if (unlikely(rexmit == REXMIT_NEW)) {
		__tcp_push_pending_frames(sk, tcp_current_mss(sk),
					  TCP_NAGLE_OFF);
		if (after(tp->snd_nxt, tp->high_seq))
			return;
		tp->frto = 0;
	}
	tcp_xmit_retransmit_queue(sk);
}

/* Returns the number of packets newly acked or sacked by the current ACK */
static u32 tcp_newly_delivered(struct sock *sk, u32 prior_delivered,
			       u32 ecn_count)
{
	const struct net *net = sock_net(sk);
	struct tcp_sock *tp = tcp_sk(sk);
	u32 delivered;

	delivered = tp->delivered - prior_delivered;
	NET_ADD_STATS(net, LINUX_MIB_TCPDELIVERED, delivered);

	if (ecn_count) {
		if (tcp_ecn_mode_rfc3168(tp))
			ecn_count = delivered;

		tp->delivered_ce += ecn_count;
		if (tcp_ecn_mode_accecn(tp) &&
		    tcp_accecn_ace_deficit(tp) >= TCP_ACCECN_ACE_MAX_DELTA)
			inet_csk(sk)->icsk_ack.pending |= ICSK_ACK_NOW;
		NET_ADD_STATS(net, LINUX_MIB_TCPDELIVEREDCE, ecn_count);
	}

	return delivered;
}

/* This routine deals with incoming acks, but not outgoing ones. */
static int tcp_ack(struct sock *sk, const struct sk_buff *skb, int flag)
{
	struct inet_connection_sock *icsk = inet_csk(sk);
	struct tcp_sock *tp = tcp_sk(sk);
	struct tcp_sacktag_state sack_state;
	struct rate_sample rs = { .prior_delivered = 0 };
	u32 prior_snd_una = tp->snd_una;
	bool is_sack_reneg = tp->is_sack_reneg;
	u32 ack_seq = TCP_SKB_CB(skb)->seq;
	u32 ack = TCP_SKB_CB(skb)->ack_seq;
	int num_dupack = 0;
	int prior_packets = tp->packets_out;
	u32 delivered = tp->delivered;
	u32 lost = tp->lost;
	int rexmit = REXMIT_NONE; /* Flag to (re)transmit to recover losses */
	u32 ecn_count = 0; /* Did we receive ECE/an AccECN ACE update? */
	u32 prior_fack;

	sack_state.delivered_bytes = 0;
	sack_state.first_sackt = 0;
	sack_state.rate = &rs;

	/* We very likely will need to access rtx queue. */
	prefetch(sk->tcp_rtx_queue.rb_node);

	/* If the ack is older than previous acks
	 * then we can probably ignore it.
	 */
	if (before(ack, prior_snd_una)) {
		/* RFC 5961 5.2 [Blind Data Injection Attack].[Mitigation] */
		if (before(ack, prior_snd_una - tp->max_window)) {
			if (!(flag & FLAG_NO_CHALLENGE_ACK))
				tcp_send_challenge_ack(sk, skb, false);
			return -1;
		}
		goto old_ack;
	}

	/* If the ack includes data we haven't sent yet, discard
	 * this segment (RFC793 Section 3.9).
	 */
	if (after(ack, tp->snd_nxt))
		return -1;

	if (after(ack, prior_snd_una)) {
		flag |= FLAG_SND_UNA_ADVANCED;
		icsk->icsk_retransmits = 0;

#if IS_ENABLED(CONFIG_TLS_DEVICE)
		if (static_branch_unlikely(&clean_acked_data_enabled.key))
			if (icsk->icsk_clean_acked)
				icsk->icsk_clean_acked(sk, ack);
#endif
	}

	prior_fack = tcp_is_sack(tp) ? tcp_highest_sack_seq(tp) : tp->snd_una;
	rs.prior_in_flight = tcp_packets_in_flight(tp);

	/* ts_recent update must be made after we are sure that the packet
	 * is in window.
	 */
	if (flag & FLAG_UPDATE_TS_RECENT)
		flag |= tcp_replace_ts_recent(tp, TCP_SKB_CB(skb)->seq);

	if ((flag & (FLAG_SLOWPATH | FLAG_SND_UNA_ADVANCED)) ==
	    FLAG_SND_UNA_ADVANCED) {
		/* Window is constant, pure forward advance.
		 * No more checks are required.
		 * Note, we use the fact that SND.UNA>=SND.WL2.
		 */
		tcp_update_wl(tp, ack_seq);
		tcp_snd_una_update(tp, ack);
		flag |= FLAG_WIN_UPDATE;

		NET_INC_STATS(sock_net(sk), LINUX_MIB_TCPHPACKS);
	} else {
		if (ack_seq != TCP_SKB_CB(skb)->end_seq)
			flag |= FLAG_DATA;
		else
			NET_INC_STATS(sock_net(sk), LINUX_MIB_TCPPUREACKS);

		flag |= tcp_ack_update_window(sk, skb, ack, ack_seq);

		if (TCP_SKB_CB(skb)->sacked)
			flag |= tcp_sacktag_write_queue(sk, skb, prior_snd_una,
							&sack_state);
		ecn_count = tcp_ecn_rcv_ecn_echo(tp, tcp_hdr(skb));
		if (ecn_count > 0)
			flag |= FLAG_ECE;
	}

	/* We passed data and got it acked, remove any soft error
	 * log. Something worked...
	 */
	sk->sk_err_soft = 0;
	icsk->icsk_probes_out = 0;
	tp->rcv_tstamp = tcp_jiffies32;
	if (!prior_packets)
		goto no_queue;

	/* See if we can take anything off of the retransmit queue. */
	flag |= tcp_clean_rtx_queue(sk, prior_fack, prior_snd_una, &sack_state);

	tcp_rack_update_reo_wnd(sk, &rs);

	if (tcp_ecn_mode_accecn(tp)) {
		ecn_count = tcp_accecn_process(tp, skb,
					       tp->delivered - delivered,
					       sack_state.delivered_bytes, flag);
		if (ecn_count > 0)
			flag |= FLAG_ECE;
	}

	tcp_in_ack_event(sk, flag);

	if (tp->tlp_high_seq)
		tcp_process_tlp_ack(sk, ack, flag);
	/* If needed, reset TLP/RTO timer; RACK may later override this. */
	if (flag & FLAG_SET_XMIT_TIMER)
		tcp_set_xmit_timer(sk);

	if (tcp_ack_is_dubious(sk, flag)) {
		if (!(flag & (FLAG_SND_UNA_ADVANCED | FLAG_NOT_DUP))) {
			num_dupack = 1;
			/* Consider if pure acks were aggregated in tcp_add_backlog() */
			if (!(flag & FLAG_DATA))
				num_dupack = max_t(u16, 1, skb_shinfo(skb)->gso_segs);
		}
		tcp_fastretrans_alert(sk, prior_snd_una, num_dupack, &flag,
				      &rexmit);
	}

	if ((flag & FLAG_FORWARD_PROGRESS) || !(flag & FLAG_NOT_DUP))
		sk_dst_confirm(sk);

	delivered = tcp_newly_delivered(sk, delivered, ecn_count);

	lost = tp->lost - lost;			/* freshly marked lost */
	rs.is_ack_delayed = !!(flag & FLAG_ACK_MAYBE_DELAYED);
	tcp_rate_gen(sk, delivered, lost, is_sack_reneg, sack_state.rate);
	tcp_cong_control(sk, ack, delivered, flag, sack_state.rate);
	tcp_xmit_recovery(sk, rexmit);
	return 1;

no_queue:
	if (tcp_ecn_mode_accecn(tp)) {
		ecn_count = tcp_accecn_process(tp, skb,
					       tp->delivered - delivered,
					       sack_state.delivered_bytes, flag);
		if (ecn_count > 0)
			flag |= FLAG_ECE;
	}
	tcp_in_ack_event(sk, flag);
	/* If data was DSACKed, see if we can undo a cwnd reduction. */
	if (flag & FLAG_DSACKING_ACK) {
		tcp_fastretrans_alert(sk, prior_snd_una, num_dupack, &flag,
				      &rexmit);
		tcp_newly_delivered(sk, delivered, ecn_count);
	}
	/* If this ack opens up a zero window, clear backoff.  It was
	 * being used to time the probes, and is probably far higher than
	 * it needs to be for normal retransmission.
	 */
	tcp_ack_probe(sk);

	if (tp->tlp_high_seq)
		tcp_process_tlp_ack(sk, ack, flag);
	return 1;

old_ack:
	/* If data was SACKed, tag it and see if we should send more data.
	 * If data was DSACKed, see if we can undo a cwnd reduction.
	 */
	if (TCP_SKB_CB(skb)->sacked) {
		flag |= tcp_sacktag_write_queue(sk, skb, prior_snd_una,
						&sack_state);
		tcp_fastretrans_alert(sk, prior_snd_una, num_dupack, &flag,
				      &rexmit);
		tcp_newly_delivered(sk, delivered, ecn_count);
		tcp_xmit_recovery(sk, rexmit);
	}

	return 0;
}

static void tcp_parse_fastopen_option(int len, const unsigned char *cookie,
				      bool syn, struct tcp_fastopen_cookie *foc,
				      bool exp_opt)
{
	/* Valid only in SYN or SYN-ACK with an even length.  */
	if (!foc || !syn || len < 0 || (len & 1))
		return;

	if (len >= TCP_FASTOPEN_COOKIE_MIN &&
	    len <= TCP_FASTOPEN_COOKIE_MAX)
		memcpy(foc->val, cookie, len);
	else if (len != 0)
		len = -1;
	foc->len = len;
	foc->exp = exp_opt;
}

static void smc_parse_options(const struct tcphdr *th,
			      struct tcp_options_received *opt_rx,
			      const unsigned char *ptr,
			      int opsize)
{
#if IS_ENABLED(CONFIG_SMC)
	if (static_branch_unlikely(&tcp_have_smc)) {
		if (th->syn && !(opsize & 1) &&
		    opsize >= TCPOLEN_EXP_SMC_BASE &&
		    get_unaligned_be32(ptr) == TCPOPT_SMC_MAGIC)
			opt_rx->smc_ok = 1;
	}
#endif
}

/* Try to parse the MSS option from the TCP header. Return 0 on failure, clamped
 * value on success.
 */
static u16 tcp_parse_mss_option(const struct tcphdr *th, u16 user_mss)
{
	const unsigned char *ptr = (const unsigned char *)(th + 1);
	int length = (th->doff * 4) - sizeof(struct tcphdr);
	u16 mss = 0;

	while (length > 0) {
		int opcode = *ptr++;
		int opsize;

		switch (opcode) {
		case TCPOPT_EOL:
			return mss;
		case TCPOPT_NOP:	/* Ref: RFC 793 section 3.1 */
			length--;
			continue;
		default:
			if (length < 2)
				return mss;
			opsize = *ptr++;
			if (opsize < 2) /* "silly options" */
				return mss;
			if (opsize > length)
				return mss;	/* fail on partial options */
			if (opcode == TCPOPT_MSS && opsize == TCPOLEN_MSS) {
				u16 in_mss = get_unaligned_be16(ptr);

				if (in_mss) {
					if (user_mss && user_mss < in_mss)
						in_mss = user_mss;
					mss = in_mss;
				}
			}
			ptr += opsize - 2;
			length -= opsize;
		}
	}
	return mss;
}

/* Look for tcp options. Normally only called on SYN and SYNACK packets.
 * But, this can also be called on packets in the established flow when
 * the fast version below fails.
 */
void tcp_parse_options(const struct net *net,
		       const struct sk_buff *skb,
		       struct tcp_options_received *opt_rx, int estab,
		       struct tcp_fastopen_cookie *foc)
{
	const unsigned char *ptr;
	const struct tcphdr *th = tcp_hdr(skb);
	int length = (th->doff * 4) - sizeof(struct tcphdr);

	ptr = (const unsigned char *)(th + 1);
	opt_rx->saw_tstamp = 0;
	opt_rx->accecn = -1;

	while (length > 0) {
		int opcode = *ptr++;
		int opsize;

		switch (opcode) {
		case TCPOPT_EOL:
			return;
		case TCPOPT_NOP:	/* Ref: RFC 793 section 3.1 */
			length--;
			continue;
		default:
			if (length < 2)
				return;
			opsize = *ptr++;
			if (opsize < 2) /* "silly options" */
				return;
			if (opsize > length)
				return;	/* don't parse partial options */
			switch (opcode) {
			case TCPOPT_MSS:
				if (opsize == TCPOLEN_MSS && th->syn && !estab) {
					u16 in_mss = get_unaligned_be16(ptr);
					if (in_mss) {
						if (opt_rx->user_mss &&
						    opt_rx->user_mss < in_mss)
							in_mss = opt_rx->user_mss;
						opt_rx->mss_clamp = in_mss;
					}
				}
				break;
			case TCPOPT_WINDOW:
				if (opsize == TCPOLEN_WINDOW && th->syn &&
				    !estab && net->ipv4.sysctl_tcp_window_scaling) {
					__u8 snd_wscale = *(__u8 *)ptr;
					opt_rx->wscale_ok = 1;
					if (snd_wscale > TCP_MAX_WSCALE) {
						net_info_ratelimited("%s: Illegal window scaling value %d > %u received\n",
								     __func__,
								     snd_wscale,
								     TCP_MAX_WSCALE);
						snd_wscale = TCP_MAX_WSCALE;
					}
					opt_rx->snd_wscale = snd_wscale;
				}
				break;
			case TCPOPT_TIMESTAMP:
				if ((opsize == TCPOLEN_TIMESTAMP) &&
				    ((estab && opt_rx->tstamp_ok) ||
				     (!estab && net->ipv4.sysctl_tcp_timestamps))) {
					opt_rx->saw_tstamp = 1;
					opt_rx->rcv_tsval = get_unaligned_be32(ptr);
					opt_rx->rcv_tsecr = get_unaligned_be32(ptr + 4);
				}
				break;
			case TCPOPT_SACK_PERM:
				if (opsize == TCPOLEN_SACK_PERM && th->syn &&
				    !estab && net->ipv4.sysctl_tcp_sack) {
					opt_rx->sack_ok = TCP_SACK_SEEN;
					tcp_sack_reset(opt_rx);
				}
				break;

			case TCPOPT_SACK:
				if ((opsize >= (TCPOLEN_SACK_BASE + TCPOLEN_SACK_PERBLOCK)) &&
				   !((opsize - TCPOLEN_SACK_BASE) % TCPOLEN_SACK_PERBLOCK) &&
				   opt_rx->sack_ok) {
					TCP_SKB_CB(skb)->sacked = (ptr - 2) - (unsigned char *)th;
				}
				break;
#ifdef CONFIG_TCP_MD5SIG
			case TCPOPT_MD5SIG:
				/*
				 * The MD5 Hash has already been
				 * checked (see tcp_v{4,6}_do_rcv()).
				 */
				break;
#endif
			case TCPOPT_MPTCP:
				mptcp_parse_option(skb, ptr, opsize, opt_rx);
				break;

			case TCPOPT_FASTOPEN:
				tcp_parse_fastopen_option(
					opsize - TCPOLEN_FASTOPEN_BASE,
					ptr, th->syn, foc, false);
				break;

			case TCPOPT_EXP:
				if (opsize >= TCPOLEN_EXP_ACCECN_BASE &&
				    get_unaligned_be16(ptr) ==
				    TCPOPT_ACCECN_MAGIC)
					opt_rx->accecn = (ptr - 2) - (unsigned char *)th;

				/* Fast Open option shares code 254 using a
				 * 16 bits magic number.
				 */
				else if (opsize >= TCPOLEN_EXP_FASTOPEN_BASE &&
				    get_unaligned_be16(ptr) ==
				    TCPOPT_FASTOPEN_MAGIC)
					tcp_parse_fastopen_option(opsize -
						TCPOLEN_EXP_FASTOPEN_BASE,
						ptr + 2, th->syn, foc, true);
				else
					smc_parse_options(th, opt_rx, ptr,
							  opsize);
				break;

			}
			ptr += opsize-2;
			length -= opsize;
		}
	}
}
EXPORT_SYMBOL(tcp_parse_options);

static bool tcp_parse_aligned_timestamp(struct tcp_sock *tp, const struct tcphdr *th)
{
	const __be32 *ptr = (const __be32 *)(th + 1);

	if (*ptr == htonl((TCPOPT_NOP << 24) | (TCPOPT_NOP << 16)
			  | (TCPOPT_TIMESTAMP << 8) | TCPOLEN_TIMESTAMP)) {
		tp->rx_opt.saw_tstamp = 1;
		++ptr;
		tp->rx_opt.rcv_tsval = ntohl(*ptr);
		++ptr;
		if (*ptr)
			tp->rx_opt.rcv_tsecr = ntohl(*ptr) - tp->tsoffset;
		else
			tp->rx_opt.rcv_tsecr = 0;
		return true;
	}
	return false;
}

/* Fast parse options. This hopes to only see timestamps.
 * If it is wrong it falls back on tcp_parse_options().
 */
static bool tcp_fast_parse_options(const struct net *net,
				   const struct sk_buff *skb,
				   const struct tcphdr *th, struct tcp_sock *tp)
{
	/* In the spirit of fast parsing, compare doff directly to constant
	 * values.  Because equality is used, short doff can be ignored here.
	 */
	if (th->doff == (sizeof(*th) / 4)) {
		tp->rx_opt.saw_tstamp = 0;
		return false;
	} else if (tp->rx_opt.tstamp_ok &&
		   th->doff == ((sizeof(*th) + TCPOLEN_TSTAMP_ALIGNED) / 4)) {
		if (tcp_parse_aligned_timestamp(tp, th))
			return true;
	}

	tcp_parse_options(net, skb, &tp->rx_opt, 1, NULL);
	if (tp->rx_opt.saw_tstamp && tp->rx_opt.rcv_tsecr)
		tp->rx_opt.rcv_tsecr -= tp->tsoffset;

	return true;
}

#ifdef CONFIG_TCP_MD5SIG
/*
 * Parse MD5 Signature option
 */
const u8 *tcp_parse_md5sig_option(const struct tcphdr *th)
{
	int length = (th->doff << 2) - sizeof(*th);
	const u8 *ptr = (const u8 *)(th + 1);

	/* If not enough data remaining, we can short cut */
	while (length >= TCPOLEN_MD5SIG) {
		int opcode = *ptr++;
		int opsize;

		switch (opcode) {
		case TCPOPT_EOL:
			return NULL;
		case TCPOPT_NOP:
			length--;
			continue;
		default:
			opsize = *ptr++;
			if (opsize < 2 || opsize > length)
				return NULL;
			if (opcode == TCPOPT_MD5SIG)
				return opsize == TCPOLEN_MD5SIG ? ptr : NULL;
		}
		ptr += opsize - 2;
		length -= opsize;
	}
	return NULL;
}
EXPORT_SYMBOL(tcp_parse_md5sig_option);
#endif

/* Sorry, PAWS as specified is broken wrt. pure-ACKs -DaveM
 *
 * It is not fatal. If this ACK does _not_ change critical state (seqs, window)
 * it can pass through stack. So, the following predicate verifies that
 * this segment is not used for anything but congestion avoidance or
 * fast retransmit. Moreover, we even are able to eliminate most of such
 * second order effects, if we apply some small "replay" window (~RTO)
 * to timestamp space.
 *
 * All these measures still do not guarantee that we reject wrapped ACKs
 * on networks with high bandwidth, when sequence space is recycled fastly,
 * but it guarantees that such events will be very rare and do not affect
 * connection seriously. This doesn't look nice, but alas, PAWS is really
 * buggy extension.
 *
 * [ Later note. Even worse! It is buggy for segments _with_ data. RFC
 * states that events when retransmit arrives after original data are rare.
 * It is a blatant lie. VJ forgot about fast retransmit! 8)8) It is
 * the biggest problem on large power networks even with minor reordering.
 * OK, let's give it small replay window. If peer clock is even 1hz, it is safe
 * up to bandwidth of 18Gigabit/sec. 8) ]
 */

static int tcp_disordered_ack(const struct sock *sk, const struct sk_buff *skb)
{
	const struct tcp_sock *tp = tcp_sk(sk);
	const struct tcphdr *th = tcp_hdr(skb);
	u32 seq = TCP_SKB_CB(skb)->seq;
	u32 ack = TCP_SKB_CB(skb)->ack_seq;

	return (/* 1. Pure ACK with correct sequence number. */
		(th->ack && seq == TCP_SKB_CB(skb)->end_seq && seq == tp->rcv_nxt) &&

		/* 2. ... and duplicate ACK. */
		ack == tp->snd_una &&

		/* 3. ... and does not update window. */
		!tcp_may_update_window(tp, ack, seq, ntohs(th->window) << tp->rx_opt.snd_wscale) &&

		/* 4. ... and sits in replay window. */
		(s32)(tp->rx_opt.ts_recent - tp->rx_opt.rcv_tsval) <= (inet_csk(sk)->icsk_rto * 1024) / HZ);
}

static inline bool tcp_paws_discard(const struct sock *sk,
				   const struct sk_buff *skb)
{
	const struct tcp_sock *tp = tcp_sk(sk);

	return !tcp_paws_check(&tp->rx_opt, TCP_PAWS_WINDOW) &&
	       !tcp_disordered_ack(sk, skb);
}

/* Check segment sequence number for validity.
 *
 * Segment controls are considered valid, if the segment
 * fits to the window after truncation to the window. Acceptability
 * of data (and SYN, FIN, of course) is checked separately.
 * See tcp_data_queue(), for example.
 *
 * Also, controls (RST is main one) are accepted using RCV.WUP instead
 * of RCV.NXT. Peer still did not advance his SND.UNA when we
 * delayed ACK, so that hisSND.UNA<=ourRCV.WUP.
 * (borrowed from freebsd)
 */

static inline bool tcp_sequence(const struct tcp_sock *tp, u32 seq, u32 end_seq)
{
	return	!before(end_seq, tp->rcv_wup) &&
		!after(seq, tp->rcv_nxt + tcp_receive_window(tp));
}

/* When we get a reset we do this. */
void tcp_reset(struct sock *sk)
{
	trace_tcp_receive_reset(sk);

	/* We want the right error as BSD sees it (and indeed as we do). */
	switch (sk->sk_state) {
	case TCP_SYN_SENT:
		sk->sk_err = ECONNREFUSED;
		break;
	case TCP_CLOSE_WAIT:
		sk->sk_err = EPIPE;
		break;
	case TCP_CLOSE:
		return;
	default:
		sk->sk_err = ECONNRESET;
	}
	/* This barrier is coupled with smp_rmb() in tcp_poll() */
	smp_wmb();

	tcp_write_queue_purge(sk);
	tcp_done(sk);

	if (!sock_flag(sk, SOCK_DEAD))
		sk->sk_error_report(sk);
}

/*
 * 	Process the FIN bit. This now behaves as it is supposed to work
 *	and the FIN takes effect when it is validly part of sequence
 *	space. Not before when we get holes.
 *
 *	If we are ESTABLISHED, a received fin moves us to CLOSE-WAIT
 *	(and thence onto LAST-ACK and finally, CLOSE, we never enter
 *	TIME-WAIT)
 *
 *	If we are in FINWAIT-1, a received FIN indicates simultaneous
 *	close and we go into CLOSING (and later onto TIME-WAIT)
 *
 *	If we are in FINWAIT-2, a received FIN moves us to TIME-WAIT.
 */
void tcp_fin(struct sock *sk)
{
	struct tcp_sock *tp = tcp_sk(sk);

	inet_csk_schedule_ack(sk);

	sk->sk_shutdown |= RCV_SHUTDOWN;
	sock_set_flag(sk, SOCK_DONE);

	switch (sk->sk_state) {
	case TCP_SYN_RECV:
	case TCP_ESTABLISHED:
		/* Move to CLOSE_WAIT */
		tcp_set_state(sk, TCP_CLOSE_WAIT);
		inet_csk_enter_pingpong_mode(sk);
		break;

	case TCP_CLOSE_WAIT:
	case TCP_CLOSING:
		/* Received a retransmission of the FIN, do
		 * nothing.
		 */
		break;
	case TCP_LAST_ACK:
		/* RFC793: Remain in the LAST-ACK state. */
		break;

	case TCP_FIN_WAIT1:
		/* This case occurs when a simultaneous close
		 * happens, we must ack the received FIN and
		 * enter the CLOSING state.
		 */
		tcp_send_ack(sk, 0);
		tcp_set_state(sk, TCP_CLOSING);
		break;
	case TCP_FIN_WAIT2:
		/* Received a FIN -- send ACK and enter TIME_WAIT. */
		tcp_send_ack(sk, 0);
		tcp_time_wait(sk, TCP_TIME_WAIT, 0);
		break;
	default:
		/* Only TCP_LISTEN and TCP_CLOSE are left, in these
		 * cases we should never reach this piece of code.
		 */
		pr_err("%s: Impossible, sk->sk_state=%d\n",
		       __func__, sk->sk_state);
		break;
	}

	/* It _is_ possible, that we have something out-of-order _after_ FIN.
	 * Probably, we should reset in this case. For now drop them.
	 */
	skb_rbtree_purge(&tp->out_of_order_queue);
	if (tcp_is_sack(tp))
		tcp_sack_reset(&tp->rx_opt);
	sk_mem_reclaim(sk);

	if (!sock_flag(sk, SOCK_DEAD)) {
		sk->sk_state_change(sk);

		/* Do not send POLL_HUP for half duplex close. */
		if (sk->sk_shutdown == SHUTDOWN_MASK ||
		    sk->sk_state == TCP_CLOSE)
			sk_wake_async(sk, SOCK_WAKE_WAITD, POLL_HUP);
		else
			sk_wake_async(sk, SOCK_WAKE_WAITD, POLL_IN);
	}
}

static inline bool tcp_sack_extend(struct tcp_sack_block *sp, u32 seq,
				  u32 end_seq)
{
	if (!after(seq, sp->end_seq) && !after(sp->start_seq, end_seq)) {
		if (before(seq, sp->start_seq))
			sp->start_seq = seq;
		if (after(end_seq, sp->end_seq))
			sp->end_seq = end_seq;
		return true;
	}
	return false;
}

static void tcp_dsack_set(struct sock *sk, u32 seq, u32 end_seq)
{
	struct tcp_sock *tp = tcp_sk(sk);

	if (tcp_is_sack(tp) && sock_net(sk)->ipv4.sysctl_tcp_dsack) {
		int mib_idx;

		if (before(seq, tp->rcv_nxt))
			mib_idx = LINUX_MIB_TCPDSACKOLDSENT;
		else
			mib_idx = LINUX_MIB_TCPDSACKOFOSENT;

		NET_INC_STATS(sock_net(sk), mib_idx);

		tp->rx_opt.dsack = 1;
		tp->duplicate_sack[0].start_seq = seq;
		tp->duplicate_sack[0].end_seq = end_seq;
	}
}

static void tcp_dsack_extend(struct sock *sk, u32 seq, u32 end_seq)
{
	struct tcp_sock *tp = tcp_sk(sk);

	if (!tp->rx_opt.dsack)
		tcp_dsack_set(sk, seq, end_seq);
	else
		tcp_sack_extend(tp->duplicate_sack, seq, end_seq);
}

static void tcp_rcv_spurious_retrans(struct sock *sk, const struct sk_buff *skb)
{
	/* When the ACK path fails or drops most ACKs, the sender would
	 * timeout and spuriously retransmit the same segment repeatedly.
	 * The receiver remembers and reflects via DSACKs. Leverage the
	 * DSACK state and change the txhash to re-route speculatively.
	 */
	if (TCP_SKB_CB(skb)->seq == tcp_sk(sk)->duplicate_sack[0].start_seq) {
		sk_rethink_txhash(sk);
		NET_INC_STATS(sock_net(sk), LINUX_MIB_TCPDUPLICATEDATAREHASH);
	}
}

static void tcp_send_dupack(struct sock *sk, const struct sk_buff *skb)
{
	struct tcp_sock *tp = tcp_sk(sk);

	if (TCP_SKB_CB(skb)->end_seq != TCP_SKB_CB(skb)->seq &&
	    before(TCP_SKB_CB(skb)->seq, tp->rcv_nxt)) {
		NET_INC_STATS(sock_net(sk), LINUX_MIB_DELAYEDACKLOST);
		tcp_enter_quickack_mode(sk, TCP_MAX_QUICKACKS);

		if (tcp_is_sack(tp) && sock_net(sk)->ipv4.sysctl_tcp_dsack) {
			u32 end_seq = TCP_SKB_CB(skb)->end_seq;

			tcp_rcv_spurious_retrans(sk, skb);
			if (after(TCP_SKB_CB(skb)->end_seq, tp->rcv_nxt))
				end_seq = tp->rcv_nxt;
			tcp_dsack_set(sk, TCP_SKB_CB(skb)->seq, end_seq);
		}
	}

	tcp_send_ack(sk, 0);
}

/* These routines update the SACK block as out-of-order packets arrive or
 * in-order packets close up the sequence space.
 */
static void tcp_sack_maybe_coalesce(struct tcp_sock *tp)
{
	int this_sack;
	struct tcp_sack_block *sp = &tp->selective_acks[0];
	struct tcp_sack_block *swalk = sp + 1;

	/* See if the recent change to the first SACK eats into
	 * or hits the sequence space of other SACK blocks, if so coalesce.
	 */
	for (this_sack = 1; this_sack < tp->rx_opt.num_sacks;) {
		if (tcp_sack_extend(sp, swalk->start_seq, swalk->end_seq)) {
			int i;

			/* Zap SWALK, by moving every further SACK up by one slot.
			 * Decrease num_sacks.
			 */
			tp->rx_opt.num_sacks--;
			for (i = this_sack; i < tp->rx_opt.num_sacks; i++)
				sp[i] = sp[i + 1];
			continue;
		}
		this_sack++, swalk++;
	}
}

static void tcp_sack_new_ofo_skb(struct sock *sk, u32 seq, u32 end_seq)
{
	struct tcp_sock *tp = tcp_sk(sk);
	struct tcp_sack_block *sp = &tp->selective_acks[0];
	int cur_sacks = tp->rx_opt.num_sacks;
	int this_sack;

	if (!cur_sacks)
		goto new_sack;

	for (this_sack = 0; this_sack < cur_sacks; this_sack++, sp++) {
		if (tcp_sack_extend(sp, seq, end_seq)) {
			/* Rotate this_sack to the first one. */
			for (; this_sack > 0; this_sack--, sp--)
				swap(*sp, *(sp - 1));
			if (cur_sacks > 1)
				tcp_sack_maybe_coalesce(tp);
			return;
		}
	}

	/* Could not find an adjacent existing SACK, build a new one,
	 * put it at the front, and shift everyone else down.  We
	 * always know there is at least one SACK present already here.
	 *
	 * If the sack array is full, forget about the last one.
	 */
	if (this_sack >= TCP_NUM_SACKS) {
		if (tp->compressed_ack > TCP_FASTRETRANS_THRESH)
			tcp_send_ack(sk, 0);
		this_sack--;
		tp->rx_opt.num_sacks--;
		sp--;
	}
	for (; this_sack > 0; this_sack--, sp--)
		*sp = *(sp - 1);

new_sack:
	/* Build the new head SACK, and we're done. */
	sp->start_seq = seq;
	sp->end_seq = end_seq;
	tp->rx_opt.num_sacks++;
}

/* RCV.NXT advances, some SACKs should be eaten. */

static void tcp_sack_remove(struct tcp_sock *tp)
{
	struct tcp_sack_block *sp = &tp->selective_acks[0];
	int num_sacks = tp->rx_opt.num_sacks;
	int this_sack;

	/* Empty ofo queue, hence, all the SACKs are eaten. Clear. */
	if (RB_EMPTY_ROOT(&tp->out_of_order_queue)) {
		tp->rx_opt.num_sacks = 0;
		return;
	}

	for (this_sack = 0; this_sack < num_sacks;) {
		/* Check if the start of the sack is covered by RCV.NXT. */
		if (!before(tp->rcv_nxt, sp->start_seq)) {
			int i;

			/* RCV.NXT must cover all the block! */
			WARN_ON(before(tp->rcv_nxt, sp->end_seq));

			/* Zap this SACK, by moving forward any other SACKS. */
			for (i = this_sack+1; i < num_sacks; i++)
				tp->selective_acks[i-1] = tp->selective_acks[i];
			num_sacks--;
			continue;
		}
		this_sack++;
		sp++;
	}
	tp->rx_opt.num_sacks = num_sacks;
}

/**
 * tcp_try_coalesce - try to merge skb to prior one
 * @sk: socket
 * @dest: destination queue
 * @to: prior buffer
 * @from: buffer to add in queue
 * @fragstolen: pointer to boolean
 *
 * Before queueing skb @from after @to, try to merge them
 * to reduce overall memory use and queue lengths, if cost is small.
 * Packets in ofo or receive queues can stay a long time.
 * Better try to coalesce them right now to avoid future collapses.
 * Returns true if caller should free @from instead of queueing it
 */
static bool tcp_try_coalesce(struct sock *sk,
			     struct sk_buff *to,
			     struct sk_buff *from,
			     bool *fragstolen)
{
	int delta;

	*fragstolen = false;

	/* Its possible this segment overlaps with prior segment in queue */
	if (TCP_SKB_CB(from)->seq != TCP_SKB_CB(to)->end_seq)
		return false;

	if (!mptcp_skb_can_collapse(to, from))
		return false;

#ifdef CONFIG_TLS_DEVICE
	if (from->decrypted != to->decrypted)
		return false;
#endif

	if (!skb_try_coalesce(to, from, fragstolen, &delta))
		return false;

	atomic_add(delta, &sk->sk_rmem_alloc);
	sk_mem_charge(sk, delta);
	NET_INC_STATS(sock_net(sk), LINUX_MIB_TCPRCVCOALESCE);
	TCP_SKB_CB(to)->end_seq = TCP_SKB_CB(from)->end_seq;
	TCP_SKB_CB(to)->ack_seq = TCP_SKB_CB(from)->ack_seq;
	TCP_SKB_CB(to)->tcp_flags |= TCP_SKB_CB(from)->tcp_flags;

	if (TCP_SKB_CB(from)->has_rxtstamp) {
		TCP_SKB_CB(to)->has_rxtstamp = true;
		to->tstamp = from->tstamp;
		skb_hwtstamps(to)->hwtstamp = skb_hwtstamps(from)->hwtstamp;
	}

	return true;
}

static bool tcp_ooo_try_coalesce(struct sock *sk,
			     struct sk_buff *to,
			     struct sk_buff *from,
			     bool *fragstolen)
{
	bool res = tcp_try_coalesce(sk, to, from, fragstolen);

	/* In case tcp_drop() is called later, update to->gso_segs */
	if (res) {
		u32 gso_segs = max_t(u16, 1, skb_shinfo(to)->gso_segs) +
			       max_t(u16, 1, skb_shinfo(from)->gso_segs);

		skb_shinfo(to)->gso_segs = min_t(u32, gso_segs, 0xFFFF);
	}
	return res;
}

static void tcp_drop(struct sock *sk, struct sk_buff *skb)
{
	sk_drops_add(sk, skb);
	__kfree_skb(skb);
}

/* This one checks to see if we can put data from the
 * out_of_order queue into the receive_queue.
 */
static void tcp_ofo_queue(struct sock *sk)
{
	struct tcp_sock *tp = tcp_sk(sk);
	__u32 dsack_high = tp->rcv_nxt;
	bool fin, fragstolen, eaten;
	struct sk_buff *skb, *tail;
	struct rb_node *p;

	p = rb_first(&tp->out_of_order_queue);
	while (p) {
		skb = rb_to_skb(p);
		if (after(TCP_SKB_CB(skb)->seq, tp->rcv_nxt))
			break;

		if (before(TCP_SKB_CB(skb)->seq, dsack_high)) {
			__u32 dsack = dsack_high;
			if (before(TCP_SKB_CB(skb)->end_seq, dsack_high))
				dsack_high = TCP_SKB_CB(skb)->end_seq;
			tcp_dsack_extend(sk, TCP_SKB_CB(skb)->seq, dsack);
		}
		p = rb_next(p);
		rb_erase(&skb->rbnode, &tp->out_of_order_queue);

		if (unlikely(!after(TCP_SKB_CB(skb)->end_seq, tp->rcv_nxt))) {
			tcp_drop(sk, skb);
			continue;
		}

		tail = skb_peek_tail(&sk->sk_receive_queue);
		eaten = tail && tcp_try_coalesce(sk, tail, skb, &fragstolen);
		tcp_rcv_nxt_update(tp, TCP_SKB_CB(skb)->end_seq);
		fin = TCP_SKB_CB(skb)->tcp_flags & TCPHDR_FIN;
		if (!eaten)
			__skb_queue_tail(&sk->sk_receive_queue, skb);
		else
			kfree_skb_partial(skb, fragstolen);

		if (unlikely(fin)) {
			tcp_fin(sk);
			/* tcp_fin() purges tp->out_of_order_queue,
			 * so we must end this loop right now.
			 */
			break;
		}
	}
}

static bool tcp_prune_ofo_queue(struct sock *sk);
static int tcp_prune_queue(struct sock *sk);

static int tcp_try_rmem_schedule(struct sock *sk, struct sk_buff *skb,
				 unsigned int size)
{
	if (atomic_read(&sk->sk_rmem_alloc) > sk->sk_rcvbuf ||
	    !sk_rmem_schedule(sk, skb, size)) {

		if (tcp_prune_queue(sk) < 0)
			return -1;

		while (!sk_rmem_schedule(sk, skb, size)) {
			if (!tcp_prune_ofo_queue(sk))
				return -1;
		}
	}
	return 0;
}

static void tcp_data_queue_ofo(struct sock *sk, struct sk_buff *skb)
{
	struct tcp_sock *tp = tcp_sk(sk);
	struct rb_node **p, *parent;
	struct sk_buff *skb1;
	u32 seq, end_seq;
	bool fragstolen;

	tcp_data_ecn_check(sk, skb);

	if (unlikely(tcp_try_rmem_schedule(sk, skb, skb->truesize))) {
		NET_INC_STATS(sock_net(sk), LINUX_MIB_TCPOFODROP);
		tcp_drop(sk, skb);
		return;
	}

	/* Disable header prediction. */
	tp->pred_flags = 0;
	inet_csk_schedule_ack(sk);

	tp->rcv_ooopack += max_t(u16, 1, skb_shinfo(skb)->gso_segs);
	NET_INC_STATS(sock_net(sk), LINUX_MIB_TCPOFOQUEUE);
	seq = TCP_SKB_CB(skb)->seq;
	end_seq = TCP_SKB_CB(skb)->end_seq;

	p = &tp->out_of_order_queue.rb_node;
	if (RB_EMPTY_ROOT(&tp->out_of_order_queue)) {
		/* Initial out of order segment, build 1 SACK. */
		if (tcp_is_sack(tp)) {
			tp->rx_opt.num_sacks = 1;
			tp->selective_acks[0].start_seq = seq;
			tp->selective_acks[0].end_seq = end_seq;
		}
		rb_link_node(&skb->rbnode, NULL, p);
		rb_insert_color(&skb->rbnode, &tp->out_of_order_queue);
		tp->ooo_last_skb = skb;
		goto end;
	}

	/* In the typical case, we are adding an skb to the end of the list.
	 * Use of ooo_last_skb avoids the O(Log(N)) rbtree lookup.
	 */
	if (tcp_ooo_try_coalesce(sk, tp->ooo_last_skb,
				 skb, &fragstolen)) {
coalesce_done:
		tcp_grow_window(sk, skb);
		kfree_skb_partial(skb, fragstolen);
		skb = NULL;
		goto add_sack;
	}
	/* Can avoid an rbtree lookup if we are adding skb after ooo_last_skb */
	if (!before(seq, TCP_SKB_CB(tp->ooo_last_skb)->end_seq)) {
		parent = &tp->ooo_last_skb->rbnode;
		p = &parent->rb_right;
		goto insert;
	}

	/* Find place to insert this segment. Handle overlaps on the way. */
	parent = NULL;
	while (*p) {
		parent = *p;
		skb1 = rb_to_skb(parent);
		if (before(seq, TCP_SKB_CB(skb1)->seq)) {
			p = &parent->rb_left;
			continue;
		}
		if (before(seq, TCP_SKB_CB(skb1)->end_seq)) {
			if (!after(end_seq, TCP_SKB_CB(skb1)->end_seq)) {
				/* All the bits are present. Drop. */
				NET_INC_STATS(sock_net(sk),
					      LINUX_MIB_TCPOFOMERGE);
				tcp_drop(sk, skb);
				skb = NULL;
				tcp_dsack_set(sk, seq, end_seq);
				goto add_sack;
			}
			if (after(seq, TCP_SKB_CB(skb1)->seq)) {
				/* Partial overlap. */
				tcp_dsack_set(sk, seq, TCP_SKB_CB(skb1)->end_seq);
			} else {
				/* skb's seq == skb1's seq and skb covers skb1.
				 * Replace skb1 with skb.
				 */
				rb_replace_node(&skb1->rbnode, &skb->rbnode,
						&tp->out_of_order_queue);
				tcp_dsack_extend(sk,
						 TCP_SKB_CB(skb1)->seq,
						 TCP_SKB_CB(skb1)->end_seq);
				NET_INC_STATS(sock_net(sk),
					      LINUX_MIB_TCPOFOMERGE);
				tcp_drop(sk, skb1);
				goto merge_right;
			}
		} else if (tcp_ooo_try_coalesce(sk, skb1,
						skb, &fragstolen)) {
			goto coalesce_done;
		}
		p = &parent->rb_right;
	}
insert:
	/* Insert segment into RB tree. */
	rb_link_node(&skb->rbnode, parent, p);
	rb_insert_color(&skb->rbnode, &tp->out_of_order_queue);

merge_right:
	/* Remove other segments covered by skb. */
	while ((skb1 = skb_rb_next(skb)) != NULL) {
		if (!after(end_seq, TCP_SKB_CB(skb1)->seq))
			break;
		if (before(end_seq, TCP_SKB_CB(skb1)->end_seq)) {
			tcp_dsack_extend(sk, TCP_SKB_CB(skb1)->seq,
					 end_seq);
			break;
		}
		rb_erase(&skb1->rbnode, &tp->out_of_order_queue);
		tcp_dsack_extend(sk, TCP_SKB_CB(skb1)->seq,
				 TCP_SKB_CB(skb1)->end_seq);
		NET_INC_STATS(sock_net(sk), LINUX_MIB_TCPOFOMERGE);
		tcp_drop(sk, skb1);
	}
	/* If there is no skb after us, we are the last_skb ! */
	if (!skb1)
		tp->ooo_last_skb = skb;

add_sack:
	if (tcp_is_sack(tp))
		tcp_sack_new_ofo_skb(sk, seq, end_seq);
end:
	if (skb) {
		tcp_grow_window(sk, skb);
		skb_condense(skb);
		skb_set_owner_r(skb, sk);
	}
}

static int __must_check tcp_queue_rcv(struct sock *sk, struct sk_buff *skb,
				      bool *fragstolen)
{
	int eaten;
	struct sk_buff *tail = skb_peek_tail(&sk->sk_receive_queue);

	eaten = (tail &&
		 tcp_try_coalesce(sk, tail,
				  skb, fragstolen)) ? 1 : 0;
	tcp_rcv_nxt_update(tcp_sk(sk), TCP_SKB_CB(skb)->end_seq);
	if (!eaten) {
		__skb_queue_tail(&sk->sk_receive_queue, skb);
		skb_set_owner_r(skb, sk);
	}
	return eaten;
}

int tcp_send_rcvq(struct sock *sk, struct msghdr *msg, size_t size)
{
	struct sk_buff *skb;
	int err = -ENOMEM;
	int data_len = 0;
	bool fragstolen;

	if (size == 0)
		return 0;

	if (size > PAGE_SIZE) {
		int npages = min_t(size_t, size >> PAGE_SHIFT, MAX_SKB_FRAGS);

		data_len = npages << PAGE_SHIFT;
		size = data_len + (size & ~PAGE_MASK);
	}
	skb = alloc_skb_with_frags(size - data_len, data_len,
				   PAGE_ALLOC_COSTLY_ORDER,
				   &err, sk->sk_allocation);
	if (!skb)
		goto err;

	skb_put(skb, size - data_len);
	skb->data_len = data_len;
	skb->len = size;

	if (tcp_try_rmem_schedule(sk, skb, skb->truesize)) {
		NET_INC_STATS(sock_net(sk), LINUX_MIB_TCPRCVQDROP);
		goto err_free;
	}

	err = skb_copy_datagram_from_iter(skb, 0, &msg->msg_iter, size);
	if (err)
		goto err_free;

	TCP_SKB_CB(skb)->seq = tcp_sk(sk)->rcv_nxt;
	TCP_SKB_CB(skb)->end_seq = TCP_SKB_CB(skb)->seq + size;
	TCP_SKB_CB(skb)->ack_seq = tcp_sk(sk)->snd_una - 1;

	if (tcp_queue_rcv(sk, skb, &fragstolen)) {
		WARN_ON_ONCE(fragstolen); /* should not happen */
		__kfree_skb(skb);
	}
	return size;

err_free:
	kfree_skb(skb);
err:
	return err;

}

void tcp_data_ready(struct sock *sk)
{
	const struct tcp_sock *tp = tcp_sk(sk);
	int avail = tp->rcv_nxt - tp->copied_seq;

	if (avail < sk->sk_rcvlowat && !sock_flag(sk, SOCK_DONE))
		return;

	sk->sk_data_ready(sk);
}

static void tcp_data_queue(struct sock *sk, struct sk_buff *skb)
{
	struct tcp_sock *tp = tcp_sk(sk);
	bool fragstolen;
	int eaten;

	if (sk_is_mptcp(sk))
		mptcp_incoming_options(sk, skb, &tp->rx_opt);

	if (TCP_SKB_CB(skb)->seq == TCP_SKB_CB(skb)->end_seq) {
		__kfree_skb(skb);
		return;
	}
	skb_dst_drop(skb);
	__skb_pull(skb, tcp_hdr(skb)->doff * 4);

	tcp_ecn_accept_cwr(sk, skb);

	tp->rx_opt.dsack = 0;

	/*  Queue data for delivery to the user.
	 *  Packets in sequence go to the receive queue.
	 *  Out of sequence packets to the out_of_order_queue.
	 */
	if (TCP_SKB_CB(skb)->seq == tp->rcv_nxt) {
		if (tcp_receive_window(tp) == 0) {
			NET_INC_STATS(sock_net(sk), LINUX_MIB_TCPZEROWINDOWDROP);
			goto out_of_window;
		}

		/* Ok. In sequence. In window. */
queue_and_out:
		if (skb_queue_len(&sk->sk_receive_queue) == 0)
			sk_forced_mem_schedule(sk, skb->truesize);
		else if (tcp_try_rmem_schedule(sk, skb, skb->truesize)) {
			NET_INC_STATS(sock_net(sk), LINUX_MIB_TCPRCVQDROP);
			goto drop;
		}

		eaten = tcp_queue_rcv(sk, skb, &fragstolen);
		if (skb->len)
			tcp_event_data_recv(sk, skb);
		if (TCP_SKB_CB(skb)->tcp_flags & TCPHDR_FIN)
			tcp_fin(sk);

		if (!RB_EMPTY_ROOT(&tp->out_of_order_queue)) {
			tcp_ofo_queue(sk);

			/* RFC5681. 4.2. SHOULD send immediate ACK, when
			 * gap in queue is filled.
			 */
			if (RB_EMPTY_ROOT(&tp->out_of_order_queue))
				inet_csk(sk)->icsk_ack.pending |= ICSK_ACK_NOW;
		}

		if (tp->rx_opt.num_sacks)
			tcp_sack_remove(tp);

		tcp_fast_path_check(sk);

		if (eaten > 0)
			kfree_skb_partial(skb, fragstolen);
		if (!sock_flag(sk, SOCK_DEAD))
			tcp_data_ready(sk);
		return;
	}

	if (!after(TCP_SKB_CB(skb)->end_seq, tp->rcv_nxt)) {
		tcp_rcv_spurious_retrans(sk, skb);
		/* A retransmit, 2nd most common case.  Force an immediate ack. */
		NET_INC_STATS(sock_net(sk), LINUX_MIB_DELAYEDACKLOST);
		tcp_dsack_set(sk, TCP_SKB_CB(skb)->seq, TCP_SKB_CB(skb)->end_seq);

out_of_window:
		tcp_enter_quickack_mode(sk, TCP_MAX_QUICKACKS);
		inet_csk_schedule_ack(sk);
drop:
		tcp_drop(sk, skb);
		return;
	}

	/* Out of window. F.e. zero window probe. */
	if (!before(TCP_SKB_CB(skb)->seq, tp->rcv_nxt + tcp_receive_window(tp)))
		goto out_of_window;

	if (before(TCP_SKB_CB(skb)->seq, tp->rcv_nxt)) {
		/* Partial packet, seq < rcv_next < end_seq */
		tcp_dsack_set(sk, TCP_SKB_CB(skb)->seq, tp->rcv_nxt);

		/* If window is closed, drop tail of packet. But after
		 * remembering D-SACK for its head made in previous line.
		 */
		if (!tcp_receive_window(tp)) {
			NET_INC_STATS(sock_net(sk), LINUX_MIB_TCPZEROWINDOWDROP);
			goto out_of_window;
		}
		goto queue_and_out;
	}

	tcp_data_queue_ofo(sk, skb);
}

static struct sk_buff *tcp_skb_next(struct sk_buff *skb, struct sk_buff_head *list)
{
	if (list)
		return !skb_queue_is_last(list, skb) ? skb->next : NULL;

	return skb_rb_next(skb);
}

static struct sk_buff *tcp_collapse_one(struct sock *sk, struct sk_buff *skb,
					struct sk_buff_head *list,
					struct rb_root *root)
{
	struct sk_buff *next = tcp_skb_next(skb, list);

	if (list)
		__skb_unlink(skb, list);
	else
		rb_erase(&skb->rbnode, root);

	__kfree_skb(skb);
	NET_INC_STATS(sock_net(sk), LINUX_MIB_TCPRCVCOLLAPSED);

	return next;
}

/* Insert skb into rb tree, ordered by TCP_SKB_CB(skb)->seq */
void tcp_rbtree_insert(struct rb_root *root, struct sk_buff *skb)
{
	struct rb_node **p = &root->rb_node;
	struct rb_node *parent = NULL;
	struct sk_buff *skb1;

	while (*p) {
		parent = *p;
		skb1 = rb_to_skb(parent);
		if (before(TCP_SKB_CB(skb)->seq, TCP_SKB_CB(skb1)->seq))
			p = &parent->rb_left;
		else
			p = &parent->rb_right;
	}
	rb_link_node(&skb->rbnode, parent, p);
	rb_insert_color(&skb->rbnode, root);
}

/* Collapse contiguous sequence of skbs head..tail with
 * sequence numbers start..end.
 *
 * If tail is NULL, this means until the end of the queue.
 *
 * Segments with FIN/SYN are not collapsed (only because this
 * simplifies code)
 */
static void
tcp_collapse(struct sock *sk, struct sk_buff_head *list, struct rb_root *root,
	     struct sk_buff *head, struct sk_buff *tail, u32 start, u32 end)
{
	struct sk_buff *skb = head, *n;
	struct sk_buff_head tmp;
	bool end_of_skbs;

	/* First, check that queue is collapsible and find
	 * the point where collapsing can be useful.
	 */
restart:
	for (end_of_skbs = true; skb != NULL && skb != tail; skb = n) {
		n = tcp_skb_next(skb, list);

		/* No new bits? It is possible on ofo queue. */
		if (!before(start, TCP_SKB_CB(skb)->end_seq)) {
			skb = tcp_collapse_one(sk, skb, list, root);
			if (!skb)
				break;
			goto restart;
		}

		/* The first skb to collapse is:
		 * - not SYN/FIN and
		 * - bloated or contains data before "start" or
		 *   overlaps to the next one and mptcp allow collapsing.
		 */
		if (!(TCP_SKB_CB(skb)->tcp_flags & (TCPHDR_SYN | TCPHDR_FIN)) &&
		    (tcp_win_from_space(sk, skb->truesize) > skb->len ||
		     before(TCP_SKB_CB(skb)->seq, start))) {
			end_of_skbs = false;
			break;
		}

		if (n && n != tail && mptcp_skb_can_collapse(skb, n) &&
		    TCP_SKB_CB(skb)->end_seq != TCP_SKB_CB(n)->seq) {
			end_of_skbs = false;
			break;
		}

		/* Decided to skip this, advance start seq. */
		start = TCP_SKB_CB(skb)->end_seq;
	}
	if (end_of_skbs ||
	    (TCP_SKB_CB(skb)->tcp_flags & (TCPHDR_SYN | TCPHDR_FIN)))
		return;

	__skb_queue_head_init(&tmp);

	while (before(start, end)) {
		int copy = min_t(int, SKB_MAX_ORDER(0, 0), end - start);
		struct sk_buff *nskb;

		nskb = alloc_skb(copy, GFP_ATOMIC);
		if (!nskb)
			break;

		memcpy(nskb->cb, skb->cb, sizeof(skb->cb));
#ifdef CONFIG_TLS_DEVICE
		nskb->decrypted = skb->decrypted;
#endif
		TCP_SKB_CB(nskb)->seq = TCP_SKB_CB(nskb)->end_seq = start;
		if (list)
			__skb_queue_before(list, skb, nskb);
		else
			__skb_queue_tail(&tmp, nskb); /* defer rbtree insertion */
		skb_set_owner_r(nskb, sk);
		mptcp_skb_ext_move(nskb, skb);

		/* Copy data, releasing collapsed skbs. */
		while (copy > 0) {
			int offset = start - TCP_SKB_CB(skb)->seq;
			int size = TCP_SKB_CB(skb)->end_seq - start;

			BUG_ON(offset < 0);
			if (size > 0) {
				size = min(copy, size);
				if (skb_copy_bits(skb, offset, skb_put(nskb, size), size))
					BUG();
				TCP_SKB_CB(nskb)->end_seq += size;
				copy -= size;
				start += size;
			}
			if (!before(start, TCP_SKB_CB(skb)->end_seq)) {
				skb = tcp_collapse_one(sk, skb, list, root);
				if (!skb ||
				    skb == tail ||
				    !mptcp_skb_can_collapse(nskb, skb) ||
				    (TCP_SKB_CB(skb)->tcp_flags & (TCPHDR_SYN | TCPHDR_FIN)))
					goto end;
#ifdef CONFIG_TLS_DEVICE
				if (skb->decrypted != nskb->decrypted)
					goto end;
#endif
			}
		}
	}
end:
	skb_queue_walk_safe(&tmp, skb, n)
		tcp_rbtree_insert(root, skb);
}

/* Collapse ofo queue. Algorithm: select contiguous sequence of skbs
 * and tcp_collapse() them until all the queue is collapsed.
 */
static void tcp_collapse_ofo_queue(struct sock *sk)
{
	struct tcp_sock *tp = tcp_sk(sk);
	u32 range_truesize, sum_tiny = 0;
	struct sk_buff *skb, *head;
	u32 start, end;

	skb = skb_rb_first(&tp->out_of_order_queue);
new_range:
	if (!skb) {
		tp->ooo_last_skb = skb_rb_last(&tp->out_of_order_queue);
		return;
	}
	start = TCP_SKB_CB(skb)->seq;
	end = TCP_SKB_CB(skb)->end_seq;
	range_truesize = skb->truesize;

	for (head = skb;;) {
		skb = skb_rb_next(skb);

		/* Range is terminated when we see a gap or when
		 * we are at the queue end.
		 */
		if (!skb ||
		    after(TCP_SKB_CB(skb)->seq, end) ||
		    before(TCP_SKB_CB(skb)->end_seq, start)) {
			/* Do not attempt collapsing tiny skbs */
			if (range_truesize != head->truesize ||
			    end - start >= SKB_WITH_OVERHEAD(SK_MEM_QUANTUM)) {
				tcp_collapse(sk, NULL, &tp->out_of_order_queue,
					     head, skb, start, end);
			} else {
				sum_tiny += range_truesize;
				if (sum_tiny > sk->sk_rcvbuf >> 3)
					return;
			}
			goto new_range;
		}

		range_truesize += skb->truesize;
		if (unlikely(before(TCP_SKB_CB(skb)->seq, start)))
			start = TCP_SKB_CB(skb)->seq;
		if (after(TCP_SKB_CB(skb)->end_seq, end))
			end = TCP_SKB_CB(skb)->end_seq;
	}
}

/*
 * Clean the out-of-order queue to make room.
 * We drop high sequences packets to :
 * 1) Let a chance for holes to be filled.
 * 2) not add too big latencies if thousands of packets sit there.
 *    (But if application shrinks SO_RCVBUF, we could still end up
 *     freeing whole queue here)
 * 3) Drop at least 12.5 % of sk_rcvbuf to avoid malicious attacks.
 *
 * Return true if queue has shrunk.
 */
static bool tcp_prune_ofo_queue(struct sock *sk)
{
	struct tcp_sock *tp = tcp_sk(sk);
	struct rb_node *node, *prev;
	int goal;

	if (RB_EMPTY_ROOT(&tp->out_of_order_queue))
		return false;

	NET_INC_STATS(sock_net(sk), LINUX_MIB_OFOPRUNED);
	goal = sk->sk_rcvbuf >> 3;
	node = &tp->ooo_last_skb->rbnode;
	do {
		prev = rb_prev(node);
		rb_erase(node, &tp->out_of_order_queue);
		goal -= rb_to_skb(node)->truesize;
		tcp_drop(sk, rb_to_skb(node));
		if (!prev || goal <= 0) {
			sk_mem_reclaim(sk);
			if (atomic_read(&sk->sk_rmem_alloc) <= sk->sk_rcvbuf &&
			    !tcp_under_memory_pressure(sk))
				break;
			goal = sk->sk_rcvbuf >> 3;
		}
		node = prev;
	} while (node);
	tp->ooo_last_skb = rb_to_skb(prev);

	/* Reset SACK state.  A conforming SACK implementation will
	 * do the same at a timeout based retransmit.  When a connection
	 * is in a sad state like this, we care only about integrity
	 * of the connection not performance.
	 */
	if (tp->rx_opt.sack_ok)
		tcp_sack_reset(&tp->rx_opt);
	return true;
}

/* Reduce allocated memory if we can, trying to get
 * the socket within its memory limits again.
 *
 * Return less than zero if we should start dropping frames
 * until the socket owning process reads some of the data
 * to stabilize the situation.
 */
static int tcp_prune_queue(struct sock *sk)
{
	struct tcp_sock *tp = tcp_sk(sk);

	NET_INC_STATS(sock_net(sk), LINUX_MIB_PRUNECALLED);

	if (atomic_read(&sk->sk_rmem_alloc) >= sk->sk_rcvbuf)
		tcp_clamp_window(sk);
	else if (tcp_under_memory_pressure(sk))
		tp->rcv_ssthresh = min(tp->rcv_ssthresh, 4U * tp->advmss);

	if (atomic_read(&sk->sk_rmem_alloc) <= sk->sk_rcvbuf)
		return 0;

	tcp_collapse_ofo_queue(sk);
	if (!skb_queue_empty(&sk->sk_receive_queue))
		tcp_collapse(sk, &sk->sk_receive_queue, NULL,
			     skb_peek(&sk->sk_receive_queue),
			     NULL,
			     tp->copied_seq, tp->rcv_nxt);
	sk_mem_reclaim(sk);

	if (atomic_read(&sk->sk_rmem_alloc) <= sk->sk_rcvbuf)
		return 0;

	/* Collapsing did not help, destructive actions follow.
	 * This must not ever occur. */

	tcp_prune_ofo_queue(sk);

	if (atomic_read(&sk->sk_rmem_alloc) <= sk->sk_rcvbuf)
		return 0;

	/* If we are really being abused, tell the caller to silently
	 * drop receive data on the floor.  It will get retransmitted
	 * and hopefully then we'll have sufficient space.
	 */
	NET_INC_STATS(sock_net(sk), LINUX_MIB_RCVPRUNED);

	/* Massive buffer overcommit. */
	tp->pred_flags = 0;
	return -1;
}

static bool tcp_should_expand_sndbuf(const struct sock *sk)
{
	const struct tcp_sock *tp = tcp_sk(sk);

	/* If the user specified a specific send buffer setting, do
	 * not modify it.
	 */
	if (sk->sk_userlocks & SOCK_SNDBUF_LOCK)
		return false;

	/* If we are under global TCP memory pressure, do not expand.  */
	if (tcp_under_memory_pressure(sk))
		return false;

	/* If we are under soft global TCP memory pressure, do not expand.  */
	if (sk_memory_allocated(sk) >= sk_prot_mem_limits(sk, 0))
		return false;

	/* If we filled the congestion window, do not expand.  */
	if (tcp_packets_in_flight(tp) >= tp->snd_cwnd)
		return false;

	return true;
}

/* When incoming ACK allowed to free some skb from write_queue,
 * we remember this event in flag SOCK_QUEUE_SHRUNK and wake up socket
 * on the exit from tcp input handler.
 *
 * PROBLEM: sndbuf expansion does not work well with largesend.
 */
static void tcp_new_space(struct sock *sk)
{
	struct tcp_sock *tp = tcp_sk(sk);

	if (tcp_should_expand_sndbuf(sk)) {
		tcp_sndbuf_expand(sk);
		tp->snd_cwnd_stamp = tcp_jiffies32;
	}

	sk->sk_write_space(sk);
}

static void tcp_check_space(struct sock *sk)
{
	if (sock_flag(sk, SOCK_QUEUE_SHRUNK)) {
		sock_reset_flag(sk, SOCK_QUEUE_SHRUNK);
		/* pairs with tcp_poll() */
		smp_mb();
		if (sk->sk_socket &&
		    test_bit(SOCK_NOSPACE, &sk->sk_socket->flags)) {
			tcp_new_space(sk);
			if (!test_bit(SOCK_NOSPACE, &sk->sk_socket->flags))
				tcp_chrono_stop(sk, TCP_CHRONO_SNDBUF_LIMITED);
		}
	}
}

static inline void tcp_data_snd_check(struct sock *sk)
{
	tcp_push_pending_frames(sk);
	tcp_check_space(sk);
}

/*
 * Check if sending an ack is needed.
 */
static void __tcp_ack_snd_check(struct sock *sk, int ofo_possible)
{
	struct tcp_sock *tp = tcp_sk(sk);
	unsigned long rtt, delay;

	    /* More than one full frame received... */
	if (((tp->rcv_nxt - tp->rcv_wup) > inet_csk(sk)->icsk_ack.rcv_mss &&
	     /* ... and right edge of window advances far enough.
	      * (tcp_recvmsg() will send ACK otherwise).
	      * If application uses SO_RCVLOWAT, we want send ack now if
	      * we have not received enough bytes to satisfy the condition.
	      */
	    (tp->rcv_nxt - tp->copied_seq < sk->sk_rcvlowat ||
	     __tcp_select_window(sk) >= tp->rcv_wnd)) ||
	    /* We ACK each frame or... */
	    tcp_in_quickack_mode(sk) ||
	    /* Protocol state mandates a one-time immediate ACK */
	    inet_csk(sk)->icsk_ack.pending & ICSK_ACK_NOW) {
send_now:
		tcp_send_ack(sk, 0);
		return;
	}

	if (!ofo_possible || RB_EMPTY_ROOT(&tp->out_of_order_queue)) {
		tcp_send_delayed_ack(sk);
		return;
	}

	if (!tcp_is_sack(tp) ||
	    tp->compressed_ack >= sock_net(sk)->ipv4.sysctl_tcp_comp_sack_nr)
		goto send_now;

	if (tp->compressed_ack_rcv_nxt != tp->rcv_nxt) {
		tp->compressed_ack_rcv_nxt = tp->rcv_nxt;
		if (tp->compressed_ack > TCP_FASTRETRANS_THRESH)
			NET_ADD_STATS(sock_net(sk), LINUX_MIB_TCPACKCOMPRESSED,
				      tp->compressed_ack - TCP_FASTRETRANS_THRESH);
		tp->compressed_ack = 0;
	}

	if (++tp->compressed_ack <= TCP_FASTRETRANS_THRESH)
		goto send_now;

	if (hrtimer_is_queued(&tp->compressed_ack_timer))
		return;

	/* compress ack timer : 5 % of rtt, but no more than tcp_comp_sack_delay_ns */

	rtt = tp->rcv_rtt_est.rtt_us;
	if (tp->srtt_us && tp->srtt_us < rtt)
		rtt = tp->srtt_us;

	delay = min_t(unsigned long, sock_net(sk)->ipv4.sysctl_tcp_comp_sack_delay_ns,
		      rtt * (NSEC_PER_USEC >> 3)/20);
	sock_hold(sk);
	hrtimer_start(&tp->compressed_ack_timer, ns_to_ktime(delay),
		      HRTIMER_MODE_REL_PINNED_SOFT);
}

static inline void tcp_ack_snd_check(struct sock *sk)
{
	if (!inet_csk_ack_scheduled(sk)) {
		/* We sent a data segment already. */
		return;
	}
	__tcp_ack_snd_check(sk, 1);
}

/*
 *	This routine is only called when we have urgent data
 *	signaled. Its the 'slow' part of tcp_urg. It could be
 *	moved inline now as tcp_urg is only called from one
 *	place. We handle URGent data wrong. We have to - as
 *	BSD still doesn't use the correction from RFC961.
 *	For 1003.1g we should support a new option TCP_STDURG to permit
 *	either form (or just set the sysctl tcp_stdurg).
 */

static void tcp_check_urg(struct sock *sk, const struct tcphdr *th)
{
	struct tcp_sock *tp = tcp_sk(sk);
	u32 ptr = ntohs(th->urg_ptr);

	if (ptr && !sock_net(sk)->ipv4.sysctl_tcp_stdurg)
		ptr--;
	ptr += ntohl(th->seq);

	/* Ignore urgent data that we've already seen and read. */
	if (after(tp->copied_seq, ptr))
		return;

	/* Do not replay urg ptr.
	 *
	 * NOTE: interesting situation not covered by specs.
	 * Misbehaving sender may send urg ptr, pointing to segment,
	 * which we already have in ofo queue. We are not able to fetch
	 * such data and will stay in TCP_URG_NOTYET until will be eaten
	 * by recvmsg(). Seems, we are not obliged to handle such wicked
	 * situations. But it is worth to think about possibility of some
	 * DoSes using some hypothetical application level deadlock.
	 */
	if (before(ptr, tp->rcv_nxt))
		return;

	/* Do we already have a newer (or duplicate) urgent pointer? */
	if (tp->urg_data && !after(ptr, tp->urg_seq))
		return;

	/* Tell the world about our new urgent pointer. */
	sk_send_sigurg(sk);

	/* We may be adding urgent data when the last byte read was
	 * urgent. To do this requires some care. We cannot just ignore
	 * tp->copied_seq since we would read the last urgent byte again
	 * as data, nor can we alter copied_seq until this data arrives
	 * or we break the semantics of SIOCATMARK (and thus sockatmark())
	 *
	 * NOTE. Double Dutch. Rendering to plain English: author of comment
	 * above did something sort of 	send("A", MSG_OOB); send("B", MSG_OOB);
	 * and expect that both A and B disappear from stream. This is _wrong_.
	 * Though this happens in BSD with high probability, this is occasional.
	 * Any application relying on this is buggy. Note also, that fix "works"
	 * only in this artificial test. Insert some normal data between A and B and we will
	 * decline of BSD again. Verdict: it is better to remove to trap
	 * buggy users.
	 */
	if (tp->urg_seq == tp->copied_seq && tp->urg_data &&
	    !sock_flag(sk, SOCK_URGINLINE) && tp->copied_seq != tp->rcv_nxt) {
		struct sk_buff *skb = skb_peek(&sk->sk_receive_queue);
		tp->copied_seq++;
		if (skb && !before(tp->copied_seq, TCP_SKB_CB(skb)->end_seq)) {
			__skb_unlink(skb, &sk->sk_receive_queue);
			__kfree_skb(skb);
		}
	}

	tp->urg_data = TCP_URG_NOTYET;
	WRITE_ONCE(tp->urg_seq, ptr);

	/* Disable header prediction. */
	tp->pred_flags = 0;
}

/* This is the 'fast' part of urgent handling. */
static void tcp_urg(struct sock *sk, struct sk_buff *skb, const struct tcphdr *th)
{
	struct tcp_sock *tp = tcp_sk(sk);

	/* Check if we get a new urgent pointer - normally not. */
	if (th->urg)
		tcp_check_urg(sk, th);

	/* Do we wait for any urgent data? - normally not... */
	if (tp->urg_data == TCP_URG_NOTYET) {
		u32 ptr = tp->urg_seq - ntohl(th->seq) + (th->doff * 4) -
			  th->syn;

		/* Is the urgent pointer pointing into this packet? */
		if (ptr < skb->len) {
			u8 tmp;
			if (skb_copy_bits(skb, ptr, &tmp, 1))
				BUG();
			tp->urg_data = TCP_URG_VALID | tmp;
			if (!sock_flag(sk, SOCK_DEAD))
				sk->sk_data_ready(sk);
		}
	}
}

/* Maps ECT/CE bits to minimum length of AccECN option */
static inline unsigned int tcp_ecn_field_to_accecn_len(u8 ecnfield)
{
	unsigned int opt;

	opt = (ecnfield - 2) & INET_ECN_MASK;
	/* Shift+XOR for 11 -> 10 */
	opt = (opt ^ (opt >> 1)) + 1;

	return opt;
}


/* Updates Accurate ECN received counters from the received IP ECN field */
void tcp_ecn_received_counters(struct sock *sk, const struct sk_buff *skb,
			       u32 payload_len)
{
	struct tcp_sock *tp = tcp_sk(sk);
	u8 ecnfield = TCP_SKB_CB(skb)->ip_dsfield & INET_ECN_MASK;
	u8 is_ce = INET_ECN_is_ce(ecnfield);
	u8 ecn_edge = tp->prev_ecnfield != ecnfield;

	if (!INET_ECN_is_not_ect(ecnfield)) {
		tp->ecn_flags |= TCP_ECN_SEEN;
		/* ACE counter tracks *all* segments including pure acks */
		tp->received_ce += is_ce * max_t(u16, 1, skb_shinfo(skb)->gso_segs);

		if (payload_len > 0) {
			u8 minlen = tcp_ecn_field_to_accecn_len(ecnfield);
			tp->received_ecn_bytes[ecnfield - 1] += payload_len;
			tp->accecn_minlen = max_t(u8, tp->accecn_minlen, minlen);
		}
	}

	if (ecn_edge || is_ce) {
		tp->prev_ecnfield = ecnfield;
		/* Demand Accurate ECN change-triggered ACKs. Two ACK are
		 * demanded to indicate unambiguously the ecnfield value
		 * in the latter ACK.
		 */
		if (tcp_ecn_mode_accecn(tp)) {
			if (ecn_edge)
				inet_csk(sk)->icsk_ack.pending |= ICSK_ACK_NOW;
			tp->accecn_opt_demand = 2;
		}
	}
}

/* Accept RST for rcv_nxt - 1 after a FIN.
 * When tcp connections are abruptly terminated from Mac OSX (via ^C), a
 * FIN is sent followed by a RST packet. The RST is sent with the same
 * sequence number as the FIN, and thus according to RFC 5961 a challenge
 * ACK should be sent. However, Mac OSX rate limits replies to challenge
 * ACKs on the closed socket. In addition middleboxes can drop either the
 * challenge ACK or a subsequent RST.
 */
static bool tcp_reset_check(const struct sock *sk, const struct sk_buff *skb)
{
	struct tcp_sock *tp = tcp_sk(sk);

	return unlikely(TCP_SKB_CB(skb)->seq == (tp->rcv_nxt - 1) &&
			(1 << sk->sk_state) & (TCPF_CLOSE_WAIT | TCPF_LAST_ACK |
					       TCPF_CLOSING));
}

/* Does PAWS and seqno based validation of an incoming segment, flags will
 * play significant role here.
 */
static bool tcp_validate_incoming(struct sock *sk, struct sk_buff *skb,
				  const struct tcphdr *th, int syn_inerr)
{
	struct tcp_sock *tp = tcp_sk(sk);
	bool rst_seq_match = false;

	/* RFC1323: H1. Apply PAWS check first. */
	if (tcp_fast_parse_options(sock_net(sk), skb, th, tp) &&
	    tp->rx_opt.saw_tstamp &&
	    tcp_paws_discard(sk, skb)) {
		if (!th->rst) {
			NET_INC_STATS(sock_net(sk), LINUX_MIB_PAWSESTABREJECTED);
			if (!tcp_oow_rate_limited(sock_net(sk), skb,
						  LINUX_MIB_TCPACKSKIPPEDPAWS,
						  &tp->last_oow_ack_time))
				tcp_send_dupack(sk, skb);
			goto discard;
		}
		/* Reset is accepted even if it did not pass PAWS. */
	}

	/* Step 1: check sequence number */
	if (!tcp_sequence(tp, TCP_SKB_CB(skb)->seq, TCP_SKB_CB(skb)->end_seq)) {
		/* RFC793, page 37: "In all states except SYN-SENT, all reset
		 * (RST) segments are validated by checking their SEQ-fields."
		 * And page 69: "If an incoming segment is not acceptable,
		 * an acknowledgment should be sent in reply (unless the RST
		 * bit is set, if so drop the segment and return)".
		 */
		if (!th->rst) {
			if (th->syn)
				goto syn_challenge;
			if (!tcp_oow_rate_limited(sock_net(sk), skb,
						  LINUX_MIB_TCPACKSKIPPEDSEQ,
						  &tp->last_oow_ack_time))
				tcp_send_dupack(sk, skb);
		} else if (tcp_reset_check(sk, skb)) {
			tcp_reset(sk);
		}
		goto discard;
	}

	/* Step 2: check RST bit */
	if (th->rst) {
		/* RFC 5961 3.2 (extend to match against (RCV.NXT - 1) after a
		 * FIN and SACK too if available):
		 * If seq num matches RCV.NXT or (RCV.NXT - 1) after a FIN, or
		 * the right-most SACK block,
		 * then
		 *     RESET the connection
		 * else
		 *     Send a challenge ACK
		 */
		if (TCP_SKB_CB(skb)->seq == tp->rcv_nxt ||
		    tcp_reset_check(sk, skb)) {
			rst_seq_match = true;
		} else if (tcp_is_sack(tp) && tp->rx_opt.num_sacks > 0) {
			struct tcp_sack_block *sp = &tp->selective_acks[0];
			int max_sack = sp[0].end_seq;
			int this_sack;

			for (this_sack = 1; this_sack < tp->rx_opt.num_sacks;
			     ++this_sack) {
				max_sack = after(sp[this_sack].end_seq,
						 max_sack) ?
					sp[this_sack].end_seq : max_sack;
			}

			if (TCP_SKB_CB(skb)->seq == max_sack)
				rst_seq_match = true;
		}

		if (rst_seq_match)
			tcp_reset(sk);
		else {
			/* Disable TFO if RST is out-of-order
			 * and no data has been received
			 * for current active TFO socket
			 */
			if (tp->syn_fastopen && !tp->data_segs_in &&
			    sk->sk_state == TCP_ESTABLISHED)
				tcp_fastopen_active_disable(sk);
			tcp_send_challenge_ack(sk, skb, false);
		}
		goto discard;
	}

	/* step 3: check security and precedence [ignored] */

	/* step 4: Check for a SYN
	 * RFC 5961 4.2 : Send a challenge ack
	 */
	if (th->syn) {
syn_challenge:
		if (syn_inerr)
			TCP_INC_STATS(sock_net(sk), TCP_MIB_INERRS);
		NET_INC_STATS(sock_net(sk), LINUX_MIB_TCPSYNCHALLENGE);
		if (tcp_ecn_mode_accecn(tp))
			tp->accecn_opt_demand = max_t(u8, 1, tp->accecn_opt_demand);
		tcp_send_challenge_ack(sk, skb, tcp_ecn_mode_accecn(tp));
		goto discard;
	}

	return true;

discard:
	tcp_drop(sk, skb);
	return false;
}

/*
 *	TCP receive function for the ESTABLISHED state.
 *
 *	It is split into a fast path and a slow path. The fast path is
 * 	disabled when:
 *	- A zero window was announced from us - zero window probing
 *        is only handled properly in the slow path.
 *	- Out of order segments arrived.
 *	- Urgent data is expected.
 *	- There is no buffer space left
 *	- Unexpected TCP flags/window values/header lengths are received
 *	  (detected by checking the TCP header against pred_flags)
 *	- Data is sent in both directions. Fast path only supports pure senders
 *	  or pure receivers (this means either the sequence number or the ack
 *	  value must stay constant)
 *	- Unexpected TCP option.
 *
 *	When these conditions are not satisfied it drops into a standard
 *	receive procedure patterned after RFC793 to handle all cases.
 *	The first three cases are guaranteed by proper pred_flags setting,
 *	the rest is checked inline. Fast processing is turned on in
 *	tcp_data_queue when everything is OK.
 */
void tcp_rcv_established(struct sock *sk, struct sk_buff *skb)
{
	const struct tcphdr *th = (const struct tcphdr *)skb->data;
	struct tcp_sock *tp = tcp_sk(sk);
	unsigned int len = skb->len;

	/* TCP congestion window tracking */
	trace_tcp_probe(sk, skb);

	tcp_mstamp_refresh(tp);
	if (unlikely(!sk->sk_rx_dst))
		inet_csk(sk)->icsk_af_ops->sk_rx_dst_set(sk, skb);
	/*
	 *	Header prediction.
	 *	The code loosely follows the one in the famous
	 *	"30 instruction TCP receive" Van Jacobson mail.
	 *
	 *	Van's trick is to deposit buffers into socket queue
	 *	on a device interrupt, to call tcp_recv function
	 *	on the receive process context and checksum and copy
	 *	the buffer to user space. smart...
	 *
	 *	Our current scheme is not silly either but we take the
	 *	extra cost of the net_bh soft interrupt processing...
	 *	We do checksum and copy also but from device to kernel.
	 */

	tp->rx_opt.saw_tstamp = 0;

	/*	pred_flags is 0xS?10 << 16 + snd_wnd
	 *	if header_prediction is to be made
	 *	'S' will always be tp->tcp_header_len >> 2
	 *	'?' will be 0 for the fast path, otherwise pred_flags is 0 to
	 *  turn it off	(when there are holes in the receive
	 *	 space for instance)
	 *	PSH flag is ignored.
	 */

	if ((tcp_flag_word(th) & TCP_HP_BITS) == tp->pred_flags &&
	    TCP_SKB_CB(skb)->seq == tp->rcv_nxt &&
	    !after(TCP_SKB_CB(skb)->ack_seq, tp->snd_nxt)) {
		int tcp_header_len = tp->tcp_header_len;
		int flag = 0;
		s32 tstamp_delta = 0;

		/* Timestamp header prediction: tcp_header_len
		 * is automatically equal to th->doff*4 due to pred_flags
		 * match.
		 */

		/* Check timestamp */
		if (tcp_header_len == sizeof(struct tcphdr) + TCPOLEN_TSTAMP_ALIGNED) {
			/* No? Slow path! */
			if (!tcp_parse_aligned_timestamp(tp, th))
				goto slow_path;

			tstamp_delta = tp->rx_opt.rcv_tsval - tp->rx_opt.ts_recent;
			/* If PAWS failed, check it more carefully in slow path */
			if (tstamp_delta < 0)
				goto slow_path;

			/* DO NOT update ts_recent here, if checksum fails
			 * and timestamp was corrupted part, it will result
			 * in a hung connection since we will drop all
			 * future packets due to the PAWS test.
			 */
		}

		if (len <= tcp_header_len) {
			/* Bulk data transfer: sender */
			if (len == tcp_header_len) {
				/* Predicted packet is in window by definition.
				 * seq == rcv_nxt and rcv_wup <= rcv_nxt.
				 * Hence, check seq<=rcv_wup reduces to:
				 */
				if (tcp_header_len ==
				    (sizeof(struct tcphdr) + TCPOLEN_TSTAMP_ALIGNED) &&
				    tp->rcv_nxt == tp->rcv_wup)
					flag |= __tcp_replace_ts_recent(tp, tstamp_delta);

				tcp_ecn_received_counters(sk, skb, 0);

				/* We know that such packets are checksummed
				 * on entry.
				 */
				tcp_ack(sk, skb, flag);
				__kfree_skb(skb);
				tcp_data_snd_check(sk);
				/* When receiving pure ack in fast path, update
				 * last ts ecr directly instead of calling
				 * tcp_rcv_rtt_measure_ts()
				 */
				tp->rcv_rtt_last_tsecr = tp->rx_opt.rcv_tsecr;
				return;
			} else { /* Header too small */
				TCP_INC_STATS(sock_net(sk), TCP_MIB_INERRS);
				goto discard;
			}
		} else {
			int eaten = 0;
			bool fragstolen = false;

			if (tcp_checksum_complete(skb))
				goto csum_error;

			if ((int)skb->truesize > sk->sk_forward_alloc)
				goto step5;

			/* Predicted packet is in window by definition.
			 * seq == rcv_nxt and rcv_wup <= rcv_nxt.
			 * Hence, check seq<=rcv_wup reduces to:
			 */
			if (tcp_header_len ==
			    (sizeof(struct tcphdr) + TCPOLEN_TSTAMP_ALIGNED) &&
			    tp->rcv_nxt == tp->rcv_wup)
				flag |= __tcp_replace_ts_recent(tp, tstamp_delta);

			tcp_rcv_rtt_measure_ts(sk, skb);

			NET_INC_STATS(sock_net(sk), LINUX_MIB_TCPHPHITS);

			/* Bulk data transfer: receiver */
			__skb_pull(skb, tcp_header_len);
			tcp_ecn_received_counters(sk, skb, len - tcp_header_len);
			eaten = tcp_queue_rcv(sk, skb, &fragstolen);

			tcp_event_data_recv(sk, skb);

			if (TCP_SKB_CB(skb)->ack_seq != tp->snd_una) {
				/* Well, only one small jumplet in fast path... */
				tcp_ack(sk, skb, flag | FLAG_DATA);
				tcp_data_snd_check(sk);
				if (!inet_csk_ack_scheduled(sk))
					goto no_ack;
			}

			__tcp_ack_snd_check(sk, 0);
no_ack:
			if (eaten)
				kfree_skb_partial(skb, fragstolen);
			tcp_data_ready(sk);
			return;
		}
	}

slow_path:
	if (len < (th->doff << 2) || tcp_checksum_complete(skb))
		goto csum_error;

	if (!th->ack && !th->rst && !th->syn)
		goto discard;

	/*
	 *	Standard slow path.
	 */

	if (!tcp_validate_incoming(sk, skb, th, 1))
		return;

step5:
	tcp_ecn_received_counters(sk, skb, len - th->doff * 4);

	if (tcp_ack(sk, skb, FLAG_SLOWPATH | FLAG_UPDATE_TS_RECENT) < 0)
		goto discard;

	tcp_rcv_rtt_measure_ts(sk, skb);

	/* Process urgent data. */
	tcp_urg(sk, skb, th);

	/* step 7: process the segment text */
	tcp_data_queue(sk, skb);

	tcp_data_snd_check(sk);
	tcp_ack_snd_check(sk);
	return;

csum_error:
	TCP_INC_STATS(sock_net(sk), TCP_MIB_CSUMERRORS);
	TCP_INC_STATS(sock_net(sk), TCP_MIB_INERRS);

discard:
	tcp_drop(sk, skb);
}
EXPORT_SYMBOL(tcp_rcv_established);

void tcp_init_transfer(struct sock *sk, int bpf_op)
{
	struct inet_connection_sock *icsk = inet_csk(sk);
	struct tcp_sock *tp = tcp_sk(sk);

	tcp_mtup_init(sk);
	icsk->icsk_af_ops->rebuild_header(sk);
	tcp_init_metrics(sk);

	/* Initialize the congestion window to start the transfer.
	 * Cut cwnd down to 1 per RFC5681 if SYN or SYN-ACK has been
	 * retransmitted. In light of RFC6298 more aggressive 1sec
	 * initRTO, we only reset cwnd when more than 1 SYN/SYN-ACK
	 * retransmission has occurred.
	 */
	if (tp->total_retrans > 1 && tp->undo_marker)
		tp->snd_cwnd = 1;
	else
		tp->snd_cwnd = tcp_init_cwnd(tp, __sk_dst_get(sk));
	tp->snd_cwnd_stamp = tcp_jiffies32;

	tcp_call_bpf(sk, bpf_op, 0, NULL);
	tcp_init_congestion_control(sk);
	tcp_init_buffer_space(sk);
}

void tcp_finish_connect(struct sock *sk, struct sk_buff *skb)
{
	struct tcp_sock *tp = tcp_sk(sk);
	struct inet_connection_sock *icsk = inet_csk(sk);

	tcp_set_state(sk, TCP_ESTABLISHED);
	icsk->icsk_ack.lrcvtime = tcp_jiffies32;

	if (skb) {
		icsk->icsk_af_ops->sk_rx_dst_set(sk, skb);
		security_inet_conn_established(sk, skb);
		sk_mark_napi_id(sk, skb);
	}

	tcp_init_transfer(sk, BPF_SOCK_OPS_ACTIVE_ESTABLISHED_CB);

	/* Prevent spurious tcp_cwnd_restart() on first data
	 * packet.
	 */
	tp->lsndtime = tcp_jiffies32;

	if (sock_flag(sk, SOCK_KEEPOPEN))
		inet_csk_reset_keepalive_timer(sk, keepalive_time_when(tp));

	if (!tp->rx_opt.snd_wscale)
		__tcp_fast_path_on(tp, tp->snd_wnd);
	else
		tp->pred_flags = 0;
}

static bool tcp_rcv_fastopen_synack(struct sock *sk, struct sk_buff *synack,
				    struct tcp_fastopen_cookie *cookie)
{
	struct tcp_sock *tp = tcp_sk(sk);
	struct sk_buff *data = tp->syn_data ? tcp_rtx_queue_head(sk) : NULL;
	u16 mss = tp->rx_opt.mss_clamp, try_exp = 0;
	bool syn_drop = false;

	if (mss == tp->rx_opt.user_mss) {
		struct tcp_options_received opt;

		/* Get original SYNACK MSS value if user MSS sets mss_clamp */
		tcp_clear_options(&opt);
		opt.user_mss = opt.mss_clamp = 0;
		tcp_parse_options(sock_net(sk), synack, &opt, 0, NULL);
		mss = opt.mss_clamp;
	}

	if (!tp->syn_fastopen) {
		/* Ignore an unsolicited cookie */
		cookie->len = -1;
	} else if (tp->total_retrans) {
		/* SYN timed out and the SYN-ACK neither has a cookie nor
		 * acknowledges data. Presumably the remote received only
		 * the retransmitted (regular) SYNs: either the original
		 * SYN-data or the corresponding SYN-ACK was dropped.
		 */
		syn_drop = (cookie->len < 0 && data);
	} else if (cookie->len < 0 && !tp->syn_data) {
		/* We requested a cookie but didn't get it. If we did not use
		 * the (old) exp opt format then try so next time (try_exp=1).
		 * Otherwise we go back to use the RFC7413 opt (try_exp=2).
		 */
		try_exp = tp->syn_fastopen_exp ? 2 : 1;
	}

	tcp_fastopen_cache_set(sk, mss, cookie, syn_drop, try_exp);

	if (data) { /* Retransmit unacked data in SYN */
		if (tp->total_retrans)
			tp->fastopen_client_fail = TFO_SYN_RETRANSMITTED;
		else
			tp->fastopen_client_fail = TFO_DATA_NOT_ACKED;
		skb_rbtree_walk_from(data) {
			if (__tcp_retransmit_skb(sk, data, 1))
				break;
		}
		tcp_rearm_rto(sk);
		NET_INC_STATS(sock_net(sk),
				LINUX_MIB_TCPFASTOPENACTIVEFAIL);
		return true;
	}
	tp->syn_data_acked = tp->syn_data;
	if (tp->syn_data_acked) {
		NET_INC_STATS(sock_net(sk), LINUX_MIB_TCPFASTOPENACTIVE);
		/* SYN-data is counted as two separate packets in tcp_ack() */
		if (tp->delivered > 1)
			--tp->delivered;
	}

	tcp_fastopen_add_skb(sk, synack);

	return false;
}

static void smc_check_reset_syn(struct tcp_sock *tp)
{
#if IS_ENABLED(CONFIG_SMC)
	if (static_branch_unlikely(&tcp_have_smc)) {
		if (tp->syn_smc && !tp->rx_opt.smc_ok)
			tp->syn_smc = 0;
	}
#endif
}

static void tcp_try_undo_spurious_syn(struct sock *sk)
{
	struct tcp_sock *tp = tcp_sk(sk);
	u32 syn_stamp;

	/* undo_marker is set when SYN or SYNACK times out. The timeout is
	 * spurious if the ACK's timestamp option echo value matches the
	 * original SYN timestamp.
	 */
	syn_stamp = tp->retrans_stamp;
	if (tp->undo_marker && syn_stamp && tp->rx_opt.saw_tstamp &&
	    syn_stamp == tp->rx_opt.rcv_tsecr)
		tp->undo_marker = 0;
}

static int tcp_rcv_synsent_state_process(struct sock *sk, struct sk_buff *skb,
					 const struct tcphdr *th)
{
	struct inet_connection_sock *icsk = inet_csk(sk);
	struct tcp_sock *tp = tcp_sk(sk);
	struct tcp_fastopen_cookie foc = { .len = -1 };
	int saved_clamp = tp->rx_opt.mss_clamp;
	bool fastopen_fail;

	tcp_parse_options(sock_net(sk), skb, &tp->rx_opt, 0, &foc);
	if (tp->rx_opt.saw_tstamp && tp->rx_opt.rcv_tsecr)
		tp->rx_opt.rcv_tsecr -= tp->tsoffset;

	if (th->ack) {
		/* rfc793:
		 * "If the state is SYN-SENT then
		 *    first check the ACK bit
		 *      If the ACK bit is set
		 *	  If SEG.ACK =< ISS, or SEG.ACK > SND.NXT, send
		 *        a reset (unless the RST bit is set, if so drop
		 *        the segment and return)"
		 */
		if (!after(TCP_SKB_CB(skb)->ack_seq, tp->snd_una) ||
		    after(TCP_SKB_CB(skb)->ack_seq, tp->snd_nxt))
			goto reset_and_undo;

		if (tp->rx_opt.saw_tstamp && tp->rx_opt.rcv_tsecr &&
		    !between(tp->rx_opt.rcv_tsecr, tp->retrans_stamp,
			     tcp_time_stamp(tp))) {
			NET_INC_STATS(sock_net(sk),
					LINUX_MIB_PAWSACTIVEREJECTED);
			goto reset_and_undo;
		}

		/* Now ACK is acceptable.
		 *
		 * "If the RST bit is set
		 *    If the ACK was acceptable then signal the user "error:
		 *    connection reset", drop the segment, enter CLOSED state,
		 *    delete TCB, and return."
		 */

		if (th->rst) {
			tcp_reset(sk);
			goto discard;
		}

		/* rfc793:
		 *   "fifth, if neither of the SYN or RST bits is set then
		 *    drop the segment and return."
		 *
		 *    See note below!
		 *                                        --ANK(990513)
		 */
		if (!th->syn)
			goto discard_and_undo;

		/* rfc793:
		 *   "If the SYN bit is on ...
		 *    are acceptable then ...
		 *    (our SYN has been ACKed), change the connection
		 *    state to ESTABLISHED..."
		 */

		if (tcp_ecn_mode_any(tp))
			tcp_ecn_rcv_synack(sk, th, TCP_SKB_CB(skb)->ip_dsfield);

		tcp_init_wl(tp, TCP_SKB_CB(skb)->seq);
		tcp_try_undo_spurious_syn(sk);
		tcp_ack(sk, skb, FLAG_SLOWPATH);

		/* Ok.. it's good. Set up sequence numbers and
		 * move to established.
		 */
		WRITE_ONCE(tp->rcv_nxt, TCP_SKB_CB(skb)->seq + 1);
		tp->rcv_wup = TCP_SKB_CB(skb)->seq + 1;

		/* RFC1323: The window in SYN & SYN/ACK segments is
		 * never scaled.
		 */
		tp->snd_wnd = ntohs(th->window);

		if (!tp->rx_opt.wscale_ok) {
			tp->rx_opt.snd_wscale = tp->rx_opt.rcv_wscale = 0;
			tp->window_clamp = min(tp->window_clamp, 65535U);
		}

		if (tp->rx_opt.saw_tstamp) {
			tp->rx_opt.tstamp_ok	   = 1;
			tp->tcp_header_len =
				sizeof(struct tcphdr) + TCPOLEN_TSTAMP_ALIGNED;
			tp->advmss	    -= TCPOLEN_TSTAMP_ALIGNED;
			tcp_store_ts_recent(tp);
		} else {
			tp->tcp_header_len = sizeof(struct tcphdr);
		}

		tcp_sync_mss(sk, icsk->icsk_pmtu_cookie);
		tcp_initialize_rcv_mss(sk);

		if (sk_is_mptcp(sk))
			mptcp_rcv_synsent(sk);

		/* Remember, tcp_poll() does not lock socket!
		 * Change state from SYN-SENT only after copied_seq
		 * is initialized. */
		WRITE_ONCE(tp->copied_seq, tp->rcv_nxt);

		smc_check_reset_syn(tp);

		smp_mb();

		tcp_finish_connect(sk, skb);

		fastopen_fail = (tp->syn_fastopen || tp->syn_data) &&
				tcp_rcv_fastopen_synack(sk, skb, &foc);

		if (!sock_flag(sk, SOCK_DEAD)) {
			sk->sk_state_change(sk);
			sk_wake_async(sk, SOCK_WAKE_IO, POLL_OUT);
		}
		if (fastopen_fail)
			return -1;
		if (sk->sk_write_pending ||
		    icsk->icsk_accept_queue.rskq_defer_accept ||
		    inet_csk_in_pingpong_mode(sk)) {
			/* Save one ACK. Data will be ready after
			 * several ticks, if write_pending is set.
			 *
			 * It may be deleted, but with this feature tcpdumps
			 * look so _wonderfully_ clever, that I was not able
			 * to stand against the temptation 8)     --ANK
			 */
			inet_csk_schedule_ack(sk);
			tcp_enter_quickack_mode(sk, TCP_MAX_QUICKACKS);
			inet_csk_reset_xmit_timer(sk, ICSK_TIME_DACK,
						  TCP_DELACK_MAX, TCP_RTO_MAX);

discard:
			tcp_drop(sk, skb);
			return 0;
		} else {
			tcp_send_ack(sk, !tcp_ecn_mode_accecn(tp) ? 0 :
					 tcp_accecn_reflector_flags(tp->syn_ect_rcv));
		}
		return -1;
	}

	/* No ACK in the segment */

	if (th->rst) {
		/* rfc793:
		 * "If the RST bit is set
		 *
		 *      Otherwise (no ACK) drop the segment and return."
		 */

		goto discard_and_undo;
	}

	/* PAWS check. */
	if (tp->rx_opt.ts_recent_stamp && tp->rx_opt.saw_tstamp &&
	    tcp_paws_reject(&tp->rx_opt, 0))
		goto discard_and_undo;

	if (th->syn) {
		/* We see SYN without ACK. It is attempt of
		 * simultaneous connect with crossed SYNs.
		 * Particularly, it can be connect to self.
		 */
		tcp_set_state(sk, TCP_SYN_RECV);

		if (tp->rx_opt.saw_tstamp) {
			tp->rx_opt.tstamp_ok = 1;
			tcp_store_ts_recent(tp);
			tp->tcp_header_len =
				sizeof(struct tcphdr) + TCPOLEN_TSTAMP_ALIGNED;
		} else {
			tp->tcp_header_len = sizeof(struct tcphdr);
		}

		WRITE_ONCE(tp->rcv_nxt, TCP_SKB_CB(skb)->seq + 1);
		WRITE_ONCE(tp->copied_seq, tp->rcv_nxt);
		tp->rcv_wup = TCP_SKB_CB(skb)->seq + 1;

		/* RFC1323: The window in SYN & SYN/ACK segments is
		 * never scaled.
		 */
		tp->snd_wnd    = ntohs(th->window);
		tp->snd_wl1    = TCP_SKB_CB(skb)->seq;
		tp->max_window = tp->snd_wnd;

		tcp_ecn_rcv_syn(tp, th, skb);

		tcp_mtup_init(sk);
		tcp_sync_mss(sk, icsk->icsk_pmtu_cookie);
		tcp_initialize_rcv_mss(sk);

		tcp_send_synack(sk);
#if 0
		/* Note, we could accept data and URG from this segment.
		 * There are no obstacles to make this (except that we must
		 * either change tcp_recvmsg() to prevent it from returning data
		 * before 3WHS completes per RFC793, or employ TCP Fast Open).
		 *
		 * However, if we ignore data in ACKless segments sometimes,
		 * we have no reasons to accept it sometimes.
		 * Also, seems the code doing it in step6 of tcp_rcv_state_process
		 * is not flawless. So, discard packet for sanity.
		 * Uncomment this return to process the data.
		 */
		return -1;
#else
		goto discard;
#endif
	}
	/* "fifth, if neither of the SYN or RST bits is set then
	 * drop the segment and return."
	 */

discard_and_undo:
	tcp_clear_options(&tp->rx_opt);
	tp->rx_opt.mss_clamp = saved_clamp;
	goto discard;

reset_and_undo:
	tcp_clear_options(&tp->rx_opt);
	tp->rx_opt.mss_clamp = saved_clamp;
	return 1;
}

static void tcp_rcv_synrecv_state_fastopen(struct sock *sk)
{
	struct request_sock *req;

	tcp_try_undo_loss(sk, false);

	/* Reset rtx states to prevent spurious retransmits_timed_out() */
	tcp_sk(sk)->retrans_stamp = 0;
	inet_csk(sk)->icsk_retransmits = 0;

	/* Once we leave TCP_SYN_RECV or TCP_FIN_WAIT_1,
	 * we no longer need req so release it.
	 */
	req = rcu_dereference_protected(tcp_sk(sk)->fastopen_rsk,
					lockdep_sock_is_held(sk));
	reqsk_fastopen_remove(sk, req, false);

	/* Re-arm the timer because data may have been sent out.
	 * This is similar to the regular data transmission case
	 * when new data has just been ack'ed.
	 *
	 * (TFO) - we could try to be more aggressive and
	 * retransmitting any data sooner based on when they
	 * are sent out.
	 */
	tcp_rearm_rto(sk);
}

/*
 *	This function implements the receiving procedure of RFC 793 for
 *	all states except ESTABLISHED and TIME_WAIT.
 *	It's called from both tcp_v4_rcv and tcp_v6_rcv and should be
 *	address independent.
 */

int tcp_rcv_state_process(struct sock *sk, struct sk_buff *skb)
{
	struct tcp_sock *tp = tcp_sk(sk);
	struct inet_connection_sock *icsk = inet_csk(sk);
	const struct tcphdr *th = tcp_hdr(skb);
	struct request_sock *req;
	int queued = 0;
	bool acceptable;

	switch (sk->sk_state) {
	case TCP_CLOSE:
		goto discard;

	case TCP_LISTEN:
		if (th->ack)
			return 1;

		if (th->rst)
			goto discard;

		if (th->syn) {
			if (th->fin)
				goto discard;
			/* It is possible that we process SYN packets from backlog,
			 * so we need to make sure to disable BH and RCU right there.
			 */
			rcu_read_lock();
			local_bh_disable();
			acceptable = icsk->icsk_af_ops->conn_request(sk, skb) >= 0;
			local_bh_enable();
			rcu_read_unlock();

			if (!acceptable)
				return 1;
			consume_skb(skb);
			return 0;
		}
		goto discard;

	case TCP_SYN_SENT:
		tp->rx_opt.saw_tstamp = 0;
		tcp_mstamp_refresh(tp);
		queued = tcp_rcv_synsent_state_process(sk, skb, th);
		if (queued >= 0)
			return queued;

		/* Do step6 onward by hand. */
		tcp_urg(sk, skb, th);
		__kfree_skb(skb);
		tcp_data_snd_check(sk);
		return 0;
	}

	tcp_mstamp_refresh(tp);
	tp->rx_opt.saw_tstamp = 0;
	req = rcu_dereference_protected(tp->fastopen_rsk,
					lockdep_sock_is_held(sk));
	if (req) {
		bool req_stolen;

		WARN_ON_ONCE(sk->sk_state != TCP_SYN_RECV &&
		    sk->sk_state != TCP_FIN_WAIT1);

		if (!tcp_check_req(sk, skb, req, true, &req_stolen))
			goto discard;
	}

	if (!th->ack && !th->rst && !th->syn)
		goto discard;

	if (!tcp_validate_incoming(sk, skb, th, 0))
		return 0;

	/* step 5: check the ACK field */
	acceptable = tcp_ack(sk, skb, FLAG_SLOWPATH |
				      FLAG_UPDATE_TS_RECENT |
				      FLAG_NO_CHALLENGE_ACK) > 0;

	if (!acceptable) {
		if (sk->sk_state == TCP_SYN_RECV)
			return 1;	/* send one RST */
		tcp_send_challenge_ack(sk, skb, false);
		goto discard;
	}
	switch (sk->sk_state) {
	case TCP_SYN_RECV:
		tp->delivered++; /* SYN-ACK delivery isn't tracked in tcp_ack */
		if (!tp->srtt_us)
			tcp_synack_rtt_meas(sk, req);

		if (req) {
			tcp_rcv_synrecv_state_fastopen(sk);
		} else {
			tcp_try_undo_spurious_syn(sk);
			tp->retrans_stamp = 0;
			tcp_init_transfer(sk, BPF_SOCK_OPS_PASSIVE_ESTABLISHED_CB);
			WRITE_ONCE(tp->copied_seq, tp->rcv_nxt);
		}
		smp_mb();
		tcp_set_state(sk, TCP_ESTABLISHED);
		sk->sk_state_change(sk);

		/* Note, that this wakeup is only for marginal crossed SYN case.
		 * Passively open sockets are not waked up, because
		 * sk->sk_sleep == NULL and sk->sk_socket == NULL.
		 */
		if (sk->sk_socket)
			sk_wake_async(sk, SOCK_WAKE_IO, POLL_OUT);

		tp->snd_una = TCP_SKB_CB(skb)->ack_seq;
		tp->snd_wnd = ntohs(th->window) << tp->rx_opt.snd_wscale;
		tcp_init_wl(tp, TCP_SKB_CB(skb)->seq);

		if (tp->rx_opt.tstamp_ok)
			tp->advmss -= TCPOLEN_TSTAMP_ALIGNED;

		if (!inet_csk(sk)->icsk_ca_ops->cong_control)
			tcp_update_pacing_rate(sk);

		/* Prevent spurious tcp_cwnd_restart() on first data packet */
		tp->lsndtime = tcp_jiffies32;

		tcp_initialize_rcv_mss(sk);
		if (tcp_ecn_mode_accecn(tp))
			tcp_accecn_third_ack(sk, skb, tp->syn_ect_snt);
		tcp_fast_path_on(tp);
		break;

	case TCP_FIN_WAIT1: {
		int tmo;

		if (req)
			tcp_rcv_synrecv_state_fastopen(sk);

		if (tp->snd_una != tp->write_seq)
			break;

		tcp_set_state(sk, TCP_FIN_WAIT2);
		sk->sk_shutdown |= SEND_SHUTDOWN;

		sk_dst_confirm(sk);

		if (!sock_flag(sk, SOCK_DEAD)) {
			/* Wake up lingering close() */
			sk->sk_state_change(sk);
			break;
		}

		if (tp->linger2 < 0) {
			tcp_done(sk);
			NET_INC_STATS(sock_net(sk), LINUX_MIB_TCPABORTONDATA);
			return 1;
		}
		if (TCP_SKB_CB(skb)->end_seq != TCP_SKB_CB(skb)->seq &&
		    after(TCP_SKB_CB(skb)->end_seq - th->fin, tp->rcv_nxt)) {
			/* Receive out of order FIN after close() */
			if (tp->syn_fastopen && th->fin)
				tcp_fastopen_active_disable(sk);
			tcp_done(sk);
			NET_INC_STATS(sock_net(sk), LINUX_MIB_TCPABORTONDATA);
			return 1;
		}

		tmo = tcp_fin_time(sk);
		if (tmo > TCP_TIMEWAIT_LEN) {
			inet_csk_reset_keepalive_timer(sk, tmo - TCP_TIMEWAIT_LEN);
		} else if (th->fin || sock_owned_by_user(sk)) {
			/* Bad case. We could lose such FIN otherwise.
			 * It is not a big problem, but it looks confusing
			 * and not so rare event. We still can lose it now,
			 * if it spins in bh_lock_sock(), but it is really
			 * marginal case.
			 */
			inet_csk_reset_keepalive_timer(sk, tmo);
		} else {
			tcp_time_wait(sk, TCP_FIN_WAIT2, tmo);
			goto discard;
		}
		break;
	}

	case TCP_CLOSING:
		if (tp->snd_una == tp->write_seq) {
			tcp_time_wait(sk, TCP_TIME_WAIT, 0);
			goto discard;
		}
		break;

	case TCP_LAST_ACK:
		if (tp->snd_una == tp->write_seq) {
			tcp_update_metrics(sk);
			tcp_done(sk);
			goto discard;
		}
		break;
	}

	/* step 6: check the URG bit */
	tcp_urg(sk, skb, th);

	/* step 7: process the segment text */
	switch (sk->sk_state) {
	case TCP_CLOSE_WAIT:
	case TCP_CLOSING:
	case TCP_LAST_ACK:
		if (!before(TCP_SKB_CB(skb)->seq, tp->rcv_nxt)) {
			if (sk_is_mptcp(sk))
				mptcp_incoming_options(sk, skb, &tp->rx_opt);
			break;
		}
		/* fall through */
	case TCP_FIN_WAIT1:
	case TCP_FIN_WAIT2:
		/* RFC 793 says to queue data in these states,
		 * RFC 1122 says we MUST send a reset.
		 * BSD 4.4 also does reset.
		 */
		if (sk->sk_shutdown & RCV_SHUTDOWN) {
			if (TCP_SKB_CB(skb)->end_seq != TCP_SKB_CB(skb)->seq &&
			    after(TCP_SKB_CB(skb)->end_seq - th->fin, tp->rcv_nxt)) {
				NET_INC_STATS(sock_net(sk), LINUX_MIB_TCPABORTONDATA);
				tcp_reset(sk);
				return 1;
			}
		}
		/* Fall through */
	case TCP_ESTABLISHED:
		tcp_data_queue(sk, skb);
		queued = 1;
		break;
	}

	/* tcp_data could move socket to TIME-WAIT */
	if (sk->sk_state != TCP_CLOSE) {
		tcp_data_snd_check(sk);
		tcp_ack_snd_check(sk);
	}

	if (!queued) {
discard:
		tcp_drop(sk, skb);
	}
	return 0;
}
EXPORT_SYMBOL(tcp_rcv_state_process);

static inline void pr_drop_req(struct request_sock *req, __u16 port, int family)
{
	struct inet_request_sock *ireq = inet_rsk(req);

	if (family == AF_INET)
		net_dbg_ratelimited("drop open request from %pI4/%u\n",
				    &ireq->ir_rmt_addr, port);
#if IS_ENABLED(CONFIG_IPV6)
	else if (family == AF_INET6)
		net_dbg_ratelimited("drop open request from %pI6/%u\n",
				    &ireq->ir_v6_rmt_addr, port);
#endif
}

/* RFC3168 : 6.1.1 SYN packets must not have ECT/ECN bits set
 *
 * If we receive a SYN packet with these bits set, it means a
 * network is playing bad games with TOS bits. In order to
 * avoid possible false congestion notifications, we disable
 * TCP ECN negotiation.
 *
 * Exception: tcp_ca wants ECN. This is required for DCTCP
 * congestion control: Linux DCTCP asserts ECT on all packets,
 * including SYN, which is most optimal solution; however,
 * others, such as FreeBSD do not.
 *
 * Exception: At least one of the reserved bits of the TCP header (th->res1) is
 * set, indicating the use of a future TCP extension (such as AccECN). See
 * RFC8311 §4.3 which updates RFC3168 to allow the development of such
 * extensions.
 */
static void tcp_ecn_create_request(struct request_sock *req,
				   const struct sk_buff *skb,
				   const struct sock *listen_sk,
				   const struct dst_entry *dst)
{
	const struct tcphdr *th = tcp_hdr(skb);
	const struct net *net = sock_net(listen_sk);
	bool th_ecn = th->ece && th->cwr;
	bool ect, ecn_ok;
	u32 ecn_ok_dst;

	if (tcp_accecn_syn_requested(th) &&
	    (net->ipv4.sysctl_tcp_ecn || tcp_ca_needs_accecn(listen_sk))) {
		inet_rsk(req)->ecn_ok = 1;
		if ((net->ipv4.sysctl_tcp_ecn >= 2) ||
		    tcp_ca_needs_accecn(listen_sk)) {
			tcp_rsk(req)->accecn_ok = 1;
			tcp_rsk(req)->syn_ect_rcv =
				TCP_SKB_CB(skb)->ip_dsfield & INET_ECN_MASK;
		}
		return;
	}

	if (!th_ecn)
		return;

	ect = !INET_ECN_is_not_ect(TCP_SKB_CB(skb)->ip_dsfield);
	ecn_ok_dst = dst_feature(dst, DST_FEATURE_ECN_MASK);
	ecn_ok = net->ipv4.sysctl_tcp_ecn || ecn_ok_dst;

	if (((!ect || th->res1 || th->ae) && ecn_ok) ||
	    tcp_ca_needs_ecn(listen_sk) ||
	    (ecn_ok_dst & DST_FEATURE_ECN_CA) ||
	    tcp_bpf_ca_needs_ecn((struct sock *)req))
		inet_rsk(req)->ecn_ok = 1;
}

static void tcp_openreq_init(struct request_sock *req,
			     const struct tcp_options_received *rx_opt,
			     struct sk_buff *skb, const struct sock *sk)
{
	struct inet_request_sock *ireq = inet_rsk(req);

	req->rsk_rcv_wnd = 0;		/* So that tcp_send_synack() knows! */
	req->cookie_ts = 0;
	tcp_rsk(req)->rcv_isn = TCP_SKB_CB(skb)->seq;
	tcp_rsk(req)->rcv_nxt = TCP_SKB_CB(skb)->seq + 1;
	tcp_rsk(req)->snt_synack = 0;
	tcp_rsk(req)->last_oow_ack_time = 0;
	tcp_rsk(req)->accecn_ok = 0;
	tcp_rsk(req)->syn_ect_rcv = 0;
	tcp_rsk(req)->syn_ect_snt = 0;
	req->mss = rx_opt->mss_clamp;
	req->ts_recent = rx_opt->saw_tstamp ? rx_opt->rcv_tsval : 0;
	ireq->tstamp_ok = rx_opt->tstamp_ok;
	ireq->sack_ok = rx_opt->sack_ok;
	ireq->snd_wscale = rx_opt->snd_wscale;
	ireq->wscale_ok = rx_opt->wscale_ok;
	ireq->acked = 0;
	ireq->ecn_ok = 0;
	ireq->ir_rmt_port = tcp_hdr(skb)->source;
	ireq->ir_num = ntohs(tcp_hdr(skb)->dest);
	ireq->ir_mark = inet_request_mark(sk, skb);
#if IS_ENABLED(CONFIG_SMC)
	ireq->smc_ok = rx_opt->smc_ok;
#endif
}

struct request_sock *inet_reqsk_alloc(const struct request_sock_ops *ops,
				      struct sock *sk_listener,
				      bool attach_listener)
{
	struct request_sock *req = reqsk_alloc(ops, sk_listener,
					       attach_listener);

	if (req) {
		struct inet_request_sock *ireq = inet_rsk(req);

		ireq->ireq_opt = NULL;
#if IS_ENABLED(CONFIG_IPV6)
		ireq->pktopts = NULL;
#endif
		atomic64_set(&ireq->ir_cookie, 0);
		ireq->ireq_state = TCP_NEW_SYN_RECV;
		write_pnet(&ireq->ireq_net, sock_net(sk_listener));
		ireq->ireq_family = sk_listener->sk_family;
	}

	return req;
}
EXPORT_SYMBOL(inet_reqsk_alloc);

/*
 * Return true if a syncookie should be sent
 */
static bool tcp_syn_flood_action(const struct sock *sk, const char *proto)
{
	struct request_sock_queue *queue = &inet_csk(sk)->icsk_accept_queue;
	const char *msg = "Dropping request";
	bool want_cookie = false;
	struct net *net = sock_net(sk);

#ifdef CONFIG_SYN_COOKIES
	if (net->ipv4.sysctl_tcp_syncookies) {
		msg = "Sending cookies";
		want_cookie = true;
		__NET_INC_STATS(sock_net(sk), LINUX_MIB_TCPREQQFULLDOCOOKIES);
	} else
#endif
		__NET_INC_STATS(sock_net(sk), LINUX_MIB_TCPREQQFULLDROP);

	if (!queue->synflood_warned &&
	    net->ipv4.sysctl_tcp_syncookies != 2 &&
	    xchg(&queue->synflood_warned, 1) == 0)
		net_info_ratelimited("%s: Possible SYN flooding on port %d. %s.  Check SNMP counters.\n",
				     proto, sk->sk_num, msg);

	return want_cookie;
}

static void tcp_reqsk_record_syn(const struct sock *sk,
				 struct request_sock *req,
				 const struct sk_buff *skb)
{
	if (tcp_sk(sk)->save_syn) {
		u32 len = skb_network_header_len(skb) + tcp_hdrlen(skb);
		u32 *copy;

		copy = kmalloc(len + sizeof(u32), GFP_ATOMIC);
		if (copy) {
			copy[0] = len;
			memcpy(&copy[1], skb_network_header(skb), len);
			req->saved_syn = copy;
		}
	}
}

/* If a SYN cookie is required and supported, returns a clamped MSS value to be
 * used for SYN cookie generation.
 */
u16 tcp_get_syncookie_mss(struct request_sock_ops *rsk_ops,
			  const struct tcp_request_sock_ops *af_ops,
			  struct sock *sk, struct tcphdr *th)
{
	struct tcp_sock *tp = tcp_sk(sk);
	u16 mss;

	if (sock_net(sk)->ipv4.sysctl_tcp_syncookies != 2 &&
	    !inet_csk_reqsk_queue_is_full(sk))
		return 0;

	if (!tcp_syn_flood_action(sk, rsk_ops->slab_name))
		return 0;

	if (sk_acceptq_is_full(sk)) {
		NET_INC_STATS(sock_net(sk), LINUX_MIB_LISTENOVERFLOWS);
		return 0;
	}

	mss = tcp_parse_mss_option(th, tp->rx_opt.user_mss);
	if (!mss)
		mss = af_ops->mss_clamp;

	return mss;
}
EXPORT_SYMBOL_GPL(tcp_get_syncookie_mss);

int tcp_conn_request(struct request_sock_ops *rsk_ops,
		     const struct tcp_request_sock_ops *af_ops,
		     struct sock *sk, struct sk_buff *skb)
{
	struct tcp_fastopen_cookie foc = { .len = -1 };
	__u32 isn = TCP_SKB_CB(skb)->tcp_tw_isn;
	struct tcp_options_received tmp_opt;
	struct tcp_sock *tp = tcp_sk(sk);
	struct net *net = sock_net(sk);
	struct sock *fastopen_sk = NULL;
	struct request_sock *req;
	bool want_cookie = false;
	struct dst_entry *dst;
	struct flowi fl;

	/* TW buckets are converted to open requests without
	 * limitations, they conserve resources and peer is
	 * evidently real one.
	 */
	if ((net->ipv4.sysctl_tcp_syncookies == 2 ||
	     inet_csk_reqsk_queue_is_full(sk)) && !isn) {
		want_cookie = tcp_syn_flood_action(sk, rsk_ops->slab_name);
		if (!want_cookie)
			goto drop;
	}

	if (sk_acceptq_is_full(sk)) {
		NET_INC_STATS(sock_net(sk), LINUX_MIB_LISTENOVERFLOWS);
		goto drop;
	}

	req = inet_reqsk_alloc(rsk_ops, sk, !want_cookie);
	if (!req)
		goto drop;

	tcp_rsk(req)->af_specific = af_ops;
	tcp_rsk(req)->ts_off = 0;
#if IS_ENABLED(CONFIG_MPTCP)
	tcp_rsk(req)->is_mptcp = 0;
#endif

	tcp_clear_options(&tmp_opt);
	tmp_opt.mss_clamp = af_ops->mss_clamp;
	tmp_opt.user_mss  = tp->rx_opt.user_mss;
	tcp_parse_options(sock_net(sk), skb, &tmp_opt, 0,
			  want_cookie ? NULL : &foc);

	if (want_cookie && !tmp_opt.saw_tstamp)
		tcp_clear_options(&tmp_opt);

	if (IS_ENABLED(CONFIG_SMC) && want_cookie)
		tmp_opt.smc_ok = 0;

	tmp_opt.tstamp_ok = tmp_opt.saw_tstamp;
	tcp_openreq_init(req, &tmp_opt, skb, sk);
	inet_rsk(req)->no_srccheck = inet_sk(sk)->transparent;

	/* Note: tcp_v6_init_req() might override ir_iif for link locals */
	inet_rsk(req)->ir_iif = inet_request_bound_dev_if(sk, skb);

	af_ops->init_req(req, sk, skb);

	if (security_inet_conn_request(sk, skb, req))
		goto drop_and_free;

	if (tmp_opt.tstamp_ok)
		tcp_rsk(req)->ts_off = af_ops->init_ts_off(net, skb);

	dst = af_ops->route_req(sk, &fl, req);
	if (!dst)
		goto drop_and_free;

	if (!want_cookie && !isn) {
		/* Kill the following clause, if you dislike this way. */
		if (!net->ipv4.sysctl_tcp_syncookies &&
		    (net->ipv4.sysctl_max_syn_backlog - inet_csk_reqsk_queue_len(sk) <
		     (net->ipv4.sysctl_max_syn_backlog >> 2)) &&
		    !tcp_peer_is_proven(req, dst)) {
			/* Without syncookies last quarter of
			 * backlog is filled with destinations,
			 * proven to be alive.
			 * It means that we continue to communicate
			 * to destinations, already remembered
			 * to the moment of synflood.
			 */
			pr_drop_req(req, ntohs(tcp_hdr(skb)->source),
				    rsk_ops->family);
			goto drop_and_release;
		}

		isn = af_ops->init_seq(skb);
	}

	tcp_ecn_create_request(req, skb, sk, dst);

	if (want_cookie) {
		isn = cookie_init_sequence(af_ops, sk, skb, &req->mss);
		req->cookie_ts = tmp_opt.tstamp_ok;
		if (!tmp_opt.tstamp_ok)
			inet_rsk(req)->ecn_ok = 0;
	}

	tcp_rsk(req)->snt_isn = isn;
	tcp_rsk(req)->txhash = net_tx_rndhash();
	tcp_openreq_init_rwin(req, sk, dst);
	sk_rx_queue_set(req_to_sk(req), skb);
	if (!want_cookie) {
		tcp_reqsk_record_syn(sk, req, skb);
		fastopen_sk = tcp_try_fastopen(sk, skb, req, &foc, dst);
	}
	if (fastopen_sk) {
		af_ops->send_synack(fastopen_sk, dst, &fl, req,
				    &foc, TCP_SYNACK_FASTOPEN);
		/* Add the child socket directly into the accept queue */
		if (!inet_csk_reqsk_queue_add(sk, req, fastopen_sk)) {
			reqsk_fastopen_remove(fastopen_sk, req, false);
			bh_unlock_sock(fastopen_sk);
			sock_put(fastopen_sk);
			goto drop_and_free;
		}
		sk->sk_data_ready(sk);
		bh_unlock_sock(fastopen_sk);
		sock_put(fastopen_sk);
	} else {
		tcp_rsk(req)->tfo_listener = false;
		if (!want_cookie)
			inet_csk_reqsk_queue_hash_add(sk, req,
				tcp_timeout_init((struct sock *)req));
		af_ops->send_synack(sk, dst, &fl, req, &foc,
				    !want_cookie ? TCP_SYNACK_NORMAL :
						   TCP_SYNACK_COOKIE);
		if (want_cookie) {
			reqsk_free(req);
			return 0;
		}
	}
	reqsk_put(req);
	return 0;

drop_and_release:
	dst_release(dst);
drop_and_free:
	__reqsk_free(req);
drop:
	tcp_listendrop(sk);
	return 0;
}
EXPORT_SYMBOL(tcp_conn_request);<|MERGE_RESOLUTION|>--- conflicted
+++ resolved
@@ -453,13 +453,8 @@
 	int ambiguous_ecn_bytes_incr;
 	bool res;
 
-<<<<<<< HEAD
-	if (tp->rx_opt.accecn_fail)
+	if (tp->rx_opt.accecn_opt_fail)
 		return false;
-=======
-	if (tp->rx_opt.accecn_opt_fail)
-		return;
->>>>>>> 3d7aa51c
 
 	if (tp->rx_opt.accecn < 0) {
 		if (!tp->saw_accecn_opt) {
@@ -467,13 +462,8 @@
 			 * potential counter wraps
 			 */
 			if (tp->bytes_sent >= (1 << 23) - 1)
-<<<<<<< HEAD
-				tp->rx_opt.accecn_fail = 1;
+				tp->rx_opt.accecn_opt_fail = 1;
 			return false;
-=======
-				tp->rx_opt.accecn_opt_fail = 1;
-			return;
->>>>>>> 3d7aa51c
 		}
 
 		if (tp->estimate_ecnfield) {
