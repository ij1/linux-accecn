// SPDX-License-Identifier: GPL-2.0
/*
 * INET		An implementation of the TCP/IP protocol suite for the LINUX
 *		operating system.  INET is implemented using the  BSD Socket
 *		interface as the means of communication with the user level.
 *
 *		Implementation of the Transmission Control Protocol(TCP).
 *
 * Authors:	Ross Biro
 *		Fred N. van Kempen, <waltje@uWalt.NL.Mugnet.ORG>
 *		Mark Evans, <evansmp@uhura.aston.ac.uk>
 *		Corey Minyard <wf-rch!minyard@relay.EU.net>
 *		Florian La Roche, <flla@stud.uni-sb.de>
 *		Charles Hedrick, <hedrick@klinzhai.rutgers.edu>
 *		Linus Torvalds, <torvalds@cs.helsinki.fi>
 *		Alan Cox, <gw4pts@gw4pts.ampr.org>
 *		Matthew Dillon, <dillon@apollo.west.oic.com>
 *		Arnt Gulbrandsen, <agulbra@nvg.unit.no>
 *		Jorge Cwik, <jorge@laser.satlink.net>
 */

/*
 * Changes:
 *		Pedro Roque	:	Fast Retransmit/Recovery.
 *					Two receive queues.
 *					Retransmit queue handled by TCP.
 *					Better retransmit timer handling.
 *					New congestion avoidance.
 *					Header prediction.
 *					Variable renaming.
 *
 *		Eric		:	Fast Retransmit.
 *		Randy Scott	:	MSS option defines.
 *		Eric Schenk	:	Fixes to slow start algorithm.
 *		Eric Schenk	:	Yet another double ACK bug.
 *		Eric Schenk	:	Delayed ACK bug fixes.
 *		Eric Schenk	:	Floyd style fast retrans war avoidance.
 *		David S. Miller	:	Don't allow zero congestion window.
 *		Eric Schenk	:	Fix retransmitter so that it sends
 *					next packet on ack of previous packet.
 *		Andi Kleen	:	Moved open_request checking here
 *					and process RSTs for open_requests.
 *		Andi Kleen	:	Better prune_queue, and other fixes.
 *		Andrey Savochkin:	Fix RTT measurements in the presence of
 *					timestamps.
 *		Andrey Savochkin:	Check sequence numbers correctly when
 *					removing SACKs due to in sequence incoming
 *					data segments.
 *		Andi Kleen:		Make sure we never ack data there is not
 *					enough room for. Also make this condition
 *					a fatal error if it might still happen.
 *		Andi Kleen:		Add tcp_measure_rcv_mss to make
 *					connections with MSS<min(MTU,ann. MSS)
 *					work without delayed acks.
 *		Andi Kleen:		Process packets with PSH set in the
 *					fast path.
 *		J Hadi Salim:		ECN support
 *	 	Andrei Gurtov,
 *		Pasi Sarolahti,
 *		Panu Kuhlberg:		Experimental audit of TCP (re)transmission
 *					engine. Lots of bugs are found.
 *		Pasi Sarolahti:		F-RTO for dealing with spurious RTOs
 */

#define pr_fmt(fmt) "TCP: " fmt

#include <linux/mm.h>
#include <linux/slab.h>
#include <linux/module.h>
#include <linux/sysctl.h>
#include <linux/kernel.h>
#include <linux/prefetch.h>
#include <net/dst.h>
#include <net/tcp.h>
#include <net/inet_common.h>
#include <linux/ipsec.h>
#include <asm/unaligned.h>
#include <linux/errqueue.h>
#include <trace/events/tcp.h>
#include <linux/jump_label_ratelimit.h>
#include <net/busy_poll.h>
#include <net/mptcp.h>

int sysctl_tcp_max_orphans __read_mostly = NR_FILE;

#define FLAG_DATA		0x01 /* Incoming frame contained data.		*/
#define FLAG_WIN_UPDATE		0x02 /* Incoming ACK was a window update.	*/
#define FLAG_DATA_ACKED		0x04 /* This ACK acknowledged new data.		*/
#define FLAG_RETRANS_DATA_ACKED	0x08 /* "" "" some of which was retransmitted.	*/
#define FLAG_SYN_ACKED		0x10 /* This ACK acknowledged SYN.		*/
#define FLAG_DATA_SACKED	0x20 /* New SACK.				*/
#define FLAG_ECE		0x40 /* ECE in this ACK				*/
#define FLAG_LOST_RETRANS	0x80 /* This ACK marks some retransmission lost */
#define FLAG_SLOWPATH		0x100 /* Do not skip RFC checks for window update.*/
#define FLAG_ORIG_SACK_ACKED	0x200 /* Never retransmitted data are (s)acked	*/
#define FLAG_SND_UNA_ADVANCED	0x400 /* Snd_una was changed (!= FLAG_DATA_ACKED) */
#define FLAG_DSACKING_ACK	0x800 /* SACK blocks contained D-SACK info */
#define FLAG_SET_XMIT_TIMER	0x1000 /* Set TLP or RTO timer */
#define FLAG_SACK_RENEGING	0x2000 /* snd_una advanced to a sacked seq */
#define FLAG_UPDATE_TS_RECENT	0x4000 /* tcp_replace_ts_recent() */
#define FLAG_NO_CHALLENGE_ACK	0x8000 /* do not call tcp_send_challenge_ack()	*/
#define FLAG_ACK_MAYBE_DELAYED	0x10000 /* Likely a delayed ACK */
#define FLAG_TS_PROGRESS	0x20000 /* Positive timestamp delta */

#define FLAG_ACKED		(FLAG_DATA_ACKED|FLAG_SYN_ACKED)
#define FLAG_NOT_DUP		(FLAG_DATA|FLAG_WIN_UPDATE|FLAG_ACKED)
#define FLAG_CA_ALERT		(FLAG_DATA_SACKED|FLAG_ECE|FLAG_DSACKING_ACK)
#define FLAG_FORWARD_PROGRESS	(FLAG_ACKED|FLAG_DATA_SACKED)

#define TCP_REMNANT (TCP_FLAG_FIN|TCP_FLAG_URG|TCP_FLAG_SYN|TCP_FLAG_PSH)
#define TCP_HP_BITS (~(TCP_RESERVED_BITS|TCP_FLAG_PSH))

#define REXMIT_NONE	0 /* no loss recovery to do */
#define REXMIT_LOST	1 /* retransmit packets marked lost */
#define REXMIT_NEW	2 /* FRTO-style transmit of unsent/new packets */

#if IS_ENABLED(CONFIG_TLS_DEVICE)
static DEFINE_STATIC_KEY_DEFERRED_FALSE(clean_acked_data_enabled, HZ);

void clean_acked_data_enable(struct inet_connection_sock *icsk,
			     void (*cad)(struct sock *sk, u32 ack_seq))
{
	icsk->icsk_clean_acked = cad;
	static_branch_deferred_inc(&clean_acked_data_enabled);
}
EXPORT_SYMBOL_GPL(clean_acked_data_enable);

void clean_acked_data_disable(struct inet_connection_sock *icsk)
{
	static_branch_slow_dec_deferred(&clean_acked_data_enabled);
	icsk->icsk_clean_acked = NULL;
}
EXPORT_SYMBOL_GPL(clean_acked_data_disable);

void clean_acked_data_flush(void)
{
	static_key_deferred_flush(&clean_acked_data_enabled);
}
EXPORT_SYMBOL_GPL(clean_acked_data_flush);
#endif

#ifdef CONFIG_CGROUP_BPF
static void bpf_skops_parse_hdr(struct sock *sk, struct sk_buff *skb)
{
	bool unknown_opt = tcp_sk(sk)->rx_opt.saw_unknown &&
		BPF_SOCK_OPS_TEST_FLAG(tcp_sk(sk),
				       BPF_SOCK_OPS_PARSE_UNKNOWN_HDR_OPT_CB_FLAG);
	bool parse_all_opt = BPF_SOCK_OPS_TEST_FLAG(tcp_sk(sk),
						    BPF_SOCK_OPS_PARSE_ALL_HDR_OPT_CB_FLAG);
	struct bpf_sock_ops_kern sock_ops;

	if (likely(!unknown_opt && !parse_all_opt))
		return;

	/* The skb will be handled in the
	 * bpf_skops_established() or
	 * bpf_skops_write_hdr_opt().
	 */
	switch (sk->sk_state) {
	case TCP_SYN_RECV:
	case TCP_SYN_SENT:
	case TCP_LISTEN:
		return;
	}

	sock_owned_by_me(sk);

	memset(&sock_ops, 0, offsetof(struct bpf_sock_ops_kern, temp));
	sock_ops.op = BPF_SOCK_OPS_PARSE_HDR_OPT_CB;
	sock_ops.is_fullsock = 1;
	sock_ops.sk = sk;
	bpf_skops_init_skb(&sock_ops, skb, tcp_hdrlen(skb));

	BPF_CGROUP_RUN_PROG_SOCK_OPS(&sock_ops);
}

static void bpf_skops_established(struct sock *sk, int bpf_op,
				  struct sk_buff *skb)
{
	struct bpf_sock_ops_kern sock_ops;

	sock_owned_by_me(sk);

	memset(&sock_ops, 0, offsetof(struct bpf_sock_ops_kern, temp));
	sock_ops.op = bpf_op;
	sock_ops.is_fullsock = 1;
	sock_ops.sk = sk;
	/* sk with TCP_REPAIR_ON does not have skb in tcp_finish_connect */
	if (skb)
		bpf_skops_init_skb(&sock_ops, skb, tcp_hdrlen(skb));

	BPF_CGROUP_RUN_PROG_SOCK_OPS(&sock_ops);
}
#else
static void bpf_skops_parse_hdr(struct sock *sk, struct sk_buff *skb)
{
}

static void bpf_skops_established(struct sock *sk, int bpf_op,
				  struct sk_buff *skb)
{
}
#endif

static void tcp_gro_dev_warn(struct sock *sk, const struct sk_buff *skb,
			     unsigned int len)
{
	static bool __once __read_mostly;

	if (!__once) {
		struct net_device *dev;

		__once = true;

		rcu_read_lock();
		dev = dev_get_by_index_rcu(sock_net(sk), skb->skb_iif);
		if (!dev || len >= dev->mtu)
			pr_warn("%s: Driver has suspect GRO implementation, TCP performance may be compromised.\n",
				dev ? dev->name : "Unknown driver");
		rcu_read_unlock();
	}
}

/* Adapt the MSS value used to make delayed ack decision to the
 * real world.
 */
static void tcp_measure_rcv_mss(struct sock *sk, const struct sk_buff *skb)
{
	struct inet_connection_sock *icsk = inet_csk(sk);
	const unsigned int lss = icsk->icsk_ack.last_seg_size;
	unsigned int len;

	icsk->icsk_ack.last_seg_size = 0;

	/* skb->len may jitter because of SACKs, even if peer
	 * sends good full-sized frames.
	 */
	len = skb_shinfo(skb)->gso_size ? : skb->len;
	if (len >= icsk->icsk_ack.rcv_mss) {
		icsk->icsk_ack.rcv_mss = min_t(unsigned int, len,
					       tcp_sk(sk)->advmss);
		/* Account for possibly-removed options */
		if (unlikely(len > icsk->icsk_ack.rcv_mss +
				   MAX_TCP_OPTION_SPACE))
			tcp_gro_dev_warn(sk, skb, len);
	} else {
		/* Otherwise, we make more careful check taking into account,
		 * that SACKs block is variable.
		 *
		 * "len" is invariant segment length, including TCP header.
		 */
		len += skb->data - skb_transport_header(skb);
		if (len >= TCP_MSS_DEFAULT + sizeof(struct tcphdr) ||
		    /* If PSH is not set, packet should be
		     * full sized, provided peer TCP is not badly broken.
		     * This observation (if it is correct 8)) allows
		     * to handle super-low mtu links fairly.
		     */
		    (len >= TCP_MIN_MSS + sizeof(struct tcphdr) &&
		     !(tcp_flag_word(tcp_hdr(skb)) & TCP_REMNANT))) {
			/* Subtract also invariant (if peer is RFC compliant),
			 * tcp header plus fixed timestamp option length.
			 * Resulting "len" is MSS free of SACK jitter.
			 */
			len -= tcp_sk(sk)->tcp_header_len;
			icsk->icsk_ack.last_seg_size = len;
			if (len == lss) {
				icsk->icsk_ack.rcv_mss = len;
				return;
			}
		}
		if (icsk->icsk_ack.pending & ICSK_ACK_PUSHED)
			icsk->icsk_ack.pending |= ICSK_ACK_PUSHED2;
		icsk->icsk_ack.pending |= ICSK_ACK_PUSHED;
	}
}

static void tcp_incr_quickack(struct sock *sk, unsigned int max_quickacks)
{
	struct inet_connection_sock *icsk = inet_csk(sk);
	unsigned int quickacks = tcp_sk(sk)->rcv_wnd / (2 * icsk->icsk_ack.rcv_mss);

	if (quickacks == 0)
		quickacks = 2;
	quickacks = min(quickacks, max_quickacks);
	if (quickacks > icsk->icsk_ack.quick)
		icsk->icsk_ack.quick = quickacks;
}

void tcp_enter_quickack_mode(struct sock *sk, unsigned int max_quickacks)
{
	struct inet_connection_sock *icsk = inet_csk(sk);

	tcp_incr_quickack(sk, max_quickacks);
	inet_csk_exit_pingpong_mode(sk);
	icsk->icsk_ack.ato = TCP_ATO_MIN;
}
EXPORT_SYMBOL(tcp_enter_quickack_mode);

/* Send ACKs quickly, if "quick" count is not exhausted
 * and the session is not interactive.
 */

static bool tcp_in_quickack_mode(struct sock *sk)
{
	const struct inet_connection_sock *icsk = inet_csk(sk);
	const struct dst_entry *dst = __sk_dst_get(sk);

	return (dst && dst_metric(dst, RTAX_QUICKACK)) ||
		(icsk->icsk_ack.quick && !inet_csk_in_pingpong_mode(sk));
}

static void tcp_count_delivered_ce(struct tcp_sock *tp, u32 ecn_count)
{
	tp->delivered_ce += ecn_count;
}

/* Updates the delivered and delivered_ce counts */
static void tcp_count_delivered(struct tcp_sock *tp, u32 delivered,
				bool ece_ack)
{
	tp->delivered += delivered;
	if (tcp_ecn_mode_rfc3168(tp) && ece_ack)
		tcp_count_delivered_ce(tp, delivered);
}

static void tcp_ecn_queue_cwr(struct tcp_sock *tp)
{
	/* Do not set CWR if in AccECN mode! */
	if (tcp_ecn_mode_rfc3168(tp))
		tp->ecn_flags |= TCP_ECN_QUEUE_CWR;
}

static void tcp_ecn_accept_cwr(struct sock *sk, const struct sk_buff *skb)
{
	struct tcp_sock *tp = tcp_sk(sk);

	if (tcp_ecn_mode_rfc3168(tp) && tcp_hdr(skb)->cwr) {
		tp->ecn_flags &= ~TCP_ECN_DEMAND_CWR;

		/* If the sender is telling us it has entered CWR, then its
		 * cwnd may be very low (even just 1 packet), so we should ACK
		 * immediately.
		 */
		if (TCP_SKB_CB(skb)->seq != TCP_SKB_CB(skb)->end_seq)
			inet_csk(sk)->icsk_ack.pending |= ICSK_ACK_NOW;
	}
}

static void tcp_ecn_withdraw_cwr(struct tcp_sock *tp)
{
	tp->ecn_flags &= ~TCP_ECN_QUEUE_CWR;
}

static void tcp_data_ecn_check(struct sock *sk, const struct sk_buff *skb)
{
	struct tcp_sock *tp = tcp_sk(sk);

	if (tcp_ecn_disabled(tp))
		return;

	switch (TCP_SKB_CB(skb)->ip_dsfield & INET_ECN_MASK) {
	case INET_ECN_NOT_ECT:
		/* Funny extension: if ECT is not set on a segment,
		 * and we already seen ECT on a previous segment,
		 * it is probably a retransmit.
		 */
		if (tp->ecn_flags & TCP_ECN_SEEN)
			tcp_enter_quickack_mode(sk, 2);
		break;
	case INET_ECN_CE:
		if (tcp_ca_needs_ecn(sk))
			tcp_ca_event(sk, CA_EVENT_ECN_IS_CE);

		if (!(tp->ecn_flags & TCP_ECN_DEMAND_CWR) &&
		    tcp_ecn_mode_rfc3168(tp)) {
			/* Better not delay acks, sender can have a very low cwnd */
			tcp_enter_quickack_mode(sk, 2);
			tp->ecn_flags |= TCP_ECN_DEMAND_CWR;
		}
		break;
	default:
		if (tcp_ca_needs_ecn(sk))
			tcp_ca_event(sk, CA_EVENT_ECN_NO_CE);
		break;
	}
}

/* §3.1.2 If a TCP server that implements AccECN receives a SYN with the three
 * TCP header flags (AE, CWR and ECE) set to any combination other than 000,
 * 011 or 111, it MUST negotiate the use of AccECN as if they had been set to
 * 111.
 */
static bool tcp_accecn_syn_requested(const struct tcphdr *th)
{
	u8 ace = tcp_accecn_ace(th);

	return ace && ace != 0x3;
}

/* Check ECN field transition to detect invalid transitions */
static bool tcp_ect_transition_valid(u8 snt, u8 rcv)
{
	if (rcv == snt)
		return true;

	/* Non-ECT altered to something or something became non-ECT */
	if ((snt == INET_ECN_NOT_ECT) || (rcv == INET_ECN_NOT_ECT))
		return false;
	/* CE -> ECT(0/1)? */
	if (snt == INET_ECN_CE)
		return false;
	return true;
}

bool tcp_accecn_validate_syn_feedback(struct sock *sk, u8 ace, u8 sent_ect)
{
	u8 ect = tcp_accecn_extract_syn_ect(ace);
	struct tcp_sock *tp = tcp_sk(sk);

	if (!sock_net(sk)->ipv4.sysctl_tcp_ecn_fallback)
		return true;

	if (!tcp_ect_transition_valid(sent_ect, ect)) {
		tp->ecn_fail = 1;
		return false;
	}

	return true;
}

/* See Table 2 of the AccECN draft */
static void tcp_ecn_rcv_synack(struct sock *sk, const struct tcphdr *th,
			       u8 ip_dsfield)
{
	struct tcp_sock *tp = tcp_sk(sk);
	u8 ace = tcp_accecn_ace(th);

	switch (ace) {
	case 0x0:
	case 0x7:
		tcp_ecn_mode_set(tp, TCP_ECN_DISABLED);
		break;
	case 0x1:
	case 0x5:
		if (tcp_ecn_mode_pending(tp))
			/* Downgrade from AccECN, or requested initially */
			tcp_ecn_mode_set(tp, TCP_ECN_MODE_RFC3168);
		break;
	default:
		tcp_ecn_mode_set(tp, TCP_ECN_MODE_ACCECN);
		tp->syn_ect_rcv = ip_dsfield & INET_ECN_MASK;
		if (tcp_accecn_validate_syn_feedback(sk, ace, tp->syn_ect_snt) &&
		    INET_ECN_is_ce(ip_dsfield)) {
			tp->received_ce++;
			tp->received_ce_pending++;
		}
		break;
	}
}

static void tcp_ecn_rcv_syn(struct tcp_sock *tp, const struct tcphdr *th,
			    const struct sk_buff *skb)
{
	if (tcp_ecn_mode_pending(tp)) {
		if (!tcp_accecn_syn_requested(th)) {
			/* Downgrade to classic ECN feedback */
			tcp_ecn_mode_set(tp, TCP_ECN_MODE_RFC3168);
		} else {
			tp->syn_ect_rcv = TCP_SKB_CB(skb)->ip_dsfield & INET_ECN_MASK;
			tcp_ecn_mode_set(tp, TCP_ECN_MODE_ACCECN);
		}
	}
	if (tcp_ecn_mode_rfc3168(tp) && (!th->ece || !th->cwr))
		tcp_ecn_mode_set(tp, TCP_ECN_DISABLED);
}

static bool tcp_ecn_rcv_ecn_echo(const struct tcp_sock *tp, const struct tcphdr *th)
{
	if (th->ece && !th->syn && tcp_ecn_mode_rfc3168(tp))
		return true;
	return false;
}

<<<<<<< HEAD
/* Maps IP ECN field ECT/CE bits to AccECN option field #nr */
static unsigned int tcp_ecnfield_to_accecn_optfield(u8 ecnfield)
{
	unsigned int opt;

	opt = (ecnfield - 2) & INET_ECN_MASK;
	/* Shift+XOR for 11 -> 10 */
	opt = (opt ^ (opt >> 1)) + 1;

	return opt;
}

/* Maps AccECN option field #nr to IP ECN field ECT/CE bits */
static unsigned int tcp_accecn_optfield_to_ecnfield(unsigned int optfield, bool order)
{
	u8 tmp;

	optfield = order ? 2 - optfield : optfield;
	tmp = optfield + 2;

	return (tmp + (tmp >> 2)) & INET_ECN_MASK;
}


/* Handles AccECN option ECT and CE 24-bit byte counters update into
 * the u32 value in tcp_sock. As we're processing TCP options, it is
 * safe to access from - 1.
 */
static s32 tcp_update_ecn_bytes(u32 *cnt, const char *from, u32 init_offset)
{
	u32 truncated = (get_unaligned_be32(from - 1) - init_offset) & 0xFFFFFFU;
	u32 delta = (truncated - *cnt) & 0xFFFFFFU;

	/* If delta has the highest bit set (24th bit) indicating negative,
	 * sign extend to correct an estimation error in the ecn_bytes
	 */
	delta = delta & 0x800000 ? delta | 0xFF000000 : delta;
	*cnt += delta;
	return (s32)delta;
}

/* Returns true if the byte counters can be used */
static bool tcp_accecn_process_option(struct tcp_sock *tp,
				      const struct sk_buff *skb,
				      u32 delivered_bytes, int flag)
{
	u8 estimate_ecnfield = tp->estimate_ecnfield;
	bool ambiguous_ecn_bytes_incr = false;
	bool first_changed = false;
	unsigned int optlen;
	unsigned char *ptr;
	bool order, res;
	unsigned int i;

	if (!(flag & FLAG_SLOWPATH) || !tp->rx_opt.accecn) {
		if (estimate_ecnfield) {
			tp->delivered_ecn_bytes[estimate_ecnfield - 1] += delivered_bytes;
			return true;
		}
		return false;
	}

	ptr = skb_transport_header(skb) + tp->rx_opt.accecn;
	optlen = ptr[1] - 2;
	WARN_ON_ONCE(ptr[0] != TCPOPT_EXP);
	ptr += 2;
	order = get_unaligned_be16(ptr) == TCPOPT_ACCECN1_MAGIC;
	ptr += 2;

	res = !!estimate_ecnfield;
	for (i = 0; i < 3; i++) {
		if (optlen >= TCPOLEN_ACCECN_PERCOUNTER) {
			u8 ecnfield = tcp_accecn_optfield_to_ecnfield(i, order);
			u32 init_offset = ecnfield == INET_ECN_ECT_0 ?
					  TCP_ACCECN_E0B_INIT_OFFSET : 0;
			s32 delta;

			delta = tcp_update_ecn_bytes(&(tp->delivered_ecn_bytes[ecnfield - 1]),
						     ptr, init_offset);
			if (delta) {
				if (delta < 0) {
					res = false;
					ambiguous_ecn_bytes_incr = true;
				}
				if (ecnfield != estimate_ecnfield) {
					if (!first_changed) {
						tp->estimate_ecnfield = ecnfield;
						first_changed = true;
					} else {
						res = false;
						ambiguous_ecn_bytes_incr = true;
					}
				}
			}

			optlen -= TCPOLEN_ACCECN_PERCOUNTER;
			ptr += TCPOLEN_ACCECN_PERCOUNTER;
		}
	}
	if (ambiguous_ecn_bytes_incr)
		tp->estimate_ecnfield = 0;

	return res;
=======
static u32 tcp_accecn_align_to_delta(u32 candidate, u32 delta)
{
	return candidate - ((candidate - delta) & TCP_ACCECN_CEP_ACE_MASK);
>>>>>>> 9ae6c098
}

/* Returns the ECN CE delta */
static u32 __tcp_accecn_process(struct sock *sk, const struct sk_buff *skb,
				u32 delivered_pkts, u32 delivered_bytes, int flag)
{
	struct tcp_sock *tp = tcp_sk(sk);
	u32 delta, safe_delta;
	u32 corrected_ace;

	/* Reordered ACK? (...or uncertain due to lack of data to send and ts) */
	if (!(flag & (FLAG_FORWARD_PROGRESS|FLAG_TS_PROGRESS)))
		return 0;

	tcp_accecn_process_option(tp, skb, delivered_bytes, flag);

	if (!(flag & FLAG_SLOWPATH)) {
		/* AccECN counter might overflow on large ACKs */
		if (delivered_pkts <= TCP_ACCECN_CEP_ACE_MASK)
			return 0;
	}

	/* ACE field is not available during handshake */
	if (flag & FLAG_SYN_ACKED)
		return 0;

	if (tp->received_ce_pending >= TCP_ACCECN_ACE_MAX_DELTA)
		inet_csk(sk)->icsk_ack.pending |= ICSK_ACK_NOW;

	corrected_ace = tcp_accecn_ace(tcp_hdr(skb)) - TCP_ACCECN_CEP_INIT_OFFSET;
	delta = (corrected_ace - tp->delivered_ce) & TCP_ACCECN_CEP_ACE_MASK;
	if (delivered_pkts <= TCP_ACCECN_CEP_ACE_MASK)
		return delta;

	safe_delta = tcp_accecn_align_to_delta(delivered_pkts, delta);

	return safe_delta;
}

static u32 tcp_accecn_process(struct sock *sk, const struct sk_buff *skb,
			      u32 delivered_pkts, u32 delivered_bytes, int *flag)
{
	u32 delta = __tcp_accecn_process(sk, skb, delivered_pkts,
					 delivered_bytes, *flag);
	struct tcp_sock *tp = tcp_sk(sk);

	if (delta > 0) {
		tcp_count_delivered_ce(tp, delta);
		*flag |= FLAG_ECE;
		/* Recalculate header predictor */
		if (tp->pred_flags)
			tcp_fast_path_on(tp);
	}
	return delta;
}

/* Buffer size and advertised window tuning.
 *
 * 1. Tuning sk->sk_sndbuf, when connection enters established state.
 */

static void tcp_sndbuf_expand(struct sock *sk)
{
	const struct tcp_sock *tp = tcp_sk(sk);
	const struct tcp_congestion_ops *ca_ops = inet_csk(sk)->icsk_ca_ops;
	int sndmem, per_mss;
	u32 nr_segs;

	/* Worst case is non GSO/TSO : each frame consumes one skb
	 * and skb->head is kmalloced using power of two area of memory
	 */
	per_mss = max_t(u32, tp->rx_opt.mss_clamp, tp->mss_cache) +
		  MAX_TCP_HEADER +
		  SKB_DATA_ALIGN(sizeof(struct skb_shared_info));

	per_mss = roundup_pow_of_two(per_mss) +
		  SKB_DATA_ALIGN(sizeof(struct sk_buff));

	nr_segs = max_t(u32, TCP_INIT_CWND, tp->snd_cwnd);
	nr_segs = max_t(u32, nr_segs, tp->reordering + 1);

	/* Fast Recovery (RFC 5681 3.2) :
	 * Cubic needs 1.7 factor, rounded to 2 to include
	 * extra cushion (application might react slowly to EPOLLOUT)
	 */
	sndmem = ca_ops->sndbuf_expand ? ca_ops->sndbuf_expand(sk) : 2;
	sndmem *= nr_segs * per_mss;

	if (sk->sk_sndbuf < sndmem)
		WRITE_ONCE(sk->sk_sndbuf,
			   min(sndmem, sock_net(sk)->ipv4.sysctl_tcp_wmem[2]));
}

/* 2. Tuning advertised window (window_clamp, rcv_ssthresh)
 *
 * All tcp_full_space() is split to two parts: "network" buffer, allocated
 * forward and advertised in receiver window (tp->rcv_wnd) and
 * "application buffer", required to isolate scheduling/application
 * latencies from network.
 * window_clamp is maximal advertised window. It can be less than
 * tcp_full_space(), in this case tcp_full_space() - window_clamp
 * is reserved for "application" buffer. The less window_clamp is
 * the smoother our behaviour from viewpoint of network, but the lower
 * throughput and the higher sensitivity of the connection to losses. 8)
 *
 * rcv_ssthresh is more strict window_clamp used at "slow start"
 * phase to predict further behaviour of this connection.
 * It is used for two goals:
 * - to enforce header prediction at sender, even when application
 *   requires some significant "application buffer". It is check #1.
 * - to prevent pruning of receive queue because of misprediction
 *   of receiver window. Check #2.
 *
 * The scheme does not work when sender sends good segments opening
 * window and then starts to feed us spaghetti. But it should work
 * in common situations. Otherwise, we have to rely on queue collapsing.
 */

/* Slow part of check#2. */
static int __tcp_grow_window(const struct sock *sk, const struct sk_buff *skb)
{
	struct tcp_sock *tp = tcp_sk(sk);
	/* Optimize this! */
	int truesize = tcp_win_from_space(sk, skb->truesize) >> 1;
	int window = tcp_win_from_space(sk, sock_net(sk)->ipv4.sysctl_tcp_rmem[2]) >> 1;

	while (tp->rcv_ssthresh <= window) {
		if (truesize <= skb->len)
			return 2 * inet_csk(sk)->icsk_ack.rcv_mss;

		truesize >>= 1;
		window >>= 1;
	}
	return 0;
}

static void tcp_grow_window(struct sock *sk, const struct sk_buff *skb)
{
	struct tcp_sock *tp = tcp_sk(sk);
	int room;

	room = min_t(int, tp->window_clamp, tcp_space(sk)) - tp->rcv_ssthresh;

	/* Check #1 */
	if (room > 0 && !tcp_under_memory_pressure(sk)) {
		int incr;

		/* Check #2. Increase window, if skb with such overhead
		 * will fit to rcvbuf in future.
		 */
		if (tcp_win_from_space(sk, skb->truesize) <= skb->len)
			incr = 2 * tp->advmss;
		else
			incr = __tcp_grow_window(sk, skb);

		if (incr) {
			incr = max_t(int, incr, 2 * skb->len);
			tp->rcv_ssthresh += min(room, incr);
			inet_csk(sk)->icsk_ack.quick |= 1;
		}
	}
}

/* 3. Try to fixup all. It is made immediately after connection enters
 *    established state.
 */
static void tcp_init_buffer_space(struct sock *sk)
{
	int tcp_app_win = sock_net(sk)->ipv4.sysctl_tcp_app_win;
	struct tcp_sock *tp = tcp_sk(sk);
	int maxwin;

	if (!(sk->sk_userlocks & SOCK_SNDBUF_LOCK))
		tcp_sndbuf_expand(sk);

	tcp_mstamp_refresh(tp);
	tp->rcvq_space.time = tp->tcp_mstamp;
	tp->rcvq_space.seq = tp->copied_seq;

	maxwin = tcp_full_space(sk);

	if (tp->window_clamp >= maxwin) {
		tp->window_clamp = maxwin;

		if (tcp_app_win && maxwin > 4 * tp->advmss)
			tp->window_clamp = max(maxwin -
					       (maxwin >> tcp_app_win),
					       4 * tp->advmss);
	}

	/* Force reservation of one segment. */
	if (tcp_app_win &&
	    tp->window_clamp > 2 * tp->advmss &&
	    tp->window_clamp + tp->advmss > maxwin)
		tp->window_clamp = max(2 * tp->advmss, maxwin - tp->advmss);

	tp->rcv_ssthresh = min(tp->rcv_ssthresh, tp->window_clamp);
	tp->snd_cwnd_stamp = tcp_jiffies32;
	tp->rcvq_space.space = min3(tp->rcv_ssthresh, tp->rcv_wnd,
				    (u32)TCP_INIT_CWND * tp->advmss);
}

/* 4. Recalculate window clamp after socket hit its memory bounds. */
static void tcp_clamp_window(struct sock *sk)
{
	struct tcp_sock *tp = tcp_sk(sk);
	struct inet_connection_sock *icsk = inet_csk(sk);
	struct net *net = sock_net(sk);

	icsk->icsk_ack.quick = 0;

	if (sk->sk_rcvbuf < net->ipv4.sysctl_tcp_rmem[2] &&
	    !(sk->sk_userlocks & SOCK_RCVBUF_LOCK) &&
	    !tcp_under_memory_pressure(sk) &&
	    sk_memory_allocated(sk) < sk_prot_mem_limits(sk, 0)) {
		WRITE_ONCE(sk->sk_rcvbuf,
			   min(atomic_read(&sk->sk_rmem_alloc),
			       net->ipv4.sysctl_tcp_rmem[2]));
	}
	if (atomic_read(&sk->sk_rmem_alloc) > sk->sk_rcvbuf)
		tp->rcv_ssthresh = min(tp->window_clamp, 2U * tp->advmss);
}

/* Initialize RCV_MSS value.
 * RCV_MSS is an our guess about MSS used by the peer.
 * We haven't any direct information about the MSS.
 * It's better to underestimate the RCV_MSS rather than overestimate.
 * Overestimations make us ACKing less frequently than needed.
 * Underestimations are more easy to detect and fix by tcp_measure_rcv_mss().
 */
void tcp_initialize_rcv_mss(struct sock *sk)
{
	const struct tcp_sock *tp = tcp_sk(sk);
	unsigned int hint = min_t(unsigned int, tp->advmss, tp->mss_cache);

	hint = min(hint, tp->rcv_wnd / 2);
	hint = min(hint, TCP_MSS_DEFAULT);
	hint = max(hint, TCP_MIN_MSS);

	inet_csk(sk)->icsk_ack.rcv_mss = hint;
}
EXPORT_SYMBOL(tcp_initialize_rcv_mss);

/* Receiver "autotuning" code.
 *
 * The algorithm for RTT estimation w/o timestamps is based on
 * Dynamic Right-Sizing (DRS) by Wu Feng and Mike Fisk of LANL.
 * <https://public.lanl.gov/radiant/pubs.html#DRS>
 *
 * More detail on this code can be found at
 * <http://staff.psc.edu/jheffner/>,
 * though this reference is out of date.  A new paper
 * is pending.
 */
static void tcp_rcv_rtt_update(struct tcp_sock *tp, u32 sample, int win_dep)
{
	u32 new_sample = tp->rcv_rtt_est.rtt_us;
	long m = sample;

	if (new_sample != 0) {
		/* If we sample in larger samples in the non-timestamp
		 * case, we could grossly overestimate the RTT especially
		 * with chatty applications or bulk transfer apps which
		 * are stalled on filesystem I/O.
		 *
		 * Also, since we are only going for a minimum in the
		 * non-timestamp case, we do not smooth things out
		 * else with timestamps disabled convergence takes too
		 * long.
		 */
		if (!win_dep) {
			m -= (new_sample >> 3);
			new_sample += m;
		} else {
			m <<= 3;
			if (m < new_sample)
				new_sample = m;
		}
	} else {
		/* No previous measure. */
		new_sample = m << 3;
	}

	tp->rcv_rtt_est.rtt_us = new_sample;
}

static inline void tcp_rcv_rtt_measure(struct tcp_sock *tp)
{
	u32 delta_us;

	if (tp->rcv_rtt_est.time == 0)
		goto new_measure;
	if (before(tp->rcv_nxt, tp->rcv_rtt_est.seq))
		return;
	delta_us = tcp_stamp_us_delta(tp->tcp_mstamp, tp->rcv_rtt_est.time);
	if (!delta_us)
		delta_us = 1;
	tcp_rcv_rtt_update(tp, delta_us, 1);

new_measure:
	tp->rcv_rtt_est.seq = tp->rcv_nxt + tp->rcv_wnd;
	tp->rcv_rtt_est.time = tp->tcp_mstamp;
}

static inline void tcp_rcv_rtt_measure_ts(struct sock *sk,
					  const struct sk_buff *skb)
{
	struct tcp_sock *tp = tcp_sk(sk);

	if (tp->rx_opt.rcv_tsecr == tp->rcv_rtt_last_tsecr)
		return;
	tp->rcv_rtt_last_tsecr = tp->rx_opt.rcv_tsecr;

	if (TCP_SKB_CB(skb)->end_seq -
	    TCP_SKB_CB(skb)->seq >= inet_csk(sk)->icsk_ack.rcv_mss) {
		u32 delta = tcp_time_stamp(tp) - tp->rx_opt.rcv_tsecr;
		u32 delta_us;

		if (likely(delta < INT_MAX / (USEC_PER_SEC / TCP_TS_HZ))) {
			if (!delta)
				delta = 1;
			delta_us = delta * (USEC_PER_SEC / TCP_TS_HZ);
			tcp_rcv_rtt_update(tp, delta_us, 0);
		}
	}
}

/*
 * This function should be called every time data is copied to user space.
 * It calculates the appropriate TCP receive buffer space.
 */
void tcp_rcv_space_adjust(struct sock *sk)
{
	struct tcp_sock *tp = tcp_sk(sk);
	u32 copied;
	int time;

	trace_tcp_rcv_space_adjust(sk);

	tcp_mstamp_refresh(tp);
	time = tcp_stamp_us_delta(tp->tcp_mstamp, tp->rcvq_space.time);
	if (time < (tp->rcv_rtt_est.rtt_us >> 3) || tp->rcv_rtt_est.rtt_us == 0)
		return;

	/* Number of bytes copied to user in last RTT */
	copied = tp->copied_seq - tp->rcvq_space.seq;
	if (copied <= tp->rcvq_space.space)
		goto new_measure;

	/* A bit of theory :
	 * copied = bytes received in previous RTT, our base window
	 * To cope with packet losses, we need a 2x factor
	 * To cope with slow start, and sender growing its cwin by 100 %
	 * every RTT, we need a 4x factor, because the ACK we are sending
	 * now is for the next RTT, not the current one :
	 * <prev RTT . ><current RTT .. ><next RTT .... >
	 */

	if (sock_net(sk)->ipv4.sysctl_tcp_moderate_rcvbuf &&
	    !(sk->sk_userlocks & SOCK_RCVBUF_LOCK)) {
		int rcvmem, rcvbuf;
		u64 rcvwin, grow;

		/* minimal window to cope with packet losses, assuming
		 * steady state. Add some cushion because of small variations.
		 */
		rcvwin = ((u64)copied << 1) + 16 * tp->advmss;

		/* Accommodate for sender rate increase (eg. slow start) */
		grow = rcvwin * (copied - tp->rcvq_space.space);
		do_div(grow, tp->rcvq_space.space);
		rcvwin += (grow << 1);

		rcvmem = SKB_TRUESIZE(tp->advmss + MAX_TCP_HEADER);
		while (tcp_win_from_space(sk, rcvmem) < tp->advmss)
			rcvmem += 128;

		do_div(rcvwin, tp->advmss);
		rcvbuf = min_t(u64, rcvwin * rcvmem,
			       sock_net(sk)->ipv4.sysctl_tcp_rmem[2]);
		if (rcvbuf > sk->sk_rcvbuf) {
			WRITE_ONCE(sk->sk_rcvbuf, rcvbuf);

			/* Make the window clamp follow along.  */
			tp->window_clamp = tcp_win_from_space(sk, rcvbuf);
		}
	}
	tp->rcvq_space.space = copied;

new_measure:
	tp->rcvq_space.seq = tp->copied_seq;
	tp->rcvq_space.time = tp->tcp_mstamp;
}

/* There is something which you must keep in mind when you analyze the
 * behavior of the tp->ato delayed ack timeout interval.  When a
 * connection starts up, we want to ack as quickly as possible.  The
 * problem is that "good" TCP's do slow start at the beginning of data
 * transmission.  The means that until we send the first few ACK's the
 * sender will sit on his end and only queue most of his data, because
 * he can only send snd_cwnd unacked packets at any given time.  For
 * each ACK we send, he increments snd_cwnd and transmits more of his
 * queue.  -DaveM
 */
static void tcp_event_data_recv(struct sock *sk, struct sk_buff *skb)
{
	struct tcp_sock *tp = tcp_sk(sk);
	struct inet_connection_sock *icsk = inet_csk(sk);
	u32 now;

	inet_csk_schedule_ack(sk);

	tcp_measure_rcv_mss(sk, skb);

	tcp_rcv_rtt_measure(tp);

	now = tcp_jiffies32;

	if (!icsk->icsk_ack.ato) {
		/* The _first_ data packet received, initialize
		 * delayed ACK engine.
		 */
		tcp_incr_quickack(sk, TCP_MAX_QUICKACKS);
		icsk->icsk_ack.ato = TCP_ATO_MIN;
	} else {
		int m = now - icsk->icsk_ack.lrcvtime;

		if (m <= TCP_ATO_MIN / 2) {
			/* The fastest case is the first. */
			icsk->icsk_ack.ato = (icsk->icsk_ack.ato >> 1) + TCP_ATO_MIN / 2;
		} else if (m < icsk->icsk_ack.ato) {
			icsk->icsk_ack.ato = (icsk->icsk_ack.ato >> 1) + m;
			if (icsk->icsk_ack.ato > icsk->icsk_rto)
				icsk->icsk_ack.ato = icsk->icsk_rto;
		} else if (m > icsk->icsk_rto) {
			/* Too long gap. Apparently sender failed to
			 * restart window, so that we send ACKs quickly.
			 */
			tcp_incr_quickack(sk, TCP_MAX_QUICKACKS);
			sk_mem_reclaim(sk);
		}
	}
	icsk->icsk_ack.lrcvtime = now;

	tcp_data_ecn_check(sk, skb);

	if (skb->len >= 128)
		tcp_grow_window(sk, skb);
}

/* Called to compute a smoothed rtt estimate. The data fed to this
 * routine either comes from timestamps, or from segments that were
 * known _not_ to have been retransmitted [see Karn/Partridge
 * Proceedings SIGCOMM 87]. The algorithm is from the SIGCOMM 88
 * piece by Van Jacobson.
 * NOTE: the next three routines used to be one big routine.
 * To save cycles in the RFC 1323 implementation it was better to break
 * it up into three procedures. -- erics
 */
static void tcp_rtt_estimator(struct sock *sk, long mrtt_us)
{
	struct tcp_sock *tp = tcp_sk(sk);
	long m = mrtt_us; /* RTT */
	u32 srtt = tp->srtt_us;

	/*	The following amusing code comes from Jacobson's
	 *	article in SIGCOMM '88.  Note that rtt and mdev
	 *	are scaled versions of rtt and mean deviation.
	 *	This is designed to be as fast as possible
	 *	m stands for "measurement".
	 *
	 *	On a 1990 paper the rto value is changed to:
	 *	RTO = rtt + 4 * mdev
	 *
	 * Funny. This algorithm seems to be very broken.
	 * These formulae increase RTO, when it should be decreased, increase
	 * too slowly, when it should be increased quickly, decrease too quickly
	 * etc. I guess in BSD RTO takes ONE value, so that it is absolutely
	 * does not matter how to _calculate_ it. Seems, it was trap
	 * that VJ failed to avoid. 8)
	 */
	if (srtt != 0) {
		m -= (srtt >> 3);	/* m is now error in rtt est */
		srtt += m;		/* rtt = 7/8 rtt + 1/8 new */
		if (m < 0) {
			m = -m;		/* m is now abs(error) */
			m -= (tp->mdev_us >> 2);   /* similar update on mdev */
			/* This is similar to one of Eifel findings.
			 * Eifel blocks mdev updates when rtt decreases.
			 * This solution is a bit different: we use finer gain
			 * for mdev in this case (alpha*beta).
			 * Like Eifel it also prevents growth of rto,
			 * but also it limits too fast rto decreases,
			 * happening in pure Eifel.
			 */
			if (m > 0)
				m >>= 3;
		} else {
			m -= (tp->mdev_us >> 2);   /* similar update on mdev */
		}
		tp->mdev_us += m;		/* mdev = 3/4 mdev + 1/4 new */
		if (tp->mdev_us > tp->mdev_max_us) {
			tp->mdev_max_us = tp->mdev_us;
			if (tp->mdev_max_us > tp->rttvar_us)
				tp->rttvar_us = tp->mdev_max_us;
		}
		if (after(tp->snd_una, tp->rtt_seq)) {
			if (tp->mdev_max_us < tp->rttvar_us)
				tp->rttvar_us -= (tp->rttvar_us - tp->mdev_max_us) >> 2;
			tp->rtt_seq = tp->snd_nxt;
			tp->mdev_max_us = tcp_rto_min_us(sk);

			tcp_bpf_rtt(sk);
		}
	} else {
		/* no previous measure. */
		srtt = m << 3;		/* take the measured time to be rtt */
		tp->mdev_us = m << 1;	/* make sure rto = 3*rtt */
		tp->rttvar_us = max(tp->mdev_us, tcp_rto_min_us(sk));
		tp->mdev_max_us = tp->rttvar_us;
		tp->rtt_seq = tp->snd_nxt;

		tcp_bpf_rtt(sk);
	}
	tp->srtt_us = max(1U, srtt);
}

static void tcp_update_pacing_rate(struct sock *sk)
{
	const struct tcp_sock *tp = tcp_sk(sk);
	u64 rate;

	/* set sk_pacing_rate to 200 % of current rate (mss * cwnd / srtt) */
	rate = (u64)tp->mss_cache * ((USEC_PER_SEC / 100) << 3);

	/* current rate is (cwnd * mss) / srtt
	 * In Slow Start [1], set sk_pacing_rate to 200 % the current rate.
	 * In Congestion Avoidance phase, set it to 120 % the current rate.
	 *
	 * [1] : Normal Slow Start condition is (tp->snd_cwnd < tp->snd_ssthresh)
	 *	 If snd_cwnd >= (tp->snd_ssthresh / 2), we are approaching
	 *	 end of slow start and should slow down.
	 */
	if (tp->snd_cwnd < tp->snd_ssthresh / 2)
		rate *= sock_net(sk)->ipv4.sysctl_tcp_pacing_ss_ratio;
	else
		rate *= sock_net(sk)->ipv4.sysctl_tcp_pacing_ca_ratio;

	rate *= max(tp->snd_cwnd, tp->packets_out);

	if (likely(tp->srtt_us))
		do_div(rate, tp->srtt_us);

	/* WRITE_ONCE() is needed because sch_fq fetches sk_pacing_rate
	 * without any lock. We want to make sure compiler wont store
	 * intermediate values in this location.
	 */
	WRITE_ONCE(sk->sk_pacing_rate, min_t(u64, rate,
					     sk->sk_max_pacing_rate));
}

/* Calculate rto without backoff.  This is the second half of Van Jacobson's
 * routine referred to above.
 */
static void tcp_set_rto(struct sock *sk)
{
	const struct tcp_sock *tp = tcp_sk(sk);
	/* Old crap is replaced with new one. 8)
	 *
	 * More seriously:
	 * 1. If rtt variance happened to be less 50msec, it is hallucination.
	 *    It cannot be less due to utterly erratic ACK generation made
	 *    at least by solaris and freebsd. "Erratic ACKs" has _nothing_
	 *    to do with delayed acks, because at cwnd>2 true delack timeout
	 *    is invisible. Actually, Linux-2.4 also generates erratic
	 *    ACKs in some circumstances.
	 */
	inet_csk(sk)->icsk_rto = __tcp_set_rto(tp);

	/* 2. Fixups made earlier cannot be right.
	 *    If we do not estimate RTO correctly without them,
	 *    all the algo is pure shit and should be replaced
	 *    with correct one. It is exactly, which we pretend to do.
	 */

	/* NOTE: clamping at TCP_RTO_MIN is not required, current algo
	 * guarantees that rto is higher.
	 */
	tcp_bound_rto(sk);
}

__u32 tcp_init_cwnd(const struct tcp_sock *tp, const struct dst_entry *dst)
{
	__u32 cwnd = (dst ? dst_metric(dst, RTAX_INITCWND) : 0);

	if (!cwnd)
		cwnd = TCP_INIT_CWND;
	return min_t(__u32, cwnd, tp->snd_cwnd_clamp);
}

struct tcp_sacktag_state {
	/* Timestamps for earliest and latest never-retransmitted segment
	 * that was SACKed. RTO needs the earliest RTT to stay conservative,
	 * but congestion control should still get an accurate delay signal.
	 */
	u64	first_sackt;
	u64	last_sackt;
	u32	reord;
	u32	sack_delivered;
	u32	delivered_bytes;
	int	flag;
	unsigned int mss_now;
	struct rate_sample *rate;
};

/* Take a notice that peer is sending D-SACKs. Skip update of data delivery
 * and spurious retransmission information if this DSACK is unlikely caused by
 * sender's action:
 * - DSACKed sequence range is larger than maximum receiver's window.
 * - Total no. of DSACKed segments exceed the total no. of retransmitted segs.
 */
static u32 tcp_dsack_seen(struct tcp_sock *tp, u32 start_seq,
			  u32 end_seq, struct tcp_sacktag_state *state)
{
	u32 seq_len, dup_segs = 1;

	if (!before(start_seq, end_seq))
		return 0;

	seq_len = end_seq - start_seq;
	/* Dubious DSACK: DSACKed range greater than maximum advertised rwnd */
	if (seq_len > tp->max_window)
		return 0;
	if (seq_len > tp->mss_cache)
		dup_segs = DIV_ROUND_UP(seq_len, tp->mss_cache);

	tp->dsack_dups += dup_segs;
	/* Skip the DSACK if dup segs weren't retransmitted by sender */
	if (tp->dsack_dups > tp->total_retrans)
		return 0;

	tp->rx_opt.sack_ok |= TCP_DSACK_SEEN;
	tp->rack.dsack_seen = 1;

	state->flag |= FLAG_DSACKING_ACK;
	/* A spurious retransmission is delivered */
	state->sack_delivered += dup_segs;

	return dup_segs;
}

/* It's reordering when higher sequence was delivered (i.e. sacked) before
 * some lower never-retransmitted sequence ("low_seq"). The maximum reordering
 * distance is approximated in full-mss packet distance ("reordering").
 */
static void tcp_check_sack_reordering(struct sock *sk, const u32 low_seq,
				      const int ts)
{
	struct tcp_sock *tp = tcp_sk(sk);
	const u32 mss = tp->mss_cache;
	u32 fack, metric;

	fack = tcp_highest_sack_seq(tp);
	if (!before(low_seq, fack))
		return;

	metric = fack - low_seq;
	if ((metric > tp->reordering * mss) && mss) {
#if FASTRETRANS_DEBUG > 1
		pr_debug("Disorder%d %d %u f%u s%u rr%d\n",
			 tp->rx_opt.sack_ok, inet_csk(sk)->icsk_ca_state,
			 tp->reordering,
			 0,
			 tp->sacked_out,
			 tp->undo_marker ? tp->undo_retrans : 0);
#endif
		tp->reordering = min_t(u32, (metric + mss - 1) / mss,
				       sock_net(sk)->ipv4.sysctl_tcp_max_reordering);
	}

	/* This exciting event is worth to be remembered. 8) */
	tp->reord_seen++;
	NET_INC_STATS(sock_net(sk),
		      ts ? LINUX_MIB_TCPTSREORDER : LINUX_MIB_TCPSACKREORDER);
}

 /* This must be called before lost_out or retrans_out are updated
  * on a new loss, because we want to know if all skbs previously
  * known to be lost have already been retransmitted, indicating
  * that this newly lost skb is our next skb to retransmit.
  */
static void tcp_verify_retransmit_hint(struct tcp_sock *tp, struct sk_buff *skb)
{
	if ((!tp->retransmit_skb_hint && tp->retrans_out >= tp->lost_out) ||
	    (tp->retransmit_skb_hint &&
	     before(TCP_SKB_CB(skb)->seq,
		    TCP_SKB_CB(tp->retransmit_skb_hint)->seq)))
		tp->retransmit_skb_hint = skb;
}

/* Sum the number of packets on the wire we have marked as lost, and
 * notify the congestion control module that the given skb was marked lost.
 */
static void tcp_notify_skb_loss_event(struct tcp_sock *tp, const struct sk_buff *skb)
{
	tp->lost += tcp_skb_pcount(skb);
}

void tcp_mark_skb_lost(struct sock *sk, struct sk_buff *skb)
{
	__u8 sacked = TCP_SKB_CB(skb)->sacked;
	struct tcp_sock *tp = tcp_sk(sk);

	if (sacked & TCPCB_SACKED_ACKED)
		return;

	tcp_verify_retransmit_hint(tp, skb);
	if (sacked & TCPCB_LOST) {
		if (sacked & TCPCB_SACKED_RETRANS) {
			/* Account for retransmits that are lost again */
			TCP_SKB_CB(skb)->sacked &= ~TCPCB_SACKED_RETRANS;
			tp->retrans_out -= tcp_skb_pcount(skb);
			NET_ADD_STATS(sock_net(sk), LINUX_MIB_TCPLOSTRETRANSMIT,
				      tcp_skb_pcount(skb));
			tcp_notify_skb_loss_event(tp, skb);
		}
	} else {
		tp->lost_out += tcp_skb_pcount(skb);
		TCP_SKB_CB(skb)->sacked |= TCPCB_LOST;
		tcp_notify_skb_loss_event(tp, skb);
	}
}

/* This procedure tags the retransmission queue when SACKs arrive.
 *
 * We have three tag bits: SACKED(S), RETRANS(R) and LOST(L).
 * Packets in queue with these bits set are counted in variables
 * sacked_out, retrans_out and lost_out, correspondingly.
 *
 * Valid combinations are:
 * Tag  InFlight	Description
 * 0	1		- orig segment is in flight.
 * S	0		- nothing flies, orig reached receiver.
 * L	0		- nothing flies, orig lost by net.
 * R	2		- both orig and retransmit are in flight.
 * L|R	1		- orig is lost, retransmit is in flight.
 * S|R  1		- orig reached receiver, retrans is still in flight.
 * (L|S|R is logically valid, it could occur when L|R is sacked,
 *  but it is equivalent to plain S and code short-curcuits it to S.
 *  L|S is logically invalid, it would mean -1 packet in flight 8))
 *
 * These 6 states form finite state machine, controlled by the following events:
 * 1. New ACK (+SACK) arrives. (tcp_sacktag_write_queue())
 * 2. Retransmission. (tcp_retransmit_skb(), tcp_xmit_retransmit_queue())
 * 3. Loss detection event of two flavors:
 *	A. Scoreboard estimator decided the packet is lost.
 *	   A'. Reno "three dupacks" marks head of queue lost.
 *	B. SACK arrives sacking SND.NXT at the moment, when the
 *	   segment was retransmitted.
 * 4. D-SACK added new rule: D-SACK changes any tag to S.
 *
 * It is pleasant to note, that state diagram turns out to be commutative,
 * so that we are allowed not to be bothered by order of our actions,
 * when multiple events arrive simultaneously. (see the function below).
 *
 * Reordering detection.
 * --------------------
 * Reordering metric is maximal distance, which a packet can be displaced
 * in packet stream. With SACKs we can estimate it:
 *
 * 1. SACK fills old hole and the corresponding segment was not
 *    ever retransmitted -> reordering. Alas, we cannot use it
 *    when segment was retransmitted.
 * 2. The last flaw is solved with D-SACK. D-SACK arrives
 *    for retransmitted and already SACKed segment -> reordering..
 * Both of these heuristics are not used in Loss state, when we cannot
 * account for retransmits accurately.
 *
 * SACK block validation.
 * ----------------------
 *
 * SACK block range validation checks that the received SACK block fits to
 * the expected sequence limits, i.e., it is between SND.UNA and SND.NXT.
 * Note that SND.UNA is not included to the range though being valid because
 * it means that the receiver is rather inconsistent with itself reporting
 * SACK reneging when it should advance SND.UNA. Such SACK block this is
 * perfectly valid, however, in light of RFC2018 which explicitly states
 * that "SACK block MUST reflect the newest segment.  Even if the newest
 * segment is going to be discarded ...", not that it looks very clever
 * in case of head skb. Due to potentional receiver driven attacks, we
 * choose to avoid immediate execution of a walk in write queue due to
 * reneging and defer head skb's loss recovery to standard loss recovery
 * procedure that will eventually trigger (nothing forbids us doing this).
 *
 * Implements also blockage to start_seq wrap-around. Problem lies in the
 * fact that though start_seq (s) is before end_seq (i.e., not reversed),
 * there's no guarantee that it will be before snd_nxt (n). The problem
 * happens when start_seq resides between end_seq wrap (e_w) and snd_nxt
 * wrap (s_w):
 *
 *         <- outs wnd ->                          <- wrapzone ->
 *         u     e      n                         u_w   e_w  s n_w
 *         |     |      |                          |     |   |  |
 * |<------------+------+----- TCP seqno space --------------+---------->|
 * ...-- <2^31 ->|                                           |<--------...
 * ...---- >2^31 ------>|                                    |<--------...
 *
 * Current code wouldn't be vulnerable but it's better still to discard such
 * crazy SACK blocks. Doing this check for start_seq alone closes somewhat
 * similar case (end_seq after snd_nxt wrap) as earlier reversed check in
 * snd_nxt wrap -> snd_una region will then become "well defined", i.e.,
 * equal to the ideal case (infinite seqno space without wrap caused issues).
 *
 * With D-SACK the lower bound is extended to cover sequence space below
 * SND.UNA down to undo_marker, which is the last point of interest. Yet
 * again, D-SACK block must not to go across snd_una (for the same reason as
 * for the normal SACK blocks, explained above). But there all simplicity
 * ends, TCP might receive valid D-SACKs below that. As long as they reside
 * fully below undo_marker they do not affect behavior in anyway and can
 * therefore be safely ignored. In rare cases (which are more or less
 * theoretical ones), the D-SACK will nicely cross that boundary due to skb
 * fragmentation and packet reordering past skb's retransmission. To consider
 * them correctly, the acceptable range must be extended even more though
 * the exact amount is rather hard to quantify. However, tp->max_window can
 * be used as an exaggerated estimate.
 */
static bool tcp_is_sackblock_valid(struct tcp_sock *tp, bool is_dsack,
				   u32 start_seq, u32 end_seq)
{
	/* Too far in future, or reversed (interpretation is ambiguous) */
	if (after(end_seq, tp->snd_nxt) || !before(start_seq, end_seq))
		return false;

	/* Nasty start_seq wrap-around check (see comments above) */
	if (!before(start_seq, tp->snd_nxt))
		return false;

	/* In outstanding window? ...This is valid exit for D-SACKs too.
	 * start_seq == snd_una is non-sensical (see comments above)
	 */
	if (after(start_seq, tp->snd_una))
		return true;

	if (!is_dsack || !tp->undo_marker)
		return false;

	/* ...Then it's D-SACK, and must reside below snd_una completely */
	if (after(end_seq, tp->snd_una))
		return false;

	if (!before(start_seq, tp->undo_marker))
		return true;

	/* Too old */
	if (!after(end_seq, tp->undo_marker))
		return false;

	/* Undo_marker boundary crossing (overestimates a lot). Known already:
	 *   start_seq < undo_marker and end_seq >= undo_marker.
	 */
	return !before(start_seq, end_seq - tp->max_window);
}

static bool tcp_check_dsack(struct sock *sk, const struct sk_buff *ack_skb,
			    struct tcp_sack_block_wire *sp, int num_sacks,
			    u32 prior_snd_una, struct tcp_sacktag_state *state)
{
	struct tcp_sock *tp = tcp_sk(sk);
	u32 start_seq_0 = get_unaligned_be32(&sp[0].start_seq);
	u32 end_seq_0 = get_unaligned_be32(&sp[0].end_seq);
	u32 dup_segs;

	if (before(start_seq_0, TCP_SKB_CB(ack_skb)->ack_seq)) {
		NET_INC_STATS(sock_net(sk), LINUX_MIB_TCPDSACKRECV);
	} else if (num_sacks > 1) {
		u32 end_seq_1 = get_unaligned_be32(&sp[1].end_seq);
		u32 start_seq_1 = get_unaligned_be32(&sp[1].start_seq);

		if (after(end_seq_0, end_seq_1) || before(start_seq_0, start_seq_1))
			return false;
		NET_INC_STATS(sock_net(sk), LINUX_MIB_TCPDSACKOFORECV);
	} else {
		return false;
	}

	dup_segs = tcp_dsack_seen(tp, start_seq_0, end_seq_0, state);
	if (!dup_segs) {	/* Skip dubious DSACK */
		NET_INC_STATS(sock_net(sk), LINUX_MIB_TCPDSACKIGNOREDDUBIOUS);
		return false;
	}

	NET_ADD_STATS(sock_net(sk), LINUX_MIB_TCPDSACKRECVSEGS, dup_segs);

	/* D-SACK for already forgotten data... Do dumb counting. */
	if (tp->undo_marker && tp->undo_retrans > 0 &&
	    !after(end_seq_0, prior_snd_una) &&
	    after(end_seq_0, tp->undo_marker))
		tp->undo_retrans = max_t(int, 0, tp->undo_retrans - dup_segs);

	return true;
}

/* Check if skb is fully within the SACK block. In presence of GSO skbs,
 * the incoming SACK may not exactly match but we can find smaller MSS
 * aligned portion of it that matches. Therefore we might need to fragment
 * which may fail and creates some hassle (caller must handle error case
 * returns).
 *
 * FIXME: this could be merged to shift decision code
 */
static int tcp_match_skb_to_sack(struct sock *sk, struct sk_buff *skb,
				  u32 start_seq, u32 end_seq)
{
	int err;
	bool in_sack;
	unsigned int pkt_len;
	unsigned int mss;

	in_sack = !after(start_seq, TCP_SKB_CB(skb)->seq) &&
		  !before(end_seq, TCP_SKB_CB(skb)->end_seq);

	if (tcp_skb_pcount(skb) > 1 && !in_sack &&
	    after(TCP_SKB_CB(skb)->end_seq, start_seq)) {
		mss = tcp_skb_mss(skb);
		in_sack = !after(start_seq, TCP_SKB_CB(skb)->seq);

		if (!in_sack) {
			pkt_len = start_seq - TCP_SKB_CB(skb)->seq;
			if (pkt_len < mss)
				pkt_len = mss;
		} else {
			pkt_len = end_seq - TCP_SKB_CB(skb)->seq;
			if (pkt_len < mss)
				return -EINVAL;
		}

		/* Round if necessary so that SACKs cover only full MSSes
		 * and/or the remaining small portion (if present)
		 */
		if (pkt_len > mss) {
			unsigned int new_len = (pkt_len / mss) * mss;
			if (!in_sack && new_len < pkt_len)
				new_len += mss;
			pkt_len = new_len;
		}

		if (pkt_len >= skb->len && !in_sack)
			return 0;

		err = tcp_fragment(sk, TCP_FRAG_IN_RTX_QUEUE, skb,
				   pkt_len, mss, GFP_ATOMIC);
		if (err < 0)
			return err;
	}

	return in_sack;
}

/* Mark the given newly-SACKed range as such, adjusting counters and hints. */
static u8 tcp_sacktag_one(struct sock *sk,
			  struct tcp_sacktag_state *state, u8 sacked,
			  u32 start_seq, u32 end_seq,
			  int dup_sack, int pcount, u32 plen,
			  u64 xmit_time)
{
	struct tcp_sock *tp = tcp_sk(sk);

	/* Account D-SACK for retransmitted packet. */
	if (dup_sack && (sacked & TCPCB_RETRANS)) {
		if (tp->undo_marker && tp->undo_retrans > 0 &&
		    after(end_seq, tp->undo_marker))
			tp->undo_retrans--;
		if ((sacked & TCPCB_SACKED_ACKED) &&
		    before(start_seq, state->reord))
				state->reord = start_seq;
	}

	/* Nothing to do; acked frame is about to be dropped (was ACKed). */
	if (!after(end_seq, tp->snd_una))
		return sacked;

	if (!(sacked & TCPCB_SACKED_ACKED)) {
		tcp_rack_advance(tp, sacked, end_seq, xmit_time);

		if (sacked & TCPCB_SACKED_RETRANS) {
			/* If the segment is not tagged as lost,
			 * we do not clear RETRANS, believing
			 * that retransmission is still in flight.
			 */
			if (sacked & TCPCB_LOST) {
				sacked &= ~(TCPCB_LOST|TCPCB_SACKED_RETRANS);
				tp->lost_out -= pcount;
				tp->retrans_out -= pcount;
			}
		} else {
			if (!(sacked & TCPCB_RETRANS)) {
				/* New sack for not retransmitted frame,
				 * which was in hole. It is reordering.
				 */
				if (before(start_seq,
					   tcp_highest_sack_seq(tp)) &&
				    before(start_seq, state->reord))
					state->reord = start_seq;

				if (!after(end_seq, tp->high_seq))
					state->flag |= FLAG_ORIG_SACK_ACKED;
				if (state->first_sackt == 0)
					state->first_sackt = xmit_time;
				state->last_sackt = xmit_time;
			}

			if (sacked & TCPCB_LOST) {
				sacked &= ~TCPCB_LOST;
				tp->lost_out -= pcount;
			}
		}

		sacked |= TCPCB_SACKED_ACKED;
		state->flag |= FLAG_DATA_SACKED;
		tp->sacked_out += pcount;
		/* Out-of-order packets delivered */
		state->sack_delivered += pcount;
		state->delivered_bytes += plen;

		/* Lost marker hint past SACKed? Tweak RFC3517 cnt */
		if (tp->lost_skb_hint &&
		    before(start_seq, TCP_SKB_CB(tp->lost_skb_hint)->seq))
			tp->lost_cnt_hint += pcount;
	}

	/* D-SACK. We can detect redundant retransmission in S|R and plain R
	 * frames and clear it. undo_retrans is decreased above, L|R frames
	 * are accounted above as well.
	 */
	if (dup_sack && (sacked & TCPCB_SACKED_RETRANS)) {
		sacked &= ~TCPCB_SACKED_RETRANS;
		tp->retrans_out -= pcount;
	}

	return sacked;
}

/* Shift newly-SACKed bytes from this skb to the immediately previous
 * already-SACKed sk_buff. Mark the newly-SACKed bytes as such.
 */
static bool tcp_shifted_skb(struct sock *sk, struct sk_buff *prev,
			    struct sk_buff *skb,
			    struct tcp_sacktag_state *state,
			    unsigned int pcount, int shifted, int mss,
			    bool dup_sack)
{
	struct tcp_sock *tp = tcp_sk(sk);
	u32 start_seq = TCP_SKB_CB(skb)->seq;	/* start of newly-SACKed */
	u32 end_seq = start_seq + shifted;	/* end of newly-SACKed */

	BUG_ON(!pcount);

	/* Adjust counters and hints for the newly sacked sequence
	 * range but discard the return value since prev is already
	 * marked. We must tag the range first because the seq
	 * advancement below implicitly advances
	 * tcp_highest_sack_seq() when skb is highest_sack.
	 */
	tcp_sacktag_one(sk, state, TCP_SKB_CB(skb)->sacked,
			start_seq, end_seq, dup_sack, pcount, skb->len,
			tcp_skb_timestamp_us(skb));
	tcp_rate_skb_delivered(sk, skb, state->rate);

	if (skb == tp->lost_skb_hint)
		tp->lost_cnt_hint += pcount;

	TCP_SKB_CB(prev)->end_seq += shifted;
	TCP_SKB_CB(skb)->seq += shifted;

	tcp_skb_pcount_add(prev, pcount);
	WARN_ON_ONCE(tcp_skb_pcount(skb) < pcount);
	tcp_skb_pcount_add(skb, -pcount);

	/* When we're adding to gso_segs == 1, gso_size will be zero,
	 * in theory this shouldn't be necessary but as long as DSACK
	 * code can come after this skb later on it's better to keep
	 * setting gso_size to something.
	 */
	if (!TCP_SKB_CB(prev)->tcp_gso_size)
		TCP_SKB_CB(prev)->tcp_gso_size = mss;

	/* CHECKME: To clear or not to clear? Mimics normal skb currently */
	if (tcp_skb_pcount(skb) <= 1)
		TCP_SKB_CB(skb)->tcp_gso_size = 0;

	/* Difference in this won't matter, both ACKed by the same cumul. ACK */
	TCP_SKB_CB(prev)->sacked |= (TCP_SKB_CB(skb)->sacked & TCPCB_EVER_RETRANS);

	if (skb->len > 0) {
		BUG_ON(!tcp_skb_pcount(skb));
		NET_INC_STATS(sock_net(sk), LINUX_MIB_SACKSHIFTED);
		return false;
	}

	/* Whole SKB was eaten :-) */

	if (skb == tp->retransmit_skb_hint)
		tp->retransmit_skb_hint = prev;
	if (skb == tp->lost_skb_hint) {
		tp->lost_skb_hint = prev;
		tp->lost_cnt_hint -= tcp_skb_pcount(prev);
	}

	TCP_SKB_CB(prev)->tcp_flags |= TCP_SKB_CB(skb)->tcp_flags;
	TCP_SKB_CB(prev)->eor = TCP_SKB_CB(skb)->eor;
	if (TCP_SKB_CB(skb)->tcp_flags & TCPHDR_FIN)
		TCP_SKB_CB(prev)->end_seq++;

	if (skb == tcp_highest_sack(sk))
		tcp_advance_highest_sack(sk, skb);

	tcp_skb_collapse_tstamp(prev, skb);
	if (unlikely(TCP_SKB_CB(prev)->tx.delivered_mstamp))
		TCP_SKB_CB(prev)->tx.delivered_mstamp = 0;

	tcp_rtx_queue_unlink_and_free(skb, sk);

	NET_INC_STATS(sock_net(sk), LINUX_MIB_SACKMERGED);

	return true;
}

/* I wish gso_size would have a bit more sane initialization than
 * something-or-zero which complicates things
 */
static int tcp_skb_seglen(const struct sk_buff *skb)
{
	return tcp_skb_pcount(skb) == 1 ? skb->len : tcp_skb_mss(skb);
}

/* Shifting pages past head area doesn't work */
static int skb_can_shift(const struct sk_buff *skb)
{
	return !skb_headlen(skb) && skb_is_nonlinear(skb);
}

int tcp_skb_shift(struct sk_buff *to, struct sk_buff *from,
		  int pcount, int shiftlen)
{
	/* TCP min gso_size is 8 bytes (TCP_MIN_GSO_SIZE)
	 * Since TCP_SKB_CB(skb)->tcp_gso_segs is 16 bits, we need
	 * to make sure not storing more than 65535 * 8 bytes per skb,
	 * even if current MSS is bigger.
	 */
	if (unlikely(to->len + shiftlen >= 65535 * TCP_MIN_GSO_SIZE))
		return 0;
	if (unlikely(tcp_skb_pcount(to) + pcount > 65535))
		return 0;
	return skb_shift(to, from, shiftlen);
}

/* Try collapsing SACK blocks spanning across multiple skbs to a single
 * skb.
 */
static struct sk_buff *tcp_shift_skb_data(struct sock *sk, struct sk_buff *skb,
					  struct tcp_sacktag_state *state,
					  u32 start_seq, u32 end_seq,
					  bool dup_sack)
{
	struct tcp_sock *tp = tcp_sk(sk);
	struct sk_buff *prev;
	int mss;
	int pcount = 0;
	int len;
	int in_sack;

	/* Normally R but no L won't result in plain S */
	if (!dup_sack &&
	    (TCP_SKB_CB(skb)->sacked & (TCPCB_LOST|TCPCB_SACKED_RETRANS)) == TCPCB_SACKED_RETRANS)
		goto fallback;
	if (!skb_can_shift(skb))
		goto fallback;
	/* This frame is about to be dropped (was ACKed). */
	if (!after(TCP_SKB_CB(skb)->end_seq, tp->snd_una))
		goto fallback;

	/* Can only happen with delayed DSACK + discard craziness */
	prev = skb_rb_prev(skb);
	if (!prev)
		goto fallback;

	if ((TCP_SKB_CB(prev)->sacked & TCPCB_TAGBITS) != TCPCB_SACKED_ACKED)
		goto fallback;

	if (!tcp_skb_can_collapse(prev, skb))
		goto fallback;

	in_sack = !after(start_seq, TCP_SKB_CB(skb)->seq) &&
		  !before(end_seq, TCP_SKB_CB(skb)->end_seq);

	if (in_sack) {
		len = skb->len;
		pcount = tcp_skb_pcount(skb);
		mss = tcp_skb_seglen(skb);

		/* TODO: Fix DSACKs to not fragment already SACKed and we can
		 * drop this restriction as unnecessary
		 */
		if (mss != tcp_skb_seglen(prev))
			goto fallback;
	} else {
		if (!after(TCP_SKB_CB(skb)->end_seq, start_seq))
			goto noop;
		/* CHECKME: This is non-MSS split case only?, this will
		 * cause skipped skbs due to advancing loop btw, original
		 * has that feature too
		 */
		if (tcp_skb_pcount(skb) <= 1)
			goto noop;

		in_sack = !after(start_seq, TCP_SKB_CB(skb)->seq);
		if (!in_sack) {
			/* TODO: head merge to next could be attempted here
			 * if (!after(TCP_SKB_CB(skb)->end_seq, end_seq)),
			 * though it might not be worth of the additional hassle
			 *
			 * ...we can probably just fallback to what was done
			 * previously. We could try merging non-SACKed ones
			 * as well but it probably isn't going to buy off
			 * because later SACKs might again split them, and
			 * it would make skb timestamp tracking considerably
			 * harder problem.
			 */
			goto fallback;
		}

		len = end_seq - TCP_SKB_CB(skb)->seq;
		BUG_ON(len < 0);
		BUG_ON(len > skb->len);

		/* MSS boundaries should be honoured or else pcount will
		 * severely break even though it makes things bit trickier.
		 * Optimize common case to avoid most of the divides
		 */
		mss = tcp_skb_mss(skb);

		/* TODO: Fix DSACKs to not fragment already SACKed and we can
		 * drop this restriction as unnecessary
		 */
		if (mss != tcp_skb_seglen(prev))
			goto fallback;

		if (len == mss) {
			pcount = 1;
		} else if (len < mss) {
			goto noop;
		} else {
			pcount = len / mss;
			len = pcount * mss;
		}
	}

	/* tcp_sacktag_one() won't SACK-tag ranges below snd_una */
	if (!after(TCP_SKB_CB(skb)->seq + len, tp->snd_una))
		goto fallback;

	if (!tcp_skb_shift(prev, skb, pcount, len))
		goto fallback;
	if (!tcp_shifted_skb(sk, prev, skb, state, pcount, len, mss, dup_sack))
		goto out;

	/* Hole filled allows collapsing with the next as well, this is very
	 * useful when hole on every nth skb pattern happens
	 */
	skb = skb_rb_next(prev);
	if (!skb)
		goto out;

	if (!skb_can_shift(skb) ||
	    ((TCP_SKB_CB(skb)->sacked & TCPCB_TAGBITS) != TCPCB_SACKED_ACKED) ||
	    (mss != tcp_skb_seglen(skb)))
		goto out;

	len = skb->len;
	pcount = tcp_skb_pcount(skb);
	if (tcp_skb_shift(prev, skb, pcount, len))
		tcp_shifted_skb(sk, prev, skb, state, pcount,
				len, mss, 0);

out:
	return prev;

noop:
	return skb;

fallback:
	NET_INC_STATS(sock_net(sk), LINUX_MIB_SACKSHIFTFALLBACK);
	return NULL;
}

static struct sk_buff *tcp_sacktag_walk(struct sk_buff *skb, struct sock *sk,
					struct tcp_sack_block *next_dup,
					struct tcp_sacktag_state *state,
					u32 start_seq, u32 end_seq,
					bool dup_sack_in)
{
	struct tcp_sock *tp = tcp_sk(sk);
	struct sk_buff *tmp;

	skb_rbtree_walk_from(skb) {
		int in_sack = 0;
		bool dup_sack = dup_sack_in;

		/* queue is in-order => we can short-circuit the walk early */
		if (!before(TCP_SKB_CB(skb)->seq, end_seq))
			break;

		if (next_dup  &&
		    before(TCP_SKB_CB(skb)->seq, next_dup->end_seq)) {
			in_sack = tcp_match_skb_to_sack(sk, skb,
							next_dup->start_seq,
							next_dup->end_seq);
			if (in_sack > 0)
				dup_sack = true;
		}

		/* skb reference here is a bit tricky to get right, since
		 * shifting can eat and free both this skb and the next,
		 * so not even _safe variant of the loop is enough.
		 */
		if (in_sack <= 0) {
			tmp = tcp_shift_skb_data(sk, skb, state,
						 start_seq, end_seq, dup_sack);
			if (tmp) {
				if (tmp != skb) {
					skb = tmp;
					continue;
				}

				in_sack = 0;
			} else {
				in_sack = tcp_match_skb_to_sack(sk, skb,
								start_seq,
								end_seq);
			}
		}

		if (unlikely(in_sack < 0))
			break;

		if (in_sack) {
			TCP_SKB_CB(skb)->sacked =
				tcp_sacktag_one(sk,
						state,
						TCP_SKB_CB(skb)->sacked,
						TCP_SKB_CB(skb)->seq,
						TCP_SKB_CB(skb)->end_seq,
						dup_sack,
						tcp_skb_pcount(skb),
						skb->len,
						tcp_skb_timestamp_us(skb));
			tcp_rate_skb_delivered(sk, skb, state->rate);
			if (TCP_SKB_CB(skb)->sacked & TCPCB_SACKED_ACKED)
				list_del_init(&skb->tcp_tsorted_anchor);

			if (!before(TCP_SKB_CB(skb)->seq,
				    tcp_highest_sack_seq(tp)))
				tcp_advance_highest_sack(sk, skb);
		}
	}
	return skb;
}

static struct sk_buff *tcp_sacktag_bsearch(struct sock *sk, u32 seq)
{
	struct rb_node *parent, **p = &sk->tcp_rtx_queue.rb_node;
	struct sk_buff *skb;

	while (*p) {
		parent = *p;
		skb = rb_to_skb(parent);
		if (before(seq, TCP_SKB_CB(skb)->seq)) {
			p = &parent->rb_left;
			continue;
		}
		if (!before(seq, TCP_SKB_CB(skb)->end_seq)) {
			p = &parent->rb_right;
			continue;
		}
		return skb;
	}
	return NULL;
}

static struct sk_buff *tcp_sacktag_skip(struct sk_buff *skb, struct sock *sk,
					u32 skip_to_seq)
{
	if (skb && after(TCP_SKB_CB(skb)->seq, skip_to_seq))
		return skb;

	return tcp_sacktag_bsearch(sk, skip_to_seq);
}

static struct sk_buff *tcp_maybe_skipping_dsack(struct sk_buff *skb,
						struct sock *sk,
						struct tcp_sack_block *next_dup,
						struct tcp_sacktag_state *state,
						u32 skip_to_seq)
{
	if (!next_dup)
		return skb;

	if (before(next_dup->start_seq, skip_to_seq)) {
		skb = tcp_sacktag_skip(skb, sk, next_dup->start_seq);
		skb = tcp_sacktag_walk(skb, sk, NULL, state,
				       next_dup->start_seq, next_dup->end_seq,
				       1);
	}

	return skb;
}

static int tcp_sack_cache_ok(const struct tcp_sock *tp, const struct tcp_sack_block *cache)
{
	return cache < tp->recv_sack_cache + ARRAY_SIZE(tp->recv_sack_cache);
}

static int
tcp_sacktag_write_queue(struct sock *sk, const struct sk_buff *ack_skb,
			u32 prior_snd_una, struct tcp_sacktag_state *state)
{
	struct tcp_sock *tp = tcp_sk(sk);
	const unsigned char *ptr = (skb_transport_header(ack_skb) +
				    TCP_SKB_CB(ack_skb)->sacked);
	struct tcp_sack_block_wire *sp_wire = (struct tcp_sack_block_wire *)(ptr+2);
	struct tcp_sack_block sp[TCP_NUM_SACKS];
	struct tcp_sack_block *cache;
	struct sk_buff *skb;
	int num_sacks = min(TCP_NUM_SACKS, (ptr[1] - TCPOLEN_SACK_BASE) >> 3);
	int used_sacks;
	bool found_dup_sack = false;
	int i, j;
	int first_sack_index;

	state->flag = 0;
	state->reord = tp->snd_nxt;

	if (!tp->sacked_out)
		tcp_highest_sack_reset(sk);

	found_dup_sack = tcp_check_dsack(sk, ack_skb, sp_wire,
					 num_sacks, prior_snd_una, state);

	/* Eliminate too old ACKs, but take into
	 * account more or less fresh ones, they can
	 * contain valid SACK info.
	 */
	if (before(TCP_SKB_CB(ack_skb)->ack_seq, prior_snd_una - tp->max_window))
		return 0;

	if (!tp->packets_out)
		goto out;

	used_sacks = 0;
	first_sack_index = 0;
	for (i = 0; i < num_sacks; i++) {
		bool dup_sack = !i && found_dup_sack;

		sp[used_sacks].start_seq = get_unaligned_be32(&sp_wire[i].start_seq);
		sp[used_sacks].end_seq = get_unaligned_be32(&sp_wire[i].end_seq);

		if (!tcp_is_sackblock_valid(tp, dup_sack,
					    sp[used_sacks].start_seq,
					    sp[used_sacks].end_seq)) {
			int mib_idx;

			if (dup_sack) {
				if (!tp->undo_marker)
					mib_idx = LINUX_MIB_TCPDSACKIGNOREDNOUNDO;
				else
					mib_idx = LINUX_MIB_TCPDSACKIGNOREDOLD;
			} else {
				/* Don't count olds caused by ACK reordering */
				if ((TCP_SKB_CB(ack_skb)->ack_seq != tp->snd_una) &&
				    !after(sp[used_sacks].end_seq, tp->snd_una))
					continue;
				mib_idx = LINUX_MIB_TCPSACKDISCARD;
			}

			NET_INC_STATS(sock_net(sk), mib_idx);
			if (i == 0)
				first_sack_index = -1;
			continue;
		}

		/* Ignore very old stuff early */
		if (!after(sp[used_sacks].end_seq, prior_snd_una)) {
			if (i == 0)
				first_sack_index = -1;
			continue;
		}

		used_sacks++;
	}

	/* order SACK blocks to allow in order walk of the retrans queue */
	for (i = used_sacks - 1; i > 0; i--) {
		for (j = 0; j < i; j++) {
			if (after(sp[j].start_seq, sp[j + 1].start_seq)) {
				swap(sp[j], sp[j + 1]);

				/* Track where the first SACK block goes to */
				if (j == first_sack_index)
					first_sack_index = j + 1;
			}
		}
	}

	state->mss_now = tcp_current_mss(sk);
	skb = NULL;
	i = 0;

	if (!tp->sacked_out) {
		/* It's already past, so skip checking against it */
		cache = tp->recv_sack_cache + ARRAY_SIZE(tp->recv_sack_cache);
	} else {
		cache = tp->recv_sack_cache;
		/* Skip empty blocks in at head of the cache */
		while (tcp_sack_cache_ok(tp, cache) && !cache->start_seq &&
		       !cache->end_seq)
			cache++;
	}

	while (i < used_sacks) {
		u32 start_seq = sp[i].start_seq;
		u32 end_seq = sp[i].end_seq;
		bool dup_sack = (found_dup_sack && (i == first_sack_index));
		struct tcp_sack_block *next_dup = NULL;

		if (found_dup_sack && ((i + 1) == first_sack_index))
			next_dup = &sp[i + 1];

		/* Skip too early cached blocks */
		while (tcp_sack_cache_ok(tp, cache) &&
		       !before(start_seq, cache->end_seq))
			cache++;

		/* Can skip some work by looking recv_sack_cache? */
		if (tcp_sack_cache_ok(tp, cache) && !dup_sack &&
		    after(end_seq, cache->start_seq)) {

			/* Head todo? */
			if (before(start_seq, cache->start_seq)) {
				skb = tcp_sacktag_skip(skb, sk, start_seq);
				skb = tcp_sacktag_walk(skb, sk, next_dup,
						       state,
						       start_seq,
						       cache->start_seq,
						       dup_sack);
			}

			/* Rest of the block already fully processed? */
			if (!after(end_seq, cache->end_seq))
				goto advance_sp;

			skb = tcp_maybe_skipping_dsack(skb, sk, next_dup,
						       state,
						       cache->end_seq);

			/* ...tail remains todo... */
			if (tcp_highest_sack_seq(tp) == cache->end_seq) {
				/* ...but better entrypoint exists! */
				skb = tcp_highest_sack(sk);
				if (!skb)
					break;
				cache++;
				goto walk;
			}

			skb = tcp_sacktag_skip(skb, sk, cache->end_seq);
			/* Check overlap against next cached too (past this one already) */
			cache++;
			continue;
		}

		if (!before(start_seq, tcp_highest_sack_seq(tp))) {
			skb = tcp_highest_sack(sk);
			if (!skb)
				break;
		}
		skb = tcp_sacktag_skip(skb, sk, start_seq);

walk:
		skb = tcp_sacktag_walk(skb, sk, next_dup, state,
				       start_seq, end_seq, dup_sack);

advance_sp:
		i++;
	}

	/* Clear the head of the cache sack blocks so we can skip it next time */
	for (i = 0; i < ARRAY_SIZE(tp->recv_sack_cache) - used_sacks; i++) {
		tp->recv_sack_cache[i].start_seq = 0;
		tp->recv_sack_cache[i].end_seq = 0;
	}
	for (j = 0; j < used_sacks; j++)
		tp->recv_sack_cache[i++] = sp[j];

	if (inet_csk(sk)->icsk_ca_state != TCP_CA_Loss || tp->undo_marker)
		tcp_check_sack_reordering(sk, state->reord, 0);

	tcp_verify_left_out(tp);
out:

#if FASTRETRANS_DEBUG > 0
	WARN_ON((int)tp->sacked_out < 0);
	WARN_ON((int)tp->lost_out < 0);
	WARN_ON((int)tp->retrans_out < 0);
	WARN_ON((int)tcp_packets_in_flight(tp) < 0);
#endif
	return state->flag;
}

/* Limits sacked_out so that sum with lost_out isn't ever larger than
 * packets_out. Returns false if sacked_out adjustement wasn't necessary.
 */
static bool tcp_limit_reno_sacked(struct tcp_sock *tp)
{
	u32 holes;

	holes = max(tp->lost_out, 1U);
	holes = min(holes, tp->packets_out);

	if ((tp->sacked_out + holes) > tp->packets_out) {
		tp->sacked_out = tp->packets_out - holes;
		return true;
	}
	return false;
}

/* If we receive more dupacks than we expected counting segments
 * in assumption of absent reordering, interpret this as reordering.
 * The only another reason could be bug in receiver TCP.
 */
static void tcp_check_reno_reordering(struct sock *sk, const int addend)
{
	struct tcp_sock *tp = tcp_sk(sk);

	if (!tcp_limit_reno_sacked(tp))
		return;

	tp->reordering = min_t(u32, tp->packets_out + addend,
			       sock_net(sk)->ipv4.sysctl_tcp_max_reordering);
	tp->reord_seen++;
	NET_INC_STATS(sock_net(sk), LINUX_MIB_TCPRENOREORDER);
}

/* Emulate SACKs for SACKless connection: account for a new dupack. */

static void tcp_add_reno_sack(struct sock *sk, int num_dupack, bool ece_ack)
{
	if (num_dupack) {
		struct tcp_sock *tp = tcp_sk(sk);
		u32 prior_sacked = tp->sacked_out;
		s32 delivered;

		tp->sacked_out += num_dupack;
		tcp_check_reno_reordering(sk, 0);
		delivered = tp->sacked_out - prior_sacked;
		if (delivered > 0)
			tcp_count_delivered(tp, delivered, ece_ack);
		tcp_verify_left_out(tp);
	}
}

/* Account for ACK, ACKing some data in Reno Recovery phase. */

static void tcp_remove_reno_sacks(struct sock *sk, int acked, bool ece_ack)
{
	struct tcp_sock *tp = tcp_sk(sk);

	if (acked > 0) {
		/* One ACK acked hole. The rest eat duplicate ACKs. */
		tcp_count_delivered(tp, max_t(int, acked - tp->sacked_out, 1),
				    ece_ack);
		if (acked - 1 >= tp->sacked_out)
			tp->sacked_out = 0;
		else
			tp->sacked_out -= acked - 1;
	}
	tcp_check_reno_reordering(sk, acked);
	tcp_verify_left_out(tp);
}

static inline void tcp_reset_reno_sack(struct tcp_sock *tp)
{
	tp->sacked_out = 0;
}

void tcp_clear_retrans(struct tcp_sock *tp)
{
	tp->retrans_out = 0;
	tp->lost_out = 0;
	tp->undo_marker = 0;
	tp->undo_retrans = -1;
	tp->sacked_out = 0;
}

static inline void tcp_init_undo(struct tcp_sock *tp)
{
	tp->undo_marker = tp->snd_una;
	/* Retransmission still in flight may cause DSACKs later. */
	tp->undo_retrans = tp->retrans_out ? : -1;
}

static bool tcp_is_rack(const struct sock *sk)
{
	return sock_net(sk)->ipv4.sysctl_tcp_recovery & TCP_RACK_LOSS_DETECTION;
}

/* If we detect SACK reneging, forget all SACK information
 * and reset tags completely, otherwise preserve SACKs. If receiver
 * dropped its ofo queue, we will know this due to reneging detection.
 */
static void tcp_timeout_mark_lost(struct sock *sk)
{
	struct tcp_sock *tp = tcp_sk(sk);
	struct sk_buff *skb, *head;
	bool is_reneg;			/* is receiver reneging on SACKs? */

	head = tcp_rtx_queue_head(sk);
	is_reneg = head && (TCP_SKB_CB(head)->sacked & TCPCB_SACKED_ACKED);
	if (is_reneg) {
		NET_INC_STATS(sock_net(sk), LINUX_MIB_TCPSACKRENEGING);
		tp->sacked_out = 0;
		/* Mark SACK reneging until we recover from this loss event. */
		tp->is_sack_reneg = 1;
	} else if (tcp_is_reno(tp)) {
		tcp_reset_reno_sack(tp);
	}

	skb = head;
	skb_rbtree_walk_from(skb) {
		if (is_reneg)
			TCP_SKB_CB(skb)->sacked &= ~TCPCB_SACKED_ACKED;
		else if (tcp_is_rack(sk) && skb != head &&
			 tcp_rack_skb_timeout(tp, skb, 0) > 0)
			continue; /* Don't mark recently sent ones lost yet */
		tcp_mark_skb_lost(sk, skb);
	}
	tcp_verify_left_out(tp);
	tcp_clear_all_retrans_hints(tp);
}

/* Enter Loss state. */
void tcp_enter_loss(struct sock *sk)
{
	const struct inet_connection_sock *icsk = inet_csk(sk);
	struct tcp_sock *tp = tcp_sk(sk);
	struct net *net = sock_net(sk);
	bool new_recovery = icsk->icsk_ca_state < TCP_CA_Recovery;

	tcp_timeout_mark_lost(sk);

	/* Reduce ssthresh if it has not yet been made inside this window. */
	if (icsk->icsk_ca_state <= TCP_CA_Disorder ||
	    !after(tp->high_seq, tp->snd_una) ||
	    (icsk->icsk_ca_state == TCP_CA_Loss && !icsk->icsk_retransmits)) {
		tp->prior_ssthresh = tcp_current_ssthresh(sk);
		tp->prior_cwnd = tp->snd_cwnd;
		tp->snd_ssthresh = icsk->icsk_ca_ops->ssthresh(sk);
		tcp_ca_event(sk, CA_EVENT_LOSS);
		tcp_init_undo(tp);
	}
	tp->snd_cwnd	   = tcp_packets_in_flight(tp) + 1;
	tp->snd_cwnd_cnt   = 0;
	tp->snd_cwnd_stamp = tcp_jiffies32;

	/* Timeout in disordered state after receiving substantial DUPACKs
	 * suggests that the degree of reordering is over-estimated.
	 */
	if (icsk->icsk_ca_state <= TCP_CA_Disorder &&
	    tp->sacked_out >= net->ipv4.sysctl_tcp_reordering)
		tp->reordering = min_t(unsigned int, tp->reordering,
				       net->ipv4.sysctl_tcp_reordering);
	tcp_set_ca_state(sk, TCP_CA_Loss);
	tp->high_seq = tp->snd_nxt;
	tcp_ecn_queue_cwr(tp);

	/* F-RTO RFC5682 sec 3.1 step 1: retransmit SND.UNA if no previous
	 * loss recovery is underway except recurring timeout(s) on
	 * the same SND.UNA (sec 3.2). Disable F-RTO on path MTU probing
	 */
	tp->frto = net->ipv4.sysctl_tcp_frto &&
		   (new_recovery || icsk->icsk_retransmits) &&
		   !inet_csk(sk)->icsk_mtup.probe_size;
}

/* If ACK arrived pointing to a remembered SACK, it means that our
 * remembered SACKs do not reflect real state of receiver i.e.
 * receiver _host_ is heavily congested (or buggy).
 *
 * To avoid big spurious retransmission bursts due to transient SACK
 * scoreboard oddities that look like reneging, we give the receiver a
 * little time (max(RTT/2, 10ms)) to send us some more ACKs that will
 * restore sanity to the SACK scoreboard. If the apparent reneging
 * persists until this RTO then we'll clear the SACK scoreboard.
 */
static bool tcp_check_sack_reneging(struct sock *sk, int flag)
{
	if (flag & FLAG_SACK_RENEGING) {
		struct tcp_sock *tp = tcp_sk(sk);
		unsigned long delay = max(usecs_to_jiffies(tp->srtt_us >> 4),
					  msecs_to_jiffies(10));

		inet_csk_reset_xmit_timer(sk, ICSK_TIME_RETRANS,
					  delay, TCP_RTO_MAX);
		return true;
	}
	return false;
}

/* Heurestics to calculate number of duplicate ACKs. There's no dupACKs
 * counter when SACK is enabled (without SACK, sacked_out is used for
 * that purpose).
 *
 * With reordering, holes may still be in flight, so RFC3517 recovery
 * uses pure sacked_out (total number of SACKed segments) even though
 * it violates the RFC that uses duplicate ACKs, often these are equal
 * but when e.g. out-of-window ACKs or packet duplication occurs,
 * they differ. Since neither occurs due to loss, TCP should really
 * ignore them.
 */
static inline int tcp_dupack_heuristics(const struct tcp_sock *tp)
{
	return tp->sacked_out + 1;
}

/* Linux NewReno/SACK/ECN state machine.
 * --------------------------------------
 *
 * "Open"	Normal state, no dubious events, fast path.
 * "Disorder"   In all the respects it is "Open",
 *		but requires a bit more attention. It is entered when
 *		we see some SACKs or dupacks. It is split of "Open"
 *		mainly to move some processing from fast path to slow one.
 * "CWR"	CWND was reduced due to some Congestion Notification event.
 *		It can be ECN, ICMP source quench, local device congestion.
 * "Recovery"	CWND was reduced, we are fast-retransmitting.
 * "Loss"	CWND was reduced due to RTO timeout or SACK reneging.
 *
 * tcp_fastretrans_alert() is entered:
 * - each incoming ACK, if state is not "Open"
 * - when arrived ACK is unusual, namely:
 *	* SACK
 *	* Duplicate ACK.
 *	* ECN ECE.
 *
 * Counting packets in flight is pretty simple.
 *
 *	in_flight = packets_out - left_out + retrans_out
 *
 *	packets_out is SND.NXT-SND.UNA counted in packets.
 *
 *	retrans_out is number of retransmitted segments.
 *
 *	left_out is number of segments left network, but not ACKed yet.
 *
 *		left_out = sacked_out + lost_out
 *
 *     sacked_out: Packets, which arrived to receiver out of order
 *		   and hence not ACKed. With SACKs this number is simply
 *		   amount of SACKed data. Even without SACKs
 *		   it is easy to give pretty reliable estimate of this number,
 *		   counting duplicate ACKs.
 *
 *       lost_out: Packets lost by network. TCP has no explicit
 *		   "loss notification" feedback from network (for now).
 *		   It means that this number can be only _guessed_.
 *		   Actually, it is the heuristics to predict lossage that
 *		   distinguishes different algorithms.
 *
 *	F.e. after RTO, when all the queue is considered as lost,
 *	lost_out = packets_out and in_flight = retrans_out.
 *
 *		Essentially, we have now a few algorithms detecting
 *		lost packets.
 *
 *		If the receiver supports SACK:
 *
 *		RFC6675/3517: It is the conventional algorithm. A packet is
 *		considered lost if the number of higher sequence packets
 *		SACKed is greater than or equal the DUPACK thoreshold
 *		(reordering). This is implemented in tcp_mark_head_lost and
 *		tcp_update_scoreboard.
 *
 *		RACK (draft-ietf-tcpm-rack-01): it is a newer algorithm
 *		(2017-) that checks timing instead of counting DUPACKs.
 *		Essentially a packet is considered lost if it's not S/ACKed
 *		after RTT + reordering_window, where both metrics are
 *		dynamically measured and adjusted. This is implemented in
 *		tcp_rack_mark_lost.
 *
 *		If the receiver does not support SACK:
 *
 *		NewReno (RFC6582): in Recovery we assume that one segment
 *		is lost (classic Reno). While we are in Recovery and
 *		a partial ACK arrives, we assume that one more packet
 *		is lost (NewReno). This heuristics are the same in NewReno
 *		and SACK.
 *
 * Really tricky (and requiring careful tuning) part of algorithm
 * is hidden in functions tcp_time_to_recover() and tcp_xmit_retransmit_queue().
 * The first determines the moment _when_ we should reduce CWND and,
 * hence, slow down forward transmission. In fact, it determines the moment
 * when we decide that hole is caused by loss, rather than by a reorder.
 *
 * tcp_xmit_retransmit_queue() decides, _what_ we should retransmit to fill
 * holes, caused by lost packets.
 *
 * And the most logically complicated part of algorithm is undo
 * heuristics. We detect false retransmits due to both too early
 * fast retransmit (reordering) and underestimated RTO, analyzing
 * timestamps and D-SACKs. When we detect that some segments were
 * retransmitted by mistake and CWND reduction was wrong, we undo
 * window reduction and abort recovery phase. This logic is hidden
 * inside several functions named tcp_try_undo_<something>.
 */

/* This function decides, when we should leave Disordered state
 * and enter Recovery phase, reducing congestion window.
 *
 * Main question: may we further continue forward transmission
 * with the same cwnd?
 */
static bool tcp_time_to_recover(struct sock *sk, int flag)
{
	struct tcp_sock *tp = tcp_sk(sk);

	/* Trick#1: The loss is proven. */
	if (tp->lost_out)
		return true;

	/* Not-A-Trick#2 : Classic rule... */
	if (!tcp_is_rack(sk) && tcp_dupack_heuristics(tp) > tp->reordering)
		return true;

	return false;
}

/* Detect loss in event "A" above by marking head of queue up as lost.
 * For RFC3517 SACK, a segment is considered lost if it
 * has at least tp->reordering SACKed seqments above it; "packets" refers to
 * the maximum SACKed segments to pass before reaching this limit.
 */
static void tcp_mark_head_lost(struct sock *sk, int packets, int mark_head)
{
	struct tcp_sock *tp = tcp_sk(sk);
	struct sk_buff *skb;
	int cnt;
	/* Use SACK to deduce losses of new sequences sent during recovery */
	const u32 loss_high = tp->snd_nxt;

	WARN_ON(packets > tp->packets_out);
	skb = tp->lost_skb_hint;
	if (skb) {
		/* Head already handled? */
		if (mark_head && after(TCP_SKB_CB(skb)->seq, tp->snd_una))
			return;
		cnt = tp->lost_cnt_hint;
	} else {
		skb = tcp_rtx_queue_head(sk);
		cnt = 0;
	}

	skb_rbtree_walk_from(skb) {
		/* TODO: do this better */
		/* this is not the most efficient way to do this... */
		tp->lost_skb_hint = skb;
		tp->lost_cnt_hint = cnt;

		if (after(TCP_SKB_CB(skb)->end_seq, loss_high))
			break;

		if (TCP_SKB_CB(skb)->sacked & TCPCB_SACKED_ACKED)
			cnt += tcp_skb_pcount(skb);

		if (cnt > packets)
			break;

		if (!(TCP_SKB_CB(skb)->sacked & TCPCB_LOST))
			tcp_mark_skb_lost(sk, skb);

		if (mark_head)
			break;
	}
	tcp_verify_left_out(tp);
}

/* Account newly detected lost packet(s) */

static void tcp_update_scoreboard(struct sock *sk, int fast_rexmit)
{
	struct tcp_sock *tp = tcp_sk(sk);

	if (tcp_is_sack(tp)) {
		int sacked_upto = tp->sacked_out - tp->reordering;
		if (sacked_upto >= 0)
			tcp_mark_head_lost(sk, sacked_upto, 0);
		else if (fast_rexmit)
			tcp_mark_head_lost(sk, 1, 1);
	}
}

static bool tcp_tsopt_ecr_before(const struct tcp_sock *tp, u32 when)
{
	return tp->rx_opt.saw_tstamp && tp->rx_opt.rcv_tsecr &&
	       before(tp->rx_opt.rcv_tsecr, when);
}

/* skb is spurious retransmitted if the returned timestamp echo
 * reply is prior to the skb transmission time
 */
static bool tcp_skb_spurious_retrans(const struct tcp_sock *tp,
				     const struct sk_buff *skb)
{
	return (TCP_SKB_CB(skb)->sacked & TCPCB_RETRANS) &&
	       tcp_tsopt_ecr_before(tp, tcp_skb_timestamp(skb));
}

/* Nothing was retransmitted or returned timestamp is less
 * than timestamp of the first retransmission.
 */
static inline bool tcp_packet_delayed(const struct tcp_sock *tp)
{
	return tp->retrans_stamp &&
	       tcp_tsopt_ecr_before(tp, tp->retrans_stamp);
}

/* Undo procedures. */

/* We can clear retrans_stamp when there are no retransmissions in the
 * window. It would seem that it is trivially available for us in
 * tp->retrans_out, however, that kind of assumptions doesn't consider
 * what will happen if errors occur when sending retransmission for the
 * second time. ...It could the that such segment has only
 * TCPCB_EVER_RETRANS set at the present time. It seems that checking
 * the head skb is enough except for some reneging corner cases that
 * are not worth the effort.
 *
 * Main reason for all this complexity is the fact that connection dying
 * time now depends on the validity of the retrans_stamp, in particular,
 * that successive retransmissions of a segment must not advance
 * retrans_stamp under any conditions.
 */
static bool tcp_any_retrans_done(const struct sock *sk)
{
	const struct tcp_sock *tp = tcp_sk(sk);
	struct sk_buff *skb;

	if (tp->retrans_out)
		return true;

	skb = tcp_rtx_queue_head(sk);
	if (unlikely(skb && TCP_SKB_CB(skb)->sacked & TCPCB_EVER_RETRANS))
		return true;

	return false;
}

static void DBGUNDO(struct sock *sk, const char *msg)
{
#if FASTRETRANS_DEBUG > 1
	struct tcp_sock *tp = tcp_sk(sk);
	struct inet_sock *inet = inet_sk(sk);

	if (sk->sk_family == AF_INET) {
		pr_debug("Undo %s %pI4/%u c%u l%u ss%u/%u p%u\n",
			 msg,
			 &inet->inet_daddr, ntohs(inet->inet_dport),
			 tp->snd_cwnd, tcp_left_out(tp),
			 tp->snd_ssthresh, tp->prior_ssthresh,
			 tp->packets_out);
	}
#if IS_ENABLED(CONFIG_IPV6)
	else if (sk->sk_family == AF_INET6) {
		pr_debug("Undo %s %pI6/%u c%u l%u ss%u/%u p%u\n",
			 msg,
			 &sk->sk_v6_daddr, ntohs(inet->inet_dport),
			 tp->snd_cwnd, tcp_left_out(tp),
			 tp->snd_ssthresh, tp->prior_ssthresh,
			 tp->packets_out);
	}
#endif
#endif
}

static void tcp_undo_cwnd_reduction(struct sock *sk, bool unmark_loss)
{
	struct tcp_sock *tp = tcp_sk(sk);

	if (unmark_loss) {
		struct sk_buff *skb;

		skb_rbtree_walk(skb, &sk->tcp_rtx_queue) {
			TCP_SKB_CB(skb)->sacked &= ~TCPCB_LOST;
		}
		tp->lost_out = 0;
		tcp_clear_all_retrans_hints(tp);
	}

	if (tp->prior_ssthresh) {
		const struct inet_connection_sock *icsk = inet_csk(sk);

		tp->snd_cwnd = icsk->icsk_ca_ops->undo_cwnd(sk);

		if (tp->prior_ssthresh > tp->snd_ssthresh) {
			tp->snd_ssthresh = tp->prior_ssthresh;
			tcp_ecn_withdraw_cwr(tp);
		}
	}
	tp->snd_cwnd_stamp = tcp_jiffies32;
	tp->undo_marker = 0;
	tp->rack.advanced = 1; /* Force RACK to re-exam losses */
}

static inline bool tcp_may_undo(const struct tcp_sock *tp)
{
	return tp->undo_marker && (!tp->undo_retrans || tcp_packet_delayed(tp));
}

/* People celebrate: "We love our President!" */
static bool tcp_try_undo_recovery(struct sock *sk)
{
	struct tcp_sock *tp = tcp_sk(sk);

	if (tcp_may_undo(tp)) {
		int mib_idx;

		/* Happy end! We did not retransmit anything
		 * or our original transmission succeeded.
		 */
		DBGUNDO(sk, inet_csk(sk)->icsk_ca_state == TCP_CA_Loss ? "loss" : "retrans");
		tcp_undo_cwnd_reduction(sk, false);
		if (inet_csk(sk)->icsk_ca_state == TCP_CA_Loss)
			mib_idx = LINUX_MIB_TCPLOSSUNDO;
		else
			mib_idx = LINUX_MIB_TCPFULLUNDO;

		NET_INC_STATS(sock_net(sk), mib_idx);
	} else if (tp->rack.reo_wnd_persist) {
		tp->rack.reo_wnd_persist--;
	}
	if (tp->snd_una == tp->high_seq && tcp_is_reno(tp)) {
		/* Hold old state until something *above* high_seq
		 * is ACKed. For Reno it is MUST to prevent false
		 * fast retransmits (RFC2582). SACK TCP is safe. */
		if (!tcp_any_retrans_done(sk))
			tp->retrans_stamp = 0;
		return true;
	}
	tcp_set_ca_state(sk, TCP_CA_Open);
	tp->is_sack_reneg = 0;
	return false;
}

/* Try to undo cwnd reduction, because D-SACKs acked all retransmitted data */
static bool tcp_try_undo_dsack(struct sock *sk)
{
	struct tcp_sock *tp = tcp_sk(sk);

	if (tp->undo_marker && !tp->undo_retrans) {
		tp->rack.reo_wnd_persist = min(TCP_RACK_RECOVERY_THRESH,
					       tp->rack.reo_wnd_persist + 1);
		DBGUNDO(sk, "D-SACK");
		tcp_undo_cwnd_reduction(sk, false);
		NET_INC_STATS(sock_net(sk), LINUX_MIB_TCPDSACKUNDO);
		return true;
	}
	return false;
}

/* Undo during loss recovery after partial ACK or using F-RTO. */
static bool tcp_try_undo_loss(struct sock *sk, bool frto_undo)
{
	struct tcp_sock *tp = tcp_sk(sk);

	if (frto_undo || tcp_may_undo(tp)) {
		tcp_undo_cwnd_reduction(sk, true);

		DBGUNDO(sk, "partial loss");
		NET_INC_STATS(sock_net(sk), LINUX_MIB_TCPLOSSUNDO);
		if (frto_undo)
			NET_INC_STATS(sock_net(sk),
					LINUX_MIB_TCPSPURIOUSRTOS);
		inet_csk(sk)->icsk_retransmits = 0;
		if (frto_undo || tcp_is_sack(tp)) {
			tcp_set_ca_state(sk, TCP_CA_Open);
			tp->is_sack_reneg = 0;
		}
		return true;
	}
	return false;
}

/* The cwnd reduction in CWR and Recovery uses the PRR algorithm in RFC 6937.
 * It computes the number of packets to send (sndcnt) based on packets newly
 * delivered:
 *   1) If the packets in flight is larger than ssthresh, PRR spreads the
 *	cwnd reductions across a full RTT.
 *   2) Otherwise PRR uses packet conservation to send as much as delivered.
 *      But when the retransmits are acked without further losses, PRR
 *      slow starts cwnd up to ssthresh to speed up the recovery.
 */
static void tcp_init_cwnd_reduction(struct sock *sk)
{
	struct tcp_sock *tp = tcp_sk(sk);

	tp->high_seq = tp->snd_nxt;
	tp->tlp_high_seq = 0;
	tp->snd_cwnd_cnt = 0;
	tp->prior_cwnd = tp->snd_cwnd;
	tp->prr_delivered = 0;
	tp->prr_out = 0;
	tp->snd_ssthresh = inet_csk(sk)->icsk_ca_ops->ssthresh(sk);
	tcp_ecn_queue_cwr(tp);
}

void tcp_cwnd_reduction(struct sock *sk, int newly_acked_sacked, int flag)
{
	struct tcp_sock *tp = tcp_sk(sk);
	int sndcnt = 0;
	int delta = tp->snd_ssthresh - tcp_packets_in_flight(tp);

	if (newly_acked_sacked <= 0 || WARN_ON_ONCE(!tp->prior_cwnd))
		return;

	tp->prr_delivered += newly_acked_sacked;
	if (delta < 0) {
		u64 dividend = (u64)tp->snd_ssthresh * tp->prr_delivered +
			       tp->prior_cwnd - 1;
		sndcnt = div_u64(dividend, tp->prior_cwnd) - tp->prr_out;
	} else if ((flag & (FLAG_RETRANS_DATA_ACKED | FLAG_LOST_RETRANS)) ==
		   FLAG_RETRANS_DATA_ACKED) {
		sndcnt = min_t(int, delta,
			       max_t(int, tp->prr_delivered - tp->prr_out,
				     newly_acked_sacked) + 1);
	} else {
		sndcnt = min(delta, newly_acked_sacked);
	}
	/* Force a fast retransmit upon entering fast recovery */
	sndcnt = max(sndcnt, (tp->prr_out ? 0 : 1));
	tp->snd_cwnd = tcp_packets_in_flight(tp) + sndcnt;
}

static inline void tcp_end_cwnd_reduction(struct sock *sk)
{
	struct tcp_sock *tp = tcp_sk(sk);

	if (inet_csk(sk)->icsk_ca_ops->cong_control)
		return;

	/* Reset cwnd to ssthresh in CWR or Recovery (unless it's undone) */
	if (tp->snd_ssthresh < TCP_INFINITE_SSTHRESH &&
	    (inet_csk(sk)->icsk_ca_state == TCP_CA_CWR || tp->undo_marker)) {
		tp->snd_cwnd = tp->snd_ssthresh;
		tp->snd_cwnd_stamp = tcp_jiffies32;
	}
	tcp_ca_event(sk, CA_EVENT_COMPLETE_CWR);
}

/* Enter CWR state. Disable cwnd undo since congestion is proven with ECN */
void tcp_enter_cwr(struct sock *sk)
{
	struct tcp_sock *tp = tcp_sk(sk);

	tp->prior_ssthresh = 0;
	if (inet_csk(sk)->icsk_ca_state < TCP_CA_CWR) {
		tp->undo_marker = 0;
		tcp_init_cwnd_reduction(sk);
		tcp_set_ca_state(sk, TCP_CA_CWR);
	}
}
EXPORT_SYMBOL(tcp_enter_cwr);

static void tcp_try_keep_open(struct sock *sk)
{
	struct tcp_sock *tp = tcp_sk(sk);
	int state = TCP_CA_Open;

	if (tcp_left_out(tp) || tcp_any_retrans_done(sk))
		state = TCP_CA_Disorder;

	if (inet_csk(sk)->icsk_ca_state != state) {
		tcp_set_ca_state(sk, state);
		tp->high_seq = tp->snd_nxt;
	}
}

static void tcp_try_to_open(struct sock *sk, int flag)
{
	struct tcp_sock *tp = tcp_sk(sk);

	tcp_verify_left_out(tp);

	if (!tcp_any_retrans_done(sk))
		tp->retrans_stamp = 0;

	if (flag & FLAG_ECE)
		tcp_enter_cwr(sk);

	if (inet_csk(sk)->icsk_ca_state != TCP_CA_CWR) {
		tcp_try_keep_open(sk);
	}
}

static void tcp_mtup_probe_failed(struct sock *sk)
{
	struct inet_connection_sock *icsk = inet_csk(sk);

	icsk->icsk_mtup.search_high = icsk->icsk_mtup.probe_size - 1;
	icsk->icsk_mtup.probe_size = 0;
	NET_INC_STATS(sock_net(sk), LINUX_MIB_TCPMTUPFAIL);
}

static void tcp_mtup_probe_success(struct sock *sk)
{
	struct tcp_sock *tp = tcp_sk(sk);
	struct inet_connection_sock *icsk = inet_csk(sk);

	/* FIXME: breaks with very large cwnd */
	tp->prior_ssthresh = tcp_current_ssthresh(sk);
	tp->snd_cwnd = tp->snd_cwnd *
		       tcp_mss_to_mtu(sk, tp->mss_cache) /
		       icsk->icsk_mtup.probe_size;
	tp->snd_cwnd_cnt = 0;
	tp->snd_cwnd_stamp = tcp_jiffies32;
	tp->snd_ssthresh = tcp_current_ssthresh(sk);

	icsk->icsk_mtup.search_low = icsk->icsk_mtup.probe_size;
	icsk->icsk_mtup.probe_size = 0;
	tcp_sync_mss(sk, icsk->icsk_pmtu_cookie);
	NET_INC_STATS(sock_net(sk), LINUX_MIB_TCPMTUPSUCCESS);
}

/* Do a simple retransmit without using the backoff mechanisms in
 * tcp_timer. This is used for path mtu discovery.
 * The socket is already locked here.
 */
void tcp_simple_retransmit(struct sock *sk)
{
	const struct inet_connection_sock *icsk = inet_csk(sk);
	struct tcp_sock *tp = tcp_sk(sk);
	struct sk_buff *skb;
	unsigned int mss = tcp_current_mss(sk);

	skb_rbtree_walk(skb, &sk->tcp_rtx_queue) {
		if (tcp_skb_seglen(skb) > mss)
			tcp_mark_skb_lost(sk, skb);
	}

	tcp_clear_retrans_hints_partial(tp);

	if (!tp->lost_out)
		return;

	if (tcp_is_reno(tp))
		tcp_limit_reno_sacked(tp);

	tcp_verify_left_out(tp);

	/* Don't muck with the congestion window here.
	 * Reason is that we do not increase amount of _data_
	 * in network, but units changed and effective
	 * cwnd/ssthresh really reduced now.
	 */
	if (icsk->icsk_ca_state != TCP_CA_Loss) {
		tp->high_seq = tp->snd_nxt;
		tp->snd_ssthresh = tcp_current_ssthresh(sk);
		tp->prior_ssthresh = 0;
		tp->undo_marker = 0;
		tcp_set_ca_state(sk, TCP_CA_Loss);
	}
	tcp_xmit_retransmit_queue(sk);
}
EXPORT_SYMBOL(tcp_simple_retransmit);

void tcp_enter_recovery(struct sock *sk, bool ece_ack)
{
	struct tcp_sock *tp = tcp_sk(sk);
	int mib_idx;

	if (tcp_is_reno(tp))
		mib_idx = LINUX_MIB_TCPRENORECOVERY;
	else
		mib_idx = LINUX_MIB_TCPSACKRECOVERY;

	NET_INC_STATS(sock_net(sk), mib_idx);

	tp->prior_ssthresh = 0;
	tcp_init_undo(tp);

	if (!tcp_in_cwnd_reduction(sk)) {
		if (!ece_ack)
			tp->prior_ssthresh = tcp_current_ssthresh(sk);
		tcp_init_cwnd_reduction(sk);
	}
	tcp_set_ca_state(sk, TCP_CA_Recovery);
}

/* Process an ACK in CA_Loss state. Move to CA_Open if lost data are
 * recovered or spurious. Otherwise retransmits more on partial ACKs.
 */
static void tcp_process_loss(struct sock *sk, int flag, int num_dupack,
			     int *rexmit)
{
	struct tcp_sock *tp = tcp_sk(sk);
	bool recovered = !before(tp->snd_una, tp->high_seq);

	if ((flag & FLAG_SND_UNA_ADVANCED || rcu_access_pointer(tp->fastopen_rsk)) &&
	    tcp_try_undo_loss(sk, false))
		return;

	if (tp->frto) { /* F-RTO RFC5682 sec 3.1 (sack enhanced version). */
		/* Step 3.b. A timeout is spurious if not all data are
		 * lost, i.e., never-retransmitted data are (s)acked.
		 */
		if ((flag & FLAG_ORIG_SACK_ACKED) &&
		    tcp_try_undo_loss(sk, true))
			return;

		if (after(tp->snd_nxt, tp->high_seq)) {
			if (flag & FLAG_DATA_SACKED || num_dupack)
				tp->frto = 0; /* Step 3.a. loss was real */
		} else if (flag & FLAG_SND_UNA_ADVANCED && !recovered) {
			tp->high_seq = tp->snd_nxt;
			/* Step 2.b. Try send new data (but deferred until cwnd
			 * is updated in tcp_ack()). Otherwise fall back to
			 * the conventional recovery.
			 */
			if (!tcp_write_queue_empty(sk) &&
			    after(tcp_wnd_end(tp), tp->snd_nxt)) {
				*rexmit = REXMIT_NEW;
				return;
			}
			tp->frto = 0;
		}
	}

	if (recovered) {
		/* F-RTO RFC5682 sec 3.1 step 2.a and 1st part of step 3.a */
		tcp_try_undo_recovery(sk);
		return;
	}
	if (tcp_is_reno(tp)) {
		/* A Reno DUPACK means new data in F-RTO step 2.b above are
		 * delivered. Lower inflight to clock out (re)tranmissions.
		 */
		if (after(tp->snd_nxt, tp->high_seq) && num_dupack)
			tcp_add_reno_sack(sk, num_dupack, flag & FLAG_ECE);
		else if (flag & FLAG_SND_UNA_ADVANCED)
			tcp_reset_reno_sack(tp);
	}
	*rexmit = REXMIT_LOST;
}

/* Undo during fast recovery after partial ACK. */
static bool tcp_try_undo_partial(struct sock *sk, u32 prior_snd_una)
{
	struct tcp_sock *tp = tcp_sk(sk);

	if (tp->undo_marker && tcp_packet_delayed(tp)) {
		/* Plain luck! Hole if filled with delayed
		 * packet, rather than with a retransmit. Check reordering.
		 */
		tcp_check_sack_reordering(sk, prior_snd_una, 1);

		/* We are getting evidence that the reordering degree is higher
		 * than we realized. If there are no retransmits out then we
		 * can undo. Otherwise we clock out new packets but do not
		 * mark more packets lost or retransmit more.
		 */
		if (tp->retrans_out)
			return true;

		if (!tcp_any_retrans_done(sk))
			tp->retrans_stamp = 0;

		DBGUNDO(sk, "partial recovery");
		tcp_undo_cwnd_reduction(sk, true);
		NET_INC_STATS(sock_net(sk), LINUX_MIB_TCPPARTIALUNDO);
		tcp_try_keep_open(sk);
		return true;
	}
	return false;
}

static void tcp_identify_packet_loss(struct sock *sk, int *ack_flag)
{
	struct tcp_sock *tp = tcp_sk(sk);

	if (tcp_rtx_queue_empty(sk))
		return;

	if (unlikely(tcp_is_reno(tp))) {
		tcp_newreno_mark_lost(sk, *ack_flag & FLAG_SND_UNA_ADVANCED);
	} else if (tcp_is_rack(sk)) {
		u32 prior_retrans = tp->retrans_out;

		tcp_rack_mark_lost(sk);
		if (prior_retrans > tp->retrans_out)
			*ack_flag |= FLAG_LOST_RETRANS;
	}
}

static bool tcp_force_fast_retransmit(struct sock *sk)
{
	struct tcp_sock *tp = tcp_sk(sk);

	return after(tcp_highest_sack_seq(tp),
		     tp->snd_una + tp->reordering * tp->mss_cache);
}

/* Process an event, which can update packets-in-flight not trivially.
 * Main goal of this function is to calculate new estimate for left_out,
 * taking into account both packets sitting in receiver's buffer and
 * packets lost by network.
 *
 * Besides that it updates the congestion state when packet loss or ECN
 * is detected. But it does not reduce the cwnd, it is done by the
 * congestion control later.
 *
 * It does _not_ decide what to send, it is made in function
 * tcp_xmit_retransmit_queue().
 */
static void tcp_fastretrans_alert(struct sock *sk, const u32 prior_snd_una,
				  int num_dupack, int *ack_flag, int *rexmit)
{
	struct inet_connection_sock *icsk = inet_csk(sk);
	struct tcp_sock *tp = tcp_sk(sk);
	int fast_rexmit = 0, flag = *ack_flag;
	bool ece_ack = flag & FLAG_ECE;
	bool do_lost = num_dupack || ((flag & FLAG_DATA_SACKED) &&
				      tcp_force_fast_retransmit(sk));

	if (!tp->packets_out && tp->sacked_out)
		tp->sacked_out = 0;

	/* Now state machine starts.
	 * A. ECE, hence prohibit cwnd undoing, the reduction is required. */
	if (ece_ack)
		tp->prior_ssthresh = 0;

	/* B. In all the states check for reneging SACKs. */
	if (tcp_check_sack_reneging(sk, flag))
		return;

	/* C. Check consistency of the current state. */
	tcp_verify_left_out(tp);

	/* D. Check state exit conditions. State can be terminated
	 *    when high_seq is ACKed. */
	if (icsk->icsk_ca_state == TCP_CA_Open) {
		WARN_ON(tp->retrans_out != 0);
		tp->retrans_stamp = 0;
	} else if (!before(tp->snd_una, tp->high_seq)) {
		switch (icsk->icsk_ca_state) {
		case TCP_CA_CWR:
			/* CWR is to be held something *above* high_seq
			 * is ACKed for CWR bit to reach receiver. */
			if (tp->snd_una != tp->high_seq) {
				tcp_end_cwnd_reduction(sk);
				tcp_set_ca_state(sk, TCP_CA_Open);
			}
			break;

		case TCP_CA_Recovery:
			if (tcp_is_reno(tp))
				tcp_reset_reno_sack(tp);
			if (tcp_try_undo_recovery(sk))
				return;
			tcp_end_cwnd_reduction(sk);
			break;
		}
	}

	/* E. Process state. */
	switch (icsk->icsk_ca_state) {
	case TCP_CA_Recovery:
		if (!(flag & FLAG_SND_UNA_ADVANCED)) {
			if (tcp_is_reno(tp))
				tcp_add_reno_sack(sk, num_dupack, ece_ack);
		} else {
			if (tcp_try_undo_partial(sk, prior_snd_una))
				return;
			/* Partial ACK arrived. Force fast retransmit. */
			do_lost = tcp_force_fast_retransmit(sk);
		}
		if (tcp_try_undo_dsack(sk)) {
			tcp_try_keep_open(sk);
			return;
		}
		tcp_identify_packet_loss(sk, ack_flag);
		break;
	case TCP_CA_Loss:
		tcp_process_loss(sk, flag, num_dupack, rexmit);
		tcp_identify_packet_loss(sk, ack_flag);
		if (!(icsk->icsk_ca_state == TCP_CA_Open ||
		      (*ack_flag & FLAG_LOST_RETRANS)))
			return;
		/* Change state if cwnd is undone or retransmits are lost */
		fallthrough;
	default:
		if (tcp_is_reno(tp)) {
			if (flag & FLAG_SND_UNA_ADVANCED)
				tcp_reset_reno_sack(tp);
			tcp_add_reno_sack(sk, num_dupack, ece_ack);
		}

		if (icsk->icsk_ca_state <= TCP_CA_Disorder)
			tcp_try_undo_dsack(sk);

		tcp_identify_packet_loss(sk, ack_flag);
		if (!tcp_time_to_recover(sk, flag)) {
			tcp_try_to_open(sk, flag);
			return;
		}

		/* MTU probe failure: don't reduce cwnd */
		if (icsk->icsk_ca_state < TCP_CA_CWR &&
		    icsk->icsk_mtup.probe_size &&
		    tp->snd_una == tp->mtu_probe.probe_seq_start) {
			tcp_mtup_probe_failed(sk);
			/* Restores the reduction we did in tcp_mtup_probe() */
			tp->snd_cwnd++;
			tcp_simple_retransmit(sk);
			return;
		}

		/* Otherwise enter Recovery state */
		tcp_enter_recovery(sk, ece_ack);
		fast_rexmit = 1;
	}

	if (!tcp_is_rack(sk) && do_lost)
		tcp_update_scoreboard(sk, fast_rexmit);
	*rexmit = REXMIT_LOST;
}

static void tcp_update_rtt_min(struct sock *sk, u32 rtt_us, const int flag)
{
	u32 wlen = sock_net(sk)->ipv4.sysctl_tcp_min_rtt_wlen * HZ;
	struct tcp_sock *tp = tcp_sk(sk);

	if ((flag & FLAG_ACK_MAYBE_DELAYED) && rtt_us > tcp_min_rtt(tp)) {
		/* If the remote keeps returning delayed ACKs, eventually
		 * the min filter would pick it up and overestimate the
		 * prop. delay when it expires. Skip suspected delayed ACKs.
		 */
		return;
	}
	minmax_running_min(&tp->rtt_min, wlen, tcp_jiffies32,
			   rtt_us ? : jiffies_to_usecs(1));
}

static bool tcp_ack_update_rtt(struct sock *sk, const int flag,
			       long seq_rtt_us, long sack_rtt_us,
			       long ca_rtt_us, struct rate_sample *rs)
{
	const struct tcp_sock *tp = tcp_sk(sk);

	/* Prefer RTT measured from ACK's timing to TS-ECR. This is because
	 * broken middle-boxes or peers may corrupt TS-ECR fields. But
	 * Karn's algorithm forbids taking RTT if some retransmitted data
	 * is acked (RFC6298).
	 */
	if (seq_rtt_us < 0)
		seq_rtt_us = sack_rtt_us;

	/* RTTM Rule: A TSecr value received in a segment is used to
	 * update the averaged RTT measurement only if the segment
	 * acknowledges some new data, i.e., only if it advances the
	 * left edge of the send window.
	 * See draft-ietf-tcplw-high-performance-00, section 3.3.
	 */
	if (seq_rtt_us < 0 && tp->rx_opt.saw_tstamp && tp->rx_opt.rcv_tsecr &&
	    flag & FLAG_ACKED) {
		u32 delta = tcp_time_stamp(tp) - tp->rx_opt.rcv_tsecr;

		if (likely(delta < INT_MAX / (USEC_PER_SEC / TCP_TS_HZ))) {
			if (!delta)
				delta = 1;
			seq_rtt_us = delta * (USEC_PER_SEC / TCP_TS_HZ);
			ca_rtt_us = seq_rtt_us;
		}
	}
	rs->rtt_us = ca_rtt_us; /* RTT of last (S)ACKed packet (or -1) */
	if (seq_rtt_us < 0)
		return false;

	/* ca_rtt_us >= 0 is counting on the invariant that ca_rtt_us is
	 * always taken together with ACK, SACK, or TS-opts. Any negative
	 * values will be skipped with the seq_rtt_us < 0 check above.
	 */
	tcp_update_rtt_min(sk, ca_rtt_us, flag);
	tcp_rtt_estimator(sk, seq_rtt_us);
	tcp_set_rto(sk);

	/* RFC6298: only reset backoff on valid RTT measurement. */
	inet_csk(sk)->icsk_backoff = 0;
	return true;
}

/* Compute time elapsed between (last) SYNACK and the ACK completing 3WHS. */
void tcp_synack_rtt_meas(struct sock *sk, struct request_sock *req)
{
	struct rate_sample rs;
	long rtt_us = -1L;

	if (req && !req->num_retrans && tcp_rsk(req)->snt_synack)
		rtt_us = tcp_stamp_us_delta(tcp_clock_us(), tcp_rsk(req)->snt_synack);

	tcp_ack_update_rtt(sk, FLAG_SYN_ACKED, rtt_us, -1L, rtt_us, &rs);
}


static void tcp_cong_avoid(struct sock *sk, u32 ack, u32 acked)
{
	const struct inet_connection_sock *icsk = inet_csk(sk);

	icsk->icsk_ca_ops->cong_avoid(sk, ack, acked);
	tcp_sk(sk)->snd_cwnd_stamp = tcp_jiffies32;
}

/* Restart timer after forward progress on connection.
 * RFC2988 recommends to restart timer to now+rto.
 */
void tcp_rearm_rto(struct sock *sk)
{
	const struct inet_connection_sock *icsk = inet_csk(sk);
	struct tcp_sock *tp = tcp_sk(sk);

	/* If the retrans timer is currently being used by Fast Open
	 * for SYN-ACK retrans purpose, stay put.
	 */
	if (rcu_access_pointer(tp->fastopen_rsk))
		return;

	if (!tp->packets_out) {
		inet_csk_clear_xmit_timer(sk, ICSK_TIME_RETRANS);
	} else {
		u32 rto = inet_csk(sk)->icsk_rto;
		/* Offset the time elapsed after installing regular RTO */
		if (icsk->icsk_pending == ICSK_TIME_REO_TIMEOUT ||
		    icsk->icsk_pending == ICSK_TIME_LOSS_PROBE) {
			s64 delta_us = tcp_rto_delta_us(sk);
			/* delta_us may not be positive if the socket is locked
			 * when the retrans timer fires and is rescheduled.
			 */
			rto = usecs_to_jiffies(max_t(int, delta_us, 1));
		}
		tcp_reset_xmit_timer(sk, ICSK_TIME_RETRANS, rto,
				     TCP_RTO_MAX);
	}
}

/* Try to schedule a loss probe; if that doesn't work, then schedule an RTO. */
static void tcp_set_xmit_timer(struct sock *sk)
{
	if (!tcp_schedule_loss_probe(sk, true))
		tcp_rearm_rto(sk);
}

/* If we get here, the whole TSO packet has not been acked. */
static u32 tcp_tso_acked(struct sock *sk, struct sk_buff *skb)
{
	struct tcp_sock *tp = tcp_sk(sk);
	u32 packets_acked;

	BUG_ON(!after(TCP_SKB_CB(skb)->end_seq, tp->snd_una));

	packets_acked = tcp_skb_pcount(skb);
	if (tcp_trim_head(sk, skb, tp->snd_una - TCP_SKB_CB(skb)->seq))
		return 0;
	packets_acked -= tcp_skb_pcount(skb);

	if (packets_acked) {
		BUG_ON(tcp_skb_pcount(skb) == 0);
		BUG_ON(!before(TCP_SKB_CB(skb)->seq, TCP_SKB_CB(skb)->end_seq));
	}

	return packets_acked;
}

static void tcp_ack_tstamp(struct sock *sk, struct sk_buff *skb,
			   u32 prior_snd_una)
{
	const struct skb_shared_info *shinfo;

	/* Avoid cache line misses to get skb_shinfo() and shinfo->tx_flags */
	if (likely(!TCP_SKB_CB(skb)->txstamp_ack))
		return;

	shinfo = skb_shinfo(skb);
	if (!before(shinfo->tskey, prior_snd_una) &&
	    before(shinfo->tskey, tcp_sk(sk)->snd_una)) {
		tcp_skb_tsorted_save(skb) {
			__skb_tstamp_tx(skb, NULL, sk, SCM_TSTAMP_ACK);
		} tcp_skb_tsorted_restore(skb);
	}
}

/* Remove acknowledged frames from the retransmission queue. If our packet
 * is before the ack sequence we can discard it as it's confirmed to have
 * arrived at the other end.
 */
static int tcp_clean_rtx_queue(struct sock *sk, u32 prior_fack,
			       u32 prior_snd_una,
			       struct tcp_sacktag_state *sack, bool ece_ack)
{
	const struct inet_connection_sock *icsk = inet_csk(sk);
	u64 first_ackt, last_ackt;
	struct tcp_sock *tp = tcp_sk(sk);
	u32 prior_sacked = tp->sacked_out;
	u32 reord = tp->snd_nxt; /* lowest acked un-retx un-sacked seq */
	struct sk_buff *skb, *next;
	bool fully_acked = true;
	long sack_rtt_us = -1L;
	long seq_rtt_us = -1L;
	long ca_rtt_us = -1L;
	u32 pkts_acked = 0;
	u32 last_in_flight = 0;
	bool rtt_update;
	int flag = 0;

	first_ackt = 0;

	for (skb = skb_rb_first(&sk->tcp_rtx_queue); skb; skb = next) {
		struct tcp_skb_cb *scb = TCP_SKB_CB(skb);
		const u32 start_seq = scb->seq;
		u8 sacked = scb->sacked;
		u32 acked_pcount;

		/* Determine how many packets and what bytes were acked, tso and else */
		if (after(scb->end_seq, tp->snd_una)) {
			if (tcp_skb_pcount(skb) == 1 ||
			    !after(tp->snd_una, scb->seq))
				break;

			acked_pcount = tcp_tso_acked(sk, skb);
			if (!acked_pcount)
				break;
			fully_acked = false;
		} else {
			acked_pcount = tcp_skb_pcount(skb);
		}

		if (unlikely(sacked & TCPCB_RETRANS)) {
			if (sacked & TCPCB_SACKED_RETRANS)
				tp->retrans_out -= acked_pcount;
			flag |= FLAG_RETRANS_DATA_ACKED;
		} else if (!(sacked & TCPCB_SACKED_ACKED)) {
			last_ackt = tcp_skb_timestamp_us(skb);
			WARN_ON_ONCE(last_ackt == 0);
			if (!first_ackt)
				first_ackt = last_ackt;

			last_in_flight = TCP_SKB_CB(skb)->tx.in_flight;
			if (before(start_seq, reord))
				reord = start_seq;
			if (!after(scb->end_seq, tp->high_seq))
				flag |= FLAG_ORIG_SACK_ACKED;
		}

		if (sacked & TCPCB_SACKED_ACKED) {
			tp->sacked_out -= acked_pcount;
			/* snd_una delta covers these skbs */
			sack->delivered_bytes -= skb->len;
		} else if (tcp_is_sack(tp)) {
			tcp_count_delivered(tp, acked_pcount, ece_ack);
			if (!tcp_skb_spurious_retrans(tp, skb))
				tcp_rack_advance(tp, sacked, scb->end_seq,
						 tcp_skb_timestamp_us(skb));
		}
		if (sacked & TCPCB_LOST)
			tp->lost_out -= acked_pcount;

		tp->packets_out -= acked_pcount;
		pkts_acked += acked_pcount;
		tcp_rate_skb_delivered(sk, skb, sack->rate);

		/* Initial outgoing SYN's get put onto the write_queue
		 * just like anything else we transmit.  It is not
		 * true data, and if we misinform our callers that
		 * this ACK acks real data, we will erroneously exit
		 * connection startup slow start one packet too
		 * quickly.  This is severely frowned upon behavior.
		 */
		if (likely(!(scb->tcp_flags & TCPHDR_SYN))) {
			flag |= FLAG_DATA_ACKED;
		} else {
			flag |= FLAG_SYN_ACKED;
			tp->retrans_stamp = 0;
		}

		if (!fully_acked)
			break;

		tcp_ack_tstamp(sk, skb, prior_snd_una);

		next = skb_rb_next(skb);
		if (unlikely(skb == tp->retransmit_skb_hint))
			tp->retransmit_skb_hint = NULL;
		if (unlikely(skb == tp->lost_skb_hint))
			tp->lost_skb_hint = NULL;
		tcp_highest_sack_replace(sk, skb, next);
		tcp_rtx_queue_unlink_and_free(skb, sk);
	}

	if (!skb)
		tcp_chrono_stop(sk, TCP_CHRONO_BUSY);

	if (likely(between(tp->snd_up, prior_snd_una, tp->snd_una)))
		tp->snd_up = tp->snd_una;

	if (skb) {
		tcp_ack_tstamp(sk, skb, prior_snd_una);
		if (TCP_SKB_CB(skb)->sacked & TCPCB_SACKED_ACKED)
			flag |= FLAG_SACK_RENEGING;
	}

	if (likely(first_ackt) && !(flag & FLAG_RETRANS_DATA_ACKED)) {
		seq_rtt_us = tcp_stamp_us_delta(tp->tcp_mstamp, first_ackt);
		ca_rtt_us = tcp_stamp_us_delta(tp->tcp_mstamp, last_ackt);

		if (pkts_acked == 1 && last_in_flight < tp->mss_cache &&
		    last_in_flight && !prior_sacked && fully_acked &&
		    sack->rate->prior_delivered + 1 == tp->delivered &&
		    !(flag & (FLAG_CA_ALERT | FLAG_SYN_ACKED))) {
			/* Conservatively mark a delayed ACK. It's typically
			 * from a lone runt packet over the round trip to
			 * a receiver w/o out-of-order or CE events.
			 */
			flag |= FLAG_ACK_MAYBE_DELAYED;
		}
	}
	if (sack->first_sackt) {
		sack_rtt_us = tcp_stamp_us_delta(tp->tcp_mstamp, sack->first_sackt);
		ca_rtt_us = tcp_stamp_us_delta(tp->tcp_mstamp, sack->last_sackt);
	}
	rtt_update = tcp_ack_update_rtt(sk, flag, seq_rtt_us, sack_rtt_us,
					ca_rtt_us, sack->rate);

	if (flag & FLAG_ACKED) {
		flag |= FLAG_SET_XMIT_TIMER;  /* set TLP or RTO timer */
		if (unlikely(icsk->icsk_mtup.probe_size &&
			     !after(tp->mtu_probe.probe_seq_end, tp->snd_una))) {
			tcp_mtup_probe_success(sk);
		}

		if (tcp_is_reno(tp)) {
			tcp_remove_reno_sacks(sk, pkts_acked, ece_ack);

			/* If any of the cumulatively ACKed segments was
			 * retransmitted, non-SACK case cannot confirm that
			 * progress was due to original transmission due to
			 * lack of TCPCB_SACKED_ACKED bits even if some of
			 * the packets may have been never retransmitted.
			 */
			if (flag & FLAG_RETRANS_DATA_ACKED)
				flag &= ~FLAG_ORIG_SACK_ACKED;

		} else {
			int delta;

			/* Non-retransmitted hole got filled? That's reordering */
			if (before(reord, prior_fack))
				tcp_check_sack_reordering(sk, reord, 0);

			delta = prior_sacked - tp->sacked_out;
			tp->lost_cnt_hint -= min(tp->lost_cnt_hint, delta);
		}

		sack->delivered_bytes = (skb ?
					 TCP_SKB_CB(skb)->seq : tp->snd_una) -
					prior_snd_una;
	} else if (skb && rtt_update && sack_rtt_us >= 0 &&
		   sack_rtt_us > tcp_stamp_us_delta(tp->tcp_mstamp,
						    tcp_skb_timestamp_us(skb))) {
		/* Do not re-arm RTO if the sack RTT is measured from data sent
		 * after when the head was last (re)transmitted. Otherwise the
		 * timeout may continue to extend in loss recovery.
		 */
		flag |= FLAG_SET_XMIT_TIMER;  /* set TLP or RTO timer */
	}

	if (icsk->icsk_ca_ops->pkts_acked) {
		struct ack_sample sample = { .pkts_acked = pkts_acked,
					     .rtt_us = sack->rate->rtt_us,
					     .in_flight = last_in_flight };

		icsk->icsk_ca_ops->pkts_acked(sk, &sample);
	}

#if FASTRETRANS_DEBUG > 0
	WARN_ON((int)tp->sacked_out < 0);
	WARN_ON((int)tp->lost_out < 0);
	WARN_ON((int)tp->retrans_out < 0);
	if (!tp->packets_out && tcp_is_sack(tp)) {
		icsk = inet_csk(sk);
		if (tp->lost_out) {
			pr_debug("Leak l=%u %d\n",
				 tp->lost_out, icsk->icsk_ca_state);
			tp->lost_out = 0;
		}
		if (tp->sacked_out) {
			pr_debug("Leak s=%u %d\n",
				 tp->sacked_out, icsk->icsk_ca_state);
			tp->sacked_out = 0;
		}
		if (tp->retrans_out) {
			pr_debug("Leak r=%u %d\n",
				 tp->retrans_out, icsk->icsk_ca_state);
			tp->retrans_out = 0;
		}
	}
#endif
	return flag;
}

static void tcp_ack_probe(struct sock *sk)
{
	struct inet_connection_sock *icsk = inet_csk(sk);
	struct sk_buff *head = tcp_send_head(sk);
	const struct tcp_sock *tp = tcp_sk(sk);

	/* Was it a usable window open? */
	if (!head)
		return;
	if (!after(TCP_SKB_CB(head)->end_seq, tcp_wnd_end(tp))) {
		icsk->icsk_backoff = 0;
		inet_csk_clear_xmit_timer(sk, ICSK_TIME_PROBE0);
		/* Socket must be waked up by subsequent tcp_data_snd_check().
		 * This function is not for random using!
		 */
	} else {
		unsigned long when = tcp_probe0_when(sk, TCP_RTO_MAX);

		tcp_reset_xmit_timer(sk, ICSK_TIME_PROBE0,
				     when, TCP_RTO_MAX);
	}
}

static inline bool tcp_ack_is_dubious(const struct sock *sk, const int flag)
{
	return !(flag & FLAG_NOT_DUP) || (flag & FLAG_CA_ALERT) ||
		inet_csk(sk)->icsk_ca_state != TCP_CA_Open;
}

/* Decide wheather to run the increase function of congestion control. */
static inline bool tcp_may_raise_cwnd(const struct sock *sk, const int flag)
{
	/* If reordering is high then always grow cwnd whenever data is
	 * delivered regardless of its ordering. Otherwise stay conservative
	 * and only grow cwnd on in-order delivery (RFC5681). A stretched ACK w/
	 * new SACK or ECE mark may first advance cwnd here and later reduce
	 * cwnd in tcp_fastretrans_alert() based on more states.
	 */
	if (tcp_sk(sk)->reordering > sock_net(sk)->ipv4.sysctl_tcp_reordering)
		return flag & FLAG_FORWARD_PROGRESS;

	return flag & FLAG_DATA_ACKED;
}

/* The "ultimate" congestion control function that aims to replace the rigid
 * cwnd increase and decrease control (tcp_cong_avoid,tcp_*cwnd_reduction).
 * It's called toward the end of processing an ACK with precise rate
 * information. All transmission or retransmission are delayed afterwards.
 */
static void tcp_cong_control(struct sock *sk, u32 ack, u32 acked_sacked,
			     int flag, const struct rate_sample *rs)
{
	const struct inet_connection_sock *icsk = inet_csk(sk);

	if (icsk->icsk_ca_ops->cong_control) {
		icsk->icsk_ca_ops->cong_control(sk, rs);
		return;
	}

	if (tcp_in_cwnd_reduction(sk)) {
		/* Reduce cwnd if state mandates */
		tcp_cwnd_reduction(sk, acked_sacked, flag);
	} else if (tcp_may_raise_cwnd(sk, flag)) {
		/* Advance cwnd if state allows */
		tcp_cong_avoid(sk, ack, acked_sacked);
	}
	tcp_update_pacing_rate(sk);
}

/* Check that window update is acceptable.
 * The function assumes that snd_una<=ack<=snd_next.
 */
static inline bool tcp_may_update_window(const struct tcp_sock *tp,
					const u32 ack, const u32 ack_seq,
					const u32 nwin)
{
	return	after(ack, tp->snd_una) ||
		after(ack_seq, tp->snd_wl1) ||
		(ack_seq == tp->snd_wl1 && nwin > tp->snd_wnd);
}

/* If we update tp->snd_una, also update tp->bytes_acked */
static void tcp_snd_una_update(struct tcp_sock *tp, u32 ack)
{
	u32 delta = ack - tp->snd_una;

	sock_owned_by_me((struct sock *)tp);
	tp->bytes_acked += delta;
	tp->snd_una = ack;
}

/* If we update tp->rcv_nxt, also update tp->bytes_received */
static void tcp_rcv_nxt_update(struct tcp_sock *tp, u32 seq)
{
	u32 delta = seq - tp->rcv_nxt;

	sock_owned_by_me((struct sock *)tp);
	tp->bytes_received += delta;
	WRITE_ONCE(tp->rcv_nxt, seq);
}

/* Update our send window.
 *
 * Window update algorithm, described in RFC793/RFC1122 (used in linux-2.2
 * and in FreeBSD. NetBSD's one is even worse.) is wrong.
 */
static int tcp_ack_update_window(struct sock *sk, const struct sk_buff *skb, u32 ack,
				 u32 ack_seq)
{
	struct tcp_sock *tp = tcp_sk(sk);
	int flag = 0;
	u32 nwin = ntohs(tcp_hdr(skb)->window);

	if (likely(!tcp_hdr(skb)->syn))
		nwin <<= tp->rx_opt.snd_wscale;

	if (tcp_may_update_window(tp, ack, ack_seq, nwin)) {
		flag |= FLAG_WIN_UPDATE;
		tcp_update_wl(tp, ack_seq);

		if (tp->snd_wnd != nwin) {
			tp->snd_wnd = nwin;

			/* Note, it is the only place, where
			 * fast path is recovered for sending TCP.
			 */
			tp->pred_flags = 0;
			tcp_fast_path_check(sk);

			if (!tcp_write_queue_empty(sk))
				tcp_slow_start_after_idle_check(sk);

			if (nwin > tp->max_window) {
				tp->max_window = nwin;
				tcp_sync_mss(sk, inet_csk(sk)->icsk_pmtu_cookie);
			}
		}
	}

	tcp_snd_una_update(tp, ack);

	return flag;
}

static bool __tcp_oow_rate_limited(struct net *net, int mib_idx,
				   u32 *last_oow_ack_time)
{
	if (*last_oow_ack_time) {
		s32 elapsed = (s32)(tcp_jiffies32 - *last_oow_ack_time);

		if (0 <= elapsed && elapsed < net->ipv4.sysctl_tcp_invalid_ratelimit) {
			NET_INC_STATS(net, mib_idx);
			return true;	/* rate-limited: don't send yet! */
		}
	}

	*last_oow_ack_time = tcp_jiffies32;

	return false;	/* not rate-limited: go ahead, send dupack now! */
}

/* Return true if we're currently rate-limiting out-of-window ACKs and
 * thus shouldn't send a dupack right now. We rate-limit dupacks in
 * response to out-of-window SYNs or ACKs to mitigate ACK loops or DoS
 * attacks that send repeated SYNs or ACKs for the same connection. To
 * do this, we do not send a duplicate SYNACK or ACK if the remote
 * endpoint is sending out-of-window SYNs or pure ACKs at a high rate.
 */
bool tcp_oow_rate_limited(struct net *net, const struct sk_buff *skb,
			  int mib_idx, u32 *last_oow_ack_time)
{
	/* Data packets without SYNs are not likely part of an ACK loop. */
	if ((TCP_SKB_CB(skb)->seq != TCP_SKB_CB(skb)->end_seq) &&
	    !tcp_hdr(skb)->syn)
		return false;

	return __tcp_oow_rate_limited(net, mib_idx, last_oow_ack_time);
}

/* RFC 5961 7 [ACK Throttling] */
static void tcp_send_challenge_ack(struct sock *sk, const struct sk_buff *skb,
				   bool accecn_reflector)
{
	/* unprotected vars, we dont care of overwrites */
	static u32 challenge_timestamp;
	static unsigned int challenge_count;
	struct tcp_sock *tp = tcp_sk(sk);
	struct net *net = sock_net(sk);
	u32 count, now;

	/* First check our per-socket dupack rate limit. */
	if (__tcp_oow_rate_limited(net,
				   LINUX_MIB_TCPACKSKIPPEDCHALLENGE,
				   &tp->last_oow_ack_time))
		return;

	/* Then check host-wide RFC 5961 rate limit. */
	now = jiffies / HZ;
	if (now != challenge_timestamp) {
		u32 ack_limit = net->ipv4.sysctl_tcp_challenge_ack_limit;
		u32 half = (ack_limit + 1) >> 1;

		challenge_timestamp = now;
		WRITE_ONCE(challenge_count, half + prandom_u32_max(ack_limit));
	}
	count = READ_ONCE(challenge_count);
	if (count > 0) {
		WRITE_ONCE(challenge_count, count - 1);
		NET_INC_STATS(net, LINUX_MIB_TCPCHALLENGEACK);
		__tcp_send_ack(sk, tp->rcv_nxt,
			       !accecn_reflector ? 0 : tcp_accecn_reflector_flags(tp->syn_ect_rcv));
	}
}

static void tcp_store_ts_recent(struct tcp_sock *tp)
{
	tp->rx_opt.ts_recent = tp->rx_opt.rcv_tsval;
	tp->rx_opt.ts_recent_stamp = ktime_get_seconds();
}

static int __tcp_replace_ts_recent(struct tcp_sock *tp, s32 tstamp_delta)
{
	tcp_store_ts_recent(tp);
	return tstamp_delta > 0 ? FLAG_TS_PROGRESS : 0;
}

static int tcp_replace_ts_recent(struct tcp_sock *tp, u32 seq)
{
	s32 delta;

	if (tp->rx_opt.saw_tstamp && !after(seq, tp->rcv_wup)) {
		/* PAWS bug workaround wrt. ACK frames, the PAWS discard
		 * extra check below makes sure this can only happen
		 * for pure ACK frames.  -DaveM
		 *
		 * Not only, also it occurs for expired timestamps.
		 */

		if (tcp_paws_check(&tp->rx_opt, 0)) {
			delta = tp->rx_opt.rcv_tsval - tp->rx_opt.ts_recent;
			return __tcp_replace_ts_recent(tp, delta);
		}
	}

	return 0;
}

/* This routine deals with acks during a TLP episode and ends an episode by
 * resetting tlp_high_seq. Ref: TLP algorithm in draft-ietf-tcpm-rack
 */
static void tcp_process_tlp_ack(struct sock *sk, u32 ack, int flag)
{
	struct tcp_sock *tp = tcp_sk(sk);

	if (before(ack, tp->tlp_high_seq))
		return;

	if (!tp->tlp_retrans) {
		/* TLP of new data has been acknowledged */
		tp->tlp_high_seq = 0;
	} else if (flag & FLAG_DSACKING_ACK) {
		/* This DSACK means original and TLP probe arrived; no loss */
		tp->tlp_high_seq = 0;
	} else if (after(ack, tp->tlp_high_seq)) {
		/* ACK advances: there was a loss, so reduce cwnd. Reset
		 * tlp_high_seq in tcp_init_cwnd_reduction()
		 */
		tcp_init_cwnd_reduction(sk);
		tcp_set_ca_state(sk, TCP_CA_CWR);
		tcp_end_cwnd_reduction(sk);
		tcp_try_keep_open(sk);
		NET_INC_STATS(sock_net(sk),
				LINUX_MIB_TCPLOSSPROBERECOVERY);
	} else if (!(flag & (FLAG_SND_UNA_ADVANCED |
			     FLAG_NOT_DUP | FLAG_DATA_SACKED))) {
		/* Pure dupack: original and TLP probe arrived; no loss */
		tp->tlp_high_seq = 0;
	}
}

static void tcp_in_ack_event(struct sock *sk, int flag)
{
	const struct inet_connection_sock *icsk = inet_csk(sk);

	if (icsk->icsk_ca_ops->in_ack_event) {
		u32 ack_ev_flags = 0;

		if (flag & FLAG_WIN_UPDATE)
			ack_ev_flags |= CA_ACK_WIN_UPDATE;
		if (flag & FLAG_SLOWPATH) {
			ack_ev_flags = CA_ACK_SLOWPATH;
			if (flag & FLAG_ECE)
				ack_ev_flags |= CA_ACK_ECE;
		}

		icsk->icsk_ca_ops->in_ack_event(sk, ack_ev_flags);
	}
}

/* Congestion control has updated the cwnd already. So if we're in
 * loss recovery then now we do any new sends (for FRTO) or
 * retransmits (for CA_Loss or CA_recovery) that make sense.
 */
static void tcp_xmit_recovery(struct sock *sk, int rexmit)
{
	struct tcp_sock *tp = tcp_sk(sk);

	if (rexmit == REXMIT_NONE || sk->sk_state == TCP_SYN_SENT)
		return;

	if (unlikely(rexmit == REXMIT_NEW)) {
		__tcp_push_pending_frames(sk, tcp_current_mss(sk),
					  TCP_NAGLE_OFF);
		if (after(tp->snd_nxt, tp->high_seq))
			return;
		tp->frto = 0;
	}
	tcp_xmit_retransmit_queue(sk);
}

/* Returns the number of packets newly acked or sacked by the current ACK */
static u32 tcp_newly_delivered(struct sock *sk, u32 prior_delivered,
			       u32 ecn_count, int flag)
{
	const struct net *net = sock_net(sk);
	struct tcp_sock *tp = tcp_sk(sk);
	u32 delivered;

	delivered = tp->delivered - prior_delivered;
	NET_ADD_STATS(net, LINUX_MIB_TCPDELIVERED, delivered);

	if (flag & FLAG_ECE) {
		if (tcp_ecn_mode_rfc3168(tp))
			ecn_count = delivered;
		NET_ADD_STATS(net, LINUX_MIB_TCPDELIVEREDCE, ecn_count);
	}

	return delivered;
}

/* This routine deals with incoming acks, but not outgoing ones. */
static int tcp_ack(struct sock *sk, const struct sk_buff *skb, int flag)
{
	struct inet_connection_sock *icsk = inet_csk(sk);
	struct tcp_sock *tp = tcp_sk(sk);
	struct tcp_sacktag_state sack_state;
	struct rate_sample rs = { .prior_delivered = 0 };
	u32 prior_snd_una = tp->snd_una;
	bool is_sack_reneg = tp->is_sack_reneg;
	u32 ack_seq = TCP_SKB_CB(skb)->seq;
	u32 ack = TCP_SKB_CB(skb)->ack_seq;
	int num_dupack = 0;
	int prior_packets = tp->packets_out;
	u32 delivered = tp->delivered;
	u32 lost = tp->lost;
	int rexmit = REXMIT_NONE; /* Flag to (re)transmit to recover losses */
	u32 ecn_count = 0;	  /* Did we receive ECE/an AccECN ACE update? */
	u32 prior_fack;

	sack_state.first_sackt = 0;
	sack_state.rate = &rs;
	sack_state.sack_delivered = 0;
	sack_state.delivered_bytes = 0;

	/* We very likely will need to access rtx queue. */
	prefetch(sk->tcp_rtx_queue.rb_node);

	/* If the ack is older than previous acks
	 * then we can probably ignore it.
	 */
	if (before(ack, prior_snd_una)) {
		/* RFC 5961 5.2 [Blind Data Injection Attack].[Mitigation] */
		if (before(ack, prior_snd_una - tp->max_window)) {
			if (!(flag & FLAG_NO_CHALLENGE_ACK))
				tcp_send_challenge_ack(sk, skb, false);
			return -1;
		}
		goto old_ack;
	}

	/* If the ack includes data we haven't sent yet, discard
	 * this segment (RFC793 Section 3.9).
	 */
	if (after(ack, tp->snd_nxt))
		return -1;

	if (after(ack, prior_snd_una)) {
		flag |= FLAG_SND_UNA_ADVANCED;
		icsk->icsk_retransmits = 0;

#if IS_ENABLED(CONFIG_TLS_DEVICE)
		if (static_branch_unlikely(&clean_acked_data_enabled.key))
			if (icsk->icsk_clean_acked)
				icsk->icsk_clean_acked(sk, ack);
#endif
	}

	prior_fack = tcp_is_sack(tp) ? tcp_highest_sack_seq(tp) : tp->snd_una;
	rs.prior_in_flight = tcp_packets_in_flight(tp);

	/* ts_recent update must be made after we are sure that the packet
	 * is in window.
	 */
	if (flag & FLAG_UPDATE_TS_RECENT)
		flag |= tcp_replace_ts_recent(tp, TCP_SKB_CB(skb)->seq);

	if ((flag & (FLAG_SLOWPATH | FLAG_SND_UNA_ADVANCED)) ==
	    FLAG_SND_UNA_ADVANCED) {
		/* Window is constant, pure forward advance.
		 * No more checks are required.
		 * Note, we use the fact that SND.UNA>=SND.WL2.
		 */
		tcp_update_wl(tp, ack_seq);
		tcp_snd_una_update(tp, ack);
		flag |= FLAG_WIN_UPDATE;

		NET_INC_STATS(sock_net(sk), LINUX_MIB_TCPHPACKS);
	} else {
		if (ack_seq != TCP_SKB_CB(skb)->end_seq)
			flag |= FLAG_DATA;
		else
			NET_INC_STATS(sock_net(sk), LINUX_MIB_TCPPUREACKS);

		flag |= tcp_ack_update_window(sk, skb, ack, ack_seq);

		if (TCP_SKB_CB(skb)->sacked)
			flag |= tcp_sacktag_write_queue(sk, skb, prior_snd_una,
							&sack_state);

		if (tcp_ecn_rcv_ecn_echo(tp, tcp_hdr(skb)))
			flag |= FLAG_ECE;

		if (sack_state.sack_delivered)
			tcp_count_delivered(tp, sack_state.sack_delivered,
					    flag & FLAG_ECE);
	}

	/* This is a deviation from RFC3168 since it states that:
	 * "When the TCP data sender is ready to set the CWR bit after reducing
	 * the congestion window, it SHOULD set the CWR bit only on the first
	 * new data packet that it transmits."
	 * We accept CWR on pure ACKs to be more robust
	 * with widely-deployed TCP implementations that do this.
	 */
	tcp_ecn_accept_cwr(sk, skb);

	/* We passed data and got it acked, remove any soft error
	 * log. Something worked...
	 */
	sk->sk_err_soft = 0;
	icsk->icsk_probes_out = 0;
	tp->rcv_tstamp = tcp_jiffies32;
	if (!prior_packets)
		goto no_queue;

	/* See if we can take anything off of the retransmit queue. */
	flag |= tcp_clean_rtx_queue(sk, prior_fack, prior_snd_una, &sack_state,
				    flag & FLAG_ECE);

	tcp_rack_update_reo_wnd(sk, &rs);

	if (tcp_ecn_mode_accecn(tp))
		ecn_count = tcp_accecn_process(sk, skb, tp->delivered - delivered,
					       sack_state.delivered_bytes, &flag);

	tcp_in_ack_event(sk, flag);

	if (tp->tlp_high_seq)
		tcp_process_tlp_ack(sk, ack, flag);
	/* If needed, reset TLP/RTO timer; RACK may later override this. */
	if (flag & FLAG_SET_XMIT_TIMER)
		tcp_set_xmit_timer(sk);

	if (tcp_ack_is_dubious(sk, flag)) {
		if (!(flag & (FLAG_SND_UNA_ADVANCED | FLAG_NOT_DUP))) {
			num_dupack = 1;
			/* Consider if pure acks were aggregated in tcp_add_backlog() */
			if (!(flag & FLAG_DATA))
				num_dupack = max_t(u16, 1, skb_shinfo(skb)->gso_segs);
		}
		tcp_fastretrans_alert(sk, prior_snd_una, num_dupack, &flag,
				      &rexmit);
	}

	if ((flag & FLAG_FORWARD_PROGRESS) || !(flag & FLAG_NOT_DUP))
		sk_dst_confirm(sk);

	delivered = tcp_newly_delivered(sk, delivered, ecn_count, flag);

	lost = tp->lost - lost;			/* freshly marked lost */
	rs.is_ack_delayed = !!(flag & FLAG_ACK_MAYBE_DELAYED);
	tcp_rate_gen(sk, delivered, lost, is_sack_reneg, sack_state.rate);
	tcp_cong_control(sk, ack, delivered, flag, sack_state.rate);
	tcp_xmit_recovery(sk, rexmit);
	return 1;

no_queue:
	if (tcp_ecn_mode_accecn(tp))
		ecn_count = tcp_accecn_process(sk, skb, tp->delivered - delivered,
					       sack_state.delivered_bytes, &flag);
	tcp_in_ack_event(sk, flag);
	/* If data was DSACKed, see if we can undo a cwnd reduction. */
	if (flag & FLAG_DSACKING_ACK) {
		tcp_fastretrans_alert(sk, prior_snd_una, num_dupack, &flag,
				      &rexmit);
		tcp_newly_delivered(sk, delivered, ecn_count, flag);
	}
	/* If this ack opens up a zero window, clear backoff.  It was
	 * being used to time the probes, and is probably far higher than
	 * it needs to be for normal retransmission.
	 */
	tcp_ack_probe(sk);

	if (tp->tlp_high_seq)
		tcp_process_tlp_ack(sk, ack, flag);
	return 1;

old_ack:
	/* If data was SACKed, tag it and see if we should send more data.
	 * If data was DSACKed, see if we can undo a cwnd reduction.
	 */
	if (TCP_SKB_CB(skb)->sacked) {
		flag |= tcp_sacktag_write_queue(sk, skb, prior_snd_una,
						&sack_state);
		tcp_fastretrans_alert(sk, prior_snd_una, num_dupack, &flag,
				      &rexmit);
		tcp_newly_delivered(sk, delivered, ecn_count, flag);
		tcp_xmit_recovery(sk, rexmit);
	}

	return 0;
}

static void tcp_parse_fastopen_option(int len, const unsigned char *cookie,
				      bool syn, struct tcp_fastopen_cookie *foc,
				      bool exp_opt)
{
	/* Valid only in SYN or SYN-ACK with an even length.  */
	if (!foc || !syn || len < 0 || (len & 1))
		return;

	if (len >= TCP_FASTOPEN_COOKIE_MIN &&
	    len <= TCP_FASTOPEN_COOKIE_MAX)
		memcpy(foc->val, cookie, len);
	else if (len != 0)
		len = -1;
	foc->len = len;
	foc->exp = exp_opt;
}

static bool smc_parse_options(const struct tcphdr *th,
			      struct tcp_options_received *opt_rx,
			      const unsigned char *ptr,
			      int opsize)
{
#if IS_ENABLED(CONFIG_SMC)
	if (static_branch_unlikely(&tcp_have_smc)) {
		if (th->syn && !(opsize & 1) &&
		    opsize >= TCPOLEN_EXP_SMC_BASE &&
		    get_unaligned_be32(ptr) == TCPOPT_SMC_MAGIC) {
			opt_rx->smc_ok = 1;
			return true;
		}
	}
#endif
	return false;
}

/* Try to parse the MSS option from the TCP header. Return 0 on failure, clamped
 * value on success.
 */
static u16 tcp_parse_mss_option(const struct tcphdr *th, u16 user_mss)
{
	const unsigned char *ptr = (const unsigned char *)(th + 1);
	int length = (th->doff * 4) - sizeof(struct tcphdr);
	u16 mss = 0;

	while (length > 0) {
		int opcode = *ptr++;
		int opsize;

		switch (opcode) {
		case TCPOPT_EOL:
			return mss;
		case TCPOPT_NOP:	/* Ref: RFC 793 section 3.1 */
			length--;
			continue;
		default:
			if (length < 2)
				return mss;
			opsize = *ptr++;
			if (opsize < 2) /* "silly options" */
				return mss;
			if (opsize > length)
				return mss;	/* fail on partial options */
			if (opcode == TCPOPT_MSS && opsize == TCPOLEN_MSS) {
				u16 in_mss = get_unaligned_be16(ptr);

				if (in_mss) {
					if (user_mss && user_mss < in_mss)
						in_mss = user_mss;
					mss = in_mss;
				}
			}
			ptr += opsize - 2;
			length -= opsize;
		}
	}
	return mss;
}

/* Look for tcp options. Normally only called on SYN and SYNACK packets.
 * But, this can also be called on packets in the established flow when
 * the fast version below fails.
 */
void tcp_parse_options(const struct net *net,
		       const struct sk_buff *skb,
		       struct tcp_options_received *opt_rx, int estab,
		       struct tcp_fastopen_cookie *foc)
{
	const unsigned char *ptr;
	const struct tcphdr *th = tcp_hdr(skb);
	int length = (th->doff * 4) - sizeof(struct tcphdr);

	ptr = (const unsigned char *)(th + 1);
	opt_rx->saw_tstamp = 0;
	opt_rx->accecn = 0;
	opt_rx->saw_unknown = 0;

	while (length > 0) {
		int opcode = *ptr++;
		int opsize;

		switch (opcode) {
		case TCPOPT_EOL:
			return;
		case TCPOPT_NOP:	/* Ref: RFC 793 section 3.1 */
			length--;
			continue;
		default:
			if (length < 2)
				return;
			opsize = *ptr++;
			if (opsize < 2) /* "silly options" */
				return;
			if (opsize > length)
				return;	/* don't parse partial options */
			switch (opcode) {
			case TCPOPT_MSS:
				if (opsize == TCPOLEN_MSS && th->syn && !estab) {
					u16 in_mss = get_unaligned_be16(ptr);
					if (in_mss) {
						if (opt_rx->user_mss &&
						    opt_rx->user_mss < in_mss)
							in_mss = opt_rx->user_mss;
						opt_rx->mss_clamp = in_mss;
					}
				}
				break;
			case TCPOPT_WINDOW:
				if (opsize == TCPOLEN_WINDOW && th->syn &&
				    !estab && net->ipv4.sysctl_tcp_window_scaling) {
					__u8 snd_wscale = *(__u8 *)ptr;
					opt_rx->wscale_ok = 1;
					if (snd_wscale > TCP_MAX_WSCALE) {
						net_info_ratelimited("%s: Illegal window scaling value %d > %u received\n",
								     __func__,
								     snd_wscale,
								     TCP_MAX_WSCALE);
						snd_wscale = TCP_MAX_WSCALE;
					}
					opt_rx->snd_wscale = snd_wscale;
				}
				break;
			case TCPOPT_TIMESTAMP:
				if ((opsize == TCPOLEN_TIMESTAMP) &&
				    ((estab && opt_rx->tstamp_ok) ||
				     (!estab && net->ipv4.sysctl_tcp_timestamps))) {
					opt_rx->saw_tstamp = 1;
					opt_rx->rcv_tsval = get_unaligned_be32(ptr);
					opt_rx->rcv_tsecr = get_unaligned_be32(ptr + 4);
				}
				break;
			case TCPOPT_SACK_PERM:
				if (opsize == TCPOLEN_SACK_PERM && th->syn &&
				    !estab && net->ipv4.sysctl_tcp_sack) {
					opt_rx->sack_ok = TCP_SACK_SEEN;
					tcp_sack_reset(opt_rx);
				}
				break;

			case TCPOPT_SACK:
				if ((opsize >= (TCPOLEN_SACK_BASE + TCPOLEN_SACK_PERBLOCK)) &&
				   !((opsize - TCPOLEN_SACK_BASE) % TCPOLEN_SACK_PERBLOCK) &&
				   opt_rx->sack_ok) {
					TCP_SKB_CB(skb)->sacked = (ptr - 2) - (unsigned char *)th;
				}
				break;
#ifdef CONFIG_TCP_MD5SIG
			case TCPOPT_MD5SIG:
				/*
				 * The MD5 Hash has already been
				 * checked (see tcp_v{4,6}_do_rcv()).
				 */
				break;
#endif
			case TCPOPT_FASTOPEN:
				tcp_parse_fastopen_option(
					opsize - TCPOLEN_FASTOPEN_BASE,
					ptr, th->syn, foc, false);
				break;

			case TCPOPT_EXP:
				if (opsize >= TCPOLEN_EXP_ACCECN_BASE) {
					u16 magic = get_unaligned_be16(ptr);
					if (magic == TCPOPT_ACCECN0_MAGIC ||
					    magic == TCPOPT_ACCECN1_MAGIC)
						opt_rx->accecn = (ptr - 2) - (unsigned char *)th;
				/* Fast Open option shares code 254 using a
				 * 16 bits magic number.
				 */
				} else if (opsize >= TCPOLEN_EXP_FASTOPEN_BASE &&
					 get_unaligned_be16(ptr) ==
					 TCPOPT_FASTOPEN_MAGIC) {
					tcp_parse_fastopen_option(opsize -
						TCPOLEN_EXP_FASTOPEN_BASE,
						ptr + 2, th->syn, foc, true);
					break;
				}

				if (smc_parse_options(th, opt_rx, ptr, opsize))
					break;

				opt_rx->saw_unknown = 1;
				break;

			default:
				opt_rx->saw_unknown = 1;
			}
			ptr += opsize-2;
			length -= opsize;
		}
	}
}
EXPORT_SYMBOL(tcp_parse_options);

static bool tcp_parse_aligned_timestamp(struct tcp_sock *tp, const struct tcphdr *th)
{
	const __be32 *ptr = (const __be32 *)(th + 1);

	if (*ptr == htonl((TCPOPT_NOP << 24) | (TCPOPT_NOP << 16)
			  | (TCPOPT_TIMESTAMP << 8) | TCPOLEN_TIMESTAMP)) {
		tp->rx_opt.saw_tstamp = 1;
		++ptr;
		tp->rx_opt.rcv_tsval = ntohl(*ptr);
		++ptr;
		if (*ptr)
			tp->rx_opt.rcv_tsecr = ntohl(*ptr) - tp->tsoffset;
		else
			tp->rx_opt.rcv_tsecr = 0;
		return true;
	}
	return false;
}

/* Fast parse options. This hopes to only see timestamps.
 * If it is wrong it falls back on tcp_parse_options().
 */
static bool tcp_fast_parse_options(const struct net *net,
				   const struct sk_buff *skb,
				   const struct tcphdr *th, struct tcp_sock *tp)
{
	/* In the spirit of fast parsing, compare doff directly to constant
	 * values.  Because equality is used, short doff can be ignored here.
	 */
	if (th->doff == (sizeof(*th) / 4)) {
		tp->rx_opt.saw_tstamp = 0;
		tp->rx_opt.accecn = 0;
		return false;
	} else if (tp->rx_opt.tstamp_ok &&
		   th->doff == ((sizeof(*th) + TCPOLEN_TSTAMP_ALIGNED) / 4)) {
		if (tcp_parse_aligned_timestamp(tp, th)) {
			tp->rx_opt.accecn = 0;
			return true;
		}
	}

	tcp_parse_options(net, skb, &tp->rx_opt, 1, NULL);
	if (tp->rx_opt.saw_tstamp && tp->rx_opt.rcv_tsecr)
		tp->rx_opt.rcv_tsecr -= tp->tsoffset;

	return true;
}

#ifdef CONFIG_TCP_MD5SIG
/*
 * Parse MD5 Signature option
 */
const u8 *tcp_parse_md5sig_option(const struct tcphdr *th)
{
	int length = (th->doff << 2) - sizeof(*th);
	const u8 *ptr = (const u8 *)(th + 1);

	/* If not enough data remaining, we can short cut */
	while (length >= TCPOLEN_MD5SIG) {
		int opcode = *ptr++;
		int opsize;

		switch (opcode) {
		case TCPOPT_EOL:
			return NULL;
		case TCPOPT_NOP:
			length--;
			continue;
		default:
			opsize = *ptr++;
			if (opsize < 2 || opsize > length)
				return NULL;
			if (opcode == TCPOPT_MD5SIG)
				return opsize == TCPOLEN_MD5SIG ? ptr : NULL;
		}
		ptr += opsize - 2;
		length -= opsize;
	}
	return NULL;
}
EXPORT_SYMBOL(tcp_parse_md5sig_option);
#endif

/* Sorry, PAWS as specified is broken wrt. pure-ACKs -DaveM
 *
 * It is not fatal. If this ACK does _not_ change critical state (seqs, window)
 * it can pass through stack. So, the following predicate verifies that
 * this segment is not used for anything but congestion avoidance or
 * fast retransmit. Moreover, we even are able to eliminate most of such
 * second order effects, if we apply some small "replay" window (~RTO)
 * to timestamp space.
 *
 * All these measures still do not guarantee that we reject wrapped ACKs
 * on networks with high bandwidth, when sequence space is recycled fastly,
 * but it guarantees that such events will be very rare and do not affect
 * connection seriously. This doesn't look nice, but alas, PAWS is really
 * buggy extension.
 *
 * [ Later note. Even worse! It is buggy for segments _with_ data. RFC
 * states that events when retransmit arrives after original data are rare.
 * It is a blatant lie. VJ forgot about fast retransmit! 8)8) It is
 * the biggest problem on large power networks even with minor reordering.
 * OK, let's give it small replay window. If peer clock is even 1hz, it is safe
 * up to bandwidth of 18Gigabit/sec. 8) ]
 */

static int tcp_disordered_ack(const struct sock *sk, const struct sk_buff *skb)
{
	const struct tcp_sock *tp = tcp_sk(sk);
	const struct tcphdr *th = tcp_hdr(skb);
	u32 seq = TCP_SKB_CB(skb)->seq;
	u32 ack = TCP_SKB_CB(skb)->ack_seq;

	return (/* 1. Pure ACK with correct sequence number. */
		(th->ack && seq == TCP_SKB_CB(skb)->end_seq && seq == tp->rcv_nxt) &&

		/* 2. ... and duplicate ACK. */
		ack == tp->snd_una &&

		/* 3. ... and does not update window. */
		!tcp_may_update_window(tp, ack, seq, ntohs(th->window) << tp->rx_opt.snd_wscale) &&

		/* 4. ... and sits in replay window. */
		(s32)(tp->rx_opt.ts_recent - tp->rx_opt.rcv_tsval) <= (inet_csk(sk)->icsk_rto * 1024) / HZ);
}

static inline bool tcp_paws_discard(const struct sock *sk,
				   const struct sk_buff *skb)
{
	const struct tcp_sock *tp = tcp_sk(sk);

	return !tcp_paws_check(&tp->rx_opt, TCP_PAWS_WINDOW) &&
	       !tcp_disordered_ack(sk, skb);
}

/* Check segment sequence number for validity.
 *
 * Segment controls are considered valid, if the segment
 * fits to the window after truncation to the window. Acceptability
 * of data (and SYN, FIN, of course) is checked separately.
 * See tcp_data_queue(), for example.
 *
 * Also, controls (RST is main one) are accepted using RCV.WUP instead
 * of RCV.NXT. Peer still did not advance his SND.UNA when we
 * delayed ACK, so that hisSND.UNA<=ourRCV.WUP.
 * (borrowed from freebsd)
 */

static inline bool tcp_sequence(const struct tcp_sock *tp, u32 seq, u32 end_seq)
{
	return	!before(end_seq, tp->rcv_wup) &&
		!after(seq, tp->rcv_nxt + tcp_receive_window(tp));
}

/* When we get a reset we do this. */
void tcp_reset(struct sock *sk)
{
	trace_tcp_receive_reset(sk);

	/* We want the right error as BSD sees it (and indeed as we do). */
	switch (sk->sk_state) {
	case TCP_SYN_SENT:
		sk->sk_err = ECONNREFUSED;
		break;
	case TCP_CLOSE_WAIT:
		sk->sk_err = EPIPE;
		break;
	case TCP_CLOSE:
		return;
	default:
		sk->sk_err = ECONNRESET;
	}
	/* This barrier is coupled with smp_rmb() in tcp_poll() */
	smp_wmb();

	tcp_write_queue_purge(sk);
	tcp_done(sk);

	if (!sock_flag(sk, SOCK_DEAD))
		sk->sk_error_report(sk);
}

/*
 * 	Process the FIN bit. This now behaves as it is supposed to work
 *	and the FIN takes effect when it is validly part of sequence
 *	space. Not before when we get holes.
 *
 *	If we are ESTABLISHED, a received fin moves us to CLOSE-WAIT
 *	(and thence onto LAST-ACK and finally, CLOSE, we never enter
 *	TIME-WAIT)
 *
 *	If we are in FINWAIT-1, a received FIN indicates simultaneous
 *	close and we go into CLOSING (and later onto TIME-WAIT)
 *
 *	If we are in FINWAIT-2, a received FIN moves us to TIME-WAIT.
 */
void tcp_fin(struct sock *sk)
{
	struct tcp_sock *tp = tcp_sk(sk);

	inet_csk_schedule_ack(sk);

	sk->sk_shutdown |= RCV_SHUTDOWN;
	sock_set_flag(sk, SOCK_DONE);

	switch (sk->sk_state) {
	case TCP_SYN_RECV:
	case TCP_ESTABLISHED:
		/* Move to CLOSE_WAIT */
		tcp_set_state(sk, TCP_CLOSE_WAIT);
		inet_csk_enter_pingpong_mode(sk);
		break;

	case TCP_CLOSE_WAIT:
	case TCP_CLOSING:
		/* Received a retransmission of the FIN, do
		 * nothing.
		 */
		break;
	case TCP_LAST_ACK:
		/* RFC793: Remain in the LAST-ACK state. */
		break;

	case TCP_FIN_WAIT1:
		/* This case occurs when a simultaneous close
		 * happens, we must ack the received FIN and
		 * enter the CLOSING state.
		 */
		tcp_send_ack(sk);
		tcp_set_state(sk, TCP_CLOSING);
		break;
	case TCP_FIN_WAIT2:
		/* Received a FIN -- send ACK and enter TIME_WAIT. */
		tcp_send_ack(sk);
		tcp_time_wait(sk, TCP_TIME_WAIT, 0);
		break;
	default:
		/* Only TCP_LISTEN and TCP_CLOSE are left, in these
		 * cases we should never reach this piece of code.
		 */
		pr_err("%s: Impossible, sk->sk_state=%d\n",
		       __func__, sk->sk_state);
		break;
	}

	/* It _is_ possible, that we have something out-of-order _after_ FIN.
	 * Probably, we should reset in this case. For now drop them.
	 */
	skb_rbtree_purge(&tp->out_of_order_queue);
	if (tcp_is_sack(tp))
		tcp_sack_reset(&tp->rx_opt);
	sk_mem_reclaim(sk);

	if (!sock_flag(sk, SOCK_DEAD)) {
		sk->sk_state_change(sk);

		/* Do not send POLL_HUP for half duplex close. */
		if (sk->sk_shutdown == SHUTDOWN_MASK ||
		    sk->sk_state == TCP_CLOSE)
			sk_wake_async(sk, SOCK_WAKE_WAITD, POLL_HUP);
		else
			sk_wake_async(sk, SOCK_WAKE_WAITD, POLL_IN);
	}
}

static inline bool tcp_sack_extend(struct tcp_sack_block *sp, u32 seq,
				  u32 end_seq)
{
	if (!after(seq, sp->end_seq) && !after(sp->start_seq, end_seq)) {
		if (before(seq, sp->start_seq))
			sp->start_seq = seq;
		if (after(end_seq, sp->end_seq))
			sp->end_seq = end_seq;
		return true;
	}
	return false;
}

static void tcp_dsack_set(struct sock *sk, u32 seq, u32 end_seq)
{
	struct tcp_sock *tp = tcp_sk(sk);

	if (tcp_is_sack(tp) && sock_net(sk)->ipv4.sysctl_tcp_dsack) {
		int mib_idx;

		if (before(seq, tp->rcv_nxt))
			mib_idx = LINUX_MIB_TCPDSACKOLDSENT;
		else
			mib_idx = LINUX_MIB_TCPDSACKOFOSENT;

		NET_INC_STATS(sock_net(sk), mib_idx);

		tp->rx_opt.dsack = 1;
		tp->duplicate_sack[0].start_seq = seq;
		tp->duplicate_sack[0].end_seq = end_seq;
	}
}

static void tcp_dsack_extend(struct sock *sk, u32 seq, u32 end_seq)
{
	struct tcp_sock *tp = tcp_sk(sk);

	if (!tp->rx_opt.dsack)
		tcp_dsack_set(sk, seq, end_seq);
	else
		tcp_sack_extend(tp->duplicate_sack, seq, end_seq);
}

static void tcp_rcv_spurious_retrans(struct sock *sk, const struct sk_buff *skb)
{
	/* When the ACK path fails or drops most ACKs, the sender would
	 * timeout and spuriously retransmit the same segment repeatedly.
	 * The receiver remembers and reflects via DSACKs. Leverage the
	 * DSACK state and change the txhash to re-route speculatively.
	 */
	if (TCP_SKB_CB(skb)->seq == tcp_sk(sk)->duplicate_sack[0].start_seq) {
		sk_rethink_txhash(sk);
		NET_INC_STATS(sock_net(sk), LINUX_MIB_TCPDUPLICATEDATAREHASH);
	}
}

static void tcp_send_dupack(struct sock *sk, const struct sk_buff *skb)
{
	struct tcp_sock *tp = tcp_sk(sk);

	if (TCP_SKB_CB(skb)->end_seq != TCP_SKB_CB(skb)->seq &&
	    before(TCP_SKB_CB(skb)->seq, tp->rcv_nxt)) {
		NET_INC_STATS(sock_net(sk), LINUX_MIB_DELAYEDACKLOST);
		tcp_enter_quickack_mode(sk, TCP_MAX_QUICKACKS);

		if (tcp_is_sack(tp) && sock_net(sk)->ipv4.sysctl_tcp_dsack) {
			u32 end_seq = TCP_SKB_CB(skb)->end_seq;

			tcp_rcv_spurious_retrans(sk, skb);
			if (after(TCP_SKB_CB(skb)->end_seq, tp->rcv_nxt))
				end_seq = tp->rcv_nxt;
			tcp_dsack_set(sk, TCP_SKB_CB(skb)->seq, end_seq);
		}
	}

	tcp_send_ack(sk);
}

/* These routines update the SACK block as out-of-order packets arrive or
 * in-order packets close up the sequence space.
 */
static void tcp_sack_maybe_coalesce(struct tcp_sock *tp)
{
	int this_sack;
	struct tcp_sack_block *sp = &tp->selective_acks[0];
	struct tcp_sack_block *swalk = sp + 1;

	/* See if the recent change to the first SACK eats into
	 * or hits the sequence space of other SACK blocks, if so coalesce.
	 */
	for (this_sack = 1; this_sack < tp->rx_opt.num_sacks;) {
		if (tcp_sack_extend(sp, swalk->start_seq, swalk->end_seq)) {
			int i;

			/* Zap SWALK, by moving every further SACK up by one slot.
			 * Decrease num_sacks.
			 */
			tp->rx_opt.num_sacks--;
			for (i = this_sack; i < tp->rx_opt.num_sacks; i++)
				sp[i] = sp[i + 1];
			continue;
		}
		this_sack++;
		swalk++;
	}
}

static void tcp_sack_compress_send_ack(struct sock *sk)
{
	struct tcp_sock *tp = tcp_sk(sk);

	if (!tp->compressed_ack)
		return;

	if (hrtimer_try_to_cancel(&tp->compressed_ack_timer) == 1)
		__sock_put(sk);

	/* Since we have to send one ack finally,
	 * substract one from tp->compressed_ack to keep
	 * LINUX_MIB_TCPACKCOMPRESSED accurate.
	 */
	NET_ADD_STATS(sock_net(sk), LINUX_MIB_TCPACKCOMPRESSED,
		      tp->compressed_ack - 1);

	tp->compressed_ack = 0;
	tcp_send_ack(sk);
}

/* Reasonable amount of sack blocks included in TCP SACK option
 * The max is 4, but this becomes 3 if TCP timestamps are there.
 * Given that SACK packets might be lost, be conservative and use 2.
 */
#define TCP_SACK_BLOCKS_EXPECTED 2

static void tcp_sack_new_ofo_skb(struct sock *sk, u32 seq, u32 end_seq)
{
	struct tcp_sock *tp = tcp_sk(sk);
	struct tcp_sack_block *sp = &tp->selective_acks[0];
	int cur_sacks = tp->rx_opt.num_sacks;
	int this_sack;

	if (!cur_sacks)
		goto new_sack;

	for (this_sack = 0; this_sack < cur_sacks; this_sack++, sp++) {
		if (tcp_sack_extend(sp, seq, end_seq)) {
			if (this_sack >= TCP_SACK_BLOCKS_EXPECTED)
				tcp_sack_compress_send_ack(sk);
			/* Rotate this_sack to the first one. */
			for (; this_sack > 0; this_sack--, sp--)
				swap(*sp, *(sp - 1));
			if (cur_sacks > 1)
				tcp_sack_maybe_coalesce(tp);
			return;
		}
	}

	if (this_sack >= TCP_SACK_BLOCKS_EXPECTED)
		tcp_sack_compress_send_ack(sk);

	/* Could not find an adjacent existing SACK, build a new one,
	 * put it at the front, and shift everyone else down.  We
	 * always know there is at least one SACK present already here.
	 *
	 * If the sack array is full, forget about the last one.
	 */
	if (this_sack >= TCP_NUM_SACKS) {
		this_sack--;
		tp->rx_opt.num_sacks--;
		sp--;
	}
	for (; this_sack > 0; this_sack--, sp--)
		*sp = *(sp - 1);

new_sack:
	/* Build the new head SACK, and we're done. */
	sp->start_seq = seq;
	sp->end_seq = end_seq;
	tp->rx_opt.num_sacks++;
}

/* RCV.NXT advances, some SACKs should be eaten. */

static void tcp_sack_remove(struct tcp_sock *tp)
{
	struct tcp_sack_block *sp = &tp->selective_acks[0];
	int num_sacks = tp->rx_opt.num_sacks;
	int this_sack;

	/* Empty ofo queue, hence, all the SACKs are eaten. Clear. */
	if (RB_EMPTY_ROOT(&tp->out_of_order_queue)) {
		tp->rx_opt.num_sacks = 0;
		return;
	}

	for (this_sack = 0; this_sack < num_sacks;) {
		/* Check if the start of the sack is covered by RCV.NXT. */
		if (!before(tp->rcv_nxt, sp->start_seq)) {
			int i;

			/* RCV.NXT must cover all the block! */
			WARN_ON(before(tp->rcv_nxt, sp->end_seq));

			/* Zap this SACK, by moving forward any other SACKS. */
			for (i = this_sack+1; i < num_sacks; i++)
				tp->selective_acks[i-1] = tp->selective_acks[i];
			num_sacks--;
			continue;
		}
		this_sack++;
		sp++;
	}
	tp->rx_opt.num_sacks = num_sacks;
}

/**
 * tcp_try_coalesce - try to merge skb to prior one
 * @sk: socket
 * @to: prior buffer
 * @from: buffer to add in queue
 * @fragstolen: pointer to boolean
 *
 * Before queueing skb @from after @to, try to merge them
 * to reduce overall memory use and queue lengths, if cost is small.
 * Packets in ofo or receive queues can stay a long time.
 * Better try to coalesce them right now to avoid future collapses.
 * Returns true if caller should free @from instead of queueing it
 */
static bool tcp_try_coalesce(struct sock *sk,
			     struct sk_buff *to,
			     struct sk_buff *from,
			     bool *fragstolen)
{
	int delta;

	*fragstolen = false;

	/* Its possible this segment overlaps with prior segment in queue */
	if (TCP_SKB_CB(from)->seq != TCP_SKB_CB(to)->end_seq)
		return false;

	if (!mptcp_skb_can_collapse(to, from))
		return false;

#ifdef CONFIG_TLS_DEVICE
	if (from->decrypted != to->decrypted)
		return false;
#endif

	if (!skb_try_coalesce(to, from, fragstolen, &delta))
		return false;

	atomic_add(delta, &sk->sk_rmem_alloc);
	sk_mem_charge(sk, delta);
	NET_INC_STATS(sock_net(sk), LINUX_MIB_TCPRCVCOALESCE);
	TCP_SKB_CB(to)->end_seq = TCP_SKB_CB(from)->end_seq;
	TCP_SKB_CB(to)->ack_seq = TCP_SKB_CB(from)->ack_seq;
	TCP_SKB_CB(to)->tcp_flags |= TCP_SKB_CB(from)->tcp_flags;

	if (TCP_SKB_CB(from)->has_rxtstamp) {
		TCP_SKB_CB(to)->has_rxtstamp = true;
		to->tstamp = from->tstamp;
		skb_hwtstamps(to)->hwtstamp = skb_hwtstamps(from)->hwtstamp;
	}

	return true;
}

static bool tcp_ooo_try_coalesce(struct sock *sk,
			     struct sk_buff *to,
			     struct sk_buff *from,
			     bool *fragstolen)
{
	bool res = tcp_try_coalesce(sk, to, from, fragstolen);

	/* In case tcp_drop() is called later, update to->gso_segs */
	if (res) {
		u32 gso_segs = max_t(u16, 1, skb_shinfo(to)->gso_segs) +
			       max_t(u16, 1, skb_shinfo(from)->gso_segs);

		skb_shinfo(to)->gso_segs = min_t(u32, gso_segs, 0xFFFF);
	}
	return res;
}

static void tcp_drop(struct sock *sk, struct sk_buff *skb)
{
	sk_drops_add(sk, skb);
	__kfree_skb(skb);
}

/* This one checks to see if we can put data from the
 * out_of_order queue into the receive_queue.
 */
static void tcp_ofo_queue(struct sock *sk)
{
	struct tcp_sock *tp = tcp_sk(sk);
	__u32 dsack_high = tp->rcv_nxt;
	bool fin, fragstolen, eaten;
	struct sk_buff *skb, *tail;
	struct rb_node *p;

	p = rb_first(&tp->out_of_order_queue);
	while (p) {
		skb = rb_to_skb(p);
		if (after(TCP_SKB_CB(skb)->seq, tp->rcv_nxt))
			break;

		if (before(TCP_SKB_CB(skb)->seq, dsack_high)) {
			__u32 dsack = dsack_high;
			if (before(TCP_SKB_CB(skb)->end_seq, dsack_high))
				dsack_high = TCP_SKB_CB(skb)->end_seq;
			tcp_dsack_extend(sk, TCP_SKB_CB(skb)->seq, dsack);
		}
		p = rb_next(p);
		rb_erase(&skb->rbnode, &tp->out_of_order_queue);

		if (unlikely(!after(TCP_SKB_CB(skb)->end_seq, tp->rcv_nxt))) {
			tcp_drop(sk, skb);
			continue;
		}

		tail = skb_peek_tail(&sk->sk_receive_queue);
		eaten = tail && tcp_try_coalesce(sk, tail, skb, &fragstolen);
		tcp_rcv_nxt_update(tp, TCP_SKB_CB(skb)->end_seq);
		fin = TCP_SKB_CB(skb)->tcp_flags & TCPHDR_FIN;
		if (!eaten)
			__skb_queue_tail(&sk->sk_receive_queue, skb);
		else
			kfree_skb_partial(skb, fragstolen);

		if (unlikely(fin)) {
			tcp_fin(sk);
			/* tcp_fin() purges tp->out_of_order_queue,
			 * so we must end this loop right now.
			 */
			break;
		}
	}
}

static bool tcp_prune_ofo_queue(struct sock *sk);
static int tcp_prune_queue(struct sock *sk);

static int tcp_try_rmem_schedule(struct sock *sk, struct sk_buff *skb,
				 unsigned int size)
{
	if (atomic_read(&sk->sk_rmem_alloc) > sk->sk_rcvbuf ||
	    !sk_rmem_schedule(sk, skb, size)) {

		if (tcp_prune_queue(sk) < 0)
			return -1;

		while (!sk_rmem_schedule(sk, skb, size)) {
			if (!tcp_prune_ofo_queue(sk))
				return -1;
		}
	}
	return 0;
}

static void tcp_data_queue_ofo(struct sock *sk, struct sk_buff *skb)
{
	struct tcp_sock *tp = tcp_sk(sk);
	struct rb_node **p, *parent;
	struct sk_buff *skb1;
	u32 seq, end_seq;
	bool fragstolen;

	tcp_data_ecn_check(sk, skb);

	if (unlikely(tcp_try_rmem_schedule(sk, skb, skb->truesize))) {
		NET_INC_STATS(sock_net(sk), LINUX_MIB_TCPOFODROP);
		sk->sk_data_ready(sk);
		tcp_drop(sk, skb);
		return;
	}

	/* Disable header prediction. */
	tp->pred_flags = 0;
	inet_csk_schedule_ack(sk);

	tp->rcv_ooopack += max_t(u16, 1, skb_shinfo(skb)->gso_segs);
	NET_INC_STATS(sock_net(sk), LINUX_MIB_TCPOFOQUEUE);
	seq = TCP_SKB_CB(skb)->seq;
	end_seq = TCP_SKB_CB(skb)->end_seq;

	p = &tp->out_of_order_queue.rb_node;
	if (RB_EMPTY_ROOT(&tp->out_of_order_queue)) {
		/* Initial out of order segment, build 1 SACK. */
		if (tcp_is_sack(tp)) {
			tp->rx_opt.num_sacks = 1;
			tp->selective_acks[0].start_seq = seq;
			tp->selective_acks[0].end_seq = end_seq;
		}
		rb_link_node(&skb->rbnode, NULL, p);
		rb_insert_color(&skb->rbnode, &tp->out_of_order_queue);
		tp->ooo_last_skb = skb;
		goto end;
	}

	/* In the typical case, we are adding an skb to the end of the list.
	 * Use of ooo_last_skb avoids the O(Log(N)) rbtree lookup.
	 */
	if (tcp_ooo_try_coalesce(sk, tp->ooo_last_skb,
				 skb, &fragstolen)) {
coalesce_done:
		/* For non sack flows, do not grow window to force DUPACK
		 * and trigger fast retransmit.
		 */
		if (tcp_is_sack(tp))
			tcp_grow_window(sk, skb);
		kfree_skb_partial(skb, fragstolen);
		skb = NULL;
		goto add_sack;
	}
	/* Can avoid an rbtree lookup if we are adding skb after ooo_last_skb */
	if (!before(seq, TCP_SKB_CB(tp->ooo_last_skb)->end_seq)) {
		parent = &tp->ooo_last_skb->rbnode;
		p = &parent->rb_right;
		goto insert;
	}

	/* Find place to insert this segment. Handle overlaps on the way. */
	parent = NULL;
	while (*p) {
		parent = *p;
		skb1 = rb_to_skb(parent);
		if (before(seq, TCP_SKB_CB(skb1)->seq)) {
			p = &parent->rb_left;
			continue;
		}
		if (before(seq, TCP_SKB_CB(skb1)->end_seq)) {
			if (!after(end_seq, TCP_SKB_CB(skb1)->end_seq)) {
				/* All the bits are present. Drop. */
				NET_INC_STATS(sock_net(sk),
					      LINUX_MIB_TCPOFOMERGE);
				tcp_drop(sk, skb);
				skb = NULL;
				tcp_dsack_set(sk, seq, end_seq);
				goto add_sack;
			}
			if (after(seq, TCP_SKB_CB(skb1)->seq)) {
				/* Partial overlap. */
				tcp_dsack_set(sk, seq, TCP_SKB_CB(skb1)->end_seq);
			} else {
				/* skb's seq == skb1's seq and skb covers skb1.
				 * Replace skb1 with skb.
				 */
				rb_replace_node(&skb1->rbnode, &skb->rbnode,
						&tp->out_of_order_queue);
				tcp_dsack_extend(sk,
						 TCP_SKB_CB(skb1)->seq,
						 TCP_SKB_CB(skb1)->end_seq);
				NET_INC_STATS(sock_net(sk),
					      LINUX_MIB_TCPOFOMERGE);
				tcp_drop(sk, skb1);
				goto merge_right;
			}
		} else if (tcp_ooo_try_coalesce(sk, skb1,
						skb, &fragstolen)) {
			goto coalesce_done;
		}
		p = &parent->rb_right;
	}
insert:
	/* Insert segment into RB tree. */
	rb_link_node(&skb->rbnode, parent, p);
	rb_insert_color(&skb->rbnode, &tp->out_of_order_queue);

merge_right:
	/* Remove other segments covered by skb. */
	while ((skb1 = skb_rb_next(skb)) != NULL) {
		if (!after(end_seq, TCP_SKB_CB(skb1)->seq))
			break;
		if (before(end_seq, TCP_SKB_CB(skb1)->end_seq)) {
			tcp_dsack_extend(sk, TCP_SKB_CB(skb1)->seq,
					 end_seq);
			break;
		}
		rb_erase(&skb1->rbnode, &tp->out_of_order_queue);
		tcp_dsack_extend(sk, TCP_SKB_CB(skb1)->seq,
				 TCP_SKB_CB(skb1)->end_seq);
		NET_INC_STATS(sock_net(sk), LINUX_MIB_TCPOFOMERGE);
		tcp_drop(sk, skb1);
	}
	/* If there is no skb after us, we are the last_skb ! */
	if (!skb1)
		tp->ooo_last_skb = skb;

add_sack:
	if (tcp_is_sack(tp))
		tcp_sack_new_ofo_skb(sk, seq, end_seq);
end:
	if (skb) {
		/* For non sack flows, do not grow window to force DUPACK
		 * and trigger fast retransmit.
		 */
		if (tcp_is_sack(tp))
			tcp_grow_window(sk, skb);
		skb_condense(skb);
		skb_set_owner_r(skb, sk);
	}
}

static int __must_check tcp_queue_rcv(struct sock *sk, struct sk_buff *skb,
				      bool *fragstolen)
{
	int eaten;
	struct sk_buff *tail = skb_peek_tail(&sk->sk_receive_queue);

	eaten = (tail &&
		 tcp_try_coalesce(sk, tail,
				  skb, fragstolen)) ? 1 : 0;
	tcp_rcv_nxt_update(tcp_sk(sk), TCP_SKB_CB(skb)->end_seq);
	if (!eaten) {
		__skb_queue_tail(&sk->sk_receive_queue, skb);
		skb_set_owner_r(skb, sk);
	}
	return eaten;
}

int tcp_send_rcvq(struct sock *sk, struct msghdr *msg, size_t size)
{
	struct sk_buff *skb;
	int err = -ENOMEM;
	int data_len = 0;
	bool fragstolen;

	if (size == 0)
		return 0;

	if (size > PAGE_SIZE) {
		int npages = min_t(size_t, size >> PAGE_SHIFT, MAX_SKB_FRAGS);

		data_len = npages << PAGE_SHIFT;
		size = data_len + (size & ~PAGE_MASK);
	}
	skb = alloc_skb_with_frags(size - data_len, data_len,
				   PAGE_ALLOC_COSTLY_ORDER,
				   &err, sk->sk_allocation);
	if (!skb)
		goto err;

	skb_put(skb, size - data_len);
	skb->data_len = data_len;
	skb->len = size;

	if (tcp_try_rmem_schedule(sk, skb, skb->truesize)) {
		NET_INC_STATS(sock_net(sk), LINUX_MIB_TCPRCVQDROP);
		goto err_free;
	}

	err = skb_copy_datagram_from_iter(skb, 0, &msg->msg_iter, size);
	if (err)
		goto err_free;

	TCP_SKB_CB(skb)->seq = tcp_sk(sk)->rcv_nxt;
	TCP_SKB_CB(skb)->end_seq = TCP_SKB_CB(skb)->seq + size;
	TCP_SKB_CB(skb)->ack_seq = tcp_sk(sk)->snd_una - 1;

	if (tcp_queue_rcv(sk, skb, &fragstolen)) {
		WARN_ON_ONCE(fragstolen); /* should not happen */
		__kfree_skb(skb);
	}
	return size;

err_free:
	kfree_skb(skb);
err:
	return err;

}

void tcp_data_ready(struct sock *sk)
{
	const struct tcp_sock *tp = tcp_sk(sk);
	int avail = tp->rcv_nxt - tp->copied_seq;

	if (avail < sk->sk_rcvlowat && !tcp_rmem_pressure(sk) &&
	    !sock_flag(sk, SOCK_DONE) &&
	    tcp_receive_window(tp) > inet_csk(sk)->icsk_ack.rcv_mss)
		return;

	sk->sk_data_ready(sk);
}

static void tcp_data_queue(struct sock *sk, struct sk_buff *skb)
{
	struct tcp_sock *tp = tcp_sk(sk);
	bool fragstolen;
	int eaten;

	if (sk_is_mptcp(sk))
		mptcp_incoming_options(sk, skb);

	if (TCP_SKB_CB(skb)->seq == TCP_SKB_CB(skb)->end_seq) {
		__kfree_skb(skb);
		return;
	}
	skb_dst_drop(skb);
	__skb_pull(skb, tcp_hdr(skb)->doff * 4);

	tp->rx_opt.dsack = 0;

	/*  Queue data for delivery to the user.
	 *  Packets in sequence go to the receive queue.
	 *  Out of sequence packets to the out_of_order_queue.
	 */
	if (TCP_SKB_CB(skb)->seq == tp->rcv_nxt) {
		if (tcp_receive_window(tp) == 0) {
			NET_INC_STATS(sock_net(sk), LINUX_MIB_TCPZEROWINDOWDROP);
			goto out_of_window;
		}

		/* Ok. In sequence. In window. */
queue_and_out:
		if (skb_queue_len(&sk->sk_receive_queue) == 0)
			sk_forced_mem_schedule(sk, skb->truesize);
		else if (tcp_try_rmem_schedule(sk, skb, skb->truesize)) {
			NET_INC_STATS(sock_net(sk), LINUX_MIB_TCPRCVQDROP);
			sk->sk_data_ready(sk);
			goto drop;
		}

		eaten = tcp_queue_rcv(sk, skb, &fragstolen);
		if (skb->len)
			tcp_event_data_recv(sk, skb);
		if (TCP_SKB_CB(skb)->tcp_flags & TCPHDR_FIN)
			tcp_fin(sk);

		if (!RB_EMPTY_ROOT(&tp->out_of_order_queue)) {
			tcp_ofo_queue(sk);

			/* RFC5681. 4.2. SHOULD send immediate ACK, when
			 * gap in queue is filled.
			 */
			if (RB_EMPTY_ROOT(&tp->out_of_order_queue))
				inet_csk(sk)->icsk_ack.pending |= ICSK_ACK_NOW;
		}

		if (tp->rx_opt.num_sacks)
			tcp_sack_remove(tp);

		tcp_fast_path_check(sk);

		if (eaten > 0)
			kfree_skb_partial(skb, fragstolen);
		if (!sock_flag(sk, SOCK_DEAD))
			tcp_data_ready(sk);
		return;
	}

	if (!after(TCP_SKB_CB(skb)->end_seq, tp->rcv_nxt)) {
		tcp_rcv_spurious_retrans(sk, skb);
		/* A retransmit, 2nd most common case.  Force an immediate ack. */
		NET_INC_STATS(sock_net(sk), LINUX_MIB_DELAYEDACKLOST);
		tcp_dsack_set(sk, TCP_SKB_CB(skb)->seq, TCP_SKB_CB(skb)->end_seq);

out_of_window:
		tcp_enter_quickack_mode(sk, TCP_MAX_QUICKACKS);
		inet_csk_schedule_ack(sk);
drop:
		tcp_drop(sk, skb);
		return;
	}

	/* Out of window. F.e. zero window probe. */
	if (!before(TCP_SKB_CB(skb)->seq, tp->rcv_nxt + tcp_receive_window(tp)))
		goto out_of_window;

	if (before(TCP_SKB_CB(skb)->seq, tp->rcv_nxt)) {
		/* Partial packet, seq < rcv_next < end_seq */
		tcp_dsack_set(sk, TCP_SKB_CB(skb)->seq, tp->rcv_nxt);

		/* If window is closed, drop tail of packet. But after
		 * remembering D-SACK for its head made in previous line.
		 */
		if (!tcp_receive_window(tp)) {
			NET_INC_STATS(sock_net(sk), LINUX_MIB_TCPZEROWINDOWDROP);
			goto out_of_window;
		}
		goto queue_and_out;
	}

	tcp_data_queue_ofo(sk, skb);
}

static struct sk_buff *tcp_skb_next(struct sk_buff *skb, struct sk_buff_head *list)
{
	if (list)
		return !skb_queue_is_last(list, skb) ? skb->next : NULL;

	return skb_rb_next(skb);
}

static struct sk_buff *tcp_collapse_one(struct sock *sk, struct sk_buff *skb,
					struct sk_buff_head *list,
					struct rb_root *root)
{
	struct sk_buff *next = tcp_skb_next(skb, list);

	if (list)
		__skb_unlink(skb, list);
	else
		rb_erase(&skb->rbnode, root);

	__kfree_skb(skb);
	NET_INC_STATS(sock_net(sk), LINUX_MIB_TCPRCVCOLLAPSED);

	return next;
}

/* Insert skb into rb tree, ordered by TCP_SKB_CB(skb)->seq */
void tcp_rbtree_insert(struct rb_root *root, struct sk_buff *skb)
{
	struct rb_node **p = &root->rb_node;
	struct rb_node *parent = NULL;
	struct sk_buff *skb1;

	while (*p) {
		parent = *p;
		skb1 = rb_to_skb(parent);
		if (before(TCP_SKB_CB(skb)->seq, TCP_SKB_CB(skb1)->seq))
			p = &parent->rb_left;
		else
			p = &parent->rb_right;
	}
	rb_link_node(&skb->rbnode, parent, p);
	rb_insert_color(&skb->rbnode, root);
}

/* Collapse contiguous sequence of skbs head..tail with
 * sequence numbers start..end.
 *
 * If tail is NULL, this means until the end of the queue.
 *
 * Segments with FIN/SYN are not collapsed (only because this
 * simplifies code)
 */
static void
tcp_collapse(struct sock *sk, struct sk_buff_head *list, struct rb_root *root,
	     struct sk_buff *head, struct sk_buff *tail, u32 start, u32 end)
{
	struct sk_buff *skb = head, *n;
	struct sk_buff_head tmp;
	bool end_of_skbs;

	/* First, check that queue is collapsible and find
	 * the point where collapsing can be useful.
	 */
restart:
	for (end_of_skbs = true; skb != NULL && skb != tail; skb = n) {
		n = tcp_skb_next(skb, list);

		/* No new bits? It is possible on ofo queue. */
		if (!before(start, TCP_SKB_CB(skb)->end_seq)) {
			skb = tcp_collapse_one(sk, skb, list, root);
			if (!skb)
				break;
			goto restart;
		}

		/* The first skb to collapse is:
		 * - not SYN/FIN and
		 * - bloated or contains data before "start" or
		 *   overlaps to the next one and mptcp allow collapsing.
		 */
		if (!(TCP_SKB_CB(skb)->tcp_flags & (TCPHDR_SYN | TCPHDR_FIN)) &&
		    (tcp_win_from_space(sk, skb->truesize) > skb->len ||
		     before(TCP_SKB_CB(skb)->seq, start))) {
			end_of_skbs = false;
			break;
		}

		if (n && n != tail && mptcp_skb_can_collapse(skb, n) &&
		    TCP_SKB_CB(skb)->end_seq != TCP_SKB_CB(n)->seq) {
			end_of_skbs = false;
			break;
		}

		/* Decided to skip this, advance start seq. */
		start = TCP_SKB_CB(skb)->end_seq;
	}
	if (end_of_skbs ||
	    (TCP_SKB_CB(skb)->tcp_flags & (TCPHDR_SYN | TCPHDR_FIN)))
		return;

	__skb_queue_head_init(&tmp);

	while (before(start, end)) {
		int copy = min_t(int, SKB_MAX_ORDER(0, 0), end - start);
		struct sk_buff *nskb;

		nskb = alloc_skb(copy, GFP_ATOMIC);
		if (!nskb)
			break;

		memcpy(nskb->cb, skb->cb, sizeof(skb->cb));
#ifdef CONFIG_TLS_DEVICE
		nskb->decrypted = skb->decrypted;
#endif
		TCP_SKB_CB(nskb)->seq = TCP_SKB_CB(nskb)->end_seq = start;
		if (list)
			__skb_queue_before(list, skb, nskb);
		else
			__skb_queue_tail(&tmp, nskb); /* defer rbtree insertion */
		skb_set_owner_r(nskb, sk);
		mptcp_skb_ext_move(nskb, skb);

		/* Copy data, releasing collapsed skbs. */
		while (copy > 0) {
			int offset = start - TCP_SKB_CB(skb)->seq;
			int size = TCP_SKB_CB(skb)->end_seq - start;

			BUG_ON(offset < 0);
			if (size > 0) {
				size = min(copy, size);
				if (skb_copy_bits(skb, offset, skb_put(nskb, size), size))
					BUG();
				TCP_SKB_CB(nskb)->end_seq += size;
				copy -= size;
				start += size;
			}
			if (!before(start, TCP_SKB_CB(skb)->end_seq)) {
				skb = tcp_collapse_one(sk, skb, list, root);
				if (!skb ||
				    skb == tail ||
				    !mptcp_skb_can_collapse(nskb, skb) ||
				    (TCP_SKB_CB(skb)->tcp_flags & (TCPHDR_SYN | TCPHDR_FIN)))
					goto end;
#ifdef CONFIG_TLS_DEVICE
				if (skb->decrypted != nskb->decrypted)
					goto end;
#endif
			}
		}
	}
end:
	skb_queue_walk_safe(&tmp, skb, n)
		tcp_rbtree_insert(root, skb);
}

/* Collapse ofo queue. Algorithm: select contiguous sequence of skbs
 * and tcp_collapse() them until all the queue is collapsed.
 */
static void tcp_collapse_ofo_queue(struct sock *sk)
{
	struct tcp_sock *tp = tcp_sk(sk);
	u32 range_truesize, sum_tiny = 0;
	struct sk_buff *skb, *head;
	u32 start, end;

	skb = skb_rb_first(&tp->out_of_order_queue);
new_range:
	if (!skb) {
		tp->ooo_last_skb = skb_rb_last(&tp->out_of_order_queue);
		return;
	}
	start = TCP_SKB_CB(skb)->seq;
	end = TCP_SKB_CB(skb)->end_seq;
	range_truesize = skb->truesize;

	for (head = skb;;) {
		skb = skb_rb_next(skb);

		/* Range is terminated when we see a gap or when
		 * we are at the queue end.
		 */
		if (!skb ||
		    after(TCP_SKB_CB(skb)->seq, end) ||
		    before(TCP_SKB_CB(skb)->end_seq, start)) {
			/* Do not attempt collapsing tiny skbs */
			if (range_truesize != head->truesize ||
			    end - start >= SKB_WITH_OVERHEAD(SK_MEM_QUANTUM)) {
				tcp_collapse(sk, NULL, &tp->out_of_order_queue,
					     head, skb, start, end);
			} else {
				sum_tiny += range_truesize;
				if (sum_tiny > sk->sk_rcvbuf >> 3)
					return;
			}
			goto new_range;
		}

		range_truesize += skb->truesize;
		if (unlikely(before(TCP_SKB_CB(skb)->seq, start)))
			start = TCP_SKB_CB(skb)->seq;
		if (after(TCP_SKB_CB(skb)->end_seq, end))
			end = TCP_SKB_CB(skb)->end_seq;
	}
}

/*
 * Clean the out-of-order queue to make room.
 * We drop high sequences packets to :
 * 1) Let a chance for holes to be filled.
 * 2) not add too big latencies if thousands of packets sit there.
 *    (But if application shrinks SO_RCVBUF, we could still end up
 *     freeing whole queue here)
 * 3) Drop at least 12.5 % of sk_rcvbuf to avoid malicious attacks.
 *
 * Return true if queue has shrunk.
 */
static bool tcp_prune_ofo_queue(struct sock *sk)
{
	struct tcp_sock *tp = tcp_sk(sk);
	struct rb_node *node, *prev;
	int goal;

	if (RB_EMPTY_ROOT(&tp->out_of_order_queue))
		return false;

	NET_INC_STATS(sock_net(sk), LINUX_MIB_OFOPRUNED);
	goal = sk->sk_rcvbuf >> 3;
	node = &tp->ooo_last_skb->rbnode;
	do {
		prev = rb_prev(node);
		rb_erase(node, &tp->out_of_order_queue);
		goal -= rb_to_skb(node)->truesize;
		tcp_drop(sk, rb_to_skb(node));
		if (!prev || goal <= 0) {
			sk_mem_reclaim(sk);
			if (atomic_read(&sk->sk_rmem_alloc) <= sk->sk_rcvbuf &&
			    !tcp_under_memory_pressure(sk))
				break;
			goal = sk->sk_rcvbuf >> 3;
		}
		node = prev;
	} while (node);
	tp->ooo_last_skb = rb_to_skb(prev);

	/* Reset SACK state.  A conforming SACK implementation will
	 * do the same at a timeout based retransmit.  When a connection
	 * is in a sad state like this, we care only about integrity
	 * of the connection not performance.
	 */
	if (tp->rx_opt.sack_ok)
		tcp_sack_reset(&tp->rx_opt);
	return true;
}

/* Reduce allocated memory if we can, trying to get
 * the socket within its memory limits again.
 *
 * Return less than zero if we should start dropping frames
 * until the socket owning process reads some of the data
 * to stabilize the situation.
 */
static int tcp_prune_queue(struct sock *sk)
{
	struct tcp_sock *tp = tcp_sk(sk);

	NET_INC_STATS(sock_net(sk), LINUX_MIB_PRUNECALLED);

	if (atomic_read(&sk->sk_rmem_alloc) >= sk->sk_rcvbuf)
		tcp_clamp_window(sk);
	else if (tcp_under_memory_pressure(sk))
		tp->rcv_ssthresh = min(tp->rcv_ssthresh, 4U * tp->advmss);

	if (atomic_read(&sk->sk_rmem_alloc) <= sk->sk_rcvbuf)
		return 0;

	tcp_collapse_ofo_queue(sk);
	if (!skb_queue_empty(&sk->sk_receive_queue))
		tcp_collapse(sk, &sk->sk_receive_queue, NULL,
			     skb_peek(&sk->sk_receive_queue),
			     NULL,
			     tp->copied_seq, tp->rcv_nxt);
	sk_mem_reclaim(sk);

	if (atomic_read(&sk->sk_rmem_alloc) <= sk->sk_rcvbuf)
		return 0;

	/* Collapsing did not help, destructive actions follow.
	 * This must not ever occur. */

	tcp_prune_ofo_queue(sk);

	if (atomic_read(&sk->sk_rmem_alloc) <= sk->sk_rcvbuf)
		return 0;

	/* If we are really being abused, tell the caller to silently
	 * drop receive data on the floor.  It will get retransmitted
	 * and hopefully then we'll have sufficient space.
	 */
	NET_INC_STATS(sock_net(sk), LINUX_MIB_RCVPRUNED);

	/* Massive buffer overcommit. */
	tp->pred_flags = 0;
	return -1;
}

static bool tcp_should_expand_sndbuf(const struct sock *sk)
{
	const struct tcp_sock *tp = tcp_sk(sk);

	/* If the user specified a specific send buffer setting, do
	 * not modify it.
	 */
	if (sk->sk_userlocks & SOCK_SNDBUF_LOCK)
		return false;

	/* If we are under global TCP memory pressure, do not expand.  */
	if (tcp_under_memory_pressure(sk))
		return false;

	/* If we are under soft global TCP memory pressure, do not expand.  */
	if (sk_memory_allocated(sk) >= sk_prot_mem_limits(sk, 0))
		return false;

	/* If we filled the congestion window, do not expand.  */
	if (tcp_packets_in_flight(tp) >= tp->snd_cwnd)
		return false;

	return true;
}

static void tcp_new_space(struct sock *sk)
{
	struct tcp_sock *tp = tcp_sk(sk);

	if (tcp_should_expand_sndbuf(sk)) {
		tcp_sndbuf_expand(sk);
		tp->snd_cwnd_stamp = tcp_jiffies32;
	}

	sk->sk_write_space(sk);
}

static void tcp_check_space(struct sock *sk)
{
	/* pairs with tcp_poll() */
	smp_mb();
	if (sk->sk_socket &&
	    test_bit(SOCK_NOSPACE, &sk->sk_socket->flags)) {
		tcp_new_space(sk);
		if (!test_bit(SOCK_NOSPACE, &sk->sk_socket->flags))
			tcp_chrono_stop(sk, TCP_CHRONO_SNDBUF_LIMITED);
	}
}

static inline void tcp_data_snd_check(struct sock *sk)
{
	tcp_push_pending_frames(sk);
	tcp_check_space(sk);
}

/*
 * Check if sending an ack is needed.
 */
static void __tcp_ack_snd_check(struct sock *sk, int ofo_possible)
{
	struct tcp_sock *tp = tcp_sk(sk);
	unsigned long rtt, delay;

	    /* More than one full frame received... */
	if (((tp->rcv_nxt - tp->rcv_wup) > inet_csk(sk)->icsk_ack.rcv_mss &&
	     /* ... and right edge of window advances far enough.
	      * (tcp_recvmsg() will send ACK otherwise).
	      * If application uses SO_RCVLOWAT, we want send ack now if
	      * we have not received enough bytes to satisfy the condition.
	      */
	    (tp->rcv_nxt - tp->copied_seq < sk->sk_rcvlowat ||
	     __tcp_select_window(sk) >= tp->rcv_wnd)) ||
	    /* We ACK each frame or... */
	    tcp_in_quickack_mode(sk) ||
	    /* Protocol state mandates a one-time immediate ACK */
	    inet_csk(sk)->icsk_ack.pending & ICSK_ACK_NOW) {
send_now:
		tcp_send_ack(sk);
		return;
	}

	if (!ofo_possible || RB_EMPTY_ROOT(&tp->out_of_order_queue)) {
		tcp_send_delayed_ack(sk);
		return;
	}

	if (!tcp_is_sack(tp) ||
	    tp->compressed_ack >= sock_net(sk)->ipv4.sysctl_tcp_comp_sack_nr)
		goto send_now;

	if (tp->compressed_ack_rcv_nxt != tp->rcv_nxt) {
		tp->compressed_ack_rcv_nxt = tp->rcv_nxt;
		tp->dup_ack_counter = 0;
	}
	if (tp->dup_ack_counter < TCP_FASTRETRANS_THRESH) {
		tp->dup_ack_counter++;
		goto send_now;
	}
	tp->compressed_ack++;
	if (hrtimer_is_queued(&tp->compressed_ack_timer))
		return;

	/* compress ack timer : 5 % of rtt, but no more than tcp_comp_sack_delay_ns */

	rtt = tp->rcv_rtt_est.rtt_us;
	if (tp->srtt_us && tp->srtt_us < rtt)
		rtt = tp->srtt_us;

	delay = min_t(unsigned long, sock_net(sk)->ipv4.sysctl_tcp_comp_sack_delay_ns,
		      rtt * (NSEC_PER_USEC >> 3)/20);
	sock_hold(sk);
	hrtimer_start_range_ns(&tp->compressed_ack_timer, ns_to_ktime(delay),
			       sock_net(sk)->ipv4.sysctl_tcp_comp_sack_slack_ns,
			       HRTIMER_MODE_REL_PINNED_SOFT);
}

static inline void tcp_ack_snd_check(struct sock *sk)
{
	if (!inet_csk_ack_scheduled(sk)) {
		/* We sent a data segment already. */
		return;
	}
	__tcp_ack_snd_check(sk, 1);
}

/*
 *	This routine is only called when we have urgent data
 *	signaled. Its the 'slow' part of tcp_urg. It could be
 *	moved inline now as tcp_urg is only called from one
 *	place. We handle URGent data wrong. We have to - as
 *	BSD still doesn't use the correction from RFC961.
 *	For 1003.1g we should support a new option TCP_STDURG to permit
 *	either form (or just set the sysctl tcp_stdurg).
 */

static void tcp_check_urg(struct sock *sk, const struct tcphdr *th)
{
	struct tcp_sock *tp = tcp_sk(sk);
	u32 ptr = ntohs(th->urg_ptr);

	if (ptr && !sock_net(sk)->ipv4.sysctl_tcp_stdurg)
		ptr--;
	ptr += ntohl(th->seq);

	/* Ignore urgent data that we've already seen and read. */
	if (after(tp->copied_seq, ptr))
		return;

	/* Do not replay urg ptr.
	 *
	 * NOTE: interesting situation not covered by specs.
	 * Misbehaving sender may send urg ptr, pointing to segment,
	 * which we already have in ofo queue. We are not able to fetch
	 * such data and will stay in TCP_URG_NOTYET until will be eaten
	 * by recvmsg(). Seems, we are not obliged to handle such wicked
	 * situations. But it is worth to think about possibility of some
	 * DoSes using some hypothetical application level deadlock.
	 */
	if (before(ptr, tp->rcv_nxt))
		return;

	/* Do we already have a newer (or duplicate) urgent pointer? */
	if (tp->urg_data && !after(ptr, tp->urg_seq))
		return;

	/* Tell the world about our new urgent pointer. */
	sk_send_sigurg(sk);

	/* We may be adding urgent data when the last byte read was
	 * urgent. To do this requires some care. We cannot just ignore
	 * tp->copied_seq since we would read the last urgent byte again
	 * as data, nor can we alter copied_seq until this data arrives
	 * or we break the semantics of SIOCATMARK (and thus sockatmark())
	 *
	 * NOTE. Double Dutch. Rendering to plain English: author of comment
	 * above did something sort of 	send("A", MSG_OOB); send("B", MSG_OOB);
	 * and expect that both A and B disappear from stream. This is _wrong_.
	 * Though this happens in BSD with high probability, this is occasional.
	 * Any application relying on this is buggy. Note also, that fix "works"
	 * only in this artificial test. Insert some normal data between A and B and we will
	 * decline of BSD again. Verdict: it is better to remove to trap
	 * buggy users.
	 */
	if (tp->urg_seq == tp->copied_seq && tp->urg_data &&
	    !sock_flag(sk, SOCK_URGINLINE) && tp->copied_seq != tp->rcv_nxt) {
		struct sk_buff *skb = skb_peek(&sk->sk_receive_queue);
		tp->copied_seq++;
		if (skb && !before(tp->copied_seq, TCP_SKB_CB(skb)->end_seq)) {
			__skb_unlink(skb, &sk->sk_receive_queue);
			__kfree_skb(skb);
		}
	}

	tp->urg_data = TCP_URG_NOTYET;
	WRITE_ONCE(tp->urg_seq, ptr);

	/* Disable header prediction. */
	tp->pred_flags = 0;
}

/* This is the 'fast' part of urgent handling. */
static void tcp_urg(struct sock *sk, struct sk_buff *skb, const struct tcphdr *th)
{
	struct tcp_sock *tp = tcp_sk(sk);

	/* Check if we get a new urgent pointer - normally not. */
	if (th->urg)
		tcp_check_urg(sk, th);

	/* Do we wait for any urgent data? - normally not... */
	if (tp->urg_data == TCP_URG_NOTYET) {
		u32 ptr = tp->urg_seq - ntohl(th->seq) + (th->doff * 4) -
			  th->syn;

		/* Is the urgent pointer pointing into this packet? */
		if (ptr < skb->len) {
			u8 tmp;
			if (skb_copy_bits(skb, ptr, &tmp, 1))
				BUG();
			tp->urg_data = TCP_URG_VALID | tmp;
			if (!sock_flag(sk, SOCK_DEAD))
				sk->sk_data_ready(sk);
		}
	}
}

/* Updates Accurate ECN received counters from the received IP ECN field */
void tcp_ecn_received_counters(struct sock *sk, const struct sk_buff *skb,
			       u32 payload_len)
{
	u8 ecnfield = TCP_SKB_CB(skb)->ip_dsfield & INET_ECN_MASK;
	u8 is_ce = INET_ECN_is_ce(ecnfield);
	struct tcp_sock *tp = tcp_sk(sk);

	if (!INET_ECN_is_not_ect(ecnfield)) {
		u32 pcount = is_ce * max_t(u16, 1, skb_shinfo(skb)->gso_segs);
		tp->ecn_flags |= TCP_ECN_SEEN;

		/* ACE counter tracks *all* segments including pure acks */
		tp->received_ce += pcount;
		tp->received_ce_pending = max(tp->received_ce_pending + pcount, 0xfU);

		if (payload_len > 0) {
			u8 minlen = tcp_ecnfield_to_accecn_optfield(ecnfield);
			tp->received_ecn_bytes[ecnfield - 1] += payload_len;
			tp->accecn_minlen = max_t(u8, tp->accecn_minlen, minlen);
		}
	}
}

/* Accept RST for rcv_nxt - 1 after a FIN.
 * When tcp connections are abruptly terminated from Mac OSX (via ^C), a
 * FIN is sent followed by a RST packet. The RST is sent with the same
 * sequence number as the FIN, and thus according to RFC 5961 a challenge
 * ACK should be sent. However, Mac OSX rate limits replies to challenge
 * ACKs on the closed socket. In addition middleboxes can drop either the
 * challenge ACK or a subsequent RST.
 */
static bool tcp_reset_check(const struct sock *sk, const struct sk_buff *skb)
{
	struct tcp_sock *tp = tcp_sk(sk);

	return unlikely(TCP_SKB_CB(skb)->seq == (tp->rcv_nxt - 1) &&
			(1 << sk->sk_state) & (TCPF_CLOSE_WAIT | TCPF_LAST_ACK |
					       TCPF_CLOSING));
}

/* Does PAWS and seqno based validation of an incoming segment, flags will
 * play significant role here.
 */
static bool tcp_validate_incoming(struct sock *sk, struct sk_buff *skb,
				  const struct tcphdr *th, int syn_inerr)
{
	bool send_accecn_reflector = false;
	struct tcp_sock *tp = tcp_sk(sk);
	bool rst_seq_match = false;

	/* RFC1323: H1. Apply PAWS check first. */
	if (tcp_fast_parse_options(sock_net(sk), skb, th, tp) &&
	    tp->rx_opt.saw_tstamp &&
	    tcp_paws_discard(sk, skb)) {
		if (!th->rst) {
			NET_INC_STATS(sock_net(sk), LINUX_MIB_PAWSESTABREJECTED);
			if (!tcp_oow_rate_limited(sock_net(sk), skb,
						  LINUX_MIB_TCPACKSKIPPEDPAWS,
						  &tp->last_oow_ack_time))
				tcp_send_dupack(sk, skb);
			goto discard;
		}
		/* Reset is accepted even if it did not pass PAWS. */
	}

	/* Step 1: check sequence number */
	if (!tcp_sequence(tp, TCP_SKB_CB(skb)->seq, TCP_SKB_CB(skb)->end_seq)) {
		/* RFC793, page 37: "In all states except SYN-SENT, all reset
		 * (RST) segments are validated by checking their SEQ-fields."
		 * And page 69: "If an incoming segment is not acceptable,
		 * an acknowledgment should be sent in reply (unless the RST
		 * bit is set, if so drop the segment and return)".
		 */
		if (!th->rst) {
			if (th->syn)
				goto syn_challenge;
			if (!tcp_oow_rate_limited(sock_net(sk), skb,
						  LINUX_MIB_TCPACKSKIPPEDSEQ,
						  &tp->last_oow_ack_time))
				tcp_send_dupack(sk, skb);
		} else if (tcp_reset_check(sk, skb)) {
			tcp_reset(sk);
		}
		goto discard;
	}

	/* Step 2: check RST bit */
	if (th->rst) {
		/* RFC 5961 3.2 (extend to match against (RCV.NXT - 1) after a
		 * FIN and SACK too if available):
		 * If seq num matches RCV.NXT or (RCV.NXT - 1) after a FIN, or
		 * the right-most SACK block,
		 * then
		 *     RESET the connection
		 * else
		 *     Send a challenge ACK
		 */
		if (TCP_SKB_CB(skb)->seq == tp->rcv_nxt ||
		    tcp_reset_check(sk, skb)) {
			rst_seq_match = true;
		} else if (tcp_is_sack(tp) && tp->rx_opt.num_sacks > 0) {
			struct tcp_sack_block *sp = &tp->selective_acks[0];
			int max_sack = sp[0].end_seq;
			int this_sack;

			for (this_sack = 1; this_sack < tp->rx_opt.num_sacks;
			     ++this_sack) {
				max_sack = after(sp[this_sack].end_seq,
						 max_sack) ?
					sp[this_sack].end_seq : max_sack;
			}

			if (TCP_SKB_CB(skb)->seq == max_sack)
				rst_seq_match = true;
		}

		if (rst_seq_match)
			tcp_reset(sk);
		else {
			/* Disable TFO if RST is out-of-order
			 * and no data has been received
			 * for current active TFO socket
			 */
			if (tp->syn_fastopen && !tp->data_segs_in &&
			    sk->sk_state == TCP_ESTABLISHED)
				tcp_fastopen_active_disable(sk);
			tcp_send_challenge_ack(sk, skb, false);
		}
		goto discard;
	}

	/* step 3: check security and precedence [ignored] */

	/* step 4: Check for a SYN
	 * RFC 5961 4.2 : Send a challenge ack
	 */
	if (th->syn) {
		if (tcp_ecn_mode_accecn(tp)) {
			send_accecn_reflector = true;
		}
syn_challenge:
		if (syn_inerr)
			TCP_INC_STATS(sock_net(sk), TCP_MIB_INERRS);
		NET_INC_STATS(sock_net(sk), LINUX_MIB_TCPSYNCHALLENGE);
		tcp_send_challenge_ack(sk, skb, send_accecn_reflector);
		goto discard;
	}

	bpf_skops_parse_hdr(sk, skb);

	return true;

discard:
	tcp_drop(sk, skb);
	return false;
}

/*
 *	TCP receive function for the ESTABLISHED state.
 *
 *	It is split into a fast path and a slow path. The fast path is
 * 	disabled when:
 *	- A zero window was announced from us - zero window probing
 *        is only handled properly in the slow path.
 *	- Out of order segments arrived.
 *	- Urgent data is expected.
 *	- There is no buffer space left
 *	- Unexpected TCP flags/window values/header lengths are received
 *	  (detected by checking the TCP header against pred_flags)
 *	- Data is sent in both directions. Fast path only supports pure senders
 *	  or pure receivers (this means either the sequence number or the ack
 *	  value must stay constant)
 *	- Unexpected TCP option.
 *
 *	When these conditions are not satisfied it drops into a standard
 *	receive procedure patterned after RFC793 to handle all cases.
 *	The first three cases are guaranteed by proper pred_flags setting,
 *	the rest is checked inline. Fast processing is turned on in
 *	tcp_data_queue when everything is OK.
 */
void tcp_rcv_established(struct sock *sk, struct sk_buff *skb)
{
	const struct tcphdr *th = (const struct tcphdr *)skb->data;
	struct tcp_sock *tp = tcp_sk(sk);
	unsigned int len = skb->len;

	/* TCP congestion window tracking */
	trace_tcp_probe(sk, skb);

	tcp_mstamp_refresh(tp);
	if (unlikely(!sk->sk_rx_dst))
		inet_csk(sk)->icsk_af_ops->sk_rx_dst_set(sk, skb);
	/*
	 *	Header prediction.
	 *	The code loosely follows the one in the famous
	 *	"30 instruction TCP receive" Van Jacobson mail.
	 *
	 *	Van's trick is to deposit buffers into socket queue
	 *	on a device interrupt, to call tcp_recv function
	 *	on the receive process context and checksum and copy
	 *	the buffer to user space. smart...
	 *
	 *	Our current scheme is not silly either but we take the
	 *	extra cost of the net_bh soft interrupt processing...
	 *	We do checksum and copy also but from device to kernel.
	 */

	tp->rx_opt.saw_tstamp = 0;
	tp->rx_opt.accecn = 0;

	/*	pred_flags is 0xS?10 << 16 + snd_wnd
	 *	if header_prediction is to be made
	 *	'S' will always be tp->tcp_header_len >> 2
	 *	'?' will be 0 for the fast path, otherwise pred_flags is 0 to
	 *  turn it off	(when there are holes in the receive
	 *	 space for instance)
	 *	PSH flag is ignored.
	 */

	if ((tcp_flag_word(th) & TCP_HP_BITS) == tp->pred_flags &&
	    TCP_SKB_CB(skb)->seq == tp->rcv_nxt &&
	    !after(TCP_SKB_CB(skb)->ack_seq, tp->snd_nxt)) {
		int tcp_header_len = tp->tcp_header_len;
		s32 tstamp_delta = 0;
		int flag = 0;

		/* Timestamp header prediction: tcp_header_len
		 * is automatically equal to th->doff*4 due to pred_flags
		 * match.
		 */

		/* Check timestamp */
		if (tcp_header_len == sizeof(struct tcphdr) + TCPOLEN_TSTAMP_ALIGNED) {
			/* No? Slow path! */
			if (!tcp_parse_aligned_timestamp(tp, th))
				goto slow_path;

			tstamp_delta = tp->rx_opt.rcv_tsval - tp->rx_opt.ts_recent;
			/* If PAWS failed, check it more carefully in slow path */
			if (tstamp_delta < 0)
				goto slow_path;

			/* DO NOT update ts_recent here, if checksum fails
			 * and timestamp was corrupted part, it will result
			 * in a hung connection since we will drop all
			 * future packets due to the PAWS test.
			 */
		}

		if (len <= tcp_header_len) {
			/* Bulk data transfer: sender */
			if (len == tcp_header_len) {
				/* Predicted packet is in window by definition.
				 * seq == rcv_nxt and rcv_wup <= rcv_nxt.
				 * Hence, check seq<=rcv_wup reduces to:
				 */
				if (tcp_header_len ==
				    (sizeof(struct tcphdr) + TCPOLEN_TSTAMP_ALIGNED) &&
				    tp->rcv_nxt == tp->rcv_wup)
					flag |= __tcp_replace_ts_recent(tp, tstamp_delta);

				tcp_ecn_received_counters(sk, skb, 0);

				/* We know that such packets are checksummed
				 * on entry.
				 */
				tcp_ack(sk, skb, flag);
				__kfree_skb(skb);
				tcp_data_snd_check(sk);
				/* When receiving pure ack in fast path, update
				 * last ts ecr directly instead of calling
				 * tcp_rcv_rtt_measure_ts()
				 */
				tp->rcv_rtt_last_tsecr = tp->rx_opt.rcv_tsecr;
				return;
			} else { /* Header too small */
				TCP_INC_STATS(sock_net(sk), TCP_MIB_INERRS);
				goto discard;
			}
		} else {
			int eaten = 0;
			bool fragstolen = false;

			if (tcp_checksum_complete(skb))
				goto csum_error;

			if ((int)skb->truesize > sk->sk_forward_alloc)
				goto step5;

			/* Predicted packet is in window by definition.
			 * seq == rcv_nxt and rcv_wup <= rcv_nxt.
			 * Hence, check seq<=rcv_wup reduces to:
			 */
			if (tcp_header_len ==
			    (sizeof(struct tcphdr) + TCPOLEN_TSTAMP_ALIGNED) &&
			    tp->rcv_nxt == tp->rcv_wup)
				flag |= __tcp_replace_ts_recent(tp, tstamp_delta);

			tcp_rcv_rtt_measure_ts(sk, skb);

			NET_INC_STATS(sock_net(sk), LINUX_MIB_TCPHPHITS);

			/* Bulk data transfer: receiver */
			__skb_pull(skb, tcp_header_len);
			tcp_ecn_received_counters(sk, skb, len - tcp_header_len);
			eaten = tcp_queue_rcv(sk, skb, &fragstolen);

			tcp_event_data_recv(sk, skb);

			if (TCP_SKB_CB(skb)->ack_seq != tp->snd_una) {
				/* Well, only one small jumplet in fast path... */
				tcp_ack(sk, skb, flag | FLAG_DATA);
				tcp_data_snd_check(sk);
				if (!inet_csk_ack_scheduled(sk))
					goto no_ack;
			} else {
				tcp_update_wl(tp, TCP_SKB_CB(skb)->seq);
			}

			__tcp_ack_snd_check(sk, 0);
no_ack:
			if (eaten)
				kfree_skb_partial(skb, fragstolen);
			tcp_data_ready(sk);
			return;
		}
	}

slow_path:
	if (len < (th->doff << 2) || tcp_checksum_complete(skb))
		goto csum_error;

	if (!th->ack && !th->rst && !th->syn)
		goto discard;

	/*
	 *	Standard slow path.
	 */

	if (!tcp_validate_incoming(sk, skb, th, 1))
		return;

step5:
	tcp_ecn_received_counters(sk, skb, len - th->doff * 4);

	if (tcp_ack(sk, skb, FLAG_SLOWPATH | FLAG_UPDATE_TS_RECENT) < 0)
		goto discard;

	tcp_rcv_rtt_measure_ts(sk, skb);

	/* Process urgent data. */
	tcp_urg(sk, skb, th);

	/* step 7: process the segment text */
	tcp_data_queue(sk, skb);

	tcp_data_snd_check(sk);
	tcp_ack_snd_check(sk);
	return;

csum_error:
	TCP_INC_STATS(sock_net(sk), TCP_MIB_CSUMERRORS);
	TCP_INC_STATS(sock_net(sk), TCP_MIB_INERRS);

discard:
	tcp_drop(sk, skb);
}
EXPORT_SYMBOL(tcp_rcv_established);

void tcp_init_transfer(struct sock *sk, int bpf_op, struct sk_buff *skb)
{
	struct inet_connection_sock *icsk = inet_csk(sk);
	struct tcp_sock *tp = tcp_sk(sk);

	tcp_mtup_init(sk);
	icsk->icsk_af_ops->rebuild_header(sk);
	tcp_init_metrics(sk);

	/* Initialize the congestion window to start the transfer.
	 * Cut cwnd down to 1 per RFC5681 if SYN or SYN-ACK has been
	 * retransmitted. In light of RFC6298 more aggressive 1sec
	 * initRTO, we only reset cwnd when more than 1 SYN/SYN-ACK
	 * retransmission has occurred.
	 */
	if (tp->total_retrans > 1 && tp->undo_marker)
		tp->snd_cwnd = 1;
	else
		tp->snd_cwnd = tcp_init_cwnd(tp, __sk_dst_get(sk));
	tp->snd_cwnd_stamp = tcp_jiffies32;

	icsk->icsk_ca_initialized = 0;
	bpf_skops_established(sk, bpf_op, skb);
	if (!icsk->icsk_ca_initialized)
		tcp_init_congestion_control(sk);
	tcp_init_buffer_space(sk);
}

void tcp_finish_connect(struct sock *sk, struct sk_buff *skb)
{
	struct tcp_sock *tp = tcp_sk(sk);
	struct inet_connection_sock *icsk = inet_csk(sk);

	tcp_set_state(sk, TCP_ESTABLISHED);
	icsk->icsk_ack.lrcvtime = tcp_jiffies32;

	if (skb) {
		icsk->icsk_af_ops->sk_rx_dst_set(sk, skb);
		security_inet_conn_established(sk, skb);
		sk_mark_napi_id(sk, skb);
	}

	tcp_init_transfer(sk, BPF_SOCK_OPS_ACTIVE_ESTABLISHED_CB, skb);

	/* Prevent spurious tcp_cwnd_restart() on first data
	 * packet.
	 */
	tp->lsndtime = tcp_jiffies32;

	if (sock_flag(sk, SOCK_KEEPOPEN))
		inet_csk_reset_keepalive_timer(sk, keepalive_time_when(tp));

	if (!tp->rx_opt.snd_wscale)
		__tcp_fast_path_on(tp, tp->snd_wnd);
	else
		tp->pred_flags = 0;
}

static bool tcp_rcv_fastopen_synack(struct sock *sk, struct sk_buff *synack,
				    struct tcp_fastopen_cookie *cookie)
{
	struct tcp_sock *tp = tcp_sk(sk);
	struct sk_buff *data = tp->syn_data ? tcp_rtx_queue_head(sk) : NULL;
	u16 mss = tp->rx_opt.mss_clamp, try_exp = 0;
	bool syn_drop = false;

	if (mss == tp->rx_opt.user_mss) {
		struct tcp_options_received opt;

		/* Get original SYNACK MSS value if user MSS sets mss_clamp */
		tcp_clear_options(&opt);
		opt.user_mss = opt.mss_clamp = 0;
		tcp_parse_options(sock_net(sk), synack, &opt, 0, NULL);
		mss = opt.mss_clamp;
	}

	if (!tp->syn_fastopen) {
		/* Ignore an unsolicited cookie */
		cookie->len = -1;
	} else if (tp->total_retrans) {
		/* SYN timed out and the SYN-ACK neither has a cookie nor
		 * acknowledges data. Presumably the remote received only
		 * the retransmitted (regular) SYNs: either the original
		 * SYN-data or the corresponding SYN-ACK was dropped.
		 */
		syn_drop = (cookie->len < 0 && data);
	} else if (cookie->len < 0 && !tp->syn_data) {
		/* We requested a cookie but didn't get it. If we did not use
		 * the (old) exp opt format then try so next time (try_exp=1).
		 * Otherwise we go back to use the RFC7413 opt (try_exp=2).
		 */
		try_exp = tp->syn_fastopen_exp ? 2 : 1;
	}

	tcp_fastopen_cache_set(sk, mss, cookie, syn_drop, try_exp);

	if (data) { /* Retransmit unacked data in SYN */
		if (tp->total_retrans)
			tp->fastopen_client_fail = TFO_SYN_RETRANSMITTED;
		else
			tp->fastopen_client_fail = TFO_DATA_NOT_ACKED;
		skb_rbtree_walk_from(data) {
			if (__tcp_retransmit_skb(sk, data, 1))
				break;
		}
		tcp_rearm_rto(sk);
		NET_INC_STATS(sock_net(sk),
				LINUX_MIB_TCPFASTOPENACTIVEFAIL);
		return true;
	}
	tp->syn_data_acked = tp->syn_data;
	if (tp->syn_data_acked) {
		NET_INC_STATS(sock_net(sk), LINUX_MIB_TCPFASTOPENACTIVE);
		/* SYN-data is counted as two separate packets in tcp_ack() */
		if (tp->delivered > 1)
			--tp->delivered;
	}

	tcp_fastopen_add_skb(sk, synack);

	return false;
}

static void smc_check_reset_syn(struct tcp_sock *tp)
{
#if IS_ENABLED(CONFIG_SMC)
	if (static_branch_unlikely(&tcp_have_smc)) {
		if (tp->syn_smc && !tp->rx_opt.smc_ok)
			tp->syn_smc = 0;
	}
#endif
}

static void tcp_try_undo_spurious_syn(struct sock *sk)
{
	struct tcp_sock *tp = tcp_sk(sk);
	u32 syn_stamp;

	/* undo_marker is set when SYN or SYNACK times out. The timeout is
	 * spurious if the ACK's timestamp option echo value matches the
	 * original SYN timestamp.
	 */
	syn_stamp = tp->retrans_stamp;
	if (tp->undo_marker && syn_stamp && tp->rx_opt.saw_tstamp &&
	    syn_stamp == tp->rx_opt.rcv_tsecr)
		tp->undo_marker = 0;
}

static int tcp_rcv_synsent_state_process(struct sock *sk, struct sk_buff *skb,
					 const struct tcphdr *th)
{
	struct inet_connection_sock *icsk = inet_csk(sk);
	struct tcp_sock *tp = tcp_sk(sk);
	struct tcp_fastopen_cookie foc = { .len = -1 };
	int saved_clamp = tp->rx_opt.mss_clamp;
	bool fastopen_fail;

	tcp_parse_options(sock_net(sk), skb, &tp->rx_opt, 0, &foc);
	if (tp->rx_opt.saw_tstamp && tp->rx_opt.rcv_tsecr)
		tp->rx_opt.rcv_tsecr -= tp->tsoffset;

	if (th->ack) {
		/* rfc793:
		 * "If the state is SYN-SENT then
		 *    first check the ACK bit
		 *      If the ACK bit is set
		 *	  If SEG.ACK =< ISS, or SEG.ACK > SND.NXT, send
		 *        a reset (unless the RST bit is set, if so drop
		 *        the segment and return)"
		 */
		if (!after(TCP_SKB_CB(skb)->ack_seq, tp->snd_una) ||
		    after(TCP_SKB_CB(skb)->ack_seq, tp->snd_nxt)) {
			/* Previous FIN/ACK or RST/ACK might be ignored. */
			if (icsk->icsk_retransmits == 0)
				inet_csk_reset_xmit_timer(sk,
						ICSK_TIME_RETRANS,
						TCP_TIMEOUT_MIN, TCP_RTO_MAX);
			goto reset_and_undo;
		}

		if (tp->rx_opt.saw_tstamp && tp->rx_opt.rcv_tsecr &&
		    !between(tp->rx_opt.rcv_tsecr, tp->retrans_stamp,
			     tcp_time_stamp(tp))) {
			NET_INC_STATS(sock_net(sk),
					LINUX_MIB_PAWSACTIVEREJECTED);
			goto reset_and_undo;
		}

		/* Now ACK is acceptable.
		 *
		 * "If the RST bit is set
		 *    If the ACK was acceptable then signal the user "error:
		 *    connection reset", drop the segment, enter CLOSED state,
		 *    delete TCB, and return."
		 */

		if (th->rst) {
			tcp_reset(sk);
			goto discard;
		}

		/* rfc793:
		 *   "fifth, if neither of the SYN or RST bits is set then
		 *    drop the segment and return."
		 *
		 *    See note below!
		 *                                        --ANK(990513)
		 */
		if (!th->syn)
			goto discard_and_undo;

		/* rfc793:
		 *   "If the SYN bit is on ...
		 *    are acceptable then ...
		 *    (our SYN has been ACKed), change the connection
		 *    state to ESTABLISHED..."
		 */

		if (tcp_ecn_mode_any(tp))
			tcp_ecn_rcv_synack(sk, th, TCP_SKB_CB(skb)->ip_dsfield);

		tcp_init_wl(tp, TCP_SKB_CB(skb)->seq);
		tcp_try_undo_spurious_syn(sk);
		tcp_ack(sk, skb, FLAG_SLOWPATH);

		/* Ok.. it's good. Set up sequence numbers and
		 * move to established.
		 */
		WRITE_ONCE(tp->rcv_nxt, TCP_SKB_CB(skb)->seq + 1);
		tp->rcv_wup = TCP_SKB_CB(skb)->seq + 1;

		/* RFC1323: The window in SYN & SYN/ACK segments is
		 * never scaled.
		 */
		tp->snd_wnd = ntohs(th->window);

		if (!tp->rx_opt.wscale_ok) {
			tp->rx_opt.snd_wscale = tp->rx_opt.rcv_wscale = 0;
			tp->window_clamp = min(tp->window_clamp, 65535U);
		}

		if (tp->rx_opt.saw_tstamp) {
			tp->rx_opt.tstamp_ok	   = 1;
			tp->tcp_header_len =
				sizeof(struct tcphdr) + TCPOLEN_TSTAMP_ALIGNED;
			tp->advmss	    -= TCPOLEN_TSTAMP_ALIGNED;
			tcp_store_ts_recent(tp);
		} else {
			tp->tcp_header_len = sizeof(struct tcphdr);
		}

		tcp_sync_mss(sk, icsk->icsk_pmtu_cookie);
		tcp_initialize_rcv_mss(sk);

		/* Remember, tcp_poll() does not lock socket!
		 * Change state from SYN-SENT only after copied_seq
		 * is initialized. */
		WRITE_ONCE(tp->copied_seq, tp->rcv_nxt);

		smc_check_reset_syn(tp);

		smp_mb();

		tcp_finish_connect(sk, skb);

		fastopen_fail = (tp->syn_fastopen || tp->syn_data) &&
				tcp_rcv_fastopen_synack(sk, skb, &foc);

		if (!sock_flag(sk, SOCK_DEAD)) {
			sk->sk_state_change(sk);
			sk_wake_async(sk, SOCK_WAKE_IO, POLL_OUT);
		}
		if (fastopen_fail)
			return -1;
		if (sk->sk_write_pending ||
		    icsk->icsk_accept_queue.rskq_defer_accept ||
		    inet_csk_in_pingpong_mode(sk)) {
			/* Save one ACK. Data will be ready after
			 * several ticks, if write_pending is set.
			 *
			 * It may be deleted, but with this feature tcpdumps
			 * look so _wonderfully_ clever, that I was not able
			 * to stand against the temptation 8)     --ANK
			 */
			inet_csk_schedule_ack(sk);
			tcp_enter_quickack_mode(sk, TCP_MAX_QUICKACKS);
			inet_csk_reset_xmit_timer(sk, ICSK_TIME_DACK,
						  TCP_DELACK_MAX, TCP_RTO_MAX);

discard:
			tcp_drop(sk, skb);
			return 0;
		} else {
			__tcp_send_ack(sk, tp->rcv_nxt,
				       !tcp_ecn_mode_accecn(tp) ? 0 :
				       tcp_accecn_reflector_flags(tp->syn_ect_rcv));
		}
		return -1;
	}

	/* No ACK in the segment */

	if (th->rst) {
		/* rfc793:
		 * "If the RST bit is set
		 *
		 *      Otherwise (no ACK) drop the segment and return."
		 */

		goto discard_and_undo;
	}

	/* PAWS check. */
	if (tp->rx_opt.ts_recent_stamp && tp->rx_opt.saw_tstamp &&
	    tcp_paws_reject(&tp->rx_opt, 0))
		goto discard_and_undo;

	if (th->syn) {
		/* We see SYN without ACK. It is attempt of
		 * simultaneous connect with crossed SYNs.
		 * Particularly, it can be connect to self.
		 */
		tcp_set_state(sk, TCP_SYN_RECV);

		if (tp->rx_opt.saw_tstamp) {
			tp->rx_opt.tstamp_ok = 1;
			tcp_store_ts_recent(tp);
			tp->tcp_header_len =
				sizeof(struct tcphdr) + TCPOLEN_TSTAMP_ALIGNED;
		} else {
			tp->tcp_header_len = sizeof(struct tcphdr);
		}

		WRITE_ONCE(tp->rcv_nxt, TCP_SKB_CB(skb)->seq + 1);
		WRITE_ONCE(tp->copied_seq, tp->rcv_nxt);
		tp->rcv_wup = TCP_SKB_CB(skb)->seq + 1;

		/* RFC1323: The window in SYN & SYN/ACK segments is
		 * never scaled.
		 */
		tp->snd_wnd    = ntohs(th->window);
		tp->snd_wl1    = TCP_SKB_CB(skb)->seq;
		tp->max_window = tp->snd_wnd;

		tcp_ecn_rcv_syn(tp, th, skb);

		tcp_mtup_init(sk);
		tcp_sync_mss(sk, icsk->icsk_pmtu_cookie);
		tcp_initialize_rcv_mss(sk);

		tcp_send_synack(sk);
#if 0
		/* Note, we could accept data and URG from this segment.
		 * There are no obstacles to make this (except that we must
		 * either change tcp_recvmsg() to prevent it from returning data
		 * before 3WHS completes per RFC793, or employ TCP Fast Open).
		 *
		 * However, if we ignore data in ACKless segments sometimes,
		 * we have no reasons to accept it sometimes.
		 * Also, seems the code doing it in step6 of tcp_rcv_state_process
		 * is not flawless. So, discard packet for sanity.
		 * Uncomment this return to process the data.
		 */
		return -1;
#else
		goto discard;
#endif
	}
	/* "fifth, if neither of the SYN or RST bits is set then
	 * drop the segment and return."
	 */

discard_and_undo:
	tcp_clear_options(&tp->rx_opt);
	tp->rx_opt.mss_clamp = saved_clamp;
	goto discard;

reset_and_undo:
	tcp_clear_options(&tp->rx_opt);
	tp->rx_opt.mss_clamp = saved_clamp;
	return 1;
}

static void tcp_rcv_synrecv_state_fastopen(struct sock *sk)
{
	struct request_sock *req;

	/* If we are still handling the SYNACK RTO, see if timestamp ECR allows
	 * undo. If peer SACKs triggered fast recovery, we can't undo here.
	 */
	if (inet_csk(sk)->icsk_ca_state == TCP_CA_Loss)
		tcp_try_undo_loss(sk, false);

	/* Reset rtx states to prevent spurious retransmits_timed_out() */
	tcp_sk(sk)->retrans_stamp = 0;
	inet_csk(sk)->icsk_retransmits = 0;

	/* Once we leave TCP_SYN_RECV or TCP_FIN_WAIT_1,
	 * we no longer need req so release it.
	 */
	req = rcu_dereference_protected(tcp_sk(sk)->fastopen_rsk,
					lockdep_sock_is_held(sk));
	reqsk_fastopen_remove(sk, req, false);

	/* Re-arm the timer because data may have been sent out.
	 * This is similar to the regular data transmission case
	 * when new data has just been ack'ed.
	 *
	 * (TFO) - we could try to be more aggressive and
	 * retransmitting any data sooner based on when they
	 * are sent out.
	 */
	tcp_rearm_rto(sk);
}

/*
 *	This function implements the receiving procedure of RFC 793 for
 *	all states except ESTABLISHED and TIME_WAIT.
 *	It's called from both tcp_v4_rcv and tcp_v6_rcv and should be
 *	address independent.
 */

int tcp_rcv_state_process(struct sock *sk, struct sk_buff *skb)
{
	struct tcp_sock *tp = tcp_sk(sk);
	struct inet_connection_sock *icsk = inet_csk(sk);
	const struct tcphdr *th = tcp_hdr(skb);
	struct request_sock *req;
	int queued = 0;
	bool acceptable;

	switch (sk->sk_state) {
	case TCP_CLOSE:
		goto discard;

	case TCP_LISTEN:
		if (th->ack)
			return 1;

		if (th->rst)
			goto discard;

		if (th->syn) {
			if (th->fin)
				goto discard;
			/* It is possible that we process SYN packets from backlog,
			 * so we need to make sure to disable BH and RCU right there.
			 */
			rcu_read_lock();
			local_bh_disable();
			acceptable = icsk->icsk_af_ops->conn_request(sk, skb) >= 0;
			local_bh_enable();
			rcu_read_unlock();

			if (!acceptable)
				return 1;
			consume_skb(skb);
			return 0;
		}
		goto discard;

	case TCP_SYN_SENT:
		tp->rx_opt.saw_tstamp = 0;
		tcp_mstamp_refresh(tp);
		queued = tcp_rcv_synsent_state_process(sk, skb, th);
		if (queued >= 0)
			return queued;

		/* Do step6 onward by hand. */
		tcp_urg(sk, skb, th);
		__kfree_skb(skb);
		tcp_data_snd_check(sk);
		return 0;
	}

	tcp_mstamp_refresh(tp);
	tp->rx_opt.saw_tstamp = 0;
	req = rcu_dereference_protected(tp->fastopen_rsk,
					lockdep_sock_is_held(sk));
	if (req) {
		bool req_stolen;

		WARN_ON_ONCE(sk->sk_state != TCP_SYN_RECV &&
		    sk->sk_state != TCP_FIN_WAIT1);

		if (!tcp_check_req(sk, skb, req, true, &req_stolen))
			goto discard;
	}

	if (!th->ack && !th->rst && !th->syn)
		goto discard;

	if (!tcp_validate_incoming(sk, skb, th, 0))
		return 0;

	/* step 5: check the ACK field */
	acceptable = tcp_ack(sk, skb, FLAG_SLOWPATH |
				      FLAG_UPDATE_TS_RECENT |
				      FLAG_NO_CHALLENGE_ACK) > 0;

	if (!acceptable) {
		if (sk->sk_state == TCP_SYN_RECV)
			return 1;	/* send one RST */
		tcp_send_challenge_ack(sk, skb, false);
		goto discard;
	}
	switch (sk->sk_state) {
	case TCP_SYN_RECV:
		tp->delivered++; /* SYN-ACK delivery isn't tracked in tcp_ack */
		if (!tp->srtt_us)
			tcp_synack_rtt_meas(sk, req);

		if (req) {
			tcp_rcv_synrecv_state_fastopen(sk);
		} else {
			tcp_try_undo_spurious_syn(sk);
			tp->retrans_stamp = 0;
			tcp_init_transfer(sk, BPF_SOCK_OPS_PASSIVE_ESTABLISHED_CB,
					  skb);
			WRITE_ONCE(tp->copied_seq, tp->rcv_nxt);
		}
		smp_mb();
		tcp_set_state(sk, TCP_ESTABLISHED);
		sk->sk_state_change(sk);

		/* Note, that this wakeup is only for marginal crossed SYN case.
		 * Passively open sockets are not waked up, because
		 * sk->sk_sleep == NULL and sk->sk_socket == NULL.
		 */
		if (sk->sk_socket)
			sk_wake_async(sk, SOCK_WAKE_IO, POLL_OUT);

		tp->snd_una = TCP_SKB_CB(skb)->ack_seq;
		tp->snd_wnd = ntohs(th->window) << tp->rx_opt.snd_wscale;
		tcp_init_wl(tp, TCP_SKB_CB(skb)->seq);

		if (tp->rx_opt.tstamp_ok)
			tp->advmss -= TCPOLEN_TSTAMP_ALIGNED;

		if (!inet_csk(sk)->icsk_ca_ops->cong_control)
			tcp_update_pacing_rate(sk);

		/* Prevent spurious tcp_cwnd_restart() on first data packet */
		tp->lsndtime = tcp_jiffies32;

		tcp_initialize_rcv_mss(sk);
		if (tcp_ecn_mode_accecn(tp))
			tcp_accecn_third_ack(sk, skb, tp->syn_ect_snt);
		tcp_fast_path_on(tp);
		break;

	case TCP_FIN_WAIT1: {
		int tmo;

		if (req)
			tcp_rcv_synrecv_state_fastopen(sk);

		if (tp->snd_una != tp->write_seq)
			break;

		tcp_set_state(sk, TCP_FIN_WAIT2);
		sk->sk_shutdown |= SEND_SHUTDOWN;

		sk_dst_confirm(sk);

		if (!sock_flag(sk, SOCK_DEAD)) {
			/* Wake up lingering close() */
			sk->sk_state_change(sk);
			break;
		}

		if (tp->linger2 < 0) {
			tcp_done(sk);
			NET_INC_STATS(sock_net(sk), LINUX_MIB_TCPABORTONDATA);
			return 1;
		}
		if (TCP_SKB_CB(skb)->end_seq != TCP_SKB_CB(skb)->seq &&
		    after(TCP_SKB_CB(skb)->end_seq - th->fin, tp->rcv_nxt)) {
			/* Receive out of order FIN after close() */
			if (tp->syn_fastopen && th->fin)
				tcp_fastopen_active_disable(sk);
			tcp_done(sk);
			NET_INC_STATS(sock_net(sk), LINUX_MIB_TCPABORTONDATA);
			return 1;
		}

		tmo = tcp_fin_time(sk);
		if (tmo > TCP_TIMEWAIT_LEN) {
			inet_csk_reset_keepalive_timer(sk, tmo - TCP_TIMEWAIT_LEN);
		} else if (th->fin || sock_owned_by_user(sk)) {
			/* Bad case. We could lose such FIN otherwise.
			 * It is not a big problem, but it looks confusing
			 * and not so rare event. We still can lose it now,
			 * if it spins in bh_lock_sock(), but it is really
			 * marginal case.
			 */
			inet_csk_reset_keepalive_timer(sk, tmo);
		} else {
			tcp_time_wait(sk, TCP_FIN_WAIT2, tmo);
			goto discard;
		}
		break;
	}

	case TCP_CLOSING:
		if (tp->snd_una == tp->write_seq) {
			tcp_time_wait(sk, TCP_TIME_WAIT, 0);
			goto discard;
		}
		break;

	case TCP_LAST_ACK:
		if (tp->snd_una == tp->write_seq) {
			tcp_update_metrics(sk);
			tcp_done(sk);
			goto discard;
		}
		break;
	}

	/* step 6: check the URG bit */
	tcp_urg(sk, skb, th);

	/* step 7: process the segment text */
	switch (sk->sk_state) {
	case TCP_CLOSE_WAIT:
	case TCP_CLOSING:
	case TCP_LAST_ACK:
		if (!before(TCP_SKB_CB(skb)->seq, tp->rcv_nxt)) {
			if (sk_is_mptcp(sk))
				mptcp_incoming_options(sk, skb);
			break;
		}
		fallthrough;
	case TCP_FIN_WAIT1:
	case TCP_FIN_WAIT2:
		/* RFC 793 says to queue data in these states,
		 * RFC 1122 says we MUST send a reset.
		 * BSD 4.4 also does reset.
		 */
		if (sk->sk_shutdown & RCV_SHUTDOWN) {
			if (TCP_SKB_CB(skb)->end_seq != TCP_SKB_CB(skb)->seq &&
			    after(TCP_SKB_CB(skb)->end_seq - th->fin, tp->rcv_nxt)) {
				NET_INC_STATS(sock_net(sk), LINUX_MIB_TCPABORTONDATA);
				tcp_reset(sk);
				return 1;
			}
		}
		fallthrough;
	case TCP_ESTABLISHED:
		tcp_data_queue(sk, skb);
		queued = 1;
		break;
	}

	/* tcp_data could move socket to TIME-WAIT */
	if (sk->sk_state != TCP_CLOSE) {
		tcp_data_snd_check(sk);
		tcp_ack_snd_check(sk);
	}

	if (!queued) {
discard:
		tcp_drop(sk, skb);
	}
	return 0;
}
EXPORT_SYMBOL(tcp_rcv_state_process);

static inline void pr_drop_req(struct request_sock *req, __u16 port, int family)
{
	struct inet_request_sock *ireq = inet_rsk(req);

	if (family == AF_INET)
		net_dbg_ratelimited("drop open request from %pI4/%u\n",
				    &ireq->ir_rmt_addr, port);
#if IS_ENABLED(CONFIG_IPV6)
	else if (family == AF_INET6)
		net_dbg_ratelimited("drop open request from %pI6/%u\n",
				    &ireq->ir_v6_rmt_addr, port);
#endif
}

/* RFC3168 : 6.1.1 SYN packets must not have ECT/ECN bits set
 *
 * If we receive a SYN packet with these bits set, it means a
 * network is playing bad games with TOS bits. In order to
 * avoid possible false congestion notifications, we disable
 * TCP ECN negotiation.
 *
 * Exception: tcp_ca wants ECN. This is required for DCTCP
 * congestion control: Linux DCTCP asserts ECT on all packets,
 * including SYN, which is most optimal solution; however,
 * others, such as FreeBSD do not.
 *
 * Exception: At least one of the reserved bits of the TCP header (th->res1) is
 * set, indicating the use of a future TCP extension (such as AccECN). See
 * RFC8311 §4.3 which updates RFC3168 to allow the development of such
 * extensions.
 */
static void tcp_ecn_create_request(struct request_sock *req,
				   const struct sk_buff *skb,
				   const struct sock *listen_sk,
				   const struct dst_entry *dst)
{
	const struct tcphdr *th = tcp_hdr(skb);
	const struct net *net = sock_net(listen_sk);
	bool th_ecn = th->ece && th->cwr;
	bool ect, ecn_ok;
	u32 ecn_ok_dst;

	if (tcp_accecn_syn_requested(th) &&
	    (net->ipv4.sysctl_tcp_ecn >= 3 || tcp_ca_needs_accecn(listen_sk))) {
		inet_rsk(req)->ecn_ok = 1;
		tcp_rsk(req)->accecn_ok = 1;
		tcp_rsk(req)->syn_ect_rcv =
			TCP_SKB_CB(skb)->ip_dsfield & INET_ECN_MASK;
		return;
	}

	if (!th_ecn)
		return;

	ect = !INET_ECN_is_not_ect(TCP_SKB_CB(skb)->ip_dsfield);
	ecn_ok_dst = dst_feature(dst, DST_FEATURE_ECN_MASK);
	ecn_ok = net->ipv4.sysctl_tcp_ecn || ecn_ok_dst;

	if (((!ect || th->res1 || th->ae) && ecn_ok) ||
	    tcp_ca_needs_ecn(listen_sk) ||
	    (ecn_ok_dst & DST_FEATURE_ECN_CA) ||
	    tcp_bpf_ca_needs_ecn((struct sock *)req))
		inet_rsk(req)->ecn_ok = 1;
}

static void tcp_openreq_init(struct request_sock *req,
			     const struct tcp_options_received *rx_opt,
			     struct sk_buff *skb, const struct sock *sk)
{
	struct inet_request_sock *ireq = inet_rsk(req);

	req->rsk_rcv_wnd = 0;		/* So that tcp_send_synack() knows! */
	tcp_rsk(req)->rcv_isn = TCP_SKB_CB(skb)->seq;
	tcp_rsk(req)->rcv_nxt = TCP_SKB_CB(skb)->seq + 1;
	tcp_rsk(req)->snt_synack = 0;
	tcp_rsk(req)->last_oow_ack_time = 0;
	tcp_rsk(req)->accecn_ok = 0;
	tcp_rsk(req)->syn_ect_rcv = 0;
	tcp_rsk(req)->syn_ect_snt = 0;
	req->mss = rx_opt->mss_clamp;
	req->ts_recent = rx_opt->saw_tstamp ? rx_opt->rcv_tsval : 0;
	ireq->tstamp_ok = rx_opt->tstamp_ok;
	ireq->sack_ok = rx_opt->sack_ok;
	ireq->snd_wscale = rx_opt->snd_wscale;
	ireq->wscale_ok = rx_opt->wscale_ok;
	ireq->acked = 0;
	ireq->ecn_ok = 0;
	ireq->ir_rmt_port = tcp_hdr(skb)->source;
	ireq->ir_num = ntohs(tcp_hdr(skb)->dest);
	ireq->ir_mark = inet_request_mark(sk, skb);
#if IS_ENABLED(CONFIG_SMC)
	ireq->smc_ok = rx_opt->smc_ok;
#endif
}

struct request_sock *inet_reqsk_alloc(const struct request_sock_ops *ops,
				      struct sock *sk_listener,
				      bool attach_listener)
{
	struct request_sock *req = reqsk_alloc(ops, sk_listener,
					       attach_listener);

	if (req) {
		struct inet_request_sock *ireq = inet_rsk(req);

		ireq->ireq_opt = NULL;
#if IS_ENABLED(CONFIG_IPV6)
		ireq->pktopts = NULL;
#endif
		atomic64_set(&ireq->ir_cookie, 0);
		ireq->ireq_state = TCP_NEW_SYN_RECV;
		write_pnet(&ireq->ireq_net, sock_net(sk_listener));
		ireq->ireq_family = sk_listener->sk_family;
	}

	return req;
}
EXPORT_SYMBOL(inet_reqsk_alloc);

/*
 * Return true if a syncookie should be sent
 */
static bool tcp_syn_flood_action(const struct sock *sk, const char *proto)
{
	struct request_sock_queue *queue = &inet_csk(sk)->icsk_accept_queue;
	const char *msg = "Dropping request";
	bool want_cookie = false;
	struct net *net = sock_net(sk);

#ifdef CONFIG_SYN_COOKIES
	if (net->ipv4.sysctl_tcp_syncookies) {
		msg = "Sending cookies";
		want_cookie = true;
		__NET_INC_STATS(sock_net(sk), LINUX_MIB_TCPREQQFULLDOCOOKIES);
	} else
#endif
		__NET_INC_STATS(sock_net(sk), LINUX_MIB_TCPREQQFULLDROP);

	if (!queue->synflood_warned &&
	    net->ipv4.sysctl_tcp_syncookies != 2 &&
	    xchg(&queue->synflood_warned, 1) == 0)
		net_info_ratelimited("%s: Possible SYN flooding on port %d. %s.  Check SNMP counters.\n",
				     proto, sk->sk_num, msg);

	return want_cookie;
}

static void tcp_reqsk_record_syn(const struct sock *sk,
				 struct request_sock *req,
				 const struct sk_buff *skb)
{
	if (tcp_sk(sk)->save_syn) {
		u32 len = skb_network_header_len(skb) + tcp_hdrlen(skb);
		struct saved_syn *saved_syn;
		u32 mac_hdrlen;
		void *base;

		if (tcp_sk(sk)->save_syn == 2) {  /* Save full header. */
			base = skb_mac_header(skb);
			mac_hdrlen = skb_mac_header_len(skb);
			len += mac_hdrlen;
		} else {
			base = skb_network_header(skb);
			mac_hdrlen = 0;
		}

		saved_syn = kmalloc(struct_size(saved_syn, data, len),
				    GFP_ATOMIC);
		if (saved_syn) {
			saved_syn->mac_hdrlen = mac_hdrlen;
			saved_syn->network_hdrlen = skb_network_header_len(skb);
			saved_syn->tcp_hdrlen = tcp_hdrlen(skb);
			memcpy(saved_syn->data, base, len);
			req->saved_syn = saved_syn;
		}
	}
}

/* If a SYN cookie is required and supported, returns a clamped MSS value to be
 * used for SYN cookie generation.
 */
u16 tcp_get_syncookie_mss(struct request_sock_ops *rsk_ops,
			  const struct tcp_request_sock_ops *af_ops,
			  struct sock *sk, struct tcphdr *th)
{
	struct tcp_sock *tp = tcp_sk(sk);
	u16 mss;

	if (sock_net(sk)->ipv4.sysctl_tcp_syncookies != 2 &&
	    !inet_csk_reqsk_queue_is_full(sk))
		return 0;

	if (!tcp_syn_flood_action(sk, rsk_ops->slab_name))
		return 0;

	if (sk_acceptq_is_full(sk)) {
		NET_INC_STATS(sock_net(sk), LINUX_MIB_LISTENOVERFLOWS);
		return 0;
	}

	mss = tcp_parse_mss_option(th, tp->rx_opt.user_mss);
	if (!mss)
		mss = af_ops->mss_clamp;

	return mss;
}
EXPORT_SYMBOL_GPL(tcp_get_syncookie_mss);

int tcp_conn_request(struct request_sock_ops *rsk_ops,
		     const struct tcp_request_sock_ops *af_ops,
		     struct sock *sk, struct sk_buff *skb)
{
	struct tcp_fastopen_cookie foc = { .len = -1 };
	__u32 isn = TCP_SKB_CB(skb)->tcp_tw_isn;
	struct tcp_options_received tmp_opt;
	struct tcp_sock *tp = tcp_sk(sk);
	struct net *net = sock_net(sk);
	struct sock *fastopen_sk = NULL;
	struct request_sock *req;
	bool want_cookie = false;
	struct dst_entry *dst;
	struct flowi fl;

	/* TW buckets are converted to open requests without
	 * limitations, they conserve resources and peer is
	 * evidently real one.
	 */
	if ((net->ipv4.sysctl_tcp_syncookies == 2 ||
	     inet_csk_reqsk_queue_is_full(sk)) && !isn) {
		want_cookie = tcp_syn_flood_action(sk, rsk_ops->slab_name);
		if (!want_cookie)
			goto drop;
	}

	if (sk_acceptq_is_full(sk)) {
		NET_INC_STATS(sock_net(sk), LINUX_MIB_LISTENOVERFLOWS);
		goto drop;
	}

	req = inet_reqsk_alloc(rsk_ops, sk, !want_cookie);
	if (!req)
		goto drop;

	req->syncookie = want_cookie;
	tcp_rsk(req)->af_specific = af_ops;
	tcp_rsk(req)->ts_off = 0;
#if IS_ENABLED(CONFIG_MPTCP)
	tcp_rsk(req)->is_mptcp = 0;
#endif

	tcp_clear_options(&tmp_opt);
	tmp_opt.mss_clamp = af_ops->mss_clamp;
	tmp_opt.user_mss  = tp->rx_opt.user_mss;
	tcp_parse_options(sock_net(sk), skb, &tmp_opt, 0,
			  want_cookie ? NULL : &foc);

	if (want_cookie && !tmp_opt.saw_tstamp)
		tcp_clear_options(&tmp_opt);

	if (IS_ENABLED(CONFIG_SMC) && want_cookie)
		tmp_opt.smc_ok = 0;

	tmp_opt.tstamp_ok = tmp_opt.saw_tstamp;
	tcp_openreq_init(req, &tmp_opt, skb, sk);
	inet_rsk(req)->no_srccheck = inet_sk(sk)->transparent;

	/* Note: tcp_v6_init_req() might override ir_iif for link locals */
	inet_rsk(req)->ir_iif = inet_request_bound_dev_if(sk, skb);

	af_ops->init_req(req, sk, skb);

	if (security_inet_conn_request(sk, skb, req))
		goto drop_and_free;

	if (tmp_opt.tstamp_ok)
		tcp_rsk(req)->ts_off = af_ops->init_ts_off(net, skb);

	dst = af_ops->route_req(sk, &fl, req);
	if (!dst)
		goto drop_and_free;

	if (!want_cookie && !isn) {
		/* Kill the following clause, if you dislike this way. */
		if (!net->ipv4.sysctl_tcp_syncookies &&
		    (net->ipv4.sysctl_max_syn_backlog - inet_csk_reqsk_queue_len(sk) <
		     (net->ipv4.sysctl_max_syn_backlog >> 2)) &&
		    !tcp_peer_is_proven(req, dst)) {
			/* Without syncookies last quarter of
			 * backlog is filled with destinations,
			 * proven to be alive.
			 * It means that we continue to communicate
			 * to destinations, already remembered
			 * to the moment of synflood.
			 */
			pr_drop_req(req, ntohs(tcp_hdr(skb)->source),
				    rsk_ops->family);
			goto drop_and_release;
		}

		isn = af_ops->init_seq(skb);
	}

	tcp_ecn_create_request(req, skb, sk, dst);

	if (want_cookie) {
		isn = cookie_init_sequence(af_ops, sk, skb, &req->mss);
		if (!tmp_opt.tstamp_ok)
			inet_rsk(req)->ecn_ok = 0;
	}

	tcp_rsk(req)->snt_isn = isn;
	tcp_rsk(req)->txhash = net_tx_rndhash();
	tcp_rsk(req)->syn_tos = TCP_SKB_CB(skb)->ip_dsfield;
	tcp_openreq_init_rwin(req, sk, dst);
	sk_rx_queue_set(req_to_sk(req), skb);
	if (!want_cookie) {
		tcp_reqsk_record_syn(sk, req, skb);
		fastopen_sk = tcp_try_fastopen(sk, skb, req, &foc, dst);
	}
	if (fastopen_sk) {
		af_ops->send_synack(fastopen_sk, dst, &fl, req,
				    &foc, TCP_SYNACK_FASTOPEN, skb);
		/* Add the child socket directly into the accept queue */
		if (!inet_csk_reqsk_queue_add(sk, req, fastopen_sk)) {
			reqsk_fastopen_remove(fastopen_sk, req, false);
			bh_unlock_sock(fastopen_sk);
			sock_put(fastopen_sk);
			goto drop_and_free;
		}
		sk->sk_data_ready(sk);
		bh_unlock_sock(fastopen_sk);
		sock_put(fastopen_sk);
	} else {
		tcp_rsk(req)->tfo_listener = false;
		if (!want_cookie)
			inet_csk_reqsk_queue_hash_add(sk, req,
				tcp_timeout_init((struct sock *)req));
		af_ops->send_synack(sk, dst, &fl, req, &foc,
				    !want_cookie ? TCP_SYNACK_NORMAL :
						   TCP_SYNACK_COOKIE,
				    skb);
		if (want_cookie) {
			reqsk_free(req);
			return 0;
		}
	}
	reqsk_put(req);
	return 0;

drop_and_release:
	dst_release(dst);
drop_and_free:
	__reqsk_free(req);
drop:
	tcp_listendrop(sk);
	return 0;
}
EXPORT_SYMBOL(tcp_conn_request);<|MERGE_RESOLUTION|>--- conflicted
+++ resolved
@@ -482,7 +482,6 @@
 	return false;
 }
 
-<<<<<<< HEAD
 /* Maps IP ECN field ECT/CE bits to AccECN option field #nr */
 static unsigned int tcp_ecnfield_to_accecn_optfield(u8 ecnfield)
 {
@@ -586,11 +585,11 @@
 		tp->estimate_ecnfield = 0;
 
 	return res;
-=======
+}
+
 static u32 tcp_accecn_align_to_delta(u32 candidate, u32 delta)
 {
 	return candidate - ((candidate - delta) & TCP_ACCECN_CEP_ACE_MASK);
->>>>>>> 9ae6c098
 }
 
 /* Returns the ECN CE delta */
