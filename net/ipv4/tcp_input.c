// SPDX-License-Identifier: GPL-2.0
/*
 * INET		An implementation of the TCP/IP protocol suite for the LINUX
 *		operating system.  INET is implemented using the  BSD Socket
 *		interface as the means of communication with the user level.
 *
 *		Implementation of the Transmission Control Protocol(TCP).
 *
 * Authors:	Ross Biro
 *		Fred N. van Kempen, <waltje@uWalt.NL.Mugnet.ORG>
 *		Mark Evans, <evansmp@uhura.aston.ac.uk>
 *		Corey Minyard <wf-rch!minyard@relay.EU.net>
 *		Florian La Roche, <flla@stud.uni-sb.de>
 *		Charles Hedrick, <hedrick@klinzhai.rutgers.edu>
 *		Linus Torvalds, <torvalds@cs.helsinki.fi>
 *		Alan Cox, <gw4pts@gw4pts.ampr.org>
 *		Matthew Dillon, <dillon@apollo.west.oic.com>
 *		Arnt Gulbrandsen, <agulbra@nvg.unit.no>
 *		Jorge Cwik, <jorge@laser.satlink.net>
 */

/*
 * Changes:
 *		Pedro Roque	:	Fast Retransmit/Recovery.
 *					Two receive queues.
 *					Retransmit queue handled by TCP.
 *					Better retransmit timer handling.
 *					New congestion avoidance.
 *					Header prediction.
 *					Variable renaming.
 *
 *		Eric		:	Fast Retransmit.
 *		Randy Scott	:	MSS option defines.
 *		Eric Schenk	:	Fixes to slow start algorithm.
 *		Eric Schenk	:	Yet another double ACK bug.
 *		Eric Schenk	:	Delayed ACK bug fixes.
 *		Eric Schenk	:	Floyd style fast retrans war avoidance.
 *		David S. Miller	:	Don't allow zero congestion window.
 *		Eric Schenk	:	Fix retransmitter so that it sends
 *					next packet on ack of previous packet.
 *		Andi Kleen	:	Moved open_request checking here
 *					and process RSTs for open_requests.
 *		Andi Kleen	:	Better prune_queue, and other fixes.
 *		Andrey Savochkin:	Fix RTT measurements in the presence of
 *					timestamps.
 *		Andrey Savochkin:	Check sequence numbers correctly when
 *					removing SACKs due to in sequence incoming
 *					data segments.
 *		Andi Kleen:		Make sure we never ack data there is not
 *					enough room for. Also make this condition
 *					a fatal error if it might still happen.
 *		Andi Kleen:		Add tcp_measure_rcv_mss to make
 *					connections with MSS<min(MTU,ann. MSS)
 *					work without delayed acks.
 *		Andi Kleen:		Process packets with PSH set in the
 *					fast path.
 *		J Hadi Salim:		ECN support
 *	 	Andrei Gurtov,
 *		Pasi Sarolahti,
 *		Panu Kuhlberg:		Experimental audit of TCP (re)transmission
 *					engine. Lots of bugs are found.
 *		Pasi Sarolahti:		F-RTO for dealing with spurious RTOs
 */

#define pr_fmt(fmt) "TCP: " fmt

#include <linux/mm.h>
#include <linux/slab.h>
#include <linux/module.h>
#include <linux/sysctl.h>
#include <linux/kernel.h>
#include <linux/prefetch.h>
#include <net/dst.h>
#include <net/tcp.h>
#include <net/inet_common.h>
#include <linux/ipsec.h>
#include <asm/unaligned.h>
#include <linux/errqueue.h>
#include <trace/events/tcp.h>
#include <linux/jump_label_ratelimit.h>
#include <net/busy_poll.h>
#include <net/mptcp.h>

int sysctl_tcp_max_orphans __read_mostly = NR_FILE;

#define FLAG_DATA		0x01 /* Incoming frame contained data.		*/
#define FLAG_WIN_UPDATE		0x02 /* Incoming ACK was a window update.	*/
#define FLAG_DATA_ACKED		0x04 /* This ACK acknowledged new data.		*/
#define FLAG_RETRANS_DATA_ACKED	0x08 /* "" "" some of which was retransmitted.	*/
#define FLAG_SYN_ACKED		0x10 /* This ACK acknowledged SYN.		*/
#define FLAG_DATA_SACKED	0x20 /* New SACK.				*/
#define FLAG_ECE		0x40 /* ECE in this ACK				*/
#define FLAG_LOST_RETRANS	0x80 /* This ACK marks some retransmission lost */
#define FLAG_SLOWPATH		0x100 /* Do not skip RFC checks for window update.*/
#define FLAG_ORIG_SACK_ACKED	0x200 /* Never retransmitted data are (s)acked	*/
#define FLAG_SND_UNA_ADVANCED	0x400 /* Snd_una was changed (!= FLAG_DATA_ACKED) */
#define FLAG_DSACKING_ACK	0x800 /* SACK blocks contained D-SACK info */
#define FLAG_SET_XMIT_TIMER	0x1000 /* Set TLP or RTO timer */
#define FLAG_SACK_RENEGING	0x2000 /* snd_una advanced to a sacked seq */
#define FLAG_UPDATE_TS_RECENT	0x4000 /* tcp_replace_ts_recent() */
#define FLAG_NO_CHALLENGE_ACK	0x8000 /* do not call tcp_send_challenge_ack()	*/
#define FLAG_ACK_MAYBE_DELAYED	0x10000 /* Likely a delayed ACK */
#define FLAG_TS_PROGRESS	0x20000 /* Positive timestamp delta */

#define FLAG_ACKED		(FLAG_DATA_ACKED|FLAG_SYN_ACKED)
#define FLAG_NOT_DUP		(FLAG_DATA|FLAG_WIN_UPDATE|FLAG_ACKED)
#define FLAG_CA_ALERT		(FLAG_DATA_SACKED|FLAG_ECE|FLAG_DSACKING_ACK)
#define FLAG_FORWARD_PROGRESS	(FLAG_ACKED|FLAG_DATA_SACKED)

#define TCP_REMNANT (TCP_FLAG_FIN|TCP_FLAG_URG|TCP_FLAG_SYN|TCP_FLAG_PSH)
#define TCP_HP_BITS (~(TCP_RESERVED_BITS|TCP_FLAG_PSH))

#define REXMIT_NONE	0 /* no loss recovery to do */
#define REXMIT_LOST	1 /* retransmit packets marked lost */
#define REXMIT_NEW	2 /* FRTO-style transmit of unsent/new packets */

#if IS_ENABLED(CONFIG_TLS_DEVICE)
static DEFINE_STATIC_KEY_DEFERRED_FALSE(clean_acked_data_enabled, HZ);

void clean_acked_data_enable(struct inet_connection_sock *icsk,
			     void (*cad)(struct sock *sk, u32 ack_seq))
{
	icsk->icsk_clean_acked = cad;
	static_branch_deferred_inc(&clean_acked_data_enabled);
}
EXPORT_SYMBOL_GPL(clean_acked_data_enable);

void clean_acked_data_disable(struct inet_connection_sock *icsk)
{
	static_branch_slow_dec_deferred(&clean_acked_data_enabled);
	icsk->icsk_clean_acked = NULL;
}
EXPORT_SYMBOL_GPL(clean_acked_data_disable);

void clean_acked_data_flush(void)
{
	static_key_deferred_flush(&clean_acked_data_enabled);
}
EXPORT_SYMBOL_GPL(clean_acked_data_flush);
#endif

#ifdef CONFIG_CGROUP_BPF
static void bpf_skops_parse_hdr(struct sock *sk, struct sk_buff *skb)
{
	bool unknown_opt = tcp_sk(sk)->rx_opt.saw_unknown &&
		BPF_SOCK_OPS_TEST_FLAG(tcp_sk(sk),
				       BPF_SOCK_OPS_PARSE_UNKNOWN_HDR_OPT_CB_FLAG);
	bool parse_all_opt = BPF_SOCK_OPS_TEST_FLAG(tcp_sk(sk),
						    BPF_SOCK_OPS_PARSE_ALL_HDR_OPT_CB_FLAG);
	struct bpf_sock_ops_kern sock_ops;

	if (likely(!unknown_opt && !parse_all_opt))
		return;

	/* The skb will be handled in the
	 * bpf_skops_established() or
	 * bpf_skops_write_hdr_opt().
	 */
	switch (sk->sk_state) {
	case TCP_SYN_RECV:
	case TCP_SYN_SENT:
	case TCP_LISTEN:
		return;
	}

	sock_owned_by_me(sk);

	memset(&sock_ops, 0, offsetof(struct bpf_sock_ops_kern, temp));
	sock_ops.op = BPF_SOCK_OPS_PARSE_HDR_OPT_CB;
	sock_ops.is_fullsock = 1;
	sock_ops.sk = sk;
	bpf_skops_init_skb(&sock_ops, skb, tcp_hdrlen(skb));

	BPF_CGROUP_RUN_PROG_SOCK_OPS(&sock_ops);
}

static void bpf_skops_established(struct sock *sk, int bpf_op,
				  struct sk_buff *skb)
{
	struct bpf_sock_ops_kern sock_ops;

	sock_owned_by_me(sk);

	memset(&sock_ops, 0, offsetof(struct bpf_sock_ops_kern, temp));
	sock_ops.op = bpf_op;
	sock_ops.is_fullsock = 1;
	sock_ops.sk = sk;
	/* sk with TCP_REPAIR_ON does not have skb in tcp_finish_connect */
	if (skb)
		bpf_skops_init_skb(&sock_ops, skb, tcp_hdrlen(skb));

	BPF_CGROUP_RUN_PROG_SOCK_OPS(&sock_ops);
}
#else
static void bpf_skops_parse_hdr(struct sock *sk, struct sk_buff *skb)
{
}

static void bpf_skops_established(struct sock *sk, int bpf_op,
				  struct sk_buff *skb)
{
}
#endif

static void tcp_gro_dev_warn(struct sock *sk, const struct sk_buff *skb,
			     unsigned int len)
{
	static bool __once __read_mostly;

	if (!__once) {
		struct net_device *dev;

		__once = true;

		rcu_read_lock();
		dev = dev_get_by_index_rcu(sock_net(sk), skb->skb_iif);
		if (!dev || len >= dev->mtu)
			pr_warn("%s: Driver has suspect GRO implementation, TCP performance may be compromised.\n",
				dev ? dev->name : "Unknown driver");
		rcu_read_unlock();
	}
}

/* Adapt the MSS value used to make delayed ack decision to the
 * real world.
 */
static void tcp_measure_rcv_mss(struct sock *sk, const struct sk_buff *skb)
{
	struct inet_connection_sock *icsk = inet_csk(sk);
	const unsigned int lss = icsk->icsk_ack.last_seg_size;
	unsigned int len;

	icsk->icsk_ack.last_seg_size = 0;

	/* skb->len may jitter because of SACKs, even if peer
	 * sends good full-sized frames.
	 */
	len = skb_shinfo(skb)->gso_size ? : skb->len;
	if (len >= icsk->icsk_ack.rcv_mss) {
		icsk->icsk_ack.rcv_mss = min_t(unsigned int, len,
					       tcp_sk(sk)->advmss);
		/* Account for possibly-removed options */
		if (unlikely(len > icsk->icsk_ack.rcv_mss +
				   MAX_TCP_OPTION_SPACE))
			tcp_gro_dev_warn(sk, skb, len);
	} else {
		/* Otherwise, we make more careful check taking into account,
		 * that SACKs block is variable.
		 *
		 * "len" is invariant segment length, including TCP header.
		 */
		len += skb->data - skb_transport_header(skb);
		if (len >= TCP_MSS_DEFAULT + sizeof(struct tcphdr) ||
		    /* If PSH is not set, packet should be
		     * full sized, provided peer TCP is not badly broken.
		     * This observation (if it is correct 8)) allows
		     * to handle super-low mtu links fairly.
		     */
		    (len >= TCP_MIN_MSS + sizeof(struct tcphdr) &&
		     !(tcp_flag_word(tcp_hdr(skb)) & TCP_REMNANT))) {
			/* Subtract also invariant (if peer is RFC compliant),
			 * tcp header plus fixed timestamp option length.
			 * Resulting "len" is MSS free of SACK jitter.
			 */
			len -= tcp_sk(sk)->tcp_header_len;
			icsk->icsk_ack.last_seg_size = len;
			if (len == lss) {
				icsk->icsk_ack.rcv_mss = len;
				return;
			}
		}
		if (icsk->icsk_ack.pending & ICSK_ACK_PUSHED)
			icsk->icsk_ack.pending |= ICSK_ACK_PUSHED2;
		icsk->icsk_ack.pending |= ICSK_ACK_PUSHED;
	}
}

static void tcp_incr_quickack(struct sock *sk, unsigned int max_quickacks)
{
	struct inet_connection_sock *icsk = inet_csk(sk);
	unsigned int quickacks = tcp_sk(sk)->rcv_wnd / (2 * icsk->icsk_ack.rcv_mss);

	if (quickacks == 0)
		quickacks = 2;
	quickacks = min(quickacks, max_quickacks);
	if (quickacks > icsk->icsk_ack.quick)
		icsk->icsk_ack.quick = quickacks;
}

void tcp_enter_quickack_mode(struct sock *sk, unsigned int max_quickacks)
{
	struct inet_connection_sock *icsk = inet_csk(sk);

	tcp_incr_quickack(sk, max_quickacks);
	inet_csk_exit_pingpong_mode(sk);
	icsk->icsk_ack.ato = TCP_ATO_MIN;
}
EXPORT_SYMBOL(tcp_enter_quickack_mode);

/* Send ACKs quickly, if "quick" count is not exhausted
 * and the session is not interactive.
 */

static bool tcp_in_quickack_mode(struct sock *sk)
{
	const struct inet_connection_sock *icsk = inet_csk(sk);
	const struct dst_entry *dst = __sk_dst_get(sk);

	return (dst && dst_metric(dst, RTAX_QUICKACK)) ||
		(icsk->icsk_ack.quick && !inet_csk_in_pingpong_mode(sk));
}

static void tcp_count_delivered_ce(struct tcp_sock *tp, s32 ecn_count)
{
	tp->delivered_ce += ecn_count;
}

/* Updates the delivered and delivered_ce counts */
static void tcp_count_delivered(struct tcp_sock *tp, u32 delivered,
				bool ece_ack)
{
	tp->delivered += delivered;
	if (tcp_ecn_mode_rfc3168(tp) && ece_ack)
		tcp_count_delivered_ce(tp, delivered);
}

static void tcp_ecn_queue_cwr(struct tcp_sock *tp)
{
	/* Do not set CWR if in AccECN mode! */
	if (tcp_ecn_mode_rfc3168(tp))
		tp->ecn_flags |= TCP_ECN_QUEUE_CWR;
}

static void tcp_ecn_accept_cwr(struct sock *sk, const struct sk_buff *skb)
{
	struct tcp_sock *tp = tcp_sk(sk);

	if (tcp_ecn_mode_rfc3168(tp) && tcp_hdr(skb)->cwr) {
		tp->ecn_flags &= ~TCP_ECN_DEMAND_CWR;

		/* If the sender is telling us it has entered CWR, then its
		 * cwnd may be very low (even just 1 packet), so we should ACK
		 * immediately.
		 */
		if (TCP_SKB_CB(skb)->seq != TCP_SKB_CB(skb)->end_seq)
			inet_csk(sk)->icsk_ack.pending |= ICSK_ACK_NOW;
	}
}

static void tcp_ecn_withdraw_cwr(struct tcp_sock *tp)
{
	tp->ecn_flags &= ~TCP_ECN_QUEUE_CWR;
}

static void tcp_data_ecn_check(struct sock *sk, const struct sk_buff *skb)
{
	struct tcp_sock *tp = tcp_sk(sk);

	if (tcp_ecn_disabled(tp))
		return;

	switch (TCP_SKB_CB(skb)->ip_dsfield & INET_ECN_MASK) {
	case INET_ECN_NOT_ECT:
		/* Funny extension: if ECT is not set on a segment,
		 * and we already seen ECT on a previous segment,
		 * it is probably a retransmit.
		 */
		if (tp->ecn_flags & TCP_ECN_SEEN)
			tcp_enter_quickack_mode(sk, 2);
		break;
	case INET_ECN_CE:
		if (tcp_ca_needs_ecn(sk))
			tcp_ca_event(sk, CA_EVENT_ECN_IS_CE);

		if (!(tp->ecn_flags & TCP_ECN_DEMAND_CWR) &&
		    tcp_ecn_mode_rfc3168(tp)) {
			/* Better not delay acks, sender can have a very low cwnd */
			tcp_enter_quickack_mode(sk, 2);
			tp->ecn_flags |= TCP_ECN_DEMAND_CWR;
		}
		break;
	default:
		if (tcp_ca_needs_ecn(sk))
			tcp_ca_event(sk, CA_EVENT_ECN_NO_CE);
		break;
	}
}

/* §3.1.2 If a TCP server that implements AccECN receives a SYN with the three
 * TCP header flags (AE, CWR and ECE) set to any combination other than 000,
 * 011 or 111, it MUST negotiate the use of AccECN as if they had been set to
 * 111.
 */
static bool tcp_accecn_syn_requested(const struct tcphdr *th)
{
	u8 ace = tcp_accecn_ace(th);

	return ace && ace != 0x3;
}

/* Check ECN field transition to detect invalid transitions */
static bool tcp_ect_transition_valid(u8 snt, u8 rcv)
{
	if (rcv == snt)
		return true;

	/* Non-ECT altered to something or something became non-ECT */
	if ((snt == INET_ECN_NOT_ECT) || (rcv == INET_ECN_NOT_ECT))
		return false;
	/* CE -> ECT(0/1)? */
	if (snt == INET_ECN_CE)
		return false;
	return true;
}

bool tcp_accecn_validate_syn_feedback(struct sock *sk, u8 ace, u8 sent_ect)
{
	u8 ect = tcp_accecn_extract_syn_ect(ace);
	struct tcp_sock *tp = tcp_sk(sk);

	if (!sock_net(sk)->ipv4.sysctl_tcp_ecn_fallback)
		return true;

	if (!tcp_ect_transition_valid(sent_ect, ect)) {
		tp->ecn_fail = 1;
		return false;
	}

	return true;
}

/* See Table 2 of the AccECN draft */
static void tcp_ecn_rcv_synack(struct sock *sk, const struct sk_buff *skb,
			       const struct tcphdr *th,
			       u8 ip_dsfield)
{
	struct tcp_sock *tp = tcp_sk(sk);
	u8 ace = tcp_accecn_ace(th);

	switch (ace) {
	case 0x0:
	case 0x7:
		tcp_ecn_mode_set(tp, TCP_ECN_DISABLED);
		break;
	case 0x1:
	case 0x5:
		if (tcp_ecn_mode_pending(tp))
			/* Downgrade from AccECN, or requested initially */
			tcp_ecn_mode_set(tp, TCP_ECN_MODE_RFC3168);
		break;
	default:
		tcp_ecn_mode_set(tp, TCP_ECN_MODE_ACCECN);
		tp->syn_ect_rcv = ip_dsfield & INET_ECN_MASK;
		if (tp->rx_opt.accecn &&
		    tp->saw_accecn_opt < TCP_ACCECN_OPT_COUNTER_SEEN) {
			tp->saw_accecn_opt = tcp_accecn_option_init(skb,
								    tp->rx_opt.accecn);
			tp->accecn_opt_demand = 2;
		}
		if (tcp_accecn_validate_syn_feedback(sk, ace, tp->syn_ect_snt) &&
		    INET_ECN_is_ce(ip_dsfield)) {
			tp->received_ce++;
			tp->received_ce_pending++;
		}
		break;
	}
}

static void tcp_ecn_rcv_syn(struct tcp_sock *tp, const struct tcphdr *th,
			    const struct sk_buff *skb)
{
	if (tcp_ecn_mode_pending(tp)) {
		if (!tcp_accecn_syn_requested(th)) {
			/* Downgrade to classic ECN feedback */
			tcp_ecn_mode_set(tp, TCP_ECN_MODE_RFC3168);
		} else {
			tp->syn_ect_rcv = TCP_SKB_CB(skb)->ip_dsfield & INET_ECN_MASK;
			tp->prev_ecnfield = tp->syn_ect_rcv;
			tcp_ecn_mode_set(tp, TCP_ECN_MODE_ACCECN);
		}
	}
	if (tcp_ecn_mode_rfc3168(tp) && (!th->ece || !th->cwr))
		tcp_ecn_mode_set(tp, TCP_ECN_DISABLED);
}

static bool tcp_ecn_rcv_ecn_echo(const struct tcp_sock *tp, const struct tcphdr *th)
{
	if (th->ece && !th->syn && tcp_ecn_mode_rfc3168(tp))
		return true;
	return false;
}

/* Maps IP ECN field ECT/CE bits to AccECN option field #nr */
static unsigned int tcp_ecnfield_to_accecn_optfield(u8 ecnfield)
{
	unsigned int opt;

	opt = (ecnfield - 2) & INET_ECN_MASK;
	/* Shift+XOR for 11 -> 10 */
	opt = (opt ^ (opt >> 1)) + 1;

	return opt;
}

/* Maps AccECN option field #nr to IP ECN field ECT/CE bits */
static unsigned int tcp_accecn_optfield_to_ecnfield(unsigned int optfield, bool order)
{
	u8 tmp;

	optfield = order ? 2 - optfield : optfield;
	tmp = optfield + 2;

	return (tmp + (tmp >> 2)) & INET_ECN_MASK;
}


/* Handles AccECN option ECT and CE 24-bit byte counters update into
 * the u32 value in tcp_sock. As we're processing TCP options, it is
 * safe to access from - 1.
 */
static s32 tcp_update_ecn_bytes(u32 *cnt, const char *from, u32 init_offset)
{
	u32 truncated = (get_unaligned_be32(from - 1) - init_offset) & 0xFFFFFFU;
	u32 delta = (truncated - *cnt) & 0xFFFFFFU;

	/* If delta has the highest bit set (24th bit) indicating negative,
	 * sign extend to correct an estimation error in the ecn_bytes
	 */
	delta = delta & 0x800000 ? delta | 0xFF000000 : delta;
	*cnt += delta;
	return (s32)delta;
}

/* Returns true if the byte counters can be used */
static bool tcp_accecn_process_option(struct sock *sk,
				      const struct sk_buff *skb,
				      u32 delivered_bytes, int flag)
{
	struct tcp_sock *tp = tcp_sk(sk);
	u8 estimate_ecnfield = tp->estimate_ecnfield;
	bool ambiguous_ecn_bytes_incr = false;
	bool first_changed = false;
	unsigned int optlen;
	unsigned char *ptr;
	bool order, res;
	unsigned int i;

	if (tp->saw_accecn_opt == TCP_ACCECN_OPT_FAIL)
		return false;

	if (!(flag & FLAG_SLOWPATH) || !tp->rx_opt.accecn) {
		if (!tp->saw_accecn_opt) {
			/* Too late to enable after this point due to
			 * potential counter wraps
			 */
			if (tp->bytes_sent >= (1 << 23) - 1)
				tp->saw_accecn_opt = TCP_ACCECN_OPT_FAIL;
			return !!sock_net(sk)->ipv4.sysctl_tcp_ecn_trust_byte_heuristic;
		}

		if (estimate_ecnfield) {
			tp->delivered_ecn_bytes[estimate_ecnfield - 1] += delivered_bytes;
			return true;
		}
		return false;
	}

	ptr = skb_transport_header(skb) + tp->rx_opt.accecn;
	optlen = ptr[1] - 2;
	WARN_ON_ONCE(ptr[0] != TCPOPT_EXP);
	ptr += 2;
	order = get_unaligned_be16(ptr) == TCPOPT_ACCECN1_MAGIC;
	ptr += 2;

	if (tp->saw_accecn_opt < TCP_ACCECN_OPT_COUNTER_SEEN)
		tp->saw_accecn_opt = tcp_accecn_option_init(skb,
							    tp->rx_opt.accecn);

	res = !!estimate_ecnfield;
	for (i = 0; i < 3; i++) {
		if (optlen >= TCPOLEN_ACCECN_PERCOUNTER) {
			u8 ecnfield = tcp_accecn_optfield_to_ecnfield(i, order);
			u32 init_offset = ecnfield == INET_ECN_ECT_0 ?
					  TCP_ACCECN_E0B_INIT_OFFSET : 0;
			s32 delta;

			delta = tcp_update_ecn_bytes(&(tp->delivered_ecn_bytes[ecnfield - 1]),
						     ptr, init_offset);
			if (delta) {
				if (delta < 0) {
					res = false;
					ambiguous_ecn_bytes_incr = true;
				}
				if ((ecnfield != estimate_ecnfield) ||
				    !sock_net(sk)->ipv4.sysctl_tcp_ecn_trust_byte_heuristic) {
					if (!first_changed) {
						tp->estimate_ecnfield = ecnfield;
						first_changed = true;
					} else {
						res = false;
						ambiguous_ecn_bytes_incr = true;
					}
				}
			}

			optlen -= TCPOLEN_ACCECN_PERCOUNTER;
			ptr += TCPOLEN_ACCECN_PERCOUNTER;
		}
	}
	if (ambiguous_ecn_bytes_incr)
		tp->estimate_ecnfield = 0;

	return res;
}

static s32 tcp_accecn_align_to_delta(s32 candidate, u32 delta)
{
	return candidate - ((candidate - delta) & TCP_ACCECN_CEP_ACE_MASK);
}

/* Returns the ECN CE delta */
static s32 __tcp_accecn_process(struct sock *sk, const struct sk_buff *skb,
				u32 delivered_pkts, u32 delivered_bytes, int flag)
{
	u32 old_ceb = tcp_sk(sk)->delivered_ecn_bytes[INET_ECN_CE - 1];
	struct tcp_sock *tp = tcp_sk(sk);
	u32 delta, safe_delta, d_ceb;
	bool opt_deltas_valid;
	u32 corrected_ace;

	/* Reordered ACK? (...or uncertain due to lack of data to send and ts) */
	if (!(flag & (FLAG_FORWARD_PROGRESS|FLAG_TS_PROGRESS)))
		return 0;

<<<<<<< HEAD
	opt_deltas_valid = tcp_accecn_process_option(sk, skb, delivered_bytes, flag);
=======
	corrected_ace = tcp_accecn_ace(tcp_hdr(skb)) - TCP_ACCECN_CEP_INIT_OFFSET;
	delta = (corrected_ace - tp->delivered_ce) & TCP_ACCECN_CEP_ACE_MASK;

	opt_deltas_valid = tcp_accecn_process_option(tp, skb, delivered_bytes, flag);
>>>>>>> 521e8d05

	if (!(flag & FLAG_SLOWPATH)) {
		/* AccECN counter might overflow on large ACKs */
		if (delivered_pkts <= TCP_ACCECN_CEP_ACE_MASK)
			return 0;
	}

	/* ACE field is not available during handshake */
	if (flag & FLAG_SYN_ACKED)
		return 0;

	if (tp->received_ce_pending >= TCP_ACCECN_ACE_MAX_DELTA)
		inet_csk(sk)->icsk_ack.pending |= ICSK_ACK_NOW;

	if (delivered_pkts <= TCP_ACCECN_CEP_ACE_MASK)
		return delta;

	safe_delta = tcp_accecn_align_to_delta(delivered_pkts, delta);

	if (opt_deltas_valid) {
		d_ceb = tp->delivered_ecn_bytes[INET_ECN_CE - 1] - old_ceb;
		if (!d_ceb)
			return delta;
		if (d_ceb > delta * tp->mss_cache)
			return safe_delta;
		if (d_ceb < safe_delta * tp->mss_cache >> TCP_ACCECN_SAFETY_SHIFT)
			return delta;
	}

	return safe_delta;
}

static void tcp_accecn_process(struct sock *sk, struct rate_sample *rs,
			       const struct sk_buff *skb,
			       u32 delivered_pkts, u32 delivered_bytes, int *flag)
{
	s32 delta = __tcp_accecn_process(sk, skb, delivered_pkts,
					 delivered_bytes, *flag);
	struct tcp_sock *tp = tcp_sk(sk);

	if (delta != 0) {
		if (delta > 0)
			*flag |= FLAG_ECE;
		tcp_count_delivered_ce(tp, delta);
		rs->ece_delta = delta;
		/* Recalculate header predictor */
		if (tp->pred_flags)
			tcp_fast_path_on(tp);
	}
}

/* Buffer size and advertised window tuning.
 *
 * 1. Tuning sk->sk_sndbuf, when connection enters established state.
 */

static void tcp_sndbuf_expand(struct sock *sk)
{
	const struct tcp_sock *tp = tcp_sk(sk);
	const struct tcp_congestion_ops *ca_ops = inet_csk(sk)->icsk_ca_ops;
	int sndmem, per_mss;
	u32 nr_segs;

	/* Worst case is non GSO/TSO : each frame consumes one skb
	 * and skb->head is kmalloced using power of two area of memory
	 */
	per_mss = max_t(u32, tp->rx_opt.mss_clamp, tp->mss_cache) +
		  MAX_TCP_HEADER +
		  SKB_DATA_ALIGN(sizeof(struct skb_shared_info));

	per_mss = roundup_pow_of_two(per_mss) +
		  SKB_DATA_ALIGN(sizeof(struct sk_buff));

	nr_segs = max_t(u32, TCP_INIT_CWND, tp->snd_cwnd);
	nr_segs = max_t(u32, nr_segs, tp->reordering + 1);

	/* Fast Recovery (RFC 5681 3.2) :
	 * Cubic needs 1.7 factor, rounded to 2 to include
	 * extra cushion (application might react slowly to EPOLLOUT)
	 */
	sndmem = ca_ops->sndbuf_expand ? ca_ops->sndbuf_expand(sk) : 2;
	sndmem *= nr_segs * per_mss;

	if (sk->sk_sndbuf < sndmem)
		WRITE_ONCE(sk->sk_sndbuf,
			   min(sndmem, sock_net(sk)->ipv4.sysctl_tcp_wmem[2]));
}

/* 2. Tuning advertised window (window_clamp, rcv_ssthresh)
 *
 * All tcp_full_space() is split to two parts: "network" buffer, allocated
 * forward and advertised in receiver window (tp->rcv_wnd) and
 * "application buffer", required to isolate scheduling/application
 * latencies from network.
 * window_clamp is maximal advertised window. It can be less than
 * tcp_full_space(), in this case tcp_full_space() - window_clamp
 * is reserved for "application" buffer. The less window_clamp is
 * the smoother our behaviour from viewpoint of network, but the lower
 * throughput and the higher sensitivity of the connection to losses. 8)
 *
 * rcv_ssthresh is more strict window_clamp used at "slow start"
 * phase to predict further behaviour of this connection.
 * It is used for two goals:
 * - to enforce header prediction at sender, even when application
 *   requires some significant "application buffer". It is check #1.
 * - to prevent pruning of receive queue because of misprediction
 *   of receiver window. Check #2.
 *
 * The scheme does not work when sender sends good segments opening
 * window and then starts to feed us spaghetti. But it should work
 * in common situations. Otherwise, we have to rely on queue collapsing.
 */

/* Slow part of check#2. */
static int __tcp_grow_window(const struct sock *sk, const struct sk_buff *skb)
{
	struct tcp_sock *tp = tcp_sk(sk);
	/* Optimize this! */
	int truesize = tcp_win_from_space(sk, skb->truesize) >> 1;
	int window = tcp_win_from_space(sk, sock_net(sk)->ipv4.sysctl_tcp_rmem[2]) >> 1;

	while (tp->rcv_ssthresh <= window) {
		if (truesize <= skb->len)
			return 2 * inet_csk(sk)->icsk_ack.rcv_mss;

		truesize >>= 1;
		window >>= 1;
	}
	return 0;
}

static void tcp_grow_window(struct sock *sk, const struct sk_buff *skb)
{
	struct tcp_sock *tp = tcp_sk(sk);
	int room;

	room = min_t(int, tp->window_clamp, tcp_space(sk)) - tp->rcv_ssthresh;

	/* Check #1 */
	if (room > 0 && !tcp_under_memory_pressure(sk)) {
		int incr;

		/* Check #2. Increase window, if skb with such overhead
		 * will fit to rcvbuf in future.
		 */
		if (tcp_win_from_space(sk, skb->truesize) <= skb->len)
			incr = 2 * tp->advmss;
		else
			incr = __tcp_grow_window(sk, skb);

		if (incr) {
			incr = max_t(int, incr, 2 * skb->len);
			tp->rcv_ssthresh += min(room, incr);
			inet_csk(sk)->icsk_ack.quick |= 1;
		}
	}
}

/* 3. Try to fixup all. It is made immediately after connection enters
 *    established state.
 */
static void tcp_init_buffer_space(struct sock *sk)
{
	int tcp_app_win = sock_net(sk)->ipv4.sysctl_tcp_app_win;
	struct tcp_sock *tp = tcp_sk(sk);
	int maxwin;

	if (!(sk->sk_userlocks & SOCK_SNDBUF_LOCK))
		tcp_sndbuf_expand(sk);

	tcp_mstamp_refresh(tp);
	tp->rcvq_space.time = tp->tcp_mstamp;
	tp->rcvq_space.seq = tp->copied_seq;

	maxwin = tcp_full_space(sk);

	if (tp->window_clamp >= maxwin) {
		tp->window_clamp = maxwin;

		if (tcp_app_win && maxwin > 4 * tp->advmss)
			tp->window_clamp = max(maxwin -
					       (maxwin >> tcp_app_win),
					       4 * tp->advmss);
	}

	/* Force reservation of one segment. */
	if (tcp_app_win &&
	    tp->window_clamp > 2 * tp->advmss &&
	    tp->window_clamp + tp->advmss > maxwin)
		tp->window_clamp = max(2 * tp->advmss, maxwin - tp->advmss);

	tp->rcv_ssthresh = min(tp->rcv_ssthresh, tp->window_clamp);
	tp->snd_cwnd_stamp = tcp_jiffies32;
	tp->rcvq_space.space = min3(tp->rcv_ssthresh, tp->rcv_wnd,
				    (u32)TCP_INIT_CWND * tp->advmss);
}

/* 4. Recalculate window clamp after socket hit its memory bounds. */
static void tcp_clamp_window(struct sock *sk)
{
	struct tcp_sock *tp = tcp_sk(sk);
	struct inet_connection_sock *icsk = inet_csk(sk);
	struct net *net = sock_net(sk);

	icsk->icsk_ack.quick = 0;

	if (sk->sk_rcvbuf < net->ipv4.sysctl_tcp_rmem[2] &&
	    !(sk->sk_userlocks & SOCK_RCVBUF_LOCK) &&
	    !tcp_under_memory_pressure(sk) &&
	    sk_memory_allocated(sk) < sk_prot_mem_limits(sk, 0)) {
		WRITE_ONCE(sk->sk_rcvbuf,
			   min(atomic_read(&sk->sk_rmem_alloc),
			       net->ipv4.sysctl_tcp_rmem[2]));
	}
	if (atomic_read(&sk->sk_rmem_alloc) > sk->sk_rcvbuf)
		tp->rcv_ssthresh = min(tp->window_clamp, 2U * tp->advmss);
}

/* Initialize RCV_MSS value.
 * RCV_MSS is an our guess about MSS used by the peer.
 * We haven't any direct information about the MSS.
 * It's better to underestimate the RCV_MSS rather than overestimate.
 * Overestimations make us ACKing less frequently than needed.
 * Underestimations are more easy to detect and fix by tcp_measure_rcv_mss().
 */
void tcp_initialize_rcv_mss(struct sock *sk)
{
	const struct tcp_sock *tp = tcp_sk(sk);
	unsigned int hint = min_t(unsigned int, tp->advmss, tp->mss_cache);

	hint = min(hint, tp->rcv_wnd / 2);
	hint = min(hint, TCP_MSS_DEFAULT);
	hint = max(hint, TCP_MIN_MSS);

	inet_csk(sk)->icsk_ack.rcv_mss = hint;
}
EXPORT_SYMBOL(tcp_initialize_rcv_mss);

/* Receiver "autotuning" code.
 *
 * The algorithm for RTT estimation w/o timestamps is based on
 * Dynamic Right-Sizing (DRS) by Wu Feng and Mike Fisk of LANL.
 * <https://public.lanl.gov/radiant/pubs.html#DRS>
 *
 * More detail on this code can be found at
 * <http://staff.psc.edu/jheffner/>,
 * though this reference is out of date.  A new paper
 * is pending.
 */
static void tcp_rcv_rtt_update(struct tcp_sock *tp, u32 sample, int win_dep)
{
	u32 new_sample = tp->rcv_rtt_est.rtt_us;
	long m = sample;

	if (new_sample != 0) {
		/* If we sample in larger samples in the non-timestamp
		 * case, we could grossly overestimate the RTT especially
		 * with chatty applications or bulk transfer apps which
		 * are stalled on filesystem I/O.
		 *
		 * Also, since we are only going for a minimum in the
		 * non-timestamp case, we do not smooth things out
		 * else with timestamps disabled convergence takes too
		 * long.
		 */
		if (!win_dep) {
			m -= (new_sample >> 3);
			new_sample += m;
		} else {
			m <<= 3;
			if (m < new_sample)
				new_sample = m;
		}
	} else {
		/* No previous measure. */
		new_sample = m << 3;
	}

	tp->rcv_rtt_est.rtt_us = new_sample;
}

static inline void tcp_rcv_rtt_measure(struct tcp_sock *tp)
{
	u32 delta_us;

	if (tp->rcv_rtt_est.time == 0)
		goto new_measure;
	if (before(tp->rcv_nxt, tp->rcv_rtt_est.seq))
		return;
	delta_us = tcp_stamp_us_delta(tp->tcp_mstamp, tp->rcv_rtt_est.time);
	if (!delta_us)
		delta_us = 1;
	tcp_rcv_rtt_update(tp, delta_us, 1);

new_measure:
	tp->rcv_rtt_est.seq = tp->rcv_nxt + tp->rcv_wnd;
	tp->rcv_rtt_est.time = tp->tcp_mstamp;
}

static inline void tcp_rcv_rtt_measure_ts(struct sock *sk,
					  const struct sk_buff *skb)
{
	struct tcp_sock *tp = tcp_sk(sk);

	if (tp->rx_opt.rcv_tsecr == tp->rcv_rtt_last_tsecr)
		return;
	tp->rcv_rtt_last_tsecr = tp->rx_opt.rcv_tsecr;

	if (TCP_SKB_CB(skb)->end_seq -
	    TCP_SKB_CB(skb)->seq >= inet_csk(sk)->icsk_ack.rcv_mss) {
		u32 delta = tcp_time_stamp(tp) - tp->rx_opt.rcv_tsecr;
		u32 delta_us;

		if (likely(delta < INT_MAX / (USEC_PER_SEC / TCP_TS_HZ))) {
			if (!delta)
				delta = 1;
			delta_us = delta * (USEC_PER_SEC / TCP_TS_HZ);
			tcp_rcv_rtt_update(tp, delta_us, 0);
		}
	}
}

/*
 * This function should be called every time data is copied to user space.
 * It calculates the appropriate TCP receive buffer space.
 */
void tcp_rcv_space_adjust(struct sock *sk)
{
	struct tcp_sock *tp = tcp_sk(sk);
	u32 copied;
	int time;

	trace_tcp_rcv_space_adjust(sk);

	tcp_mstamp_refresh(tp);
	time = tcp_stamp_us_delta(tp->tcp_mstamp, tp->rcvq_space.time);
	if (time < (tp->rcv_rtt_est.rtt_us >> 3) || tp->rcv_rtt_est.rtt_us == 0)
		return;

	/* Number of bytes copied to user in last RTT */
	copied = tp->copied_seq - tp->rcvq_space.seq;
	if (copied <= tp->rcvq_space.space)
		goto new_measure;

	/* A bit of theory :
	 * copied = bytes received in previous RTT, our base window
	 * To cope with packet losses, we need a 2x factor
	 * To cope with slow start, and sender growing its cwin by 100 %
	 * every RTT, we need a 4x factor, because the ACK we are sending
	 * now is for the next RTT, not the current one :
	 * <prev RTT . ><current RTT .. ><next RTT .... >
	 */

	if (sock_net(sk)->ipv4.sysctl_tcp_moderate_rcvbuf &&
	    !(sk->sk_userlocks & SOCK_RCVBUF_LOCK)) {
		int rcvmem, rcvbuf;
		u64 rcvwin, grow;

		/* minimal window to cope with packet losses, assuming
		 * steady state. Add some cushion because of small variations.
		 */
		rcvwin = ((u64)copied << 1) + 16 * tp->advmss;

		/* Accommodate for sender rate increase (eg. slow start) */
		grow = rcvwin * (copied - tp->rcvq_space.space);
		do_div(grow, tp->rcvq_space.space);
		rcvwin += (grow << 1);

		rcvmem = SKB_TRUESIZE(tp->advmss + MAX_TCP_HEADER);
		while (tcp_win_from_space(sk, rcvmem) < tp->advmss)
			rcvmem += 128;

		do_div(rcvwin, tp->advmss);
		rcvbuf = min_t(u64, rcvwin * rcvmem,
			       sock_net(sk)->ipv4.sysctl_tcp_rmem[2]);
		if (rcvbuf > sk->sk_rcvbuf) {
			WRITE_ONCE(sk->sk_rcvbuf, rcvbuf);

			/* Make the window clamp follow along.  */
			tp->window_clamp = tcp_win_from_space(sk, rcvbuf);
		}
	}
	tp->rcvq_space.space = copied;

new_measure:
	tp->rcvq_space.seq = tp->copied_seq;
	tp->rcvq_space.time = tp->tcp_mstamp;
}

/* There is something which you must keep in mind when you analyze the
 * behavior of the tp->ato delayed ack timeout interval.  When a
 * connection starts up, we want to ack as quickly as possible.  The
 * problem is that "good" TCP's do slow start at the beginning of data
 * transmission.  The means that until we send the first few ACK's the
 * sender will sit on his end and only queue most of his data, because
 * he can only send snd_cwnd unacked packets at any given time.  For
 * each ACK we send, he increments snd_cwnd and transmits more of his
 * queue.  -DaveM
 */
static void tcp_event_data_recv(struct sock *sk, struct sk_buff *skb)
{
	struct tcp_sock *tp = tcp_sk(sk);
	struct inet_connection_sock *icsk = inet_csk(sk);
	u32 now;

	inet_csk_schedule_ack(sk);

	tcp_measure_rcv_mss(sk, skb);

	tcp_rcv_rtt_measure(tp);

	now = tcp_jiffies32;

	if (!icsk->icsk_ack.ato) {
		/* The _first_ data packet received, initialize
		 * delayed ACK engine.
		 */
		tcp_incr_quickack(sk, TCP_MAX_QUICKACKS);
		icsk->icsk_ack.ato = TCP_ATO_MIN;
	} else {
		int m = now - icsk->icsk_ack.lrcvtime;

		if (m <= TCP_ATO_MIN / 2) {
			/* The fastest case is the first. */
			icsk->icsk_ack.ato = (icsk->icsk_ack.ato >> 1) + TCP_ATO_MIN / 2;
		} else if (m < icsk->icsk_ack.ato) {
			icsk->icsk_ack.ato = (icsk->icsk_ack.ato >> 1) + m;
			if (icsk->icsk_ack.ato > icsk->icsk_rto)
				icsk->icsk_ack.ato = icsk->icsk_rto;
		} else if (m > icsk->icsk_rto) {
			/* Too long gap. Apparently sender failed to
			 * restart window, so that we send ACKs quickly.
			 */
			tcp_incr_quickack(sk, TCP_MAX_QUICKACKS);
			sk_mem_reclaim(sk);
		}
	}
	icsk->icsk_ack.lrcvtime = now;

	tcp_data_ecn_check(sk, skb);

	if (skb->len >= 128)
		tcp_grow_window(sk, skb);
}

/* Called to compute a smoothed rtt estimate. The data fed to this
 * routine either comes from timestamps, or from segments that were
 * known _not_ to have been retransmitted [see Karn/Partridge
 * Proceedings SIGCOMM 87]. The algorithm is from the SIGCOMM 88
 * piece by Van Jacobson.
 * NOTE: the next three routines used to be one big routine.
 * To save cycles in the RFC 1323 implementation it was better to break
 * it up into three procedures. -- erics
 */
static void tcp_rtt_estimator(struct sock *sk, long mrtt_us)
{
	struct tcp_sock *tp = tcp_sk(sk);
	long m = mrtt_us; /* RTT */
	u32 srtt = tp->srtt_us;

	/*	The following amusing code comes from Jacobson's
	 *	article in SIGCOMM '88.  Note that rtt and mdev
	 *	are scaled versions of rtt and mean deviation.
	 *	This is designed to be as fast as possible
	 *	m stands for "measurement".
	 *
	 *	On a 1990 paper the rto value is changed to:
	 *	RTO = rtt + 4 * mdev
	 *
	 * Funny. This algorithm seems to be very broken.
	 * These formulae increase RTO, when it should be decreased, increase
	 * too slowly, when it should be increased quickly, decrease too quickly
	 * etc. I guess in BSD RTO takes ONE value, so that it is absolutely
	 * does not matter how to _calculate_ it. Seems, it was trap
	 * that VJ failed to avoid. 8)
	 */
	if (srtt != 0) {
		m -= (srtt >> 3);	/* m is now error in rtt est */
		srtt += m;		/* rtt = 7/8 rtt + 1/8 new */
		if (m < 0) {
			m = -m;		/* m is now abs(error) */
			m -= (tp->mdev_us >> 2);   /* similar update on mdev */
			/* This is similar to one of Eifel findings.
			 * Eifel blocks mdev updates when rtt decreases.
			 * This solution is a bit different: we use finer gain
			 * for mdev in this case (alpha*beta).
			 * Like Eifel it also prevents growth of rto,
			 * but also it limits too fast rto decreases,
			 * happening in pure Eifel.
			 */
			if (m > 0)
				m >>= 3;
		} else {
			m -= (tp->mdev_us >> 2);   /* similar update on mdev */
		}
		tp->mdev_us += m;		/* mdev = 3/4 mdev + 1/4 new */
		if (tp->mdev_us > tp->mdev_max_us) {
			tp->mdev_max_us = tp->mdev_us;
			if (tp->mdev_max_us > tp->rttvar_us)
				tp->rttvar_us = tp->mdev_max_us;
		}
		if (after(tp->snd_una, tp->rtt_seq)) {
			if (tp->mdev_max_us < tp->rttvar_us)
				tp->rttvar_us -= (tp->rttvar_us - tp->mdev_max_us) >> 2;
			tp->rtt_seq = tp->snd_nxt;
			tp->mdev_max_us = tcp_rto_min_us(sk);

			tcp_bpf_rtt(sk);
		}
	} else {
		/* no previous measure. */
		srtt = m << 3;		/* take the measured time to be rtt */
		tp->mdev_us = m << 1;	/* make sure rto = 3*rtt */
		tp->rttvar_us = max(tp->mdev_us, tcp_rto_min_us(sk));
		tp->mdev_max_us = tp->rttvar_us;
		tp->rtt_seq = tp->snd_nxt;

		tcp_bpf_rtt(sk);
	}
	tp->srtt_us = max(1U, srtt);
}

static void tcp_update_pacing_rate(struct sock *sk)
{
	const struct tcp_sock *tp = tcp_sk(sk);
	u64 rate;

	/* set sk_pacing_rate to 200 % of current rate (mss * cwnd / srtt) */
	rate = (u64)tp->mss_cache * ((USEC_PER_SEC / 100) << 3);

	/* current rate is (cwnd * mss) / srtt
	 * In Slow Start [1], set sk_pacing_rate to 200 % the current rate.
	 * In Congestion Avoidance phase, set it to 120 % the current rate.
	 *
	 * [1] : Normal Slow Start condition is (tp->snd_cwnd < tp->snd_ssthresh)
	 *	 If snd_cwnd >= (tp->snd_ssthresh / 2), we are approaching
	 *	 end of slow start and should slow down.
	 */
	if (tp->snd_cwnd < tp->snd_ssthresh / 2)
		rate *= sock_net(sk)->ipv4.sysctl_tcp_pacing_ss_ratio;
	else
		rate *= sock_net(sk)->ipv4.sysctl_tcp_pacing_ca_ratio;

	rate *= max(tp->snd_cwnd, tp->packets_out);

	if (likely(tp->srtt_us))
		do_div(rate, tp->srtt_us);

	/* WRITE_ONCE() is needed because sch_fq fetches sk_pacing_rate
	 * without any lock. We want to make sure compiler wont store
	 * intermediate values in this location.
	 */
	WRITE_ONCE(sk->sk_pacing_rate, min_t(u64, rate,
					     sk->sk_max_pacing_rate));
}

/* Calculate rto without backoff.  This is the second half of Van Jacobson's
 * routine referred to above.
 */
static void tcp_set_rto(struct sock *sk)
{
	const struct tcp_sock *tp = tcp_sk(sk);
	/* Old crap is replaced with new one. 8)
	 *
	 * More seriously:
	 * 1. If rtt variance happened to be less 50msec, it is hallucination.
	 *    It cannot be less due to utterly erratic ACK generation made
	 *    at least by solaris and freebsd. "Erratic ACKs" has _nothing_
	 *    to do with delayed acks, because at cwnd>2 true delack timeout
	 *    is invisible. Actually, Linux-2.4 also generates erratic
	 *    ACKs in some circumstances.
	 */
	inet_csk(sk)->icsk_rto = __tcp_set_rto(tp);

	/* 2. Fixups made earlier cannot be right.
	 *    If we do not estimate RTO correctly without them,
	 *    all the algo is pure shit and should be replaced
	 *    with correct one. It is exactly, which we pretend to do.
	 */

	/* NOTE: clamping at TCP_RTO_MIN is not required, current algo
	 * guarantees that rto is higher.
	 */
	tcp_bound_rto(sk);
}

__u32 tcp_init_cwnd(const struct tcp_sock *tp, const struct dst_entry *dst)
{
	__u32 cwnd = (dst ? dst_metric(dst, RTAX_INITCWND) : 0);

	if (!cwnd)
		cwnd = TCP_INIT_CWND;
	return min_t(__u32, cwnd, tp->snd_cwnd_clamp);
}

struct tcp_sacktag_state {
	/* Timestamps for earliest and latest never-retransmitted segment
	 * that was SACKed. RTO needs the earliest RTT to stay conservative,
	 * but congestion control should still get an accurate delay signal.
	 */
	u64	first_sackt;
	u64	last_sackt;
	u32	reord;
	u32	sack_delivered;
	u32	delivered_bytes;
	int	flag;
	unsigned int mss_now;
	struct rate_sample *rate;
};

/* Take a notice that peer is sending D-SACKs. Skip update of data delivery
 * and spurious retransmission information if this DSACK is unlikely caused by
 * sender's action:
 * - DSACKed sequence range is larger than maximum receiver's window.
 * - Total no. of DSACKed segments exceed the total no. of retransmitted segs.
 */
static u32 tcp_dsack_seen(struct tcp_sock *tp, u32 start_seq,
			  u32 end_seq, struct tcp_sacktag_state *state)
{
	u32 seq_len, dup_segs = 1;

	if (!before(start_seq, end_seq))
		return 0;

	seq_len = end_seq - start_seq;
	/* Dubious DSACK: DSACKed range greater than maximum advertised rwnd */
	if (seq_len > tp->max_window)
		return 0;
	if (seq_len > tp->mss_cache)
		dup_segs = DIV_ROUND_UP(seq_len, tp->mss_cache);

	tp->dsack_dups += dup_segs;
	/* Skip the DSACK if dup segs weren't retransmitted by sender */
	if (tp->dsack_dups > tp->total_retrans)
		return 0;

	tp->rx_opt.sack_ok |= TCP_DSACK_SEEN;
	tp->rack.dsack_seen = 1;

	state->flag |= FLAG_DSACKING_ACK;
	/* A spurious retransmission is delivered */
	state->sack_delivered += dup_segs;

	return dup_segs;
}

/* It's reordering when higher sequence was delivered (i.e. sacked) before
 * some lower never-retransmitted sequence ("low_seq"). The maximum reordering
 * distance is approximated in full-mss packet distance ("reordering").
 */
static void tcp_check_sack_reordering(struct sock *sk, const u32 low_seq,
				      const int ts)
{
	struct tcp_sock *tp = tcp_sk(sk);
	const u32 mss = tp->mss_cache;
	u32 fack, metric;

	fack = tcp_highest_sack_seq(tp);
	if (!before(low_seq, fack))
		return;

	metric = fack - low_seq;
	if ((metric > tp->reordering * mss) && mss) {
#if FASTRETRANS_DEBUG > 1
		pr_debug("Disorder%d %d %u f%u s%u rr%d\n",
			 tp->rx_opt.sack_ok, inet_csk(sk)->icsk_ca_state,
			 tp->reordering,
			 0,
			 tp->sacked_out,
			 tp->undo_marker ? tp->undo_retrans : 0);
#endif
		tp->reordering = min_t(u32, (metric + mss - 1) / mss,
				       sock_net(sk)->ipv4.sysctl_tcp_max_reordering);
	}

	/* This exciting event is worth to be remembered. 8) */
	tp->reord_seen++;
	NET_INC_STATS(sock_net(sk),
		      ts ? LINUX_MIB_TCPTSREORDER : LINUX_MIB_TCPSACKREORDER);
}

 /* This must be called before lost_out or retrans_out are updated
  * on a new loss, because we want to know if all skbs previously
  * known to be lost have already been retransmitted, indicating
  * that this newly lost skb is our next skb to retransmit.
  */
static void tcp_verify_retransmit_hint(struct tcp_sock *tp, struct sk_buff *skb)
{
	if ((!tp->retransmit_skb_hint && tp->retrans_out >= tp->lost_out) ||
	    (tp->retransmit_skb_hint &&
	     before(TCP_SKB_CB(skb)->seq,
		    TCP_SKB_CB(tp->retransmit_skb_hint)->seq)))
		tp->retransmit_skb_hint = skb;
}

/* Sum the number of packets on the wire we have marked as lost, and
 * notify the congestion control module that the given skb was marked lost.
 */
static void tcp_notify_skb_loss_event(struct tcp_sock *tp, const struct sk_buff *skb)
{
	tp->lost += tcp_skb_pcount(skb);
}

void tcp_mark_skb_lost(struct sock *sk, struct sk_buff *skb)
{
	__u8 sacked = TCP_SKB_CB(skb)->sacked;
	struct tcp_sock *tp = tcp_sk(sk);

	if (sacked & TCPCB_SACKED_ACKED)
		return;

	tcp_verify_retransmit_hint(tp, skb);
	if (sacked & TCPCB_LOST) {
		if (sacked & TCPCB_SACKED_RETRANS) {
			/* Account for retransmits that are lost again */
			TCP_SKB_CB(skb)->sacked &= ~TCPCB_SACKED_RETRANS;
			tp->retrans_out -= tcp_skb_pcount(skb);
			NET_ADD_STATS(sock_net(sk), LINUX_MIB_TCPLOSTRETRANSMIT,
				      tcp_skb_pcount(skb));
			tcp_notify_skb_loss_event(tp, skb);
		}
	} else {
		tp->lost_out += tcp_skb_pcount(skb);
		TCP_SKB_CB(skb)->sacked |= TCPCB_LOST;
		tcp_notify_skb_loss_event(tp, skb);
	}
}

/* This procedure tags the retransmission queue when SACKs arrive.
 *
 * We have three tag bits: SACKED(S), RETRANS(R) and LOST(L).
 * Packets in queue with these bits set are counted in variables
 * sacked_out, retrans_out and lost_out, correspondingly.
 *
 * Valid combinations are:
 * Tag  InFlight	Description
 * 0	1		- orig segment is in flight.
 * S	0		- nothing flies, orig reached receiver.
 * L	0		- nothing flies, orig lost by net.
 * R	2		- both orig and retransmit are in flight.
 * L|R	1		- orig is lost, retransmit is in flight.
 * S|R  1		- orig reached receiver, retrans is still in flight.
 * (L|S|R is logically valid, it could occur when L|R is sacked,
 *  but it is equivalent to plain S and code short-curcuits it to S.
 *  L|S is logically invalid, it would mean -1 packet in flight 8))
 *
 * These 6 states form finite state machine, controlled by the following events:
 * 1. New ACK (+SACK) arrives. (tcp_sacktag_write_queue())
 * 2. Retransmission. (tcp_retransmit_skb(), tcp_xmit_retransmit_queue())
 * 3. Loss detection event of two flavors:
 *	A. Scoreboard estimator decided the packet is lost.
 *	   A'. Reno "three dupacks" marks head of queue lost.
 *	B. SACK arrives sacking SND.NXT at the moment, when the
 *	   segment was retransmitted.
 * 4. D-SACK added new rule: D-SACK changes any tag to S.
 *
 * It is pleasant to note, that state diagram turns out to be commutative,
 * so that we are allowed not to be bothered by order of our actions,
 * when multiple events arrive simultaneously. (see the function below).
 *
 * Reordering detection.
 * --------------------
 * Reordering metric is maximal distance, which a packet can be displaced
 * in packet stream. With SACKs we can estimate it:
 *
 * 1. SACK fills old hole and the corresponding segment was not
 *    ever retransmitted -> reordering. Alas, we cannot use it
 *    when segment was retransmitted.
 * 2. The last flaw is solved with D-SACK. D-SACK arrives
 *    for retransmitted and already SACKed segment -> reordering..
 * Both of these heuristics are not used in Loss state, when we cannot
 * account for retransmits accurately.
 *
 * SACK block validation.
 * ----------------------
 *
 * SACK block range validation checks that the received SACK block fits to
 * the expected sequence limits, i.e., it is between SND.UNA and SND.NXT.
 * Note that SND.UNA is not included to the range though being valid because
 * it means that the receiver is rather inconsistent with itself reporting
 * SACK reneging when it should advance SND.UNA. Such SACK block this is
 * perfectly valid, however, in light of RFC2018 which explicitly states
 * that "SACK block MUST reflect the newest segment.  Even if the newest
 * segment is going to be discarded ...", not that it looks very clever
 * in case of head skb. Due to potentional receiver driven attacks, we
 * choose to avoid immediate execution of a walk in write queue due to
 * reneging and defer head skb's loss recovery to standard loss recovery
 * procedure that will eventually trigger (nothing forbids us doing this).
 *
 * Implements also blockage to start_seq wrap-around. Problem lies in the
 * fact that though start_seq (s) is before end_seq (i.e., not reversed),
 * there's no guarantee that it will be before snd_nxt (n). The problem
 * happens when start_seq resides between end_seq wrap (e_w) and snd_nxt
 * wrap (s_w):
 *
 *         <- outs wnd ->                          <- wrapzone ->
 *         u     e      n                         u_w   e_w  s n_w
 *         |     |      |                          |     |   |  |
 * |<------------+------+----- TCP seqno space --------------+---------->|
 * ...-- <2^31 ->|                                           |<--------...
 * ...---- >2^31 ------>|                                    |<--------...
 *
 * Current code wouldn't be vulnerable but it's better still to discard such
 * crazy SACK blocks. Doing this check for start_seq alone closes somewhat
 * similar case (end_seq after snd_nxt wrap) as earlier reversed check in
 * snd_nxt wrap -> snd_una region will then become "well defined", i.e.,
 * equal to the ideal case (infinite seqno space without wrap caused issues).
 *
 * With D-SACK the lower bound is extended to cover sequence space below
 * SND.UNA down to undo_marker, which is the last point of interest. Yet
 * again, D-SACK block must not to go across snd_una (for the same reason as
 * for the normal SACK blocks, explained above). But there all simplicity
 * ends, TCP might receive valid D-SACKs below that. As long as they reside
 * fully below undo_marker they do not affect behavior in anyway and can
 * therefore be safely ignored. In rare cases (which are more or less
 * theoretical ones), the D-SACK will nicely cross that boundary due to skb
 * fragmentation and packet reordering past skb's retransmission. To consider
 * them correctly, the acceptable range must be extended even more though
 * the exact amount is rather hard to quantify. However, tp->max_window can
 * be used as an exaggerated estimate.
 */
static bool tcp_is_sackblock_valid(struct tcp_sock *tp, bool is_dsack,
				   u32 start_seq, u32 end_seq)
{
	/* Too far in future, or reversed (interpretation is ambiguous) */
	if (after(end_seq, tp->snd_nxt) || !before(start_seq, end_seq))
		return false;

	/* Nasty start_seq wrap-around check (see comments above) */
	if (!before(start_seq, tp->snd_nxt))
		return false;

	/* In outstanding window? ...This is valid exit for D-SACKs too.
	 * start_seq == snd_una is non-sensical (see comments above)
	 */
	if (after(start_seq, tp->snd_una))
		return true;

	if (!is_dsack || !tp->undo_marker)
		return false;

	/* ...Then it's D-SACK, and must reside below snd_una completely */
	if (after(end_seq, tp->snd_una))
		return false;

	if (!before(start_seq, tp->undo_marker))
		return true;

	/* Too old */
	if (!after(end_seq, tp->undo_marker))
		return false;

	/* Undo_marker boundary crossing (overestimates a lot). Known already:
	 *   start_seq < undo_marker and end_seq >= undo_marker.
	 */
	return !before(start_seq, end_seq - tp->max_window);
}

static bool tcp_check_dsack(struct sock *sk, const struct sk_buff *ack_skb,
			    struct tcp_sack_block_wire *sp, int num_sacks,
			    u32 prior_snd_una, struct tcp_sacktag_state *state)
{
	struct tcp_sock *tp = tcp_sk(sk);
	u32 start_seq_0 = get_unaligned_be32(&sp[0].start_seq);
	u32 end_seq_0 = get_unaligned_be32(&sp[0].end_seq);
	u32 dup_segs;

	if (before(start_seq_0, TCP_SKB_CB(ack_skb)->ack_seq)) {
		NET_INC_STATS(sock_net(sk), LINUX_MIB_TCPDSACKRECV);
	} else if (num_sacks > 1) {
		u32 end_seq_1 = get_unaligned_be32(&sp[1].end_seq);
		u32 start_seq_1 = get_unaligned_be32(&sp[1].start_seq);

		if (after(end_seq_0, end_seq_1) || before(start_seq_0, start_seq_1))
			return false;
		NET_INC_STATS(sock_net(sk), LINUX_MIB_TCPDSACKOFORECV);
	} else {
		return false;
	}

	dup_segs = tcp_dsack_seen(tp, start_seq_0, end_seq_0, state);
	if (!dup_segs) {	/* Skip dubious DSACK */
		NET_INC_STATS(sock_net(sk), LINUX_MIB_TCPDSACKIGNOREDDUBIOUS);
		return false;
	}

	NET_ADD_STATS(sock_net(sk), LINUX_MIB_TCPDSACKRECVSEGS, dup_segs);

	/* D-SACK for already forgotten data... Do dumb counting. */
	if (tp->undo_marker && tp->undo_retrans > 0 &&
	    !after(end_seq_0, prior_snd_una) &&
	    after(end_seq_0, tp->undo_marker))
		tp->undo_retrans = max_t(int, 0, tp->undo_retrans - dup_segs);

	return true;
}

/* Check if skb is fully within the SACK block. In presence of GSO skbs,
 * the incoming SACK may not exactly match but we can find smaller MSS
 * aligned portion of it that matches. Therefore we might need to fragment
 * which may fail and creates some hassle (caller must handle error case
 * returns).
 *
 * FIXME: this could be merged to shift decision code
 */
static int tcp_match_skb_to_sack(struct sock *sk, struct sk_buff *skb,
				  u32 start_seq, u32 end_seq)
{
	int err;
	bool in_sack;
	unsigned int pkt_len;
	unsigned int mss;

	in_sack = !after(start_seq, TCP_SKB_CB(skb)->seq) &&
		  !before(end_seq, TCP_SKB_CB(skb)->end_seq);

	if (tcp_skb_pcount(skb) > 1 && !in_sack &&
	    after(TCP_SKB_CB(skb)->end_seq, start_seq)) {
		mss = tcp_skb_mss(skb);
		in_sack = !after(start_seq, TCP_SKB_CB(skb)->seq);

		if (!in_sack) {
			pkt_len = start_seq - TCP_SKB_CB(skb)->seq;
			if (pkt_len < mss)
				pkt_len = mss;
		} else {
			pkt_len = end_seq - TCP_SKB_CB(skb)->seq;
			if (pkt_len < mss)
				return -EINVAL;
		}

		/* Round if necessary so that SACKs cover only full MSSes
		 * and/or the remaining small portion (if present)
		 */
		if (pkt_len > mss) {
			unsigned int new_len = (pkt_len / mss) * mss;
			if (!in_sack && new_len < pkt_len)
				new_len += mss;
			pkt_len = new_len;
		}

		if (pkt_len >= skb->len && !in_sack)
			return 0;

		err = tcp_fragment(sk, TCP_FRAG_IN_RTX_QUEUE, skb,
				   pkt_len, mss, GFP_ATOMIC);
		if (err < 0)
			return err;
	}

	return in_sack;
}

/* Mark the given newly-SACKed range as such, adjusting counters and hints. */
static u8 tcp_sacktag_one(struct sock *sk,
			  struct tcp_sacktag_state *state, u8 sacked,
			  u32 start_seq, u32 end_seq,
			  int dup_sack, int pcount, u32 plen,
			  u64 xmit_time)
{
	struct tcp_sock *tp = tcp_sk(sk);

	/* Account D-SACK for retransmitted packet. */
	if (dup_sack && (sacked & TCPCB_RETRANS)) {
		if (tp->undo_marker && tp->undo_retrans > 0 &&
		    after(end_seq, tp->undo_marker))
			tp->undo_retrans--;
		if ((sacked & TCPCB_SACKED_ACKED) &&
		    before(start_seq, state->reord))
				state->reord = start_seq;
	}

	/* Nothing to do; acked frame is about to be dropped (was ACKed). */
	if (!after(end_seq, tp->snd_una))
		return sacked;

	if (!(sacked & TCPCB_SACKED_ACKED)) {
		tcp_rack_advance(tp, sacked, end_seq, xmit_time);

		if (sacked & TCPCB_SACKED_RETRANS) {
			/* If the segment is not tagged as lost,
			 * we do not clear RETRANS, believing
			 * that retransmission is still in flight.
			 */
			if (sacked & TCPCB_LOST) {
				sacked &= ~(TCPCB_LOST|TCPCB_SACKED_RETRANS);
				tp->lost_out -= pcount;
				tp->retrans_out -= pcount;
			}
		} else {
			if (!(sacked & TCPCB_RETRANS)) {
				/* New sack for not retransmitted frame,
				 * which was in hole. It is reordering.
				 */
				if (before(start_seq,
					   tcp_highest_sack_seq(tp)) &&
				    before(start_seq, state->reord))
					state->reord = start_seq;

				if (!after(end_seq, tp->high_seq))
					state->flag |= FLAG_ORIG_SACK_ACKED;
				if (state->first_sackt == 0)
					state->first_sackt = xmit_time;
				state->last_sackt = xmit_time;
			}

			if (sacked & TCPCB_LOST) {
				sacked &= ~TCPCB_LOST;
				tp->lost_out -= pcount;
			}
		}

		sacked |= TCPCB_SACKED_ACKED;
		state->flag |= FLAG_DATA_SACKED;
		tp->sacked_out += pcount;
		/* Out-of-order packets delivered */
		state->sack_delivered += pcount;
		state->delivered_bytes += plen;

		/* Lost marker hint past SACKed? Tweak RFC3517 cnt */
		if (tp->lost_skb_hint &&
		    before(start_seq, TCP_SKB_CB(tp->lost_skb_hint)->seq))
			tp->lost_cnt_hint += pcount;
	}

	/* D-SACK. We can detect redundant retransmission in S|R and plain R
	 * frames and clear it. undo_retrans is decreased above, L|R frames
	 * are accounted above as well.
	 */
	if (dup_sack && (sacked & TCPCB_SACKED_RETRANS)) {
		sacked &= ~TCPCB_SACKED_RETRANS;
		tp->retrans_out -= pcount;
	}

	return sacked;
}

/* Shift newly-SACKed bytes from this skb to the immediately previous
 * already-SACKed sk_buff. Mark the newly-SACKed bytes as such.
 */
static bool tcp_shifted_skb(struct sock *sk, struct sk_buff *prev,
			    struct sk_buff *skb,
			    struct tcp_sacktag_state *state,
			    unsigned int pcount, int shifted, int mss,
			    bool dup_sack)
{
	struct tcp_sock *tp = tcp_sk(sk);
	u32 start_seq = TCP_SKB_CB(skb)->seq;	/* start of newly-SACKed */
	u32 end_seq = start_seq + shifted;	/* end of newly-SACKed */

	BUG_ON(!pcount);

	/* Adjust counters and hints for the newly sacked sequence
	 * range but discard the return value since prev is already
	 * marked. We must tag the range first because the seq
	 * advancement below implicitly advances
	 * tcp_highest_sack_seq() when skb is highest_sack.
	 */
	tcp_sacktag_one(sk, state, TCP_SKB_CB(skb)->sacked,
			start_seq, end_seq, dup_sack, pcount, skb->len,
			tcp_skb_timestamp_us(skb));
	tcp_rate_skb_delivered(sk, skb, state->rate);

	if (skb == tp->lost_skb_hint)
		tp->lost_cnt_hint += pcount;

	TCP_SKB_CB(prev)->end_seq += shifted;
	TCP_SKB_CB(skb)->seq += shifted;

	tcp_skb_pcount_add(prev, pcount);
	WARN_ON_ONCE(tcp_skb_pcount(skb) < pcount);
	tcp_skb_pcount_add(skb, -pcount);

	/* When we're adding to gso_segs == 1, gso_size will be zero,
	 * in theory this shouldn't be necessary but as long as DSACK
	 * code can come after this skb later on it's better to keep
	 * setting gso_size to something.
	 */
	if (!TCP_SKB_CB(prev)->tcp_gso_size)
		TCP_SKB_CB(prev)->tcp_gso_size = mss;

	/* CHECKME: To clear or not to clear? Mimics normal skb currently */
	if (tcp_skb_pcount(skb) <= 1)
		TCP_SKB_CB(skb)->tcp_gso_size = 0;

	/* Difference in this won't matter, both ACKed by the same cumul. ACK */
	TCP_SKB_CB(prev)->sacked |= (TCP_SKB_CB(skb)->sacked & TCPCB_EVER_RETRANS);

	if (skb->len > 0) {
		BUG_ON(!tcp_skb_pcount(skb));
		NET_INC_STATS(sock_net(sk), LINUX_MIB_SACKSHIFTED);
		return false;
	}

	/* Whole SKB was eaten :-) */

	if (skb == tp->retransmit_skb_hint)
		tp->retransmit_skb_hint = prev;
	if (skb == tp->lost_skb_hint) {
		tp->lost_skb_hint = prev;
		tp->lost_cnt_hint -= tcp_skb_pcount(prev);
	}

	TCP_SKB_CB(prev)->tcp_flags |= TCP_SKB_CB(skb)->tcp_flags;
	TCP_SKB_CB(prev)->eor = TCP_SKB_CB(skb)->eor;
	if (TCP_SKB_CB(skb)->tcp_flags & TCPHDR_FIN)
		TCP_SKB_CB(prev)->end_seq++;

	if (skb == tcp_highest_sack(sk))
		tcp_advance_highest_sack(sk, skb);

	tcp_skb_collapse_tstamp(prev, skb);
	if (unlikely(TCP_SKB_CB(prev)->tx.delivered_mstamp))
		TCP_SKB_CB(prev)->tx.delivered_mstamp = 0;

	tcp_rtx_queue_unlink_and_free(skb, sk);

	NET_INC_STATS(sock_net(sk), LINUX_MIB_SACKMERGED);

	return true;
}

/* I wish gso_size would have a bit more sane initialization than
 * something-or-zero which complicates things
 */
static int tcp_skb_seglen(const struct sk_buff *skb)
{
	return tcp_skb_pcount(skb) == 1 ? skb->len : tcp_skb_mss(skb);
}

/* Shifting pages past head area doesn't work */
static int skb_can_shift(const struct sk_buff *skb)
{
	return !skb_headlen(skb) && skb_is_nonlinear(skb);
}

int tcp_skb_shift(struct sk_buff *to, struct sk_buff *from,
		  int pcount, int shiftlen)
{
	/* TCP min gso_size is 8 bytes (TCP_MIN_GSO_SIZE)
	 * Since TCP_SKB_CB(skb)->tcp_gso_segs is 16 bits, we need
	 * to make sure not storing more than 65535 * 8 bytes per skb,
	 * even if current MSS is bigger.
	 */
	if (unlikely(to->len + shiftlen >= 65535 * TCP_MIN_GSO_SIZE))
		return 0;
	if (unlikely(tcp_skb_pcount(to) + pcount > 65535))
		return 0;
	return skb_shift(to, from, shiftlen);
}

/* Try collapsing SACK blocks spanning across multiple skbs to a single
 * skb.
 */
static struct sk_buff *tcp_shift_skb_data(struct sock *sk, struct sk_buff *skb,
					  struct tcp_sacktag_state *state,
					  u32 start_seq, u32 end_seq,
					  bool dup_sack)
{
	struct tcp_sock *tp = tcp_sk(sk);
	struct sk_buff *prev;
	int mss;
	int pcount = 0;
	int len;
	int in_sack;

	/* Normally R but no L won't result in plain S */
	if (!dup_sack &&
	    (TCP_SKB_CB(skb)->sacked & (TCPCB_LOST|TCPCB_SACKED_RETRANS)) == TCPCB_SACKED_RETRANS)
		goto fallback;
	if (!skb_can_shift(skb))
		goto fallback;
	/* This frame is about to be dropped (was ACKed). */
	if (!after(TCP_SKB_CB(skb)->end_seq, tp->snd_una))
		goto fallback;

	/* Can only happen with delayed DSACK + discard craziness */
	prev = skb_rb_prev(skb);
	if (!prev)
		goto fallback;

	if ((TCP_SKB_CB(prev)->sacked & TCPCB_TAGBITS) != TCPCB_SACKED_ACKED)
		goto fallback;

	if (!tcp_skb_can_collapse(prev, skb))
		goto fallback;

	in_sack = !after(start_seq, TCP_SKB_CB(skb)->seq) &&
		  !before(end_seq, TCP_SKB_CB(skb)->end_seq);

	if (in_sack) {
		len = skb->len;
		pcount = tcp_skb_pcount(skb);
		mss = tcp_skb_seglen(skb);

		/* TODO: Fix DSACKs to not fragment already SACKed and we can
		 * drop this restriction as unnecessary
		 */
		if (mss != tcp_skb_seglen(prev))
			goto fallback;
	} else {
		if (!after(TCP_SKB_CB(skb)->end_seq, start_seq))
			goto noop;
		/* CHECKME: This is non-MSS split case only?, this will
		 * cause skipped skbs due to advancing loop btw, original
		 * has that feature too
		 */
		if (tcp_skb_pcount(skb) <= 1)
			goto noop;

		in_sack = !after(start_seq, TCP_SKB_CB(skb)->seq);
		if (!in_sack) {
			/* TODO: head merge to next could be attempted here
			 * if (!after(TCP_SKB_CB(skb)->end_seq, end_seq)),
			 * though it might not be worth of the additional hassle
			 *
			 * ...we can probably just fallback to what was done
			 * previously. We could try merging non-SACKed ones
			 * as well but it probably isn't going to buy off
			 * because later SACKs might again split them, and
			 * it would make skb timestamp tracking considerably
			 * harder problem.
			 */
			goto fallback;
		}

		len = end_seq - TCP_SKB_CB(skb)->seq;
		BUG_ON(len < 0);
		BUG_ON(len > skb->len);

		/* MSS boundaries should be honoured or else pcount will
		 * severely break even though it makes things bit trickier.
		 * Optimize common case to avoid most of the divides
		 */
		mss = tcp_skb_mss(skb);

		/* TODO: Fix DSACKs to not fragment already SACKed and we can
		 * drop this restriction as unnecessary
		 */
		if (mss != tcp_skb_seglen(prev))
			goto fallback;

		if (len == mss) {
			pcount = 1;
		} else if (len < mss) {
			goto noop;
		} else {
			pcount = len / mss;
			len = pcount * mss;
		}
	}

	/* tcp_sacktag_one() won't SACK-tag ranges below snd_una */
	if (!after(TCP_SKB_CB(skb)->seq + len, tp->snd_una))
		goto fallback;

	if (!tcp_skb_shift(prev, skb, pcount, len))
		goto fallback;
	if (!tcp_shifted_skb(sk, prev, skb, state, pcount, len, mss, dup_sack))
		goto out;

	/* Hole filled allows collapsing with the next as well, this is very
	 * useful when hole on every nth skb pattern happens
	 */
	skb = skb_rb_next(prev);
	if (!skb)
		goto out;

	if (!skb_can_shift(skb) ||
	    ((TCP_SKB_CB(skb)->sacked & TCPCB_TAGBITS) != TCPCB_SACKED_ACKED) ||
	    (mss != tcp_skb_seglen(skb)))
		goto out;

	len = skb->len;
	pcount = tcp_skb_pcount(skb);
	if (tcp_skb_shift(prev, skb, pcount, len))
		tcp_shifted_skb(sk, prev, skb, state, pcount,
				len, mss, 0);

out:
	return prev;

noop:
	return skb;

fallback:
	NET_INC_STATS(sock_net(sk), LINUX_MIB_SACKSHIFTFALLBACK);
	return NULL;
}

static struct sk_buff *tcp_sacktag_walk(struct sk_buff *skb, struct sock *sk,
					struct tcp_sack_block *next_dup,
					struct tcp_sacktag_state *state,
					u32 start_seq, u32 end_seq,
					bool dup_sack_in)
{
	struct tcp_sock *tp = tcp_sk(sk);
	struct sk_buff *tmp;

	skb_rbtree_walk_from(skb) {
		int in_sack = 0;
		bool dup_sack = dup_sack_in;

		/* queue is in-order => we can short-circuit the walk early */
		if (!before(TCP_SKB_CB(skb)->seq, end_seq))
			break;

		if (next_dup  &&
		    before(TCP_SKB_CB(skb)->seq, next_dup->end_seq)) {
			in_sack = tcp_match_skb_to_sack(sk, skb,
							next_dup->start_seq,
							next_dup->end_seq);
			if (in_sack > 0)
				dup_sack = true;
		}

		/* skb reference here is a bit tricky to get right, since
		 * shifting can eat and free both this skb and the next,
		 * so not even _safe variant of the loop is enough.
		 */
		if (in_sack <= 0) {
			tmp = tcp_shift_skb_data(sk, skb, state,
						 start_seq, end_seq, dup_sack);
			if (tmp) {
				if (tmp != skb) {
					skb = tmp;
					continue;
				}

				in_sack = 0;
			} else {
				in_sack = tcp_match_skb_to_sack(sk, skb,
								start_seq,
								end_seq);
			}
		}

		if (unlikely(in_sack < 0))
			break;

		if (in_sack) {
			TCP_SKB_CB(skb)->sacked =
				tcp_sacktag_one(sk,
						state,
						TCP_SKB_CB(skb)->sacked,
						TCP_SKB_CB(skb)->seq,
						TCP_SKB_CB(skb)->end_seq,
						dup_sack,
						tcp_skb_pcount(skb),
						skb->len,
						tcp_skb_timestamp_us(skb));
			tcp_rate_skb_delivered(sk, skb, state->rate);
			if (TCP_SKB_CB(skb)->sacked & TCPCB_SACKED_ACKED)
				list_del_init(&skb->tcp_tsorted_anchor);

			if (!before(TCP_SKB_CB(skb)->seq,
				    tcp_highest_sack_seq(tp)))
				tcp_advance_highest_sack(sk, skb);
		}
	}
	return skb;
}

static struct sk_buff *tcp_sacktag_bsearch(struct sock *sk, u32 seq)
{
	struct rb_node *parent, **p = &sk->tcp_rtx_queue.rb_node;
	struct sk_buff *skb;

	while (*p) {
		parent = *p;
		skb = rb_to_skb(parent);
		if (before(seq, TCP_SKB_CB(skb)->seq)) {
			p = &parent->rb_left;
			continue;
		}
		if (!before(seq, TCP_SKB_CB(skb)->end_seq)) {
			p = &parent->rb_right;
			continue;
		}
		return skb;
	}
	return NULL;
}

static struct sk_buff *tcp_sacktag_skip(struct sk_buff *skb, struct sock *sk,
					u32 skip_to_seq)
{
	if (skb && after(TCP_SKB_CB(skb)->seq, skip_to_seq))
		return skb;

	return tcp_sacktag_bsearch(sk, skip_to_seq);
}

static struct sk_buff *tcp_maybe_skipping_dsack(struct sk_buff *skb,
						struct sock *sk,
						struct tcp_sack_block *next_dup,
						struct tcp_sacktag_state *state,
						u32 skip_to_seq)
{
	if (!next_dup)
		return skb;

	if (before(next_dup->start_seq, skip_to_seq)) {
		skb = tcp_sacktag_skip(skb, sk, next_dup->start_seq);
		skb = tcp_sacktag_walk(skb, sk, NULL, state,
				       next_dup->start_seq, next_dup->end_seq,
				       1);
	}

	return skb;
}

static int tcp_sack_cache_ok(const struct tcp_sock *tp, const struct tcp_sack_block *cache)
{
	return cache < tp->recv_sack_cache + ARRAY_SIZE(tp->recv_sack_cache);
}

static int
tcp_sacktag_write_queue(struct sock *sk, const struct sk_buff *ack_skb,
			u32 prior_snd_una, struct tcp_sacktag_state *state)
{
	struct tcp_sock *tp = tcp_sk(sk);
	const unsigned char *ptr = (skb_transport_header(ack_skb) +
				    TCP_SKB_CB(ack_skb)->sacked);
	struct tcp_sack_block_wire *sp_wire = (struct tcp_sack_block_wire *)(ptr+2);
	struct tcp_sack_block sp[TCP_NUM_SACKS];
	struct tcp_sack_block *cache;
	struct sk_buff *skb;
	int num_sacks = min(TCP_NUM_SACKS, (ptr[1] - TCPOLEN_SACK_BASE) >> 3);
	int used_sacks;
	bool found_dup_sack = false;
	int i, j;
	int first_sack_index;

	state->flag = 0;
	state->reord = tp->snd_nxt;

	if (!tp->sacked_out)
		tcp_highest_sack_reset(sk);

	found_dup_sack = tcp_check_dsack(sk, ack_skb, sp_wire,
					 num_sacks, prior_snd_una, state);

	/* Eliminate too old ACKs, but take into
	 * account more or less fresh ones, they can
	 * contain valid SACK info.
	 */
	if (before(TCP_SKB_CB(ack_skb)->ack_seq, prior_snd_una - tp->max_window))
		return 0;

	if (!tp->packets_out)
		goto out;

	used_sacks = 0;
	first_sack_index = 0;
	for (i = 0; i < num_sacks; i++) {
		bool dup_sack = !i && found_dup_sack;

		sp[used_sacks].start_seq = get_unaligned_be32(&sp_wire[i].start_seq);
		sp[used_sacks].end_seq = get_unaligned_be32(&sp_wire[i].end_seq);

		if (!tcp_is_sackblock_valid(tp, dup_sack,
					    sp[used_sacks].start_seq,
					    sp[used_sacks].end_seq)) {
			int mib_idx;

			if (dup_sack) {
				if (!tp->undo_marker)
					mib_idx = LINUX_MIB_TCPDSACKIGNOREDNOUNDO;
				else
					mib_idx = LINUX_MIB_TCPDSACKIGNOREDOLD;
			} else {
				/* Don't count olds caused by ACK reordering */
				if ((TCP_SKB_CB(ack_skb)->ack_seq != tp->snd_una) &&
				    !after(sp[used_sacks].end_seq, tp->snd_una))
					continue;
				mib_idx = LINUX_MIB_TCPSACKDISCARD;
			}

			NET_INC_STATS(sock_net(sk), mib_idx);
			if (i == 0)
				first_sack_index = -1;
			continue;
		}

		/* Ignore very old stuff early */
		if (!after(sp[used_sacks].end_seq, prior_snd_una)) {
			if (i == 0)
				first_sack_index = -1;
			continue;
		}

		used_sacks++;
	}

	/* order SACK blocks to allow in order walk of the retrans queue */
	for (i = used_sacks - 1; i > 0; i--) {
		for (j = 0; j < i; j++) {
			if (after(sp[j].start_seq, sp[j + 1].start_seq)) {
				swap(sp[j], sp[j + 1]);

				/* Track where the first SACK block goes to */
				if (j == first_sack_index)
					first_sack_index = j + 1;
			}
		}
	}

	state->mss_now = tcp_current_mss(sk);
	skb = NULL;
	i = 0;

	if (!tp->sacked_out) {
		/* It's already past, so skip checking against it */
		cache = tp->recv_sack_cache + ARRAY_SIZE(tp->recv_sack_cache);
	} else {
		cache = tp->recv_sack_cache;
		/* Skip empty blocks in at head of the cache */
		while (tcp_sack_cache_ok(tp, cache) && !cache->start_seq &&
		       !cache->end_seq)
			cache++;
	}

	while (i < used_sacks) {
		u32 start_seq = sp[i].start_seq;
		u32 end_seq = sp[i].end_seq;
		bool dup_sack = (found_dup_sack && (i == first_sack_index));
		struct tcp_sack_block *next_dup = NULL;

		if (found_dup_sack && ((i + 1) == first_sack_index))
			next_dup = &sp[i + 1];

		/* Skip too early cached blocks */
		while (tcp_sack_cache_ok(tp, cache) &&
		       !before(start_seq, cache->end_seq))
			cache++;

		/* Can skip some work by looking recv_sack_cache? */
		if (tcp_sack_cache_ok(tp, cache) && !dup_sack &&
		    after(end_seq, cache->start_seq)) {

			/* Head todo? */
			if (before(start_seq, cache->start_seq)) {
				skb = tcp_sacktag_skip(skb, sk, start_seq);
				skb = tcp_sacktag_walk(skb, sk, next_dup,
						       state,
						       start_seq,
						       cache->start_seq,
						       dup_sack);
			}

			/* Rest of the block already fully processed? */
			if (!after(end_seq, cache->end_seq))
				goto advance_sp;

			skb = tcp_maybe_skipping_dsack(skb, sk, next_dup,
						       state,
						       cache->end_seq);

			/* ...tail remains todo... */
			if (tcp_highest_sack_seq(tp) == cache->end_seq) {
				/* ...but better entrypoint exists! */
				skb = tcp_highest_sack(sk);
				if (!skb)
					break;
				cache++;
				goto walk;
			}

			skb = tcp_sacktag_skip(skb, sk, cache->end_seq);
			/* Check overlap against next cached too (past this one already) */
			cache++;
			continue;
		}

		if (!before(start_seq, tcp_highest_sack_seq(tp))) {
			skb = tcp_highest_sack(sk);
			if (!skb)
				break;
		}
		skb = tcp_sacktag_skip(skb, sk, start_seq);

walk:
		skb = tcp_sacktag_walk(skb, sk, next_dup, state,
				       start_seq, end_seq, dup_sack);

advance_sp:
		i++;
	}

	/* Clear the head of the cache sack blocks so we can skip it next time */
	for (i = 0; i < ARRAY_SIZE(tp->recv_sack_cache) - used_sacks; i++) {
		tp->recv_sack_cache[i].start_seq = 0;
		tp->recv_sack_cache[i].end_seq = 0;
	}
	for (j = 0; j < used_sacks; j++)
		tp->recv_sack_cache[i++] = sp[j];

	if (inet_csk(sk)->icsk_ca_state != TCP_CA_Loss || tp->undo_marker)
		tcp_check_sack_reordering(sk, state->reord, 0);

	tcp_verify_left_out(tp);
out:

#if FASTRETRANS_DEBUG > 0
	WARN_ON((int)tp->sacked_out < 0);
	WARN_ON((int)tp->lost_out < 0);
	WARN_ON((int)tp->retrans_out < 0);
	WARN_ON((int)tcp_packets_in_flight(tp) < 0);
#endif
	return state->flag;
}

/* Limits sacked_out so that sum with lost_out isn't ever larger than
 * packets_out. Returns false if sacked_out adjustement wasn't necessary.
 */
static bool tcp_limit_reno_sacked(struct tcp_sock *tp)
{
	u32 holes;

	holes = max(tp->lost_out, 1U);
	holes = min(holes, tp->packets_out);

	if ((tp->sacked_out + holes) > tp->packets_out) {
		tp->sacked_out = tp->packets_out - holes;
		return true;
	}
	return false;
}

/* If we receive more dupacks than we expected counting segments
 * in assumption of absent reordering, interpret this as reordering.
 * The only another reason could be bug in receiver TCP.
 */
static void tcp_check_reno_reordering(struct sock *sk, const int addend)
{
	struct tcp_sock *tp = tcp_sk(sk);

	if (!tcp_limit_reno_sacked(tp))
		return;

	tp->reordering = min_t(u32, tp->packets_out + addend,
			       sock_net(sk)->ipv4.sysctl_tcp_max_reordering);
	tp->reord_seen++;
	NET_INC_STATS(sock_net(sk), LINUX_MIB_TCPRENOREORDER);
}

/* Emulate SACKs for SACKless connection: account for a new dupack. */

static void tcp_add_reno_sack(struct sock *sk, int num_dupack, bool ece_ack)
{
	if (num_dupack) {
		struct tcp_sock *tp = tcp_sk(sk);
		u32 prior_sacked = tp->sacked_out;
		s32 delivered;

		tp->sacked_out += num_dupack;
		tcp_check_reno_reordering(sk, 0);
		delivered = tp->sacked_out - prior_sacked;
		if (delivered > 0)
			tcp_count_delivered(tp, delivered, ece_ack);
		tcp_verify_left_out(tp);
	}
}

/* Account for ACK, ACKing some data in Reno Recovery phase. */

static void tcp_remove_reno_sacks(struct sock *sk, int acked, bool ece_ack)
{
	struct tcp_sock *tp = tcp_sk(sk);

	if (acked > 0) {
		/* One ACK acked hole. The rest eat duplicate ACKs. */
		tcp_count_delivered(tp, max_t(int, acked - tp->sacked_out, 1),
				    ece_ack);
		if (acked - 1 >= tp->sacked_out)
			tp->sacked_out = 0;
		else
			tp->sacked_out -= acked - 1;
	}
	tcp_check_reno_reordering(sk, acked);
	tcp_verify_left_out(tp);
}

static inline void tcp_reset_reno_sack(struct tcp_sock *tp)
{
	tp->sacked_out = 0;
}

void tcp_clear_retrans(struct tcp_sock *tp)
{
	tp->retrans_out = 0;
	tp->lost_out = 0;
	tp->undo_marker = 0;
	tp->undo_retrans = -1;
	tp->sacked_out = 0;
}

static inline void tcp_init_undo(struct tcp_sock *tp)
{
	tp->undo_marker = tp->snd_una;
	/* Retransmission still in flight may cause DSACKs later. */
	tp->undo_retrans = tp->retrans_out ? : -1;
}

static bool tcp_is_rack(const struct sock *sk)
{
	return sock_net(sk)->ipv4.sysctl_tcp_recovery & TCP_RACK_LOSS_DETECTION;
}

/* If we detect SACK reneging, forget all SACK information
 * and reset tags completely, otherwise preserve SACKs. If receiver
 * dropped its ofo queue, we will know this due to reneging detection.
 */
static void tcp_timeout_mark_lost(struct sock *sk)
{
	struct tcp_sock *tp = tcp_sk(sk);
	struct sk_buff *skb, *head;
	bool is_reneg;			/* is receiver reneging on SACKs? */

	head = tcp_rtx_queue_head(sk);
	is_reneg = head && (TCP_SKB_CB(head)->sacked & TCPCB_SACKED_ACKED);
	if (is_reneg) {
		NET_INC_STATS(sock_net(sk), LINUX_MIB_TCPSACKRENEGING);
		tp->sacked_out = 0;
		/* Mark SACK reneging until we recover from this loss event. */
		tp->is_sack_reneg = 1;
	} else if (tcp_is_reno(tp)) {
		tcp_reset_reno_sack(tp);
	}

	skb = head;
	skb_rbtree_walk_from(skb) {
		if (is_reneg)
			TCP_SKB_CB(skb)->sacked &= ~TCPCB_SACKED_ACKED;
		else if (tcp_is_rack(sk) && skb != head &&
			 tcp_rack_skb_timeout(tp, skb, 0) > 0)
			continue; /* Don't mark recently sent ones lost yet */
		tcp_mark_skb_lost(sk, skb);
	}
	tcp_verify_left_out(tp);
	tcp_clear_all_retrans_hints(tp);
}

/* Enter Loss state. */
void tcp_enter_loss(struct sock *sk)
{
	const struct inet_connection_sock *icsk = inet_csk(sk);
	struct tcp_sock *tp = tcp_sk(sk);
	struct net *net = sock_net(sk);
	bool new_recovery = icsk->icsk_ca_state < TCP_CA_Recovery;

	tcp_timeout_mark_lost(sk);

	/* Reduce ssthresh if it has not yet been made inside this window. */
	if (icsk->icsk_ca_state <= TCP_CA_Disorder ||
	    !after(tp->high_seq, tp->snd_una) ||
	    (icsk->icsk_ca_state == TCP_CA_Loss && !icsk->icsk_retransmits)) {
		tp->prior_ssthresh = tcp_current_ssthresh(sk);
		tp->prior_cwnd = tp->snd_cwnd;
		tp->snd_ssthresh = icsk->icsk_ca_ops->ssthresh(sk);
		tcp_ca_event(sk, CA_EVENT_LOSS);
		tcp_init_undo(tp);
	}
	tp->snd_cwnd	   = tcp_packets_in_flight(tp) + 1;
	tp->snd_cwnd_cnt   = 0;
	tp->snd_cwnd_stamp = tcp_jiffies32;

	/* Timeout in disordered state after receiving substantial DUPACKs
	 * suggests that the degree of reordering is over-estimated.
	 */
	if (icsk->icsk_ca_state <= TCP_CA_Disorder &&
	    tp->sacked_out >= net->ipv4.sysctl_tcp_reordering)
		tp->reordering = min_t(unsigned int, tp->reordering,
				       net->ipv4.sysctl_tcp_reordering);
	tcp_set_ca_state(sk, TCP_CA_Loss);
	tp->high_seq = tp->snd_nxt;
	tcp_ecn_queue_cwr(tp);

	/* F-RTO RFC5682 sec 3.1 step 1: retransmit SND.UNA if no previous
	 * loss recovery is underway except recurring timeout(s) on
	 * the same SND.UNA (sec 3.2). Disable F-RTO on path MTU probing
	 */
	tp->frto = net->ipv4.sysctl_tcp_frto &&
		   (new_recovery || icsk->icsk_retransmits) &&
		   !inet_csk(sk)->icsk_mtup.probe_size;
}

/* If ACK arrived pointing to a remembered SACK, it means that our
 * remembered SACKs do not reflect real state of receiver i.e.
 * receiver _host_ is heavily congested (or buggy).
 *
 * To avoid big spurious retransmission bursts due to transient SACK
 * scoreboard oddities that look like reneging, we give the receiver a
 * little time (max(RTT/2, 10ms)) to send us some more ACKs that will
 * restore sanity to the SACK scoreboard. If the apparent reneging
 * persists until this RTO then we'll clear the SACK scoreboard.
 */
static bool tcp_check_sack_reneging(struct sock *sk, int flag)
{
	if (flag & FLAG_SACK_RENEGING) {
		struct tcp_sock *tp = tcp_sk(sk);
		unsigned long delay = max(usecs_to_jiffies(tp->srtt_us >> 4),
					  msecs_to_jiffies(10));

		inet_csk_reset_xmit_timer(sk, ICSK_TIME_RETRANS,
					  delay, TCP_RTO_MAX);
		return true;
	}
	return false;
}

/* Heurestics to calculate number of duplicate ACKs. There's no dupACKs
 * counter when SACK is enabled (without SACK, sacked_out is used for
 * that purpose).
 *
 * With reordering, holes may still be in flight, so RFC3517 recovery
 * uses pure sacked_out (total number of SACKed segments) even though
 * it violates the RFC that uses duplicate ACKs, often these are equal
 * but when e.g. out-of-window ACKs or packet duplication occurs,
 * they differ. Since neither occurs due to loss, TCP should really
 * ignore them.
 */
static inline int tcp_dupack_heuristics(const struct tcp_sock *tp)
{
	return tp->sacked_out + 1;
}

/* Linux NewReno/SACK/ECN state machine.
 * --------------------------------------
 *
 * "Open"	Normal state, no dubious events, fast path.
 * "Disorder"   In all the respects it is "Open",
 *		but requires a bit more attention. It is entered when
 *		we see some SACKs or dupacks. It is split of "Open"
 *		mainly to move some processing from fast path to slow one.
 * "CWR"	CWND was reduced due to some Congestion Notification event.
 *		It can be ECN, ICMP source quench, local device congestion.
 * "Recovery"	CWND was reduced, we are fast-retransmitting.
 * "Loss"	CWND was reduced due to RTO timeout or SACK reneging.
 *
 * tcp_fastretrans_alert() is entered:
 * - each incoming ACK, if state is not "Open"
 * - when arrived ACK is unusual, namely:
 *	* SACK
 *	* Duplicate ACK.
 *	* ECN ECE.
 *
 * Counting packets in flight is pretty simple.
 *
 *	in_flight = packets_out - left_out + retrans_out
 *
 *	packets_out is SND.NXT-SND.UNA counted in packets.
 *
 *	retrans_out is number of retransmitted segments.
 *
 *	left_out is number of segments left network, but not ACKed yet.
 *
 *		left_out = sacked_out + lost_out
 *
 *     sacked_out: Packets, which arrived to receiver out of order
 *		   and hence not ACKed. With SACKs this number is simply
 *		   amount of SACKed data. Even without SACKs
 *		   it is easy to give pretty reliable estimate of this number,
 *		   counting duplicate ACKs.
 *
 *       lost_out: Packets lost by network. TCP has no explicit
 *		   "loss notification" feedback from network (for now).
 *		   It means that this number can be only _guessed_.
 *		   Actually, it is the heuristics to predict lossage that
 *		   distinguishes different algorithms.
 *
 *	F.e. after RTO, when all the queue is considered as lost,
 *	lost_out = packets_out and in_flight = retrans_out.
 *
 *		Essentially, we have now a few algorithms detecting
 *		lost packets.
 *
 *		If the receiver supports SACK:
 *
 *		RFC6675/3517: It is the conventional algorithm. A packet is
 *		considered lost if the number of higher sequence packets
 *		SACKed is greater than or equal the DUPACK thoreshold
 *		(reordering). This is implemented in tcp_mark_head_lost and
 *		tcp_update_scoreboard.
 *
 *		RACK (draft-ietf-tcpm-rack-01): it is a newer algorithm
 *		(2017-) that checks timing instead of counting DUPACKs.
 *		Essentially a packet is considered lost if it's not S/ACKed
 *		after RTT + reordering_window, where both metrics are
 *		dynamically measured and adjusted. This is implemented in
 *		tcp_rack_mark_lost.
 *
 *		If the receiver does not support SACK:
 *
 *		NewReno (RFC6582): in Recovery we assume that one segment
 *		is lost (classic Reno). While we are in Recovery and
 *		a partial ACK arrives, we assume that one more packet
 *		is lost (NewReno). This heuristics are the same in NewReno
 *		and SACK.
 *
 * Really tricky (and requiring careful tuning) part of algorithm
 * is hidden in functions tcp_time_to_recover() and tcp_xmit_retransmit_queue().
 * The first determines the moment _when_ we should reduce CWND and,
 * hence, slow down forward transmission. In fact, it determines the moment
 * when we decide that hole is caused by loss, rather than by a reorder.
 *
 * tcp_xmit_retransmit_queue() decides, _what_ we should retransmit to fill
 * holes, caused by lost packets.
 *
 * And the most logically complicated part of algorithm is undo
 * heuristics. We detect false retransmits due to both too early
 * fast retransmit (reordering) and underestimated RTO, analyzing
 * timestamps and D-SACKs. When we detect that some segments were
 * retransmitted by mistake and CWND reduction was wrong, we undo
 * window reduction and abort recovery phase. This logic is hidden
 * inside several functions named tcp_try_undo_<something>.
 */

/* This function decides, when we should leave Disordered state
 * and enter Recovery phase, reducing congestion window.
 *
 * Main question: may we further continue forward transmission
 * with the same cwnd?
 */
static bool tcp_time_to_recover(struct sock *sk, int flag)
{
	struct tcp_sock *tp = tcp_sk(sk);

	/* Trick#1: The loss is proven. */
	if (tp->lost_out)
		return true;

	/* Not-A-Trick#2 : Classic rule... */
	if (!tcp_is_rack(sk) && tcp_dupack_heuristics(tp) > tp->reordering)
		return true;

	return false;
}

/* Detect loss in event "A" above by marking head of queue up as lost.
 * For RFC3517 SACK, a segment is considered lost if it
 * has at least tp->reordering SACKed seqments above it; "packets" refers to
 * the maximum SACKed segments to pass before reaching this limit.
 */
static void tcp_mark_head_lost(struct sock *sk, int packets, int mark_head)
{
	struct tcp_sock *tp = tcp_sk(sk);
	struct sk_buff *skb;
	int cnt;
	/* Use SACK to deduce losses of new sequences sent during recovery */
	const u32 loss_high = tp->snd_nxt;

	WARN_ON(packets > tp->packets_out);
	skb = tp->lost_skb_hint;
	if (skb) {
		/* Head already handled? */
		if (mark_head && after(TCP_SKB_CB(skb)->seq, tp->snd_una))
			return;
		cnt = tp->lost_cnt_hint;
	} else {
		skb = tcp_rtx_queue_head(sk);
		cnt = 0;
	}

	skb_rbtree_walk_from(skb) {
		/* TODO: do this better */
		/* this is not the most efficient way to do this... */
		tp->lost_skb_hint = skb;
		tp->lost_cnt_hint = cnt;

		if (after(TCP_SKB_CB(skb)->end_seq, loss_high))
			break;

		if (TCP_SKB_CB(skb)->sacked & TCPCB_SACKED_ACKED)
			cnt += tcp_skb_pcount(skb);

		if (cnt > packets)
			break;

		if (!(TCP_SKB_CB(skb)->sacked & TCPCB_LOST))
			tcp_mark_skb_lost(sk, skb);

		if (mark_head)
			break;
	}
	tcp_verify_left_out(tp);
}

/* Account newly detected lost packet(s) */

static void tcp_update_scoreboard(struct sock *sk, int fast_rexmit)
{
	struct tcp_sock *tp = tcp_sk(sk);

	if (tcp_is_sack(tp)) {
		int sacked_upto = tp->sacked_out - tp->reordering;
		if (sacked_upto >= 0)
			tcp_mark_head_lost(sk, sacked_upto, 0);
		else if (fast_rexmit)
			tcp_mark_head_lost(sk, 1, 1);
	}
}

static bool tcp_tsopt_ecr_before(const struct tcp_sock *tp, u32 when)
{
	return tp->rx_opt.saw_tstamp && tp->rx_opt.rcv_tsecr &&
	       before(tp->rx_opt.rcv_tsecr, when);
}

/* skb is spurious retransmitted if the returned timestamp echo
 * reply is prior to the skb transmission time
 */
static bool tcp_skb_spurious_retrans(const struct tcp_sock *tp,
				     const struct sk_buff *skb)
{
	return (TCP_SKB_CB(skb)->sacked & TCPCB_RETRANS) &&
	       tcp_tsopt_ecr_before(tp, tcp_skb_timestamp(skb));
}

/* Nothing was retransmitted or returned timestamp is less
 * than timestamp of the first retransmission.
 */
static inline bool tcp_packet_delayed(const struct tcp_sock *tp)
{
	return tp->retrans_stamp &&
	       tcp_tsopt_ecr_before(tp, tp->retrans_stamp);
}

/* Undo procedures. */

/* We can clear retrans_stamp when there are no retransmissions in the
 * window. It would seem that it is trivially available for us in
 * tp->retrans_out, however, that kind of assumptions doesn't consider
 * what will happen if errors occur when sending retransmission for the
 * second time. ...It could the that such segment has only
 * TCPCB_EVER_RETRANS set at the present time. It seems that checking
 * the head skb is enough except for some reneging corner cases that
 * are not worth the effort.
 *
 * Main reason for all this complexity is the fact that connection dying
 * time now depends on the validity of the retrans_stamp, in particular,
 * that successive retransmissions of a segment must not advance
 * retrans_stamp under any conditions.
 */
static bool tcp_any_retrans_done(const struct sock *sk)
{
	const struct tcp_sock *tp = tcp_sk(sk);
	struct sk_buff *skb;

	if (tp->retrans_out)
		return true;

	skb = tcp_rtx_queue_head(sk);
	if (unlikely(skb && TCP_SKB_CB(skb)->sacked & TCPCB_EVER_RETRANS))
		return true;

	return false;
}

static void DBGUNDO(struct sock *sk, const char *msg)
{
#if FASTRETRANS_DEBUG > 1
	struct tcp_sock *tp = tcp_sk(sk);
	struct inet_sock *inet = inet_sk(sk);

	if (sk->sk_family == AF_INET) {
		pr_debug("Undo %s %pI4/%u c%u l%u ss%u/%u p%u\n",
			 msg,
			 &inet->inet_daddr, ntohs(inet->inet_dport),
			 tp->snd_cwnd, tcp_left_out(tp),
			 tp->snd_ssthresh, tp->prior_ssthresh,
			 tp->packets_out);
	}
#if IS_ENABLED(CONFIG_IPV6)
	else if (sk->sk_family == AF_INET6) {
		pr_debug("Undo %s %pI6/%u c%u l%u ss%u/%u p%u\n",
			 msg,
			 &sk->sk_v6_daddr, ntohs(inet->inet_dport),
			 tp->snd_cwnd, tcp_left_out(tp),
			 tp->snd_ssthresh, tp->prior_ssthresh,
			 tp->packets_out);
	}
#endif
#endif
}

static void tcp_undo_cwnd_reduction(struct sock *sk, bool unmark_loss)
{
	struct tcp_sock *tp = tcp_sk(sk);

	if (unmark_loss) {
		struct sk_buff *skb;

		skb_rbtree_walk(skb, &sk->tcp_rtx_queue) {
			TCP_SKB_CB(skb)->sacked &= ~TCPCB_LOST;
		}
		tp->lost_out = 0;
		tcp_clear_all_retrans_hints(tp);
	}

	if (tp->prior_ssthresh) {
		const struct inet_connection_sock *icsk = inet_csk(sk);

		tp->snd_cwnd = icsk->icsk_ca_ops->undo_cwnd(sk);

		if (tp->prior_ssthresh > tp->snd_ssthresh) {
			tp->snd_ssthresh = tp->prior_ssthresh;
			tcp_ecn_withdraw_cwr(tp);
		}
	}
	tp->snd_cwnd_stamp = tcp_jiffies32;
	tp->undo_marker = 0;
	tp->rack.advanced = 1; /* Force RACK to re-exam losses */
}

static inline bool tcp_may_undo(const struct tcp_sock *tp)
{
	return tp->undo_marker && (!tp->undo_retrans || tcp_packet_delayed(tp));
}

/* People celebrate: "We love our President!" */
static bool tcp_try_undo_recovery(struct sock *sk)
{
	struct tcp_sock *tp = tcp_sk(sk);

	if (tcp_may_undo(tp)) {
		int mib_idx;

		/* Happy end! We did not retransmit anything
		 * or our original transmission succeeded.
		 */
		DBGUNDO(sk, inet_csk(sk)->icsk_ca_state == TCP_CA_Loss ? "loss" : "retrans");
		tcp_undo_cwnd_reduction(sk, false);
		if (inet_csk(sk)->icsk_ca_state == TCP_CA_Loss)
			mib_idx = LINUX_MIB_TCPLOSSUNDO;
		else
			mib_idx = LINUX_MIB_TCPFULLUNDO;

		NET_INC_STATS(sock_net(sk), mib_idx);
	} else if (tp->rack.reo_wnd_persist) {
		tp->rack.reo_wnd_persist--;
	}
	if (tp->snd_una == tp->high_seq && tcp_is_reno(tp)) {
		/* Hold old state until something *above* high_seq
		 * is ACKed. For Reno it is MUST to prevent false
		 * fast retransmits (RFC2582). SACK TCP is safe. */
		if (!tcp_any_retrans_done(sk))
			tp->retrans_stamp = 0;
		return true;
	}
	tcp_set_ca_state(sk, TCP_CA_Open);
	tp->is_sack_reneg = 0;
	return false;
}

/* Try to undo cwnd reduction, because D-SACKs acked all retransmitted data */
static bool tcp_try_undo_dsack(struct sock *sk)
{
	struct tcp_sock *tp = tcp_sk(sk);

	if (tp->undo_marker && !tp->undo_retrans) {
		tp->rack.reo_wnd_persist = min(TCP_RACK_RECOVERY_THRESH,
					       tp->rack.reo_wnd_persist + 1);
		DBGUNDO(sk, "D-SACK");
		tcp_undo_cwnd_reduction(sk, false);
		NET_INC_STATS(sock_net(sk), LINUX_MIB_TCPDSACKUNDO);
		return true;
	}
	return false;
}

/* Undo during loss recovery after partial ACK or using F-RTO. */
static bool tcp_try_undo_loss(struct sock *sk, bool frto_undo)
{
	struct tcp_sock *tp = tcp_sk(sk);

	if (frto_undo || tcp_may_undo(tp)) {
		tcp_undo_cwnd_reduction(sk, true);

		DBGUNDO(sk, "partial loss");
		NET_INC_STATS(sock_net(sk), LINUX_MIB_TCPLOSSUNDO);
		if (frto_undo)
			NET_INC_STATS(sock_net(sk),
					LINUX_MIB_TCPSPURIOUSRTOS);
		inet_csk(sk)->icsk_retransmits = 0;
		if (frto_undo || tcp_is_sack(tp)) {
			tcp_set_ca_state(sk, TCP_CA_Open);
			tp->is_sack_reneg = 0;
		}
		return true;
	}
	return false;
}

/* The cwnd reduction in CWR and Recovery uses the PRR algorithm in RFC 6937.
 * It computes the number of packets to send (sndcnt) based on packets newly
 * delivered:
 *   1) If the packets in flight is larger than ssthresh, PRR spreads the
 *	cwnd reductions across a full RTT.
 *   2) Otherwise PRR uses packet conservation to send as much as delivered.
 *      But when the retransmits are acked without further losses, PRR
 *      slow starts cwnd up to ssthresh to speed up the recovery.
 */
static void tcp_init_cwnd_reduction(struct sock *sk)
{
	struct tcp_sock *tp = tcp_sk(sk);

	tp->high_seq = tp->snd_nxt;
	tp->tlp_high_seq = 0;
	tp->snd_cwnd_cnt = 0;
	tp->prior_cwnd = tp->snd_cwnd;
	tp->prr_delivered = 0;
	tp->prr_out = 0;
	tp->snd_ssthresh = inet_csk(sk)->icsk_ca_ops->ssthresh(sk);
	tcp_ecn_queue_cwr(tp);
}

void tcp_cwnd_reduction(struct sock *sk, int newly_acked_sacked, int flag)
{
	struct tcp_sock *tp = tcp_sk(sk);
	int sndcnt = 0;
	int delta = tp->snd_ssthresh - tcp_packets_in_flight(tp);

	if (newly_acked_sacked <= 0 || WARN_ON_ONCE(!tp->prior_cwnd))
		return;

	tp->prr_delivered += newly_acked_sacked;
	if (delta < 0) {
		u64 dividend = (u64)tp->snd_ssthresh * tp->prr_delivered +
			       tp->prior_cwnd - 1;
		sndcnt = div_u64(dividend, tp->prior_cwnd) - tp->prr_out;
	} else if ((flag & (FLAG_RETRANS_DATA_ACKED | FLAG_LOST_RETRANS)) ==
		   FLAG_RETRANS_DATA_ACKED) {
		sndcnt = min_t(int, delta,
			       max_t(int, tp->prr_delivered - tp->prr_out,
				     newly_acked_sacked) + 1);
	} else {
		sndcnt = min(delta, newly_acked_sacked);
	}
	/* Force a fast retransmit upon entering fast recovery */
	sndcnt = max(sndcnt, (tp->prr_out ? 0 : 1));
	tp->snd_cwnd = tcp_packets_in_flight(tp) + sndcnt;
}

static inline void tcp_end_cwnd_reduction(struct sock *sk)
{
	struct tcp_sock *tp = tcp_sk(sk);

	if (inet_csk(sk)->icsk_ca_ops->cong_control)
		return;

	/* Reset cwnd to ssthresh in CWR or Recovery (unless it's undone) */
	if (tp->snd_ssthresh < TCP_INFINITE_SSTHRESH &&
	    (inet_csk(sk)->icsk_ca_state == TCP_CA_CWR || tp->undo_marker)) {
		tp->snd_cwnd = tp->snd_ssthresh;
		tp->snd_cwnd_stamp = tcp_jiffies32;
	}
	tcp_ca_event(sk, CA_EVENT_COMPLETE_CWR);
}

/* Enter CWR state. Disable cwnd undo since congestion is proven with ECN */
void tcp_enter_cwr(struct sock *sk)
{
	struct tcp_sock *tp = tcp_sk(sk);

	tp->prior_ssthresh = 0;
	if (inet_csk(sk)->icsk_ca_state < TCP_CA_CWR) {
		tp->undo_marker = 0;
		tcp_init_cwnd_reduction(sk);
		tcp_set_ca_state(sk, TCP_CA_CWR);
	}
}
EXPORT_SYMBOL(tcp_enter_cwr);

static void tcp_try_keep_open(struct sock *sk)
{
	struct tcp_sock *tp = tcp_sk(sk);
	int state = TCP_CA_Open;

	if (tcp_left_out(tp) || tcp_any_retrans_done(sk))
		state = TCP_CA_Disorder;

	if (inet_csk(sk)->icsk_ca_state != state) {
		tcp_set_ca_state(sk, state);
		tp->high_seq = tp->snd_nxt;
	}
}

static void tcp_try_to_open(struct sock *sk, int flag)
{
	struct tcp_sock *tp = tcp_sk(sk);

	tcp_verify_left_out(tp);

	if (!tcp_any_retrans_done(sk))
		tp->retrans_stamp = 0;

	if (flag & FLAG_ECE)
		tcp_enter_cwr(sk);

	if (inet_csk(sk)->icsk_ca_state != TCP_CA_CWR) {
		tcp_try_keep_open(sk);
	}
}

static void tcp_mtup_probe_failed(struct sock *sk)
{
	struct inet_connection_sock *icsk = inet_csk(sk);

	icsk->icsk_mtup.search_high = icsk->icsk_mtup.probe_size - 1;
	icsk->icsk_mtup.probe_size = 0;
	NET_INC_STATS(sock_net(sk), LINUX_MIB_TCPMTUPFAIL);
}

static void tcp_mtup_probe_success(struct sock *sk)
{
	struct tcp_sock *tp = tcp_sk(sk);
	struct inet_connection_sock *icsk = inet_csk(sk);

	/* FIXME: breaks with very large cwnd */
	tp->prior_ssthresh = tcp_current_ssthresh(sk);
	tp->snd_cwnd = tp->snd_cwnd *
		       tcp_mss_to_mtu(sk, tp->mss_cache) /
		       icsk->icsk_mtup.probe_size;
	tp->snd_cwnd_cnt = 0;
	tp->snd_cwnd_stamp = tcp_jiffies32;
	tp->snd_ssthresh = tcp_current_ssthresh(sk);

	icsk->icsk_mtup.search_low = icsk->icsk_mtup.probe_size;
	icsk->icsk_mtup.probe_size = 0;
	tcp_sync_mss(sk, icsk->icsk_pmtu_cookie);
	NET_INC_STATS(sock_net(sk), LINUX_MIB_TCPMTUPSUCCESS);
}

/* Do a simple retransmit without using the backoff mechanisms in
 * tcp_timer. This is used for path mtu discovery.
 * The socket is already locked here.
 */
void tcp_simple_retransmit(struct sock *sk)
{
	const struct inet_connection_sock *icsk = inet_csk(sk);
	struct tcp_sock *tp = tcp_sk(sk);
	struct sk_buff *skb;
	unsigned int mss = tcp_current_mss(sk);

	skb_rbtree_walk(skb, &sk->tcp_rtx_queue) {
		if (tcp_skb_seglen(skb) > mss)
			tcp_mark_skb_lost(sk, skb);
	}

	tcp_clear_retrans_hints_partial(tp);

	if (!tp->lost_out)
		return;

	if (tcp_is_reno(tp))
		tcp_limit_reno_sacked(tp);

	tcp_verify_left_out(tp);

	/* Don't muck with the congestion window here.
	 * Reason is that we do not increase amount of _data_
	 * in network, but units changed and effective
	 * cwnd/ssthresh really reduced now.
	 */
	if (icsk->icsk_ca_state != TCP_CA_Loss) {
		tp->high_seq = tp->snd_nxt;
		tp->snd_ssthresh = tcp_current_ssthresh(sk);
		tp->prior_ssthresh = 0;
		tp->undo_marker = 0;
		tcp_set_ca_state(sk, TCP_CA_Loss);
	}
	tcp_xmit_retransmit_queue(sk);
}
EXPORT_SYMBOL(tcp_simple_retransmit);

void tcp_enter_recovery(struct sock *sk, bool ece_ack)
{
	struct tcp_sock *tp = tcp_sk(sk);
	int mib_idx;

	if (tcp_is_reno(tp))
		mib_idx = LINUX_MIB_TCPRENORECOVERY;
	else
		mib_idx = LINUX_MIB_TCPSACKRECOVERY;

	NET_INC_STATS(sock_net(sk), mib_idx);

	tp->prior_ssthresh = 0;
	tcp_init_undo(tp);

	if (!tcp_in_cwnd_reduction(sk)) {
		if (!ece_ack)
			tp->prior_ssthresh = tcp_current_ssthresh(sk);
		tcp_init_cwnd_reduction(sk);
	}
	tcp_set_ca_state(sk, TCP_CA_Recovery);
}

/* Process an ACK in CA_Loss state. Move to CA_Open if lost data are
 * recovered or spurious. Otherwise retransmits more on partial ACKs.
 */
static void tcp_process_loss(struct sock *sk, int flag, int num_dupack,
			     int *rexmit)
{
	struct tcp_sock *tp = tcp_sk(sk);
	bool recovered = !before(tp->snd_una, tp->high_seq);

	if ((flag & FLAG_SND_UNA_ADVANCED || rcu_access_pointer(tp->fastopen_rsk)) &&
	    tcp_try_undo_loss(sk, false))
		return;

	if (tp->frto) { /* F-RTO RFC5682 sec 3.1 (sack enhanced version). */
		/* Step 3.b. A timeout is spurious if not all data are
		 * lost, i.e., never-retransmitted data are (s)acked.
		 */
		if ((flag & FLAG_ORIG_SACK_ACKED) &&
		    tcp_try_undo_loss(sk, true))
			return;

		if (after(tp->snd_nxt, tp->high_seq)) {
			if (flag & FLAG_DATA_SACKED || num_dupack)
				tp->frto = 0; /* Step 3.a. loss was real */
		} else if (flag & FLAG_SND_UNA_ADVANCED && !recovered) {
			tp->high_seq = tp->snd_nxt;
			/* Step 2.b. Try send new data (but deferred until cwnd
			 * is updated in tcp_ack()). Otherwise fall back to
			 * the conventional recovery.
			 */
			if (!tcp_write_queue_empty(sk) &&
			    after(tcp_wnd_end(tp), tp->snd_nxt)) {
				*rexmit = REXMIT_NEW;
				return;
			}
			tp->frto = 0;
		}
	}

	if (recovered) {
		/* F-RTO RFC5682 sec 3.1 step 2.a and 1st part of step 3.a */
		tcp_try_undo_recovery(sk);
		return;
	}
	if (tcp_is_reno(tp)) {
		/* A Reno DUPACK means new data in F-RTO step 2.b above are
		 * delivered. Lower inflight to clock out (re)tranmissions.
		 */
		if (after(tp->snd_nxt, tp->high_seq) && num_dupack)
			tcp_add_reno_sack(sk, num_dupack, flag & FLAG_ECE);
		else if (flag & FLAG_SND_UNA_ADVANCED)
			tcp_reset_reno_sack(tp);
	}
	*rexmit = REXMIT_LOST;
}

/* Undo during fast recovery after partial ACK. */
static bool tcp_try_undo_partial(struct sock *sk, u32 prior_snd_una)
{
	struct tcp_sock *tp = tcp_sk(sk);

	if (tp->undo_marker && tcp_packet_delayed(tp)) {
		/* Plain luck! Hole if filled with delayed
		 * packet, rather than with a retransmit. Check reordering.
		 */
		tcp_check_sack_reordering(sk, prior_snd_una, 1);

		/* We are getting evidence that the reordering degree is higher
		 * than we realized. If there are no retransmits out then we
		 * can undo. Otherwise we clock out new packets but do not
		 * mark more packets lost or retransmit more.
		 */
		if (tp->retrans_out)
			return true;

		if (!tcp_any_retrans_done(sk))
			tp->retrans_stamp = 0;

		DBGUNDO(sk, "partial recovery");
		tcp_undo_cwnd_reduction(sk, true);
		NET_INC_STATS(sock_net(sk), LINUX_MIB_TCPPARTIALUNDO);
		tcp_try_keep_open(sk);
		return true;
	}
	return false;
}

static void tcp_identify_packet_loss(struct sock *sk, int *ack_flag)
{
	struct tcp_sock *tp = tcp_sk(sk);

	if (tcp_rtx_queue_empty(sk))
		return;

	if (unlikely(tcp_is_reno(tp))) {
		tcp_newreno_mark_lost(sk, *ack_flag & FLAG_SND_UNA_ADVANCED);
	} else if (tcp_is_rack(sk)) {
		u32 prior_retrans = tp->retrans_out;

		tcp_rack_mark_lost(sk);
		if (prior_retrans > tp->retrans_out)
			*ack_flag |= FLAG_LOST_RETRANS;
	}
}

static bool tcp_force_fast_retransmit(struct sock *sk)
{
	struct tcp_sock *tp = tcp_sk(sk);

	return after(tcp_highest_sack_seq(tp),
		     tp->snd_una + tp->reordering * tp->mss_cache);
}

/* Process an event, which can update packets-in-flight not trivially.
 * Main goal of this function is to calculate new estimate for left_out,
 * taking into account both packets sitting in receiver's buffer and
 * packets lost by network.
 *
 * Besides that it updates the congestion state when packet loss or ECN
 * is detected. But it does not reduce the cwnd, it is done by the
 * congestion control later.
 *
 * It does _not_ decide what to send, it is made in function
 * tcp_xmit_retransmit_queue().
 */
static void tcp_fastretrans_alert(struct sock *sk, const u32 prior_snd_una,
				  int num_dupack, int *ack_flag, int *rexmit)
{
	struct inet_connection_sock *icsk = inet_csk(sk);
	struct tcp_sock *tp = tcp_sk(sk);
	int fast_rexmit = 0, flag = *ack_flag;
	bool ece_ack = flag & FLAG_ECE;
	bool do_lost = num_dupack || ((flag & FLAG_DATA_SACKED) &&
				      tcp_force_fast_retransmit(sk));

	if (!tp->packets_out && tp->sacked_out)
		tp->sacked_out = 0;

	/* Now state machine starts.
	 * A. ECE, hence prohibit cwnd undoing, the reduction is required. */
	if (ece_ack)
		tp->prior_ssthresh = 0;

	/* B. In all the states check for reneging SACKs. */
	if (tcp_check_sack_reneging(sk, flag))
		return;

	/* C. Check consistency of the current state. */
	tcp_verify_left_out(tp);

	/* D. Check state exit conditions. State can be terminated
	 *    when high_seq is ACKed. */
	if (icsk->icsk_ca_state == TCP_CA_Open) {
		WARN_ON(tp->retrans_out != 0);
		tp->retrans_stamp = 0;
	} else if (!before(tp->snd_una, tp->high_seq)) {
		switch (icsk->icsk_ca_state) {
		case TCP_CA_CWR:
			/* CWR is to be held something *above* high_seq
			 * is ACKed for CWR bit to reach receiver. */
			if (tp->snd_una != tp->high_seq) {
				tcp_end_cwnd_reduction(sk);
				tcp_set_ca_state(sk, TCP_CA_Open);
			}
			break;

		case TCP_CA_Recovery:
			if (tcp_is_reno(tp))
				tcp_reset_reno_sack(tp);
			if (tcp_try_undo_recovery(sk))
				return;
			tcp_end_cwnd_reduction(sk);
			break;
		}
	}

	/* E. Process state. */
	switch (icsk->icsk_ca_state) {
	case TCP_CA_Recovery:
		if (!(flag & FLAG_SND_UNA_ADVANCED)) {
			if (tcp_is_reno(tp))
				tcp_add_reno_sack(sk, num_dupack, ece_ack);
		} else {
			if (tcp_try_undo_partial(sk, prior_snd_una))
				return;
			/* Partial ACK arrived. Force fast retransmit. */
			do_lost = tcp_force_fast_retransmit(sk);
		}
		if (tcp_try_undo_dsack(sk)) {
			tcp_try_keep_open(sk);
			return;
		}
		tcp_identify_packet_loss(sk, ack_flag);
		break;
	case TCP_CA_Loss:
		tcp_process_loss(sk, flag, num_dupack, rexmit);
		tcp_identify_packet_loss(sk, ack_flag);
		if (!(icsk->icsk_ca_state == TCP_CA_Open ||
		      (*ack_flag & FLAG_LOST_RETRANS)))
			return;
		/* Change state if cwnd is undone or retransmits are lost */
		fallthrough;
	default:
		if (tcp_is_reno(tp)) {
			if (flag & FLAG_SND_UNA_ADVANCED)
				tcp_reset_reno_sack(tp);
			tcp_add_reno_sack(sk, num_dupack, ece_ack);
		}

		if (icsk->icsk_ca_state <= TCP_CA_Disorder)
			tcp_try_undo_dsack(sk);

		tcp_identify_packet_loss(sk, ack_flag);
		if (!tcp_time_to_recover(sk, flag)) {
			tcp_try_to_open(sk, flag);
			return;
		}

		/* MTU probe failure: don't reduce cwnd */
		if (icsk->icsk_ca_state < TCP_CA_CWR &&
		    icsk->icsk_mtup.probe_size &&
		    tp->snd_una == tp->mtu_probe.probe_seq_start) {
			tcp_mtup_probe_failed(sk);
			/* Restores the reduction we did in tcp_mtup_probe() */
			tp->snd_cwnd++;
			tcp_simple_retransmit(sk);
			return;
		}

		/* Otherwise enter Recovery state */
		tcp_enter_recovery(sk, ece_ack);
		fast_rexmit = 1;
	}

	if (!tcp_is_rack(sk) && do_lost)
		tcp_update_scoreboard(sk, fast_rexmit);
	*rexmit = REXMIT_LOST;
}

static void tcp_update_rtt_min(struct sock *sk, u32 rtt_us, const int flag)
{
	u32 wlen = sock_net(sk)->ipv4.sysctl_tcp_min_rtt_wlen * HZ;
	struct tcp_sock *tp = tcp_sk(sk);

	if ((flag & FLAG_ACK_MAYBE_DELAYED) && rtt_us > tcp_min_rtt(tp)) {
		/* If the remote keeps returning delayed ACKs, eventually
		 * the min filter would pick it up and overestimate the
		 * prop. delay when it expires. Skip suspected delayed ACKs.
		 */
		return;
	}
	minmax_running_min(&tp->rtt_min, wlen, tcp_jiffies32,
			   rtt_us ? : jiffies_to_usecs(1));
}

static bool tcp_ack_update_rtt(struct sock *sk, const int flag,
			       long seq_rtt_us, long sack_rtt_us,
			       long ca_rtt_us, struct rate_sample *rs)
{
	const struct tcp_sock *tp = tcp_sk(sk);

	/* Prefer RTT measured from ACK's timing to TS-ECR. This is because
	 * broken middle-boxes or peers may corrupt TS-ECR fields. But
	 * Karn's algorithm forbids taking RTT if some retransmitted data
	 * is acked (RFC6298).
	 */
	if (seq_rtt_us < 0)
		seq_rtt_us = sack_rtt_us;

	/* RTTM Rule: A TSecr value received in a segment is used to
	 * update the averaged RTT measurement only if the segment
	 * acknowledges some new data, i.e., only if it advances the
	 * left edge of the send window.
	 * See draft-ietf-tcplw-high-performance-00, section 3.3.
	 */
	if (seq_rtt_us < 0 && tp->rx_opt.saw_tstamp && tp->rx_opt.rcv_tsecr &&
	    flag & FLAG_ACKED) {
		u32 delta = tcp_time_stamp(tp) - tp->rx_opt.rcv_tsecr;

		if (likely(delta < INT_MAX / (USEC_PER_SEC / TCP_TS_HZ))) {
			if (!delta)
				delta = 1;
			seq_rtt_us = delta * (USEC_PER_SEC / TCP_TS_HZ);
			ca_rtt_us = seq_rtt_us;
		}
	}
	rs->rtt_us = ca_rtt_us; /* RTT of last (S)ACKed packet (or -1) */
	if (seq_rtt_us < 0)
		return false;

	/* ca_rtt_us >= 0 is counting on the invariant that ca_rtt_us is
	 * always taken together with ACK, SACK, or TS-opts. Any negative
	 * values will be skipped with the seq_rtt_us < 0 check above.
	 */
	tcp_update_rtt_min(sk, ca_rtt_us, flag);
	tcp_rtt_estimator(sk, seq_rtt_us);
	tcp_set_rto(sk);

	/* RFC6298: only reset backoff on valid RTT measurement. */
	inet_csk(sk)->icsk_backoff = 0;
	return true;
}

/* Compute time elapsed between (last) SYNACK and the ACK completing 3WHS. */
void tcp_synack_rtt_meas(struct sock *sk, struct request_sock *req)
{
	struct rate_sample rs;
	long rtt_us = -1L;

	if (req && !req->num_retrans && tcp_rsk(req)->snt_synack)
		rtt_us = tcp_stamp_us_delta(tcp_clock_us(), tcp_rsk(req)->snt_synack);

	tcp_ack_update_rtt(sk, FLAG_SYN_ACKED, rtt_us, -1L, rtt_us, &rs);
}


static void tcp_cong_avoid(struct sock *sk, u32 ack, u32 acked)
{
	const struct inet_connection_sock *icsk = inet_csk(sk);

	icsk->icsk_ca_ops->cong_avoid(sk, ack, acked);
	tcp_sk(sk)->snd_cwnd_stamp = tcp_jiffies32;
}

/* Restart timer after forward progress on connection.
 * RFC2988 recommends to restart timer to now+rto.
 */
void tcp_rearm_rto(struct sock *sk)
{
	const struct inet_connection_sock *icsk = inet_csk(sk);
	struct tcp_sock *tp = tcp_sk(sk);

	/* If the retrans timer is currently being used by Fast Open
	 * for SYN-ACK retrans purpose, stay put.
	 */
	if (rcu_access_pointer(tp->fastopen_rsk))
		return;

	if (!tp->packets_out) {
		inet_csk_clear_xmit_timer(sk, ICSK_TIME_RETRANS);
	} else {
		u32 rto = inet_csk(sk)->icsk_rto;
		/* Offset the time elapsed after installing regular RTO */
		if (icsk->icsk_pending == ICSK_TIME_REO_TIMEOUT ||
		    icsk->icsk_pending == ICSK_TIME_LOSS_PROBE) {
			s64 delta_us = tcp_rto_delta_us(sk);
			/* delta_us may not be positive if the socket is locked
			 * when the retrans timer fires and is rescheduled.
			 */
			rto = usecs_to_jiffies(max_t(int, delta_us, 1));
		}
		tcp_reset_xmit_timer(sk, ICSK_TIME_RETRANS, rto,
				     TCP_RTO_MAX);
	}
}

/* Try to schedule a loss probe; if that doesn't work, then schedule an RTO. */
static void tcp_set_xmit_timer(struct sock *sk)
{
	if (!tcp_schedule_loss_probe(sk, true))
		tcp_rearm_rto(sk);
}

/* If we get here, the whole TSO packet has not been acked. */
static u32 tcp_tso_acked(struct sock *sk, struct sk_buff *skb)
{
	struct tcp_sock *tp = tcp_sk(sk);
	u32 packets_acked;

	BUG_ON(!after(TCP_SKB_CB(skb)->end_seq, tp->snd_una));

	packets_acked = tcp_skb_pcount(skb);
	if (tcp_trim_head(sk, skb, tp->snd_una - TCP_SKB_CB(skb)->seq))
		return 0;
	packets_acked -= tcp_skb_pcount(skb);

	if (packets_acked) {
		BUG_ON(tcp_skb_pcount(skb) == 0);
		BUG_ON(!before(TCP_SKB_CB(skb)->seq, TCP_SKB_CB(skb)->end_seq));
	}

	return packets_acked;
}

static void tcp_ack_tstamp(struct sock *sk, struct sk_buff *skb,
			   u32 prior_snd_una)
{
	const struct skb_shared_info *shinfo;

	/* Avoid cache line misses to get skb_shinfo() and shinfo->tx_flags */
	if (likely(!TCP_SKB_CB(skb)->txstamp_ack))
		return;

	shinfo = skb_shinfo(skb);
	if (!before(shinfo->tskey, prior_snd_una) &&
	    before(shinfo->tskey, tcp_sk(sk)->snd_una)) {
		tcp_skb_tsorted_save(skb) {
			__skb_tstamp_tx(skb, NULL, sk, SCM_TSTAMP_ACK);
		} tcp_skb_tsorted_restore(skb);
	}
}

/* Remove acknowledged frames from the retransmission queue. If our packet
 * is before the ack sequence we can discard it as it's confirmed to have
 * arrived at the other end.
 */
static int tcp_clean_rtx_queue(struct sock *sk, u32 prior_fack,
			       u32 prior_snd_una,
			       struct tcp_sacktag_state *sack, bool ece_ack)
{
	const struct inet_connection_sock *icsk = inet_csk(sk);
	u64 first_ackt, last_ackt;
	struct tcp_sock *tp = tcp_sk(sk);
	u32 prior_sacked = tp->sacked_out;
	u32 reord = tp->snd_nxt; /* lowest acked un-retx un-sacked seq */
	struct sk_buff *skb, *next;
	bool fully_acked = true;
	long sack_rtt_us = -1L;
	long seq_rtt_us = -1L;
	long ca_rtt_us = -1L;
	u32 pkts_acked = 0;
	u32 last_in_flight = 0;
	bool rtt_update;
	int flag = 0;

	first_ackt = 0;

	for (skb = skb_rb_first(&sk->tcp_rtx_queue); skb; skb = next) {
		struct tcp_skb_cb *scb = TCP_SKB_CB(skb);
		const u32 start_seq = scb->seq;
		u8 sacked = scb->sacked;
		u32 acked_pcount;

		/* Determine how many packets and what bytes were acked, tso and else */
		if (after(scb->end_seq, tp->snd_una)) {
			if (tcp_skb_pcount(skb) == 1 ||
			    !after(tp->snd_una, scb->seq))
				break;

			acked_pcount = tcp_tso_acked(sk, skb);
			if (!acked_pcount)
				break;
			fully_acked = false;
		} else {
			acked_pcount = tcp_skb_pcount(skb);
		}

		if (unlikely(sacked & TCPCB_RETRANS)) {
			if (sacked & TCPCB_SACKED_RETRANS)
				tp->retrans_out -= acked_pcount;
			flag |= FLAG_RETRANS_DATA_ACKED;
		} else if (!(sacked & TCPCB_SACKED_ACKED)) {
			last_ackt = tcp_skb_timestamp_us(skb);
			WARN_ON_ONCE(last_ackt == 0);
			if (!first_ackt)
				first_ackt = last_ackt;

			last_in_flight = TCP_SKB_CB(skb)->tx.in_flight;
			if (before(start_seq, reord))
				reord = start_seq;
			if (!after(scb->end_seq, tp->high_seq))
				flag |= FLAG_ORIG_SACK_ACKED;
		}

		if (sacked & TCPCB_SACKED_ACKED) {
			tp->sacked_out -= acked_pcount;
			/* snd_una delta covers these skbs */
			sack->delivered_bytes -= skb->len;
		} else if (tcp_is_sack(tp)) {
			tcp_count_delivered(tp, acked_pcount, ece_ack);
			if (!tcp_skb_spurious_retrans(tp, skb))
				tcp_rack_advance(tp, sacked, scb->end_seq,
						 tcp_skb_timestamp_us(skb));
		}
		if (sacked & TCPCB_LOST)
			tp->lost_out -= acked_pcount;

		tp->packets_out -= acked_pcount;
		pkts_acked += acked_pcount;
		tcp_rate_skb_delivered(sk, skb, sack->rate);

		/* Initial outgoing SYN's get put onto the write_queue
		 * just like anything else we transmit.  It is not
		 * true data, and if we misinform our callers that
		 * this ACK acks real data, we will erroneously exit
		 * connection startup slow start one packet too
		 * quickly.  This is severely frowned upon behavior.
		 */
		if (likely(!(scb->tcp_flags & TCPHDR_SYN))) {
			flag |= FLAG_DATA_ACKED;
		} else {
			flag |= FLAG_SYN_ACKED;
			tp->retrans_stamp = 0;
		}

		if (!fully_acked)
			break;

		tcp_ack_tstamp(sk, skb, prior_snd_una);

		next = skb_rb_next(skb);
		if (unlikely(skb == tp->retransmit_skb_hint))
			tp->retransmit_skb_hint = NULL;
		if (unlikely(skb == tp->lost_skb_hint))
			tp->lost_skb_hint = NULL;
		tcp_highest_sack_replace(sk, skb, next);
		tcp_rtx_queue_unlink_and_free(skb, sk);
	}

	if (!skb)
		tcp_chrono_stop(sk, TCP_CHRONO_BUSY);

	if (likely(between(tp->snd_up, prior_snd_una, tp->snd_una)))
		tp->snd_up = tp->snd_una;

	if (skb) {
		tcp_ack_tstamp(sk, skb, prior_snd_una);
		if (TCP_SKB_CB(skb)->sacked & TCPCB_SACKED_ACKED)
			flag |= FLAG_SACK_RENEGING;
	}

	if (likely(first_ackt) && !(flag & FLAG_RETRANS_DATA_ACKED)) {
		seq_rtt_us = tcp_stamp_us_delta(tp->tcp_mstamp, first_ackt);
		ca_rtt_us = tcp_stamp_us_delta(tp->tcp_mstamp, last_ackt);

		if (pkts_acked == 1 && last_in_flight < tp->mss_cache &&
		    last_in_flight && !prior_sacked && fully_acked &&
		    sack->rate->prior_delivered + 1 == tp->delivered &&
		    !(flag & (FLAG_CA_ALERT | FLAG_SYN_ACKED))) {
			/* Conservatively mark a delayed ACK. It's typically
			 * from a lone runt packet over the round trip to
			 * a receiver w/o out-of-order or CE events.
			 */
			flag |= FLAG_ACK_MAYBE_DELAYED;
		}
	}
	if (sack->first_sackt) {
		sack_rtt_us = tcp_stamp_us_delta(tp->tcp_mstamp, sack->first_sackt);
		ca_rtt_us = tcp_stamp_us_delta(tp->tcp_mstamp, sack->last_sackt);
	}
	rtt_update = tcp_ack_update_rtt(sk, flag, seq_rtt_us, sack_rtt_us,
					ca_rtt_us, sack->rate);

	if (flag & FLAG_ACKED) {
		flag |= FLAG_SET_XMIT_TIMER;  /* set TLP or RTO timer */
		if (unlikely(icsk->icsk_mtup.probe_size &&
			     !after(tp->mtu_probe.probe_seq_end, tp->snd_una))) {
			tcp_mtup_probe_success(sk);
		}

		if (tcp_is_reno(tp)) {
			tcp_remove_reno_sacks(sk, pkts_acked, ece_ack);

			/* If any of the cumulatively ACKed segments was
			 * retransmitted, non-SACK case cannot confirm that
			 * progress was due to original transmission due to
			 * lack of TCPCB_SACKED_ACKED bits even if some of
			 * the packets may have been never retransmitted.
			 */
			if (flag & FLAG_RETRANS_DATA_ACKED)
				flag &= ~FLAG_ORIG_SACK_ACKED;

		} else {
			int delta;

			/* Non-retransmitted hole got filled? That's reordering */
			if (before(reord, prior_fack))
				tcp_check_sack_reordering(sk, reord, 0);

			delta = prior_sacked - tp->sacked_out;
			tp->lost_cnt_hint -= min(tp->lost_cnt_hint, delta);
		}

		sack->delivered_bytes = (skb ?
					 TCP_SKB_CB(skb)->seq : tp->snd_una) -
					prior_snd_una;
	} else if (skb && rtt_update && sack_rtt_us >= 0 &&
		   sack_rtt_us > tcp_stamp_us_delta(tp->tcp_mstamp,
						    tcp_skb_timestamp_us(skb))) {
		/* Do not re-arm RTO if the sack RTT is measured from data sent
		 * after when the head was last (re)transmitted. Otherwise the
		 * timeout may continue to extend in loss recovery.
		 */
		flag |= FLAG_SET_XMIT_TIMER;  /* set TLP or RTO timer */
	}

	if (icsk->icsk_ca_ops->pkts_acked) {
		struct ack_sample sample = { .pkts_acked = pkts_acked,
					     .rtt_us = sack->rate->rtt_us,
					     .in_flight = last_in_flight };

		icsk->icsk_ca_ops->pkts_acked(sk, &sample);
	}

#if FASTRETRANS_DEBUG > 0
	WARN_ON((int)tp->sacked_out < 0);
	WARN_ON((int)tp->lost_out < 0);
	WARN_ON((int)tp->retrans_out < 0);
	if (!tp->packets_out && tcp_is_sack(tp)) {
		icsk = inet_csk(sk);
		if (tp->lost_out) {
			pr_debug("Leak l=%u %d\n",
				 tp->lost_out, icsk->icsk_ca_state);
			tp->lost_out = 0;
		}
		if (tp->sacked_out) {
			pr_debug("Leak s=%u %d\n",
				 tp->sacked_out, icsk->icsk_ca_state);
			tp->sacked_out = 0;
		}
		if (tp->retrans_out) {
			pr_debug("Leak r=%u %d\n",
				 tp->retrans_out, icsk->icsk_ca_state);
			tp->retrans_out = 0;
		}
	}
#endif
	return flag;
}

static void tcp_ack_probe(struct sock *sk)
{
	struct inet_connection_sock *icsk = inet_csk(sk);
	struct sk_buff *head = tcp_send_head(sk);
	const struct tcp_sock *tp = tcp_sk(sk);

	/* Was it a usable window open? */
	if (!head)
		return;
	if (!after(TCP_SKB_CB(head)->end_seq, tcp_wnd_end(tp))) {
		icsk->icsk_backoff = 0;
		inet_csk_clear_xmit_timer(sk, ICSK_TIME_PROBE0);
		/* Socket must be waked up by subsequent tcp_data_snd_check().
		 * This function is not for random using!
		 */
	} else {
		unsigned long when = tcp_probe0_when(sk, TCP_RTO_MAX);

		tcp_reset_xmit_timer(sk, ICSK_TIME_PROBE0,
				     when, TCP_RTO_MAX);
	}
}

static inline bool tcp_ack_is_dubious(const struct sock *sk, const int flag)
{
	return !(flag & FLAG_NOT_DUP) || (flag & FLAG_CA_ALERT) ||
		inet_csk(sk)->icsk_ca_state != TCP_CA_Open;
}

/* Decide wheather to run the increase function of congestion control. */
static inline bool tcp_may_raise_cwnd(const struct sock *sk, const int flag)
{
	/* If reordering is high then always grow cwnd whenever data is
	 * delivered regardless of its ordering. Otherwise stay conservative
	 * and only grow cwnd on in-order delivery (RFC5681). A stretched ACK w/
	 * new SACK or ECE mark may first advance cwnd here and later reduce
	 * cwnd in tcp_fastretrans_alert() based on more states.
	 */
	if (tcp_sk(sk)->reordering > sock_net(sk)->ipv4.sysctl_tcp_reordering)
		return flag & FLAG_FORWARD_PROGRESS;

	return flag & FLAG_DATA_ACKED;
}

/* The "ultimate" congestion control function that aims to replace the rigid
 * cwnd increase and decrease control (tcp_cong_avoid,tcp_*cwnd_reduction).
 * It's called toward the end of processing an ACK with precise rate
 * information. All transmission or retransmission are delayed afterwards.
 */
static void tcp_cong_control(struct sock *sk, u32 ack, u32 acked_sacked,
			     int flag, const struct rate_sample *rs)
{
	const struct inet_connection_sock *icsk = inet_csk(sk);

	if (icsk->icsk_ca_ops->cong_control) {
		icsk->icsk_ca_ops->cong_control(sk, rs);
		return;
	}

	if (tcp_in_cwnd_reduction(sk)) {
		/* Reduce cwnd if state mandates */
		tcp_cwnd_reduction(sk, acked_sacked, flag);
	} else if (tcp_may_raise_cwnd(sk, flag)) {
		/* Advance cwnd if state allows */
		tcp_cong_avoid(sk, ack, acked_sacked);
	}
	tcp_update_pacing_rate(sk);
}

/* Check that window update is acceptable.
 * The function assumes that snd_una<=ack<=snd_next.
 */
static inline bool tcp_may_update_window(const struct tcp_sock *tp,
					const u32 ack, const u32 ack_seq,
					const u32 nwin)
{
	return	after(ack, tp->snd_una) ||
		after(ack_seq, tp->snd_wl1) ||
		(ack_seq == tp->snd_wl1 && nwin > tp->snd_wnd);
}

/* If we update tp->snd_una, also update tp->bytes_acked */
static void tcp_snd_una_update(struct tcp_sock *tp, u32 ack)
{
	u32 delta = ack - tp->snd_una;

	sock_owned_by_me((struct sock *)tp);
	tp->bytes_acked += delta;
	tp->snd_una = ack;
}

/* If we update tp->rcv_nxt, also update tp->bytes_received */
static void tcp_rcv_nxt_update(struct tcp_sock *tp, u32 seq)
{
	u32 delta = seq - tp->rcv_nxt;

	sock_owned_by_me((struct sock *)tp);
	tp->bytes_received += delta;
	WRITE_ONCE(tp->rcv_nxt, seq);
}

/* Update our send window.
 *
 * Window update algorithm, described in RFC793/RFC1122 (used in linux-2.2
 * and in FreeBSD. NetBSD's one is even worse.) is wrong.
 */
static int tcp_ack_update_window(struct sock *sk, const struct sk_buff *skb, u32 ack,
				 u32 ack_seq)
{
	struct tcp_sock *tp = tcp_sk(sk);
	int flag = 0;
	u32 nwin = ntohs(tcp_hdr(skb)->window);

	if (likely(!tcp_hdr(skb)->syn))
		nwin <<= tp->rx_opt.snd_wscale;

	if (tcp_may_update_window(tp, ack, ack_seq, nwin)) {
		flag |= FLAG_WIN_UPDATE;
		tcp_update_wl(tp, ack_seq);

		if (tp->snd_wnd != nwin) {
			tp->snd_wnd = nwin;

			/* Note, it is the only place, where
			 * fast path is recovered for sending TCP.
			 */
			tp->pred_flags = 0;
			tcp_fast_path_check(sk);

			if (!tcp_write_queue_empty(sk))
				tcp_slow_start_after_idle_check(sk);

			if (nwin > tp->max_window) {
				tp->max_window = nwin;
				tcp_sync_mss(sk, inet_csk(sk)->icsk_pmtu_cookie);
			}
		}
	}

	tcp_snd_una_update(tp, ack);

	return flag;
}

static bool __tcp_oow_rate_limited(struct net *net, int mib_idx,
				   u32 *last_oow_ack_time)
{
	if (*last_oow_ack_time) {
		s32 elapsed = (s32)(tcp_jiffies32 - *last_oow_ack_time);

		if (0 <= elapsed && elapsed < net->ipv4.sysctl_tcp_invalid_ratelimit) {
			NET_INC_STATS(net, mib_idx);
			return true;	/* rate-limited: don't send yet! */
		}
	}

	*last_oow_ack_time = tcp_jiffies32;

	return false;	/* not rate-limited: go ahead, send dupack now! */
}

/* Return true if we're currently rate-limiting out-of-window ACKs and
 * thus shouldn't send a dupack right now. We rate-limit dupacks in
 * response to out-of-window SYNs or ACKs to mitigate ACK loops or DoS
 * attacks that send repeated SYNs or ACKs for the same connection. To
 * do this, we do not send a duplicate SYNACK or ACK if the remote
 * endpoint is sending out-of-window SYNs or pure ACKs at a high rate.
 */
bool tcp_oow_rate_limited(struct net *net, const struct sk_buff *skb,
			  int mib_idx, u32 *last_oow_ack_time)
{
	/* Data packets without SYNs are not likely part of an ACK loop. */
	if ((TCP_SKB_CB(skb)->seq != TCP_SKB_CB(skb)->end_seq) &&
	    !tcp_hdr(skb)->syn)
		return false;

	return __tcp_oow_rate_limited(net, mib_idx, last_oow_ack_time);
}

/* RFC 5961 7 [ACK Throttling] */
static void tcp_send_challenge_ack(struct sock *sk, const struct sk_buff *skb,
				   bool accecn_reflector)
{
	/* unprotected vars, we dont care of overwrites */
	static u32 challenge_timestamp;
	static unsigned int challenge_count;
	struct tcp_sock *tp = tcp_sk(sk);
	struct net *net = sock_net(sk);
	u32 count, now;

	/* First check our per-socket dupack rate limit. */
	if (__tcp_oow_rate_limited(net,
				   LINUX_MIB_TCPACKSKIPPEDCHALLENGE,
				   &tp->last_oow_ack_time))
		return;

	/* Then check host-wide RFC 5961 rate limit. */
	now = jiffies / HZ;
	if (now != challenge_timestamp) {
		u32 ack_limit = net->ipv4.sysctl_tcp_challenge_ack_limit;
		u32 half = (ack_limit + 1) >> 1;

		challenge_timestamp = now;
		WRITE_ONCE(challenge_count, half + prandom_u32_max(ack_limit));
	}
	count = READ_ONCE(challenge_count);
	if (count > 0) {
		WRITE_ONCE(challenge_count, count - 1);
		NET_INC_STATS(net, LINUX_MIB_TCPCHALLENGEACK);
		__tcp_send_ack(sk, tp->rcv_nxt,
			       !accecn_reflector ? 0 : tcp_accecn_reflector_flags(tp->syn_ect_rcv));
	}
}

static void tcp_store_ts_recent(struct tcp_sock *tp)
{
	tp->rx_opt.ts_recent = tp->rx_opt.rcv_tsval;
	tp->rx_opt.ts_recent_stamp = ktime_get_seconds();
}

static int __tcp_replace_ts_recent(struct tcp_sock *tp, s32 tstamp_delta)
{
	tcp_store_ts_recent(tp);
	return tstamp_delta > 0 ? FLAG_TS_PROGRESS : 0;
}

static int tcp_replace_ts_recent(struct tcp_sock *tp, u32 seq)
{
	s32 delta;

	if (tp->rx_opt.saw_tstamp && !after(seq, tp->rcv_wup)) {
		/* PAWS bug workaround wrt. ACK frames, the PAWS discard
		 * extra check below makes sure this can only happen
		 * for pure ACK frames.  -DaveM
		 *
		 * Not only, also it occurs for expired timestamps.
		 */

		if (tcp_paws_check(&tp->rx_opt, 0)) {
			delta = tp->rx_opt.rcv_tsval - tp->rx_opt.ts_recent;
			return __tcp_replace_ts_recent(tp, delta);
		}
	}

	return 0;
}

/* This routine deals with acks during a TLP episode and ends an episode by
 * resetting tlp_high_seq. Ref: TLP algorithm in draft-ietf-tcpm-rack
 */
static void tcp_process_tlp_ack(struct sock *sk, u32 ack, int flag)
{
	struct tcp_sock *tp = tcp_sk(sk);

	if (before(ack, tp->tlp_high_seq))
		return;

	if (!tp->tlp_retrans) {
		/* TLP of new data has been acknowledged */
		tp->tlp_high_seq = 0;
	} else if (flag & FLAG_DSACKING_ACK) {
		/* This DSACK means original and TLP probe arrived; no loss */
		tp->tlp_high_seq = 0;
	} else if (after(ack, tp->tlp_high_seq)) {
		/* ACK advances: there was a loss, so reduce cwnd. Reset
		 * tlp_high_seq in tcp_init_cwnd_reduction()
		 */
		tcp_init_cwnd_reduction(sk);
		tcp_set_ca_state(sk, TCP_CA_CWR);
		tcp_end_cwnd_reduction(sk);
		tcp_try_keep_open(sk);
		NET_INC_STATS(sock_net(sk),
				LINUX_MIB_TCPLOSSPROBERECOVERY);
	} else if (!(flag & (FLAG_SND_UNA_ADVANCED |
			     FLAG_NOT_DUP | FLAG_DATA_SACKED))) {
		/* Pure dupack: original and TLP probe arrived; no loss */
		tp->tlp_high_seq = 0;
	}
}

static void tcp_in_ack_event(struct sock *sk, int flag)
{
	const struct inet_connection_sock *icsk = inet_csk(sk);

	if (icsk->icsk_ca_ops->in_ack_event) {
		u32 ack_ev_flags = 0;

		if (flag & FLAG_WIN_UPDATE)
			ack_ev_flags |= CA_ACK_WIN_UPDATE;
		if (flag & FLAG_SLOWPATH) {
			ack_ev_flags = CA_ACK_SLOWPATH;
			if (flag & FLAG_ECE)
				ack_ev_flags |= CA_ACK_ECE;
		}

		icsk->icsk_ca_ops->in_ack_event(sk, ack_ev_flags);
	}
}

/* Congestion control has updated the cwnd already. So if we're in
 * loss recovery then now we do any new sends (for FRTO) or
 * retransmits (for CA_Loss or CA_recovery) that make sense.
 */
static void tcp_xmit_recovery(struct sock *sk, int rexmit)
{
	struct tcp_sock *tp = tcp_sk(sk);

	if (rexmit == REXMIT_NONE || sk->sk_state == TCP_SYN_SENT)
		return;

	if (unlikely(rexmit == REXMIT_NEW)) {
		__tcp_push_pending_frames(sk, tcp_current_mss(sk),
					  TCP_NAGLE_OFF);
		if (after(tp->snd_nxt, tp->high_seq))
			return;
		tp->frto = 0;
	}
	tcp_xmit_retransmit_queue(sk);
}

/* Returns the number of packets newly acked or sacked by the current ACK */
static u32 tcp_newly_delivered(struct sock *sk, struct rate_sample *rs,
			       u32 prior_delivered, int flag)
{
	const struct net *net = sock_net(sk);
	struct tcp_sock *tp = tcp_sk(sk);
	u32 delivered;

	delivered = tp->delivered - prior_delivered;
	NET_ADD_STATS(net, LINUX_MIB_TCPDELIVERED, delivered);

	if (flag & FLAG_ECE) {
		if (tcp_ecn_mode_rfc3168(tp))
			rs->ece_delta = delivered;
		NET_ADD_STATS(net, LINUX_MIB_TCPDELIVEREDCE, rs->ece_delta);
	}

	return delivered;
}

/* This routine deals with incoming acks, but not outgoing ones. */
static int tcp_ack(struct sock *sk, const struct sk_buff *skb, int flag)
{
	struct inet_connection_sock *icsk = inet_csk(sk);
	struct tcp_sock *tp = tcp_sk(sk);
	struct tcp_sacktag_state sack_state;
	struct rate_sample rs = { .prior_delivered = 0, .ece_delta = 0 };
	u32 prior_snd_una = tp->snd_una;
	bool is_sack_reneg = tp->is_sack_reneg;
	u32 ack_seq = TCP_SKB_CB(skb)->seq;
	u32 ack = TCP_SKB_CB(skb)->ack_seq;
	int num_dupack = 0;
	int prior_packets = tp->packets_out;
	u32 delivered = tp->delivered;
	u32 lost = tp->lost;
	int rexmit = REXMIT_NONE; /* Flag to (re)transmit to recover losses */
	u32 prior_fack;

	sack_state.first_sackt = 0;
	sack_state.rate = &rs;
	sack_state.sack_delivered = 0;
	sack_state.delivered_bytes = 0;

	/* We very likely will need to access rtx queue. */
	prefetch(sk->tcp_rtx_queue.rb_node);

	/* If the ack is older than previous acks
	 * then we can probably ignore it.
	 */
	if (before(ack, prior_snd_una)) {
		/* RFC 5961 5.2 [Blind Data Injection Attack].[Mitigation] */
		if (before(ack, prior_snd_una - tp->max_window)) {
			if (!(flag & FLAG_NO_CHALLENGE_ACK))
				tcp_send_challenge_ack(sk, skb, false);
			return -1;
		}
		goto old_ack;
	}

	/* If the ack includes data we haven't sent yet, discard
	 * this segment (RFC793 Section 3.9).
	 */
	if (after(ack, tp->snd_nxt))
		return -1;

	if (after(ack, prior_snd_una)) {
		flag |= FLAG_SND_UNA_ADVANCED;
		icsk->icsk_retransmits = 0;

#if IS_ENABLED(CONFIG_TLS_DEVICE)
		if (static_branch_unlikely(&clean_acked_data_enabled.key))
			if (icsk->icsk_clean_acked)
				icsk->icsk_clean_acked(sk, ack);
#endif
	}

	prior_fack = tcp_is_sack(tp) ? tcp_highest_sack_seq(tp) : tp->snd_una;
	rs.prior_in_flight = tcp_packets_in_flight(tp);

	/* ts_recent update must be made after we are sure that the packet
	 * is in window.
	 */
	if (flag & FLAG_UPDATE_TS_RECENT)
		flag |= tcp_replace_ts_recent(tp, TCP_SKB_CB(skb)->seq);

	if ((flag & (FLAG_SLOWPATH | FLAG_SND_UNA_ADVANCED)) ==
	    FLAG_SND_UNA_ADVANCED) {
		/* Window is constant, pure forward advance.
		 * No more checks are required.
		 * Note, we use the fact that SND.UNA>=SND.WL2.
		 */
		tcp_update_wl(tp, ack_seq);
		tcp_snd_una_update(tp, ack);
		flag |= FLAG_WIN_UPDATE;

		NET_INC_STATS(sock_net(sk), LINUX_MIB_TCPHPACKS);
	} else {
		if (ack_seq != TCP_SKB_CB(skb)->end_seq)
			flag |= FLAG_DATA;
		else
			NET_INC_STATS(sock_net(sk), LINUX_MIB_TCPPUREACKS);

		flag |= tcp_ack_update_window(sk, skb, ack, ack_seq);

		if (TCP_SKB_CB(skb)->sacked)
			flag |= tcp_sacktag_write_queue(sk, skb, prior_snd_una,
							&sack_state);

		if (tcp_ecn_rcv_ecn_echo(tp, tcp_hdr(skb)))
			flag |= FLAG_ECE;

		if (sack_state.sack_delivered)
			tcp_count_delivered(tp, sack_state.sack_delivered,
					    flag & FLAG_ECE);
	}

	/* This is a deviation from RFC3168 since it states that:
	 * "When the TCP data sender is ready to set the CWR bit after reducing
	 * the congestion window, it SHOULD set the CWR bit only on the first
	 * new data packet that it transmits."
	 * We accept CWR on pure ACKs to be more robust
	 * with widely-deployed TCP implementations that do this.
	 */
	tcp_ecn_accept_cwr(sk, skb);

	/* We passed data and got it acked, remove any soft error
	 * log. Something worked...
	 */
	sk->sk_err_soft = 0;
	icsk->icsk_probes_out = 0;
	tp->rcv_tstamp = tcp_jiffies32;
	if (!prior_packets)
		goto no_queue;

	/* See if we can take anything off of the retransmit queue. */
	flag |= tcp_clean_rtx_queue(sk, prior_fack, prior_snd_una, &sack_state,
				    flag & FLAG_ECE);

	tcp_rack_update_reo_wnd(sk, &rs);

	if (tcp_ecn_mode_accecn(tp))
		tcp_accecn_process(sk, &rs, skb, tp->delivered - delivered,
				   sack_state.delivered_bytes, &flag);

	tcp_in_ack_event(sk, flag);

	if (tp->tlp_high_seq)
		tcp_process_tlp_ack(sk, ack, flag);
	/* If needed, reset TLP/RTO timer; RACK may later override this. */
	if (flag & FLAG_SET_XMIT_TIMER)
		tcp_set_xmit_timer(sk);

	if (tcp_ack_is_dubious(sk, flag)) {
		if (!(flag & (FLAG_SND_UNA_ADVANCED | FLAG_NOT_DUP))) {
			num_dupack = 1;
			/* Consider if pure acks were aggregated in tcp_add_backlog() */
			if (!(flag & FLAG_DATA))
				num_dupack = max_t(u16, 1, skb_shinfo(skb)->gso_segs);
		}
		tcp_fastretrans_alert(sk, prior_snd_una, num_dupack, &flag,
				      &rexmit);
	}

	if ((flag & FLAG_FORWARD_PROGRESS) || !(flag & FLAG_NOT_DUP))
		sk_dst_confirm(sk);

	delivered = tcp_newly_delivered(sk, &rs, delivered, flag);
	lost = tp->lost - lost;			/* freshly marked lost */
	rs.is_ack_delayed = !!(flag & FLAG_ACK_MAYBE_DELAYED);
	tcp_rate_gen(sk, delivered, lost, is_sack_reneg, sack_state.rate);
	tcp_cong_control(sk, ack, delivered, flag, sack_state.rate);
	tcp_xmit_recovery(sk, rexmit);
	return 1;

no_queue:
	if (tcp_ecn_mode_accecn(tp))
		tcp_accecn_process(sk, &rs, skb, tp->delivered - delivered,
				   sack_state.delivered_bytes, &flag);
	tcp_in_ack_event(sk, flag);
	/* If data was DSACKed, see if we can undo a cwnd reduction. */
	if (flag & FLAG_DSACKING_ACK) {
		tcp_fastretrans_alert(sk, prior_snd_una, num_dupack, &flag,
				      &rexmit);
		tcp_newly_delivered(sk, &rs, delivered, flag);
	}
	/* If this ack opens up a zero window, clear backoff.  It was
	 * being used to time the probes, and is probably far higher than
	 * it needs to be for normal retransmission.
	 */
	tcp_ack_probe(sk);

	if (tp->tlp_high_seq)
		tcp_process_tlp_ack(sk, ack, flag);
	return 1;

old_ack:
	/* If data was SACKed, tag it and see if we should send more data.
	 * If data was DSACKed, see if we can undo a cwnd reduction.
	 */
	if (TCP_SKB_CB(skb)->sacked) {
		flag |= tcp_sacktag_write_queue(sk, skb, prior_snd_una,
						&sack_state);
		tcp_fastretrans_alert(sk, prior_snd_una, num_dupack, &flag,
				      &rexmit);
		tcp_newly_delivered(sk, &rs, delivered, flag);
		tcp_xmit_recovery(sk, rexmit);
	}

	return 0;
}

static void tcp_parse_fastopen_option(int len, const unsigned char *cookie,
				      bool syn, struct tcp_fastopen_cookie *foc,
				      bool exp_opt)
{
	/* Valid only in SYN or SYN-ACK with an even length.  */
	if (!foc || !syn || len < 0 || (len & 1))
		return;

	if (len >= TCP_FASTOPEN_COOKIE_MIN &&
	    len <= TCP_FASTOPEN_COOKIE_MAX)
		memcpy(foc->val, cookie, len);
	else if (len != 0)
		len = -1;
	foc->len = len;
	foc->exp = exp_opt;
}

static bool smc_parse_options(const struct tcphdr *th,
			      struct tcp_options_received *opt_rx,
			      const unsigned char *ptr,
			      int opsize)
{
#if IS_ENABLED(CONFIG_SMC)
	if (static_branch_unlikely(&tcp_have_smc)) {
		if (th->syn && !(opsize & 1) &&
		    opsize >= TCPOLEN_EXP_SMC_BASE &&
		    get_unaligned_be32(ptr) == TCPOPT_SMC_MAGIC) {
			opt_rx->smc_ok = 1;
			return true;
		}
	}
#endif
	return false;
}

/* Try to parse the MSS option from the TCP header. Return 0 on failure, clamped
 * value on success.
 */
static u16 tcp_parse_mss_option(const struct tcphdr *th, u16 user_mss)
{
	const unsigned char *ptr = (const unsigned char *)(th + 1);
	int length = (th->doff * 4) - sizeof(struct tcphdr);
	u16 mss = 0;

	while (length > 0) {
		int opcode = *ptr++;
		int opsize;

		switch (opcode) {
		case TCPOPT_EOL:
			return mss;
		case TCPOPT_NOP:	/* Ref: RFC 793 section 3.1 */
			length--;
			continue;
		default:
			if (length < 2)
				return mss;
			opsize = *ptr++;
			if (opsize < 2) /* "silly options" */
				return mss;
			if (opsize > length)
				return mss;	/* fail on partial options */
			if (opcode == TCPOPT_MSS && opsize == TCPOLEN_MSS) {
				u16 in_mss = get_unaligned_be16(ptr);

				if (in_mss) {
					if (user_mss && user_mss < in_mss)
						in_mss = user_mss;
					mss = in_mss;
				}
			}
			ptr += opsize - 2;
			length -= opsize;
		}
	}
	return mss;
}

/* Look for tcp options. Normally only called on SYN and SYNACK packets.
 * But, this can also be called on packets in the established flow when
 * the fast version below fails.
 */
void tcp_parse_options(const struct net *net,
		       const struct sk_buff *skb,
		       struct tcp_options_received *opt_rx, int estab,
		       struct tcp_fastopen_cookie *foc)
{
	const unsigned char *ptr;
	const struct tcphdr *th = tcp_hdr(skb);
	int length = (th->doff * 4) - sizeof(struct tcphdr);

	ptr = (const unsigned char *)(th + 1);
	opt_rx->saw_tstamp = 0;
	opt_rx->accecn = 0;
	opt_rx->saw_unknown = 0;

	while (length > 0) {
		int opcode = *ptr++;
		int opsize;

		switch (opcode) {
		case TCPOPT_EOL:
			return;
		case TCPOPT_NOP:	/* Ref: RFC 793 section 3.1 */
			length--;
			continue;
		default:
			if (length < 2)
				return;
			opsize = *ptr++;
			if (opsize < 2) /* "silly options" */
				return;
			if (opsize > length)
				return;	/* don't parse partial options */
			switch (opcode) {
			case TCPOPT_MSS:
				if (opsize == TCPOLEN_MSS && th->syn && !estab) {
					u16 in_mss = get_unaligned_be16(ptr);
					if (in_mss) {
						if (opt_rx->user_mss &&
						    opt_rx->user_mss < in_mss)
							in_mss = opt_rx->user_mss;
						opt_rx->mss_clamp = in_mss;
					}
				}
				break;
			case TCPOPT_WINDOW:
				if (opsize == TCPOLEN_WINDOW && th->syn &&
				    !estab && net->ipv4.sysctl_tcp_window_scaling) {
					__u8 snd_wscale = *(__u8 *)ptr;
					opt_rx->wscale_ok = 1;
					if (snd_wscale > TCP_MAX_WSCALE) {
						net_info_ratelimited("%s: Illegal window scaling value %d > %u received\n",
								     __func__,
								     snd_wscale,
								     TCP_MAX_WSCALE);
						snd_wscale = TCP_MAX_WSCALE;
					}
					opt_rx->snd_wscale = snd_wscale;
				}
				break;
			case TCPOPT_TIMESTAMP:
				if ((opsize == TCPOLEN_TIMESTAMP) &&
				    ((estab && opt_rx->tstamp_ok) ||
				     (!estab && net->ipv4.sysctl_tcp_timestamps))) {
					opt_rx->saw_tstamp = 1;
					opt_rx->rcv_tsval = get_unaligned_be32(ptr);
					opt_rx->rcv_tsecr = get_unaligned_be32(ptr + 4);
				}
				break;
			case TCPOPT_SACK_PERM:
				if (opsize == TCPOLEN_SACK_PERM && th->syn &&
				    !estab && net->ipv4.sysctl_tcp_sack) {
					opt_rx->sack_ok = TCP_SACK_SEEN;
					tcp_sack_reset(opt_rx);
				}
				break;

			case TCPOPT_SACK:
				if ((opsize >= (TCPOLEN_SACK_BASE + TCPOLEN_SACK_PERBLOCK)) &&
				   !((opsize - TCPOLEN_SACK_BASE) % TCPOLEN_SACK_PERBLOCK) &&
				   opt_rx->sack_ok) {
					TCP_SKB_CB(skb)->sacked = (ptr - 2) - (unsigned char *)th;
				}
				break;
#ifdef CONFIG_TCP_MD5SIG
			case TCPOPT_MD5SIG:
				/*
				 * The MD5 Hash has already been
				 * checked (see tcp_v{4,6}_do_rcv()).
				 */
				break;
#endif
			case TCPOPT_FASTOPEN:
				tcp_parse_fastopen_option(
					opsize - TCPOLEN_FASTOPEN_BASE,
					ptr, th->syn, foc, false);
				break;

			case TCPOPT_EXP:
				if (opsize >= TCPOLEN_EXP_ACCECN_BASE) {
					u16 magic = get_unaligned_be16(ptr);
					if (magic == TCPOPT_ACCECN0_MAGIC ||
					    magic == TCPOPT_ACCECN1_MAGIC)
						opt_rx->accecn = (ptr - 2) - (unsigned char *)th;
				/* Fast Open option shares code 254 using a
				 * 16 bits magic number.
				 */
				} else if (opsize >= TCPOLEN_EXP_FASTOPEN_BASE &&
					 get_unaligned_be16(ptr) ==
					 TCPOPT_FASTOPEN_MAGIC) {
					tcp_parse_fastopen_option(opsize -
						TCPOLEN_EXP_FASTOPEN_BASE,
						ptr + 2, th->syn, foc, true);
					break;
				}

				if (smc_parse_options(th, opt_rx, ptr, opsize))
					break;

				opt_rx->saw_unknown = 1;
				break;

			default:
				opt_rx->saw_unknown = 1;
			}
			ptr += opsize-2;
			length -= opsize;
		}
	}
}
EXPORT_SYMBOL(tcp_parse_options);

static bool tcp_parse_aligned_timestamp(struct tcp_sock *tp, const struct tcphdr *th)
{
	const __be32 *ptr = (const __be32 *)(th + 1);

	if (*ptr == htonl((TCPOPT_NOP << 24) | (TCPOPT_NOP << 16)
			  | (TCPOPT_TIMESTAMP << 8) | TCPOLEN_TIMESTAMP)) {
		tp->rx_opt.saw_tstamp = 1;
		++ptr;
		tp->rx_opt.rcv_tsval = ntohl(*ptr);
		++ptr;
		if (*ptr)
			tp->rx_opt.rcv_tsecr = ntohl(*ptr) - tp->tsoffset;
		else
			tp->rx_opt.rcv_tsecr = 0;
		return true;
	}
	return false;
}

/* Fast parse options. This hopes to only see timestamps.
 * If it is wrong it falls back on tcp_parse_options().
 */
static bool tcp_fast_parse_options(const struct net *net,
				   const struct sk_buff *skb,
				   const struct tcphdr *th, struct tcp_sock *tp)
{
	/* In the spirit of fast parsing, compare doff directly to constant
	 * values.  Because equality is used, short doff can be ignored here.
	 */
	if (th->doff == (sizeof(*th) / 4)) {
		tp->rx_opt.saw_tstamp = 0;
		tp->rx_opt.accecn = 0;
		return false;
	} else if (tp->rx_opt.tstamp_ok &&
		   th->doff == ((sizeof(*th) + TCPOLEN_TSTAMP_ALIGNED) / 4)) {
		if (tcp_parse_aligned_timestamp(tp, th)) {
			tp->rx_opt.accecn = 0;
			return true;
		}
	}

	tcp_parse_options(net, skb, &tp->rx_opt, 1, NULL);
	if (tp->rx_opt.saw_tstamp && tp->rx_opt.rcv_tsecr)
		tp->rx_opt.rcv_tsecr -= tp->tsoffset;

	return true;
}

#ifdef CONFIG_TCP_MD5SIG
/*
 * Parse MD5 Signature option
 */
const u8 *tcp_parse_md5sig_option(const struct tcphdr *th)
{
	int length = (th->doff << 2) - sizeof(*th);
	const u8 *ptr = (const u8 *)(th + 1);

	/* If not enough data remaining, we can short cut */
	while (length >= TCPOLEN_MD5SIG) {
		int opcode = *ptr++;
		int opsize;

		switch (opcode) {
		case TCPOPT_EOL:
			return NULL;
		case TCPOPT_NOP:
			length--;
			continue;
		default:
			opsize = *ptr++;
			if (opsize < 2 || opsize > length)
				return NULL;
			if (opcode == TCPOPT_MD5SIG)
				return opsize == TCPOLEN_MD5SIG ? ptr : NULL;
		}
		ptr += opsize - 2;
		length -= opsize;
	}
	return NULL;
}
EXPORT_SYMBOL(tcp_parse_md5sig_option);
#endif

/* Sorry, PAWS as specified is broken wrt. pure-ACKs -DaveM
 *
 * It is not fatal. If this ACK does _not_ change critical state (seqs, window)
 * it can pass through stack. So, the following predicate verifies that
 * this segment is not used for anything but congestion avoidance or
 * fast retransmit. Moreover, we even are able to eliminate most of such
 * second order effects, if we apply some small "replay" window (~RTO)
 * to timestamp space.
 *
 * All these measures still do not guarantee that we reject wrapped ACKs
 * on networks with high bandwidth, when sequence space is recycled fastly,
 * but it guarantees that such events will be very rare and do not affect
 * connection seriously. This doesn't look nice, but alas, PAWS is really
 * buggy extension.
 *
 * [ Later note. Even worse! It is buggy for segments _with_ data. RFC
 * states that events when retransmit arrives after original data are rare.
 * It is a blatant lie. VJ forgot about fast retransmit! 8)8) It is
 * the biggest problem on large power networks even with minor reordering.
 * OK, let's give it small replay window. If peer clock is even 1hz, it is safe
 * up to bandwidth of 18Gigabit/sec. 8) ]
 */

static int tcp_disordered_ack(const struct sock *sk, const struct sk_buff *skb)
{
	const struct tcp_sock *tp = tcp_sk(sk);
	const struct tcphdr *th = tcp_hdr(skb);
	u32 seq = TCP_SKB_CB(skb)->seq;
	u32 ack = TCP_SKB_CB(skb)->ack_seq;

	return (/* 1. Pure ACK with correct sequence number. */
		(th->ack && seq == TCP_SKB_CB(skb)->end_seq && seq == tp->rcv_nxt) &&

		/* 2. ... and duplicate ACK. */
		ack == tp->snd_una &&

		/* 3. ... and does not update window. */
		!tcp_may_update_window(tp, ack, seq, ntohs(th->window) << tp->rx_opt.snd_wscale) &&

		/* 4. ... and sits in replay window. */
		(s32)(tp->rx_opt.ts_recent - tp->rx_opt.rcv_tsval) <= (inet_csk(sk)->icsk_rto * 1024) / HZ);
}

static inline bool tcp_paws_discard(const struct sock *sk,
				   const struct sk_buff *skb)
{
	const struct tcp_sock *tp = tcp_sk(sk);

	return !tcp_paws_check(&tp->rx_opt, TCP_PAWS_WINDOW) &&
	       !tcp_disordered_ack(sk, skb);
}

/* Check segment sequence number for validity.
 *
 * Segment controls are considered valid, if the segment
 * fits to the window after truncation to the window. Acceptability
 * of data (and SYN, FIN, of course) is checked separately.
 * See tcp_data_queue(), for example.
 *
 * Also, controls (RST is main one) are accepted using RCV.WUP instead
 * of RCV.NXT. Peer still did not advance his SND.UNA when we
 * delayed ACK, so that hisSND.UNA<=ourRCV.WUP.
 * (borrowed from freebsd)
 */

static inline bool tcp_sequence(const struct tcp_sock *tp, u32 seq, u32 end_seq)
{
	return	!before(end_seq, tp->rcv_wup) &&
		!after(seq, tp->rcv_nxt + tcp_receive_window(tp));
}

/* When we get a reset we do this. */
void tcp_reset(struct sock *sk)
{
	trace_tcp_receive_reset(sk);

	/* We want the right error as BSD sees it (and indeed as we do). */
	switch (sk->sk_state) {
	case TCP_SYN_SENT:
		sk->sk_err = ECONNREFUSED;
		break;
	case TCP_CLOSE_WAIT:
		sk->sk_err = EPIPE;
		break;
	case TCP_CLOSE:
		return;
	default:
		sk->sk_err = ECONNRESET;
	}
	/* This barrier is coupled with smp_rmb() in tcp_poll() */
	smp_wmb();

	tcp_write_queue_purge(sk);
	tcp_done(sk);

	if (!sock_flag(sk, SOCK_DEAD))
		sk->sk_error_report(sk);
}

/*
 * 	Process the FIN bit. This now behaves as it is supposed to work
 *	and the FIN takes effect when it is validly part of sequence
 *	space. Not before when we get holes.
 *
 *	If we are ESTABLISHED, a received fin moves us to CLOSE-WAIT
 *	(and thence onto LAST-ACK and finally, CLOSE, we never enter
 *	TIME-WAIT)
 *
 *	If we are in FINWAIT-1, a received FIN indicates simultaneous
 *	close and we go into CLOSING (and later onto TIME-WAIT)
 *
 *	If we are in FINWAIT-2, a received FIN moves us to TIME-WAIT.
 */
void tcp_fin(struct sock *sk)
{
	struct tcp_sock *tp = tcp_sk(sk);

	inet_csk_schedule_ack(sk);

	sk->sk_shutdown |= RCV_SHUTDOWN;
	sock_set_flag(sk, SOCK_DONE);

	switch (sk->sk_state) {
	case TCP_SYN_RECV:
	case TCP_ESTABLISHED:
		/* Move to CLOSE_WAIT */
		tcp_set_state(sk, TCP_CLOSE_WAIT);
		inet_csk_enter_pingpong_mode(sk);
		break;

	case TCP_CLOSE_WAIT:
	case TCP_CLOSING:
		/* Received a retransmission of the FIN, do
		 * nothing.
		 */
		break;
	case TCP_LAST_ACK:
		/* RFC793: Remain in the LAST-ACK state. */
		break;

	case TCP_FIN_WAIT1:
		/* This case occurs when a simultaneous close
		 * happens, we must ack the received FIN and
		 * enter the CLOSING state.
		 */
		tcp_send_ack(sk);
		tcp_set_state(sk, TCP_CLOSING);
		break;
	case TCP_FIN_WAIT2:
		/* Received a FIN -- send ACK and enter TIME_WAIT. */
		tcp_send_ack(sk);
		tcp_time_wait(sk, TCP_TIME_WAIT, 0);
		break;
	default:
		/* Only TCP_LISTEN and TCP_CLOSE are left, in these
		 * cases we should never reach this piece of code.
		 */
		pr_err("%s: Impossible, sk->sk_state=%d\n",
		       __func__, sk->sk_state);
		break;
	}

	/* It _is_ possible, that we have something out-of-order _after_ FIN.
	 * Probably, we should reset in this case. For now drop them.
	 */
	skb_rbtree_purge(&tp->out_of_order_queue);
	if (tcp_is_sack(tp))
		tcp_sack_reset(&tp->rx_opt);
	sk_mem_reclaim(sk);

	if (!sock_flag(sk, SOCK_DEAD)) {
		sk->sk_state_change(sk);

		/* Do not send POLL_HUP for half duplex close. */
		if (sk->sk_shutdown == SHUTDOWN_MASK ||
		    sk->sk_state == TCP_CLOSE)
			sk_wake_async(sk, SOCK_WAKE_WAITD, POLL_HUP);
		else
			sk_wake_async(sk, SOCK_WAKE_WAITD, POLL_IN);
	}
}

static inline bool tcp_sack_extend(struct tcp_sack_block *sp, u32 seq,
				  u32 end_seq)
{
	if (!after(seq, sp->end_seq) && !after(sp->start_seq, end_seq)) {
		if (before(seq, sp->start_seq))
			sp->start_seq = seq;
		if (after(end_seq, sp->end_seq))
			sp->end_seq = end_seq;
		return true;
	}
	return false;
}

static void tcp_dsack_set(struct sock *sk, u32 seq, u32 end_seq)
{
	struct tcp_sock *tp = tcp_sk(sk);

	if (tcp_is_sack(tp) && sock_net(sk)->ipv4.sysctl_tcp_dsack) {
		int mib_idx;

		if (before(seq, tp->rcv_nxt))
			mib_idx = LINUX_MIB_TCPDSACKOLDSENT;
		else
			mib_idx = LINUX_MIB_TCPDSACKOFOSENT;

		NET_INC_STATS(sock_net(sk), mib_idx);

		tp->rx_opt.dsack = 1;
		tp->duplicate_sack[0].start_seq = seq;
		tp->duplicate_sack[0].end_seq = end_seq;
	}
}

static void tcp_dsack_extend(struct sock *sk, u32 seq, u32 end_seq)
{
	struct tcp_sock *tp = tcp_sk(sk);

	if (!tp->rx_opt.dsack)
		tcp_dsack_set(sk, seq, end_seq);
	else
		tcp_sack_extend(tp->duplicate_sack, seq, end_seq);
}

static void tcp_rcv_spurious_retrans(struct sock *sk, const struct sk_buff *skb)
{
	/* When the ACK path fails or drops most ACKs, the sender would
	 * timeout and spuriously retransmit the same segment repeatedly.
	 * The receiver remembers and reflects via DSACKs. Leverage the
	 * DSACK state and change the txhash to re-route speculatively.
	 */
	if (TCP_SKB_CB(skb)->seq == tcp_sk(sk)->duplicate_sack[0].start_seq) {
		sk_rethink_txhash(sk);
		NET_INC_STATS(sock_net(sk), LINUX_MIB_TCPDUPLICATEDATAREHASH);
	}
}

static void tcp_send_dupack(struct sock *sk, const struct sk_buff *skb)
{
	struct tcp_sock *tp = tcp_sk(sk);

	if (TCP_SKB_CB(skb)->end_seq != TCP_SKB_CB(skb)->seq &&
	    before(TCP_SKB_CB(skb)->seq, tp->rcv_nxt)) {
		NET_INC_STATS(sock_net(sk), LINUX_MIB_DELAYEDACKLOST);
		tcp_enter_quickack_mode(sk, TCP_MAX_QUICKACKS);

		if (tcp_is_sack(tp) && sock_net(sk)->ipv4.sysctl_tcp_dsack) {
			u32 end_seq = TCP_SKB_CB(skb)->end_seq;

			tcp_rcv_spurious_retrans(sk, skb);
			if (after(TCP_SKB_CB(skb)->end_seq, tp->rcv_nxt))
				end_seq = tp->rcv_nxt;
			tcp_dsack_set(sk, TCP_SKB_CB(skb)->seq, end_seq);
		}
	}

	tcp_send_ack(sk);
}

/* These routines update the SACK block as out-of-order packets arrive or
 * in-order packets close up the sequence space.
 */
static void tcp_sack_maybe_coalesce(struct tcp_sock *tp)
{
	int this_sack;
	struct tcp_sack_block *sp = &tp->selective_acks[0];
	struct tcp_sack_block *swalk = sp + 1;

	/* See if the recent change to the first SACK eats into
	 * or hits the sequence space of other SACK blocks, if so coalesce.
	 */
	for (this_sack = 1; this_sack < tp->rx_opt.num_sacks;) {
		if (tcp_sack_extend(sp, swalk->start_seq, swalk->end_seq)) {
			int i;

			/* Zap SWALK, by moving every further SACK up by one slot.
			 * Decrease num_sacks.
			 */
			tp->rx_opt.num_sacks--;
			for (i = this_sack; i < tp->rx_opt.num_sacks; i++)
				sp[i] = sp[i + 1];
			continue;
		}
		this_sack++;
		swalk++;
	}
}

static void tcp_sack_compress_send_ack(struct sock *sk)
{
	struct tcp_sock *tp = tcp_sk(sk);

	if (!tp->compressed_ack)
		return;

	if (hrtimer_try_to_cancel(&tp->compressed_ack_timer) == 1)
		__sock_put(sk);

	/* Since we have to send one ack finally,
	 * substract one from tp->compressed_ack to keep
	 * LINUX_MIB_TCPACKCOMPRESSED accurate.
	 */
	NET_ADD_STATS(sock_net(sk), LINUX_MIB_TCPACKCOMPRESSED,
		      tp->compressed_ack - 1);

	tp->compressed_ack = 0;
	tcp_send_ack(sk);
}

/* Reasonable amount of sack blocks included in TCP SACK option
 * The max is 4, but this becomes 3 if TCP timestamps are there.
 * Given that SACK packets might be lost, be conservative and use 2.
 */
#define TCP_SACK_BLOCKS_EXPECTED 2

static void tcp_sack_new_ofo_skb(struct sock *sk, u32 seq, u32 end_seq)
{
	struct tcp_sock *tp = tcp_sk(sk);
	struct tcp_sack_block *sp = &tp->selective_acks[0];
	int cur_sacks = tp->rx_opt.num_sacks;
	int this_sack;

	if (!cur_sacks)
		goto new_sack;

	for (this_sack = 0; this_sack < cur_sacks; this_sack++, sp++) {
		if (tcp_sack_extend(sp, seq, end_seq)) {
			if (this_sack >= TCP_SACK_BLOCKS_EXPECTED)
				tcp_sack_compress_send_ack(sk);
			/* Rotate this_sack to the first one. */
			for (; this_sack > 0; this_sack--, sp--)
				swap(*sp, *(sp - 1));
			if (cur_sacks > 1)
				tcp_sack_maybe_coalesce(tp);
			return;
		}
	}

	if (this_sack >= TCP_SACK_BLOCKS_EXPECTED)
		tcp_sack_compress_send_ack(sk);

	/* Could not find an adjacent existing SACK, build a new one,
	 * put it at the front, and shift everyone else down.  We
	 * always know there is at least one SACK present already here.
	 *
	 * If the sack array is full, forget about the last one.
	 */
	if (this_sack >= TCP_NUM_SACKS) {
		this_sack--;
		tp->rx_opt.num_sacks--;
		sp--;
	}
	for (; this_sack > 0; this_sack--, sp--)
		*sp = *(sp - 1);

new_sack:
	/* Build the new head SACK, and we're done. */
	sp->start_seq = seq;
	sp->end_seq = end_seq;
	tp->rx_opt.num_sacks++;
}

/* RCV.NXT advances, some SACKs should be eaten. */

static void tcp_sack_remove(struct tcp_sock *tp)
{
	struct tcp_sack_block *sp = &tp->selective_acks[0];
	int num_sacks = tp->rx_opt.num_sacks;
	int this_sack;

	/* Empty ofo queue, hence, all the SACKs are eaten. Clear. */
	if (RB_EMPTY_ROOT(&tp->out_of_order_queue)) {
		tp->rx_opt.num_sacks = 0;
		return;
	}

	for (this_sack = 0; this_sack < num_sacks;) {
		/* Check if the start of the sack is covered by RCV.NXT. */
		if (!before(tp->rcv_nxt, sp->start_seq)) {
			int i;

			/* RCV.NXT must cover all the block! */
			WARN_ON(before(tp->rcv_nxt, sp->end_seq));

			/* Zap this SACK, by moving forward any other SACKS. */
			for (i = this_sack+1; i < num_sacks; i++)
				tp->selective_acks[i-1] = tp->selective_acks[i];
			num_sacks--;
			continue;
		}
		this_sack++;
		sp++;
	}
	tp->rx_opt.num_sacks = num_sacks;
}

/**
 * tcp_try_coalesce - try to merge skb to prior one
 * @sk: socket
 * @to: prior buffer
 * @from: buffer to add in queue
 * @fragstolen: pointer to boolean
 *
 * Before queueing skb @from after @to, try to merge them
 * to reduce overall memory use and queue lengths, if cost is small.
 * Packets in ofo or receive queues can stay a long time.
 * Better try to coalesce them right now to avoid future collapses.
 * Returns true if caller should free @from instead of queueing it
 */
static bool tcp_try_coalesce(struct sock *sk,
			     struct sk_buff *to,
			     struct sk_buff *from,
			     bool *fragstolen)
{
	int delta;

	*fragstolen = false;

	/* Its possible this segment overlaps with prior segment in queue */
	if (TCP_SKB_CB(from)->seq != TCP_SKB_CB(to)->end_seq)
		return false;

	if (!mptcp_skb_can_collapse(to, from))
		return false;

#ifdef CONFIG_TLS_DEVICE
	if (from->decrypted != to->decrypted)
		return false;
#endif

	if (!skb_try_coalesce(to, from, fragstolen, &delta))
		return false;

	atomic_add(delta, &sk->sk_rmem_alloc);
	sk_mem_charge(sk, delta);
	NET_INC_STATS(sock_net(sk), LINUX_MIB_TCPRCVCOALESCE);
	TCP_SKB_CB(to)->end_seq = TCP_SKB_CB(from)->end_seq;
	TCP_SKB_CB(to)->ack_seq = TCP_SKB_CB(from)->ack_seq;
	TCP_SKB_CB(to)->tcp_flags |= TCP_SKB_CB(from)->tcp_flags;

	if (TCP_SKB_CB(from)->has_rxtstamp) {
		TCP_SKB_CB(to)->has_rxtstamp = true;
		to->tstamp = from->tstamp;
		skb_hwtstamps(to)->hwtstamp = skb_hwtstamps(from)->hwtstamp;
	}

	return true;
}

static bool tcp_ooo_try_coalesce(struct sock *sk,
			     struct sk_buff *to,
			     struct sk_buff *from,
			     bool *fragstolen)
{
	bool res = tcp_try_coalesce(sk, to, from, fragstolen);

	/* In case tcp_drop() is called later, update to->gso_segs */
	if (res) {
		u32 gso_segs = max_t(u16, 1, skb_shinfo(to)->gso_segs) +
			       max_t(u16, 1, skb_shinfo(from)->gso_segs);

		skb_shinfo(to)->gso_segs = min_t(u32, gso_segs, 0xFFFF);
	}
	return res;
}

static void tcp_drop(struct sock *sk, struct sk_buff *skb)
{
	sk_drops_add(sk, skb);
	__kfree_skb(skb);
}

/* This one checks to see if we can put data from the
 * out_of_order queue into the receive_queue.
 */
static void tcp_ofo_queue(struct sock *sk)
{
	struct tcp_sock *tp = tcp_sk(sk);
	__u32 dsack_high = tp->rcv_nxt;
	bool fin, fragstolen, eaten;
	struct sk_buff *skb, *tail;
	struct rb_node *p;

	p = rb_first(&tp->out_of_order_queue);
	while (p) {
		skb = rb_to_skb(p);
		if (after(TCP_SKB_CB(skb)->seq, tp->rcv_nxt))
			break;

		if (before(TCP_SKB_CB(skb)->seq, dsack_high)) {
			__u32 dsack = dsack_high;
			if (before(TCP_SKB_CB(skb)->end_seq, dsack_high))
				dsack_high = TCP_SKB_CB(skb)->end_seq;
			tcp_dsack_extend(sk, TCP_SKB_CB(skb)->seq, dsack);
		}
		p = rb_next(p);
		rb_erase(&skb->rbnode, &tp->out_of_order_queue);

		if (unlikely(!after(TCP_SKB_CB(skb)->end_seq, tp->rcv_nxt))) {
			tcp_drop(sk, skb);
			continue;
		}

		tail = skb_peek_tail(&sk->sk_receive_queue);
		eaten = tail && tcp_try_coalesce(sk, tail, skb, &fragstolen);
		tcp_rcv_nxt_update(tp, TCP_SKB_CB(skb)->end_seq);
		fin = TCP_SKB_CB(skb)->tcp_flags & TCPHDR_FIN;
		if (!eaten)
			__skb_queue_tail(&sk->sk_receive_queue, skb);
		else
			kfree_skb_partial(skb, fragstolen);

		if (unlikely(fin)) {
			tcp_fin(sk);
			/* tcp_fin() purges tp->out_of_order_queue,
			 * so we must end this loop right now.
			 */
			break;
		}
	}
}

static bool tcp_prune_ofo_queue(struct sock *sk);
static int tcp_prune_queue(struct sock *sk);

static int tcp_try_rmem_schedule(struct sock *sk, struct sk_buff *skb,
				 unsigned int size)
{
	if (atomic_read(&sk->sk_rmem_alloc) > sk->sk_rcvbuf ||
	    !sk_rmem_schedule(sk, skb, size)) {

		if (tcp_prune_queue(sk) < 0)
			return -1;

		while (!sk_rmem_schedule(sk, skb, size)) {
			if (!tcp_prune_ofo_queue(sk))
				return -1;
		}
	}
	return 0;
}

static void tcp_data_queue_ofo(struct sock *sk, struct sk_buff *skb)
{
	struct tcp_sock *tp = tcp_sk(sk);
	struct rb_node **p, *parent;
	struct sk_buff *skb1;
	u32 seq, end_seq;
	bool fragstolen;

	tcp_data_ecn_check(sk, skb);

	if (unlikely(tcp_try_rmem_schedule(sk, skb, skb->truesize))) {
		NET_INC_STATS(sock_net(sk), LINUX_MIB_TCPOFODROP);
		sk->sk_data_ready(sk);
		tcp_drop(sk, skb);
		return;
	}

	/* Disable header prediction. */
	tp->pred_flags = 0;
	inet_csk_schedule_ack(sk);

	tp->rcv_ooopack += max_t(u16, 1, skb_shinfo(skb)->gso_segs);
	NET_INC_STATS(sock_net(sk), LINUX_MIB_TCPOFOQUEUE);
	seq = TCP_SKB_CB(skb)->seq;
	end_seq = TCP_SKB_CB(skb)->end_seq;

	p = &tp->out_of_order_queue.rb_node;
	if (RB_EMPTY_ROOT(&tp->out_of_order_queue)) {
		/* Initial out of order segment, build 1 SACK. */
		if (tcp_is_sack(tp)) {
			tp->rx_opt.num_sacks = 1;
			tp->selective_acks[0].start_seq = seq;
			tp->selective_acks[0].end_seq = end_seq;
		}
		rb_link_node(&skb->rbnode, NULL, p);
		rb_insert_color(&skb->rbnode, &tp->out_of_order_queue);
		tp->ooo_last_skb = skb;
		goto end;
	}

	/* In the typical case, we are adding an skb to the end of the list.
	 * Use of ooo_last_skb avoids the O(Log(N)) rbtree lookup.
	 */
	if (tcp_ooo_try_coalesce(sk, tp->ooo_last_skb,
				 skb, &fragstolen)) {
coalesce_done:
		/* For non sack flows, do not grow window to force DUPACK
		 * and trigger fast retransmit.
		 */
		if (tcp_is_sack(tp))
			tcp_grow_window(sk, skb);
		kfree_skb_partial(skb, fragstolen);
		skb = NULL;
		goto add_sack;
	}
	/* Can avoid an rbtree lookup if we are adding skb after ooo_last_skb */
	if (!before(seq, TCP_SKB_CB(tp->ooo_last_skb)->end_seq)) {
		parent = &tp->ooo_last_skb->rbnode;
		p = &parent->rb_right;
		goto insert;
	}

	/* Find place to insert this segment. Handle overlaps on the way. */
	parent = NULL;
	while (*p) {
		parent = *p;
		skb1 = rb_to_skb(parent);
		if (before(seq, TCP_SKB_CB(skb1)->seq)) {
			p = &parent->rb_left;
			continue;
		}
		if (before(seq, TCP_SKB_CB(skb1)->end_seq)) {
			if (!after(end_seq, TCP_SKB_CB(skb1)->end_seq)) {
				/* All the bits are present. Drop. */
				NET_INC_STATS(sock_net(sk),
					      LINUX_MIB_TCPOFOMERGE);
				tcp_drop(sk, skb);
				skb = NULL;
				tcp_dsack_set(sk, seq, end_seq);
				goto add_sack;
			}
			if (after(seq, TCP_SKB_CB(skb1)->seq)) {
				/* Partial overlap. */
				tcp_dsack_set(sk, seq, TCP_SKB_CB(skb1)->end_seq);
			} else {
				/* skb's seq == skb1's seq and skb covers skb1.
				 * Replace skb1 with skb.
				 */
				rb_replace_node(&skb1->rbnode, &skb->rbnode,
						&tp->out_of_order_queue);
				tcp_dsack_extend(sk,
						 TCP_SKB_CB(skb1)->seq,
						 TCP_SKB_CB(skb1)->end_seq);
				NET_INC_STATS(sock_net(sk),
					      LINUX_MIB_TCPOFOMERGE);
				tcp_drop(sk, skb1);
				goto merge_right;
			}
		} else if (tcp_ooo_try_coalesce(sk, skb1,
						skb, &fragstolen)) {
			goto coalesce_done;
		}
		p = &parent->rb_right;
	}
insert:
	/* Insert segment into RB tree. */
	rb_link_node(&skb->rbnode, parent, p);
	rb_insert_color(&skb->rbnode, &tp->out_of_order_queue);

merge_right:
	/* Remove other segments covered by skb. */
	while ((skb1 = skb_rb_next(skb)) != NULL) {
		if (!after(end_seq, TCP_SKB_CB(skb1)->seq))
			break;
		if (before(end_seq, TCP_SKB_CB(skb1)->end_seq)) {
			tcp_dsack_extend(sk, TCP_SKB_CB(skb1)->seq,
					 end_seq);
			break;
		}
		rb_erase(&skb1->rbnode, &tp->out_of_order_queue);
		tcp_dsack_extend(sk, TCP_SKB_CB(skb1)->seq,
				 TCP_SKB_CB(skb1)->end_seq);
		NET_INC_STATS(sock_net(sk), LINUX_MIB_TCPOFOMERGE);
		tcp_drop(sk, skb1);
	}
	/* If there is no skb after us, we are the last_skb ! */
	if (!skb1)
		tp->ooo_last_skb = skb;

add_sack:
	if (tcp_is_sack(tp))
		tcp_sack_new_ofo_skb(sk, seq, end_seq);
end:
	if (skb) {
		/* For non sack flows, do not grow window to force DUPACK
		 * and trigger fast retransmit.
		 */
		if (tcp_is_sack(tp))
			tcp_grow_window(sk, skb);
		skb_condense(skb);
		skb_set_owner_r(skb, sk);
	}
}

static int __must_check tcp_queue_rcv(struct sock *sk, struct sk_buff *skb,
				      bool *fragstolen)
{
	int eaten;
	struct sk_buff *tail = skb_peek_tail(&sk->sk_receive_queue);

	eaten = (tail &&
		 tcp_try_coalesce(sk, tail,
				  skb, fragstolen)) ? 1 : 0;
	tcp_rcv_nxt_update(tcp_sk(sk), TCP_SKB_CB(skb)->end_seq);
	if (!eaten) {
		__skb_queue_tail(&sk->sk_receive_queue, skb);
		skb_set_owner_r(skb, sk);
	}
	return eaten;
}

int tcp_send_rcvq(struct sock *sk, struct msghdr *msg, size_t size)
{
	struct sk_buff *skb;
	int err = -ENOMEM;
	int data_len = 0;
	bool fragstolen;

	if (size == 0)
		return 0;

	if (size > PAGE_SIZE) {
		int npages = min_t(size_t, size >> PAGE_SHIFT, MAX_SKB_FRAGS);

		data_len = npages << PAGE_SHIFT;
		size = data_len + (size & ~PAGE_MASK);
	}
	skb = alloc_skb_with_frags(size - data_len, data_len,
				   PAGE_ALLOC_COSTLY_ORDER,
				   &err, sk->sk_allocation);
	if (!skb)
		goto err;

	skb_put(skb, size - data_len);
	skb->data_len = data_len;
	skb->len = size;

	if (tcp_try_rmem_schedule(sk, skb, skb->truesize)) {
		NET_INC_STATS(sock_net(sk), LINUX_MIB_TCPRCVQDROP);
		goto err_free;
	}

	err = skb_copy_datagram_from_iter(skb, 0, &msg->msg_iter, size);
	if (err)
		goto err_free;

	TCP_SKB_CB(skb)->seq = tcp_sk(sk)->rcv_nxt;
	TCP_SKB_CB(skb)->end_seq = TCP_SKB_CB(skb)->seq + size;
	TCP_SKB_CB(skb)->ack_seq = tcp_sk(sk)->snd_una - 1;

	if (tcp_queue_rcv(sk, skb, &fragstolen)) {
		WARN_ON_ONCE(fragstolen); /* should not happen */
		__kfree_skb(skb);
	}
	return size;

err_free:
	kfree_skb(skb);
err:
	return err;

}

void tcp_data_ready(struct sock *sk)
{
	const struct tcp_sock *tp = tcp_sk(sk);
	int avail = tp->rcv_nxt - tp->copied_seq;

	if (avail < sk->sk_rcvlowat && !tcp_rmem_pressure(sk) &&
	    !sock_flag(sk, SOCK_DONE) &&
	    tcp_receive_window(tp) > inet_csk(sk)->icsk_ack.rcv_mss)
		return;

	sk->sk_data_ready(sk);
}

static void tcp_data_queue(struct sock *sk, struct sk_buff *skb)
{
	struct tcp_sock *tp = tcp_sk(sk);
	bool fragstolen;
	int eaten;

	if (sk_is_mptcp(sk))
		mptcp_incoming_options(sk, skb);

	if (TCP_SKB_CB(skb)->seq == TCP_SKB_CB(skb)->end_seq) {
		__kfree_skb(skb);
		return;
	}
	skb_dst_drop(skb);
	__skb_pull(skb, tcp_hdr(skb)->doff * 4);

	tp->rx_opt.dsack = 0;

	/*  Queue data for delivery to the user.
	 *  Packets in sequence go to the receive queue.
	 *  Out of sequence packets to the out_of_order_queue.
	 */
	if (TCP_SKB_CB(skb)->seq == tp->rcv_nxt) {
		if (tcp_receive_window(tp) == 0) {
			NET_INC_STATS(sock_net(sk), LINUX_MIB_TCPZEROWINDOWDROP);
			goto out_of_window;
		}

		/* Ok. In sequence. In window. */
queue_and_out:
		if (skb_queue_len(&sk->sk_receive_queue) == 0)
			sk_forced_mem_schedule(sk, skb->truesize);
		else if (tcp_try_rmem_schedule(sk, skb, skb->truesize)) {
			NET_INC_STATS(sock_net(sk), LINUX_MIB_TCPRCVQDROP);
			sk->sk_data_ready(sk);
			goto drop;
		}

		eaten = tcp_queue_rcv(sk, skb, &fragstolen);
		if (skb->len)
			tcp_event_data_recv(sk, skb);
		if (TCP_SKB_CB(skb)->tcp_flags & TCPHDR_FIN)
			tcp_fin(sk);

		if (!RB_EMPTY_ROOT(&tp->out_of_order_queue)) {
			tcp_ofo_queue(sk);

			/* RFC5681. 4.2. SHOULD send immediate ACK, when
			 * gap in queue is filled.
			 */
			if (RB_EMPTY_ROOT(&tp->out_of_order_queue))
				inet_csk(sk)->icsk_ack.pending |= ICSK_ACK_NOW;
		}

		if (tp->rx_opt.num_sacks)
			tcp_sack_remove(tp);

		tcp_fast_path_check(sk);

		if (eaten > 0)
			kfree_skb_partial(skb, fragstolen);
		if (!sock_flag(sk, SOCK_DEAD))
			tcp_data_ready(sk);
		return;
	}

	if (!after(TCP_SKB_CB(skb)->end_seq, tp->rcv_nxt)) {
		tcp_rcv_spurious_retrans(sk, skb);
		/* A retransmit, 2nd most common case.  Force an immediate ack. */
		NET_INC_STATS(sock_net(sk), LINUX_MIB_DELAYEDACKLOST);
		tcp_dsack_set(sk, TCP_SKB_CB(skb)->seq, TCP_SKB_CB(skb)->end_seq);

out_of_window:
		tcp_enter_quickack_mode(sk, TCP_MAX_QUICKACKS);
		inet_csk_schedule_ack(sk);
drop:
		tcp_drop(sk, skb);
		return;
	}

	/* Out of window. F.e. zero window probe. */
	if (!before(TCP_SKB_CB(skb)->seq, tp->rcv_nxt + tcp_receive_window(tp)))
		goto out_of_window;

	if (before(TCP_SKB_CB(skb)->seq, tp->rcv_nxt)) {
		/* Partial packet, seq < rcv_next < end_seq */
		tcp_dsack_set(sk, TCP_SKB_CB(skb)->seq, tp->rcv_nxt);

		/* If window is closed, drop tail of packet. But after
		 * remembering D-SACK for its head made in previous line.
		 */
		if (!tcp_receive_window(tp)) {
			NET_INC_STATS(sock_net(sk), LINUX_MIB_TCPZEROWINDOWDROP);
			goto out_of_window;
		}
		goto queue_and_out;
	}

	tcp_data_queue_ofo(sk, skb);
}

static struct sk_buff *tcp_skb_next(struct sk_buff *skb, struct sk_buff_head *list)
{
	if (list)
		return !skb_queue_is_last(list, skb) ? skb->next : NULL;

	return skb_rb_next(skb);
}

static struct sk_buff *tcp_collapse_one(struct sock *sk, struct sk_buff *skb,
					struct sk_buff_head *list,
					struct rb_root *root)
{
	struct sk_buff *next = tcp_skb_next(skb, list);

	if (list)
		__skb_unlink(skb, list);
	else
		rb_erase(&skb->rbnode, root);

	__kfree_skb(skb);
	NET_INC_STATS(sock_net(sk), LINUX_MIB_TCPRCVCOLLAPSED);

	return next;
}

/* Insert skb into rb tree, ordered by TCP_SKB_CB(skb)->seq */
void tcp_rbtree_insert(struct rb_root *root, struct sk_buff *skb)
{
	struct rb_node **p = &root->rb_node;
	struct rb_node *parent = NULL;
	struct sk_buff *skb1;

	while (*p) {
		parent = *p;
		skb1 = rb_to_skb(parent);
		if (before(TCP_SKB_CB(skb)->seq, TCP_SKB_CB(skb1)->seq))
			p = &parent->rb_left;
		else
			p = &parent->rb_right;
	}
	rb_link_node(&skb->rbnode, parent, p);
	rb_insert_color(&skb->rbnode, root);
}

/* Collapse contiguous sequence of skbs head..tail with
 * sequence numbers start..end.
 *
 * If tail is NULL, this means until the end of the queue.
 *
 * Segments with FIN/SYN are not collapsed (only because this
 * simplifies code)
 */
static void
tcp_collapse(struct sock *sk, struct sk_buff_head *list, struct rb_root *root,
	     struct sk_buff *head, struct sk_buff *tail, u32 start, u32 end)
{
	struct sk_buff *skb = head, *n;
	struct sk_buff_head tmp;
	bool end_of_skbs;

	/* First, check that queue is collapsible and find
	 * the point where collapsing can be useful.
	 */
restart:
	for (end_of_skbs = true; skb != NULL && skb != tail; skb = n) {
		n = tcp_skb_next(skb, list);

		/* No new bits? It is possible on ofo queue. */
		if (!before(start, TCP_SKB_CB(skb)->end_seq)) {
			skb = tcp_collapse_one(sk, skb, list, root);
			if (!skb)
				break;
			goto restart;
		}

		/* The first skb to collapse is:
		 * - not SYN/FIN and
		 * - bloated or contains data before "start" or
		 *   overlaps to the next one and mptcp allow collapsing.
		 */
		if (!(TCP_SKB_CB(skb)->tcp_flags & (TCPHDR_SYN | TCPHDR_FIN)) &&
		    (tcp_win_from_space(sk, skb->truesize) > skb->len ||
		     before(TCP_SKB_CB(skb)->seq, start))) {
			end_of_skbs = false;
			break;
		}

		if (n && n != tail && mptcp_skb_can_collapse(skb, n) &&
		    TCP_SKB_CB(skb)->end_seq != TCP_SKB_CB(n)->seq) {
			end_of_skbs = false;
			break;
		}

		/* Decided to skip this, advance start seq. */
		start = TCP_SKB_CB(skb)->end_seq;
	}
	if (end_of_skbs ||
	    (TCP_SKB_CB(skb)->tcp_flags & (TCPHDR_SYN | TCPHDR_FIN)))
		return;

	__skb_queue_head_init(&tmp);

	while (before(start, end)) {
		int copy = min_t(int, SKB_MAX_ORDER(0, 0), end - start);
		struct sk_buff *nskb;

		nskb = alloc_skb(copy, GFP_ATOMIC);
		if (!nskb)
			break;

		memcpy(nskb->cb, skb->cb, sizeof(skb->cb));
#ifdef CONFIG_TLS_DEVICE
		nskb->decrypted = skb->decrypted;
#endif
		TCP_SKB_CB(nskb)->seq = TCP_SKB_CB(nskb)->end_seq = start;
		if (list)
			__skb_queue_before(list, skb, nskb);
		else
			__skb_queue_tail(&tmp, nskb); /* defer rbtree insertion */
		skb_set_owner_r(nskb, sk);
		mptcp_skb_ext_move(nskb, skb);

		/* Copy data, releasing collapsed skbs. */
		while (copy > 0) {
			int offset = start - TCP_SKB_CB(skb)->seq;
			int size = TCP_SKB_CB(skb)->end_seq - start;

			BUG_ON(offset < 0);
			if (size > 0) {
				size = min(copy, size);
				if (skb_copy_bits(skb, offset, skb_put(nskb, size), size))
					BUG();
				TCP_SKB_CB(nskb)->end_seq += size;
				copy -= size;
				start += size;
			}
			if (!before(start, TCP_SKB_CB(skb)->end_seq)) {
				skb = tcp_collapse_one(sk, skb, list, root);
				if (!skb ||
				    skb == tail ||
				    !mptcp_skb_can_collapse(nskb, skb) ||
				    (TCP_SKB_CB(skb)->tcp_flags & (TCPHDR_SYN | TCPHDR_FIN)))
					goto end;
#ifdef CONFIG_TLS_DEVICE
				if (skb->decrypted != nskb->decrypted)
					goto end;
#endif
			}
		}
	}
end:
	skb_queue_walk_safe(&tmp, skb, n)
		tcp_rbtree_insert(root, skb);
}

/* Collapse ofo queue. Algorithm: select contiguous sequence of skbs
 * and tcp_collapse() them until all the queue is collapsed.
 */
static void tcp_collapse_ofo_queue(struct sock *sk)
{
	struct tcp_sock *tp = tcp_sk(sk);
	u32 range_truesize, sum_tiny = 0;
	struct sk_buff *skb, *head;
	u32 start, end;

	skb = skb_rb_first(&tp->out_of_order_queue);
new_range:
	if (!skb) {
		tp->ooo_last_skb = skb_rb_last(&tp->out_of_order_queue);
		return;
	}
	start = TCP_SKB_CB(skb)->seq;
	end = TCP_SKB_CB(skb)->end_seq;
	range_truesize = skb->truesize;

	for (head = skb;;) {
		skb = skb_rb_next(skb);

		/* Range is terminated when we see a gap or when
		 * we are at the queue end.
		 */
		if (!skb ||
		    after(TCP_SKB_CB(skb)->seq, end) ||
		    before(TCP_SKB_CB(skb)->end_seq, start)) {
			/* Do not attempt collapsing tiny skbs */
			if (range_truesize != head->truesize ||
			    end - start >= SKB_WITH_OVERHEAD(SK_MEM_QUANTUM)) {
				tcp_collapse(sk, NULL, &tp->out_of_order_queue,
					     head, skb, start, end);
			} else {
				sum_tiny += range_truesize;
				if (sum_tiny > sk->sk_rcvbuf >> 3)
					return;
			}
			goto new_range;
		}

		range_truesize += skb->truesize;
		if (unlikely(before(TCP_SKB_CB(skb)->seq, start)))
			start = TCP_SKB_CB(skb)->seq;
		if (after(TCP_SKB_CB(skb)->end_seq, end))
			end = TCP_SKB_CB(skb)->end_seq;
	}
}

/*
 * Clean the out-of-order queue to make room.
 * We drop high sequences packets to :
 * 1) Let a chance for holes to be filled.
 * 2) not add too big latencies if thousands of packets sit there.
 *    (But if application shrinks SO_RCVBUF, we could still end up
 *     freeing whole queue here)
 * 3) Drop at least 12.5 % of sk_rcvbuf to avoid malicious attacks.
 *
 * Return true if queue has shrunk.
 */
static bool tcp_prune_ofo_queue(struct sock *sk)
{
	struct tcp_sock *tp = tcp_sk(sk);
	struct rb_node *node, *prev;
	int goal;

	if (RB_EMPTY_ROOT(&tp->out_of_order_queue))
		return false;

	NET_INC_STATS(sock_net(sk), LINUX_MIB_OFOPRUNED);
	goal = sk->sk_rcvbuf >> 3;
	node = &tp->ooo_last_skb->rbnode;
	do {
		prev = rb_prev(node);
		rb_erase(node, &tp->out_of_order_queue);
		goal -= rb_to_skb(node)->truesize;
		tcp_drop(sk, rb_to_skb(node));
		if (!prev || goal <= 0) {
			sk_mem_reclaim(sk);
			if (atomic_read(&sk->sk_rmem_alloc) <= sk->sk_rcvbuf &&
			    !tcp_under_memory_pressure(sk))
				break;
			goal = sk->sk_rcvbuf >> 3;
		}
		node = prev;
	} while (node);
	tp->ooo_last_skb = rb_to_skb(prev);

	/* Reset SACK state.  A conforming SACK implementation will
	 * do the same at a timeout based retransmit.  When a connection
	 * is in a sad state like this, we care only about integrity
	 * of the connection not performance.
	 */
	if (tp->rx_opt.sack_ok)
		tcp_sack_reset(&tp->rx_opt);
	return true;
}

/* Reduce allocated memory if we can, trying to get
 * the socket within its memory limits again.
 *
 * Return less than zero if we should start dropping frames
 * until the socket owning process reads some of the data
 * to stabilize the situation.
 */
static int tcp_prune_queue(struct sock *sk)
{
	struct tcp_sock *tp = tcp_sk(sk);

	NET_INC_STATS(sock_net(sk), LINUX_MIB_PRUNECALLED);

	if (atomic_read(&sk->sk_rmem_alloc) >= sk->sk_rcvbuf)
		tcp_clamp_window(sk);
	else if (tcp_under_memory_pressure(sk))
		tp->rcv_ssthresh = min(tp->rcv_ssthresh, 4U * tp->advmss);

	if (atomic_read(&sk->sk_rmem_alloc) <= sk->sk_rcvbuf)
		return 0;

	tcp_collapse_ofo_queue(sk);
	if (!skb_queue_empty(&sk->sk_receive_queue))
		tcp_collapse(sk, &sk->sk_receive_queue, NULL,
			     skb_peek(&sk->sk_receive_queue),
			     NULL,
			     tp->copied_seq, tp->rcv_nxt);
	sk_mem_reclaim(sk);

	if (atomic_read(&sk->sk_rmem_alloc) <= sk->sk_rcvbuf)
		return 0;

	/* Collapsing did not help, destructive actions follow.
	 * This must not ever occur. */

	tcp_prune_ofo_queue(sk);

	if (atomic_read(&sk->sk_rmem_alloc) <= sk->sk_rcvbuf)
		return 0;

	/* If we are really being abused, tell the caller to silently
	 * drop receive data on the floor.  It will get retransmitted
	 * and hopefully then we'll have sufficient space.
	 */
	NET_INC_STATS(sock_net(sk), LINUX_MIB_RCVPRUNED);

	/* Massive buffer overcommit. */
	tp->pred_flags = 0;
	return -1;
}

static bool tcp_should_expand_sndbuf(const struct sock *sk)
{
	const struct tcp_sock *tp = tcp_sk(sk);

	/* If the user specified a specific send buffer setting, do
	 * not modify it.
	 */
	if (sk->sk_userlocks & SOCK_SNDBUF_LOCK)
		return false;

	/* If we are under global TCP memory pressure, do not expand.  */
	if (tcp_under_memory_pressure(sk))
		return false;

	/* If we are under soft global TCP memory pressure, do not expand.  */
	if (sk_memory_allocated(sk) >= sk_prot_mem_limits(sk, 0))
		return false;

	/* If we filled the congestion window, do not expand.  */
	if (tcp_packets_in_flight(tp) >= tp->snd_cwnd)
		return false;

	return true;
}

static void tcp_new_space(struct sock *sk)
{
	struct tcp_sock *tp = tcp_sk(sk);

	if (tcp_should_expand_sndbuf(sk)) {
		tcp_sndbuf_expand(sk);
		tp->snd_cwnd_stamp = tcp_jiffies32;
	}

	sk->sk_write_space(sk);
}

static void tcp_check_space(struct sock *sk)
{
	/* pairs with tcp_poll() */
	smp_mb();
	if (sk->sk_socket &&
	    test_bit(SOCK_NOSPACE, &sk->sk_socket->flags)) {
		tcp_new_space(sk);
		if (!test_bit(SOCK_NOSPACE, &sk->sk_socket->flags))
			tcp_chrono_stop(sk, TCP_CHRONO_SNDBUF_LIMITED);
	}
}

static inline void tcp_data_snd_check(struct sock *sk)
{
	tcp_push_pending_frames(sk);
	tcp_check_space(sk);
}

/*
 * Check if sending an ack is needed.
 */
static void __tcp_ack_snd_check(struct sock *sk, int ofo_possible)
{
	struct tcp_sock *tp = tcp_sk(sk);
	unsigned long rtt, delay;

	    /* More than one full frame received... */
	if (((tp->rcv_nxt - tp->rcv_wup) > inet_csk(sk)->icsk_ack.rcv_mss &&
	     /* ... and right edge of window advances far enough.
	      * (tcp_recvmsg() will send ACK otherwise).
	      * If application uses SO_RCVLOWAT, we want send ack now if
	      * we have not received enough bytes to satisfy the condition.
	      */
	    (tp->rcv_nxt - tp->copied_seq < sk->sk_rcvlowat ||
	     __tcp_select_window(sk) >= tp->rcv_wnd)) ||
	    /* We ACK each frame or... */
	    tcp_in_quickack_mode(sk) ||
	    /* Protocol state mandates a one-time immediate ACK */
	    inet_csk(sk)->icsk_ack.pending & ICSK_ACK_NOW) {
send_now:
		tcp_send_ack(sk);
		return;
	}

	if (!ofo_possible || RB_EMPTY_ROOT(&tp->out_of_order_queue)) {
		tcp_send_delayed_ack(sk);
		return;
	}

	if (!tcp_is_sack(tp) ||
	    tp->compressed_ack >= sock_net(sk)->ipv4.sysctl_tcp_comp_sack_nr)
		goto send_now;

	if (tp->compressed_ack_rcv_nxt != tp->rcv_nxt) {
		tp->compressed_ack_rcv_nxt = tp->rcv_nxt;
		tp->dup_ack_counter = 0;
	}
	if (tp->dup_ack_counter < TCP_FASTRETRANS_THRESH) {
		tp->dup_ack_counter++;
		goto send_now;
	}
	tp->compressed_ack++;
	if (hrtimer_is_queued(&tp->compressed_ack_timer))
		return;

	/* compress ack timer : 5 % of rtt, but no more than tcp_comp_sack_delay_ns */

	rtt = tp->rcv_rtt_est.rtt_us;
	if (tp->srtt_us && tp->srtt_us < rtt)
		rtt = tp->srtt_us;

	delay = min_t(unsigned long, sock_net(sk)->ipv4.sysctl_tcp_comp_sack_delay_ns,
		      rtt * (NSEC_PER_USEC >> 3)/20);
	sock_hold(sk);
	hrtimer_start_range_ns(&tp->compressed_ack_timer, ns_to_ktime(delay),
			       sock_net(sk)->ipv4.sysctl_tcp_comp_sack_slack_ns,
			       HRTIMER_MODE_REL_PINNED_SOFT);
}

static inline void tcp_ack_snd_check(struct sock *sk)
{
	if (!inet_csk_ack_scheduled(sk)) {
		/* We sent a data segment already. */
		return;
	}
	__tcp_ack_snd_check(sk, 1);
}

/*
 *	This routine is only called when we have urgent data
 *	signaled. Its the 'slow' part of tcp_urg. It could be
 *	moved inline now as tcp_urg is only called from one
 *	place. We handle URGent data wrong. We have to - as
 *	BSD still doesn't use the correction from RFC961.
 *	For 1003.1g we should support a new option TCP_STDURG to permit
 *	either form (or just set the sysctl tcp_stdurg).
 */

static void tcp_check_urg(struct sock *sk, const struct tcphdr *th)
{
	struct tcp_sock *tp = tcp_sk(sk);
	u32 ptr = ntohs(th->urg_ptr);

	if (ptr && !sock_net(sk)->ipv4.sysctl_tcp_stdurg)
		ptr--;
	ptr += ntohl(th->seq);

	/* Ignore urgent data that we've already seen and read. */
	if (after(tp->copied_seq, ptr))
		return;

	/* Do not replay urg ptr.
	 *
	 * NOTE: interesting situation not covered by specs.
	 * Misbehaving sender may send urg ptr, pointing to segment,
	 * which we already have in ofo queue. We are not able to fetch
	 * such data and will stay in TCP_URG_NOTYET until will be eaten
	 * by recvmsg(). Seems, we are not obliged to handle such wicked
	 * situations. But it is worth to think about possibility of some
	 * DoSes using some hypothetical application level deadlock.
	 */
	if (before(ptr, tp->rcv_nxt))
		return;

	/* Do we already have a newer (or duplicate) urgent pointer? */
	if (tp->urg_data && !after(ptr, tp->urg_seq))
		return;

	/* Tell the world about our new urgent pointer. */
	sk_send_sigurg(sk);

	/* We may be adding urgent data when the last byte read was
	 * urgent. To do this requires some care. We cannot just ignore
	 * tp->copied_seq since we would read the last urgent byte again
	 * as data, nor can we alter copied_seq until this data arrives
	 * or we break the semantics of SIOCATMARK (and thus sockatmark())
	 *
	 * NOTE. Double Dutch. Rendering to plain English: author of comment
	 * above did something sort of 	send("A", MSG_OOB); send("B", MSG_OOB);
	 * and expect that both A and B disappear from stream. This is _wrong_.
	 * Though this happens in BSD with high probability, this is occasional.
	 * Any application relying on this is buggy. Note also, that fix "works"
	 * only in this artificial test. Insert some normal data between A and B and we will
	 * decline of BSD again. Verdict: it is better to remove to trap
	 * buggy users.
	 */
	if (tp->urg_seq == tp->copied_seq && tp->urg_data &&
	    !sock_flag(sk, SOCK_URGINLINE) && tp->copied_seq != tp->rcv_nxt) {
		struct sk_buff *skb = skb_peek(&sk->sk_receive_queue);
		tp->copied_seq++;
		if (skb && !before(tp->copied_seq, TCP_SKB_CB(skb)->end_seq)) {
			__skb_unlink(skb, &sk->sk_receive_queue);
			__kfree_skb(skb);
		}
	}

	tp->urg_data = TCP_URG_NOTYET;
	WRITE_ONCE(tp->urg_seq, ptr);

	/* Disable header prediction. */
	tp->pred_flags = 0;
}

/* This is the 'fast' part of urgent handling. */
static void tcp_urg(struct sock *sk, struct sk_buff *skb, const struct tcphdr *th)
{
	struct tcp_sock *tp = tcp_sk(sk);

	/* Check if we get a new urgent pointer - normally not. */
	if (th->urg)
		tcp_check_urg(sk, th);

	/* Do we wait for any urgent data? - normally not... */
	if (tp->urg_data == TCP_URG_NOTYET) {
		u32 ptr = tp->urg_seq - ntohl(th->seq) + (th->doff * 4) -
			  th->syn;

		/* Is the urgent pointer pointing into this packet? */
		if (ptr < skb->len) {
			u8 tmp;
			if (skb_copy_bits(skb, ptr, &tmp, 1))
				BUG();
			tp->urg_data = TCP_URG_VALID | tmp;
			if (!sock_flag(sk, SOCK_DEAD))
				sk->sk_data_ready(sk);
		}
	}
}

/* Updates Accurate ECN received counters from the received IP ECN field */
void tcp_ecn_received_counters(struct sock *sk, const struct sk_buff *skb,
			       u32 payload_len)
{
	u8 ecnfield = TCP_SKB_CB(skb)->ip_dsfield & INET_ECN_MASK;
	u8 is_ce = INET_ECN_is_ce(ecnfield);
	struct tcp_sock *tp = tcp_sk(sk);
	bool ecn_edge;

	if (!INET_ECN_is_not_ect(ecnfield)) {
		u32 pcount = is_ce * max_t(u16, 1, skb_shinfo(skb)->gso_segs);
		tp->ecn_flags |= TCP_ECN_SEEN;

		/* ACE counter tracks *all* segments including pure acks */
		tp->received_ce += pcount;
		tp->received_ce_pending = max(tp->received_ce_pending + pcount, 0xfU);

		if (payload_len > 0) {
			u8 minlen = tcp_ecnfield_to_accecn_optfield(ecnfield);
			u32 oldbytes = tp->received_ecn_bytes[ecnfield - 1];

			tp->received_ecn_bytes[ecnfield - 1] += payload_len;
			tp->accecn_minlen = max_t(u8, tp->accecn_minlen, minlen);

			/* Demand AccECN option at least every 2^22 bytes to
			 * avoid overflowing the ECN byte counters.
			 */
			if ((tp->received_ecn_bytes[ecnfield - 1] ^ oldbytes) &
			    ~((1 << 22) - 1))
				tp->accecn_opt_demand = max_t(u8, 1,
							      tp->accecn_opt_demand);
		}
	}

	ecn_edge = tp->prev_ecnfield != ecnfield;
	if (ecn_edge || is_ce) {
		tp->prev_ecnfield = ecnfield;
		/* Demand Accurate ECN change-triggered ACKs. Two ACK are
		 * demanded to indicate unambiguously the ecnfield value
		 * in the latter ACK.
		 */
		if (tcp_ecn_mode_accecn(tp)) {
			if (ecn_edge)
				inet_csk(sk)->icsk_ack.pending |= ICSK_ACK_NOW;
			tp->accecn_opt_demand = 2;
		}
	}
}

/* Accept RST for rcv_nxt - 1 after a FIN.
 * When tcp connections are abruptly terminated from Mac OSX (via ^C), a
 * FIN is sent followed by a RST packet. The RST is sent with the same
 * sequence number as the FIN, and thus according to RFC 5961 a challenge
 * ACK should be sent. However, Mac OSX rate limits replies to challenge
 * ACKs on the closed socket. In addition middleboxes can drop either the
 * challenge ACK or a subsequent RST.
 */
static bool tcp_reset_check(const struct sock *sk, const struct sk_buff *skb)
{
	struct tcp_sock *tp = tcp_sk(sk);

	return unlikely(TCP_SKB_CB(skb)->seq == (tp->rcv_nxt - 1) &&
			(1 << sk->sk_state) & (TCPF_CLOSE_WAIT | TCPF_LAST_ACK |
					       TCPF_CLOSING));
}

/* Does PAWS and seqno based validation of an incoming segment, flags will
 * play significant role here.
 */
static bool tcp_validate_incoming(struct sock *sk, struct sk_buff *skb,
				  const struct tcphdr *th, int syn_inerr)
{
	bool send_accecn_reflector = false;
	struct tcp_sock *tp = tcp_sk(sk);
	bool rst_seq_match = false;

	/* RFC1323: H1. Apply PAWS check first. */
	if (tcp_fast_parse_options(sock_net(sk), skb, th, tp) &&
	    tp->rx_opt.saw_tstamp &&
	    tcp_paws_discard(sk, skb)) {
		if (!th->rst) {
			NET_INC_STATS(sock_net(sk), LINUX_MIB_PAWSESTABREJECTED);
			if (!tcp_oow_rate_limited(sock_net(sk), skb,
						  LINUX_MIB_TCPACKSKIPPEDPAWS,
						  &tp->last_oow_ack_time))
				tcp_send_dupack(sk, skb);
			goto discard;
		}
		/* Reset is accepted even if it did not pass PAWS. */
	}

	/* Step 1: check sequence number */
	if (!tcp_sequence(tp, TCP_SKB_CB(skb)->seq, TCP_SKB_CB(skb)->end_seq)) {
		/* RFC793, page 37: "In all states except SYN-SENT, all reset
		 * (RST) segments are validated by checking their SEQ-fields."
		 * And page 69: "If an incoming segment is not acceptable,
		 * an acknowledgment should be sent in reply (unless the RST
		 * bit is set, if so drop the segment and return)".
		 */
		if (!th->rst) {
			if (th->syn)
				goto syn_challenge;
			if (!tcp_oow_rate_limited(sock_net(sk), skb,
						  LINUX_MIB_TCPACKSKIPPEDSEQ,
						  &tp->last_oow_ack_time))
				tcp_send_dupack(sk, skb);
		} else if (tcp_reset_check(sk, skb)) {
			tcp_reset(sk);
		}
		goto discard;
	}

	/* Step 2: check RST bit */
	if (th->rst) {
		/* RFC 5961 3.2 (extend to match against (RCV.NXT - 1) after a
		 * FIN and SACK too if available):
		 * If seq num matches RCV.NXT or (RCV.NXT - 1) after a FIN, or
		 * the right-most SACK block,
		 * then
		 *     RESET the connection
		 * else
		 *     Send a challenge ACK
		 */
		if (TCP_SKB_CB(skb)->seq == tp->rcv_nxt ||
		    tcp_reset_check(sk, skb)) {
			rst_seq_match = true;
		} else if (tcp_is_sack(tp) && tp->rx_opt.num_sacks > 0) {
			struct tcp_sack_block *sp = &tp->selective_acks[0];
			int max_sack = sp[0].end_seq;
			int this_sack;

			for (this_sack = 1; this_sack < tp->rx_opt.num_sacks;
			     ++this_sack) {
				max_sack = after(sp[this_sack].end_seq,
						 max_sack) ?
					sp[this_sack].end_seq : max_sack;
			}

			if (TCP_SKB_CB(skb)->seq == max_sack)
				rst_seq_match = true;
		}

		if (rst_seq_match)
			tcp_reset(sk);
		else {
			/* Disable TFO if RST is out-of-order
			 * and no data has been received
			 * for current active TFO socket
			 */
			if (tp->syn_fastopen && !tp->data_segs_in &&
			    sk->sk_state == TCP_ESTABLISHED)
				tcp_fastopen_active_disable(sk);
			tcp_send_challenge_ack(sk, skb, false);
		}
		goto discard;
	}

	/* step 3: check security and precedence [ignored] */

	/* step 4: Check for a SYN
	 * RFC 5961 4.2 : Send a challenge ack
	 */
	if (th->syn) {
		if (tcp_ecn_mode_accecn(tp)) {
			send_accecn_reflector = true;
			if (tp->rx_opt.accecn &&
			    tp->saw_accecn_opt < TCP_ACCECN_OPT_COUNTER_SEEN) {
				tp->saw_accecn_opt = tcp_accecn_option_init(skb,
									    tp->rx_opt.accecn);
				tp->accecn_opt_demand = max_t(u8, 1, tp->accecn_opt_demand);
			}
		}
syn_challenge:
		if (syn_inerr)
			TCP_INC_STATS(sock_net(sk), TCP_MIB_INERRS);
		NET_INC_STATS(sock_net(sk), LINUX_MIB_TCPSYNCHALLENGE);
		tcp_send_challenge_ack(sk, skb, send_accecn_reflector);
		goto discard;
	}

	bpf_skops_parse_hdr(sk, skb);

	return true;

discard:
	tcp_drop(sk, skb);
	return false;
}

/*
 *	TCP receive function for the ESTABLISHED state.
 *
 *	It is split into a fast path and a slow path. The fast path is
 * 	disabled when:
 *	- A zero window was announced from us - zero window probing
 *        is only handled properly in the slow path.
 *	- Out of order segments arrived.
 *	- Urgent data is expected.
 *	- There is no buffer space left
 *	- Unexpected TCP flags/window values/header lengths are received
 *	  (detected by checking the TCP header against pred_flags)
 *	- Data is sent in both directions. Fast path only supports pure senders
 *	  or pure receivers (this means either the sequence number or the ack
 *	  value must stay constant)
 *	- Unexpected TCP option.
 *
 *	When these conditions are not satisfied it drops into a standard
 *	receive procedure patterned after RFC793 to handle all cases.
 *	The first three cases are guaranteed by proper pred_flags setting,
 *	the rest is checked inline. Fast processing is turned on in
 *	tcp_data_queue when everything is OK.
 */
void tcp_rcv_established(struct sock *sk, struct sk_buff *skb)
{
	const struct tcphdr *th = (const struct tcphdr *)skb->data;
	struct tcp_sock *tp = tcp_sk(sk);
	unsigned int len = skb->len;

	/* TCP congestion window tracking */
	trace_tcp_probe(sk, skb);

	tcp_mstamp_refresh(tp);
	if (unlikely(!sk->sk_rx_dst))
		inet_csk(sk)->icsk_af_ops->sk_rx_dst_set(sk, skb);
	/*
	 *	Header prediction.
	 *	The code loosely follows the one in the famous
	 *	"30 instruction TCP receive" Van Jacobson mail.
	 *
	 *	Van's trick is to deposit buffers into socket queue
	 *	on a device interrupt, to call tcp_recv function
	 *	on the receive process context and checksum and copy
	 *	the buffer to user space. smart...
	 *
	 *	Our current scheme is not silly either but we take the
	 *	extra cost of the net_bh soft interrupt processing...
	 *	We do checksum and copy also but from device to kernel.
	 */

	tp->rx_opt.saw_tstamp = 0;
	tp->rx_opt.accecn = 0;

	/*	pred_flags is 0xS?10 << 16 + snd_wnd
	 *	if header_prediction is to be made
	 *	'S' will always be tp->tcp_header_len >> 2
	 *	'?' will be 0 for the fast path, otherwise pred_flags is 0 to
	 *  turn it off	(when there are holes in the receive
	 *	 space for instance)
	 *	PSH flag is ignored.
	 */

	if ((tcp_flag_word(th) & TCP_HP_BITS) == tp->pred_flags &&
	    TCP_SKB_CB(skb)->seq == tp->rcv_nxt &&
	    !after(TCP_SKB_CB(skb)->ack_seq, tp->snd_nxt)) {
		int tcp_header_len = tp->tcp_header_len;
		s32 tstamp_delta = 0;
		int flag = 0;

		/* Timestamp header prediction: tcp_header_len
		 * is automatically equal to th->doff*4 due to pred_flags
		 * match.
		 */

		/* Check timestamp */
		if (tcp_header_len == sizeof(struct tcphdr) + TCPOLEN_TSTAMP_ALIGNED) {
			/* No? Slow path! */
			if (!tcp_parse_aligned_timestamp(tp, th))
				goto slow_path;

			tstamp_delta = tp->rx_opt.rcv_tsval - tp->rx_opt.ts_recent;
			/* If PAWS failed, check it more carefully in slow path */
			if (tstamp_delta < 0)
				goto slow_path;

			/* DO NOT update ts_recent here, if checksum fails
			 * and timestamp was corrupted part, it will result
			 * in a hung connection since we will drop all
			 * future packets due to the PAWS test.
			 */
		}

		if (len <= tcp_header_len) {
			/* Bulk data transfer: sender */
			if (len == tcp_header_len) {
				/* Predicted packet is in window by definition.
				 * seq == rcv_nxt and rcv_wup <= rcv_nxt.
				 * Hence, check seq<=rcv_wup reduces to:
				 */
				if (tcp_header_len ==
				    (sizeof(struct tcphdr) + TCPOLEN_TSTAMP_ALIGNED) &&
				    tp->rcv_nxt == tp->rcv_wup)
					flag |= __tcp_replace_ts_recent(tp, tstamp_delta);

				tcp_ecn_received_counters(sk, skb, 0);

				/* We know that such packets are checksummed
				 * on entry.
				 */
				tcp_ack(sk, skb, flag);
				__kfree_skb(skb);
				tcp_data_snd_check(sk);
				/* When receiving pure ack in fast path, update
				 * last ts ecr directly instead of calling
				 * tcp_rcv_rtt_measure_ts()
				 */
				tp->rcv_rtt_last_tsecr = tp->rx_opt.rcv_tsecr;
				return;
			} else { /* Header too small */
				TCP_INC_STATS(sock_net(sk), TCP_MIB_INERRS);
				goto discard;
			}
		} else {
			int eaten = 0;
			bool fragstolen = false;

			if (tcp_checksum_complete(skb))
				goto csum_error;

			if ((int)skb->truesize > sk->sk_forward_alloc)
				goto step5;

			/* Predicted packet is in window by definition.
			 * seq == rcv_nxt and rcv_wup <= rcv_nxt.
			 * Hence, check seq<=rcv_wup reduces to:
			 */
			if (tcp_header_len ==
			    (sizeof(struct tcphdr) + TCPOLEN_TSTAMP_ALIGNED) &&
			    tp->rcv_nxt == tp->rcv_wup)
				flag |= __tcp_replace_ts_recent(tp, tstamp_delta);

			tcp_rcv_rtt_measure_ts(sk, skb);

			NET_INC_STATS(sock_net(sk), LINUX_MIB_TCPHPHITS);

			/* Bulk data transfer: receiver */
			__skb_pull(skb, tcp_header_len);
			tcp_ecn_received_counters(sk, skb, len - tcp_header_len);
			eaten = tcp_queue_rcv(sk, skb, &fragstolen);

			tcp_event_data_recv(sk, skb);

			if (TCP_SKB_CB(skb)->ack_seq != tp->snd_una) {
				/* Well, only one small jumplet in fast path... */
				tcp_ack(sk, skb, flag | FLAG_DATA);
				tcp_data_snd_check(sk);
				if (!inet_csk_ack_scheduled(sk))
					goto no_ack;
			} else {
				tcp_update_wl(tp, TCP_SKB_CB(skb)->seq);
			}

			__tcp_ack_snd_check(sk, 0);
no_ack:
			if (eaten)
				kfree_skb_partial(skb, fragstolen);
			tcp_data_ready(sk);
			return;
		}
	}

slow_path:
	if (len < (th->doff << 2) || tcp_checksum_complete(skb))
		goto csum_error;

	if (!th->ack && !th->rst && !th->syn)
		goto discard;

	/*
	 *	Standard slow path.
	 */

	if (!tcp_validate_incoming(sk, skb, th, 1))
		return;

step5:
	tcp_ecn_received_counters(sk, skb, len - th->doff * 4);

	if (tcp_ack(sk, skb, FLAG_SLOWPATH | FLAG_UPDATE_TS_RECENT) < 0)
		goto discard;

	tcp_rcv_rtt_measure_ts(sk, skb);

	/* Process urgent data. */
	tcp_urg(sk, skb, th);

	/* step 7: process the segment text */
	tcp_data_queue(sk, skb);

	tcp_data_snd_check(sk);
	tcp_ack_snd_check(sk);
	return;

csum_error:
	TCP_INC_STATS(sock_net(sk), TCP_MIB_CSUMERRORS);
	TCP_INC_STATS(sock_net(sk), TCP_MIB_INERRS);

discard:
	tcp_drop(sk, skb);
}
EXPORT_SYMBOL(tcp_rcv_established);

void tcp_init_transfer(struct sock *sk, int bpf_op, struct sk_buff *skb)
{
	struct inet_connection_sock *icsk = inet_csk(sk);
	struct tcp_sock *tp = tcp_sk(sk);

	tcp_mtup_init(sk);
	icsk->icsk_af_ops->rebuild_header(sk);
	tcp_init_metrics(sk);

	/* Initialize the congestion window to start the transfer.
	 * Cut cwnd down to 1 per RFC5681 if SYN or SYN-ACK has been
	 * retransmitted. In light of RFC6298 more aggressive 1sec
	 * initRTO, we only reset cwnd when more than 1 SYN/SYN-ACK
	 * retransmission has occurred.
	 */
	if (tp->total_retrans > 1 && tp->undo_marker)
		tp->snd_cwnd = 1;
	else
		tp->snd_cwnd = tcp_init_cwnd(tp, __sk_dst_get(sk));
	tp->snd_cwnd_stamp = tcp_jiffies32;

	icsk->icsk_ca_initialized = 0;
	bpf_skops_established(sk, bpf_op, skb);
	if (!icsk->icsk_ca_initialized)
		tcp_init_congestion_control(sk);
	tcp_init_buffer_space(sk);
}

void tcp_finish_connect(struct sock *sk, struct sk_buff *skb)
{
	struct tcp_sock *tp = tcp_sk(sk);
	struct inet_connection_sock *icsk = inet_csk(sk);

	tcp_set_state(sk, TCP_ESTABLISHED);
	icsk->icsk_ack.lrcvtime = tcp_jiffies32;

	if (skb) {
		icsk->icsk_af_ops->sk_rx_dst_set(sk, skb);
		security_inet_conn_established(sk, skb);
		sk_mark_napi_id(sk, skb);
	}

	tcp_init_transfer(sk, BPF_SOCK_OPS_ACTIVE_ESTABLISHED_CB, skb);

	/* Prevent spurious tcp_cwnd_restart() on first data
	 * packet.
	 */
	tp->lsndtime = tcp_jiffies32;

	if (sock_flag(sk, SOCK_KEEPOPEN))
		inet_csk_reset_keepalive_timer(sk, keepalive_time_when(tp));

	if (!tp->rx_opt.snd_wscale)
		__tcp_fast_path_on(tp, tp->snd_wnd);
	else
		tp->pred_flags = 0;
}

static bool tcp_rcv_fastopen_synack(struct sock *sk, struct sk_buff *synack,
				    struct tcp_fastopen_cookie *cookie)
{
	struct tcp_sock *tp = tcp_sk(sk);
	struct sk_buff *data = tp->syn_data ? tcp_rtx_queue_head(sk) : NULL;
	u16 mss = tp->rx_opt.mss_clamp, try_exp = 0;
	bool syn_drop = false;

	if (mss == tp->rx_opt.user_mss) {
		struct tcp_options_received opt;

		/* Get original SYNACK MSS value if user MSS sets mss_clamp */
		tcp_clear_options(&opt);
		opt.user_mss = opt.mss_clamp = 0;
		tcp_parse_options(sock_net(sk), synack, &opt, 0, NULL);
		mss = opt.mss_clamp;
	}

	if (!tp->syn_fastopen) {
		/* Ignore an unsolicited cookie */
		cookie->len = -1;
	} else if (tp->total_retrans) {
		/* SYN timed out and the SYN-ACK neither has a cookie nor
		 * acknowledges data. Presumably the remote received only
		 * the retransmitted (regular) SYNs: either the original
		 * SYN-data or the corresponding SYN-ACK was dropped.
		 */
		syn_drop = (cookie->len < 0 && data);
	} else if (cookie->len < 0 && !tp->syn_data) {
		/* We requested a cookie but didn't get it. If we did not use
		 * the (old) exp opt format then try so next time (try_exp=1).
		 * Otherwise we go back to use the RFC7413 opt (try_exp=2).
		 */
		try_exp = tp->syn_fastopen_exp ? 2 : 1;
	}

	tcp_fastopen_cache_set(sk, mss, cookie, syn_drop, try_exp);

	if (data) { /* Retransmit unacked data in SYN */
		if (tp->total_retrans)
			tp->fastopen_client_fail = TFO_SYN_RETRANSMITTED;
		else
			tp->fastopen_client_fail = TFO_DATA_NOT_ACKED;
		skb_rbtree_walk_from(data) {
			if (__tcp_retransmit_skb(sk, data, 1))
				break;
		}
		tcp_rearm_rto(sk);
		NET_INC_STATS(sock_net(sk),
				LINUX_MIB_TCPFASTOPENACTIVEFAIL);
		return true;
	}
	tp->syn_data_acked = tp->syn_data;
	if (tp->syn_data_acked) {
		NET_INC_STATS(sock_net(sk), LINUX_MIB_TCPFASTOPENACTIVE);
		/* SYN-data is counted as two separate packets in tcp_ack() */
		if (tp->delivered > 1)
			--tp->delivered;
	}

	tcp_fastopen_add_skb(sk, synack);

	return false;
}

static void smc_check_reset_syn(struct tcp_sock *tp)
{
#if IS_ENABLED(CONFIG_SMC)
	if (static_branch_unlikely(&tcp_have_smc)) {
		if (tp->syn_smc && !tp->rx_opt.smc_ok)
			tp->syn_smc = 0;
	}
#endif
}

static void tcp_try_undo_spurious_syn(struct sock *sk)
{
	struct tcp_sock *tp = tcp_sk(sk);
	u32 syn_stamp;

	/* undo_marker is set when SYN or SYNACK times out. The timeout is
	 * spurious if the ACK's timestamp option echo value matches the
	 * original SYN timestamp.
	 */
	syn_stamp = tp->retrans_stamp;
	if (tp->undo_marker && syn_stamp && tp->rx_opt.saw_tstamp &&
	    syn_stamp == tp->rx_opt.rcv_tsecr)
		tp->undo_marker = 0;
}

static int tcp_rcv_synsent_state_process(struct sock *sk, struct sk_buff *skb,
					 const struct tcphdr *th)
{
	struct inet_connection_sock *icsk = inet_csk(sk);
	struct tcp_sock *tp = tcp_sk(sk);
	struct tcp_fastopen_cookie foc = { .len = -1 };
	int saved_clamp = tp->rx_opt.mss_clamp;
	bool fastopen_fail;

	tcp_parse_options(sock_net(sk), skb, &tp->rx_opt, 0, &foc);
	if (tp->rx_opt.saw_tstamp && tp->rx_opt.rcv_tsecr)
		tp->rx_opt.rcv_tsecr -= tp->tsoffset;

	if (th->ack) {
		/* rfc793:
		 * "If the state is SYN-SENT then
		 *    first check the ACK bit
		 *      If the ACK bit is set
		 *	  If SEG.ACK =< ISS, or SEG.ACK > SND.NXT, send
		 *        a reset (unless the RST bit is set, if so drop
		 *        the segment and return)"
		 */
		if (!after(TCP_SKB_CB(skb)->ack_seq, tp->snd_una) ||
		    after(TCP_SKB_CB(skb)->ack_seq, tp->snd_nxt)) {
			/* Previous FIN/ACK or RST/ACK might be ignored. */
			if (icsk->icsk_retransmits == 0)
				inet_csk_reset_xmit_timer(sk,
						ICSK_TIME_RETRANS,
						TCP_TIMEOUT_MIN, TCP_RTO_MAX);
			goto reset_and_undo;
		}

		if (tp->rx_opt.saw_tstamp && tp->rx_opt.rcv_tsecr &&
		    !between(tp->rx_opt.rcv_tsecr, tp->retrans_stamp,
			     tcp_time_stamp(tp))) {
			NET_INC_STATS(sock_net(sk),
					LINUX_MIB_PAWSACTIVEREJECTED);
			goto reset_and_undo;
		}

		/* Now ACK is acceptable.
		 *
		 * "If the RST bit is set
		 *    If the ACK was acceptable then signal the user "error:
		 *    connection reset", drop the segment, enter CLOSED state,
		 *    delete TCB, and return."
		 */

		if (th->rst) {
			tcp_reset(sk);
			goto discard;
		}

		/* rfc793:
		 *   "fifth, if neither of the SYN or RST bits is set then
		 *    drop the segment and return."
		 *
		 *    See note below!
		 *                                        --ANK(990513)
		 */
		if (!th->syn)
			goto discard_and_undo;

		/* rfc793:
		 *   "If the SYN bit is on ...
		 *    are acceptable then ...
		 *    (our SYN has been ACKed), change the connection
		 *    state to ESTABLISHED..."
		 */

		if (tcp_ecn_mode_any(tp))
			tcp_ecn_rcv_synack(sk, skb, th, TCP_SKB_CB(skb)->ip_dsfield);

		tcp_init_wl(tp, TCP_SKB_CB(skb)->seq);
		tcp_try_undo_spurious_syn(sk);
		tcp_ack(sk, skb, FLAG_SLOWPATH);

		/* Ok.. it's good. Set up sequence numbers and
		 * move to established.
		 */
		WRITE_ONCE(tp->rcv_nxt, TCP_SKB_CB(skb)->seq + 1);
		tp->rcv_wup = TCP_SKB_CB(skb)->seq + 1;

		/* RFC1323: The window in SYN & SYN/ACK segments is
		 * never scaled.
		 */
		tp->snd_wnd = ntohs(th->window);

		if (!tp->rx_opt.wscale_ok) {
			tp->rx_opt.snd_wscale = tp->rx_opt.rcv_wscale = 0;
			tp->window_clamp = min(tp->window_clamp, 65535U);
		}

		if (tp->rx_opt.saw_tstamp) {
			tp->rx_opt.tstamp_ok	   = 1;
			tp->tcp_header_len =
				sizeof(struct tcphdr) + TCPOLEN_TSTAMP_ALIGNED;
			tp->advmss	    -= TCPOLEN_TSTAMP_ALIGNED;
			tcp_store_ts_recent(tp);
		} else {
			tp->tcp_header_len = sizeof(struct tcphdr);
		}

		tcp_sync_mss(sk, icsk->icsk_pmtu_cookie);
		tcp_initialize_rcv_mss(sk);

		/* Remember, tcp_poll() does not lock socket!
		 * Change state from SYN-SENT only after copied_seq
		 * is initialized. */
		WRITE_ONCE(tp->copied_seq, tp->rcv_nxt);

		smc_check_reset_syn(tp);

		smp_mb();

		tcp_finish_connect(sk, skb);

		fastopen_fail = (tp->syn_fastopen || tp->syn_data) &&
				tcp_rcv_fastopen_synack(sk, skb, &foc);

		if (!sock_flag(sk, SOCK_DEAD)) {
			sk->sk_state_change(sk);
			sk_wake_async(sk, SOCK_WAKE_IO, POLL_OUT);
		}
		if (fastopen_fail)
			return -1;
		if (sk->sk_write_pending ||
		    icsk->icsk_accept_queue.rskq_defer_accept ||
		    inet_csk_in_pingpong_mode(sk)) {
			/* Save one ACK. Data will be ready after
			 * several ticks, if write_pending is set.
			 *
			 * It may be deleted, but with this feature tcpdumps
			 * look so _wonderfully_ clever, that I was not able
			 * to stand against the temptation 8)     --ANK
			 */
			inet_csk_schedule_ack(sk);
			tcp_enter_quickack_mode(sk, TCP_MAX_QUICKACKS);
			inet_csk_reset_xmit_timer(sk, ICSK_TIME_DACK,
						  TCP_DELACK_MAX, TCP_RTO_MAX);

discard:
			tcp_drop(sk, skb);
			return 0;
		} else {
			__tcp_send_ack(sk, tp->rcv_nxt,
				       !tcp_ecn_mode_accecn(tp) ? 0 :
				       tcp_accecn_reflector_flags(tp->syn_ect_rcv));
		}
		return -1;
	}

	/* No ACK in the segment */

	if (th->rst) {
		/* rfc793:
		 * "If the RST bit is set
		 *
		 *      Otherwise (no ACK) drop the segment and return."
		 */

		goto discard_and_undo;
	}

	/* PAWS check. */
	if (tp->rx_opt.ts_recent_stamp && tp->rx_opt.saw_tstamp &&
	    tcp_paws_reject(&tp->rx_opt, 0))
		goto discard_and_undo;

	if (th->syn) {
		/* We see SYN without ACK. It is attempt of
		 * simultaneous connect with crossed SYNs.
		 * Particularly, it can be connect to self.
		 */
		tcp_set_state(sk, TCP_SYN_RECV);

		if (tp->rx_opt.saw_tstamp) {
			tp->rx_opt.tstamp_ok = 1;
			tcp_store_ts_recent(tp);
			tp->tcp_header_len =
				sizeof(struct tcphdr) + TCPOLEN_TSTAMP_ALIGNED;
		} else {
			tp->tcp_header_len = sizeof(struct tcphdr);
		}

		WRITE_ONCE(tp->rcv_nxt, TCP_SKB_CB(skb)->seq + 1);
		WRITE_ONCE(tp->copied_seq, tp->rcv_nxt);
		tp->rcv_wup = TCP_SKB_CB(skb)->seq + 1;

		/* RFC1323: The window in SYN & SYN/ACK segments is
		 * never scaled.
		 */
		tp->snd_wnd    = ntohs(th->window);
		tp->snd_wl1    = TCP_SKB_CB(skb)->seq;
		tp->max_window = tp->snd_wnd;

		tcp_ecn_rcv_syn(tp, th, skb);

		tcp_mtup_init(sk);
		tcp_sync_mss(sk, icsk->icsk_pmtu_cookie);
		tcp_initialize_rcv_mss(sk);

		tcp_send_synack(sk);
#if 0
		/* Note, we could accept data and URG from this segment.
		 * There are no obstacles to make this (except that we must
		 * either change tcp_recvmsg() to prevent it from returning data
		 * before 3WHS completes per RFC793, or employ TCP Fast Open).
		 *
		 * However, if we ignore data in ACKless segments sometimes,
		 * we have no reasons to accept it sometimes.
		 * Also, seems the code doing it in step6 of tcp_rcv_state_process
		 * is not flawless. So, discard packet for sanity.
		 * Uncomment this return to process the data.
		 */
		return -1;
#else
		goto discard;
#endif
	}
	/* "fifth, if neither of the SYN or RST bits is set then
	 * drop the segment and return."
	 */

discard_and_undo:
	tcp_clear_options(&tp->rx_opt);
	tp->rx_opt.mss_clamp = saved_clamp;
	goto discard;

reset_and_undo:
	tcp_clear_options(&tp->rx_opt);
	tp->rx_opt.mss_clamp = saved_clamp;
	return 1;
}

static void tcp_rcv_synrecv_state_fastopen(struct sock *sk)
{
	struct request_sock *req;

	/* If we are still handling the SYNACK RTO, see if timestamp ECR allows
	 * undo. If peer SACKs triggered fast recovery, we can't undo here.
	 */
	if (inet_csk(sk)->icsk_ca_state == TCP_CA_Loss)
		tcp_try_undo_loss(sk, false);

	/* Reset rtx states to prevent spurious retransmits_timed_out() */
	tcp_sk(sk)->retrans_stamp = 0;
	inet_csk(sk)->icsk_retransmits = 0;

	/* Once we leave TCP_SYN_RECV or TCP_FIN_WAIT_1,
	 * we no longer need req so release it.
	 */
	req = rcu_dereference_protected(tcp_sk(sk)->fastopen_rsk,
					lockdep_sock_is_held(sk));
	reqsk_fastopen_remove(sk, req, false);

	/* Re-arm the timer because data may have been sent out.
	 * This is similar to the regular data transmission case
	 * when new data has just been ack'ed.
	 *
	 * (TFO) - we could try to be more aggressive and
	 * retransmitting any data sooner based on when they
	 * are sent out.
	 */
	tcp_rearm_rto(sk);
}

/*
 *	This function implements the receiving procedure of RFC 793 for
 *	all states except ESTABLISHED and TIME_WAIT.
 *	It's called from both tcp_v4_rcv and tcp_v6_rcv and should be
 *	address independent.
 */

int tcp_rcv_state_process(struct sock *sk, struct sk_buff *skb)
{
	struct tcp_sock *tp = tcp_sk(sk);
	struct inet_connection_sock *icsk = inet_csk(sk);
	const struct tcphdr *th = tcp_hdr(skb);
	struct request_sock *req;
	int queued = 0;
	bool acceptable;

	switch (sk->sk_state) {
	case TCP_CLOSE:
		goto discard;

	case TCP_LISTEN:
		if (th->ack)
			return 1;

		if (th->rst)
			goto discard;

		if (th->syn) {
			if (th->fin)
				goto discard;
			/* It is possible that we process SYN packets from backlog,
			 * so we need to make sure to disable BH and RCU right there.
			 */
			rcu_read_lock();
			local_bh_disable();
			acceptable = icsk->icsk_af_ops->conn_request(sk, skb) >= 0;
			local_bh_enable();
			rcu_read_unlock();

			if (!acceptable)
				return 1;
			consume_skb(skb);
			return 0;
		}
		goto discard;

	case TCP_SYN_SENT:
		tp->rx_opt.saw_tstamp = 0;
		tcp_mstamp_refresh(tp);
		queued = tcp_rcv_synsent_state_process(sk, skb, th);
		if (queued >= 0)
			return queued;

		/* Do step6 onward by hand. */
		tcp_urg(sk, skb, th);
		__kfree_skb(skb);
		tcp_data_snd_check(sk);
		return 0;
	}

	tcp_mstamp_refresh(tp);
	tp->rx_opt.saw_tstamp = 0;
	req = rcu_dereference_protected(tp->fastopen_rsk,
					lockdep_sock_is_held(sk));
	if (req) {
		bool req_stolen;

		WARN_ON_ONCE(sk->sk_state != TCP_SYN_RECV &&
		    sk->sk_state != TCP_FIN_WAIT1);

		if (!tcp_check_req(sk, skb, req, true, &req_stolen))
			goto discard;
	}

	if (!th->ack && !th->rst && !th->syn)
		goto discard;

	if (!tcp_validate_incoming(sk, skb, th, 0))
		return 0;

	/* step 5: check the ACK field */
	acceptable = tcp_ack(sk, skb, FLAG_SLOWPATH |
				      FLAG_UPDATE_TS_RECENT |
				      FLAG_NO_CHALLENGE_ACK) > 0;

	if (!acceptable) {
		if (sk->sk_state == TCP_SYN_RECV)
			return 1;	/* send one RST */
		tcp_send_challenge_ack(sk, skb, false);
		goto discard;
	}
	switch (sk->sk_state) {
	case TCP_SYN_RECV:
		tp->delivered++; /* SYN-ACK delivery isn't tracked in tcp_ack */
		if (!tp->srtt_us)
			tcp_synack_rtt_meas(sk, req);

		if (req) {
			tcp_rcv_synrecv_state_fastopen(sk);
		} else {
			tcp_try_undo_spurious_syn(sk);
			tp->retrans_stamp = 0;
			tcp_init_transfer(sk, BPF_SOCK_OPS_PASSIVE_ESTABLISHED_CB,
					  skb);
			WRITE_ONCE(tp->copied_seq, tp->rcv_nxt);
		}
		smp_mb();
		tcp_set_state(sk, TCP_ESTABLISHED);
		sk->sk_state_change(sk);

		/* Note, that this wakeup is only for marginal crossed SYN case.
		 * Passively open sockets are not waked up, because
		 * sk->sk_sleep == NULL and sk->sk_socket == NULL.
		 */
		if (sk->sk_socket)
			sk_wake_async(sk, SOCK_WAKE_IO, POLL_OUT);

		tp->snd_una = TCP_SKB_CB(skb)->ack_seq;
		tp->snd_wnd = ntohs(th->window) << tp->rx_opt.snd_wscale;
		tcp_init_wl(tp, TCP_SKB_CB(skb)->seq);

		if (tp->rx_opt.tstamp_ok)
			tp->advmss -= TCPOLEN_TSTAMP_ALIGNED;

		if (!inet_csk(sk)->icsk_ca_ops->cong_control)
			tcp_update_pacing_rate(sk);

		/* Prevent spurious tcp_cwnd_restart() on first data packet */
		tp->lsndtime = tcp_jiffies32;

		tcp_initialize_rcv_mss(sk);
		if (tcp_ecn_mode_accecn(tp))
			tcp_accecn_third_ack(sk, skb, tp->syn_ect_snt);
		tcp_fast_path_on(tp);
		break;

	case TCP_FIN_WAIT1: {
		int tmo;

		if (req)
			tcp_rcv_synrecv_state_fastopen(sk);

		if (tp->snd_una != tp->write_seq)
			break;

		tcp_set_state(sk, TCP_FIN_WAIT2);
		sk->sk_shutdown |= SEND_SHUTDOWN;

		sk_dst_confirm(sk);

		if (!sock_flag(sk, SOCK_DEAD)) {
			/* Wake up lingering close() */
			sk->sk_state_change(sk);
			break;
		}

		if (tp->linger2 < 0) {
			tcp_done(sk);
			NET_INC_STATS(sock_net(sk), LINUX_MIB_TCPABORTONDATA);
			return 1;
		}
		if (TCP_SKB_CB(skb)->end_seq != TCP_SKB_CB(skb)->seq &&
		    after(TCP_SKB_CB(skb)->end_seq - th->fin, tp->rcv_nxt)) {
			/* Receive out of order FIN after close() */
			if (tp->syn_fastopen && th->fin)
				tcp_fastopen_active_disable(sk);
			tcp_done(sk);
			NET_INC_STATS(sock_net(sk), LINUX_MIB_TCPABORTONDATA);
			return 1;
		}

		tmo = tcp_fin_time(sk);
		if (tmo > TCP_TIMEWAIT_LEN) {
			inet_csk_reset_keepalive_timer(sk, tmo - TCP_TIMEWAIT_LEN);
		} else if (th->fin || sock_owned_by_user(sk)) {
			/* Bad case. We could lose such FIN otherwise.
			 * It is not a big problem, but it looks confusing
			 * and not so rare event. We still can lose it now,
			 * if it spins in bh_lock_sock(), but it is really
			 * marginal case.
			 */
			inet_csk_reset_keepalive_timer(sk, tmo);
		} else {
			tcp_time_wait(sk, TCP_FIN_WAIT2, tmo);
			goto discard;
		}
		break;
	}

	case TCP_CLOSING:
		if (tp->snd_una == tp->write_seq) {
			tcp_time_wait(sk, TCP_TIME_WAIT, 0);
			goto discard;
		}
		break;

	case TCP_LAST_ACK:
		if (tp->snd_una == tp->write_seq) {
			tcp_update_metrics(sk);
			tcp_done(sk);
			goto discard;
		}
		break;
	}

	/* step 6: check the URG bit */
	tcp_urg(sk, skb, th);

	/* step 7: process the segment text */
	switch (sk->sk_state) {
	case TCP_CLOSE_WAIT:
	case TCP_CLOSING:
	case TCP_LAST_ACK:
		if (!before(TCP_SKB_CB(skb)->seq, tp->rcv_nxt)) {
			if (sk_is_mptcp(sk))
				mptcp_incoming_options(sk, skb);
			break;
		}
		fallthrough;
	case TCP_FIN_WAIT1:
	case TCP_FIN_WAIT2:
		/* RFC 793 says to queue data in these states,
		 * RFC 1122 says we MUST send a reset.
		 * BSD 4.4 also does reset.
		 */
		if (sk->sk_shutdown & RCV_SHUTDOWN) {
			if (TCP_SKB_CB(skb)->end_seq != TCP_SKB_CB(skb)->seq &&
			    after(TCP_SKB_CB(skb)->end_seq - th->fin, tp->rcv_nxt)) {
				NET_INC_STATS(sock_net(sk), LINUX_MIB_TCPABORTONDATA);
				tcp_reset(sk);
				return 1;
			}
		}
		fallthrough;
	case TCP_ESTABLISHED:
		tcp_data_queue(sk, skb);
		queued = 1;
		break;
	}

	/* tcp_data could move socket to TIME-WAIT */
	if (sk->sk_state != TCP_CLOSE) {
		tcp_data_snd_check(sk);
		tcp_ack_snd_check(sk);
	}

	if (!queued) {
discard:
		tcp_drop(sk, skb);
	}
	return 0;
}
EXPORT_SYMBOL(tcp_rcv_state_process);

static inline void pr_drop_req(struct request_sock *req, __u16 port, int family)
{
	struct inet_request_sock *ireq = inet_rsk(req);

	if (family == AF_INET)
		net_dbg_ratelimited("drop open request from %pI4/%u\n",
				    &ireq->ir_rmt_addr, port);
#if IS_ENABLED(CONFIG_IPV6)
	else if (family == AF_INET6)
		net_dbg_ratelimited("drop open request from %pI6/%u\n",
				    &ireq->ir_v6_rmt_addr, port);
#endif
}

/* RFC3168 : 6.1.1 SYN packets must not have ECT/ECN bits set
 *
 * If we receive a SYN packet with these bits set, it means a
 * network is playing bad games with TOS bits. In order to
 * avoid possible false congestion notifications, we disable
 * TCP ECN negotiation.
 *
 * Exception: tcp_ca wants ECN. This is required for DCTCP
 * congestion control: Linux DCTCP asserts ECT on all packets,
 * including SYN, which is most optimal solution; however,
 * others, such as FreeBSD do not.
 *
 * Exception: At least one of the reserved bits of the TCP header (th->res1) is
 * set, indicating the use of a future TCP extension (such as AccECN). See
 * RFC8311 §4.3 which updates RFC3168 to allow the development of such
 * extensions.
 */
static void tcp_ecn_create_request(struct request_sock *req,
				   const struct sk_buff *skb,
				   const struct sock *listen_sk,
				   const struct dst_entry *dst)
{
	const struct tcphdr *th = tcp_hdr(skb);
	const struct net *net = sock_net(listen_sk);
	bool th_ecn = th->ece && th->cwr;
	bool ect, ecn_ok;
	u32 ecn_ok_dst;

	if (tcp_accecn_syn_requested(th) &&
	    (net->ipv4.sysctl_tcp_ecn >= 3 || tcp_ca_needs_accecn(listen_sk))) {
		inet_rsk(req)->ecn_ok = 1;
		tcp_rsk(req)->accecn_ok = 1;
		tcp_rsk(req)->syn_ect_rcv =
			TCP_SKB_CB(skb)->ip_dsfield & INET_ECN_MASK;
		return;
	}

	if (!th_ecn)
		return;

	ect = !INET_ECN_is_not_ect(TCP_SKB_CB(skb)->ip_dsfield);
	ecn_ok_dst = dst_feature(dst, DST_FEATURE_ECN_MASK);
	ecn_ok = net->ipv4.sysctl_tcp_ecn || ecn_ok_dst;

	if (((!ect || th->res1 || th->ae) && ecn_ok) ||
	    tcp_ca_needs_ecn(listen_sk) ||
	    (ecn_ok_dst & DST_FEATURE_ECN_CA) ||
	    tcp_bpf_ca_needs_ecn((struct sock *)req))
		inet_rsk(req)->ecn_ok = 1;
}

static void tcp_openreq_init(struct request_sock *req,
			     const struct tcp_options_received *rx_opt,
			     struct sk_buff *skb, const struct sock *sk)
{
	struct inet_request_sock *ireq = inet_rsk(req);

	req->rsk_rcv_wnd = 0;		/* So that tcp_send_synack() knows! */
	tcp_rsk(req)->rcv_isn = TCP_SKB_CB(skb)->seq;
	tcp_rsk(req)->rcv_nxt = TCP_SKB_CB(skb)->seq + 1;
	tcp_rsk(req)->snt_synack = 0;
	tcp_rsk(req)->last_oow_ack_time = 0;
	tcp_rsk(req)->accecn_ok = 0;
	tcp_rsk(req)->saw_accecn_opt = 0;
	tcp_rsk(req)->syn_ect_rcv = 0;
	tcp_rsk(req)->syn_ect_snt = 0;
	req->mss = rx_opt->mss_clamp;
	req->ts_recent = rx_opt->saw_tstamp ? rx_opt->rcv_tsval : 0;
	ireq->tstamp_ok = rx_opt->tstamp_ok;
	ireq->sack_ok = rx_opt->sack_ok;
	ireq->snd_wscale = rx_opt->snd_wscale;
	ireq->wscale_ok = rx_opt->wscale_ok;
	ireq->acked = 0;
	ireq->ecn_ok = 0;
	ireq->ir_rmt_port = tcp_hdr(skb)->source;
	ireq->ir_num = ntohs(tcp_hdr(skb)->dest);
	ireq->ir_mark = inet_request_mark(sk, skb);
#if IS_ENABLED(CONFIG_SMC)
	ireq->smc_ok = rx_opt->smc_ok;
#endif
}

struct request_sock *inet_reqsk_alloc(const struct request_sock_ops *ops,
				      struct sock *sk_listener,
				      bool attach_listener)
{
	struct request_sock *req = reqsk_alloc(ops, sk_listener,
					       attach_listener);

	if (req) {
		struct inet_request_sock *ireq = inet_rsk(req);

		ireq->ireq_opt = NULL;
#if IS_ENABLED(CONFIG_IPV6)
		ireq->pktopts = NULL;
#endif
		atomic64_set(&ireq->ir_cookie, 0);
		ireq->ireq_state = TCP_NEW_SYN_RECV;
		write_pnet(&ireq->ireq_net, sock_net(sk_listener));
		ireq->ireq_family = sk_listener->sk_family;
	}

	return req;
}
EXPORT_SYMBOL(inet_reqsk_alloc);

/*
 * Return true if a syncookie should be sent
 */
static bool tcp_syn_flood_action(const struct sock *sk, const char *proto)
{
	struct request_sock_queue *queue = &inet_csk(sk)->icsk_accept_queue;
	const char *msg = "Dropping request";
	bool want_cookie = false;
	struct net *net = sock_net(sk);

#ifdef CONFIG_SYN_COOKIES
	if (net->ipv4.sysctl_tcp_syncookies) {
		msg = "Sending cookies";
		want_cookie = true;
		__NET_INC_STATS(sock_net(sk), LINUX_MIB_TCPREQQFULLDOCOOKIES);
	} else
#endif
		__NET_INC_STATS(sock_net(sk), LINUX_MIB_TCPREQQFULLDROP);

	if (!queue->synflood_warned &&
	    net->ipv4.sysctl_tcp_syncookies != 2 &&
	    xchg(&queue->synflood_warned, 1) == 0)
		net_info_ratelimited("%s: Possible SYN flooding on port %d. %s.  Check SNMP counters.\n",
				     proto, sk->sk_num, msg);

	return want_cookie;
}

static void tcp_reqsk_record_syn(const struct sock *sk,
				 struct request_sock *req,
				 const struct sk_buff *skb)
{
	if (tcp_sk(sk)->save_syn) {
		u32 len = skb_network_header_len(skb) + tcp_hdrlen(skb);
		struct saved_syn *saved_syn;
		u32 mac_hdrlen;
		void *base;

		if (tcp_sk(sk)->save_syn == 2) {  /* Save full header. */
			base = skb_mac_header(skb);
			mac_hdrlen = skb_mac_header_len(skb);
			len += mac_hdrlen;
		} else {
			base = skb_network_header(skb);
			mac_hdrlen = 0;
		}

		saved_syn = kmalloc(struct_size(saved_syn, data, len),
				    GFP_ATOMIC);
		if (saved_syn) {
			saved_syn->mac_hdrlen = mac_hdrlen;
			saved_syn->network_hdrlen = skb_network_header_len(skb);
			saved_syn->tcp_hdrlen = tcp_hdrlen(skb);
			memcpy(saved_syn->data, base, len);
			req->saved_syn = saved_syn;
		}
	}
}

/* If a SYN cookie is required and supported, returns a clamped MSS value to be
 * used for SYN cookie generation.
 */
u16 tcp_get_syncookie_mss(struct request_sock_ops *rsk_ops,
			  const struct tcp_request_sock_ops *af_ops,
			  struct sock *sk, struct tcphdr *th)
{
	struct tcp_sock *tp = tcp_sk(sk);
	u16 mss;

	if (sock_net(sk)->ipv4.sysctl_tcp_syncookies != 2 &&
	    !inet_csk_reqsk_queue_is_full(sk))
		return 0;

	if (!tcp_syn_flood_action(sk, rsk_ops->slab_name))
		return 0;

	if (sk_acceptq_is_full(sk)) {
		NET_INC_STATS(sock_net(sk), LINUX_MIB_LISTENOVERFLOWS);
		return 0;
	}

	mss = tcp_parse_mss_option(th, tp->rx_opt.user_mss);
	if (!mss)
		mss = af_ops->mss_clamp;

	return mss;
}
EXPORT_SYMBOL_GPL(tcp_get_syncookie_mss);

int tcp_conn_request(struct request_sock_ops *rsk_ops,
		     const struct tcp_request_sock_ops *af_ops,
		     struct sock *sk, struct sk_buff *skb)
{
	struct tcp_fastopen_cookie foc = { .len = -1 };
	__u32 isn = TCP_SKB_CB(skb)->tcp_tw_isn;
	struct tcp_options_received tmp_opt;
	struct tcp_sock *tp = tcp_sk(sk);
	struct net *net = sock_net(sk);
	struct sock *fastopen_sk = NULL;
	struct request_sock *req;
	bool want_cookie = false;
	struct dst_entry *dst;
	struct flowi fl;

	/* TW buckets are converted to open requests without
	 * limitations, they conserve resources and peer is
	 * evidently real one.
	 */
	if ((net->ipv4.sysctl_tcp_syncookies == 2 ||
	     inet_csk_reqsk_queue_is_full(sk)) && !isn) {
		want_cookie = tcp_syn_flood_action(sk, rsk_ops->slab_name);
		if (!want_cookie)
			goto drop;
	}

	if (sk_acceptq_is_full(sk)) {
		NET_INC_STATS(sock_net(sk), LINUX_MIB_LISTENOVERFLOWS);
		goto drop;
	}

	req = inet_reqsk_alloc(rsk_ops, sk, !want_cookie);
	if (!req)
		goto drop;

	req->syncookie = want_cookie;
	tcp_rsk(req)->af_specific = af_ops;
	tcp_rsk(req)->ts_off = 0;
#if IS_ENABLED(CONFIG_MPTCP)
	tcp_rsk(req)->is_mptcp = 0;
#endif

	tcp_clear_options(&tmp_opt);
	tmp_opt.mss_clamp = af_ops->mss_clamp;
	tmp_opt.user_mss  = tp->rx_opt.user_mss;
	tcp_parse_options(sock_net(sk), skb, &tmp_opt, 0,
			  want_cookie ? NULL : &foc);

	if (want_cookie && !tmp_opt.saw_tstamp)
		tcp_clear_options(&tmp_opt);

	if (IS_ENABLED(CONFIG_SMC) && want_cookie)
		tmp_opt.smc_ok = 0;

	tmp_opt.tstamp_ok = tmp_opt.saw_tstamp;
	tcp_openreq_init(req, &tmp_opt, skb, sk);
	inet_rsk(req)->no_srccheck = inet_sk(sk)->transparent;

	/* Note: tcp_v6_init_req() might override ir_iif for link locals */
	inet_rsk(req)->ir_iif = inet_request_bound_dev_if(sk, skb);

	af_ops->init_req(req, sk, skb);

	if (security_inet_conn_request(sk, skb, req))
		goto drop_and_free;

	if (tmp_opt.tstamp_ok)
		tcp_rsk(req)->ts_off = af_ops->init_ts_off(net, skb);

	dst = af_ops->route_req(sk, &fl, req);
	if (!dst)
		goto drop_and_free;

	if (!want_cookie && !isn) {
		/* Kill the following clause, if you dislike this way. */
		if (!net->ipv4.sysctl_tcp_syncookies &&
		    (net->ipv4.sysctl_max_syn_backlog - inet_csk_reqsk_queue_len(sk) <
		     (net->ipv4.sysctl_max_syn_backlog >> 2)) &&
		    !tcp_peer_is_proven(req, dst)) {
			/* Without syncookies last quarter of
			 * backlog is filled with destinations,
			 * proven to be alive.
			 * It means that we continue to communicate
			 * to destinations, already remembered
			 * to the moment of synflood.
			 */
			pr_drop_req(req, ntohs(tcp_hdr(skb)->source),
				    rsk_ops->family);
			goto drop_and_release;
		}

		isn = af_ops->init_seq(skb);
	}

	tcp_ecn_create_request(req, skb, sk, dst);

	if (want_cookie) {
		isn = cookie_init_sequence(af_ops, sk, skb, &req->mss);
		if (!tmp_opt.tstamp_ok)
			inet_rsk(req)->ecn_ok = 0;
	}

	tcp_rsk(req)->snt_isn = isn;
	tcp_rsk(req)->txhash = net_tx_rndhash();
	tcp_rsk(req)->syn_tos = TCP_SKB_CB(skb)->ip_dsfield;
	tcp_openreq_init_rwin(req, sk, dst);
	sk_rx_queue_set(req_to_sk(req), skb);
	if (!want_cookie) {
		tcp_reqsk_record_syn(sk, req, skb);
		fastopen_sk = tcp_try_fastopen(sk, skb, req, &foc, dst);
	}
	if (fastopen_sk) {
		af_ops->send_synack(fastopen_sk, dst, &fl, req,
				    &foc, TCP_SYNACK_FASTOPEN, skb);
		/* Add the child socket directly into the accept queue */
		if (!inet_csk_reqsk_queue_add(sk, req, fastopen_sk)) {
			reqsk_fastopen_remove(fastopen_sk, req, false);
			bh_unlock_sock(fastopen_sk);
			sock_put(fastopen_sk);
			goto drop_and_free;
		}
		sk->sk_data_ready(sk);
		bh_unlock_sock(fastopen_sk);
		sock_put(fastopen_sk);
	} else {
		tcp_rsk(req)->tfo_listener = false;
		if (!want_cookie)
			inet_csk_reqsk_queue_hash_add(sk, req,
				tcp_timeout_init((struct sock *)req));
		af_ops->send_synack(sk, dst, &fl, req, &foc,
				    !want_cookie ? TCP_SYNACK_NORMAL :
						   TCP_SYNACK_COOKIE,
				    skb);
		if (want_cookie) {
			reqsk_free(req);
			return 0;
		}
	}
	reqsk_put(req);
	return 0;

drop_and_release:
	dst_release(dst);
drop_and_free:
	__reqsk_free(req);
drop:
	tcp_listendrop(sk);
	return 0;
}
EXPORT_SYMBOL(tcp_conn_request);<|MERGE_RESOLUTION|>--- conflicted
+++ resolved
@@ -632,14 +632,10 @@
 	if (!(flag & (FLAG_FORWARD_PROGRESS|FLAG_TS_PROGRESS)))
 		return 0;
 
-<<<<<<< HEAD
-	opt_deltas_valid = tcp_accecn_process_option(sk, skb, delivered_bytes, flag);
-=======
 	corrected_ace = tcp_accecn_ace(tcp_hdr(skb)) - TCP_ACCECN_CEP_INIT_OFFSET;
 	delta = (corrected_ace - tp->delivered_ce) & TCP_ACCECN_CEP_ACE_MASK;
 
-	opt_deltas_valid = tcp_accecn_process_option(tp, skb, delivered_bytes, flag);
->>>>>>> 521e8d05
+	opt_deltas_valid = tcp_accecn_process_option(sk, skb, delivered_bytes, flag);
 
 	if (!(flag & FLAG_SLOWPATH)) {
 		/* AccECN counter might overflow on large ACKs */
