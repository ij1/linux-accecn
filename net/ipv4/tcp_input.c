// SPDX-License-Identifier: GPL-2.0
/*
 * INET		An implementation of the TCP/IP protocol suite for the LINUX
 *		operating system.  INET is implemented using the  BSD Socket
 *		interface as the means of communication with the user level.
 *
 *		Implementation of the Transmission Control Protocol(TCP).
 *
 * Authors:	Ross Biro
 *		Fred N. van Kempen, <waltje@uWalt.NL.Mugnet.ORG>
 *		Mark Evans, <evansmp@uhura.aston.ac.uk>
 *		Corey Minyard <wf-rch!minyard@relay.EU.net>
 *		Florian La Roche, <flla@stud.uni-sb.de>
 *		Charles Hedrick, <hedrick@klinzhai.rutgers.edu>
 *		Linus Torvalds, <torvalds@cs.helsinki.fi>
 *		Alan Cox, <gw4pts@gw4pts.ampr.org>
 *		Matthew Dillon, <dillon@apollo.west.oic.com>
 *		Arnt Gulbrandsen, <agulbra@nvg.unit.no>
 *		Jorge Cwik, <jorge@laser.satlink.net>
 */

/*
 * Changes:
 *		Pedro Roque	:	Fast Retransmit/Recovery.
 *					Two receive queues.
 *					Retransmit queue handled by TCP.
 *					Better retransmit timer handling.
 *					New congestion avoidance.
 *					Header prediction.
 *					Variable renaming.
 *
 *		Eric		:	Fast Retransmit.
 *		Randy Scott	:	MSS option defines.
 *		Eric Schenk	:	Fixes to slow start algorithm.
 *		Eric Schenk	:	Yet another double ACK bug.
 *		Eric Schenk	:	Delayed ACK bug fixes.
 *		Eric Schenk	:	Floyd style fast retrans war avoidance.
 *		David S. Miller	:	Don't allow zero congestion window.
 *		Eric Schenk	:	Fix retransmitter so that it sends
 *					next packet on ack of previous packet.
 *		Andi Kleen	:	Moved open_request checking here
 *					and process RSTs for open_requests.
 *		Andi Kleen	:	Better prune_queue, and other fixes.
 *		Andrey Savochkin:	Fix RTT measurements in the presence of
 *					timestamps.
 *		Andrey Savochkin:	Check sequence numbers correctly when
 *					removing SACKs due to in sequence incoming
 *					data segments.
 *		Andi Kleen:		Make sure we never ack data there is not
 *					enough room for. Also make this condition
 *					a fatal error if it might still happen.
 *		Andi Kleen:		Add tcp_measure_rcv_mss to make
 *					connections with MSS<min(MTU,ann. MSS)
 *					work without delayed acks.
 *		Andi Kleen:		Process packets with PSH set in the
 *					fast path.
 *		J Hadi Salim:		ECN support
 *	 	Andrei Gurtov,
 *		Pasi Sarolahti,
 *		Panu Kuhlberg:		Experimental audit of TCP (re)transmission
 *					engine. Lots of bugs are found.
 *		Pasi Sarolahti:		F-RTO for dealing with spurious RTOs
 */

#define pr_fmt(fmt) "TCP: " fmt

#include <linux/mm.h>
#include <linux/slab.h>
#include <linux/module.h>
#include <linux/sysctl.h>
#include <linux/kernel.h>
#include <linux/prefetch.h>
#include <net/dst.h>
#include <net/tcp.h>
#include <net/inet_common.h>
#include <linux/ipsec.h>
#include <asm/unaligned.h>
#include <linux/errqueue.h>
#include <trace/events/tcp.h>
#include <linux/jump_label_ratelimit.h>
#include <net/busy_poll.h>
#include <net/mptcp.h>

int sysctl_tcp_max_orphans __read_mostly = NR_FILE;

#define FLAG_DATA		0x01 /* Incoming frame contained data.		*/
#define FLAG_WIN_UPDATE		0x02 /* Incoming ACK was a window update.	*/
#define FLAG_DATA_ACKED		0x04 /* This ACK acknowledged new data.		*/
#define FLAG_RETRANS_DATA_ACKED	0x08 /* "" "" some of which was retransmitted.	*/
#define FLAG_SYN_ACKED		0x10 /* This ACK acknowledged SYN.		*/
#define FLAG_DATA_SACKED	0x20 /* New SACK.				*/
#define FLAG_ECE		0x40 /* ECE in this ACK				*/
#define FLAG_LOST_RETRANS	0x80 /* This ACK marks some retransmission lost */
#define FLAG_SLOWPATH		0x100 /* Do not skip RFC checks for window update.*/
#define FLAG_ORIG_SACK_ACKED	0x200 /* Never retransmitted data are (s)acked	*/
#define FLAG_SND_UNA_ADVANCED	0x400 /* Snd_una was changed (!= FLAG_DATA_ACKED) */
#define FLAG_DSACKING_ACK	0x800 /* SACK blocks contained D-SACK info */
#define FLAG_SET_XMIT_TIMER	0x1000 /* Set TLP or RTO timer */
#define FLAG_SACK_RENEGING	0x2000 /* snd_una advanced to a sacked seq */
#define FLAG_UPDATE_TS_RECENT	0x4000 /* tcp_replace_ts_recent() */
#define FLAG_NO_CHALLENGE_ACK	0x8000 /* do not call tcp_send_challenge_ack()	*/
#define FLAG_ACK_MAYBE_DELAYED	0x10000 /* Likely a delayed ACK */
#define FLAG_TS_PROGRESS	0x20000 /* Positive timestamp delta */

#define FLAG_ACKED		(FLAG_DATA_ACKED|FLAG_SYN_ACKED)
#define FLAG_NOT_DUP		(FLAG_DATA|FLAG_WIN_UPDATE|FLAG_ACKED)
#define FLAG_CA_ALERT		(FLAG_DATA_SACKED|FLAG_ECE|FLAG_DSACKING_ACK)
#define FLAG_FORWARD_PROGRESS	(FLAG_ACKED|FLAG_DATA_SACKED)

#define TCP_REMNANT (TCP_FLAG_FIN|TCP_FLAG_URG|TCP_FLAG_SYN|TCP_FLAG_PSH)
#define TCP_HP_BITS (~(TCP_RESERVED_BITS|TCP_FLAG_PSH))

#define REXMIT_NONE	0 /* no loss recovery to do */
#define REXMIT_LOST	1 /* retransmit packets marked lost */
#define REXMIT_NEW	2 /* FRTO-style transmit of unsent/new packets */

#if IS_ENABLED(CONFIG_TLS_DEVICE)
static DEFINE_STATIC_KEY_DEFERRED_FALSE(clean_acked_data_enabled, HZ);

void clean_acked_data_enable(struct inet_connection_sock *icsk,
			     void (*cad)(struct sock *sk, u32 ack_seq))
{
	icsk->icsk_clean_acked = cad;
	static_branch_deferred_inc(&clean_acked_data_enabled);
}
EXPORT_SYMBOL_GPL(clean_acked_data_enable);

void clean_acked_data_disable(struct inet_connection_sock *icsk)
{
	static_branch_slow_dec_deferred(&clean_acked_data_enabled);
	icsk->icsk_clean_acked = NULL;
}
EXPORT_SYMBOL_GPL(clean_acked_data_disable);

void clean_acked_data_flush(void)
{
	static_key_deferred_flush(&clean_acked_data_enabled);
}
EXPORT_SYMBOL_GPL(clean_acked_data_flush);
#endif

#ifdef CONFIG_CGROUP_BPF
static void bpf_skops_parse_hdr(struct sock *sk, struct sk_buff *skb)
{
	bool unknown_opt = tcp_sk(sk)->rx_opt.saw_unknown &&
		BPF_SOCK_OPS_TEST_FLAG(tcp_sk(sk),
				       BPF_SOCK_OPS_PARSE_UNKNOWN_HDR_OPT_CB_FLAG);
	bool parse_all_opt = BPF_SOCK_OPS_TEST_FLAG(tcp_sk(sk),
						    BPF_SOCK_OPS_PARSE_ALL_HDR_OPT_CB_FLAG);
	struct bpf_sock_ops_kern sock_ops;

	if (likely(!unknown_opt && !parse_all_opt))
		return;

	/* The skb will be handled in the
	 * bpf_skops_established() or
	 * bpf_skops_write_hdr_opt().
	 */
	switch (sk->sk_state) {
	case TCP_SYN_RECV:
	case TCP_SYN_SENT:
	case TCP_LISTEN:
		return;
	}

	sock_owned_by_me(sk);

	memset(&sock_ops, 0, offsetof(struct bpf_sock_ops_kern, temp));
	sock_ops.op = BPF_SOCK_OPS_PARSE_HDR_OPT_CB;
	sock_ops.is_fullsock = 1;
	sock_ops.sk = sk;
	bpf_skops_init_skb(&sock_ops, skb, tcp_hdrlen(skb));

	BPF_CGROUP_RUN_PROG_SOCK_OPS(&sock_ops);
}

static void bpf_skops_established(struct sock *sk, int bpf_op,
				  struct sk_buff *skb)
{
	struct bpf_sock_ops_kern sock_ops;

	sock_owned_by_me(sk);

	memset(&sock_ops, 0, offsetof(struct bpf_sock_ops_kern, temp));
	sock_ops.op = bpf_op;
	sock_ops.is_fullsock = 1;
	sock_ops.sk = sk;
	/* sk with TCP_REPAIR_ON does not have skb in tcp_finish_connect */
	if (skb)
		bpf_skops_init_skb(&sock_ops, skb, tcp_hdrlen(skb));

	BPF_CGROUP_RUN_PROG_SOCK_OPS(&sock_ops);
}
#else
static void bpf_skops_parse_hdr(struct sock *sk, struct sk_buff *skb)
{
}

static void bpf_skops_established(struct sock *sk, int bpf_op,
				  struct sk_buff *skb)
{
}
#endif

static void tcp_gro_dev_warn(struct sock *sk, const struct sk_buff *skb,
			     unsigned int len)
{
	static bool __once __read_mostly;

	if (!__once) {
		struct net_device *dev;

		__once = true;

		rcu_read_lock();
		dev = dev_get_by_index_rcu(sock_net(sk), skb->skb_iif);
		if (!dev || len >= dev->mtu)
			pr_warn("%s: Driver has suspect GRO implementation, TCP performance may be compromised.\n",
				dev ? dev->name : "Unknown driver");
		rcu_read_unlock();
	}
}

/* Adapt the MSS value used to make delayed ack decision to the
 * real world.
 */
static void tcp_measure_rcv_mss(struct sock *sk, const struct sk_buff *skb)
{
	struct inet_connection_sock *icsk = inet_csk(sk);
	const unsigned int lss = icsk->icsk_ack.last_seg_size;
	unsigned int len;

	icsk->icsk_ack.last_seg_size = 0;

	/* skb->len may jitter because of SACKs, even if peer
	 * sends good full-sized frames.
	 */
	len = skb_shinfo(skb)->gso_size ? : skb->len;
	if (len >= icsk->icsk_ack.rcv_mss) {
		icsk->icsk_ack.rcv_mss = min_t(unsigned int, len,
					       tcp_sk(sk)->advmss);
		/* Account for possibly-removed options */
		if (unlikely(len > icsk->icsk_ack.rcv_mss +
				   MAX_TCP_OPTION_SPACE))
			tcp_gro_dev_warn(sk, skb, len);
	} else {
		/* Otherwise, we make more careful check taking into account,
		 * that SACKs block is variable.
		 *
		 * "len" is invariant segment length, including TCP header.
		 */
		len += skb->data - skb_transport_header(skb);
		if (len >= TCP_MSS_DEFAULT + sizeof(struct tcphdr) ||
		    /* If PSH is not set, packet should be
		     * full sized, provided peer TCP is not badly broken.
		     * This observation (if it is correct 8)) allows
		     * to handle super-low mtu links fairly.
		     */
		    (len >= TCP_MIN_MSS + sizeof(struct tcphdr) &&
		     !(tcp_flag_word(tcp_hdr(skb)) & TCP_REMNANT))) {
			/* Subtract also invariant (if peer is RFC compliant),
			 * tcp header plus fixed timestamp option length.
			 * Resulting "len" is MSS free of SACK jitter.
			 */
			len -= tcp_sk(sk)->tcp_header_len;
			icsk->icsk_ack.last_seg_size = len;
			if (len == lss) {
				icsk->icsk_ack.rcv_mss = len;
				return;
			}
		}
		if (icsk->icsk_ack.pending & ICSK_ACK_PUSHED)
			icsk->icsk_ack.pending |= ICSK_ACK_PUSHED2;
		icsk->icsk_ack.pending |= ICSK_ACK_PUSHED;
	}
}

static void tcp_incr_quickack(struct sock *sk, unsigned int max_quickacks)
{
	struct inet_connection_sock *icsk = inet_csk(sk);
	unsigned int quickacks = tcp_sk(sk)->rcv_wnd / (2 * icsk->icsk_ack.rcv_mss);

	if (quickacks == 0)
		quickacks = 2;
	quickacks = min(quickacks, max_quickacks);
	if (quickacks > icsk->icsk_ack.quick)
		icsk->icsk_ack.quick = quickacks;
}

void tcp_enter_quickack_mode(struct sock *sk, unsigned int max_quickacks)
{
	struct inet_connection_sock *icsk = inet_csk(sk);

	tcp_incr_quickack(sk, max_quickacks);
	inet_csk_exit_pingpong_mode(sk);
	icsk->icsk_ack.ato = TCP_ATO_MIN;
}
EXPORT_SYMBOL(tcp_enter_quickack_mode);

/* Send ACKs quickly, if "quick" count is not exhausted
 * and the session is not interactive.
 */

static bool tcp_in_quickack_mode(struct sock *sk)
{
	const struct inet_connection_sock *icsk = inet_csk(sk);
	const struct dst_entry *dst = __sk_dst_get(sk);

	return (dst && dst_metric(dst, RTAX_QUICKACK)) ||
		(icsk->icsk_ack.quick && !inet_csk_in_pingpong_mode(sk));
}

static void tcp_count_delivered_ce(struct tcp_sock *tp, u32 ecn_count)
{
	tp->delivered_ce += ecn_count;
}

/* Updates the delivered and delivered_ce counts */
static void tcp_count_delivered(struct tcp_sock *tp, u32 delivered,
				bool ece_ack)
{
	tp->delivered += delivered;
	if (tcp_ecn_mode_rfc3168(tp) && ece_ack)
		tcp_count_delivered_ce(tp, delivered);
}

static void tcp_ecn_queue_cwr(struct tcp_sock *tp)
{
	/* Do not set CWR if in AccECN mode! */
	if (tcp_ecn_mode_rfc3168(tp))
		tp->ecn_flags |= TCP_ECN_QUEUE_CWR;
}

static void tcp_ecn_accept_cwr(struct sock *sk, const struct sk_buff *skb)
{
	struct tcp_sock *tp = tcp_sk(sk);

	if (tcp_ecn_mode_rfc3168(tp) && tcp_hdr(skb)->cwr) {
		tp->ecn_flags &= ~TCP_ECN_DEMAND_CWR;

		/* If the sender is telling us it has entered CWR, then its
		 * cwnd may be very low (even just 1 packet), so we should ACK
		 * immediately.
		 */
		if (TCP_SKB_CB(skb)->seq != TCP_SKB_CB(skb)->end_seq)
			inet_csk(sk)->icsk_ack.pending |= ICSK_ACK_NOW;
	}
}

static void tcp_ecn_withdraw_cwr(struct tcp_sock *tp)
{
	tp->ecn_flags &= ~TCP_ECN_QUEUE_CWR;
}

static void tcp_data_ecn_check(struct sock *sk, const struct sk_buff *skb)
{
	struct tcp_sock *tp = tcp_sk(sk);

	if (tcp_ecn_disabled(tp))
		return;

	switch (TCP_SKB_CB(skb)->ip_dsfield & INET_ECN_MASK) {
	case INET_ECN_NOT_ECT:
		/* Funny extension: if ECT is not set on a segment,
		 * and we already seen ECT on a previous segment,
		 * it is probably a retransmit with RFC3168 ECN.
		 */
		if (tp->ecn_flags & TCP_ECN_SEEN)
			tcp_enter_quickack_mode(sk, 2);
		break;
	case INET_ECN_CE:
		if (tcp_ca_needs_ecn(sk))
			tcp_ca_event(sk, CA_EVENT_ECN_IS_CE);

		if (!(tp->ecn_flags & TCP_ECN_DEMAND_CWR) &&
		    tcp_ecn_mode_rfc3168(tp)) {
			/* Better not delay acks, sender can have a very low cwnd */
			tcp_enter_quickack_mode(sk, 2);
			tp->ecn_flags |= TCP_ECN_DEMAND_CWR;
		}
		break;
	default:
		if (tcp_ca_needs_ecn(sk))
			tcp_ca_event(sk, CA_EVENT_ECN_NO_CE);
		break;
	}
}

/* §3.1.2 If a TCP server that implements AccECN receives a SYN with the three
 * TCP header flags (AE, CWR and ECE) set to any combination other than 000,
 * 011 or 111, it MUST negotiate the use of AccECN as if they had been set to
 * 111.
 */
static bool tcp_accecn_syn_requested(const struct tcphdr *th)
{
	u8 ace = tcp_accecn_ace(th);

	return ace && ace != 0x3;
}

/* Check ECN field transition to detect invalid transitions */
static bool tcp_ect_transition_valid(u8 snt, u8 rcv)
{
	if (rcv == snt)
		return true;

	/* Non-ECT altered to something or something became non-ECT */
	if ((snt == INET_ECN_NOT_ECT) || (rcv == INET_ECN_NOT_ECT))
		return false;
	/* CE -> ECT(0/1)? */
	if (snt == INET_ECN_CE)
		return false;
	return true;
}

bool tcp_accecn_validate_syn_feedback(struct sock *sk, u8 ace, u8 sent_ect)
{
	u8 ect = tcp_accecn_extract_syn_ect(ace);
	struct tcp_sock *tp = tcp_sk(sk);

	if (!sock_net(sk)->ipv4.sysctl_tcp_ecn_fallback)
		return true;

	if (!tcp_ect_transition_valid(sent_ect, ect)) {
		tp->ecn_fail = 1;
		return false;
	}

	return true;
}

/* See Table 2 of the AccECN draft */
static void tcp_ecn_rcv_synack(struct sock *sk, const struct sk_buff *skb,
			       const struct tcphdr *th,
			       u8 ip_dsfield)
{
	struct tcp_sock *tp = tcp_sk(sk);
	u8 ace = tcp_accecn_ace(th);

	switch (ace) {
	case 0x0:
	case 0x7:
		tcp_ecn_mode_set(tp, TCP_ECN_DISABLED);
		break;
	case 0x1:
	case 0x5:
		if (tcp_ecn_mode_pending(tp))
			/* Downgrade from AccECN, or requested initially */
			tcp_ecn_mode_set(tp, TCP_ECN_MODE_RFC3168);
		break;
	default:
		tcp_ecn_mode_set(tp, TCP_ECN_MODE_ACCECN);
		tp->syn_ect_rcv = ip_dsfield & INET_ECN_MASK;
		if (tp->rx_opt.accecn >= 0 &&
		    tp->saw_accecn_opt < TCP_ACCECN_OPT_COUNTER_SEEN) {
			tp->saw_accecn_opt = tcp_accecn_option_init(skb,
								    tp->rx_opt.accecn);
			tp->accecn_opt_demand = 2;
		}
		if (tcp_accecn_validate_syn_feedback(sk, ace, tp->syn_ect_snt) &&
		    INET_ECN_is_ce(ip_dsfield))
			tp->received_ce++;
		break;
	}
}

static void tcp_ecn_rcv_syn(struct tcp_sock *tp, const struct tcphdr *th,
			    const struct sk_buff *skb)
{
	if (tcp_ecn_mode_pending(tp)) {
		if (!tcp_accecn_syn_requested(th)) {
			/* Downgrade to classic ECN feedback */
			tcp_ecn_mode_set(tp, TCP_ECN_MODE_RFC3168);
		} else {
			tp->syn_ect_rcv = TCP_SKB_CB(skb)->ip_dsfield & INET_ECN_MASK;
			tp->prev_ecnfield = tp->syn_ect_rcv;
			tcp_ecn_mode_set(tp, TCP_ECN_MODE_ACCECN);
		}
	}
	if (tcp_ecn_mode_rfc3168(tp) && (!th->ece || !th->cwr))
		tcp_ecn_mode_set(tp, TCP_ECN_DISABLED);
}

static u32 tcp_ecn_rcv_ecn_echo(const struct tcp_sock *tp, const struct tcphdr *th)
{
	if (th->ece && !th->syn && tcp_ecn_mode_rfc3168(tp))
		return 1;
	return 0;
}

/* Handles AccECN option ECT and CE 24-bit byte counters update into
 * the u32 value in tcp_sock. As we're processing TCP options, it is
 * safe to access from - 1.
 */
static s32 tcp_update_ecn_bytes(u32 *cnt, const char *from, u32 init_offset)
{
	u32 truncated = (get_unaligned_be32(from - 1) - init_offset) & 0xFFFFFFU;
	u32 delta = (truncated - *cnt) & 0xFFFFFFU;

	/* If delta has the highest bit set (24th bit) indicating negative,
	 * sign extend to correct an estimation error in the ecn_bytes
	 */
	delta = delta & 0x800000 ? delta | 0xFF000000 : delta;
	*cnt += delta;
	return (s32)delta;
}

static u8 accecn_opt_ecnfield[3] = {
	INET_ECN_ECT_0, INET_ECN_CE, INET_ECN_ECT_1,
};

/* Returns true if the byte counters can be used */
static bool tcp_accecn_process_option(struct tcp_sock *tp,
				      const struct sk_buff *skb,
				      u32 delivered_bytes)
{
	bool ambiguous_ecn_bytes_incr = false;
	bool first_changed = false;
	unsigned int optlen;
	unsigned char *ptr;
	bool res;
	int i;

	if (tp->saw_accecn_opt == TCP_ACCECN_OPT_FAIL)
		return false;

	if (tp->rx_opt.accecn < 0) {
		if (!tp->saw_accecn_opt) {
			/* Too late to enable after this point due to
			 * potential counter wraps
			 */
			if (tp->bytes_sent >= (1 << 23) - 1)
				tp->saw_accecn_opt = TCP_ACCECN_OPT_FAIL;
			return false;
		}

		if (tp->estimate_ecnfield) {
			tp->delivered_ecn_bytes[tp->estimate_ecnfield - 1] +=
				delivered_bytes;
			return true;
		}
		return false;
	}

	ptr = skb_transport_header(skb) + tp->rx_opt.accecn;
	optlen = ptr[1];
	if (ptr[0] == TCPOPT_EXP) {
		optlen -= 2;
		ptr += 2;
	}
	ptr += 2;

	if (tp->saw_accecn_opt < TCP_ACCECN_OPT_COUNTER_SEEN)
		tp->saw_accecn_opt = tcp_accecn_option_init(skb,
							    tp->rx_opt.accecn);

	res = !!tp->estimate_ecnfield;
	for (i = 0; i < 3; i++) {
		if (optlen >= TCPOLEN_ACCECN_PERCOUNTER) {
			u8 orderbit = tp->saw_accecn_opt & TCP_ACCECN_OPT_ORDERBIT;
			int idx = orderbit ? i : 2 - i;
			u8 ecnfield = accecn_opt_ecnfield[idx];
			u32 init_offset = i ? 0 :
					      !orderbit ?
					      TCP_ACCECN_E0B_INIT_OFFSET :
					      TCP_ACCECN_E1B_FIRST_INIT_OFFSET;
			s32 delta;

			delta = tcp_update_ecn_bytes(&(tp->delivered_ecn_bytes[ecnfield - 1]),
						     ptr, init_offset);
			if (delta) {
				if (delta < 0) {
					res = false;
					ambiguous_ecn_bytes_incr = true;
				}
				if (ecnfield != tp->estimate_ecnfield) {
					if (!first_changed) {
						tp->estimate_ecnfield = ecnfield;
						first_changed = true;
					} else {
						res = false;
						ambiguous_ecn_bytes_incr = true;
					}
				}
			}

			optlen -= TCPOLEN_ACCECN_PERCOUNTER;
		}
	}
	if (ambiguous_ecn_bytes_incr)
		tp->estimate_ecnfield = 0;

	return res;
}

/* Returns the ECN CE delta */
static u32 tcp_accecn_process(struct sock *sk, const struct sk_buff *skb,
			      u32 delivered_pkts, u32 delivered_bytes, int *flag)
{
<<<<<<< HEAD
	u32 old_ceb = tp->delivered_ecn_bytes[INET_ECN_CE - 1];
	u32 delta, safe_delta, d_ceb;
	bool opt_deltas_valid;
=======
	struct tcp_sock *tp = tcp_sk(sk);
	u32 delta, safe_delta;
>>>>>>> 65581e09
	u32 corrected_ace;

	/* Reordered ACK? (...or uncertain due to lack of data to send and ts) */
	if (!(*flag & (FLAG_FORWARD_PROGRESS|FLAG_TS_PROGRESS)))
		return 0;

	opt_deltas_valid = tcp_accecn_process_option(tp, skb, delivered_bytes);

	if (!(*flag & FLAG_SLOWPATH)) {
		/* AccECN counter might overflow on large ACKs */
		if (delivered_pkts <= TCP_ACCECN_CEP_ACE_MASK)
			return 0;
	}

	/* ACE field is not available during handshake */
	if (*flag & FLAG_SYN_ACKED)
		return 0;

	if (tcp_accecn_ace_deficit(tp) >= TCP_ACCECN_ACE_MAX_DELTA)
		inet_csk(sk)->icsk_ack.pending |= ICSK_ACK_NOW;

	corrected_ace = tcp_accecn_ace(tcp_hdr(skb)) - TCP_ACCECN_CEP_INIT_OFFSET;
	delta = (corrected_ace - tp->delivered_ce) & TCP_ACCECN_CEP_ACE_MASK;
	if (delivered_pkts < TCP_ACCECN_CEP_ACE_MASK)
		goto out;

	safe_delta = delivered_pkts - ((delivered_pkts - delta) & TCP_ACCECN_CEP_ACE_MASK);
	delta = safe_delta;

<<<<<<< HEAD
	if (opt_deltas_valid) {
		d_ceb = tp->delivered_ecn_bytes[INET_ECN_CE - 1] - old_ceb;
		if (!d_ceb)
			return delta;
		if (d_ceb > delta * tp->mss_cache)
			return safe_delta;
		if (d_ceb < safe_delta * tp->mss_cache >> TCP_ACCECN_SAFETY_SHIFT)
			return delta;
	}

	return safe_delta;
=======
out:
	tcp_count_delivered_ce(tp, delta);
	if (delta > 0)
		*flag |= FLAG_ECE;
	return delta;
>>>>>>> 65581e09
}

/* Buffer size and advertised window tuning.
 *
 * 1. Tuning sk->sk_sndbuf, when connection enters established state.
 */

static void tcp_sndbuf_expand(struct sock *sk)
{
	const struct tcp_sock *tp = tcp_sk(sk);
	const struct tcp_congestion_ops *ca_ops = inet_csk(sk)->icsk_ca_ops;
	int sndmem, per_mss;
	u32 nr_segs;

	/* Worst case is non GSO/TSO : each frame consumes one skb
	 * and skb->head is kmalloced using power of two area of memory
	 */
	per_mss = max_t(u32, tp->rx_opt.mss_clamp, tp->mss_cache) +
		  MAX_TCP_HEADER +
		  SKB_DATA_ALIGN(sizeof(struct skb_shared_info));

	per_mss = roundup_pow_of_two(per_mss) +
		  SKB_DATA_ALIGN(sizeof(struct sk_buff));

	nr_segs = max_t(u32, TCP_INIT_CWND, tp->snd_cwnd);
	nr_segs = max_t(u32, nr_segs, tp->reordering + 1);

	/* Fast Recovery (RFC 5681 3.2) :
	 * Cubic needs 1.7 factor, rounded to 2 to include
	 * extra cushion (application might react slowly to EPOLLOUT)
	 */
	sndmem = ca_ops->sndbuf_expand ? ca_ops->sndbuf_expand(sk) : 2;
	sndmem *= nr_segs * per_mss;

	if (sk->sk_sndbuf < sndmem)
		WRITE_ONCE(sk->sk_sndbuf,
			   min(sndmem, sock_net(sk)->ipv4.sysctl_tcp_wmem[2]));
}

/* 2. Tuning advertised window (window_clamp, rcv_ssthresh)
 *
 * All tcp_full_space() is split to two parts: "network" buffer, allocated
 * forward and advertised in receiver window (tp->rcv_wnd) and
 * "application buffer", required to isolate scheduling/application
 * latencies from network.
 * window_clamp is maximal advertised window. It can be less than
 * tcp_full_space(), in this case tcp_full_space() - window_clamp
 * is reserved for "application" buffer. The less window_clamp is
 * the smoother our behaviour from viewpoint of network, but the lower
 * throughput and the higher sensitivity of the connection to losses. 8)
 *
 * rcv_ssthresh is more strict window_clamp used at "slow start"
 * phase to predict further behaviour of this connection.
 * It is used for two goals:
 * - to enforce header prediction at sender, even when application
 *   requires some significant "application buffer". It is check #1.
 * - to prevent pruning of receive queue because of misprediction
 *   of receiver window. Check #2.
 *
 * The scheme does not work when sender sends good segments opening
 * window and then starts to feed us spaghetti. But it should work
 * in common situations. Otherwise, we have to rely on queue collapsing.
 */

/* Slow part of check#2. */
static int __tcp_grow_window(const struct sock *sk, const struct sk_buff *skb)
{
	struct tcp_sock *tp = tcp_sk(sk);
	/* Optimize this! */
	int truesize = tcp_win_from_space(sk, skb->truesize) >> 1;
	int window = tcp_win_from_space(sk, sock_net(sk)->ipv4.sysctl_tcp_rmem[2]) >> 1;

	while (tp->rcv_ssthresh <= window) {
		if (truesize <= skb->len)
			return 2 * inet_csk(sk)->icsk_ack.rcv_mss;

		truesize >>= 1;
		window >>= 1;
	}
	return 0;
}

static void tcp_grow_window(struct sock *sk, const struct sk_buff *skb)
{
	struct tcp_sock *tp = tcp_sk(sk);
	int room;

	room = min_t(int, tp->window_clamp, tcp_space(sk)) - tp->rcv_ssthresh;

	/* Check #1 */
	if (room > 0 && !tcp_under_memory_pressure(sk)) {
		int incr;

		/* Check #2. Increase window, if skb with such overhead
		 * will fit to rcvbuf in future.
		 */
		if (tcp_win_from_space(sk, skb->truesize) <= skb->len)
			incr = 2 * tp->advmss;
		else
			incr = __tcp_grow_window(sk, skb);

		if (incr) {
			incr = max_t(int, incr, 2 * skb->len);
			tp->rcv_ssthresh += min(room, incr);
			inet_csk(sk)->icsk_ack.quick |= 1;
		}
	}
}

/* 3. Try to fixup all. It is made immediately after connection enters
 *    established state.
 */
static void tcp_init_buffer_space(struct sock *sk)
{
	int tcp_app_win = sock_net(sk)->ipv4.sysctl_tcp_app_win;
	struct tcp_sock *tp = tcp_sk(sk);
	int maxwin;

	if (!(sk->sk_userlocks & SOCK_SNDBUF_LOCK))
		tcp_sndbuf_expand(sk);

	tcp_mstamp_refresh(tp);
	tp->rcvq_space.time = tp->tcp_mstamp;
	tp->rcvq_space.seq = tp->copied_seq;

	maxwin = tcp_full_space(sk);

	if (tp->window_clamp >= maxwin) {
		tp->window_clamp = maxwin;

		if (tcp_app_win && maxwin > 4 * tp->advmss)
			tp->window_clamp = max(maxwin -
					       (maxwin >> tcp_app_win),
					       4 * tp->advmss);
	}

	/* Force reservation of one segment. */
	if (tcp_app_win &&
	    tp->window_clamp > 2 * tp->advmss &&
	    tp->window_clamp + tp->advmss > maxwin)
		tp->window_clamp = max(2 * tp->advmss, maxwin - tp->advmss);

	tp->rcv_ssthresh = min(tp->rcv_ssthresh, tp->window_clamp);
	tp->snd_cwnd_stamp = tcp_jiffies32;
	tp->rcvq_space.space = min3(tp->rcv_ssthresh, tp->rcv_wnd,
				    (u32)TCP_INIT_CWND * tp->advmss);
}

/* 4. Recalculate window clamp after socket hit its memory bounds. */
static void tcp_clamp_window(struct sock *sk)
{
	struct tcp_sock *tp = tcp_sk(sk);
	struct inet_connection_sock *icsk = inet_csk(sk);
	struct net *net = sock_net(sk);

	icsk->icsk_ack.quick = 0;

	if (sk->sk_rcvbuf < net->ipv4.sysctl_tcp_rmem[2] &&
	    !(sk->sk_userlocks & SOCK_RCVBUF_LOCK) &&
	    !tcp_under_memory_pressure(sk) &&
	    sk_memory_allocated(sk) < sk_prot_mem_limits(sk, 0)) {
		WRITE_ONCE(sk->sk_rcvbuf,
			   min(atomic_read(&sk->sk_rmem_alloc),
			       net->ipv4.sysctl_tcp_rmem[2]));
	}
	if (atomic_read(&sk->sk_rmem_alloc) > sk->sk_rcvbuf)
		tp->rcv_ssthresh = min(tp->window_clamp, 2U * tp->advmss);
}

/* Initialize RCV_MSS value.
 * RCV_MSS is an our guess about MSS used by the peer.
 * We haven't any direct information about the MSS.
 * It's better to underestimate the RCV_MSS rather than overestimate.
 * Overestimations make us ACKing less frequently than needed.
 * Underestimations are more easy to detect and fix by tcp_measure_rcv_mss().
 */
void tcp_initialize_rcv_mss(struct sock *sk)
{
	const struct tcp_sock *tp = tcp_sk(sk);
	unsigned int hint = min_t(unsigned int, tp->advmss, tp->mss_cache);

	hint = min(hint, tp->rcv_wnd / 2);
	hint = min(hint, TCP_MSS_DEFAULT);
	hint = max(hint, TCP_MIN_MSS);

	inet_csk(sk)->icsk_ack.rcv_mss = hint;
}
EXPORT_SYMBOL(tcp_initialize_rcv_mss);

/* Receiver "autotuning" code.
 *
 * The algorithm for RTT estimation w/o timestamps is based on
 * Dynamic Right-Sizing (DRS) by Wu Feng and Mike Fisk of LANL.
 * <https://public.lanl.gov/radiant/pubs.html#DRS>
 *
 * More detail on this code can be found at
 * <http://staff.psc.edu/jheffner/>,
 * though this reference is out of date.  A new paper
 * is pending.
 */
static void tcp_rcv_rtt_update(struct tcp_sock *tp, u32 sample, int win_dep)
{
	u32 new_sample = tp->rcv_rtt_est.rtt_us;
	long m = sample;

	if (new_sample != 0) {
		/* If we sample in larger samples in the non-timestamp
		 * case, we could grossly overestimate the RTT especially
		 * with chatty applications or bulk transfer apps which
		 * are stalled on filesystem I/O.
		 *
		 * Also, since we are only going for a minimum in the
		 * non-timestamp case, we do not smooth things out
		 * else with timestamps disabled convergence takes too
		 * long.
		 */
		if (!win_dep) {
			m -= (new_sample >> 3);
			new_sample += m;
		} else {
			m <<= 3;
			if (m < new_sample)
				new_sample = m;
		}
	} else {
		/* No previous measure. */
		new_sample = m << 3;
	}

	tp->rcv_rtt_est.rtt_us = new_sample;
}

static inline void tcp_rcv_rtt_measure(struct tcp_sock *tp)
{
	u32 delta_us;

	if (tp->rcv_rtt_est.time == 0)
		goto new_measure;
	if (before(tp->rcv_nxt, tp->rcv_rtt_est.seq))
		return;
	delta_us = tcp_stamp_us_delta(tp->tcp_mstamp, tp->rcv_rtt_est.time);
	if (!delta_us)
		delta_us = 1;
	tcp_rcv_rtt_update(tp, delta_us, 1);

new_measure:
	tp->rcv_rtt_est.seq = tp->rcv_nxt + tp->rcv_wnd;
	tp->rcv_rtt_est.time = tp->tcp_mstamp;
}

static inline void tcp_rcv_rtt_measure_ts(struct sock *sk,
					  const struct sk_buff *skb)
{
	struct tcp_sock *tp = tcp_sk(sk);

	if (tp->rx_opt.rcv_tsecr == tp->rcv_rtt_last_tsecr)
		return;
	tp->rcv_rtt_last_tsecr = tp->rx_opt.rcv_tsecr;

	if (TCP_SKB_CB(skb)->end_seq -
	    TCP_SKB_CB(skb)->seq >= inet_csk(sk)->icsk_ack.rcv_mss) {
		u32 delta = tcp_time_stamp(tp) - tp->rx_opt.rcv_tsecr;
		u32 delta_us;

		if (likely(delta < INT_MAX / (USEC_PER_SEC / TCP_TS_HZ))) {
			if (!delta)
				delta = 1;
			delta_us = delta * (USEC_PER_SEC / TCP_TS_HZ);
			tcp_rcv_rtt_update(tp, delta_us, 0);
		}
	}
}

/*
 * This function should be called every time data is copied to user space.
 * It calculates the appropriate TCP receive buffer space.
 */
void tcp_rcv_space_adjust(struct sock *sk)
{
	struct tcp_sock *tp = tcp_sk(sk);
	u32 copied;
	int time;

	trace_tcp_rcv_space_adjust(sk);

	tcp_mstamp_refresh(tp);
	time = tcp_stamp_us_delta(tp->tcp_mstamp, tp->rcvq_space.time);
	if (time < (tp->rcv_rtt_est.rtt_us >> 3) || tp->rcv_rtt_est.rtt_us == 0)
		return;

	/* Number of bytes copied to user in last RTT */
	copied = tp->copied_seq - tp->rcvq_space.seq;
	if (copied <= tp->rcvq_space.space)
		goto new_measure;

	/* A bit of theory :
	 * copied = bytes received in previous RTT, our base window
	 * To cope with packet losses, we need a 2x factor
	 * To cope with slow start, and sender growing its cwin by 100 %
	 * every RTT, we need a 4x factor, because the ACK we are sending
	 * now is for the next RTT, not the current one :
	 * <prev RTT . ><current RTT .. ><next RTT .... >
	 */

	if (sock_net(sk)->ipv4.sysctl_tcp_moderate_rcvbuf &&
	    !(sk->sk_userlocks & SOCK_RCVBUF_LOCK)) {
		int rcvmem, rcvbuf;
		u64 rcvwin, grow;

		/* minimal window to cope with packet losses, assuming
		 * steady state. Add some cushion because of small variations.
		 */
		rcvwin = ((u64)copied << 1) + 16 * tp->advmss;

		/* Accommodate for sender rate increase (eg. slow start) */
		grow = rcvwin * (copied - tp->rcvq_space.space);
		do_div(grow, tp->rcvq_space.space);
		rcvwin += (grow << 1);

		rcvmem = SKB_TRUESIZE(tp->advmss + MAX_TCP_HEADER);
		while (tcp_win_from_space(sk, rcvmem) < tp->advmss)
			rcvmem += 128;

		do_div(rcvwin, tp->advmss);
		rcvbuf = min_t(u64, rcvwin * rcvmem,
			       sock_net(sk)->ipv4.sysctl_tcp_rmem[2]);
		if (rcvbuf > sk->sk_rcvbuf) {
			WRITE_ONCE(sk->sk_rcvbuf, rcvbuf);

			/* Make the window clamp follow along.  */
			tp->window_clamp = tcp_win_from_space(sk, rcvbuf);
		}
	}
	tp->rcvq_space.space = copied;

new_measure:
	tp->rcvq_space.seq = tp->copied_seq;
	tp->rcvq_space.time = tp->tcp_mstamp;
}

/* There is something which you must keep in mind when you analyze the
 * behavior of the tp->ato delayed ack timeout interval.  When a
 * connection starts up, we want to ack as quickly as possible.  The
 * problem is that "good" TCP's do slow start at the beginning of data
 * transmission.  The means that until we send the first few ACK's the
 * sender will sit on his end and only queue most of his data, because
 * he can only send snd_cwnd unacked packets at any given time.  For
 * each ACK we send, he increments snd_cwnd and transmits more of his
 * queue.  -DaveM
 */
static void tcp_event_data_recv(struct sock *sk, struct sk_buff *skb)
{
	struct tcp_sock *tp = tcp_sk(sk);
	struct inet_connection_sock *icsk = inet_csk(sk);
	u32 now;

	inet_csk_schedule_ack(sk);

	tcp_measure_rcv_mss(sk, skb);

	tcp_rcv_rtt_measure(tp);

	now = tcp_jiffies32;

	if (!icsk->icsk_ack.ato) {
		/* The _first_ data packet received, initialize
		 * delayed ACK engine.
		 */
		tcp_incr_quickack(sk, TCP_MAX_QUICKACKS);
		icsk->icsk_ack.ato = TCP_ATO_MIN;
	} else {
		int m = now - icsk->icsk_ack.lrcvtime;

		if (m <= TCP_ATO_MIN / 2) {
			/* The fastest case is the first. */
			icsk->icsk_ack.ato = (icsk->icsk_ack.ato >> 1) + TCP_ATO_MIN / 2;
		} else if (m < icsk->icsk_ack.ato) {
			icsk->icsk_ack.ato = (icsk->icsk_ack.ato >> 1) + m;
			if (icsk->icsk_ack.ato > icsk->icsk_rto)
				icsk->icsk_ack.ato = icsk->icsk_rto;
		} else if (m > icsk->icsk_rto) {
			/* Too long gap. Apparently sender failed to
			 * restart window, so that we send ACKs quickly.
			 */
			tcp_incr_quickack(sk, TCP_MAX_QUICKACKS);
			sk_mem_reclaim(sk);
		}
	}
	icsk->icsk_ack.lrcvtime = now;

	tcp_data_ecn_check(sk, skb);

	if (skb->len >= 128)
		tcp_grow_window(sk, skb);
}

/* Called to compute a smoothed rtt estimate. The data fed to this
 * routine either comes from timestamps, or from segments that were
 * known _not_ to have been retransmitted [see Karn/Partridge
 * Proceedings SIGCOMM 87]. The algorithm is from the SIGCOMM 88
 * piece by Van Jacobson.
 * NOTE: the next three routines used to be one big routine.
 * To save cycles in the RFC 1323 implementation it was better to break
 * it up into three procedures. -- erics
 */
static void tcp_rtt_estimator(struct sock *sk, long mrtt_us)
{
	struct tcp_sock *tp = tcp_sk(sk);
	long m = mrtt_us; /* RTT */
	u32 srtt = tp->srtt_us;

	/*	The following amusing code comes from Jacobson's
	 *	article in SIGCOMM '88.  Note that rtt and mdev
	 *	are scaled versions of rtt and mean deviation.
	 *	This is designed to be as fast as possible
	 *	m stands for "measurement".
	 *
	 *	On a 1990 paper the rto value is changed to:
	 *	RTO = rtt + 4 * mdev
	 *
	 * Funny. This algorithm seems to be very broken.
	 * These formulae increase RTO, when it should be decreased, increase
	 * too slowly, when it should be increased quickly, decrease too quickly
	 * etc. I guess in BSD RTO takes ONE value, so that it is absolutely
	 * does not matter how to _calculate_ it. Seems, it was trap
	 * that VJ failed to avoid. 8)
	 */
	if (srtt != 0) {
		m -= (srtt >> 3);	/* m is now error in rtt est */
		srtt += m;		/* rtt = 7/8 rtt + 1/8 new */
		if (m < 0) {
			m = -m;		/* m is now abs(error) */
			m -= (tp->mdev_us >> 2);   /* similar update on mdev */
			/* This is similar to one of Eifel findings.
			 * Eifel blocks mdev updates when rtt decreases.
			 * This solution is a bit different: we use finer gain
			 * for mdev in this case (alpha*beta).
			 * Like Eifel it also prevents growth of rto,
			 * but also it limits too fast rto decreases,
			 * happening in pure Eifel.
			 */
			if (m > 0)
				m >>= 3;
		} else {
			m -= (tp->mdev_us >> 2);   /* similar update on mdev */
		}
		tp->mdev_us += m;		/* mdev = 3/4 mdev + 1/4 new */
		if (tp->mdev_us > tp->mdev_max_us) {
			tp->mdev_max_us = tp->mdev_us;
			if (tp->mdev_max_us > tp->rttvar_us)
				tp->rttvar_us = tp->mdev_max_us;
		}
		if (after(tp->snd_una, tp->rtt_seq)) {
			if (tp->mdev_max_us < tp->rttvar_us)
				tp->rttvar_us -= (tp->rttvar_us - tp->mdev_max_us) >> 2;
			tp->rtt_seq = tp->snd_nxt;
			tp->mdev_max_us = tcp_rto_min_us(sk);

			tcp_bpf_rtt(sk);
		}
	} else {
		/* no previous measure. */
		srtt = m << 3;		/* take the measured time to be rtt */
		tp->mdev_us = m << 1;	/* make sure rto = 3*rtt */
		tp->rttvar_us = max(tp->mdev_us, tcp_rto_min_us(sk));
		tp->mdev_max_us = tp->rttvar_us;
		tp->rtt_seq = tp->snd_nxt;

		tcp_bpf_rtt(sk);
	}
	tp->srtt_us = max(1U, srtt);
}

static void tcp_update_pacing_rate(struct sock *sk)
{
	const struct tcp_sock *tp = tcp_sk(sk);
	u64 rate;

	/* set sk_pacing_rate to 200 % of current rate (mss * cwnd / srtt) */
	rate = (u64)tp->mss_cache * ((USEC_PER_SEC / 100) << 3);

	/* current rate is (cwnd * mss) / srtt
	 * In Slow Start [1], set sk_pacing_rate to 200 % the current rate.
	 * In Congestion Avoidance phase, set it to 120 % the current rate.
	 *
	 * [1] : Normal Slow Start condition is (tp->snd_cwnd < tp->snd_ssthresh)
	 *	 If snd_cwnd >= (tp->snd_ssthresh / 2), we are approaching
	 *	 end of slow start and should slow down.
	 */
	if (tp->snd_cwnd < tp->snd_ssthresh / 2)
		rate *= sock_net(sk)->ipv4.sysctl_tcp_pacing_ss_ratio;
	else
		rate *= sock_net(sk)->ipv4.sysctl_tcp_pacing_ca_ratio;

	rate *= max(tp->snd_cwnd, tp->packets_out);

	if (likely(tp->srtt_us))
		do_div(rate, tp->srtt_us);

	/* WRITE_ONCE() is needed because sch_fq fetches sk_pacing_rate
	 * without any lock. We want to make sure compiler wont store
	 * intermediate values in this location.
	 */
	WRITE_ONCE(sk->sk_pacing_rate, min_t(u64, rate,
					     sk->sk_max_pacing_rate));
}

/* Calculate rto without backoff.  This is the second half of Van Jacobson's
 * routine referred to above.
 */
static void tcp_set_rto(struct sock *sk)
{
	const struct tcp_sock *tp = tcp_sk(sk);
	/* Old crap is replaced with new one. 8)
	 *
	 * More seriously:
	 * 1. If rtt variance happened to be less 50msec, it is hallucination.
	 *    It cannot be less due to utterly erratic ACK generation made
	 *    at least by solaris and freebsd. "Erratic ACKs" has _nothing_
	 *    to do with delayed acks, because at cwnd>2 true delack timeout
	 *    is invisible. Actually, Linux-2.4 also generates erratic
	 *    ACKs in some circumstances.
	 */
	inet_csk(sk)->icsk_rto = __tcp_set_rto(tp);

	/* 2. Fixups made earlier cannot be right.
	 *    If we do not estimate RTO correctly without them,
	 *    all the algo is pure shit and should be replaced
	 *    with correct one. It is exactly, which we pretend to do.
	 */

	/* NOTE: clamping at TCP_RTO_MIN is not required, current algo
	 * guarantees that rto is higher.
	 */
	tcp_bound_rto(sk);
}

__u32 tcp_init_cwnd(const struct tcp_sock *tp, const struct dst_entry *dst)
{
	__u32 cwnd = (dst ? dst_metric(dst, RTAX_INITCWND) : 0);

	if (!cwnd)
		cwnd = TCP_INIT_CWND;
	return min_t(__u32, cwnd, tp->snd_cwnd_clamp);
}

struct tcp_sacktag_state {
	/* Timestamps for earliest and latest never-retransmitted segment
	 * that was SACKed. RTO needs the earliest RTT to stay conservative,
	 * but congestion control should still get an accurate delay signal.
	 */
	u64	first_sackt;
	u64	last_sackt;
	u32	reord;
	u32	sack_delivered;
	u32	delivered_bytes;
	int	flag;
	unsigned int mss_now;
	struct rate_sample *rate;
};

/* Take a notice that peer is sending D-SACKs. Skip update of data delivery
 * and spurious retransmission information if this DSACK is unlikely caused by
 * sender's action:
 * - DSACKed sequence range is larger than maximum receiver's window.
 * - Total no. of DSACKed segments exceed the total no. of retransmitted segs.
 */
static u32 tcp_dsack_seen(struct tcp_sock *tp, u32 start_seq,
			  u32 end_seq, struct tcp_sacktag_state *state)
{
	u32 seq_len, dup_segs = 1;

	if (!before(start_seq, end_seq))
		return 0;

	seq_len = end_seq - start_seq;
	/* Dubious DSACK: DSACKed range greater than maximum advertised rwnd */
	if (seq_len > tp->max_window)
		return 0;
	if (seq_len > tp->mss_cache)
		dup_segs = DIV_ROUND_UP(seq_len, tp->mss_cache);

	tp->dsack_dups += dup_segs;
	/* Skip the DSACK if dup segs weren't retransmitted by sender */
	if (tp->dsack_dups > tp->total_retrans)
		return 0;

	tp->rx_opt.sack_ok |= TCP_DSACK_SEEN;
	tp->rack.dsack_seen = 1;

	state->flag |= FLAG_DSACKING_ACK;
	/* A spurious retransmission is delivered */
	state->sack_delivered += dup_segs;

	return dup_segs;
}

/* It's reordering when higher sequence was delivered (i.e. sacked) before
 * some lower never-retransmitted sequence ("low_seq"). The maximum reordering
 * distance is approximated in full-mss packet distance ("reordering").
 */
static void tcp_check_sack_reordering(struct sock *sk, const u32 low_seq,
				      const int ts)
{
	struct tcp_sock *tp = tcp_sk(sk);
	const u32 mss = tp->mss_cache;
	u32 fack, metric;

	fack = tcp_highest_sack_seq(tp);
	if (!before(low_seq, fack))
		return;

	metric = fack - low_seq;
	if ((metric > tp->reordering * mss) && mss) {
#if FASTRETRANS_DEBUG > 1
		pr_debug("Disorder%d %d %u f%u s%u rr%d\n",
			 tp->rx_opt.sack_ok, inet_csk(sk)->icsk_ca_state,
			 tp->reordering,
			 0,
			 tp->sacked_out,
			 tp->undo_marker ? tp->undo_retrans : 0);
#endif
		tp->reordering = min_t(u32, (metric + mss - 1) / mss,
				       sock_net(sk)->ipv4.sysctl_tcp_max_reordering);
	}

	/* This exciting event is worth to be remembered. 8) */
	tp->reord_seen++;
	NET_INC_STATS(sock_net(sk),
		      ts ? LINUX_MIB_TCPTSREORDER : LINUX_MIB_TCPSACKREORDER);
}

 /* This must be called before lost_out or retrans_out are updated
  * on a new loss, because we want to know if all skbs previously
  * known to be lost have already been retransmitted, indicating
  * that this newly lost skb is our next skb to retransmit.
  */
static void tcp_verify_retransmit_hint(struct tcp_sock *tp, struct sk_buff *skb)
{
	if ((!tp->retransmit_skb_hint && tp->retrans_out >= tp->lost_out) ||
	    (tp->retransmit_skb_hint &&
	     before(TCP_SKB_CB(skb)->seq,
		    TCP_SKB_CB(tp->retransmit_skb_hint)->seq)))
		tp->retransmit_skb_hint = skb;
}

/* Sum the number of packets on the wire we have marked as lost, and
 * notify the congestion control module that the given skb was marked lost.
 */
static void tcp_notify_skb_loss_event(struct tcp_sock *tp, const struct sk_buff *skb)
{
	tp->lost += tcp_skb_pcount(skb);
}

void tcp_mark_skb_lost(struct sock *sk, struct sk_buff *skb)
{
	__u8 sacked = TCP_SKB_CB(skb)->sacked;
	struct tcp_sock *tp = tcp_sk(sk);

	if (sacked & TCPCB_SACKED_ACKED)
		return;

	tcp_verify_retransmit_hint(tp, skb);
	if (sacked & TCPCB_LOST) {
		if (sacked & TCPCB_SACKED_RETRANS) {
			/* Account for retransmits that are lost again */
			TCP_SKB_CB(skb)->sacked &= ~TCPCB_SACKED_RETRANS;
			tp->retrans_out -= tcp_skb_pcount(skb);
			NET_ADD_STATS(sock_net(sk), LINUX_MIB_TCPLOSTRETRANSMIT,
				      tcp_skb_pcount(skb));
			tcp_notify_skb_loss_event(tp, skb);
		}
	} else {
		tp->lost_out += tcp_skb_pcount(skb);
		TCP_SKB_CB(skb)->sacked |= TCPCB_LOST;
		tcp_notify_skb_loss_event(tp, skb);
	}
}

/* This procedure tags the retransmission queue when SACKs arrive.
 *
 * We have three tag bits: SACKED(S), RETRANS(R) and LOST(L).
 * Packets in queue with these bits set are counted in variables
 * sacked_out, retrans_out and lost_out, correspondingly.
 *
 * Valid combinations are:
 * Tag  InFlight	Description
 * 0	1		- orig segment is in flight.
 * S	0		- nothing flies, orig reached receiver.
 * L	0		- nothing flies, orig lost by net.
 * R	2		- both orig and retransmit are in flight.
 * L|R	1		- orig is lost, retransmit is in flight.
 * S|R  1		- orig reached receiver, retrans is still in flight.
 * (L|S|R is logically valid, it could occur when L|R is sacked,
 *  but it is equivalent to plain S and code short-curcuits it to S.
 *  L|S is logically invalid, it would mean -1 packet in flight 8))
 *
 * These 6 states form finite state machine, controlled by the following events:
 * 1. New ACK (+SACK) arrives. (tcp_sacktag_write_queue())
 * 2. Retransmission. (tcp_retransmit_skb(), tcp_xmit_retransmit_queue())
 * 3. Loss detection event of two flavors:
 *	A. Scoreboard estimator decided the packet is lost.
 *	   A'. Reno "three dupacks" marks head of queue lost.
 *	B. SACK arrives sacking SND.NXT at the moment, when the
 *	   segment was retransmitted.
 * 4. D-SACK added new rule: D-SACK changes any tag to S.
 *
 * It is pleasant to note, that state diagram turns out to be commutative,
 * so that we are allowed not to be bothered by order of our actions,
 * when multiple events arrive simultaneously. (see the function below).
 *
 * Reordering detection.
 * --------------------
 * Reordering metric is maximal distance, which a packet can be displaced
 * in packet stream. With SACKs we can estimate it:
 *
 * 1. SACK fills old hole and the corresponding segment was not
 *    ever retransmitted -> reordering. Alas, we cannot use it
 *    when segment was retransmitted.
 * 2. The last flaw is solved with D-SACK. D-SACK arrives
 *    for retransmitted and already SACKed segment -> reordering..
 * Both of these heuristics are not used in Loss state, when we cannot
 * account for retransmits accurately.
 *
 * SACK block validation.
 * ----------------------
 *
 * SACK block range validation checks that the received SACK block fits to
 * the expected sequence limits, i.e., it is between SND.UNA and SND.NXT.
 * Note that SND.UNA is not included to the range though being valid because
 * it means that the receiver is rather inconsistent with itself reporting
 * SACK reneging when it should advance SND.UNA. Such SACK block this is
 * perfectly valid, however, in light of RFC2018 which explicitly states
 * that "SACK block MUST reflect the newest segment.  Even if the newest
 * segment is going to be discarded ...", not that it looks very clever
 * in case of head skb. Due to potentional receiver driven attacks, we
 * choose to avoid immediate execution of a walk in write queue due to
 * reneging and defer head skb's loss recovery to standard loss recovery
 * procedure that will eventually trigger (nothing forbids us doing this).
 *
 * Implements also blockage to start_seq wrap-around. Problem lies in the
 * fact that though start_seq (s) is before end_seq (i.e., not reversed),
 * there's no guarantee that it will be before snd_nxt (n). The problem
 * happens when start_seq resides between end_seq wrap (e_w) and snd_nxt
 * wrap (s_w):
 *
 *         <- outs wnd ->                          <- wrapzone ->
 *         u     e      n                         u_w   e_w  s n_w
 *         |     |      |                          |     |   |  |
 * |<------------+------+----- TCP seqno space --------------+---------->|
 * ...-- <2^31 ->|                                           |<--------...
 * ...---- >2^31 ------>|                                    |<--------...
 *
 * Current code wouldn't be vulnerable but it's better still to discard such
 * crazy SACK blocks. Doing this check for start_seq alone closes somewhat
 * similar case (end_seq after snd_nxt wrap) as earlier reversed check in
 * snd_nxt wrap -> snd_una region will then become "well defined", i.e.,
 * equal to the ideal case (infinite seqno space without wrap caused issues).
 *
 * With D-SACK the lower bound is extended to cover sequence space below
 * SND.UNA down to undo_marker, which is the last point of interest. Yet
 * again, D-SACK block must not to go across snd_una (for the same reason as
 * for the normal SACK blocks, explained above). But there all simplicity
 * ends, TCP might receive valid D-SACKs below that. As long as they reside
 * fully below undo_marker they do not affect behavior in anyway and can
 * therefore be safely ignored. In rare cases (which are more or less
 * theoretical ones), the D-SACK will nicely cross that boundary due to skb
 * fragmentation and packet reordering past skb's retransmission. To consider
 * them correctly, the acceptable range must be extended even more though
 * the exact amount is rather hard to quantify. However, tp->max_window can
 * be used as an exaggerated estimate.
 */
static bool tcp_is_sackblock_valid(struct tcp_sock *tp, bool is_dsack,
				   u32 start_seq, u32 end_seq)
{
	/* Too far in future, or reversed (interpretation is ambiguous) */
	if (after(end_seq, tp->snd_nxt) || !before(start_seq, end_seq))
		return false;

	/* Nasty start_seq wrap-around check (see comments above) */
	if (!before(start_seq, tp->snd_nxt))
		return false;

	/* In outstanding window? ...This is valid exit for D-SACKs too.
	 * start_seq == snd_una is non-sensical (see comments above)
	 */
	if (after(start_seq, tp->snd_una))
		return true;

	if (!is_dsack || !tp->undo_marker)
		return false;

	/* ...Then it's D-SACK, and must reside below snd_una completely */
	if (after(end_seq, tp->snd_una))
		return false;

	if (!before(start_seq, tp->undo_marker))
		return true;

	/* Too old */
	if (!after(end_seq, tp->undo_marker))
		return false;

	/* Undo_marker boundary crossing (overestimates a lot). Known already:
	 *   start_seq < undo_marker and end_seq >= undo_marker.
	 */
	return !before(start_seq, end_seq - tp->max_window);
}

static bool tcp_check_dsack(struct sock *sk, const struct sk_buff *ack_skb,
			    struct tcp_sack_block_wire *sp, int num_sacks,
			    u32 prior_snd_una, struct tcp_sacktag_state *state)
{
	struct tcp_sock *tp = tcp_sk(sk);
	u32 start_seq_0 = get_unaligned_be32(&sp[0].start_seq);
	u32 end_seq_0 = get_unaligned_be32(&sp[0].end_seq);
	u32 dup_segs;

	if (before(start_seq_0, TCP_SKB_CB(ack_skb)->ack_seq)) {
		NET_INC_STATS(sock_net(sk), LINUX_MIB_TCPDSACKRECV);
	} else if (num_sacks > 1) {
		u32 end_seq_1 = get_unaligned_be32(&sp[1].end_seq);
		u32 start_seq_1 = get_unaligned_be32(&sp[1].start_seq);

		if (after(end_seq_0, end_seq_1) || before(start_seq_0, start_seq_1))
			return false;
		NET_INC_STATS(sock_net(sk), LINUX_MIB_TCPDSACKOFORECV);
	} else {
		return false;
	}

	dup_segs = tcp_dsack_seen(tp, start_seq_0, end_seq_0, state);
	if (!dup_segs) {	/* Skip dubious DSACK */
		NET_INC_STATS(sock_net(sk), LINUX_MIB_TCPDSACKIGNOREDDUBIOUS);
		return false;
	}

	NET_ADD_STATS(sock_net(sk), LINUX_MIB_TCPDSACKRECVSEGS, dup_segs);

	/* D-SACK for already forgotten data... Do dumb counting. */
	if (tp->undo_marker && tp->undo_retrans > 0 &&
	    !after(end_seq_0, prior_snd_una) &&
	    after(end_seq_0, tp->undo_marker))
		tp->undo_retrans = max_t(int, 0, tp->undo_retrans - dup_segs);

	return true;
}

/* Check if skb is fully within the SACK block. In presence of GSO skbs,
 * the incoming SACK may not exactly match but we can find smaller MSS
 * aligned portion of it that matches. Therefore we might need to fragment
 * which may fail and creates some hassle (caller must handle error case
 * returns).
 *
 * FIXME: this could be merged to shift decision code
 */
static int tcp_match_skb_to_sack(struct sock *sk, struct sk_buff *skb,
				  u32 start_seq, u32 end_seq)
{
	int err;
	bool in_sack;
	unsigned int pkt_len;
	unsigned int mss;

	in_sack = !after(start_seq, TCP_SKB_CB(skb)->seq) &&
		  !before(end_seq, TCP_SKB_CB(skb)->end_seq);

	if (tcp_skb_pcount(skb) > 1 && !in_sack &&
	    after(TCP_SKB_CB(skb)->end_seq, start_seq)) {
		mss = tcp_skb_mss(skb);
		in_sack = !after(start_seq, TCP_SKB_CB(skb)->seq);

		if (!in_sack) {
			pkt_len = start_seq - TCP_SKB_CB(skb)->seq;
			if (pkt_len < mss)
				pkt_len = mss;
		} else {
			pkt_len = end_seq - TCP_SKB_CB(skb)->seq;
			if (pkt_len < mss)
				return -EINVAL;
		}

		/* Round if necessary so that SACKs cover only full MSSes
		 * and/or the remaining small portion (if present)
		 */
		if (pkt_len > mss) {
			unsigned int new_len = (pkt_len / mss) * mss;
			if (!in_sack && new_len < pkt_len)
				new_len += mss;
			pkt_len = new_len;
		}

		if (pkt_len >= skb->len && !in_sack)
			return 0;

		err = tcp_fragment(sk, TCP_FRAG_IN_RTX_QUEUE, skb,
				   pkt_len, mss, GFP_ATOMIC);
		if (err < 0)
			return err;
	}

	return in_sack;
}

/* Mark the given newly-SACKed range as such, adjusting counters and hints. */
static u8 tcp_sacktag_one(struct sock *sk,
			  struct tcp_sacktag_state *state, u8 sacked,
			  u32 start_seq, u32 end_seq,
			  int dup_sack, int pcount, u32 plen,
			  u64 xmit_time)
{
	struct tcp_sock *tp = tcp_sk(sk);

	/* Account D-SACK for retransmitted packet. */
	if (dup_sack && (sacked & TCPCB_RETRANS)) {
		if (tp->undo_marker && tp->undo_retrans > 0 &&
		    after(end_seq, tp->undo_marker))
			tp->undo_retrans--;
		if ((sacked & TCPCB_SACKED_ACKED) &&
		    before(start_seq, state->reord))
				state->reord = start_seq;
	}

	/* Nothing to do; acked frame is about to be dropped (was ACKed). */
	if (!after(end_seq, tp->snd_una))
		return sacked;

	if (!(sacked & TCPCB_SACKED_ACKED)) {
		tcp_rack_advance(tp, sacked, end_seq, xmit_time);

		if (sacked & TCPCB_SACKED_RETRANS) {
			/* If the segment is not tagged as lost,
			 * we do not clear RETRANS, believing
			 * that retransmission is still in flight.
			 */
			if (sacked & TCPCB_LOST) {
				sacked &= ~(TCPCB_LOST|TCPCB_SACKED_RETRANS);
				tp->lost_out -= pcount;
				tp->retrans_out -= pcount;
			}
		} else {
			if (!(sacked & TCPCB_RETRANS)) {
				/* New sack for not retransmitted frame,
				 * which was in hole. It is reordering.
				 */
				if (before(start_seq,
					   tcp_highest_sack_seq(tp)) &&
				    before(start_seq, state->reord))
					state->reord = start_seq;

				if (!after(end_seq, tp->high_seq))
					state->flag |= FLAG_ORIG_SACK_ACKED;
				if (state->first_sackt == 0)
					state->first_sackt = xmit_time;
				state->last_sackt = xmit_time;
			}

			if (sacked & TCPCB_LOST) {
				sacked &= ~TCPCB_LOST;
				tp->lost_out -= pcount;
			}
		}

		sacked |= TCPCB_SACKED_ACKED;
		state->flag |= FLAG_DATA_SACKED;
		tp->sacked_out += pcount;
		/* Out-of-order packets delivered */
		state->sack_delivered += pcount;
		state->delivered_bytes += plen;

		/* Lost marker hint past SACKed? Tweak RFC3517 cnt */
		if (tp->lost_skb_hint &&
		    before(start_seq, TCP_SKB_CB(tp->lost_skb_hint)->seq))
			tp->lost_cnt_hint += pcount;
	}

	/* D-SACK. We can detect redundant retransmission in S|R and plain R
	 * frames and clear it. undo_retrans is decreased above, L|R frames
	 * are accounted above as well.
	 */
	if (dup_sack && (sacked & TCPCB_SACKED_RETRANS)) {
		sacked &= ~TCPCB_SACKED_RETRANS;
		tp->retrans_out -= pcount;
	}

	return sacked;
}

/* Shift newly-SACKed bytes from this skb to the immediately previous
 * already-SACKed sk_buff. Mark the newly-SACKed bytes as such.
 */
static bool tcp_shifted_skb(struct sock *sk, struct sk_buff *prev,
			    struct sk_buff *skb,
			    struct tcp_sacktag_state *state,
			    unsigned int pcount, int shifted, int mss,
			    bool dup_sack)
{
	struct tcp_sock *tp = tcp_sk(sk);
	u32 start_seq = TCP_SKB_CB(skb)->seq;	/* start of newly-SACKed */
	u32 end_seq = start_seq + shifted;	/* end of newly-SACKed */

	BUG_ON(!pcount);

	/* Adjust counters and hints for the newly sacked sequence
	 * range but discard the return value since prev is already
	 * marked. We must tag the range first because the seq
	 * advancement below implicitly advances
	 * tcp_highest_sack_seq() when skb is highest_sack.
	 */
	tcp_sacktag_one(sk, state, TCP_SKB_CB(skb)->sacked,
			start_seq, end_seq, dup_sack, pcount, skb->len,
			tcp_skb_timestamp_us(skb));
	tcp_rate_skb_delivered(sk, skb, state->rate);

	if (skb == tp->lost_skb_hint)
		tp->lost_cnt_hint += pcount;

	TCP_SKB_CB(prev)->end_seq += shifted;
	TCP_SKB_CB(skb)->seq += shifted;

	tcp_skb_pcount_add(prev, pcount);
	WARN_ON_ONCE(tcp_skb_pcount(skb) < pcount);
	tcp_skb_pcount_add(skb, -pcount);

	/* When we're adding to gso_segs == 1, gso_size will be zero,
	 * in theory this shouldn't be necessary but as long as DSACK
	 * code can come after this skb later on it's better to keep
	 * setting gso_size to something.
	 */
	if (!TCP_SKB_CB(prev)->tcp_gso_size)
		TCP_SKB_CB(prev)->tcp_gso_size = mss;

	/* CHECKME: To clear or not to clear? Mimics normal skb currently */
	if (tcp_skb_pcount(skb) <= 1)
		TCP_SKB_CB(skb)->tcp_gso_size = 0;

	/* Difference in this won't matter, both ACKed by the same cumul. ACK */
	TCP_SKB_CB(prev)->sacked |= (TCP_SKB_CB(skb)->sacked & TCPCB_EVER_RETRANS);

	if (skb->len > 0) {
		BUG_ON(!tcp_skb_pcount(skb));
		NET_INC_STATS(sock_net(sk), LINUX_MIB_SACKSHIFTED);
		return false;
	}

	/* Whole SKB was eaten :-) */

	if (skb == tp->retransmit_skb_hint)
		tp->retransmit_skb_hint = prev;
	if (skb == tp->lost_skb_hint) {
		tp->lost_skb_hint = prev;
		tp->lost_cnt_hint -= tcp_skb_pcount(prev);
	}

	TCP_SKB_CB(prev)->tcp_flags |= TCP_SKB_CB(skb)->tcp_flags;
	TCP_SKB_CB(prev)->eor = TCP_SKB_CB(skb)->eor;
	if (TCP_SKB_CB(skb)->tcp_flags & TCPHDR_FIN)
		TCP_SKB_CB(prev)->end_seq++;

	if (skb == tcp_highest_sack(sk))
		tcp_advance_highest_sack(sk, skb);

	tcp_skb_collapse_tstamp(prev, skb);
	if (unlikely(TCP_SKB_CB(prev)->tx.delivered_mstamp))
		TCP_SKB_CB(prev)->tx.delivered_mstamp = 0;

	tcp_rtx_queue_unlink_and_free(skb, sk);

	NET_INC_STATS(sock_net(sk), LINUX_MIB_SACKMERGED);

	return true;
}

/* I wish gso_size would have a bit more sane initialization than
 * something-or-zero which complicates things
 */
static int tcp_skb_seglen(const struct sk_buff *skb)
{
	return tcp_skb_pcount(skb) == 1 ? skb->len : tcp_skb_mss(skb);
}

/* Shifting pages past head area doesn't work */
static int skb_can_shift(const struct sk_buff *skb)
{
	return !skb_headlen(skb) && skb_is_nonlinear(skb);
}

int tcp_skb_shift(struct sk_buff *to, struct sk_buff *from,
		  int pcount, int shiftlen)
{
	/* TCP min gso_size is 8 bytes (TCP_MIN_GSO_SIZE)
	 * Since TCP_SKB_CB(skb)->tcp_gso_segs is 16 bits, we need
	 * to make sure not storing more than 65535 * 8 bytes per skb,
	 * even if current MSS is bigger.
	 */
	if (unlikely(to->len + shiftlen >= 65535 * TCP_MIN_GSO_SIZE))
		return 0;
	if (unlikely(tcp_skb_pcount(to) + pcount > 65535))
		return 0;
	return skb_shift(to, from, shiftlen);
}

/* Try collapsing SACK blocks spanning across multiple skbs to a single
 * skb.
 */
static struct sk_buff *tcp_shift_skb_data(struct sock *sk, struct sk_buff *skb,
					  struct tcp_sacktag_state *state,
					  u32 start_seq, u32 end_seq,
					  bool dup_sack)
{
	struct tcp_sock *tp = tcp_sk(sk);
	struct sk_buff *prev;
	int mss;
	int pcount = 0;
	int len;
	int in_sack;

	/* Normally R but no L won't result in plain S */
	if (!dup_sack &&
	    (TCP_SKB_CB(skb)->sacked & (TCPCB_LOST|TCPCB_SACKED_RETRANS)) == TCPCB_SACKED_RETRANS)
		goto fallback;
	if (!skb_can_shift(skb))
		goto fallback;
	/* This frame is about to be dropped (was ACKed). */
	if (!after(TCP_SKB_CB(skb)->end_seq, tp->snd_una))
		goto fallback;

	/* Can only happen with delayed DSACK + discard craziness */
	prev = skb_rb_prev(skb);
	if (!prev)
		goto fallback;

	if ((TCP_SKB_CB(prev)->sacked & TCPCB_TAGBITS) != TCPCB_SACKED_ACKED)
		goto fallback;

	if (!tcp_skb_can_collapse(prev, skb))
		goto fallback;

	in_sack = !after(start_seq, TCP_SKB_CB(skb)->seq) &&
		  !before(end_seq, TCP_SKB_CB(skb)->end_seq);

	if (in_sack) {
		len = skb->len;
		pcount = tcp_skb_pcount(skb);
		mss = tcp_skb_seglen(skb);

		/* TODO: Fix DSACKs to not fragment already SACKed and we can
		 * drop this restriction as unnecessary
		 */
		if (mss != tcp_skb_seglen(prev))
			goto fallback;
	} else {
		if (!after(TCP_SKB_CB(skb)->end_seq, start_seq))
			goto noop;
		/* CHECKME: This is non-MSS split case only?, this will
		 * cause skipped skbs due to advancing loop btw, original
		 * has that feature too
		 */
		if (tcp_skb_pcount(skb) <= 1)
			goto noop;

		in_sack = !after(start_seq, TCP_SKB_CB(skb)->seq);
		if (!in_sack) {
			/* TODO: head merge to next could be attempted here
			 * if (!after(TCP_SKB_CB(skb)->end_seq, end_seq)),
			 * though it might not be worth of the additional hassle
			 *
			 * ...we can probably just fallback to what was done
			 * previously. We could try merging non-SACKed ones
			 * as well but it probably isn't going to buy off
			 * because later SACKs might again split them, and
			 * it would make skb timestamp tracking considerably
			 * harder problem.
			 */
			goto fallback;
		}

		len = end_seq - TCP_SKB_CB(skb)->seq;
		BUG_ON(len < 0);
		BUG_ON(len > skb->len);

		/* MSS boundaries should be honoured or else pcount will
		 * severely break even though it makes things bit trickier.
		 * Optimize common case to avoid most of the divides
		 */
		mss = tcp_skb_mss(skb);

		/* TODO: Fix DSACKs to not fragment already SACKed and we can
		 * drop this restriction as unnecessary
		 */
		if (mss != tcp_skb_seglen(prev))
			goto fallback;

		if (len == mss) {
			pcount = 1;
		} else if (len < mss) {
			goto noop;
		} else {
			pcount = len / mss;
			len = pcount * mss;
		}
	}

	/* tcp_sacktag_one() won't SACK-tag ranges below snd_una */
	if (!after(TCP_SKB_CB(skb)->seq + len, tp->snd_una))
		goto fallback;

	if (!tcp_skb_shift(prev, skb, pcount, len))
		goto fallback;
	if (!tcp_shifted_skb(sk, prev, skb, state, pcount, len, mss, dup_sack))
		goto out;

	/* Hole filled allows collapsing with the next as well, this is very
	 * useful when hole on every nth skb pattern happens
	 */
	skb = skb_rb_next(prev);
	if (!skb)
		goto out;

	if (!skb_can_shift(skb) ||
	    ((TCP_SKB_CB(skb)->sacked & TCPCB_TAGBITS) != TCPCB_SACKED_ACKED) ||
	    (mss != tcp_skb_seglen(skb)))
		goto out;

	len = skb->len;
	pcount = tcp_skb_pcount(skb);
	if (tcp_skb_shift(prev, skb, pcount, len))
		tcp_shifted_skb(sk, prev, skb, state, pcount,
				len, mss, 0);

out:
	return prev;

noop:
	return skb;

fallback:
	NET_INC_STATS(sock_net(sk), LINUX_MIB_SACKSHIFTFALLBACK);
	return NULL;
}

static struct sk_buff *tcp_sacktag_walk(struct sk_buff *skb, struct sock *sk,
					struct tcp_sack_block *next_dup,
					struct tcp_sacktag_state *state,
					u32 start_seq, u32 end_seq,
					bool dup_sack_in)
{
	struct tcp_sock *tp = tcp_sk(sk);
	struct sk_buff *tmp;

	skb_rbtree_walk_from(skb) {
		int in_sack = 0;
		bool dup_sack = dup_sack_in;

		/* queue is in-order => we can short-circuit the walk early */
		if (!before(TCP_SKB_CB(skb)->seq, end_seq))
			break;

		if (next_dup  &&
		    before(TCP_SKB_CB(skb)->seq, next_dup->end_seq)) {
			in_sack = tcp_match_skb_to_sack(sk, skb,
							next_dup->start_seq,
							next_dup->end_seq);
			if (in_sack > 0)
				dup_sack = true;
		}

		/* skb reference here is a bit tricky to get right, since
		 * shifting can eat and free both this skb and the next,
		 * so not even _safe variant of the loop is enough.
		 */
		if (in_sack <= 0) {
			tmp = tcp_shift_skb_data(sk, skb, state,
						 start_seq, end_seq, dup_sack);
			if (tmp) {
				if (tmp != skb) {
					skb = tmp;
					continue;
				}

				in_sack = 0;
			} else {
				in_sack = tcp_match_skb_to_sack(sk, skb,
								start_seq,
								end_seq);
			}
		}

		if (unlikely(in_sack < 0))
			break;

		if (in_sack) {
			TCP_SKB_CB(skb)->sacked =
				tcp_sacktag_one(sk,
						state,
						TCP_SKB_CB(skb)->sacked,
						TCP_SKB_CB(skb)->seq,
						TCP_SKB_CB(skb)->end_seq,
						dup_sack,
						tcp_skb_pcount(skb),
						skb->len,
						tcp_skb_timestamp_us(skb));
			tcp_rate_skb_delivered(sk, skb, state->rate);
			if (TCP_SKB_CB(skb)->sacked & TCPCB_SACKED_ACKED)
				list_del_init(&skb->tcp_tsorted_anchor);

			if (!before(TCP_SKB_CB(skb)->seq,
				    tcp_highest_sack_seq(tp)))
				tcp_advance_highest_sack(sk, skb);
		}
	}
	return skb;
}

static struct sk_buff *tcp_sacktag_bsearch(struct sock *sk, u32 seq)
{
	struct rb_node *parent, **p = &sk->tcp_rtx_queue.rb_node;
	struct sk_buff *skb;

	while (*p) {
		parent = *p;
		skb = rb_to_skb(parent);
		if (before(seq, TCP_SKB_CB(skb)->seq)) {
			p = &parent->rb_left;
			continue;
		}
		if (!before(seq, TCP_SKB_CB(skb)->end_seq)) {
			p = &parent->rb_right;
			continue;
		}
		return skb;
	}
	return NULL;
}

static struct sk_buff *tcp_sacktag_skip(struct sk_buff *skb, struct sock *sk,
					u32 skip_to_seq)
{
	if (skb && after(TCP_SKB_CB(skb)->seq, skip_to_seq))
		return skb;

	return tcp_sacktag_bsearch(sk, skip_to_seq);
}

static struct sk_buff *tcp_maybe_skipping_dsack(struct sk_buff *skb,
						struct sock *sk,
						struct tcp_sack_block *next_dup,
						struct tcp_sacktag_state *state,
						u32 skip_to_seq)
{
	if (!next_dup)
		return skb;

	if (before(next_dup->start_seq, skip_to_seq)) {
		skb = tcp_sacktag_skip(skb, sk, next_dup->start_seq);
		skb = tcp_sacktag_walk(skb, sk, NULL, state,
				       next_dup->start_seq, next_dup->end_seq,
				       1);
	}

	return skb;
}

static int tcp_sack_cache_ok(const struct tcp_sock *tp, const struct tcp_sack_block *cache)
{
	return cache < tp->recv_sack_cache + ARRAY_SIZE(tp->recv_sack_cache);
}

static int
tcp_sacktag_write_queue(struct sock *sk, const struct sk_buff *ack_skb,
			u32 prior_snd_una, struct tcp_sacktag_state *state)
{
	struct tcp_sock *tp = tcp_sk(sk);
	const unsigned char *ptr = (skb_transport_header(ack_skb) +
				    TCP_SKB_CB(ack_skb)->sacked);
	struct tcp_sack_block_wire *sp_wire = (struct tcp_sack_block_wire *)(ptr+2);
	struct tcp_sack_block sp[TCP_NUM_SACKS];
	struct tcp_sack_block *cache;
	struct sk_buff *skb;
	int num_sacks = min(TCP_NUM_SACKS, (ptr[1] - TCPOLEN_SACK_BASE) >> 3);
	int used_sacks;
	bool found_dup_sack = false;
	int i, j;
	int first_sack_index;

	state->flag = 0;
	state->reord = tp->snd_nxt;

	if (!tp->sacked_out)
		tcp_highest_sack_reset(sk);

	found_dup_sack = tcp_check_dsack(sk, ack_skb, sp_wire,
					 num_sacks, prior_snd_una, state);

	/* Eliminate too old ACKs, but take into
	 * account more or less fresh ones, they can
	 * contain valid SACK info.
	 */
	if (before(TCP_SKB_CB(ack_skb)->ack_seq, prior_snd_una - tp->max_window))
		return 0;

	if (!tp->packets_out)
		goto out;

	used_sacks = 0;
	first_sack_index = 0;
	for (i = 0; i < num_sacks; i++) {
		bool dup_sack = !i && found_dup_sack;

		sp[used_sacks].start_seq = get_unaligned_be32(&sp_wire[i].start_seq);
		sp[used_sacks].end_seq = get_unaligned_be32(&sp_wire[i].end_seq);

		if (!tcp_is_sackblock_valid(tp, dup_sack,
					    sp[used_sacks].start_seq,
					    sp[used_sacks].end_seq)) {
			int mib_idx;

			if (dup_sack) {
				if (!tp->undo_marker)
					mib_idx = LINUX_MIB_TCPDSACKIGNOREDNOUNDO;
				else
					mib_idx = LINUX_MIB_TCPDSACKIGNOREDOLD;
			} else {
				/* Don't count olds caused by ACK reordering */
				if ((TCP_SKB_CB(ack_skb)->ack_seq != tp->snd_una) &&
				    !after(sp[used_sacks].end_seq, tp->snd_una))
					continue;
				mib_idx = LINUX_MIB_TCPSACKDISCARD;
			}

			NET_INC_STATS(sock_net(sk), mib_idx);
			if (i == 0)
				first_sack_index = -1;
			continue;
		}

		/* Ignore very old stuff early */
		if (!after(sp[used_sacks].end_seq, prior_snd_una)) {
			if (i == 0)
				first_sack_index = -1;
			continue;
		}

		used_sacks++;
	}

	/* order SACK blocks to allow in order walk of the retrans queue */
	for (i = used_sacks - 1; i > 0; i--) {
		for (j = 0; j < i; j++) {
			if (after(sp[j].start_seq, sp[j + 1].start_seq)) {
				swap(sp[j], sp[j + 1]);

				/* Track where the first SACK block goes to */
				if (j == first_sack_index)
					first_sack_index = j + 1;
			}
		}
	}

	state->mss_now = tcp_current_mss(sk);
	skb = NULL;
	i = 0;

	if (!tp->sacked_out) {
		/* It's already past, so skip checking against it */
		cache = tp->recv_sack_cache + ARRAY_SIZE(tp->recv_sack_cache);
	} else {
		cache = tp->recv_sack_cache;
		/* Skip empty blocks in at head of the cache */
		while (tcp_sack_cache_ok(tp, cache) && !cache->start_seq &&
		       !cache->end_seq)
			cache++;
	}

	while (i < used_sacks) {
		u32 start_seq = sp[i].start_seq;
		u32 end_seq = sp[i].end_seq;
		bool dup_sack = (found_dup_sack && (i == first_sack_index));
		struct tcp_sack_block *next_dup = NULL;

		if (found_dup_sack && ((i + 1) == first_sack_index))
			next_dup = &sp[i + 1];

		/* Skip too early cached blocks */
		while (tcp_sack_cache_ok(tp, cache) &&
		       !before(start_seq, cache->end_seq))
			cache++;

		/* Can skip some work by looking recv_sack_cache? */
		if (tcp_sack_cache_ok(tp, cache) && !dup_sack &&
		    after(end_seq, cache->start_seq)) {

			/* Head todo? */
			if (before(start_seq, cache->start_seq)) {
				skb = tcp_sacktag_skip(skb, sk, start_seq);
				skb = tcp_sacktag_walk(skb, sk, next_dup,
						       state,
						       start_seq,
						       cache->start_seq,
						       dup_sack);
			}

			/* Rest of the block already fully processed? */
			if (!after(end_seq, cache->end_seq))
				goto advance_sp;

			skb = tcp_maybe_skipping_dsack(skb, sk, next_dup,
						       state,
						       cache->end_seq);

			/* ...tail remains todo... */
			if (tcp_highest_sack_seq(tp) == cache->end_seq) {
				/* ...but better entrypoint exists! */
				skb = tcp_highest_sack(sk);
				if (!skb)
					break;
				cache++;
				goto walk;
			}

			skb = tcp_sacktag_skip(skb, sk, cache->end_seq);
			/* Check overlap against next cached too (past this one already) */
			cache++;
			continue;
		}

		if (!before(start_seq, tcp_highest_sack_seq(tp))) {
			skb = tcp_highest_sack(sk);
			if (!skb)
				break;
		}
		skb = tcp_sacktag_skip(skb, sk, start_seq);

walk:
		skb = tcp_sacktag_walk(skb, sk, next_dup, state,
				       start_seq, end_seq, dup_sack);

advance_sp:
		i++;
	}

	/* Clear the head of the cache sack blocks so we can skip it next time */
	for (i = 0; i < ARRAY_SIZE(tp->recv_sack_cache) - used_sacks; i++) {
		tp->recv_sack_cache[i].start_seq = 0;
		tp->recv_sack_cache[i].end_seq = 0;
	}
	for (j = 0; j < used_sacks; j++)
		tp->recv_sack_cache[i++] = sp[j];

	if (inet_csk(sk)->icsk_ca_state != TCP_CA_Loss || tp->undo_marker)
		tcp_check_sack_reordering(sk, state->reord, 0);

	tcp_verify_left_out(tp);
out:

#if FASTRETRANS_DEBUG > 0
	WARN_ON((int)tp->sacked_out < 0);
	WARN_ON((int)tp->lost_out < 0);
	WARN_ON((int)tp->retrans_out < 0);
	WARN_ON((int)tcp_packets_in_flight(tp) < 0);
#endif
	return state->flag;
}

/* Limits sacked_out so that sum with lost_out isn't ever larger than
 * packets_out. Returns false if sacked_out adjustement wasn't necessary.
 */
static bool tcp_limit_reno_sacked(struct tcp_sock *tp)
{
	u32 holes;

	holes = max(tp->lost_out, 1U);
	holes = min(holes, tp->packets_out);

	if ((tp->sacked_out + holes) > tp->packets_out) {
		tp->sacked_out = tp->packets_out - holes;
		return true;
	}
	return false;
}

/* If we receive more dupacks than we expected counting segments
 * in assumption of absent reordering, interpret this as reordering.
 * The only another reason could be bug in receiver TCP.
 */
static void tcp_check_reno_reordering(struct sock *sk, const int addend)
{
	struct tcp_sock *tp = tcp_sk(sk);

	if (!tcp_limit_reno_sacked(tp))
		return;

	tp->reordering = min_t(u32, tp->packets_out + addend,
			       sock_net(sk)->ipv4.sysctl_tcp_max_reordering);
	tp->reord_seen++;
	NET_INC_STATS(sock_net(sk), LINUX_MIB_TCPRENOREORDER);
}

/* Emulate SACKs for SACKless connection: account for a new dupack. */

static void tcp_add_reno_sack(struct sock *sk, int num_dupack, bool ece_ack)
{
	if (num_dupack) {
		struct tcp_sock *tp = tcp_sk(sk);
		u32 prior_sacked = tp->sacked_out;
		s32 delivered;

		tp->sacked_out += num_dupack;
		tcp_check_reno_reordering(sk, 0);
		delivered = tp->sacked_out - prior_sacked;
		if (delivered > 0)
			tcp_count_delivered(tp, delivered, ece_ack);
		tcp_verify_left_out(tp);
	}
}

/* Account for ACK, ACKing some data in Reno Recovery phase. */

static void tcp_remove_reno_sacks(struct sock *sk, int acked, bool ece_ack)
{
	struct tcp_sock *tp = tcp_sk(sk);

	if (acked > 0) {
		/* One ACK acked hole. The rest eat duplicate ACKs. */
		tcp_count_delivered(tp, max_t(int, acked - tp->sacked_out, 1),
				    ece_ack);
		if (acked - 1 >= tp->sacked_out)
			tp->sacked_out = 0;
		else
			tp->sacked_out -= acked - 1;
	}
	tcp_check_reno_reordering(sk, acked);
	tcp_verify_left_out(tp);
}

static inline void tcp_reset_reno_sack(struct tcp_sock *tp)
{
	tp->sacked_out = 0;
}

void tcp_clear_retrans(struct tcp_sock *tp)
{
	tp->retrans_out = 0;
	tp->lost_out = 0;
	tp->undo_marker = 0;
	tp->undo_retrans = -1;
	tp->sacked_out = 0;
}

static inline void tcp_init_undo(struct tcp_sock *tp)
{
	tp->undo_marker = tp->snd_una;
	/* Retransmission still in flight may cause DSACKs later. */
	tp->undo_retrans = tp->retrans_out ? : -1;
}

static bool tcp_is_rack(const struct sock *sk)
{
	return sock_net(sk)->ipv4.sysctl_tcp_recovery & TCP_RACK_LOSS_DETECTION;
}

/* If we detect SACK reneging, forget all SACK information
 * and reset tags completely, otherwise preserve SACKs. If receiver
 * dropped its ofo queue, we will know this due to reneging detection.
 */
static void tcp_timeout_mark_lost(struct sock *sk)
{
	struct tcp_sock *tp = tcp_sk(sk);
	struct sk_buff *skb, *head;
	bool is_reneg;			/* is receiver reneging on SACKs? */

	head = tcp_rtx_queue_head(sk);
	is_reneg = head && (TCP_SKB_CB(head)->sacked & TCPCB_SACKED_ACKED);
	if (is_reneg) {
		NET_INC_STATS(sock_net(sk), LINUX_MIB_TCPSACKRENEGING);
		tp->sacked_out = 0;
		/* Mark SACK reneging until we recover from this loss event. */
		tp->is_sack_reneg = 1;
	} else if (tcp_is_reno(tp)) {
		tcp_reset_reno_sack(tp);
	}

	skb = head;
	skb_rbtree_walk_from(skb) {
		if (is_reneg)
			TCP_SKB_CB(skb)->sacked &= ~TCPCB_SACKED_ACKED;
		else if (tcp_is_rack(sk) && skb != head &&
			 tcp_rack_skb_timeout(tp, skb, 0) > 0)
			continue; /* Don't mark recently sent ones lost yet */
		tcp_mark_skb_lost(sk, skb);
	}
	tcp_verify_left_out(tp);
	tcp_clear_all_retrans_hints(tp);
}

/* Enter Loss state. */
void tcp_enter_loss(struct sock *sk)
{
	const struct inet_connection_sock *icsk = inet_csk(sk);
	struct tcp_sock *tp = tcp_sk(sk);
	struct net *net = sock_net(sk);
	bool new_recovery = icsk->icsk_ca_state < TCP_CA_Recovery;

	tcp_timeout_mark_lost(sk);

	/* Reduce ssthresh if it has not yet been made inside this window. */
	if (icsk->icsk_ca_state <= TCP_CA_Disorder ||
	    !after(tp->high_seq, tp->snd_una) ||
	    (icsk->icsk_ca_state == TCP_CA_Loss && !icsk->icsk_retransmits)) {
		tp->prior_ssthresh = tcp_current_ssthresh(sk);
		tp->prior_cwnd = tp->snd_cwnd;
		tp->snd_ssthresh = icsk->icsk_ca_ops->ssthresh(sk);
		tcp_ca_event(sk, CA_EVENT_LOSS);
		tcp_init_undo(tp);
	}
	tp->snd_cwnd	   = tcp_packets_in_flight(tp) + 1;
	tp->snd_cwnd_cnt   = 0;
	tp->snd_cwnd_stamp = tcp_jiffies32;

	/* Timeout in disordered state after receiving substantial DUPACKs
	 * suggests that the degree of reordering is over-estimated.
	 */
	if (icsk->icsk_ca_state <= TCP_CA_Disorder &&
	    tp->sacked_out >= net->ipv4.sysctl_tcp_reordering)
		tp->reordering = min_t(unsigned int, tp->reordering,
				       net->ipv4.sysctl_tcp_reordering);
	tcp_set_ca_state(sk, TCP_CA_Loss);
	tp->high_seq = tp->snd_nxt;
	tcp_ecn_queue_cwr(tp);

	/* F-RTO RFC5682 sec 3.1 step 1: retransmit SND.UNA if no previous
	 * loss recovery is underway except recurring timeout(s) on
	 * the same SND.UNA (sec 3.2). Disable F-RTO on path MTU probing
	 */
	tp->frto = net->ipv4.sysctl_tcp_frto &&
		   (new_recovery || icsk->icsk_retransmits) &&
		   !inet_csk(sk)->icsk_mtup.probe_size;
}

/* If ACK arrived pointing to a remembered SACK, it means that our
 * remembered SACKs do not reflect real state of receiver i.e.
 * receiver _host_ is heavily congested (or buggy).
 *
 * To avoid big spurious retransmission bursts due to transient SACK
 * scoreboard oddities that look like reneging, we give the receiver a
 * little time (max(RTT/2, 10ms)) to send us some more ACKs that will
 * restore sanity to the SACK scoreboard. If the apparent reneging
 * persists until this RTO then we'll clear the SACK scoreboard.
 */
static bool tcp_check_sack_reneging(struct sock *sk, int flag)
{
	if (flag & FLAG_SACK_RENEGING) {
		struct tcp_sock *tp = tcp_sk(sk);
		unsigned long delay = max(usecs_to_jiffies(tp->srtt_us >> 4),
					  msecs_to_jiffies(10));

		inet_csk_reset_xmit_timer(sk, ICSK_TIME_RETRANS,
					  delay, TCP_RTO_MAX);
		return true;
	}
	return false;
}

/* Heurestics to calculate number of duplicate ACKs. There's no dupACKs
 * counter when SACK is enabled (without SACK, sacked_out is used for
 * that purpose).
 *
 * With reordering, holes may still be in flight, so RFC3517 recovery
 * uses pure sacked_out (total number of SACKed segments) even though
 * it violates the RFC that uses duplicate ACKs, often these are equal
 * but when e.g. out-of-window ACKs or packet duplication occurs,
 * they differ. Since neither occurs due to loss, TCP should really
 * ignore them.
 */
static inline int tcp_dupack_heuristics(const struct tcp_sock *tp)
{
	return tp->sacked_out + 1;
}

/* Linux NewReno/SACK/ECN state machine.
 * --------------------------------------
 *
 * "Open"	Normal state, no dubious events, fast path.
 * "Disorder"   In all the respects it is "Open",
 *		but requires a bit more attention. It is entered when
 *		we see some SACKs or dupacks. It is split of "Open"
 *		mainly to move some processing from fast path to slow one.
 * "CWR"	CWND was reduced due to some Congestion Notification event.
 *		It can be ECN, ICMP source quench, local device congestion.
 * "Recovery"	CWND was reduced, we are fast-retransmitting.
 * "Loss"	CWND was reduced due to RTO timeout or SACK reneging.
 *
 * tcp_fastretrans_alert() is entered:
 * - each incoming ACK, if state is not "Open"
 * - when arrived ACK is unusual, namely:
 *	* SACK
 *	* Duplicate ACK.
 *	* ECN ECE.
 *
 * Counting packets in flight is pretty simple.
 *
 *	in_flight = packets_out - left_out + retrans_out
 *
 *	packets_out is SND.NXT-SND.UNA counted in packets.
 *
 *	retrans_out is number of retransmitted segments.
 *
 *	left_out is number of segments left network, but not ACKed yet.
 *
 *		left_out = sacked_out + lost_out
 *
 *     sacked_out: Packets, which arrived to receiver out of order
 *		   and hence not ACKed. With SACKs this number is simply
 *		   amount of SACKed data. Even without SACKs
 *		   it is easy to give pretty reliable estimate of this number,
 *		   counting duplicate ACKs.
 *
 *       lost_out: Packets lost by network. TCP has no explicit
 *		   "loss notification" feedback from network (for now).
 *		   It means that this number can be only _guessed_.
 *		   Actually, it is the heuristics to predict lossage that
 *		   distinguishes different algorithms.
 *
 *	F.e. after RTO, when all the queue is considered as lost,
 *	lost_out = packets_out and in_flight = retrans_out.
 *
 *		Essentially, we have now a few algorithms detecting
 *		lost packets.
 *
 *		If the receiver supports SACK:
 *
 *		RFC6675/3517: It is the conventional algorithm. A packet is
 *		considered lost if the number of higher sequence packets
 *		SACKed is greater than or equal the DUPACK thoreshold
 *		(reordering). This is implemented in tcp_mark_head_lost and
 *		tcp_update_scoreboard.
 *
 *		RACK (draft-ietf-tcpm-rack-01): it is a newer algorithm
 *		(2017-) that checks timing instead of counting DUPACKs.
 *		Essentially a packet is considered lost if it's not S/ACKed
 *		after RTT + reordering_window, where both metrics are
 *		dynamically measured and adjusted. This is implemented in
 *		tcp_rack_mark_lost.
 *
 *		If the receiver does not support SACK:
 *
 *		NewReno (RFC6582): in Recovery we assume that one segment
 *		is lost (classic Reno). While we are in Recovery and
 *		a partial ACK arrives, we assume that one more packet
 *		is lost (NewReno). This heuristics are the same in NewReno
 *		and SACK.
 *
 * Really tricky (and requiring careful tuning) part of algorithm
 * is hidden in functions tcp_time_to_recover() and tcp_xmit_retransmit_queue().
 * The first determines the moment _when_ we should reduce CWND and,
 * hence, slow down forward transmission. In fact, it determines the moment
 * when we decide that hole is caused by loss, rather than by a reorder.
 *
 * tcp_xmit_retransmit_queue() decides, _what_ we should retransmit to fill
 * holes, caused by lost packets.
 *
 * And the most logically complicated part of algorithm is undo
 * heuristics. We detect false retransmits due to both too early
 * fast retransmit (reordering) and underestimated RTO, analyzing
 * timestamps and D-SACKs. When we detect that some segments were
 * retransmitted by mistake and CWND reduction was wrong, we undo
 * window reduction and abort recovery phase. This logic is hidden
 * inside several functions named tcp_try_undo_<something>.
 */

/* This function decides, when we should leave Disordered state
 * and enter Recovery phase, reducing congestion window.
 *
 * Main question: may we further continue forward transmission
 * with the same cwnd?
 */
static bool tcp_time_to_recover(struct sock *sk, int flag)
{
	struct tcp_sock *tp = tcp_sk(sk);

	/* Trick#1: The loss is proven. */
	if (tp->lost_out)
		return true;

	/* Not-A-Trick#2 : Classic rule... */
	if (!tcp_is_rack(sk) && tcp_dupack_heuristics(tp) > tp->reordering)
		return true;

	return false;
}

/* Detect loss in event "A" above by marking head of queue up as lost.
 * For RFC3517 SACK, a segment is considered lost if it
 * has at least tp->reordering SACKed seqments above it; "packets" refers to
 * the maximum SACKed segments to pass before reaching this limit.
 */
static void tcp_mark_head_lost(struct sock *sk, int packets, int mark_head)
{
	struct tcp_sock *tp = tcp_sk(sk);
	struct sk_buff *skb;
	int cnt;
	/* Use SACK to deduce losses of new sequences sent during recovery */
	const u32 loss_high = tp->snd_nxt;

	WARN_ON(packets > tp->packets_out);
	skb = tp->lost_skb_hint;
	if (skb) {
		/* Head already handled? */
		if (mark_head && after(TCP_SKB_CB(skb)->seq, tp->snd_una))
			return;
		cnt = tp->lost_cnt_hint;
	} else {
		skb = tcp_rtx_queue_head(sk);
		cnt = 0;
	}

	skb_rbtree_walk_from(skb) {
		/* TODO: do this better */
		/* this is not the most efficient way to do this... */
		tp->lost_skb_hint = skb;
		tp->lost_cnt_hint = cnt;

		if (after(TCP_SKB_CB(skb)->end_seq, loss_high))
			break;

		if (TCP_SKB_CB(skb)->sacked & TCPCB_SACKED_ACKED)
			cnt += tcp_skb_pcount(skb);

		if (cnt > packets)
			break;

		if (!(TCP_SKB_CB(skb)->sacked & TCPCB_LOST))
			tcp_mark_skb_lost(sk, skb);

		if (mark_head)
			break;
	}
	tcp_verify_left_out(tp);
}

/* Account newly detected lost packet(s) */

static void tcp_update_scoreboard(struct sock *sk, int fast_rexmit)
{
	struct tcp_sock *tp = tcp_sk(sk);

	if (tcp_is_sack(tp)) {
		int sacked_upto = tp->sacked_out - tp->reordering;
		if (sacked_upto >= 0)
			tcp_mark_head_lost(sk, sacked_upto, 0);
		else if (fast_rexmit)
			tcp_mark_head_lost(sk, 1, 1);
	}
}

static bool tcp_tsopt_ecr_before(const struct tcp_sock *tp, u32 when)
{
	return tp->rx_opt.saw_tstamp && tp->rx_opt.rcv_tsecr &&
	       before(tp->rx_opt.rcv_tsecr, when);
}

/* skb is spurious retransmitted if the returned timestamp echo
 * reply is prior to the skb transmission time
 */
static bool tcp_skb_spurious_retrans(const struct tcp_sock *tp,
				     const struct sk_buff *skb)
{
	return (TCP_SKB_CB(skb)->sacked & TCPCB_RETRANS) &&
	       tcp_tsopt_ecr_before(tp, tcp_skb_timestamp(skb));
}

/* Nothing was retransmitted or returned timestamp is less
 * than timestamp of the first retransmission.
 */
static inline bool tcp_packet_delayed(const struct tcp_sock *tp)
{
	return tp->retrans_stamp &&
	       tcp_tsopt_ecr_before(tp, tp->retrans_stamp);
}

/* Undo procedures. */

/* We can clear retrans_stamp when there are no retransmissions in the
 * window. It would seem that it is trivially available for us in
 * tp->retrans_out, however, that kind of assumptions doesn't consider
 * what will happen if errors occur when sending retransmission for the
 * second time. ...It could the that such segment has only
 * TCPCB_EVER_RETRANS set at the present time. It seems that checking
 * the head skb is enough except for some reneging corner cases that
 * are not worth the effort.
 *
 * Main reason for all this complexity is the fact that connection dying
 * time now depends on the validity of the retrans_stamp, in particular,
 * that successive retransmissions of a segment must not advance
 * retrans_stamp under any conditions.
 */
static bool tcp_any_retrans_done(const struct sock *sk)
{
	const struct tcp_sock *tp = tcp_sk(sk);
	struct sk_buff *skb;

	if (tp->retrans_out)
		return true;

	skb = tcp_rtx_queue_head(sk);
	if (unlikely(skb && TCP_SKB_CB(skb)->sacked & TCPCB_EVER_RETRANS))
		return true;

	return false;
}

static void DBGUNDO(struct sock *sk, const char *msg)
{
#if FASTRETRANS_DEBUG > 1
	struct tcp_sock *tp = tcp_sk(sk);
	struct inet_sock *inet = inet_sk(sk);

	if (sk->sk_family == AF_INET) {
		pr_debug("Undo %s %pI4/%u c%u l%u ss%u/%u p%u\n",
			 msg,
			 &inet->inet_daddr, ntohs(inet->inet_dport),
			 tp->snd_cwnd, tcp_left_out(tp),
			 tp->snd_ssthresh, tp->prior_ssthresh,
			 tp->packets_out);
	}
#if IS_ENABLED(CONFIG_IPV6)
	else if (sk->sk_family == AF_INET6) {
		pr_debug("Undo %s %pI6/%u c%u l%u ss%u/%u p%u\n",
			 msg,
			 &sk->sk_v6_daddr, ntohs(inet->inet_dport),
			 tp->snd_cwnd, tcp_left_out(tp),
			 tp->snd_ssthresh, tp->prior_ssthresh,
			 tp->packets_out);
	}
#endif
#endif
}

static void tcp_undo_cwnd_reduction(struct sock *sk, bool unmark_loss)
{
	struct tcp_sock *tp = tcp_sk(sk);

	if (unmark_loss) {
		struct sk_buff *skb;

		skb_rbtree_walk(skb, &sk->tcp_rtx_queue) {
			TCP_SKB_CB(skb)->sacked &= ~TCPCB_LOST;
		}
		tp->lost_out = 0;
		tcp_clear_all_retrans_hints(tp);
	}

	if (tp->prior_ssthresh) {
		const struct inet_connection_sock *icsk = inet_csk(sk);

		tp->snd_cwnd = icsk->icsk_ca_ops->undo_cwnd(sk);

		if (tp->prior_ssthresh > tp->snd_ssthresh) {
			tp->snd_ssthresh = tp->prior_ssthresh;
			tcp_ecn_withdraw_cwr(tp);
		}
	}
	tp->snd_cwnd_stamp = tcp_jiffies32;
	tp->undo_marker = 0;
	tp->rack.advanced = 1; /* Force RACK to re-exam losses */
}

static inline bool tcp_may_undo(const struct tcp_sock *tp)
{
	return tp->undo_marker && (!tp->undo_retrans || tcp_packet_delayed(tp));
}

/* People celebrate: "We love our President!" */
static bool tcp_try_undo_recovery(struct sock *sk)
{
	struct tcp_sock *tp = tcp_sk(sk);

	if (tcp_may_undo(tp)) {
		int mib_idx;

		/* Happy end! We did not retransmit anything
		 * or our original transmission succeeded.
		 */
		DBGUNDO(sk, inet_csk(sk)->icsk_ca_state == TCP_CA_Loss ? "loss" : "retrans");
		tcp_undo_cwnd_reduction(sk, false);
		if (inet_csk(sk)->icsk_ca_state == TCP_CA_Loss)
			mib_idx = LINUX_MIB_TCPLOSSUNDO;
		else
			mib_idx = LINUX_MIB_TCPFULLUNDO;

		NET_INC_STATS(sock_net(sk), mib_idx);
	} else if (tp->rack.reo_wnd_persist) {
		tp->rack.reo_wnd_persist--;
	}
	if (tp->snd_una == tp->high_seq && tcp_is_reno(tp)) {
		/* Hold old state until something *above* high_seq
		 * is ACKed. For Reno it is MUST to prevent false
		 * fast retransmits (RFC2582). SACK TCP is safe. */
		if (!tcp_any_retrans_done(sk))
			tp->retrans_stamp = 0;
		return true;
	}
	tcp_set_ca_state(sk, TCP_CA_Open);
	tp->is_sack_reneg = 0;
	return false;
}

/* Try to undo cwnd reduction, because D-SACKs acked all retransmitted data */
static bool tcp_try_undo_dsack(struct sock *sk)
{
	struct tcp_sock *tp = tcp_sk(sk);

	if (tp->undo_marker && !tp->undo_retrans) {
		tp->rack.reo_wnd_persist = min(TCP_RACK_RECOVERY_THRESH,
					       tp->rack.reo_wnd_persist + 1);
		DBGUNDO(sk, "D-SACK");
		tcp_undo_cwnd_reduction(sk, false);
		NET_INC_STATS(sock_net(sk), LINUX_MIB_TCPDSACKUNDO);
		return true;
	}
	return false;
}

/* Undo during loss recovery after partial ACK or using F-RTO. */
static bool tcp_try_undo_loss(struct sock *sk, bool frto_undo)
{
	struct tcp_sock *tp = tcp_sk(sk);

	if (frto_undo || tcp_may_undo(tp)) {
		tcp_undo_cwnd_reduction(sk, true);

		DBGUNDO(sk, "partial loss");
		NET_INC_STATS(sock_net(sk), LINUX_MIB_TCPLOSSUNDO);
		if (frto_undo)
			NET_INC_STATS(sock_net(sk),
					LINUX_MIB_TCPSPURIOUSRTOS);
		inet_csk(sk)->icsk_retransmits = 0;
		if (frto_undo || tcp_is_sack(tp)) {
			tcp_set_ca_state(sk, TCP_CA_Open);
			tp->is_sack_reneg = 0;
		}
		return true;
	}
	return false;
}

/* The cwnd reduction in CWR and Recovery uses the PRR algorithm in RFC 6937.
 * It computes the number of packets to send (sndcnt) based on packets newly
 * delivered:
 *   1) If the packets in flight is larger than ssthresh, PRR spreads the
 *	cwnd reductions across a full RTT.
 *   2) Otherwise PRR uses packet conservation to send as much as delivered.
 *      But when the retransmits are acked without further losses, PRR
 *      slow starts cwnd up to ssthresh to speed up the recovery.
 */
static void tcp_init_cwnd_reduction(struct sock *sk)
{
	struct tcp_sock *tp = tcp_sk(sk);

	tp->high_seq = tp->snd_nxt;
	tp->tlp_high_seq = 0;
	tp->snd_cwnd_cnt = 0;
	tp->prior_cwnd = tp->snd_cwnd;
	tp->prr_delivered = 0;
	tp->prr_out = 0;
	tp->snd_ssthresh = inet_csk(sk)->icsk_ca_ops->ssthresh(sk);
	tcp_ecn_queue_cwr(tp);
}

void tcp_cwnd_reduction(struct sock *sk, int newly_acked_sacked, int flag)
{
	struct tcp_sock *tp = tcp_sk(sk);
	int sndcnt = 0;
	int delta = tp->snd_ssthresh - tcp_packets_in_flight(tp);

	if (newly_acked_sacked <= 0 || WARN_ON_ONCE(!tp->prior_cwnd))
		return;

	tp->prr_delivered += newly_acked_sacked;
	if (delta < 0) {
		u64 dividend = (u64)tp->snd_ssthresh * tp->prr_delivered +
			       tp->prior_cwnd - 1;
		sndcnt = div_u64(dividend, tp->prior_cwnd) - tp->prr_out;
	} else if ((flag & (FLAG_RETRANS_DATA_ACKED | FLAG_LOST_RETRANS)) ==
		   FLAG_RETRANS_DATA_ACKED) {
		sndcnt = min_t(int, delta,
			       max_t(int, tp->prr_delivered - tp->prr_out,
				     newly_acked_sacked) + 1);
	} else {
		sndcnt = min(delta, newly_acked_sacked);
	}
	/* Force a fast retransmit upon entering fast recovery */
	sndcnt = max(sndcnt, (tp->prr_out ? 0 : 1));
	tp->snd_cwnd = tcp_packets_in_flight(tp) + sndcnt;
}

static inline void tcp_end_cwnd_reduction(struct sock *sk)
{
	struct tcp_sock *tp = tcp_sk(sk);

	if (inet_csk(sk)->icsk_ca_ops->cong_control)
		return;

	/* Reset cwnd to ssthresh in CWR or Recovery (unless it's undone) */
	if (tp->snd_ssthresh < TCP_INFINITE_SSTHRESH &&
	    (inet_csk(sk)->icsk_ca_state == TCP_CA_CWR || tp->undo_marker)) {
		tp->snd_cwnd = tp->snd_ssthresh;
		tp->snd_cwnd_stamp = tcp_jiffies32;
	}
	tcp_ca_event(sk, CA_EVENT_COMPLETE_CWR);
}

/* Enter CWR state. Disable cwnd undo since congestion is proven with ECN */
void tcp_enter_cwr(struct sock *sk)
{
	struct tcp_sock *tp = tcp_sk(sk);

	tp->prior_ssthresh = 0;
	if (inet_csk(sk)->icsk_ca_state < TCP_CA_CWR) {
		tp->undo_marker = 0;
		tcp_init_cwnd_reduction(sk);
		tcp_set_ca_state(sk, TCP_CA_CWR);
	}
}
EXPORT_SYMBOL(tcp_enter_cwr);

static void tcp_try_keep_open(struct sock *sk)
{
	struct tcp_sock *tp = tcp_sk(sk);
	int state = TCP_CA_Open;

	if (tcp_left_out(tp) || tcp_any_retrans_done(sk))
		state = TCP_CA_Disorder;

	if (inet_csk(sk)->icsk_ca_state != state) {
		tcp_set_ca_state(sk, state);
		tp->high_seq = tp->snd_nxt;
	}
}

static void tcp_try_to_open(struct sock *sk, int flag)
{
	struct tcp_sock *tp = tcp_sk(sk);

	tcp_verify_left_out(tp);

	if (!tcp_any_retrans_done(sk))
		tp->retrans_stamp = 0;

	if (flag & FLAG_ECE)
		tcp_enter_cwr(sk);

	if (inet_csk(sk)->icsk_ca_state != TCP_CA_CWR) {
		tcp_try_keep_open(sk);
	}
}

static void tcp_mtup_probe_failed(struct sock *sk)
{
	struct inet_connection_sock *icsk = inet_csk(sk);

	icsk->icsk_mtup.search_high = icsk->icsk_mtup.probe_size - 1;
	icsk->icsk_mtup.probe_size = 0;
	NET_INC_STATS(sock_net(sk), LINUX_MIB_TCPMTUPFAIL);
}

static void tcp_mtup_probe_success(struct sock *sk)
{
	struct tcp_sock *tp = tcp_sk(sk);
	struct inet_connection_sock *icsk = inet_csk(sk);

	/* FIXME: breaks with very large cwnd */
	tp->prior_ssthresh = tcp_current_ssthresh(sk);
	tp->snd_cwnd = tp->snd_cwnd *
		       tcp_mss_to_mtu(sk, tp->mss_cache) /
		       icsk->icsk_mtup.probe_size;
	tp->snd_cwnd_cnt = 0;
	tp->snd_cwnd_stamp = tcp_jiffies32;
	tp->snd_ssthresh = tcp_current_ssthresh(sk);

	icsk->icsk_mtup.search_low = icsk->icsk_mtup.probe_size;
	icsk->icsk_mtup.probe_size = 0;
	tcp_sync_mss(sk, icsk->icsk_pmtu_cookie);
	NET_INC_STATS(sock_net(sk), LINUX_MIB_TCPMTUPSUCCESS);
}

/* Do a simple retransmit without using the backoff mechanisms in
 * tcp_timer. This is used for path mtu discovery.
 * The socket is already locked here.
 */
void tcp_simple_retransmit(struct sock *sk)
{
	const struct inet_connection_sock *icsk = inet_csk(sk);
	struct tcp_sock *tp = tcp_sk(sk);
	struct sk_buff *skb;
	unsigned int mss = tcp_current_mss(sk);

	skb_rbtree_walk(skb, &sk->tcp_rtx_queue) {
		if (tcp_skb_seglen(skb) > mss)
			tcp_mark_skb_lost(sk, skb);
	}

	tcp_clear_retrans_hints_partial(tp);

	if (!tp->lost_out)
		return;

	if (tcp_is_reno(tp))
		tcp_limit_reno_sacked(tp);

	tcp_verify_left_out(tp);

	/* Don't muck with the congestion window here.
	 * Reason is that we do not increase amount of _data_
	 * in network, but units changed and effective
	 * cwnd/ssthresh really reduced now.
	 */
	if (icsk->icsk_ca_state != TCP_CA_Loss) {
		tp->high_seq = tp->snd_nxt;
		tp->snd_ssthresh = tcp_current_ssthresh(sk);
		tp->prior_ssthresh = 0;
		tp->undo_marker = 0;
		tcp_set_ca_state(sk, TCP_CA_Loss);
	}
	tcp_xmit_retransmit_queue(sk);
}
EXPORT_SYMBOL(tcp_simple_retransmit);

void tcp_enter_recovery(struct sock *sk, bool ece_ack)
{
	struct tcp_sock *tp = tcp_sk(sk);
	int mib_idx;

	if (tcp_is_reno(tp))
		mib_idx = LINUX_MIB_TCPRENORECOVERY;
	else
		mib_idx = LINUX_MIB_TCPSACKRECOVERY;

	NET_INC_STATS(sock_net(sk), mib_idx);

	tp->prior_ssthresh = 0;
	tcp_init_undo(tp);

	if (!tcp_in_cwnd_reduction(sk)) {
		if (!ece_ack)
			tp->prior_ssthresh = tcp_current_ssthresh(sk);
		tcp_init_cwnd_reduction(sk);
	}
	tcp_set_ca_state(sk, TCP_CA_Recovery);
}

/* Process an ACK in CA_Loss state. Move to CA_Open if lost data are
 * recovered or spurious. Otherwise retransmits more on partial ACKs.
 */
static void tcp_process_loss(struct sock *sk, int flag, int num_dupack,
			     int *rexmit)
{
	struct tcp_sock *tp = tcp_sk(sk);
	bool recovered = !before(tp->snd_una, tp->high_seq);

	if ((flag & FLAG_SND_UNA_ADVANCED || rcu_access_pointer(tp->fastopen_rsk)) &&
	    tcp_try_undo_loss(sk, false))
		return;

	if (tp->frto) { /* F-RTO RFC5682 sec 3.1 (sack enhanced version). */
		/* Step 3.b. A timeout is spurious if not all data are
		 * lost, i.e., never-retransmitted data are (s)acked.
		 */
		if ((flag & FLAG_ORIG_SACK_ACKED) &&
		    tcp_try_undo_loss(sk, true))
			return;

		if (after(tp->snd_nxt, tp->high_seq)) {
			if (flag & FLAG_DATA_SACKED || num_dupack)
				tp->frto = 0; /* Step 3.a. loss was real */
		} else if (flag & FLAG_SND_UNA_ADVANCED && !recovered) {
			tp->high_seq = tp->snd_nxt;
			/* Step 2.b. Try send new data (but deferred until cwnd
			 * is updated in tcp_ack()). Otherwise fall back to
			 * the conventional recovery.
			 */
			if (!tcp_write_queue_empty(sk) &&
			    after(tcp_wnd_end(tp), tp->snd_nxt)) {
				*rexmit = REXMIT_NEW;
				return;
			}
			tp->frto = 0;
		}
	}

	if (recovered) {
		/* F-RTO RFC5682 sec 3.1 step 2.a and 1st part of step 3.a */
		tcp_try_undo_recovery(sk);
		return;
	}
	if (tcp_is_reno(tp)) {
		/* A Reno DUPACK means new data in F-RTO step 2.b above are
		 * delivered. Lower inflight to clock out (re)tranmissions.
		 */
		if (after(tp->snd_nxt, tp->high_seq) && num_dupack)
			tcp_add_reno_sack(sk, num_dupack, flag & FLAG_ECE);
		else if (flag & FLAG_SND_UNA_ADVANCED)
			tcp_reset_reno_sack(tp);
	}
	*rexmit = REXMIT_LOST;
}

/* Undo during fast recovery after partial ACK. */
static bool tcp_try_undo_partial(struct sock *sk, u32 prior_snd_una)
{
	struct tcp_sock *tp = tcp_sk(sk);

	if (tp->undo_marker && tcp_packet_delayed(tp)) {
		/* Plain luck! Hole if filled with delayed
		 * packet, rather than with a retransmit. Check reordering.
		 */
		tcp_check_sack_reordering(sk, prior_snd_una, 1);

		/* We are getting evidence that the reordering degree is higher
		 * than we realized. If there are no retransmits out then we
		 * can undo. Otherwise we clock out new packets but do not
		 * mark more packets lost or retransmit more.
		 */
		if (tp->retrans_out)
			return true;

		if (!tcp_any_retrans_done(sk))
			tp->retrans_stamp = 0;

		DBGUNDO(sk, "partial recovery");
		tcp_undo_cwnd_reduction(sk, true);
		NET_INC_STATS(sock_net(sk), LINUX_MIB_TCPPARTIALUNDO);
		tcp_try_keep_open(sk);
		return true;
	}
	return false;
}

static void tcp_identify_packet_loss(struct sock *sk, int *ack_flag)
{
	struct tcp_sock *tp = tcp_sk(sk);

	if (tcp_rtx_queue_empty(sk))
		return;

	if (unlikely(tcp_is_reno(tp))) {
		tcp_newreno_mark_lost(sk, *ack_flag & FLAG_SND_UNA_ADVANCED);
	} else if (tcp_is_rack(sk)) {
		u32 prior_retrans = tp->retrans_out;

		tcp_rack_mark_lost(sk);
		if (prior_retrans > tp->retrans_out)
			*ack_flag |= FLAG_LOST_RETRANS;
	}
}

static bool tcp_force_fast_retransmit(struct sock *sk)
{
	struct tcp_sock *tp = tcp_sk(sk);

	return after(tcp_highest_sack_seq(tp),
		     tp->snd_una + tp->reordering * tp->mss_cache);
}

/* Process an event, which can update packets-in-flight not trivially.
 * Main goal of this function is to calculate new estimate for left_out,
 * taking into account both packets sitting in receiver's buffer and
 * packets lost by network.
 *
 * Besides that it updates the congestion state when packet loss or ECN
 * is detected. But it does not reduce the cwnd, it is done by the
 * congestion control later.
 *
 * It does _not_ decide what to send, it is made in function
 * tcp_xmit_retransmit_queue().
 */
static void tcp_fastretrans_alert(struct sock *sk, const u32 prior_snd_una,
				  int num_dupack, int *ack_flag, int *rexmit)
{
	struct inet_connection_sock *icsk = inet_csk(sk);
	struct tcp_sock *tp = tcp_sk(sk);
	int fast_rexmit = 0, flag = *ack_flag;
	bool ece_ack = flag & FLAG_ECE;
	bool do_lost = num_dupack || ((flag & FLAG_DATA_SACKED) &&
				      tcp_force_fast_retransmit(sk));

	if (!tp->packets_out && tp->sacked_out)
		tp->sacked_out = 0;

	/* Now state machine starts.
	 * A. ECE, hence prohibit cwnd undoing, the reduction is required. */
	if (ece_ack)
		tp->prior_ssthresh = 0;

	/* B. In all the states check for reneging SACKs. */
	if (tcp_check_sack_reneging(sk, flag))
		return;

	/* C. Check consistency of the current state. */
	tcp_verify_left_out(tp);

	/* D. Check state exit conditions. State can be terminated
	 *    when high_seq is ACKed. */
	if (icsk->icsk_ca_state == TCP_CA_Open) {
		WARN_ON(tp->retrans_out != 0);
		tp->retrans_stamp = 0;
	} else if (!before(tp->snd_una, tp->high_seq)) {
		switch (icsk->icsk_ca_state) {
		case TCP_CA_CWR:
			/* CWR is to be held something *above* high_seq
			 * is ACKed for CWR bit to reach receiver. */
			if (tp->snd_una != tp->high_seq) {
				tcp_end_cwnd_reduction(sk);
				tcp_set_ca_state(sk, TCP_CA_Open);
			}
			break;

		case TCP_CA_Recovery:
			if (tcp_is_reno(tp))
				tcp_reset_reno_sack(tp);
			if (tcp_try_undo_recovery(sk))
				return;
			tcp_end_cwnd_reduction(sk);
			break;
		}
	}

	/* E. Process state. */
	switch (icsk->icsk_ca_state) {
	case TCP_CA_Recovery:
		if (!(flag & FLAG_SND_UNA_ADVANCED)) {
			if (tcp_is_reno(tp))
				tcp_add_reno_sack(sk, num_dupack, ece_ack);
		} else {
			if (tcp_try_undo_partial(sk, prior_snd_una))
				return;
			/* Partial ACK arrived. Force fast retransmit. */
			do_lost = tcp_force_fast_retransmit(sk);
		}
		if (tcp_try_undo_dsack(sk)) {
			tcp_try_keep_open(sk);
			return;
		}
		tcp_identify_packet_loss(sk, ack_flag);
		break;
	case TCP_CA_Loss:
		tcp_process_loss(sk, flag, num_dupack, rexmit);
		tcp_identify_packet_loss(sk, ack_flag);
		if (!(icsk->icsk_ca_state == TCP_CA_Open ||
		      (*ack_flag & FLAG_LOST_RETRANS)))
			return;
		/* Change state if cwnd is undone or retransmits are lost */
		fallthrough;
	default:
		if (tcp_is_reno(tp)) {
			if (flag & FLAG_SND_UNA_ADVANCED)
				tcp_reset_reno_sack(tp);
			tcp_add_reno_sack(sk, num_dupack, ece_ack);
		}

		if (icsk->icsk_ca_state <= TCP_CA_Disorder)
			tcp_try_undo_dsack(sk);

		tcp_identify_packet_loss(sk, ack_flag);
		if (!tcp_time_to_recover(sk, flag)) {
			tcp_try_to_open(sk, flag);
			return;
		}

		/* MTU probe failure: don't reduce cwnd */
		if (icsk->icsk_ca_state < TCP_CA_CWR &&
		    icsk->icsk_mtup.probe_size &&
		    tp->snd_una == tp->mtu_probe.probe_seq_start) {
			tcp_mtup_probe_failed(sk);
			/* Restores the reduction we did in tcp_mtup_probe() */
			tp->snd_cwnd++;
			tcp_simple_retransmit(sk);
			return;
		}

		/* Otherwise enter Recovery state */
		tcp_enter_recovery(sk, ece_ack);
		fast_rexmit = 1;
	}

	if (!tcp_is_rack(sk) && do_lost)
		tcp_update_scoreboard(sk, fast_rexmit);
	*rexmit = REXMIT_LOST;
}

static void tcp_update_rtt_min(struct sock *sk, u32 rtt_us, const int flag)
{
	u32 wlen = sock_net(sk)->ipv4.sysctl_tcp_min_rtt_wlen * HZ;
	struct tcp_sock *tp = tcp_sk(sk);

	if ((flag & FLAG_ACK_MAYBE_DELAYED) && rtt_us > tcp_min_rtt(tp)) {
		/* If the remote keeps returning delayed ACKs, eventually
		 * the min filter would pick it up and overestimate the
		 * prop. delay when it expires. Skip suspected delayed ACKs.
		 */
		return;
	}
	minmax_running_min(&tp->rtt_min, wlen, tcp_jiffies32,
			   rtt_us ? : jiffies_to_usecs(1));
}

static bool tcp_ack_update_rtt(struct sock *sk, const int flag,
			       long seq_rtt_us, long sack_rtt_us,
			       long ca_rtt_us, struct rate_sample *rs)
{
	const struct tcp_sock *tp = tcp_sk(sk);

	/* Prefer RTT measured from ACK's timing to TS-ECR. This is because
	 * broken middle-boxes or peers may corrupt TS-ECR fields. But
	 * Karn's algorithm forbids taking RTT if some retransmitted data
	 * is acked (RFC6298).
	 */
	if (seq_rtt_us < 0)
		seq_rtt_us = sack_rtt_us;

	/* RTTM Rule: A TSecr value received in a segment is used to
	 * update the averaged RTT measurement only if the segment
	 * acknowledges some new data, i.e., only if it advances the
	 * left edge of the send window.
	 * See draft-ietf-tcplw-high-performance-00, section 3.3.
	 */
	if (seq_rtt_us < 0 && tp->rx_opt.saw_tstamp && tp->rx_opt.rcv_tsecr &&
	    flag & FLAG_ACKED) {
		u32 delta = tcp_time_stamp(tp) - tp->rx_opt.rcv_tsecr;

		if (likely(delta < INT_MAX / (USEC_PER_SEC / TCP_TS_HZ))) {
			if (!delta)
				delta = 1;
			seq_rtt_us = delta * (USEC_PER_SEC / TCP_TS_HZ);
			ca_rtt_us = seq_rtt_us;
		}
	}
	rs->rtt_us = ca_rtt_us; /* RTT of last (S)ACKed packet (or -1) */
	if (seq_rtt_us < 0)
		return false;

	/* ca_rtt_us >= 0 is counting on the invariant that ca_rtt_us is
	 * always taken together with ACK, SACK, or TS-opts. Any negative
	 * values will be skipped with the seq_rtt_us < 0 check above.
	 */
	tcp_update_rtt_min(sk, ca_rtt_us, flag);
	tcp_rtt_estimator(sk, seq_rtt_us);
	tcp_set_rto(sk);

	/* RFC6298: only reset backoff on valid RTT measurement. */
	inet_csk(sk)->icsk_backoff = 0;
	return true;
}

/* Compute time elapsed between (last) SYNACK and the ACK completing 3WHS. */
void tcp_synack_rtt_meas(struct sock *sk, struct request_sock *req)
{
	struct rate_sample rs;
	long rtt_us = -1L;

	if (req && !req->num_retrans && tcp_rsk(req)->snt_synack)
		rtt_us = tcp_stamp_us_delta(tcp_clock_us(), tcp_rsk(req)->snt_synack);

	tcp_ack_update_rtt(sk, FLAG_SYN_ACKED, rtt_us, -1L, rtt_us, &rs);
}


static void tcp_cong_avoid(struct sock *sk, u32 ack, u32 acked)
{
	const struct inet_connection_sock *icsk = inet_csk(sk);

	icsk->icsk_ca_ops->cong_avoid(sk, ack, acked);
	tcp_sk(sk)->snd_cwnd_stamp = tcp_jiffies32;
}

/* Restart timer after forward progress on connection.
 * RFC2988 recommends to restart timer to now+rto.
 */
void tcp_rearm_rto(struct sock *sk)
{
	const struct inet_connection_sock *icsk = inet_csk(sk);
	struct tcp_sock *tp = tcp_sk(sk);

	/* If the retrans timer is currently being used by Fast Open
	 * for SYN-ACK retrans purpose, stay put.
	 */
	if (rcu_access_pointer(tp->fastopen_rsk))
		return;

	if (!tp->packets_out) {
		inet_csk_clear_xmit_timer(sk, ICSK_TIME_RETRANS);
	} else {
		u32 rto = inet_csk(sk)->icsk_rto;
		/* Offset the time elapsed after installing regular RTO */
		if (icsk->icsk_pending == ICSK_TIME_REO_TIMEOUT ||
		    icsk->icsk_pending == ICSK_TIME_LOSS_PROBE) {
			s64 delta_us = tcp_rto_delta_us(sk);
			/* delta_us may not be positive if the socket is locked
			 * when the retrans timer fires and is rescheduled.
			 */
			rto = usecs_to_jiffies(max_t(int, delta_us, 1));
		}
		tcp_reset_xmit_timer(sk, ICSK_TIME_RETRANS, rto,
				     TCP_RTO_MAX);
	}
}

/* Try to schedule a loss probe; if that doesn't work, then schedule an RTO. */
static void tcp_set_xmit_timer(struct sock *sk)
{
	if (!tcp_schedule_loss_probe(sk, true))
		tcp_rearm_rto(sk);
}

/* If we get here, the whole TSO packet has not been acked. */
static u32 tcp_tso_acked(struct sock *sk, struct sk_buff *skb)
{
	struct tcp_sock *tp = tcp_sk(sk);
	u32 packets_acked;

	BUG_ON(!after(TCP_SKB_CB(skb)->end_seq, tp->snd_una));

	packets_acked = tcp_skb_pcount(skb);
	if (tcp_trim_head(sk, skb, tp->snd_una - TCP_SKB_CB(skb)->seq))
		return 0;
	packets_acked -= tcp_skb_pcount(skb);

	if (packets_acked) {
		BUG_ON(tcp_skb_pcount(skb) == 0);
		BUG_ON(!before(TCP_SKB_CB(skb)->seq, TCP_SKB_CB(skb)->end_seq));
	}

	return packets_acked;
}

static void tcp_ack_tstamp(struct sock *sk, struct sk_buff *skb,
			   u32 prior_snd_una)
{
	const struct skb_shared_info *shinfo;

	/* Avoid cache line misses to get skb_shinfo() and shinfo->tx_flags */
	if (likely(!TCP_SKB_CB(skb)->txstamp_ack))
		return;

	shinfo = skb_shinfo(skb);
	if (!before(shinfo->tskey, prior_snd_una) &&
	    before(shinfo->tskey, tcp_sk(sk)->snd_una)) {
		tcp_skb_tsorted_save(skb) {
			__skb_tstamp_tx(skb, NULL, sk, SCM_TSTAMP_ACK);
		} tcp_skb_tsorted_restore(skb);
	}
}

/* Remove acknowledged frames from the retransmission queue. If our packet
 * is before the ack sequence we can discard it as it's confirmed to have
 * arrived at the other end.
 */
static int tcp_clean_rtx_queue(struct sock *sk, u32 prior_fack,
			       u32 prior_snd_una,
			       struct tcp_sacktag_state *sack, bool ece_ack)
{
	const struct inet_connection_sock *icsk = inet_csk(sk);
	u64 first_ackt, last_ackt;
	struct tcp_sock *tp = tcp_sk(sk);
	u32 prior_sacked = tp->sacked_out;
	u32 reord = tp->snd_nxt; /* lowest acked un-retx un-sacked seq */
	struct sk_buff *skb, *next;
	bool fully_acked = true;
	long sack_rtt_us = -1L;
	long seq_rtt_us = -1L;
	long ca_rtt_us = -1L;
	u32 pkts_acked = 0;
	u32 last_in_flight = 0;
	bool rtt_update;
	int flag = 0;

	first_ackt = 0;

	for (skb = skb_rb_first(&sk->tcp_rtx_queue); skb; skb = next) {
		struct tcp_skb_cb *scb = TCP_SKB_CB(skb);
		const u32 start_seq = scb->seq;
		u8 sacked = scb->sacked;
		u32 acked_pcount;

		/* Determine how many packets and what bytes were acked, tso and else */
		if (after(scb->end_seq, tp->snd_una)) {
			if (tcp_skb_pcount(skb) == 1 ||
			    !after(tp->snd_una, scb->seq))
				break;

			acked_pcount = tcp_tso_acked(sk, skb);
			if (!acked_pcount)
				break;
			fully_acked = false;
		} else {
			acked_pcount = tcp_skb_pcount(skb);
		}

		if (unlikely(sacked & TCPCB_RETRANS)) {
			if (sacked & TCPCB_SACKED_RETRANS)
				tp->retrans_out -= acked_pcount;
			flag |= FLAG_RETRANS_DATA_ACKED;
		} else if (!(sacked & TCPCB_SACKED_ACKED)) {
			last_ackt = tcp_skb_timestamp_us(skb);
			WARN_ON_ONCE(last_ackt == 0);
			if (!first_ackt)
				first_ackt = last_ackt;

			last_in_flight = TCP_SKB_CB(skb)->tx.in_flight;
			if (before(start_seq, reord))
				reord = start_seq;
			if (!after(scb->end_seq, tp->high_seq))
				flag |= FLAG_ORIG_SACK_ACKED;
		}

		if (sacked & TCPCB_SACKED_ACKED) {
			tp->sacked_out -= acked_pcount;
			/* snd_una delta covers these skbs */
			sack->delivered_bytes -= skb->len;
		} else if (tcp_is_sack(tp)) {
			tcp_count_delivered(tp, acked_pcount, ece_ack);
			if (!tcp_skb_spurious_retrans(tp, skb))
				tcp_rack_advance(tp, sacked, scb->end_seq,
						 tcp_skb_timestamp_us(skb));
		}
		if (sacked & TCPCB_LOST)
			tp->lost_out -= acked_pcount;

		tp->packets_out -= acked_pcount;
		pkts_acked += acked_pcount;
		tcp_rate_skb_delivered(sk, skb, sack->rate);

		/* Initial outgoing SYN's get put onto the write_queue
		 * just like anything else we transmit.  It is not
		 * true data, and if we misinform our callers that
		 * this ACK acks real data, we will erroneously exit
		 * connection startup slow start one packet too
		 * quickly.  This is severely frowned upon behavior.
		 */
		if (likely(!(scb->tcp_flags & TCPHDR_SYN))) {
			flag |= FLAG_DATA_ACKED;
		} else {
			flag |= FLAG_SYN_ACKED;
			tp->retrans_stamp = 0;
		}

		if (!fully_acked)
			break;

		tcp_ack_tstamp(sk, skb, prior_snd_una);

		next = skb_rb_next(skb);
		if (unlikely(skb == tp->retransmit_skb_hint))
			tp->retransmit_skb_hint = NULL;
		if (unlikely(skb == tp->lost_skb_hint))
			tp->lost_skb_hint = NULL;
		tcp_highest_sack_replace(sk, skb, next);
		tcp_rtx_queue_unlink_and_free(skb, sk);
	}

	if (!skb)
		tcp_chrono_stop(sk, TCP_CHRONO_BUSY);

	if (likely(between(tp->snd_up, prior_snd_una, tp->snd_una)))
		tp->snd_up = tp->snd_una;

	if (skb) {
		tcp_ack_tstamp(sk, skb, prior_snd_una);
		if (TCP_SKB_CB(skb)->sacked & TCPCB_SACKED_ACKED)
			flag |= FLAG_SACK_RENEGING;
	}

	if (likely(first_ackt) && !(flag & FLAG_RETRANS_DATA_ACKED)) {
		seq_rtt_us = tcp_stamp_us_delta(tp->tcp_mstamp, first_ackt);
		ca_rtt_us = tcp_stamp_us_delta(tp->tcp_mstamp, last_ackt);

		if (pkts_acked == 1 && last_in_flight < tp->mss_cache &&
		    last_in_flight && !prior_sacked && fully_acked &&
		    sack->rate->prior_delivered + 1 == tp->delivered &&
		    !(flag & (FLAG_CA_ALERT | FLAG_SYN_ACKED))) {
			/* Conservatively mark a delayed ACK. It's typically
			 * from a lone runt packet over the round trip to
			 * a receiver w/o out-of-order or CE events.
			 */
			flag |= FLAG_ACK_MAYBE_DELAYED;
		}
	}
	if (sack->first_sackt) {
		sack_rtt_us = tcp_stamp_us_delta(tp->tcp_mstamp, sack->first_sackt);
		ca_rtt_us = tcp_stamp_us_delta(tp->tcp_mstamp, sack->last_sackt);
	}
	rtt_update = tcp_ack_update_rtt(sk, flag, seq_rtt_us, sack_rtt_us,
					ca_rtt_us, sack->rate);

	if (flag & FLAG_ACKED) {
		flag |= FLAG_SET_XMIT_TIMER;  /* set TLP or RTO timer */
		if (unlikely(icsk->icsk_mtup.probe_size &&
			     !after(tp->mtu_probe.probe_seq_end, tp->snd_una))) {
			tcp_mtup_probe_success(sk);
		}

		if (tcp_is_reno(tp)) {
			tcp_remove_reno_sacks(sk, pkts_acked, ece_ack);

			/* If any of the cumulatively ACKed segments was
			 * retransmitted, non-SACK case cannot confirm that
			 * progress was due to original transmission due to
			 * lack of TCPCB_SACKED_ACKED bits even if some of
			 * the packets may have been never retransmitted.
			 */
			if (flag & FLAG_RETRANS_DATA_ACKED)
				flag &= ~FLAG_ORIG_SACK_ACKED;

		} else {
			int delta;

			/* Non-retransmitted hole got filled? That's reordering */
			if (before(reord, prior_fack))
				tcp_check_sack_reordering(sk, reord, 0);

			delta = prior_sacked - tp->sacked_out;
			tp->lost_cnt_hint -= min(tp->lost_cnt_hint, delta);
		}

		sack->delivered_bytes = (skb ?
					 TCP_SKB_CB(skb)->seq : tp->snd_una) -
					prior_snd_una;
	} else if (skb && rtt_update && sack_rtt_us >= 0 &&
		   sack_rtt_us > tcp_stamp_us_delta(tp->tcp_mstamp,
						    tcp_skb_timestamp_us(skb))) {
		/* Do not re-arm RTO if the sack RTT is measured from data sent
		 * after when the head was last (re)transmitted. Otherwise the
		 * timeout may continue to extend in loss recovery.
		 */
		flag |= FLAG_SET_XMIT_TIMER;  /* set TLP or RTO timer */
	}

	if (icsk->icsk_ca_ops->pkts_acked) {
		struct ack_sample sample = { .pkts_acked = pkts_acked,
					     .rtt_us = sack->rate->rtt_us,
					     .in_flight = last_in_flight };

		icsk->icsk_ca_ops->pkts_acked(sk, &sample);
	}

#if FASTRETRANS_DEBUG > 0
	WARN_ON((int)tp->sacked_out < 0);
	WARN_ON((int)tp->lost_out < 0);
	WARN_ON((int)tp->retrans_out < 0);
	if (!tp->packets_out && tcp_is_sack(tp)) {
		icsk = inet_csk(sk);
		if (tp->lost_out) {
			pr_debug("Leak l=%u %d\n",
				 tp->lost_out, icsk->icsk_ca_state);
			tp->lost_out = 0;
		}
		if (tp->sacked_out) {
			pr_debug("Leak s=%u %d\n",
				 tp->sacked_out, icsk->icsk_ca_state);
			tp->sacked_out = 0;
		}
		if (tp->retrans_out) {
			pr_debug("Leak r=%u %d\n",
				 tp->retrans_out, icsk->icsk_ca_state);
			tp->retrans_out = 0;
		}
	}
#endif
	return flag;
}

static void tcp_ack_probe(struct sock *sk)
{
	struct inet_connection_sock *icsk = inet_csk(sk);
	struct sk_buff *head = tcp_send_head(sk);
	const struct tcp_sock *tp = tcp_sk(sk);

	/* Was it a usable window open? */
	if (!head)
		return;
	if (!after(TCP_SKB_CB(head)->end_seq, tcp_wnd_end(tp))) {
		icsk->icsk_backoff = 0;
		inet_csk_clear_xmit_timer(sk, ICSK_TIME_PROBE0);
		/* Socket must be waked up by subsequent tcp_data_snd_check().
		 * This function is not for random using!
		 */
	} else {
		unsigned long when = tcp_probe0_when(sk, TCP_RTO_MAX);

		tcp_reset_xmit_timer(sk, ICSK_TIME_PROBE0,
				     when, TCP_RTO_MAX);
	}
}

static inline bool tcp_ack_is_dubious(const struct sock *sk, const int flag)
{
	return !(flag & FLAG_NOT_DUP) || (flag & FLAG_CA_ALERT) ||
		inet_csk(sk)->icsk_ca_state != TCP_CA_Open;
}

/* Decide wheather to run the increase function of congestion control. */
static inline bool tcp_may_raise_cwnd(const struct sock *sk, const int flag)
{
	/* If reordering is high then always grow cwnd whenever data is
	 * delivered regardless of its ordering. Otherwise stay conservative
	 * and only grow cwnd on in-order delivery (RFC5681). A stretched ACK w/
	 * new SACK or ECE mark may first advance cwnd here and later reduce
	 * cwnd in tcp_fastretrans_alert() based on more states.
	 */
	if (tcp_sk(sk)->reordering > sock_net(sk)->ipv4.sysctl_tcp_reordering)
		return flag & FLAG_FORWARD_PROGRESS;

	return flag & FLAG_DATA_ACKED;
}

/* The "ultimate" congestion control function that aims to replace the rigid
 * cwnd increase and decrease control (tcp_cong_avoid,tcp_*cwnd_reduction).
 * It's called toward the end of processing an ACK with precise rate
 * information. All transmission or retransmission are delayed afterwards.
 */
static void tcp_cong_control(struct sock *sk, u32 ack, u32 acked_sacked,
			     int flag, const struct rate_sample *rs)
{
	const struct inet_connection_sock *icsk = inet_csk(sk);

	if (icsk->icsk_ca_ops->cong_control) {
		icsk->icsk_ca_ops->cong_control(sk, rs);
		return;
	}

	if (tcp_in_cwnd_reduction(sk)) {
		/* Reduce cwnd if state mandates */
		tcp_cwnd_reduction(sk, acked_sacked, flag);
	} else if (tcp_may_raise_cwnd(sk, flag)) {
		/* Advance cwnd if state allows */
		tcp_cong_avoid(sk, ack, acked_sacked);
	}
	tcp_update_pacing_rate(sk);
}

/* Check that window update is acceptable.
 * The function assumes that snd_una<=ack<=snd_next.
 */
static inline bool tcp_may_update_window(const struct tcp_sock *tp,
					const u32 ack, const u32 ack_seq,
					const u32 nwin)
{
	return	after(ack, tp->snd_una) ||
		after(ack_seq, tp->snd_wl1) ||
		(ack_seq == tp->snd_wl1 && nwin > tp->snd_wnd);
}

/* If we update tp->snd_una, also update tp->bytes_acked */
static void tcp_snd_una_update(struct tcp_sock *tp, u32 ack)
{
	u32 delta = ack - tp->snd_una;

	sock_owned_by_me((struct sock *)tp);
	tp->bytes_acked += delta;
	tp->snd_una = ack;
}

/* If we update tp->rcv_nxt, also update tp->bytes_received */
static void tcp_rcv_nxt_update(struct tcp_sock *tp, u32 seq)
{
	u32 delta = seq - tp->rcv_nxt;

	sock_owned_by_me((struct sock *)tp);
	tp->bytes_received += delta;
	WRITE_ONCE(tp->rcv_nxt, seq);
}

/* Update our send window.
 *
 * Window update algorithm, described in RFC793/RFC1122 (used in linux-2.2
 * and in FreeBSD. NetBSD's one is even worse.) is wrong.
 */
static int tcp_ack_update_window(struct sock *sk, const struct sk_buff *skb, u32 ack,
				 u32 ack_seq)
{
	struct tcp_sock *tp = tcp_sk(sk);
	int flag = 0;
	u32 nwin = ntohs(tcp_hdr(skb)->window);

	if (likely(!tcp_hdr(skb)->syn))
		nwin <<= tp->rx_opt.snd_wscale;

	if (tcp_may_update_window(tp, ack, ack_seq, nwin)) {
		flag |= FLAG_WIN_UPDATE;
		tcp_update_wl(tp, ack_seq);

		if (tp->snd_wnd != nwin) {
			tp->snd_wnd = nwin;

			/* Note, it is the only place, where
			 * fast path is recovered for sending TCP.
			 */
			tp->pred_flags = 0;
			tcp_fast_path_check(sk);

			if (!tcp_write_queue_empty(sk))
				tcp_slow_start_after_idle_check(sk);

			if (nwin > tp->max_window) {
				tp->max_window = nwin;
				tcp_sync_mss(sk, inet_csk(sk)->icsk_pmtu_cookie);
			}
		}
	}

	tcp_snd_una_update(tp, ack);

	return flag;
}

static bool __tcp_oow_rate_limited(struct net *net, int mib_idx,
				   u32 *last_oow_ack_time)
{
	if (*last_oow_ack_time) {
		s32 elapsed = (s32)(tcp_jiffies32 - *last_oow_ack_time);

		if (0 <= elapsed && elapsed < net->ipv4.sysctl_tcp_invalid_ratelimit) {
			NET_INC_STATS(net, mib_idx);
			return true;	/* rate-limited: don't send yet! */
		}
	}

	*last_oow_ack_time = tcp_jiffies32;

	return false;	/* not rate-limited: go ahead, send dupack now! */
}

/* Return true if we're currently rate-limiting out-of-window ACKs and
 * thus shouldn't send a dupack right now. We rate-limit dupacks in
 * response to out-of-window SYNs or ACKs to mitigate ACK loops or DoS
 * attacks that send repeated SYNs or ACKs for the same connection. To
 * do this, we do not send a duplicate SYNACK or ACK if the remote
 * endpoint is sending out-of-window SYNs or pure ACKs at a high rate.
 */
bool tcp_oow_rate_limited(struct net *net, const struct sk_buff *skb,
			  int mib_idx, u32 *last_oow_ack_time)
{
	/* Data packets without SYNs are not likely part of an ACK loop. */
	if ((TCP_SKB_CB(skb)->seq != TCP_SKB_CB(skb)->end_seq) &&
	    !tcp_hdr(skb)->syn)
		return false;

	return __tcp_oow_rate_limited(net, mib_idx, last_oow_ack_time);
}

/* RFC 5961 7 [ACK Throttling] */
static void tcp_send_challenge_ack(struct sock *sk, const struct sk_buff *skb,
				   bool accecn_reflector)
{
	/* unprotected vars, we dont care of overwrites */
	static u32 challenge_timestamp;
	static unsigned int challenge_count;
	struct tcp_sock *tp = tcp_sk(sk);
	struct net *net = sock_net(sk);
	u32 count, now;

	/* First check our per-socket dupack rate limit. */
	if (__tcp_oow_rate_limited(net,
				   LINUX_MIB_TCPACKSKIPPEDCHALLENGE,
				   &tp->last_oow_ack_time))
		return;

	/* Then check host-wide RFC 5961 rate limit. */
	now = jiffies / HZ;
	if (now != challenge_timestamp) {
		u32 ack_limit = net->ipv4.sysctl_tcp_challenge_ack_limit;
		u32 half = (ack_limit + 1) >> 1;

		challenge_timestamp = now;
		WRITE_ONCE(challenge_count, half + prandom_u32_max(ack_limit));
	}
	count = READ_ONCE(challenge_count);
	if (count > 0) {
		WRITE_ONCE(challenge_count, count - 1);
		NET_INC_STATS(net, LINUX_MIB_TCPCHALLENGEACK);
		__tcp_send_ack(sk, tp->rcv_nxt,
			       !accecn_reflector ? 0 : tcp_accecn_reflector_flags(tp->syn_ect_rcv));
	}
}

static void tcp_store_ts_recent(struct tcp_sock *tp)
{
	tp->rx_opt.ts_recent = tp->rx_opt.rcv_tsval;
	tp->rx_opt.ts_recent_stamp = ktime_get_seconds();
}

static int __tcp_replace_ts_recent(struct tcp_sock *tp, s32 tstamp_delta)
{
	tcp_store_ts_recent(tp);
	return tstamp_delta > 0 ? FLAG_TS_PROGRESS : 0;
}

static int tcp_replace_ts_recent(struct tcp_sock *tp, u32 seq)
{
	s32 delta;

	if (tp->rx_opt.saw_tstamp && !after(seq, tp->rcv_wup)) {
		/* PAWS bug workaround wrt. ACK frames, the PAWS discard
		 * extra check below makes sure this can only happen
		 * for pure ACK frames.  -DaveM
		 *
		 * Not only, also it occurs for expired timestamps.
		 */

		if (tcp_paws_check(&tp->rx_opt, 0)) {
			delta = tp->rx_opt.rcv_tsval - tp->rx_opt.ts_recent;
			return __tcp_replace_ts_recent(tp, delta);
		}
	}

	return 0;
}

/* This routine deals with acks during a TLP episode and ends an episode by
 * resetting tlp_high_seq. Ref: TLP algorithm in draft-ietf-tcpm-rack
 */
static void tcp_process_tlp_ack(struct sock *sk, u32 ack, int flag)
{
	struct tcp_sock *tp = tcp_sk(sk);

	if (before(ack, tp->tlp_high_seq))
		return;

	if (!tp->tlp_retrans) {
		/* TLP of new data has been acknowledged */
		tp->tlp_high_seq = 0;
	} else if (flag & FLAG_DSACKING_ACK) {
		/* This DSACK means original and TLP probe arrived; no loss */
		tp->tlp_high_seq = 0;
	} else if (after(ack, tp->tlp_high_seq)) {
		/* ACK advances: there was a loss, so reduce cwnd. Reset
		 * tlp_high_seq in tcp_init_cwnd_reduction()
		 */
		tcp_init_cwnd_reduction(sk);
		tcp_set_ca_state(sk, TCP_CA_CWR);
		tcp_end_cwnd_reduction(sk);
		tcp_try_keep_open(sk);
		NET_INC_STATS(sock_net(sk),
				LINUX_MIB_TCPLOSSPROBERECOVERY);
	} else if (!(flag & (FLAG_SND_UNA_ADVANCED |
			     FLAG_NOT_DUP | FLAG_DATA_SACKED))) {
		/* Pure dupack: original and TLP probe arrived; no loss */
		tp->tlp_high_seq = 0;
	}
}

static void tcp_in_ack_event(struct sock *sk, int flag)
{
	const struct inet_connection_sock *icsk = inet_csk(sk);

	if (icsk->icsk_ca_ops->in_ack_event) {
		u32 ack_ev_flags = 0;

		if (flag & FLAG_WIN_UPDATE)
			ack_ev_flags |= CA_ACK_WIN_UPDATE;
		if (flag & FLAG_SLOWPATH) {
			ack_ev_flags = CA_ACK_SLOWPATH;
			if (flag & FLAG_ECE)
				ack_ev_flags |= CA_ACK_ECE;
		}

		icsk->icsk_ca_ops->in_ack_event(sk, ack_ev_flags);
	}
}

/* Congestion control has updated the cwnd already. So if we're in
 * loss recovery then now we do any new sends (for FRTO) or
 * retransmits (for CA_Loss or CA_recovery) that make sense.
 */
static void tcp_xmit_recovery(struct sock *sk, int rexmit)
{
	struct tcp_sock *tp = tcp_sk(sk);

	if (rexmit == REXMIT_NONE || sk->sk_state == TCP_SYN_SENT)
		return;

	if (unlikely(rexmit == REXMIT_NEW)) {
		__tcp_push_pending_frames(sk, tcp_current_mss(sk),
					  TCP_NAGLE_OFF);
		if (after(tp->snd_nxt, tp->high_seq))
			return;
		tp->frto = 0;
	}
	tcp_xmit_retransmit_queue(sk);
}

/* Returns the number of packets newly acked or sacked by the current ACK */
static u32 tcp_newly_delivered(struct sock *sk, u32 prior_delivered,
			       u32 ecn_count)
{
	const struct net *net = sock_net(sk);
	struct tcp_sock *tp = tcp_sk(sk);
	u32 delivered;

	delivered = tp->delivered - prior_delivered;
	NET_ADD_STATS(net, LINUX_MIB_TCPDELIVERED, delivered);

	if (ecn_count) {
		if (tcp_ecn_mode_rfc3168(tp))
			ecn_count = delivered;
		NET_ADD_STATS(net, LINUX_MIB_TCPDELIVEREDCE, ecn_count);
	}

	return delivered;
}

/* This routine deals with incoming acks, but not outgoing ones. */
static int tcp_ack(struct sock *sk, const struct sk_buff *skb, int flag)
{
	struct inet_connection_sock *icsk = inet_csk(sk);
	struct tcp_sock *tp = tcp_sk(sk);
	struct tcp_sacktag_state sack_state;
	struct rate_sample rs = { .prior_delivered = 0 };
	u32 prior_snd_una = tp->snd_una;
	bool is_sack_reneg = tp->is_sack_reneg;
	u32 ack_seq = TCP_SKB_CB(skb)->seq;
	u32 ack = TCP_SKB_CB(skb)->ack_seq;
	int num_dupack = 0;
	int prior_packets = tp->packets_out;
	u32 delivered = tp->delivered;
	u32 lost = tp->lost;
	int rexmit = REXMIT_NONE; /* Flag to (re)transmit to recover losses */
	u32 ecn_count = 0;	  /* Did we receive ECE/an AccECN ACE update? */
	u32 prior_fack;

	sack_state.first_sackt = 0;
	sack_state.rate = &rs;
	sack_state.sack_delivered = 0;
	sack_state.delivered_bytes = 0;

	/* We very likely will need to access rtx queue. */
	prefetch(sk->tcp_rtx_queue.rb_node);

	/* If the ack is older than previous acks
	 * then we can probably ignore it.
	 */
	if (before(ack, prior_snd_una)) {
		/* RFC 5961 5.2 [Blind Data Injection Attack].[Mitigation] */
		if (before(ack, prior_snd_una - tp->max_window)) {
			if (!(flag & FLAG_NO_CHALLENGE_ACK))
				tcp_send_challenge_ack(sk, skb, false);
			return -1;
		}
		goto old_ack;
	}

	/* If the ack includes data we haven't sent yet, discard
	 * this segment (RFC793 Section 3.9).
	 */
	if (after(ack, tp->snd_nxt))
		return -1;

	if (after(ack, prior_snd_una)) {
		flag |= FLAG_SND_UNA_ADVANCED;
		icsk->icsk_retransmits = 0;

#if IS_ENABLED(CONFIG_TLS_DEVICE)
		if (static_branch_unlikely(&clean_acked_data_enabled.key))
			if (icsk->icsk_clean_acked)
				icsk->icsk_clean_acked(sk, ack);
#endif
	}

	prior_fack = tcp_is_sack(tp) ? tcp_highest_sack_seq(tp) : tp->snd_una;
	rs.prior_in_flight = tcp_packets_in_flight(tp);

	/* ts_recent update must be made after we are sure that the packet
	 * is in window.
	 */
	if (flag & FLAG_UPDATE_TS_RECENT)
		flag |= tcp_replace_ts_recent(tp, TCP_SKB_CB(skb)->seq);

	if ((flag & (FLAG_SLOWPATH | FLAG_SND_UNA_ADVANCED)) ==
	    FLAG_SND_UNA_ADVANCED) {
		/* Window is constant, pure forward advance.
		 * No more checks are required.
		 * Note, we use the fact that SND.UNA>=SND.WL2.
		 */
		tcp_update_wl(tp, ack_seq);
		tcp_snd_una_update(tp, ack);
		flag |= FLAG_WIN_UPDATE;

		NET_INC_STATS(sock_net(sk), LINUX_MIB_TCPHPACKS);
	} else {
		if (ack_seq != TCP_SKB_CB(skb)->end_seq)
			flag |= FLAG_DATA;
		else
			NET_INC_STATS(sock_net(sk), LINUX_MIB_TCPPUREACKS);

		flag |= tcp_ack_update_window(sk, skb, ack, ack_seq);

		if (TCP_SKB_CB(skb)->sacked)
			flag |= tcp_sacktag_write_queue(sk, skb, prior_snd_una,
							&sack_state);
		ecn_count = tcp_ecn_rcv_ecn_echo(tp, tcp_hdr(skb));
		if (ecn_count > 0)
			flag |= FLAG_ECE;

		if (sack_state.sack_delivered)
			tcp_count_delivered(tp, sack_state.sack_delivered,
					    flag & FLAG_ECE);
	}

	/* This is a deviation from RFC3168 since it states that:
	 * "When the TCP data sender is ready to set the CWR bit after reducing
	 * the congestion window, it SHOULD set the CWR bit only on the first
	 * new data packet that it transmits."
	 * We accept CWR on pure ACKs to be more robust
	 * with widely-deployed TCP implementations that do this.
	 */
	tcp_ecn_accept_cwr(sk, skb);

	/* We passed data and got it acked, remove any soft error
	 * log. Something worked...
	 */
	sk->sk_err_soft = 0;
	icsk->icsk_probes_out = 0;
	tp->rcv_tstamp = tcp_jiffies32;
	if (!prior_packets)
		goto no_queue;

	/* See if we can take anything off of the retransmit queue. */
	flag |= tcp_clean_rtx_queue(sk, prior_fack, prior_snd_una, &sack_state,
				    flag & FLAG_ECE);

	tcp_rack_update_reo_wnd(sk, &rs);

	if (tcp_ecn_mode_accecn(tp))
		ecn_count = tcp_accecn_process(sk, skb, tp->delivered - delivered,
					       sack_state.delivered_bytes, &flag);

	tcp_in_ack_event(sk, flag);

	if (tp->tlp_high_seq)
		tcp_process_tlp_ack(sk, ack, flag);
	/* If needed, reset TLP/RTO timer; RACK may later override this. */
	if (flag & FLAG_SET_XMIT_TIMER)
		tcp_set_xmit_timer(sk);

	if (tcp_ack_is_dubious(sk, flag)) {
		if (!(flag & (FLAG_SND_UNA_ADVANCED | FLAG_NOT_DUP))) {
			num_dupack = 1;
			/* Consider if pure acks were aggregated in tcp_add_backlog() */
			if (!(flag & FLAG_DATA))
				num_dupack = max_t(u16, 1, skb_shinfo(skb)->gso_segs);
		}
		tcp_fastretrans_alert(sk, prior_snd_una, num_dupack, &flag,
				      &rexmit);
	}

	if ((flag & FLAG_FORWARD_PROGRESS) || !(flag & FLAG_NOT_DUP))
		sk_dst_confirm(sk);

	delivered = tcp_newly_delivered(sk, delivered, ecn_count);

	lost = tp->lost - lost;			/* freshly marked lost */
	rs.is_ack_delayed = !!(flag & FLAG_ACK_MAYBE_DELAYED);
	tcp_rate_gen(sk, delivered, lost, is_sack_reneg, sack_state.rate);
	tcp_cong_control(sk, ack, delivered, flag, sack_state.rate);
	tcp_xmit_recovery(sk, rexmit);
	return 1;

no_queue:
	if (tcp_ecn_mode_accecn(tp))
		ecn_count = tcp_accecn_process(sk, skb, tp->delivered - delivered,
					       sack_state.delivered_bytes, &flag);
	tcp_in_ack_event(sk, flag);
	/* If data was DSACKed, see if we can undo a cwnd reduction. */
	if (flag & FLAG_DSACKING_ACK) {
		tcp_fastretrans_alert(sk, prior_snd_una, num_dupack, &flag,
				      &rexmit);
		tcp_newly_delivered(sk, delivered, ecn_count);
	}
	/* If this ack opens up a zero window, clear backoff.  It was
	 * being used to time the probes, and is probably far higher than
	 * it needs to be for normal retransmission.
	 */
	tcp_ack_probe(sk);

	if (tp->tlp_high_seq)
		tcp_process_tlp_ack(sk, ack, flag);
	return 1;

old_ack:
	/* If data was SACKed, tag it and see if we should send more data.
	 * If data was DSACKed, see if we can undo a cwnd reduction.
	 */
	if (TCP_SKB_CB(skb)->sacked) {
		flag |= tcp_sacktag_write_queue(sk, skb, prior_snd_una,
						&sack_state);
		tcp_fastretrans_alert(sk, prior_snd_una, num_dupack, &flag,
				      &rexmit);
		tcp_newly_delivered(sk, delivered, ecn_count);
		tcp_xmit_recovery(sk, rexmit);
	}

	return 0;
}

static void tcp_parse_fastopen_option(int len, const unsigned char *cookie,
				      bool syn, struct tcp_fastopen_cookie *foc,
				      bool exp_opt)
{
	/* Valid only in SYN or SYN-ACK with an even length.  */
	if (!foc || !syn || len < 0 || (len & 1))
		return;

	if (len >= TCP_FASTOPEN_COOKIE_MIN &&
	    len <= TCP_FASTOPEN_COOKIE_MAX)
		memcpy(foc->val, cookie, len);
	else if (len != 0)
		len = -1;
	foc->len = len;
	foc->exp = exp_opt;
}

static bool smc_parse_options(const struct tcphdr *th,
			      struct tcp_options_received *opt_rx,
			      const unsigned char *ptr,
			      int opsize)
{
#if IS_ENABLED(CONFIG_SMC)
	if (static_branch_unlikely(&tcp_have_smc)) {
		if (th->syn && !(opsize & 1) &&
		    opsize >= TCPOLEN_EXP_SMC_BASE &&
		    get_unaligned_be32(ptr) == TCPOPT_SMC_MAGIC) {
			opt_rx->smc_ok = 1;
			return true;
		}
	}
#endif
	return false;
}

/* Try to parse the MSS option from the TCP header. Return 0 on failure, clamped
 * value on success.
 */
static u16 tcp_parse_mss_option(const struct tcphdr *th, u16 user_mss)
{
	const unsigned char *ptr = (const unsigned char *)(th + 1);
	int length = (th->doff * 4) - sizeof(struct tcphdr);
	u16 mss = 0;

	while (length > 0) {
		int opcode = *ptr++;
		int opsize;

		switch (opcode) {
		case TCPOPT_EOL:
			return mss;
		case TCPOPT_NOP:	/* Ref: RFC 793 section 3.1 */
			length--;
			continue;
		default:
			if (length < 2)
				return mss;
			opsize = *ptr++;
			if (opsize < 2) /* "silly options" */
				return mss;
			if (opsize > length)
				return mss;	/* fail on partial options */
			if (opcode == TCPOPT_MSS && opsize == TCPOLEN_MSS) {
				u16 in_mss = get_unaligned_be16(ptr);

				if (in_mss) {
					if (user_mss && user_mss < in_mss)
						in_mss = user_mss;
					mss = in_mss;
				}
			}
			ptr += opsize - 2;
			length -= opsize;
		}
	}
	return mss;
}

/* Look for tcp options. Normally only called on SYN and SYNACK packets.
 * But, this can also be called on packets in the established flow when
 * the fast version below fails.
 */
void tcp_parse_options(const struct net *net,
		       const struct sk_buff *skb,
		       struct tcp_options_received *opt_rx, int estab,
		       struct tcp_fastopen_cookie *foc)
{
	const unsigned char *ptr;
	const struct tcphdr *th = tcp_hdr(skb);
	int length = (th->doff * 4) - sizeof(struct tcphdr);

	ptr = (const unsigned char *)(th + 1);
	opt_rx->saw_tstamp = 0;
	opt_rx->accecn = -1;
	opt_rx->saw_unknown = 0;

	while (length > 0) {
		int opcode = *ptr++;
		int opsize;

		switch (opcode) {
		case TCPOPT_EOL:
			return;
		case TCPOPT_NOP:	/* Ref: RFC 793 section 3.1 */
			length--;
			continue;
		default:
			if (length < 2)
				return;
			opsize = *ptr++;
			if (opsize < 2) /* "silly options" */
				return;
			if (opsize > length)
				return;	/* don't parse partial options */
			switch (opcode) {
			case TCPOPT_MSS:
				if (opsize == TCPOLEN_MSS && th->syn && !estab) {
					u16 in_mss = get_unaligned_be16(ptr);
					if (in_mss) {
						if (opt_rx->user_mss &&
						    opt_rx->user_mss < in_mss)
							in_mss = opt_rx->user_mss;
						opt_rx->mss_clamp = in_mss;
					}
				}
				break;
			case TCPOPT_WINDOW:
				if (opsize == TCPOLEN_WINDOW && th->syn &&
				    !estab && net->ipv4.sysctl_tcp_window_scaling) {
					__u8 snd_wscale = *(__u8 *)ptr;
					opt_rx->wscale_ok = 1;
					if (snd_wscale > TCP_MAX_WSCALE) {
						net_info_ratelimited("%s: Illegal window scaling value %d > %u received\n",
								     __func__,
								     snd_wscale,
								     TCP_MAX_WSCALE);
						snd_wscale = TCP_MAX_WSCALE;
					}
					opt_rx->snd_wscale = snd_wscale;
				}
				break;
			case TCPOPT_TIMESTAMP:
				if ((opsize == TCPOLEN_TIMESTAMP) &&
				    ((estab && opt_rx->tstamp_ok) ||
				     (!estab && net->ipv4.sysctl_tcp_timestamps))) {
					opt_rx->saw_tstamp = 1;
					opt_rx->rcv_tsval = get_unaligned_be32(ptr);
					opt_rx->rcv_tsecr = get_unaligned_be32(ptr + 4);
				}
				break;
			case TCPOPT_SACK_PERM:
				if (opsize == TCPOLEN_SACK_PERM && th->syn &&
				    !estab && net->ipv4.sysctl_tcp_sack) {
					opt_rx->sack_ok = TCP_SACK_SEEN;
					tcp_sack_reset(opt_rx);
				}
				break;

			case TCPOPT_SACK:
				if ((opsize >= (TCPOLEN_SACK_BASE + TCPOLEN_SACK_PERBLOCK)) &&
				   !((opsize - TCPOLEN_SACK_BASE) % TCPOLEN_SACK_PERBLOCK) &&
				   opt_rx->sack_ok) {
					TCP_SKB_CB(skb)->sacked = (ptr - 2) - (unsigned char *)th;
				}
				break;
#ifdef CONFIG_TCP_MD5SIG
			case TCPOPT_MD5SIG:
				/*
				 * The MD5 Hash has already been
				 * checked (see tcp_v{4,6}_do_rcv()).
				 */
				break;
#endif
			case TCPOPT_FASTOPEN:
				tcp_parse_fastopen_option(
					opsize - TCPOLEN_FASTOPEN_BASE,
					ptr, th->syn, foc, false);
				break;

			case TCPOPT_EXP:
				if (opsize >= TCPOLEN_EXP_ACCECN_BASE &&
				    get_unaligned_be16(ptr) ==
				    TCPOPT_ACCECN_MAGIC)
					opt_rx->accecn = (ptr - 2) - (unsigned char *)th;

				/* Fast Open option shares code 254 using a
				 * 16 bits magic number.
				 */
				else if (opsize >= TCPOLEN_EXP_FASTOPEN_BASE &&
					 get_unaligned_be16(ptr) ==
					 TCPOPT_FASTOPEN_MAGIC) {
					tcp_parse_fastopen_option(opsize -
						TCPOLEN_EXP_FASTOPEN_BASE,
						ptr + 2, th->syn, foc, true);
					break;
				}

				if (smc_parse_options(th, opt_rx, ptr, opsize))
					break;

				opt_rx->saw_unknown = 1;
				break;

			default:
				opt_rx->saw_unknown = 1;
			}
			ptr += opsize-2;
			length -= opsize;
		}
	}
}
EXPORT_SYMBOL(tcp_parse_options);

static bool tcp_parse_aligned_timestamp(struct tcp_sock *tp, const struct tcphdr *th)
{
	const __be32 *ptr = (const __be32 *)(th + 1);

	if (*ptr == htonl((TCPOPT_NOP << 24) | (TCPOPT_NOP << 16)
			  | (TCPOPT_TIMESTAMP << 8) | TCPOLEN_TIMESTAMP)) {
		tp->rx_opt.saw_tstamp = 1;
		++ptr;
		tp->rx_opt.rcv_tsval = ntohl(*ptr);
		++ptr;
		if (*ptr)
			tp->rx_opt.rcv_tsecr = ntohl(*ptr) - tp->tsoffset;
		else
			tp->rx_opt.rcv_tsecr = 0;
		return true;
	}
	return false;
}

/* Fast parse options. This hopes to only see timestamps.
 * If it is wrong it falls back on tcp_parse_options().
 */
static bool tcp_fast_parse_options(const struct net *net,
				   const struct sk_buff *skb,
				   const struct tcphdr *th, struct tcp_sock *tp)
{
	/* In the spirit of fast parsing, compare doff directly to constant
	 * values.  Because equality is used, short doff can be ignored here.
	 */
	if (th->doff == (sizeof(*th) / 4)) {
		tp->rx_opt.saw_tstamp = 0;
		return false;
	} else if (tp->rx_opt.tstamp_ok &&
		   th->doff == ((sizeof(*th) + TCPOLEN_TSTAMP_ALIGNED) / 4)) {
		if (tcp_parse_aligned_timestamp(tp, th))
			return true;
	}

	tcp_parse_options(net, skb, &tp->rx_opt, 1, NULL);
	if (tp->rx_opt.saw_tstamp && tp->rx_opt.rcv_tsecr)
		tp->rx_opt.rcv_tsecr -= tp->tsoffset;

	return true;
}

#ifdef CONFIG_TCP_MD5SIG
/*
 * Parse MD5 Signature option
 */
const u8 *tcp_parse_md5sig_option(const struct tcphdr *th)
{
	int length = (th->doff << 2) - sizeof(*th);
	const u8 *ptr = (const u8 *)(th + 1);

	/* If not enough data remaining, we can short cut */
	while (length >= TCPOLEN_MD5SIG) {
		int opcode = *ptr++;
		int opsize;

		switch (opcode) {
		case TCPOPT_EOL:
			return NULL;
		case TCPOPT_NOP:
			length--;
			continue;
		default:
			opsize = *ptr++;
			if (opsize < 2 || opsize > length)
				return NULL;
			if (opcode == TCPOPT_MD5SIG)
				return opsize == TCPOLEN_MD5SIG ? ptr : NULL;
		}
		ptr += opsize - 2;
		length -= opsize;
	}
	return NULL;
}
EXPORT_SYMBOL(tcp_parse_md5sig_option);
#endif

/* Sorry, PAWS as specified is broken wrt. pure-ACKs -DaveM
 *
 * It is not fatal. If this ACK does _not_ change critical state (seqs, window)
 * it can pass through stack. So, the following predicate verifies that
 * this segment is not used for anything but congestion avoidance or
 * fast retransmit. Moreover, we even are able to eliminate most of such
 * second order effects, if we apply some small "replay" window (~RTO)
 * to timestamp space.
 *
 * All these measures still do not guarantee that we reject wrapped ACKs
 * on networks with high bandwidth, when sequence space is recycled fastly,
 * but it guarantees that such events will be very rare and do not affect
 * connection seriously. This doesn't look nice, but alas, PAWS is really
 * buggy extension.
 *
 * [ Later note. Even worse! It is buggy for segments _with_ data. RFC
 * states that events when retransmit arrives after original data are rare.
 * It is a blatant lie. VJ forgot about fast retransmit! 8)8) It is
 * the biggest problem on large power networks even with minor reordering.
 * OK, let's give it small replay window. If peer clock is even 1hz, it is safe
 * up to bandwidth of 18Gigabit/sec. 8) ]
 */

static int tcp_disordered_ack(const struct sock *sk, const struct sk_buff *skb)
{
	const struct tcp_sock *tp = tcp_sk(sk);
	const struct tcphdr *th = tcp_hdr(skb);
	u32 seq = TCP_SKB_CB(skb)->seq;
	u32 ack = TCP_SKB_CB(skb)->ack_seq;

	return (/* 1. Pure ACK with correct sequence number. */
		(th->ack && seq == TCP_SKB_CB(skb)->end_seq && seq == tp->rcv_nxt) &&

		/* 2. ... and duplicate ACK. */
		ack == tp->snd_una &&

		/* 3. ... and does not update window. */
		!tcp_may_update_window(tp, ack, seq, ntohs(th->window) << tp->rx_opt.snd_wscale) &&

		/* 4. ... and sits in replay window. */
		(s32)(tp->rx_opt.ts_recent - tp->rx_opt.rcv_tsval) <= (inet_csk(sk)->icsk_rto * 1024) / HZ);
}

static inline bool tcp_paws_discard(const struct sock *sk,
				   const struct sk_buff *skb)
{
	const struct tcp_sock *tp = tcp_sk(sk);

	return !tcp_paws_check(&tp->rx_opt, TCP_PAWS_WINDOW) &&
	       !tcp_disordered_ack(sk, skb);
}

/* Check segment sequence number for validity.
 *
 * Segment controls are considered valid, if the segment
 * fits to the window after truncation to the window. Acceptability
 * of data (and SYN, FIN, of course) is checked separately.
 * See tcp_data_queue(), for example.
 *
 * Also, controls (RST is main one) are accepted using RCV.WUP instead
 * of RCV.NXT. Peer still did not advance his SND.UNA when we
 * delayed ACK, so that hisSND.UNA<=ourRCV.WUP.
 * (borrowed from freebsd)
 */

static inline bool tcp_sequence(const struct tcp_sock *tp, u32 seq, u32 end_seq)
{
	return	!before(end_seq, tp->rcv_wup) &&
		!after(seq, tp->rcv_nxt + tcp_receive_window(tp));
}

/* When we get a reset we do this. */
void tcp_reset(struct sock *sk)
{
	trace_tcp_receive_reset(sk);

	/* We want the right error as BSD sees it (and indeed as we do). */
	switch (sk->sk_state) {
	case TCP_SYN_SENT:
		sk->sk_err = ECONNREFUSED;
		break;
	case TCP_CLOSE_WAIT:
		sk->sk_err = EPIPE;
		break;
	case TCP_CLOSE:
		return;
	default:
		sk->sk_err = ECONNRESET;
	}
	/* This barrier is coupled with smp_rmb() in tcp_poll() */
	smp_wmb();

	tcp_write_queue_purge(sk);
	tcp_done(sk);

	if (!sock_flag(sk, SOCK_DEAD))
		sk->sk_error_report(sk);
}

/*
 * 	Process the FIN bit. This now behaves as it is supposed to work
 *	and the FIN takes effect when it is validly part of sequence
 *	space. Not before when we get holes.
 *
 *	If we are ESTABLISHED, a received fin moves us to CLOSE-WAIT
 *	(and thence onto LAST-ACK and finally, CLOSE, we never enter
 *	TIME-WAIT)
 *
 *	If we are in FINWAIT-1, a received FIN indicates simultaneous
 *	close and we go into CLOSING (and later onto TIME-WAIT)
 *
 *	If we are in FINWAIT-2, a received FIN moves us to TIME-WAIT.
 */
void tcp_fin(struct sock *sk)
{
	struct tcp_sock *tp = tcp_sk(sk);

	inet_csk_schedule_ack(sk);

	sk->sk_shutdown |= RCV_SHUTDOWN;
	sock_set_flag(sk, SOCK_DONE);

	switch (sk->sk_state) {
	case TCP_SYN_RECV:
	case TCP_ESTABLISHED:
		/* Move to CLOSE_WAIT */
		tcp_set_state(sk, TCP_CLOSE_WAIT);
		inet_csk_enter_pingpong_mode(sk);
		break;

	case TCP_CLOSE_WAIT:
	case TCP_CLOSING:
		/* Received a retransmission of the FIN, do
		 * nothing.
		 */
		break;
	case TCP_LAST_ACK:
		/* RFC793: Remain in the LAST-ACK state. */
		break;

	case TCP_FIN_WAIT1:
		/* This case occurs when a simultaneous close
		 * happens, we must ack the received FIN and
		 * enter the CLOSING state.
		 */
		tcp_send_ack(sk);
		tcp_set_state(sk, TCP_CLOSING);
		break;
	case TCP_FIN_WAIT2:
		/* Received a FIN -- send ACK and enter TIME_WAIT. */
		tcp_send_ack(sk);
		tcp_time_wait(sk, TCP_TIME_WAIT, 0);
		break;
	default:
		/* Only TCP_LISTEN and TCP_CLOSE are left, in these
		 * cases we should never reach this piece of code.
		 */
		pr_err("%s: Impossible, sk->sk_state=%d\n",
		       __func__, sk->sk_state);
		break;
	}

	/* It _is_ possible, that we have something out-of-order _after_ FIN.
	 * Probably, we should reset in this case. For now drop them.
	 */
	skb_rbtree_purge(&tp->out_of_order_queue);
	if (tcp_is_sack(tp))
		tcp_sack_reset(&tp->rx_opt);
	sk_mem_reclaim(sk);

	if (!sock_flag(sk, SOCK_DEAD)) {
		sk->sk_state_change(sk);

		/* Do not send POLL_HUP for half duplex close. */
		if (sk->sk_shutdown == SHUTDOWN_MASK ||
		    sk->sk_state == TCP_CLOSE)
			sk_wake_async(sk, SOCK_WAKE_WAITD, POLL_HUP);
		else
			sk_wake_async(sk, SOCK_WAKE_WAITD, POLL_IN);
	}
}

static inline bool tcp_sack_extend(struct tcp_sack_block *sp, u32 seq,
				  u32 end_seq)
{
	if (!after(seq, sp->end_seq) && !after(sp->start_seq, end_seq)) {
		if (before(seq, sp->start_seq))
			sp->start_seq = seq;
		if (after(end_seq, sp->end_seq))
			sp->end_seq = end_seq;
		return true;
	}
	return false;
}

static void tcp_dsack_set(struct sock *sk, u32 seq, u32 end_seq)
{
	struct tcp_sock *tp = tcp_sk(sk);

	if (tcp_is_sack(tp) && sock_net(sk)->ipv4.sysctl_tcp_dsack) {
		int mib_idx;

		if (before(seq, tp->rcv_nxt))
			mib_idx = LINUX_MIB_TCPDSACKOLDSENT;
		else
			mib_idx = LINUX_MIB_TCPDSACKOFOSENT;

		NET_INC_STATS(sock_net(sk), mib_idx);

		tp->rx_opt.dsack = 1;
		tp->duplicate_sack[0].start_seq = seq;
		tp->duplicate_sack[0].end_seq = end_seq;
	}
}

static void tcp_dsack_extend(struct sock *sk, u32 seq, u32 end_seq)
{
	struct tcp_sock *tp = tcp_sk(sk);

	if (!tp->rx_opt.dsack)
		tcp_dsack_set(sk, seq, end_seq);
	else
		tcp_sack_extend(tp->duplicate_sack, seq, end_seq);
}

static void tcp_rcv_spurious_retrans(struct sock *sk, const struct sk_buff *skb)
{
	/* When the ACK path fails or drops most ACKs, the sender would
	 * timeout and spuriously retransmit the same segment repeatedly.
	 * The receiver remembers and reflects via DSACKs. Leverage the
	 * DSACK state and change the txhash to re-route speculatively.
	 */
	if (TCP_SKB_CB(skb)->seq == tcp_sk(sk)->duplicate_sack[0].start_seq) {
		sk_rethink_txhash(sk);
		NET_INC_STATS(sock_net(sk), LINUX_MIB_TCPDUPLICATEDATAREHASH);
	}
}

static void tcp_send_dupack(struct sock *sk, const struct sk_buff *skb)
{
	struct tcp_sock *tp = tcp_sk(sk);

	if (TCP_SKB_CB(skb)->end_seq != TCP_SKB_CB(skb)->seq &&
	    before(TCP_SKB_CB(skb)->seq, tp->rcv_nxt)) {
		NET_INC_STATS(sock_net(sk), LINUX_MIB_DELAYEDACKLOST);
		tcp_enter_quickack_mode(sk, TCP_MAX_QUICKACKS);

		if (tcp_is_sack(tp) && sock_net(sk)->ipv4.sysctl_tcp_dsack) {
			u32 end_seq = TCP_SKB_CB(skb)->end_seq;

			tcp_rcv_spurious_retrans(sk, skb);
			if (after(TCP_SKB_CB(skb)->end_seq, tp->rcv_nxt))
				end_seq = tp->rcv_nxt;
			tcp_dsack_set(sk, TCP_SKB_CB(skb)->seq, end_seq);
		}
	}

	tcp_send_ack(sk);
}

/* These routines update the SACK block as out-of-order packets arrive or
 * in-order packets close up the sequence space.
 */
static void tcp_sack_maybe_coalesce(struct tcp_sock *tp)
{
	int this_sack;
	struct tcp_sack_block *sp = &tp->selective_acks[0];
	struct tcp_sack_block *swalk = sp + 1;

	/* See if the recent change to the first SACK eats into
	 * or hits the sequence space of other SACK blocks, if so coalesce.
	 */
	for (this_sack = 1; this_sack < tp->rx_opt.num_sacks;) {
		if (tcp_sack_extend(sp, swalk->start_seq, swalk->end_seq)) {
			int i;

			/* Zap SWALK, by moving every further SACK up by one slot.
			 * Decrease num_sacks.
			 */
			tp->rx_opt.num_sacks--;
			for (i = this_sack; i < tp->rx_opt.num_sacks; i++)
				sp[i] = sp[i + 1];
			continue;
		}
		this_sack++;
		swalk++;
	}
}

static void tcp_sack_compress_send_ack(struct sock *sk)
{
	struct tcp_sock *tp = tcp_sk(sk);

	if (!tp->compressed_ack)
		return;

	if (hrtimer_try_to_cancel(&tp->compressed_ack_timer) == 1)
		__sock_put(sk);

	/* Since we have to send one ack finally,
	 * substract one from tp->compressed_ack to keep
	 * LINUX_MIB_TCPACKCOMPRESSED accurate.
	 */
	NET_ADD_STATS(sock_net(sk), LINUX_MIB_TCPACKCOMPRESSED,
		      tp->compressed_ack - 1);

	tp->compressed_ack = 0;
	tcp_send_ack(sk);
}

/* Reasonable amount of sack blocks included in TCP SACK option
 * The max is 4, but this becomes 3 if TCP timestamps are there.
 * Given that SACK packets might be lost, be conservative and use 2.
 */
#define TCP_SACK_BLOCKS_EXPECTED 2

static void tcp_sack_new_ofo_skb(struct sock *sk, u32 seq, u32 end_seq)
{
	struct tcp_sock *tp = tcp_sk(sk);
	struct tcp_sack_block *sp = &tp->selective_acks[0];
	int cur_sacks = tp->rx_opt.num_sacks;
	int this_sack;

	if (!cur_sacks)
		goto new_sack;

	for (this_sack = 0; this_sack < cur_sacks; this_sack++, sp++) {
		if (tcp_sack_extend(sp, seq, end_seq)) {
			if (this_sack >= TCP_SACK_BLOCKS_EXPECTED)
				tcp_sack_compress_send_ack(sk);
			/* Rotate this_sack to the first one. */
			for (; this_sack > 0; this_sack--, sp--)
				swap(*sp, *(sp - 1));
			if (cur_sacks > 1)
				tcp_sack_maybe_coalesce(tp);
			return;
		}
	}

	if (this_sack >= TCP_SACK_BLOCKS_EXPECTED)
		tcp_sack_compress_send_ack(sk);

	/* Could not find an adjacent existing SACK, build a new one,
	 * put it at the front, and shift everyone else down.  We
	 * always know there is at least one SACK present already here.
	 *
	 * If the sack array is full, forget about the last one.
	 */
	if (this_sack >= TCP_NUM_SACKS) {
		this_sack--;
		tp->rx_opt.num_sacks--;
		sp--;
	}
	for (; this_sack > 0; this_sack--, sp--)
		*sp = *(sp - 1);

new_sack:
	/* Build the new head SACK, and we're done. */
	sp->start_seq = seq;
	sp->end_seq = end_seq;
	tp->rx_opt.num_sacks++;
}

/* RCV.NXT advances, some SACKs should be eaten. */

static void tcp_sack_remove(struct tcp_sock *tp)
{
	struct tcp_sack_block *sp = &tp->selective_acks[0];
	int num_sacks = tp->rx_opt.num_sacks;
	int this_sack;

	/* Empty ofo queue, hence, all the SACKs are eaten. Clear. */
	if (RB_EMPTY_ROOT(&tp->out_of_order_queue)) {
		tp->rx_opt.num_sacks = 0;
		return;
	}

	for (this_sack = 0; this_sack < num_sacks;) {
		/* Check if the start of the sack is covered by RCV.NXT. */
		if (!before(tp->rcv_nxt, sp->start_seq)) {
			int i;

			/* RCV.NXT must cover all the block! */
			WARN_ON(before(tp->rcv_nxt, sp->end_seq));

			/* Zap this SACK, by moving forward any other SACKS. */
			for (i = this_sack+1; i < num_sacks; i++)
				tp->selective_acks[i-1] = tp->selective_acks[i];
			num_sacks--;
			continue;
		}
		this_sack++;
		sp++;
	}
	tp->rx_opt.num_sacks = num_sacks;
}

/**
 * tcp_try_coalesce - try to merge skb to prior one
 * @sk: socket
 * @to: prior buffer
 * @from: buffer to add in queue
 * @fragstolen: pointer to boolean
 *
 * Before queueing skb @from after @to, try to merge them
 * to reduce overall memory use and queue lengths, if cost is small.
 * Packets in ofo or receive queues can stay a long time.
 * Better try to coalesce them right now to avoid future collapses.
 * Returns true if caller should free @from instead of queueing it
 */
static bool tcp_try_coalesce(struct sock *sk,
			     struct sk_buff *to,
			     struct sk_buff *from,
			     bool *fragstolen)
{
	int delta;

	*fragstolen = false;

	/* Its possible this segment overlaps with prior segment in queue */
	if (TCP_SKB_CB(from)->seq != TCP_SKB_CB(to)->end_seq)
		return false;

	if (!mptcp_skb_can_collapse(to, from))
		return false;

#ifdef CONFIG_TLS_DEVICE
	if (from->decrypted != to->decrypted)
		return false;
#endif

	if (!skb_try_coalesce(to, from, fragstolen, &delta))
		return false;

	atomic_add(delta, &sk->sk_rmem_alloc);
	sk_mem_charge(sk, delta);
	NET_INC_STATS(sock_net(sk), LINUX_MIB_TCPRCVCOALESCE);
	TCP_SKB_CB(to)->end_seq = TCP_SKB_CB(from)->end_seq;
	TCP_SKB_CB(to)->ack_seq = TCP_SKB_CB(from)->ack_seq;
	TCP_SKB_CB(to)->tcp_flags |= TCP_SKB_CB(from)->tcp_flags;

	if (TCP_SKB_CB(from)->has_rxtstamp) {
		TCP_SKB_CB(to)->has_rxtstamp = true;
		to->tstamp = from->tstamp;
		skb_hwtstamps(to)->hwtstamp = skb_hwtstamps(from)->hwtstamp;
	}

	return true;
}

static bool tcp_ooo_try_coalesce(struct sock *sk,
			     struct sk_buff *to,
			     struct sk_buff *from,
			     bool *fragstolen)
{
	bool res = tcp_try_coalesce(sk, to, from, fragstolen);

	/* In case tcp_drop() is called later, update to->gso_segs */
	if (res) {
		u32 gso_segs = max_t(u16, 1, skb_shinfo(to)->gso_segs) +
			       max_t(u16, 1, skb_shinfo(from)->gso_segs);

		skb_shinfo(to)->gso_segs = min_t(u32, gso_segs, 0xFFFF);
	}
	return res;
}

static void tcp_drop(struct sock *sk, struct sk_buff *skb)
{
	sk_drops_add(sk, skb);
	__kfree_skb(skb);
}

/* This one checks to see if we can put data from the
 * out_of_order queue into the receive_queue.
 */
static void tcp_ofo_queue(struct sock *sk)
{
	struct tcp_sock *tp = tcp_sk(sk);
	__u32 dsack_high = tp->rcv_nxt;
	bool fin, fragstolen, eaten;
	struct sk_buff *skb, *tail;
	struct rb_node *p;

	p = rb_first(&tp->out_of_order_queue);
	while (p) {
		skb = rb_to_skb(p);
		if (after(TCP_SKB_CB(skb)->seq, tp->rcv_nxt))
			break;

		if (before(TCP_SKB_CB(skb)->seq, dsack_high)) {
			__u32 dsack = dsack_high;
			if (before(TCP_SKB_CB(skb)->end_seq, dsack_high))
				dsack_high = TCP_SKB_CB(skb)->end_seq;
			tcp_dsack_extend(sk, TCP_SKB_CB(skb)->seq, dsack);
		}
		p = rb_next(p);
		rb_erase(&skb->rbnode, &tp->out_of_order_queue);

		if (unlikely(!after(TCP_SKB_CB(skb)->end_seq, tp->rcv_nxt))) {
			tcp_drop(sk, skb);
			continue;
		}

		tail = skb_peek_tail(&sk->sk_receive_queue);
		eaten = tail && tcp_try_coalesce(sk, tail, skb, &fragstolen);
		tcp_rcv_nxt_update(tp, TCP_SKB_CB(skb)->end_seq);
		fin = TCP_SKB_CB(skb)->tcp_flags & TCPHDR_FIN;
		if (!eaten)
			__skb_queue_tail(&sk->sk_receive_queue, skb);
		else
			kfree_skb_partial(skb, fragstolen);

		if (unlikely(fin)) {
			tcp_fin(sk);
			/* tcp_fin() purges tp->out_of_order_queue,
			 * so we must end this loop right now.
			 */
			break;
		}
	}
}

static bool tcp_prune_ofo_queue(struct sock *sk);
static int tcp_prune_queue(struct sock *sk);

static int tcp_try_rmem_schedule(struct sock *sk, struct sk_buff *skb,
				 unsigned int size)
{
	if (atomic_read(&sk->sk_rmem_alloc) > sk->sk_rcvbuf ||
	    !sk_rmem_schedule(sk, skb, size)) {

		if (tcp_prune_queue(sk) < 0)
			return -1;

		while (!sk_rmem_schedule(sk, skb, size)) {
			if (!tcp_prune_ofo_queue(sk))
				return -1;
		}
	}
	return 0;
}

static void tcp_data_queue_ofo(struct sock *sk, struct sk_buff *skb)
{
	struct tcp_sock *tp = tcp_sk(sk);
	struct rb_node **p, *parent;
	struct sk_buff *skb1;
	u32 seq, end_seq;
	bool fragstolen;

	tcp_data_ecn_check(sk, skb);

	if (unlikely(tcp_try_rmem_schedule(sk, skb, skb->truesize))) {
		NET_INC_STATS(sock_net(sk), LINUX_MIB_TCPOFODROP);
		sk->sk_data_ready(sk);
		tcp_drop(sk, skb);
		return;
	}

	/* Disable header prediction. */
	tp->pred_flags = 0;
	inet_csk_schedule_ack(sk);

	tp->rcv_ooopack += max_t(u16, 1, skb_shinfo(skb)->gso_segs);
	NET_INC_STATS(sock_net(sk), LINUX_MIB_TCPOFOQUEUE);
	seq = TCP_SKB_CB(skb)->seq;
	end_seq = TCP_SKB_CB(skb)->end_seq;

	p = &tp->out_of_order_queue.rb_node;
	if (RB_EMPTY_ROOT(&tp->out_of_order_queue)) {
		/* Initial out of order segment, build 1 SACK. */
		if (tcp_is_sack(tp)) {
			tp->rx_opt.num_sacks = 1;
			tp->selective_acks[0].start_seq = seq;
			tp->selective_acks[0].end_seq = end_seq;
		}
		rb_link_node(&skb->rbnode, NULL, p);
		rb_insert_color(&skb->rbnode, &tp->out_of_order_queue);
		tp->ooo_last_skb = skb;
		goto end;
	}

	/* In the typical case, we are adding an skb to the end of the list.
	 * Use of ooo_last_skb avoids the O(Log(N)) rbtree lookup.
	 */
	if (tcp_ooo_try_coalesce(sk, tp->ooo_last_skb,
				 skb, &fragstolen)) {
coalesce_done:
		/* For non sack flows, do not grow window to force DUPACK
		 * and trigger fast retransmit.
		 */
		if (tcp_is_sack(tp))
			tcp_grow_window(sk, skb);
		kfree_skb_partial(skb, fragstolen);
		skb = NULL;
		goto add_sack;
	}
	/* Can avoid an rbtree lookup if we are adding skb after ooo_last_skb */
	if (!before(seq, TCP_SKB_CB(tp->ooo_last_skb)->end_seq)) {
		parent = &tp->ooo_last_skb->rbnode;
		p = &parent->rb_right;
		goto insert;
	}

	/* Find place to insert this segment. Handle overlaps on the way. */
	parent = NULL;
	while (*p) {
		parent = *p;
		skb1 = rb_to_skb(parent);
		if (before(seq, TCP_SKB_CB(skb1)->seq)) {
			p = &parent->rb_left;
			continue;
		}
		if (before(seq, TCP_SKB_CB(skb1)->end_seq)) {
			if (!after(end_seq, TCP_SKB_CB(skb1)->end_seq)) {
				/* All the bits are present. Drop. */
				NET_INC_STATS(sock_net(sk),
					      LINUX_MIB_TCPOFOMERGE);
				tcp_drop(sk, skb);
				skb = NULL;
				tcp_dsack_set(sk, seq, end_seq);
				goto add_sack;
			}
			if (after(seq, TCP_SKB_CB(skb1)->seq)) {
				/* Partial overlap. */
				tcp_dsack_set(sk, seq, TCP_SKB_CB(skb1)->end_seq);
			} else {
				/* skb's seq == skb1's seq and skb covers skb1.
				 * Replace skb1 with skb.
				 */
				rb_replace_node(&skb1->rbnode, &skb->rbnode,
						&tp->out_of_order_queue);
				tcp_dsack_extend(sk,
						 TCP_SKB_CB(skb1)->seq,
						 TCP_SKB_CB(skb1)->end_seq);
				NET_INC_STATS(sock_net(sk),
					      LINUX_MIB_TCPOFOMERGE);
				tcp_drop(sk, skb1);
				goto merge_right;
			}
		} else if (tcp_ooo_try_coalesce(sk, skb1,
						skb, &fragstolen)) {
			goto coalesce_done;
		}
		p = &parent->rb_right;
	}
insert:
	/* Insert segment into RB tree. */
	rb_link_node(&skb->rbnode, parent, p);
	rb_insert_color(&skb->rbnode, &tp->out_of_order_queue);

merge_right:
	/* Remove other segments covered by skb. */
	while ((skb1 = skb_rb_next(skb)) != NULL) {
		if (!after(end_seq, TCP_SKB_CB(skb1)->seq))
			break;
		if (before(end_seq, TCP_SKB_CB(skb1)->end_seq)) {
			tcp_dsack_extend(sk, TCP_SKB_CB(skb1)->seq,
					 end_seq);
			break;
		}
		rb_erase(&skb1->rbnode, &tp->out_of_order_queue);
		tcp_dsack_extend(sk, TCP_SKB_CB(skb1)->seq,
				 TCP_SKB_CB(skb1)->end_seq);
		NET_INC_STATS(sock_net(sk), LINUX_MIB_TCPOFOMERGE);
		tcp_drop(sk, skb1);
	}
	/* If there is no skb after us, we are the last_skb ! */
	if (!skb1)
		tp->ooo_last_skb = skb;

add_sack:
	if (tcp_is_sack(tp))
		tcp_sack_new_ofo_skb(sk, seq, end_seq);
end:
	if (skb) {
		/* For non sack flows, do not grow window to force DUPACK
		 * and trigger fast retransmit.
		 */
		if (tcp_is_sack(tp))
			tcp_grow_window(sk, skb);
		skb_condense(skb);
		skb_set_owner_r(skb, sk);
	}
}

static int __must_check tcp_queue_rcv(struct sock *sk, struct sk_buff *skb,
				      bool *fragstolen)
{
	int eaten;
	struct sk_buff *tail = skb_peek_tail(&sk->sk_receive_queue);

	eaten = (tail &&
		 tcp_try_coalesce(sk, tail,
				  skb, fragstolen)) ? 1 : 0;
	tcp_rcv_nxt_update(tcp_sk(sk), TCP_SKB_CB(skb)->end_seq);
	if (!eaten) {
		__skb_queue_tail(&sk->sk_receive_queue, skb);
		skb_set_owner_r(skb, sk);
	}
	return eaten;
}

int tcp_send_rcvq(struct sock *sk, struct msghdr *msg, size_t size)
{
	struct sk_buff *skb;
	int err = -ENOMEM;
	int data_len = 0;
	bool fragstolen;

	if (size == 0)
		return 0;

	if (size > PAGE_SIZE) {
		int npages = min_t(size_t, size >> PAGE_SHIFT, MAX_SKB_FRAGS);

		data_len = npages << PAGE_SHIFT;
		size = data_len + (size & ~PAGE_MASK);
	}
	skb = alloc_skb_with_frags(size - data_len, data_len,
				   PAGE_ALLOC_COSTLY_ORDER,
				   &err, sk->sk_allocation);
	if (!skb)
		goto err;

	skb_put(skb, size - data_len);
	skb->data_len = data_len;
	skb->len = size;

	if (tcp_try_rmem_schedule(sk, skb, skb->truesize)) {
		NET_INC_STATS(sock_net(sk), LINUX_MIB_TCPRCVQDROP);
		goto err_free;
	}

	err = skb_copy_datagram_from_iter(skb, 0, &msg->msg_iter, size);
	if (err)
		goto err_free;

	TCP_SKB_CB(skb)->seq = tcp_sk(sk)->rcv_nxt;
	TCP_SKB_CB(skb)->end_seq = TCP_SKB_CB(skb)->seq + size;
	TCP_SKB_CB(skb)->ack_seq = tcp_sk(sk)->snd_una - 1;

	if (tcp_queue_rcv(sk, skb, &fragstolen)) {
		WARN_ON_ONCE(fragstolen); /* should not happen */
		__kfree_skb(skb);
	}
	return size;

err_free:
	kfree_skb(skb);
err:
	return err;

}

void tcp_data_ready(struct sock *sk)
{
	const struct tcp_sock *tp = tcp_sk(sk);
	int avail = tp->rcv_nxt - tp->copied_seq;

	if (avail < sk->sk_rcvlowat && !tcp_rmem_pressure(sk) &&
	    !sock_flag(sk, SOCK_DONE) &&
	    tcp_receive_window(tp) > inet_csk(sk)->icsk_ack.rcv_mss)
		return;

	sk->sk_data_ready(sk);
}

static void tcp_data_queue(struct sock *sk, struct sk_buff *skb)
{
	struct tcp_sock *tp = tcp_sk(sk);
	bool fragstolen;
	int eaten;

	if (sk_is_mptcp(sk))
		mptcp_incoming_options(sk, skb);

	if (TCP_SKB_CB(skb)->seq == TCP_SKB_CB(skb)->end_seq) {
		__kfree_skb(skb);
		return;
	}
	skb_dst_drop(skb);
	__skb_pull(skb, tcp_hdr(skb)->doff * 4);

	tp->rx_opt.dsack = 0;

	/*  Queue data for delivery to the user.
	 *  Packets in sequence go to the receive queue.
	 *  Out of sequence packets to the out_of_order_queue.
	 */
	if (TCP_SKB_CB(skb)->seq == tp->rcv_nxt) {
		if (tcp_receive_window(tp) == 0) {
			NET_INC_STATS(sock_net(sk), LINUX_MIB_TCPZEROWINDOWDROP);
			goto out_of_window;
		}

		/* Ok. In sequence. In window. */
queue_and_out:
		if (skb_queue_len(&sk->sk_receive_queue) == 0)
			sk_forced_mem_schedule(sk, skb->truesize);
		else if (tcp_try_rmem_schedule(sk, skb, skb->truesize)) {
			NET_INC_STATS(sock_net(sk), LINUX_MIB_TCPRCVQDROP);
			sk->sk_data_ready(sk);
			goto drop;
		}

		eaten = tcp_queue_rcv(sk, skb, &fragstolen);
		if (skb->len)
			tcp_event_data_recv(sk, skb);
		if (TCP_SKB_CB(skb)->tcp_flags & TCPHDR_FIN)
			tcp_fin(sk);

		if (!RB_EMPTY_ROOT(&tp->out_of_order_queue)) {
			tcp_ofo_queue(sk);

			/* RFC5681. 4.2. SHOULD send immediate ACK, when
			 * gap in queue is filled.
			 */
			if (RB_EMPTY_ROOT(&tp->out_of_order_queue))
				inet_csk(sk)->icsk_ack.pending |= ICSK_ACK_NOW;
		}

		if (tp->rx_opt.num_sacks)
			tcp_sack_remove(tp);

		tcp_fast_path_check(sk);

		if (eaten > 0)
			kfree_skb_partial(skb, fragstolen);
		if (!sock_flag(sk, SOCK_DEAD))
			tcp_data_ready(sk);
		return;
	}

	if (!after(TCP_SKB_CB(skb)->end_seq, tp->rcv_nxt)) {
		tcp_rcv_spurious_retrans(sk, skb);
		/* A retransmit, 2nd most common case.  Force an immediate ack. */
		NET_INC_STATS(sock_net(sk), LINUX_MIB_DELAYEDACKLOST);
		tcp_dsack_set(sk, TCP_SKB_CB(skb)->seq, TCP_SKB_CB(skb)->end_seq);

out_of_window:
		tcp_enter_quickack_mode(sk, TCP_MAX_QUICKACKS);
		inet_csk_schedule_ack(sk);
drop:
		tcp_drop(sk, skb);
		return;
	}

	/* Out of window. F.e. zero window probe. */
	if (!before(TCP_SKB_CB(skb)->seq, tp->rcv_nxt + tcp_receive_window(tp)))
		goto out_of_window;

	if (before(TCP_SKB_CB(skb)->seq, tp->rcv_nxt)) {
		/* Partial packet, seq < rcv_next < end_seq */
		tcp_dsack_set(sk, TCP_SKB_CB(skb)->seq, tp->rcv_nxt);

		/* If window is closed, drop tail of packet. But after
		 * remembering D-SACK for its head made in previous line.
		 */
		if (!tcp_receive_window(tp)) {
			NET_INC_STATS(sock_net(sk), LINUX_MIB_TCPZEROWINDOWDROP);
			goto out_of_window;
		}
		goto queue_and_out;
	}

	tcp_data_queue_ofo(sk, skb);
}

static struct sk_buff *tcp_skb_next(struct sk_buff *skb, struct sk_buff_head *list)
{
	if (list)
		return !skb_queue_is_last(list, skb) ? skb->next : NULL;

	return skb_rb_next(skb);
}

static struct sk_buff *tcp_collapse_one(struct sock *sk, struct sk_buff *skb,
					struct sk_buff_head *list,
					struct rb_root *root)
{
	struct sk_buff *next = tcp_skb_next(skb, list);

	if (list)
		__skb_unlink(skb, list);
	else
		rb_erase(&skb->rbnode, root);

	__kfree_skb(skb);
	NET_INC_STATS(sock_net(sk), LINUX_MIB_TCPRCVCOLLAPSED);

	return next;
}

/* Insert skb into rb tree, ordered by TCP_SKB_CB(skb)->seq */
void tcp_rbtree_insert(struct rb_root *root, struct sk_buff *skb)
{
	struct rb_node **p = &root->rb_node;
	struct rb_node *parent = NULL;
	struct sk_buff *skb1;

	while (*p) {
		parent = *p;
		skb1 = rb_to_skb(parent);
		if (before(TCP_SKB_CB(skb)->seq, TCP_SKB_CB(skb1)->seq))
			p = &parent->rb_left;
		else
			p = &parent->rb_right;
	}
	rb_link_node(&skb->rbnode, parent, p);
	rb_insert_color(&skb->rbnode, root);
}

/* Collapse contiguous sequence of skbs head..tail with
 * sequence numbers start..end.
 *
 * If tail is NULL, this means until the end of the queue.
 *
 * Segments with FIN/SYN are not collapsed (only because this
 * simplifies code)
 */
static void
tcp_collapse(struct sock *sk, struct sk_buff_head *list, struct rb_root *root,
	     struct sk_buff *head, struct sk_buff *tail, u32 start, u32 end)
{
	struct sk_buff *skb = head, *n;
	struct sk_buff_head tmp;
	bool end_of_skbs;

	/* First, check that queue is collapsible and find
	 * the point where collapsing can be useful.
	 */
restart:
	for (end_of_skbs = true; skb != NULL && skb != tail; skb = n) {
		n = tcp_skb_next(skb, list);

		/* No new bits? It is possible on ofo queue. */
		if (!before(start, TCP_SKB_CB(skb)->end_seq)) {
			skb = tcp_collapse_one(sk, skb, list, root);
			if (!skb)
				break;
			goto restart;
		}

		/* The first skb to collapse is:
		 * - not SYN/FIN and
		 * - bloated or contains data before "start" or
		 *   overlaps to the next one and mptcp allow collapsing.
		 */
		if (!(TCP_SKB_CB(skb)->tcp_flags & (TCPHDR_SYN | TCPHDR_FIN)) &&
		    (tcp_win_from_space(sk, skb->truesize) > skb->len ||
		     before(TCP_SKB_CB(skb)->seq, start))) {
			end_of_skbs = false;
			break;
		}

		if (n && n != tail && mptcp_skb_can_collapse(skb, n) &&
		    TCP_SKB_CB(skb)->end_seq != TCP_SKB_CB(n)->seq) {
			end_of_skbs = false;
			break;
		}

		/* Decided to skip this, advance start seq. */
		start = TCP_SKB_CB(skb)->end_seq;
	}
	if (end_of_skbs ||
	    (TCP_SKB_CB(skb)->tcp_flags & (TCPHDR_SYN | TCPHDR_FIN)))
		return;

	__skb_queue_head_init(&tmp);

	while (before(start, end)) {
		int copy = min_t(int, SKB_MAX_ORDER(0, 0), end - start);
		struct sk_buff *nskb;

		nskb = alloc_skb(copy, GFP_ATOMIC);
		if (!nskb)
			break;

		memcpy(nskb->cb, skb->cb, sizeof(skb->cb));
#ifdef CONFIG_TLS_DEVICE
		nskb->decrypted = skb->decrypted;
#endif
		TCP_SKB_CB(nskb)->seq = TCP_SKB_CB(nskb)->end_seq = start;
		if (list)
			__skb_queue_before(list, skb, nskb);
		else
			__skb_queue_tail(&tmp, nskb); /* defer rbtree insertion */
		skb_set_owner_r(nskb, sk);
		mptcp_skb_ext_move(nskb, skb);

		/* Copy data, releasing collapsed skbs. */
		while (copy > 0) {
			int offset = start - TCP_SKB_CB(skb)->seq;
			int size = TCP_SKB_CB(skb)->end_seq - start;

			BUG_ON(offset < 0);
			if (size > 0) {
				size = min(copy, size);
				if (skb_copy_bits(skb, offset, skb_put(nskb, size), size))
					BUG();
				TCP_SKB_CB(nskb)->end_seq += size;
				copy -= size;
				start += size;
			}
			if (!before(start, TCP_SKB_CB(skb)->end_seq)) {
				skb = tcp_collapse_one(sk, skb, list, root);
				if (!skb ||
				    skb == tail ||
				    !mptcp_skb_can_collapse(nskb, skb) ||
				    (TCP_SKB_CB(skb)->tcp_flags & (TCPHDR_SYN | TCPHDR_FIN)))
					goto end;
#ifdef CONFIG_TLS_DEVICE
				if (skb->decrypted != nskb->decrypted)
					goto end;
#endif
			}
		}
	}
end:
	skb_queue_walk_safe(&tmp, skb, n)
		tcp_rbtree_insert(root, skb);
}

/* Collapse ofo queue. Algorithm: select contiguous sequence of skbs
 * and tcp_collapse() them until all the queue is collapsed.
 */
static void tcp_collapse_ofo_queue(struct sock *sk)
{
	struct tcp_sock *tp = tcp_sk(sk);
	u32 range_truesize, sum_tiny = 0;
	struct sk_buff *skb, *head;
	u32 start, end;

	skb = skb_rb_first(&tp->out_of_order_queue);
new_range:
	if (!skb) {
		tp->ooo_last_skb = skb_rb_last(&tp->out_of_order_queue);
		return;
	}
	start = TCP_SKB_CB(skb)->seq;
	end = TCP_SKB_CB(skb)->end_seq;
	range_truesize = skb->truesize;

	for (head = skb;;) {
		skb = skb_rb_next(skb);

		/* Range is terminated when we see a gap or when
		 * we are at the queue end.
		 */
		if (!skb ||
		    after(TCP_SKB_CB(skb)->seq, end) ||
		    before(TCP_SKB_CB(skb)->end_seq, start)) {
			/* Do not attempt collapsing tiny skbs */
			if (range_truesize != head->truesize ||
			    end - start >= SKB_WITH_OVERHEAD(SK_MEM_QUANTUM)) {
				tcp_collapse(sk, NULL, &tp->out_of_order_queue,
					     head, skb, start, end);
			} else {
				sum_tiny += range_truesize;
				if (sum_tiny > sk->sk_rcvbuf >> 3)
					return;
			}
			goto new_range;
		}

		range_truesize += skb->truesize;
		if (unlikely(before(TCP_SKB_CB(skb)->seq, start)))
			start = TCP_SKB_CB(skb)->seq;
		if (after(TCP_SKB_CB(skb)->end_seq, end))
			end = TCP_SKB_CB(skb)->end_seq;
	}
}

/*
 * Clean the out-of-order queue to make room.
 * We drop high sequences packets to :
 * 1) Let a chance for holes to be filled.
 * 2) not add too big latencies if thousands of packets sit there.
 *    (But if application shrinks SO_RCVBUF, we could still end up
 *     freeing whole queue here)
 * 3) Drop at least 12.5 % of sk_rcvbuf to avoid malicious attacks.
 *
 * Return true if queue has shrunk.
 */
static bool tcp_prune_ofo_queue(struct sock *sk)
{
	struct tcp_sock *tp = tcp_sk(sk);
	struct rb_node *node, *prev;
	int goal;

	if (RB_EMPTY_ROOT(&tp->out_of_order_queue))
		return false;

	NET_INC_STATS(sock_net(sk), LINUX_MIB_OFOPRUNED);
	goal = sk->sk_rcvbuf >> 3;
	node = &tp->ooo_last_skb->rbnode;
	do {
		prev = rb_prev(node);
		rb_erase(node, &tp->out_of_order_queue);
		goal -= rb_to_skb(node)->truesize;
		tcp_drop(sk, rb_to_skb(node));
		if (!prev || goal <= 0) {
			sk_mem_reclaim(sk);
			if (atomic_read(&sk->sk_rmem_alloc) <= sk->sk_rcvbuf &&
			    !tcp_under_memory_pressure(sk))
				break;
			goal = sk->sk_rcvbuf >> 3;
		}
		node = prev;
	} while (node);
	tp->ooo_last_skb = rb_to_skb(prev);

	/* Reset SACK state.  A conforming SACK implementation will
	 * do the same at a timeout based retransmit.  When a connection
	 * is in a sad state like this, we care only about integrity
	 * of the connection not performance.
	 */
	if (tp->rx_opt.sack_ok)
		tcp_sack_reset(&tp->rx_opt);
	return true;
}

/* Reduce allocated memory if we can, trying to get
 * the socket within its memory limits again.
 *
 * Return less than zero if we should start dropping frames
 * until the socket owning process reads some of the data
 * to stabilize the situation.
 */
static int tcp_prune_queue(struct sock *sk)
{
	struct tcp_sock *tp = tcp_sk(sk);

	NET_INC_STATS(sock_net(sk), LINUX_MIB_PRUNECALLED);

	if (atomic_read(&sk->sk_rmem_alloc) >= sk->sk_rcvbuf)
		tcp_clamp_window(sk);
	else if (tcp_under_memory_pressure(sk))
		tp->rcv_ssthresh = min(tp->rcv_ssthresh, 4U * tp->advmss);

	if (atomic_read(&sk->sk_rmem_alloc) <= sk->sk_rcvbuf)
		return 0;

	tcp_collapse_ofo_queue(sk);
	if (!skb_queue_empty(&sk->sk_receive_queue))
		tcp_collapse(sk, &sk->sk_receive_queue, NULL,
			     skb_peek(&sk->sk_receive_queue),
			     NULL,
			     tp->copied_seq, tp->rcv_nxt);
	sk_mem_reclaim(sk);

	if (atomic_read(&sk->sk_rmem_alloc) <= sk->sk_rcvbuf)
		return 0;

	/* Collapsing did not help, destructive actions follow.
	 * This must not ever occur. */

	tcp_prune_ofo_queue(sk);

	if (atomic_read(&sk->sk_rmem_alloc) <= sk->sk_rcvbuf)
		return 0;

	/* If we are really being abused, tell the caller to silently
	 * drop receive data on the floor.  It will get retransmitted
	 * and hopefully then we'll have sufficient space.
	 */
	NET_INC_STATS(sock_net(sk), LINUX_MIB_RCVPRUNED);

	/* Massive buffer overcommit. */
	tp->pred_flags = 0;
	return -1;
}

static bool tcp_should_expand_sndbuf(const struct sock *sk)
{
	const struct tcp_sock *tp = tcp_sk(sk);

	/* If the user specified a specific send buffer setting, do
	 * not modify it.
	 */
	if (sk->sk_userlocks & SOCK_SNDBUF_LOCK)
		return false;

	/* If we are under global TCP memory pressure, do not expand.  */
	if (tcp_under_memory_pressure(sk))
		return false;

	/* If we are under soft global TCP memory pressure, do not expand.  */
	if (sk_memory_allocated(sk) >= sk_prot_mem_limits(sk, 0))
		return false;

	/* If we filled the congestion window, do not expand.  */
	if (tcp_packets_in_flight(tp) >= tp->snd_cwnd)
		return false;

	return true;
}

static void tcp_new_space(struct sock *sk)
{
	struct tcp_sock *tp = tcp_sk(sk);

	if (tcp_should_expand_sndbuf(sk)) {
		tcp_sndbuf_expand(sk);
		tp->snd_cwnd_stamp = tcp_jiffies32;
	}

	sk->sk_write_space(sk);
}

static void tcp_check_space(struct sock *sk)
{
	/* pairs with tcp_poll() */
	smp_mb();
	if (sk->sk_socket &&
	    test_bit(SOCK_NOSPACE, &sk->sk_socket->flags)) {
		tcp_new_space(sk);
		if (!test_bit(SOCK_NOSPACE, &sk->sk_socket->flags))
			tcp_chrono_stop(sk, TCP_CHRONO_SNDBUF_LIMITED);
	}
}

static inline void tcp_data_snd_check(struct sock *sk)
{
	tcp_push_pending_frames(sk);
	tcp_check_space(sk);
}

/*
 * Check if sending an ack is needed.
 */
static void __tcp_ack_snd_check(struct sock *sk, int ofo_possible)
{
	struct tcp_sock *tp = tcp_sk(sk);
	unsigned long rtt, delay;

	    /* More than one full frame received... */
	if (((tp->rcv_nxt - tp->rcv_wup) > inet_csk(sk)->icsk_ack.rcv_mss &&
	     /* ... and right edge of window advances far enough.
	      * (tcp_recvmsg() will send ACK otherwise).
	      * If application uses SO_RCVLOWAT, we want send ack now if
	      * we have not received enough bytes to satisfy the condition.
	      */
	    (tp->rcv_nxt - tp->copied_seq < sk->sk_rcvlowat ||
	     __tcp_select_window(sk) >= tp->rcv_wnd)) ||
	    /* We ACK each frame or... */
	    tcp_in_quickack_mode(sk) ||
	    /* Protocol state mandates a one-time immediate ACK */
	    inet_csk(sk)->icsk_ack.pending & ICSK_ACK_NOW) {
send_now:
		tcp_send_ack(sk);
		return;
	}

	if (!ofo_possible || RB_EMPTY_ROOT(&tp->out_of_order_queue)) {
		tcp_send_delayed_ack(sk);
		return;
	}

	if (!tcp_is_sack(tp) ||
	    tp->compressed_ack >= sock_net(sk)->ipv4.sysctl_tcp_comp_sack_nr)
		goto send_now;

	if (tp->compressed_ack_rcv_nxt != tp->rcv_nxt) {
		tp->compressed_ack_rcv_nxt = tp->rcv_nxt;
		tp->dup_ack_counter = 0;
	}
	if (tp->dup_ack_counter < TCP_FASTRETRANS_THRESH) {
		tp->dup_ack_counter++;
		goto send_now;
	}
	tp->compressed_ack++;
	if (hrtimer_is_queued(&tp->compressed_ack_timer))
		return;

	/* compress ack timer : 5 % of rtt, but no more than tcp_comp_sack_delay_ns */

	rtt = tp->rcv_rtt_est.rtt_us;
	if (tp->srtt_us && tp->srtt_us < rtt)
		rtt = tp->srtt_us;

	delay = min_t(unsigned long, sock_net(sk)->ipv4.sysctl_tcp_comp_sack_delay_ns,
		      rtt * (NSEC_PER_USEC >> 3)/20);
	sock_hold(sk);
	hrtimer_start_range_ns(&tp->compressed_ack_timer, ns_to_ktime(delay),
			       sock_net(sk)->ipv4.sysctl_tcp_comp_sack_slack_ns,
			       HRTIMER_MODE_REL_PINNED_SOFT);
}

static inline void tcp_ack_snd_check(struct sock *sk)
{
	if (!inet_csk_ack_scheduled(sk)) {
		/* We sent a data segment already. */
		return;
	}
	__tcp_ack_snd_check(sk, 1);
}

/*
 *	This routine is only called when we have urgent data
 *	signaled. Its the 'slow' part of tcp_urg. It could be
 *	moved inline now as tcp_urg is only called from one
 *	place. We handle URGent data wrong. We have to - as
 *	BSD still doesn't use the correction from RFC961.
 *	For 1003.1g we should support a new option TCP_STDURG to permit
 *	either form (or just set the sysctl tcp_stdurg).
 */

static void tcp_check_urg(struct sock *sk, const struct tcphdr *th)
{
	struct tcp_sock *tp = tcp_sk(sk);
	u32 ptr = ntohs(th->urg_ptr);

	if (ptr && !sock_net(sk)->ipv4.sysctl_tcp_stdurg)
		ptr--;
	ptr += ntohl(th->seq);

	/* Ignore urgent data that we've already seen and read. */
	if (after(tp->copied_seq, ptr))
		return;

	/* Do not replay urg ptr.
	 *
	 * NOTE: interesting situation not covered by specs.
	 * Misbehaving sender may send urg ptr, pointing to segment,
	 * which we already have in ofo queue. We are not able to fetch
	 * such data and will stay in TCP_URG_NOTYET until will be eaten
	 * by recvmsg(). Seems, we are not obliged to handle such wicked
	 * situations. But it is worth to think about possibility of some
	 * DoSes using some hypothetical application level deadlock.
	 */
	if (before(ptr, tp->rcv_nxt))
		return;

	/* Do we already have a newer (or duplicate) urgent pointer? */
	if (tp->urg_data && !after(ptr, tp->urg_seq))
		return;

	/* Tell the world about our new urgent pointer. */
	sk_send_sigurg(sk);

	/* We may be adding urgent data when the last byte read was
	 * urgent. To do this requires some care. We cannot just ignore
	 * tp->copied_seq since we would read the last urgent byte again
	 * as data, nor can we alter copied_seq until this data arrives
	 * or we break the semantics of SIOCATMARK (and thus sockatmark())
	 *
	 * NOTE. Double Dutch. Rendering to plain English: author of comment
	 * above did something sort of 	send("A", MSG_OOB); send("B", MSG_OOB);
	 * and expect that both A and B disappear from stream. This is _wrong_.
	 * Though this happens in BSD with high probability, this is occasional.
	 * Any application relying on this is buggy. Note also, that fix "works"
	 * only in this artificial test. Insert some normal data between A and B and we will
	 * decline of BSD again. Verdict: it is better to remove to trap
	 * buggy users.
	 */
	if (tp->urg_seq == tp->copied_seq && tp->urg_data &&
	    !sock_flag(sk, SOCK_URGINLINE) && tp->copied_seq != tp->rcv_nxt) {
		struct sk_buff *skb = skb_peek(&sk->sk_receive_queue);
		tp->copied_seq++;
		if (skb && !before(tp->copied_seq, TCP_SKB_CB(skb)->end_seq)) {
			__skb_unlink(skb, &sk->sk_receive_queue);
			__kfree_skb(skb);
		}
	}

	tp->urg_data = TCP_URG_NOTYET;
	WRITE_ONCE(tp->urg_seq, ptr);

	/* Disable header prediction. */
	tp->pred_flags = 0;
}

/* This is the 'fast' part of urgent handling. */
static void tcp_urg(struct sock *sk, struct sk_buff *skb, const struct tcphdr *th)
{
	struct tcp_sock *tp = tcp_sk(sk);

	/* Check if we get a new urgent pointer - normally not. */
	if (th->urg)
		tcp_check_urg(sk, th);

	/* Do we wait for any urgent data? - normally not... */
	if (tp->urg_data == TCP_URG_NOTYET) {
		u32 ptr = tp->urg_seq - ntohl(th->seq) + (th->doff * 4) -
			  th->syn;

		/* Is the urgent pointer pointing into this packet? */
		if (ptr < skb->len) {
			u8 tmp;
			if (skb_copy_bits(skb, ptr, &tmp, 1))
				BUG();
			tp->urg_data = TCP_URG_VALID | tmp;
			if (!sock_flag(sk, SOCK_DEAD))
				sk->sk_data_ready(sk);
		}
	}
}

/* Maps ECT/CE bits to minimum length of AccECN option */
static unsigned int tcp_ecn_field_to_accecn_len(u8 ecnfield)
{
	unsigned int opt;

	opt = (ecnfield - 2) & INET_ECN_MASK;
	/* Shift+XOR for 11 -> 10 */
	opt = (opt ^ (opt >> 1)) + 1;

	return opt;
}

/* Updates Accurate ECN received counters from the received IP ECN field */
void tcp_ecn_received_counters(struct sock *sk, const struct sk_buff *skb,
			       u32 payload_len)
{
	u8 ecnfield = TCP_SKB_CB(skb)->ip_dsfield & INET_ECN_MASK;
	u8 is_ce = INET_ECN_is_ce(ecnfield);
	struct tcp_sock *tp = tcp_sk(sk);
	bool ecn_edge;

	if (!INET_ECN_is_not_ect(ecnfield)) {
		tp->ecn_flags |= TCP_ECN_SEEN;

		/* ACE counter tracks *all* segments including pure acks */
		tp->received_ce += is_ce * max_t(u16, 1, skb_shinfo(skb)->gso_segs);

		if (payload_len > 0) {
			u8 minlen = tcp_ecn_field_to_accecn_len(ecnfield);
			u32 oldbytes = tp->received_ecn_bytes[ecnfield - 1];

			tp->received_ecn_bytes[ecnfield - 1] += payload_len;
			tp->accecn_minlen = max_t(u8, tp->accecn_minlen, minlen);

			/* Demand AccECN option at least every 2^22 bytes to
			 * avoid overflowing the ECN byte counters.
			 */
			if ((tp->received_ecn_bytes[ecnfield - 1] ^ oldbytes) &
			    ~((1 << 22) - 1))
				tp->accecn_opt_demand = max_t(u8, 1,
							      tp->accecn_opt_demand);
		}
	}

	ecn_edge = tp->prev_ecnfield != ecnfield;
	if (ecn_edge || is_ce) {
		tp->prev_ecnfield = ecnfield;
		/* Demand Accurate ECN change-triggered ACKs. Two ACK are
		 * demanded to indicate unambiguously the ecnfield value
		 * in the latter ACK.
		 */
		if (tcp_ecn_mode_accecn(tp)) {
			if (ecn_edge)
				inet_csk(sk)->icsk_ack.pending |= ICSK_ACK_NOW;
			tp->accecn_opt_demand = 2;
		}
	}
}

/* Accept RST for rcv_nxt - 1 after a FIN.
 * When tcp connections are abruptly terminated from Mac OSX (via ^C), a
 * FIN is sent followed by a RST packet. The RST is sent with the same
 * sequence number as the FIN, and thus according to RFC 5961 a challenge
 * ACK should be sent. However, Mac OSX rate limits replies to challenge
 * ACKs on the closed socket. In addition middleboxes can drop either the
 * challenge ACK or a subsequent RST.
 */
static bool tcp_reset_check(const struct sock *sk, const struct sk_buff *skb)
{
	struct tcp_sock *tp = tcp_sk(sk);

	return unlikely(TCP_SKB_CB(skb)->seq == (tp->rcv_nxt - 1) &&
			(1 << sk->sk_state) & (TCPF_CLOSE_WAIT | TCPF_LAST_ACK |
					       TCPF_CLOSING));
}

/* Does PAWS and seqno based validation of an incoming segment, flags will
 * play significant role here.
 */
static bool tcp_validate_incoming(struct sock *sk, struct sk_buff *skb,
				  const struct tcphdr *th, int syn_inerr)
{
	bool send_accecn_reflector = false;
	struct tcp_sock *tp = tcp_sk(sk);
	bool rst_seq_match = false;

	/* RFC1323: H1. Apply PAWS check first. */
	if (tcp_fast_parse_options(sock_net(sk), skb, th, tp) &&
	    tp->rx_opt.saw_tstamp &&
	    tcp_paws_discard(sk, skb)) {
		if (!th->rst) {
			NET_INC_STATS(sock_net(sk), LINUX_MIB_PAWSESTABREJECTED);
			if (!tcp_oow_rate_limited(sock_net(sk), skb,
						  LINUX_MIB_TCPACKSKIPPEDPAWS,
						  &tp->last_oow_ack_time))
				tcp_send_dupack(sk, skb);
			goto discard;
		}
		/* Reset is accepted even if it did not pass PAWS. */
	}

	/* Step 1: check sequence number */
	if (!tcp_sequence(tp, TCP_SKB_CB(skb)->seq, TCP_SKB_CB(skb)->end_seq)) {
		/* RFC793, page 37: "In all states except SYN-SENT, all reset
		 * (RST) segments are validated by checking their SEQ-fields."
		 * And page 69: "If an incoming segment is not acceptable,
		 * an acknowledgment should be sent in reply (unless the RST
		 * bit is set, if so drop the segment and return)".
		 */
		if (!th->rst) {
			if (th->syn)
				goto syn_challenge;
			if (!tcp_oow_rate_limited(sock_net(sk), skb,
						  LINUX_MIB_TCPACKSKIPPEDSEQ,
						  &tp->last_oow_ack_time))
				tcp_send_dupack(sk, skb);
		} else if (tcp_reset_check(sk, skb)) {
			tcp_reset(sk);
		}
		goto discard;
	}

	/* Step 2: check RST bit */
	if (th->rst) {
		/* RFC 5961 3.2 (extend to match against (RCV.NXT - 1) after a
		 * FIN and SACK too if available):
		 * If seq num matches RCV.NXT or (RCV.NXT - 1) after a FIN, or
		 * the right-most SACK block,
		 * then
		 *     RESET the connection
		 * else
		 *     Send a challenge ACK
		 */
		if (TCP_SKB_CB(skb)->seq == tp->rcv_nxt ||
		    tcp_reset_check(sk, skb)) {
			rst_seq_match = true;
		} else if (tcp_is_sack(tp) && tp->rx_opt.num_sacks > 0) {
			struct tcp_sack_block *sp = &tp->selective_acks[0];
			int max_sack = sp[0].end_seq;
			int this_sack;

			for (this_sack = 1; this_sack < tp->rx_opt.num_sacks;
			     ++this_sack) {
				max_sack = after(sp[this_sack].end_seq,
						 max_sack) ?
					sp[this_sack].end_seq : max_sack;
			}

			if (TCP_SKB_CB(skb)->seq == max_sack)
				rst_seq_match = true;
		}

		if (rst_seq_match)
			tcp_reset(sk);
		else {
			/* Disable TFO if RST is out-of-order
			 * and no data has been received
			 * for current active TFO socket
			 */
			if (tp->syn_fastopen && !tp->data_segs_in &&
			    sk->sk_state == TCP_ESTABLISHED)
				tcp_fastopen_active_disable(sk);
			tcp_send_challenge_ack(sk, skb, false);
		}
		goto discard;
	}

	/* step 3: check security and precedence [ignored] */

	/* step 4: Check for a SYN
	 * RFC 5961 4.2 : Send a challenge ack
	 */
	if (th->syn) {
		if (tcp_ecn_mode_accecn(tp)) {
			send_accecn_reflector = true;
			if (tp->rx_opt.accecn >= 0 &&
			    tp->saw_accecn_opt < TCP_ACCECN_OPT_COUNTER_SEEN) {
				tp->saw_accecn_opt = tcp_accecn_option_init(skb,
									    tp->rx_opt.accecn);
				tp->accecn_opt_demand = max_t(u8, 1, tp->accecn_opt_demand);
			}
		}
syn_challenge:
		if (syn_inerr)
			TCP_INC_STATS(sock_net(sk), TCP_MIB_INERRS);
		NET_INC_STATS(sock_net(sk), LINUX_MIB_TCPSYNCHALLENGE);
		tcp_send_challenge_ack(sk, skb, send_accecn_reflector);
		goto discard;
	}

	bpf_skops_parse_hdr(sk, skb);

	return true;

discard:
	tcp_drop(sk, skb);
	return false;
}

/*
 *	TCP receive function for the ESTABLISHED state.
 *
 *	It is split into a fast path and a slow path. The fast path is
 * 	disabled when:
 *	- A zero window was announced from us - zero window probing
 *        is only handled properly in the slow path.
 *	- Out of order segments arrived.
 *	- Urgent data is expected.
 *	- There is no buffer space left
 *	- Unexpected TCP flags/window values/header lengths are received
 *	  (detected by checking the TCP header against pred_flags)
 *	- Data is sent in both directions. Fast path only supports pure senders
 *	  or pure receivers (this means either the sequence number or the ack
 *	  value must stay constant)
 *	- Unexpected TCP option.
 *
 *	When these conditions are not satisfied it drops into a standard
 *	receive procedure patterned after RFC793 to handle all cases.
 *	The first three cases are guaranteed by proper pred_flags setting,
 *	the rest is checked inline. Fast processing is turned on in
 *	tcp_data_queue when everything is OK.
 */
void tcp_rcv_established(struct sock *sk, struct sk_buff *skb)
{
	const struct tcphdr *th = (const struct tcphdr *)skb->data;
	struct tcp_sock *tp = tcp_sk(sk);
	unsigned int len = skb->len;

	/* TCP congestion window tracking */
	trace_tcp_probe(sk, skb);

	tcp_mstamp_refresh(tp);
	if (unlikely(!sk->sk_rx_dst))
		inet_csk(sk)->icsk_af_ops->sk_rx_dst_set(sk, skb);
	/*
	 *	Header prediction.
	 *	The code loosely follows the one in the famous
	 *	"30 instruction TCP receive" Van Jacobson mail.
	 *
	 *	Van's trick is to deposit buffers into socket queue
	 *	on a device interrupt, to call tcp_recv function
	 *	on the receive process context and checksum and copy
	 *	the buffer to user space. smart...
	 *
	 *	Our current scheme is not silly either but we take the
	 *	extra cost of the net_bh soft interrupt processing...
	 *	We do checksum and copy also but from device to kernel.
	 */

	tp->rx_opt.saw_tstamp = 0;

	/*	pred_flags is 0xS?10 << 16 + snd_wnd
	 *	if header_prediction is to be made
	 *	'S' will always be tp->tcp_header_len >> 2
	 *	'?' will be 0 for the fast path, otherwise pred_flags is 0 to
	 *  turn it off	(when there are holes in the receive
	 *	 space for instance)
	 *	PSH flag is ignored.
	 */

	if ((tcp_flag_word(th) & TCP_HP_BITS) == tp->pred_flags &&
	    TCP_SKB_CB(skb)->seq == tp->rcv_nxt &&
	    !after(TCP_SKB_CB(skb)->ack_seq, tp->snd_nxt)) {
		int tcp_header_len = tp->tcp_header_len;
		s32 tstamp_delta = 0;
		int flag = 0;

		/* Timestamp header prediction: tcp_header_len
		 * is automatically equal to th->doff*4 due to pred_flags
		 * match.
		 */

		/* Check timestamp */
		if (tcp_header_len == sizeof(struct tcphdr) + TCPOLEN_TSTAMP_ALIGNED) {
			/* No? Slow path! */
			if (!tcp_parse_aligned_timestamp(tp, th))
				goto slow_path;

			tstamp_delta = tp->rx_opt.rcv_tsval - tp->rx_opt.ts_recent;
			/* If PAWS failed, check it more carefully in slow path */
			if (tstamp_delta < 0)
				goto slow_path;

			/* DO NOT update ts_recent here, if checksum fails
			 * and timestamp was corrupted part, it will result
			 * in a hung connection since we will drop all
			 * future packets due to the PAWS test.
			 */
		}

		if (len <= tcp_header_len) {
			/* Bulk data transfer: sender */
			if (len == tcp_header_len) {
				/* Predicted packet is in window by definition.
				 * seq == rcv_nxt and rcv_wup <= rcv_nxt.
				 * Hence, check seq<=rcv_wup reduces to:
				 */
				if (tcp_header_len ==
				    (sizeof(struct tcphdr) + TCPOLEN_TSTAMP_ALIGNED) &&
				    tp->rcv_nxt == tp->rcv_wup)
					flag |= __tcp_replace_ts_recent(tp, tstamp_delta);

				tcp_ecn_received_counters(sk, skb, 0);

				/* We know that such packets are checksummed
				 * on entry.
				 */
				tcp_ack(sk, skb, flag);
				__kfree_skb(skb);
				tcp_data_snd_check(sk);
				/* When receiving pure ack in fast path, update
				 * last ts ecr directly instead of calling
				 * tcp_rcv_rtt_measure_ts()
				 */
				tp->rcv_rtt_last_tsecr = tp->rx_opt.rcv_tsecr;
				return;
			} else { /* Header too small */
				TCP_INC_STATS(sock_net(sk), TCP_MIB_INERRS);
				goto discard;
			}
		} else {
			int eaten = 0;
			bool fragstolen = false;

			if (tcp_checksum_complete(skb))
				goto csum_error;

			if ((int)skb->truesize > sk->sk_forward_alloc)
				goto step5;

			/* Predicted packet is in window by definition.
			 * seq == rcv_nxt and rcv_wup <= rcv_nxt.
			 * Hence, check seq<=rcv_wup reduces to:
			 */
			if (tcp_header_len ==
			    (sizeof(struct tcphdr) + TCPOLEN_TSTAMP_ALIGNED) &&
			    tp->rcv_nxt == tp->rcv_wup)
				flag |= __tcp_replace_ts_recent(tp, tstamp_delta);

			tcp_rcv_rtt_measure_ts(sk, skb);

			NET_INC_STATS(sock_net(sk), LINUX_MIB_TCPHPHITS);

			/* Bulk data transfer: receiver */
			__skb_pull(skb, tcp_header_len);
			tcp_ecn_received_counters(sk, skb, len - tcp_header_len);
			eaten = tcp_queue_rcv(sk, skb, &fragstolen);

			tcp_event_data_recv(sk, skb);

			if (TCP_SKB_CB(skb)->ack_seq != tp->snd_una) {
				/* Well, only one small jumplet in fast path... */
				tcp_ack(sk, skb, flag | FLAG_DATA);
				tcp_data_snd_check(sk);
				if (!inet_csk_ack_scheduled(sk))
					goto no_ack;
			} else {
				tcp_update_wl(tp, TCP_SKB_CB(skb)->seq);
			}

			__tcp_ack_snd_check(sk, 0);
no_ack:
			if (eaten)
				kfree_skb_partial(skb, fragstolen);
			tcp_data_ready(sk);
			return;
		}
	}

slow_path:
	if (len < (th->doff << 2) || tcp_checksum_complete(skb))
		goto csum_error;

	if (!th->ack && !th->rst && !th->syn)
		goto discard;

	/*
	 *	Standard slow path.
	 */

	if (!tcp_validate_incoming(sk, skb, th, 1))
		return;

step5:
	tcp_ecn_received_counters(sk, skb, len - th->doff * 4);

	if (tcp_ack(sk, skb, FLAG_SLOWPATH | FLAG_UPDATE_TS_RECENT) < 0)
		goto discard;

	tcp_rcv_rtt_measure_ts(sk, skb);

	/* Process urgent data. */
	tcp_urg(sk, skb, th);

	/* step 7: process the segment text */
	tcp_data_queue(sk, skb);

	tcp_data_snd_check(sk);
	tcp_ack_snd_check(sk);
	return;

csum_error:
	TCP_INC_STATS(sock_net(sk), TCP_MIB_CSUMERRORS);
	TCP_INC_STATS(sock_net(sk), TCP_MIB_INERRS);

discard:
	tcp_drop(sk, skb);
}
EXPORT_SYMBOL(tcp_rcv_established);

void tcp_init_transfer(struct sock *sk, int bpf_op, struct sk_buff *skb)
{
	struct inet_connection_sock *icsk = inet_csk(sk);
	struct tcp_sock *tp = tcp_sk(sk);

	tcp_mtup_init(sk);
	icsk->icsk_af_ops->rebuild_header(sk);
	tcp_init_metrics(sk);

	/* Initialize the congestion window to start the transfer.
	 * Cut cwnd down to 1 per RFC5681 if SYN or SYN-ACK has been
	 * retransmitted. In light of RFC6298 more aggressive 1sec
	 * initRTO, we only reset cwnd when more than 1 SYN/SYN-ACK
	 * retransmission has occurred.
	 */
	if (tp->total_retrans > 1 && tp->undo_marker)
		tp->snd_cwnd = 1;
	else
		tp->snd_cwnd = tcp_init_cwnd(tp, __sk_dst_get(sk));
	tp->snd_cwnd_stamp = tcp_jiffies32;

	icsk->icsk_ca_initialized = 0;
	bpf_skops_established(sk, bpf_op, skb);
	if (!icsk->icsk_ca_initialized)
		tcp_init_congestion_control(sk);
	tcp_init_buffer_space(sk);
}

void tcp_finish_connect(struct sock *sk, struct sk_buff *skb)
{
	struct tcp_sock *tp = tcp_sk(sk);
	struct inet_connection_sock *icsk = inet_csk(sk);

	tcp_set_state(sk, TCP_ESTABLISHED);
	icsk->icsk_ack.lrcvtime = tcp_jiffies32;

	if (skb) {
		icsk->icsk_af_ops->sk_rx_dst_set(sk, skb);
		security_inet_conn_established(sk, skb);
		sk_mark_napi_id(sk, skb);
	}

	tcp_init_transfer(sk, BPF_SOCK_OPS_ACTIVE_ESTABLISHED_CB, skb);

	/* Prevent spurious tcp_cwnd_restart() on first data
	 * packet.
	 */
	tp->lsndtime = tcp_jiffies32;

	if (sock_flag(sk, SOCK_KEEPOPEN))
		inet_csk_reset_keepalive_timer(sk, keepalive_time_when(tp));

	if (!tp->rx_opt.snd_wscale)
		__tcp_fast_path_on(tp, tp->snd_wnd);
	else
		tp->pred_flags = 0;
}

static bool tcp_rcv_fastopen_synack(struct sock *sk, struct sk_buff *synack,
				    struct tcp_fastopen_cookie *cookie)
{
	struct tcp_sock *tp = tcp_sk(sk);
	struct sk_buff *data = tp->syn_data ? tcp_rtx_queue_head(sk) : NULL;
	u16 mss = tp->rx_opt.mss_clamp, try_exp = 0;
	bool syn_drop = false;

	if (mss == tp->rx_opt.user_mss) {
		struct tcp_options_received opt;

		/* Get original SYNACK MSS value if user MSS sets mss_clamp */
		tcp_clear_options(&opt);
		opt.user_mss = opt.mss_clamp = 0;
		tcp_parse_options(sock_net(sk), synack, &opt, 0, NULL);
		mss = opt.mss_clamp;
	}

	if (!tp->syn_fastopen) {
		/* Ignore an unsolicited cookie */
		cookie->len = -1;
	} else if (tp->total_retrans) {
		/* SYN timed out and the SYN-ACK neither has a cookie nor
		 * acknowledges data. Presumably the remote received only
		 * the retransmitted (regular) SYNs: either the original
		 * SYN-data or the corresponding SYN-ACK was dropped.
		 */
		syn_drop = (cookie->len < 0 && data);
	} else if (cookie->len < 0 && !tp->syn_data) {
		/* We requested a cookie but didn't get it. If we did not use
		 * the (old) exp opt format then try so next time (try_exp=1).
		 * Otherwise we go back to use the RFC7413 opt (try_exp=2).
		 */
		try_exp = tp->syn_fastopen_exp ? 2 : 1;
	}

	tcp_fastopen_cache_set(sk, mss, cookie, syn_drop, try_exp);

	if (data) { /* Retransmit unacked data in SYN */
		if (tp->total_retrans)
			tp->fastopen_client_fail = TFO_SYN_RETRANSMITTED;
		else
			tp->fastopen_client_fail = TFO_DATA_NOT_ACKED;
		skb_rbtree_walk_from(data) {
			if (__tcp_retransmit_skb(sk, data, 1))
				break;
		}
		tcp_rearm_rto(sk);
		NET_INC_STATS(sock_net(sk),
				LINUX_MIB_TCPFASTOPENACTIVEFAIL);
		return true;
	}
	tp->syn_data_acked = tp->syn_data;
	if (tp->syn_data_acked) {
		NET_INC_STATS(sock_net(sk), LINUX_MIB_TCPFASTOPENACTIVE);
		/* SYN-data is counted as two separate packets in tcp_ack() */
		if (tp->delivered > 1)
			--tp->delivered;
	}

	tcp_fastopen_add_skb(sk, synack);

	return false;
}

static void smc_check_reset_syn(struct tcp_sock *tp)
{
#if IS_ENABLED(CONFIG_SMC)
	if (static_branch_unlikely(&tcp_have_smc)) {
		if (tp->syn_smc && !tp->rx_opt.smc_ok)
			tp->syn_smc = 0;
	}
#endif
}

static void tcp_try_undo_spurious_syn(struct sock *sk)
{
	struct tcp_sock *tp = tcp_sk(sk);
	u32 syn_stamp;

	/* undo_marker is set when SYN or SYNACK times out. The timeout is
	 * spurious if the ACK's timestamp option echo value matches the
	 * original SYN timestamp.
	 */
	syn_stamp = tp->retrans_stamp;
	if (tp->undo_marker && syn_stamp && tp->rx_opt.saw_tstamp &&
	    syn_stamp == tp->rx_opt.rcv_tsecr)
		tp->undo_marker = 0;
}

static int tcp_rcv_synsent_state_process(struct sock *sk, struct sk_buff *skb,
					 const struct tcphdr *th)
{
	struct inet_connection_sock *icsk = inet_csk(sk);
	struct tcp_sock *tp = tcp_sk(sk);
	struct tcp_fastopen_cookie foc = { .len = -1 };
	int saved_clamp = tp->rx_opt.mss_clamp;
	bool fastopen_fail;

	tcp_parse_options(sock_net(sk), skb, &tp->rx_opt, 0, &foc);
	if (tp->rx_opt.saw_tstamp && tp->rx_opt.rcv_tsecr)
		tp->rx_opt.rcv_tsecr -= tp->tsoffset;

	if (th->ack) {
		/* rfc793:
		 * "If the state is SYN-SENT then
		 *    first check the ACK bit
		 *      If the ACK bit is set
		 *	  If SEG.ACK =< ISS, or SEG.ACK > SND.NXT, send
		 *        a reset (unless the RST bit is set, if so drop
		 *        the segment and return)"
		 */
		if (!after(TCP_SKB_CB(skb)->ack_seq, tp->snd_una) ||
		    after(TCP_SKB_CB(skb)->ack_seq, tp->snd_nxt)) {
			/* Previous FIN/ACK or RST/ACK might be ignored. */
			if (icsk->icsk_retransmits == 0)
				inet_csk_reset_xmit_timer(sk,
						ICSK_TIME_RETRANS,
						TCP_TIMEOUT_MIN, TCP_RTO_MAX);
			goto reset_and_undo;
		}

		if (tp->rx_opt.saw_tstamp && tp->rx_opt.rcv_tsecr &&
		    !between(tp->rx_opt.rcv_tsecr, tp->retrans_stamp,
			     tcp_time_stamp(tp))) {
			NET_INC_STATS(sock_net(sk),
					LINUX_MIB_PAWSACTIVEREJECTED);
			goto reset_and_undo;
		}

		/* Now ACK is acceptable.
		 *
		 * "If the RST bit is set
		 *    If the ACK was acceptable then signal the user "error:
		 *    connection reset", drop the segment, enter CLOSED state,
		 *    delete TCB, and return."
		 */

		if (th->rst) {
			tcp_reset(sk);
			goto discard;
		}

		/* rfc793:
		 *   "fifth, if neither of the SYN or RST bits is set then
		 *    drop the segment and return."
		 *
		 *    See note below!
		 *                                        --ANK(990513)
		 */
		if (!th->syn)
			goto discard_and_undo;

		/* rfc793:
		 *   "If the SYN bit is on ...
		 *    are acceptable then ...
		 *    (our SYN has been ACKed), change the connection
		 *    state to ESTABLISHED..."
		 */

		if (tcp_ecn_mode_any(tp))
			tcp_ecn_rcv_synack(sk, skb, th, TCP_SKB_CB(skb)->ip_dsfield);

		tcp_init_wl(tp, TCP_SKB_CB(skb)->seq);
		tcp_try_undo_spurious_syn(sk);
		tcp_ack(sk, skb, FLAG_SLOWPATH);

		/* Ok.. it's good. Set up sequence numbers and
		 * move to established.
		 */
		WRITE_ONCE(tp->rcv_nxt, TCP_SKB_CB(skb)->seq + 1);
		tp->rcv_wup = TCP_SKB_CB(skb)->seq + 1;

		/* RFC1323: The window in SYN & SYN/ACK segments is
		 * never scaled.
		 */
		tp->snd_wnd = ntohs(th->window);

		if (!tp->rx_opt.wscale_ok) {
			tp->rx_opt.snd_wscale = tp->rx_opt.rcv_wscale = 0;
			tp->window_clamp = min(tp->window_clamp, 65535U);
		}

		if (tp->rx_opt.saw_tstamp) {
			tp->rx_opt.tstamp_ok	   = 1;
			tp->tcp_header_len =
				sizeof(struct tcphdr) + TCPOLEN_TSTAMP_ALIGNED;
			tp->advmss	    -= TCPOLEN_TSTAMP_ALIGNED;
			tcp_store_ts_recent(tp);
		} else {
			tp->tcp_header_len = sizeof(struct tcphdr);
		}

		tcp_sync_mss(sk, icsk->icsk_pmtu_cookie);
		tcp_initialize_rcv_mss(sk);

		/* Remember, tcp_poll() does not lock socket!
		 * Change state from SYN-SENT only after copied_seq
		 * is initialized. */
		WRITE_ONCE(tp->copied_seq, tp->rcv_nxt);

		smc_check_reset_syn(tp);

		smp_mb();

		tcp_finish_connect(sk, skb);

		fastopen_fail = (tp->syn_fastopen || tp->syn_data) &&
				tcp_rcv_fastopen_synack(sk, skb, &foc);

		if (!sock_flag(sk, SOCK_DEAD)) {
			sk->sk_state_change(sk);
			sk_wake_async(sk, SOCK_WAKE_IO, POLL_OUT);
		}
		if (fastopen_fail)
			return -1;
		if (sk->sk_write_pending ||
		    icsk->icsk_accept_queue.rskq_defer_accept ||
		    inet_csk_in_pingpong_mode(sk)) {
			/* Save one ACK. Data will be ready after
			 * several ticks, if write_pending is set.
			 *
			 * It may be deleted, but with this feature tcpdumps
			 * look so _wonderfully_ clever, that I was not able
			 * to stand against the temptation 8)     --ANK
			 */
			inet_csk_schedule_ack(sk);
			tcp_enter_quickack_mode(sk, TCP_MAX_QUICKACKS);
			inet_csk_reset_xmit_timer(sk, ICSK_TIME_DACK,
						  TCP_DELACK_MAX, TCP_RTO_MAX);

discard:
			tcp_drop(sk, skb);
			return 0;
		} else {
			__tcp_send_ack(sk, tp->rcv_nxt,
				       !tcp_ecn_mode_accecn(tp) ? 0 :
				       tcp_accecn_reflector_flags(tp->syn_ect_rcv));
		}
		return -1;
	}

	/* No ACK in the segment */

	if (th->rst) {
		/* rfc793:
		 * "If the RST bit is set
		 *
		 *      Otherwise (no ACK) drop the segment and return."
		 */

		goto discard_and_undo;
	}

	/* PAWS check. */
	if (tp->rx_opt.ts_recent_stamp && tp->rx_opt.saw_tstamp &&
	    tcp_paws_reject(&tp->rx_opt, 0))
		goto discard_and_undo;

	if (th->syn) {
		/* We see SYN without ACK. It is attempt of
		 * simultaneous connect with crossed SYNs.
		 * Particularly, it can be connect to self.
		 */
		tcp_set_state(sk, TCP_SYN_RECV);

		if (tp->rx_opt.saw_tstamp) {
			tp->rx_opt.tstamp_ok = 1;
			tcp_store_ts_recent(tp);
			tp->tcp_header_len =
				sizeof(struct tcphdr) + TCPOLEN_TSTAMP_ALIGNED;
		} else {
			tp->tcp_header_len = sizeof(struct tcphdr);
		}

		WRITE_ONCE(tp->rcv_nxt, TCP_SKB_CB(skb)->seq + 1);
		WRITE_ONCE(tp->copied_seq, tp->rcv_nxt);
		tp->rcv_wup = TCP_SKB_CB(skb)->seq + 1;

		/* RFC1323: The window in SYN & SYN/ACK segments is
		 * never scaled.
		 */
		tp->snd_wnd    = ntohs(th->window);
		tp->snd_wl1    = TCP_SKB_CB(skb)->seq;
		tp->max_window = tp->snd_wnd;

		tcp_ecn_rcv_syn(tp, th, skb);

		tcp_mtup_init(sk);
		tcp_sync_mss(sk, icsk->icsk_pmtu_cookie);
		tcp_initialize_rcv_mss(sk);

		tcp_send_synack(sk);
#if 0
		/* Note, we could accept data and URG from this segment.
		 * There are no obstacles to make this (except that we must
		 * either change tcp_recvmsg() to prevent it from returning data
		 * before 3WHS completes per RFC793, or employ TCP Fast Open).
		 *
		 * However, if we ignore data in ACKless segments sometimes,
		 * we have no reasons to accept it sometimes.
		 * Also, seems the code doing it in step6 of tcp_rcv_state_process
		 * is not flawless. So, discard packet for sanity.
		 * Uncomment this return to process the data.
		 */
		return -1;
#else
		goto discard;
#endif
	}
	/* "fifth, if neither of the SYN or RST bits is set then
	 * drop the segment and return."
	 */

discard_and_undo:
	tcp_clear_options(&tp->rx_opt);
	tp->rx_opt.mss_clamp = saved_clamp;
	goto discard;

reset_and_undo:
	tcp_clear_options(&tp->rx_opt);
	tp->rx_opt.mss_clamp = saved_clamp;
	return 1;
}

static void tcp_rcv_synrecv_state_fastopen(struct sock *sk)
{
	struct request_sock *req;

	/* If we are still handling the SYNACK RTO, see if timestamp ECR allows
	 * undo. If peer SACKs triggered fast recovery, we can't undo here.
	 */
	if (inet_csk(sk)->icsk_ca_state == TCP_CA_Loss)
		tcp_try_undo_loss(sk, false);

	/* Reset rtx states to prevent spurious retransmits_timed_out() */
	tcp_sk(sk)->retrans_stamp = 0;
	inet_csk(sk)->icsk_retransmits = 0;

	/* Once we leave TCP_SYN_RECV or TCP_FIN_WAIT_1,
	 * we no longer need req so release it.
	 */
	req = rcu_dereference_protected(tcp_sk(sk)->fastopen_rsk,
					lockdep_sock_is_held(sk));
	reqsk_fastopen_remove(sk, req, false);

	/* Re-arm the timer because data may have been sent out.
	 * This is similar to the regular data transmission case
	 * when new data has just been ack'ed.
	 *
	 * (TFO) - we could try to be more aggressive and
	 * retransmitting any data sooner based on when they
	 * are sent out.
	 */
	tcp_rearm_rto(sk);
}

/*
 *	This function implements the receiving procedure of RFC 793 for
 *	all states except ESTABLISHED and TIME_WAIT.
 *	It's called from both tcp_v4_rcv and tcp_v6_rcv and should be
 *	address independent.
 */

int tcp_rcv_state_process(struct sock *sk, struct sk_buff *skb)
{
	struct tcp_sock *tp = tcp_sk(sk);
	struct inet_connection_sock *icsk = inet_csk(sk);
	const struct tcphdr *th = tcp_hdr(skb);
	struct request_sock *req;
	int queued = 0;
	bool acceptable;

	switch (sk->sk_state) {
	case TCP_CLOSE:
		goto discard;

	case TCP_LISTEN:
		if (th->ack)
			return 1;

		if (th->rst)
			goto discard;

		if (th->syn) {
			if (th->fin)
				goto discard;
			/* It is possible that we process SYN packets from backlog,
			 * so we need to make sure to disable BH and RCU right there.
			 */
			rcu_read_lock();
			local_bh_disable();
			acceptable = icsk->icsk_af_ops->conn_request(sk, skb) >= 0;
			local_bh_enable();
			rcu_read_unlock();

			if (!acceptable)
				return 1;
			consume_skb(skb);
			return 0;
		}
		goto discard;

	case TCP_SYN_SENT:
		tp->rx_opt.saw_tstamp = 0;
		tcp_mstamp_refresh(tp);
		queued = tcp_rcv_synsent_state_process(sk, skb, th);
		if (queued >= 0)
			return queued;

		/* Do step6 onward by hand. */
		tcp_urg(sk, skb, th);
		__kfree_skb(skb);
		tcp_data_snd_check(sk);
		return 0;
	}

	tcp_mstamp_refresh(tp);
	tp->rx_opt.saw_tstamp = 0;
	req = rcu_dereference_protected(tp->fastopen_rsk,
					lockdep_sock_is_held(sk));
	if (req) {
		bool req_stolen;

		WARN_ON_ONCE(sk->sk_state != TCP_SYN_RECV &&
		    sk->sk_state != TCP_FIN_WAIT1);

		if (!tcp_check_req(sk, skb, req, true, &req_stolen))
			goto discard;
	}

	if (!th->ack && !th->rst && !th->syn)
		goto discard;

	if (!tcp_validate_incoming(sk, skb, th, 0))
		return 0;

	/* step 5: check the ACK field */
	acceptable = tcp_ack(sk, skb, FLAG_SLOWPATH |
				      FLAG_UPDATE_TS_RECENT |
				      FLAG_NO_CHALLENGE_ACK) > 0;

	if (!acceptable) {
		if (sk->sk_state == TCP_SYN_RECV)
			return 1;	/* send one RST */
		tcp_send_challenge_ack(sk, skb, false);
		goto discard;
	}
	switch (sk->sk_state) {
	case TCP_SYN_RECV:
		tp->delivered++; /* SYN-ACK delivery isn't tracked in tcp_ack */
		if (!tp->srtt_us)
			tcp_synack_rtt_meas(sk, req);

		if (req) {
			tcp_rcv_synrecv_state_fastopen(sk);
		} else {
			tcp_try_undo_spurious_syn(sk);
			tp->retrans_stamp = 0;
			tcp_init_transfer(sk, BPF_SOCK_OPS_PASSIVE_ESTABLISHED_CB,
					  skb);
			WRITE_ONCE(tp->copied_seq, tp->rcv_nxt);
		}
		smp_mb();
		tcp_set_state(sk, TCP_ESTABLISHED);
		sk->sk_state_change(sk);

		/* Note, that this wakeup is only for marginal crossed SYN case.
		 * Passively open sockets are not waked up, because
		 * sk->sk_sleep == NULL and sk->sk_socket == NULL.
		 */
		if (sk->sk_socket)
			sk_wake_async(sk, SOCK_WAKE_IO, POLL_OUT);

		tp->snd_una = TCP_SKB_CB(skb)->ack_seq;
		tp->snd_wnd = ntohs(th->window) << tp->rx_opt.snd_wscale;
		tcp_init_wl(tp, TCP_SKB_CB(skb)->seq);

		if (tp->rx_opt.tstamp_ok)
			tp->advmss -= TCPOLEN_TSTAMP_ALIGNED;

		if (!inet_csk(sk)->icsk_ca_ops->cong_control)
			tcp_update_pacing_rate(sk);

		/* Prevent spurious tcp_cwnd_restart() on first data packet */
		tp->lsndtime = tcp_jiffies32;

		tcp_initialize_rcv_mss(sk);
		if (tcp_ecn_mode_accecn(tp))
			tcp_accecn_third_ack(sk, skb, tp->syn_ect_snt);
		tcp_fast_path_on(tp);
		break;

	case TCP_FIN_WAIT1: {
		int tmo;

		if (req)
			tcp_rcv_synrecv_state_fastopen(sk);

		if (tp->snd_una != tp->write_seq)
			break;

		tcp_set_state(sk, TCP_FIN_WAIT2);
		sk->sk_shutdown |= SEND_SHUTDOWN;

		sk_dst_confirm(sk);

		if (!sock_flag(sk, SOCK_DEAD)) {
			/* Wake up lingering close() */
			sk->sk_state_change(sk);
			break;
		}

		if (tp->linger2 < 0) {
			tcp_done(sk);
			NET_INC_STATS(sock_net(sk), LINUX_MIB_TCPABORTONDATA);
			return 1;
		}
		if (TCP_SKB_CB(skb)->end_seq != TCP_SKB_CB(skb)->seq &&
		    after(TCP_SKB_CB(skb)->end_seq - th->fin, tp->rcv_nxt)) {
			/* Receive out of order FIN after close() */
			if (tp->syn_fastopen && th->fin)
				tcp_fastopen_active_disable(sk);
			tcp_done(sk);
			NET_INC_STATS(sock_net(sk), LINUX_MIB_TCPABORTONDATA);
			return 1;
		}

		tmo = tcp_fin_time(sk);
		if (tmo > TCP_TIMEWAIT_LEN) {
			inet_csk_reset_keepalive_timer(sk, tmo - TCP_TIMEWAIT_LEN);
		} else if (th->fin || sock_owned_by_user(sk)) {
			/* Bad case. We could lose such FIN otherwise.
			 * It is not a big problem, but it looks confusing
			 * and not so rare event. We still can lose it now,
			 * if it spins in bh_lock_sock(), but it is really
			 * marginal case.
			 */
			inet_csk_reset_keepalive_timer(sk, tmo);
		} else {
			tcp_time_wait(sk, TCP_FIN_WAIT2, tmo);
			goto discard;
		}
		break;
	}

	case TCP_CLOSING:
		if (tp->snd_una == tp->write_seq) {
			tcp_time_wait(sk, TCP_TIME_WAIT, 0);
			goto discard;
		}
		break;

	case TCP_LAST_ACK:
		if (tp->snd_una == tp->write_seq) {
			tcp_update_metrics(sk);
			tcp_done(sk);
			goto discard;
		}
		break;
	}

	/* step 6: check the URG bit */
	tcp_urg(sk, skb, th);

	/* step 7: process the segment text */
	switch (sk->sk_state) {
	case TCP_CLOSE_WAIT:
	case TCP_CLOSING:
	case TCP_LAST_ACK:
		if (!before(TCP_SKB_CB(skb)->seq, tp->rcv_nxt)) {
			if (sk_is_mptcp(sk))
				mptcp_incoming_options(sk, skb);
			break;
		}
		fallthrough;
	case TCP_FIN_WAIT1:
	case TCP_FIN_WAIT2:
		/* RFC 793 says to queue data in these states,
		 * RFC 1122 says we MUST send a reset.
		 * BSD 4.4 also does reset.
		 */
		if (sk->sk_shutdown & RCV_SHUTDOWN) {
			if (TCP_SKB_CB(skb)->end_seq != TCP_SKB_CB(skb)->seq &&
			    after(TCP_SKB_CB(skb)->end_seq - th->fin, tp->rcv_nxt)) {
				NET_INC_STATS(sock_net(sk), LINUX_MIB_TCPABORTONDATA);
				tcp_reset(sk);
				return 1;
			}
		}
		fallthrough;
	case TCP_ESTABLISHED:
		tcp_data_queue(sk, skb);
		queued = 1;
		break;
	}

	/* tcp_data could move socket to TIME-WAIT */
	if (sk->sk_state != TCP_CLOSE) {
		tcp_data_snd_check(sk);
		tcp_ack_snd_check(sk);
	}

	if (!queued) {
discard:
		tcp_drop(sk, skb);
	}
	return 0;
}
EXPORT_SYMBOL(tcp_rcv_state_process);

static inline void pr_drop_req(struct request_sock *req, __u16 port, int family)
{
	struct inet_request_sock *ireq = inet_rsk(req);

	if (family == AF_INET)
		net_dbg_ratelimited("drop open request from %pI4/%u\n",
				    &ireq->ir_rmt_addr, port);
#if IS_ENABLED(CONFIG_IPV6)
	else if (family == AF_INET6)
		net_dbg_ratelimited("drop open request from %pI6/%u\n",
				    &ireq->ir_v6_rmt_addr, port);
#endif
}

/* RFC3168 : 6.1.1 SYN packets must not have ECT/ECN bits set
 *
 * If we receive a SYN packet with these bits set, it means a
 * network is playing bad games with TOS bits. In order to
 * avoid possible false congestion notifications, we disable
 * TCP ECN negotiation.
 *
 * Exception: tcp_ca wants ECN. This is required for DCTCP
 * congestion control: Linux DCTCP asserts ECT on all packets,
 * including SYN, which is most optimal solution; however,
 * others, such as FreeBSD do not.
 *
 * Exception: At least one of the reserved bits of the TCP header (th->res1) is
 * set, indicating the use of a future TCP extension (such as AccECN). See
 * RFC8311 §4.3 which updates RFC3168 to allow the development of such
 * extensions.
 */
static void tcp_ecn_create_request(struct request_sock *req,
				   const struct sk_buff *skb,
				   const struct sock *listen_sk,
				   const struct dst_entry *dst)
{
	const struct tcphdr *th = tcp_hdr(skb);
	const struct net *net = sock_net(listen_sk);
	bool th_ecn = th->ece && th->cwr;
	bool ect, ecn_ok;
	u32 ecn_ok_dst;

	if (tcp_accecn_syn_requested(th) &&
	    (((net->ipv4.sysctl_tcp_ecn & TCP_ECN_ENABLE_MASK) >= 3) ||
	     tcp_ca_needs_accecn(listen_sk))) {
		inet_rsk(req)->ecn_ok = 1;
		tcp_rsk(req)->accecn_ok = 1;
		tcp_rsk(req)->syn_ect_rcv =
			TCP_SKB_CB(skb)->ip_dsfield & INET_ECN_MASK;
		return;
	}

	if (!th_ecn)
		return;

	ect = !INET_ECN_is_not_ect(TCP_SKB_CB(skb)->ip_dsfield);
	ecn_ok_dst = dst_feature(dst, DST_FEATURE_ECN_MASK);
	ecn_ok = (net->ipv4.sysctl_tcp_ecn & TCP_ECN_ENABLE_MASK) || ecn_ok_dst;

	if (((!ect || th->res1 || th->ae) && ecn_ok) ||
	    tcp_ca_needs_ecn(listen_sk) ||
	    (ecn_ok_dst & DST_FEATURE_ECN_CA) ||
	    tcp_bpf_ca_needs_ecn((struct sock *)req))
		inet_rsk(req)->ecn_ok = 1;
}

static void tcp_openreq_init(struct request_sock *req,
			     const struct tcp_options_received *rx_opt,
			     struct sk_buff *skb, const struct sock *sk)
{
	struct inet_request_sock *ireq = inet_rsk(req);

	req->rsk_rcv_wnd = 0;		/* So that tcp_send_synack() knows! */
	tcp_rsk(req)->rcv_isn = TCP_SKB_CB(skb)->seq;
	tcp_rsk(req)->rcv_nxt = TCP_SKB_CB(skb)->seq + 1;
	tcp_rsk(req)->snt_synack = 0;
	tcp_rsk(req)->last_oow_ack_time = 0;
	tcp_rsk(req)->accecn_ok = 0;
	tcp_rsk(req)->saw_accecn_opt = 0;
	tcp_rsk(req)->syn_ect_rcv = 0;
	tcp_rsk(req)->syn_ect_snt = 0;
	req->mss = rx_opt->mss_clamp;
	req->ts_recent = rx_opt->saw_tstamp ? rx_opt->rcv_tsval : 0;
	ireq->tstamp_ok = rx_opt->tstamp_ok;
	ireq->sack_ok = rx_opt->sack_ok;
	ireq->snd_wscale = rx_opt->snd_wscale;
	ireq->wscale_ok = rx_opt->wscale_ok;
	ireq->acked = 0;
	ireq->ecn_ok = 0;
	ireq->ir_rmt_port = tcp_hdr(skb)->source;
	ireq->ir_num = ntohs(tcp_hdr(skb)->dest);
	ireq->ir_mark = inet_request_mark(sk, skb);
#if IS_ENABLED(CONFIG_SMC)
	ireq->smc_ok = rx_opt->smc_ok;
#endif
}

struct request_sock *inet_reqsk_alloc(const struct request_sock_ops *ops,
				      struct sock *sk_listener,
				      bool attach_listener)
{
	struct request_sock *req = reqsk_alloc(ops, sk_listener,
					       attach_listener);

	if (req) {
		struct inet_request_sock *ireq = inet_rsk(req);

		ireq->ireq_opt = NULL;
#if IS_ENABLED(CONFIG_IPV6)
		ireq->pktopts = NULL;
#endif
		atomic64_set(&ireq->ir_cookie, 0);
		ireq->ireq_state = TCP_NEW_SYN_RECV;
		write_pnet(&ireq->ireq_net, sock_net(sk_listener));
		ireq->ireq_family = sk_listener->sk_family;
	}

	return req;
}
EXPORT_SYMBOL(inet_reqsk_alloc);

/*
 * Return true if a syncookie should be sent
 */
static bool tcp_syn_flood_action(const struct sock *sk, const char *proto)
{
	struct request_sock_queue *queue = &inet_csk(sk)->icsk_accept_queue;
	const char *msg = "Dropping request";
	bool want_cookie = false;
	struct net *net = sock_net(sk);

#ifdef CONFIG_SYN_COOKIES
	if (net->ipv4.sysctl_tcp_syncookies) {
		msg = "Sending cookies";
		want_cookie = true;
		__NET_INC_STATS(sock_net(sk), LINUX_MIB_TCPREQQFULLDOCOOKIES);
	} else
#endif
		__NET_INC_STATS(sock_net(sk), LINUX_MIB_TCPREQQFULLDROP);

	if (!queue->synflood_warned &&
	    net->ipv4.sysctl_tcp_syncookies != 2 &&
	    xchg(&queue->synflood_warned, 1) == 0)
		net_info_ratelimited("%s: Possible SYN flooding on port %d. %s.  Check SNMP counters.\n",
				     proto, sk->sk_num, msg);

	return want_cookie;
}

static void tcp_reqsk_record_syn(const struct sock *sk,
				 struct request_sock *req,
				 const struct sk_buff *skb)
{
	if (tcp_sk(sk)->save_syn) {
		u32 len = skb_network_header_len(skb) + tcp_hdrlen(skb);
		struct saved_syn *saved_syn;
		u32 mac_hdrlen;
		void *base;

		if (tcp_sk(sk)->save_syn == 2) {  /* Save full header. */
			base = skb_mac_header(skb);
			mac_hdrlen = skb_mac_header_len(skb);
			len += mac_hdrlen;
		} else {
			base = skb_network_header(skb);
			mac_hdrlen = 0;
		}

		saved_syn = kmalloc(struct_size(saved_syn, data, len),
				    GFP_ATOMIC);
		if (saved_syn) {
			saved_syn->mac_hdrlen = mac_hdrlen;
			saved_syn->network_hdrlen = skb_network_header_len(skb);
			saved_syn->tcp_hdrlen = tcp_hdrlen(skb);
			memcpy(saved_syn->data, base, len);
			req->saved_syn = saved_syn;
		}
	}
}

/* If a SYN cookie is required and supported, returns a clamped MSS value to be
 * used for SYN cookie generation.
 */
u16 tcp_get_syncookie_mss(struct request_sock_ops *rsk_ops,
			  const struct tcp_request_sock_ops *af_ops,
			  struct sock *sk, struct tcphdr *th)
{
	struct tcp_sock *tp = tcp_sk(sk);
	u16 mss;

	if (sock_net(sk)->ipv4.sysctl_tcp_syncookies != 2 &&
	    !inet_csk_reqsk_queue_is_full(sk))
		return 0;

	if (!tcp_syn_flood_action(sk, rsk_ops->slab_name))
		return 0;

	if (sk_acceptq_is_full(sk)) {
		NET_INC_STATS(sock_net(sk), LINUX_MIB_LISTENOVERFLOWS);
		return 0;
	}

	mss = tcp_parse_mss_option(th, tp->rx_opt.user_mss);
	if (!mss)
		mss = af_ops->mss_clamp;

	return mss;
}
EXPORT_SYMBOL_GPL(tcp_get_syncookie_mss);

int tcp_conn_request(struct request_sock_ops *rsk_ops,
		     const struct tcp_request_sock_ops *af_ops,
		     struct sock *sk, struct sk_buff *skb)
{
	struct tcp_fastopen_cookie foc = { .len = -1 };
	__u32 isn = TCP_SKB_CB(skb)->tcp_tw_isn;
	struct tcp_options_received tmp_opt;
	struct tcp_sock *tp = tcp_sk(sk);
	struct net *net = sock_net(sk);
	struct sock *fastopen_sk = NULL;
	struct request_sock *req;
	bool want_cookie = false;
	struct dst_entry *dst;
	struct flowi fl;

	/* TW buckets are converted to open requests without
	 * limitations, they conserve resources and peer is
	 * evidently real one.
	 */
	if ((net->ipv4.sysctl_tcp_syncookies == 2 ||
	     inet_csk_reqsk_queue_is_full(sk)) && !isn) {
		want_cookie = tcp_syn_flood_action(sk, rsk_ops->slab_name);
		if (!want_cookie)
			goto drop;
	}

	if (sk_acceptq_is_full(sk)) {
		NET_INC_STATS(sock_net(sk), LINUX_MIB_LISTENOVERFLOWS);
		goto drop;
	}

	req = inet_reqsk_alloc(rsk_ops, sk, !want_cookie);
	if (!req)
		goto drop;

	req->syncookie = want_cookie;
	tcp_rsk(req)->af_specific = af_ops;
	tcp_rsk(req)->ts_off = 0;
#if IS_ENABLED(CONFIG_MPTCP)
	tcp_rsk(req)->is_mptcp = 0;
#endif

	tcp_clear_options(&tmp_opt);
	tmp_opt.mss_clamp = af_ops->mss_clamp;
	tmp_opt.user_mss  = tp->rx_opt.user_mss;
	tcp_parse_options(sock_net(sk), skb, &tmp_opt, 0,
			  want_cookie ? NULL : &foc);

	if (want_cookie && !tmp_opt.saw_tstamp)
		tcp_clear_options(&tmp_opt);

	if (IS_ENABLED(CONFIG_SMC) && want_cookie)
		tmp_opt.smc_ok = 0;

	tmp_opt.tstamp_ok = tmp_opt.saw_tstamp;
	tcp_openreq_init(req, &tmp_opt, skb, sk);
	inet_rsk(req)->no_srccheck = inet_sk(sk)->transparent;

	/* Note: tcp_v6_init_req() might override ir_iif for link locals */
	inet_rsk(req)->ir_iif = inet_request_bound_dev_if(sk, skb);

	af_ops->init_req(req, sk, skb);

	if (security_inet_conn_request(sk, skb, req))
		goto drop_and_free;

	if (tmp_opt.tstamp_ok)
		tcp_rsk(req)->ts_off = af_ops->init_ts_off(net, skb);

	dst = af_ops->route_req(sk, &fl, req);
	if (!dst)
		goto drop_and_free;

	if (!want_cookie && !isn) {
		/* Kill the following clause, if you dislike this way. */
		if (!net->ipv4.sysctl_tcp_syncookies &&
		    (net->ipv4.sysctl_max_syn_backlog - inet_csk_reqsk_queue_len(sk) <
		     (net->ipv4.sysctl_max_syn_backlog >> 2)) &&
		    !tcp_peer_is_proven(req, dst)) {
			/* Without syncookies last quarter of
			 * backlog is filled with destinations,
			 * proven to be alive.
			 * It means that we continue to communicate
			 * to destinations, already remembered
			 * to the moment of synflood.
			 */
			pr_drop_req(req, ntohs(tcp_hdr(skb)->source),
				    rsk_ops->family);
			goto drop_and_release;
		}

		isn = af_ops->init_seq(skb);
	}

	tcp_ecn_create_request(req, skb, sk, dst);

	if (want_cookie) {
		isn = cookie_init_sequence(af_ops, sk, skb, &req->mss);
		if (!tmp_opt.tstamp_ok)
			inet_rsk(req)->ecn_ok = 0;
	}

	tcp_rsk(req)->snt_isn = isn;
	tcp_rsk(req)->txhash = net_tx_rndhash();
	tcp_rsk(req)->syn_tos = TCP_SKB_CB(skb)->ip_dsfield;
	tcp_openreq_init_rwin(req, sk, dst);
	sk_rx_queue_set(req_to_sk(req), skb);
	if (!want_cookie) {
		tcp_reqsk_record_syn(sk, req, skb);
		fastopen_sk = tcp_try_fastopen(sk, skb, req, &foc, dst);
	}
	if (fastopen_sk) {
		af_ops->send_synack(fastopen_sk, dst, &fl, req,
				    &foc, TCP_SYNACK_FASTOPEN, skb);
		/* Add the child socket directly into the accept queue */
		if (!inet_csk_reqsk_queue_add(sk, req, fastopen_sk)) {
			reqsk_fastopen_remove(fastopen_sk, req, false);
			bh_unlock_sock(fastopen_sk);
			sock_put(fastopen_sk);
			goto drop_and_free;
		}
		sk->sk_data_ready(sk);
		bh_unlock_sock(fastopen_sk);
		sock_put(fastopen_sk);
	} else {
		tcp_rsk(req)->tfo_listener = false;
		if (!want_cookie)
			inet_csk_reqsk_queue_hash_add(sk, req,
				tcp_timeout_init((struct sock *)req));
		af_ops->send_synack(sk, dst, &fl, req, &foc,
				    !want_cookie ? TCP_SYNACK_NORMAL :
						   TCP_SYNACK_COOKIE,
				    skb);
		if (want_cookie) {
			reqsk_free(req);
			return 0;
		}
	}
	reqsk_put(req);
	return 0;

drop_and_release:
	dst_release(dst);
drop_and_free:
	__reqsk_free(req);
drop:
	tcp_listendrop(sk);
	return 0;
}
EXPORT_SYMBOL(tcp_conn_request);<|MERGE_RESOLUTION|>--- conflicted
+++ resolved
@@ -597,14 +597,10 @@
 static u32 tcp_accecn_process(struct sock *sk, const struct sk_buff *skb,
 			      u32 delivered_pkts, u32 delivered_bytes, int *flag)
 {
-<<<<<<< HEAD
-	u32 old_ceb = tp->delivered_ecn_bytes[INET_ECN_CE - 1];
+	u32 old_ceb = tcp_sk(sk)->delivered_ecn_bytes[INET_ECN_CE - 1];
+	struct tcp_sock *tp = tcp_sk(sk);
 	u32 delta, safe_delta, d_ceb;
 	bool opt_deltas_valid;
-=======
-	struct tcp_sock *tp = tcp_sk(sk);
-	u32 delta, safe_delta;
->>>>>>> 65581e09
 	u32 corrected_ace;
 
 	/* Reordered ACK? (...or uncertain due to lack of data to send and ts) */
@@ -632,27 +628,20 @@
 		goto out;
 
 	safe_delta = delivered_pkts - ((delivered_pkts - delta) & TCP_ACCECN_CEP_ACE_MASK);
-	delta = safe_delta;
-
-<<<<<<< HEAD
+
 	if (opt_deltas_valid) {
 		d_ceb = tp->delivered_ecn_bytes[INET_ECN_CE - 1] - old_ceb;
-		if (!d_ceb)
-			return delta;
-		if (d_ceb > delta * tp->mss_cache)
-			return safe_delta;
-		if (d_ceb < safe_delta * tp->mss_cache >> TCP_ACCECN_SAFETY_SHIFT)
-			return delta;
-	}
-
-	return safe_delta;
-=======
+		if (!d_ceb ||
+		    ((d_ceb <= delta * tp->mss_cache) &&
+		     (d_ceb < safe_delta * tp->mss_cache >> TCP_ACCECN_SAFETY_SHIFT)))
+			goto out;
+	}
+	delta = safe_delta;
 out:
 	tcp_count_delivered_ce(tp, delta);
 	if (delta > 0)
 		*flag |= FLAG_ECE;
 	return delta;
->>>>>>> 65581e09
 }
 
 /* Buffer size and advertised window tuning.
