--- conflicted
+++ resolved
@@ -5550,12 +5550,8 @@
 }
 
 /* Updates Accurate ECN received counters from the received IP ECN field */
-<<<<<<< HEAD
-static void tcp_ecn_received_counters(struct tcp_sock *tp, u8 ip_dsfield,
+static void tcp_ecn_received_counters(struct tcp_sock *tp, struct sk_buff *skb,
 				      u32 payload_len)
-=======
-static void tcp_ecn_received_counters(struct tcp_sock *tp, struct sk_buff *skb)
->>>>>>> 08f4be8c
 {
 	u8 ecn_field = TCP_SKB_CB(skb)->ip_dsfield & INET_ECN_MASK;
 
@@ -5801,12 +5797,7 @@
 				    tp->rcv_nxt == tp->rcv_wup)
 					flag |= __tcp_replace_ts_recent(tp, tstamp_delta);
 
-<<<<<<< HEAD
-				tcp_ecn_received_counters(tp, TCP_SKB_CB(skb)->ip_dsfield,
-							  0);
-=======
-				tcp_ecn_received_counters(tp, skb);
->>>>>>> 08f4be8c
+				tcp_ecn_received_counters(tp, skb, 0);
 
 				/* We know that such packets are checksummed
 				 * on entry.
@@ -5849,12 +5840,7 @@
 
 			/* Bulk data transfer: receiver */
 			__skb_pull(skb, tcp_header_len);
-<<<<<<< HEAD
-			tcp_ecn_received_counters(tp, TCP_SKB_CB(skb)->ip_dsfield,
-						  len - tcp_header_len);
-=======
-			tcp_ecn_received_counters(tp, skb);
->>>>>>> 08f4be8c
+			tcp_ecn_received_counters(tp, skb, len - tcp_header_len);
 			eaten = tcp_queue_rcv(sk, skb, &fragstolen);
 
 			tcp_event_data_recv(sk, skb);
@@ -5891,12 +5877,7 @@
 		return;
 
 step5:
-<<<<<<< HEAD
-	tcp_ecn_received_counters(tp, TCP_SKB_CB(skb)->ip_dsfield,
-				  len - th->doff * 4);
-=======
-	tcp_ecn_received_counters(tp, skb);
->>>>>>> 08f4be8c
+	tcp_ecn_received_counters(tp, skb, len - th->doff * 4);
 
 	if (tcp_ack(sk, skb, FLAG_SLOWPATH | FLAG_UPDATE_TS_RECENT) < 0)
 		goto discard;
