// SPDX-License-Identifier: GPL-2.0
/*
 * INET		An implementation of the TCP/IP protocol suite for the LINUX
 *		operating system.  INET is implemented using the  BSD Socket
 *		interface as the means of communication with the user level.
 *
 *		Implementation of the Transmission Control Protocol(TCP).
 *
 * Authors:	Ross Biro
 *		Fred N. van Kempen, <waltje@uWalt.NL.Mugnet.ORG>
 *		Mark Evans, <evansmp@uhura.aston.ac.uk>
 *		Corey Minyard <wf-rch!minyard@relay.EU.net>
 *		Florian La Roche, <flla@stud.uni-sb.de>
 *		Charles Hedrick, <hedrick@klinzhai.rutgers.edu>
 *		Linus Torvalds, <torvalds@cs.helsinki.fi>
 *		Alan Cox, <gw4pts@gw4pts.ampr.org>
 *		Matthew Dillon, <dillon@apollo.west.oic.com>
 *		Arnt Gulbrandsen, <agulbra@nvg.unit.no>
 *		Jorge Cwik, <jorge@laser.satlink.net>
 */

/*
 * Changes:
 *		Pedro Roque	:	Fast Retransmit/Recovery.
 *					Two receive queues.
 *					Retransmit queue handled by TCP.
 *					Better retransmit timer handling.
 *					New congestion avoidance.
 *					Header prediction.
 *					Variable renaming.
 *
 *		Eric		:	Fast Retransmit.
 *		Randy Scott	:	MSS option defines.
 *		Eric Schenk	:	Fixes to slow start algorithm.
 *		Eric Schenk	:	Yet another double ACK bug.
 *		Eric Schenk	:	Delayed ACK bug fixes.
 *		Eric Schenk	:	Floyd style fast retrans war avoidance.
 *		David S. Miller	:	Don't allow zero congestion window.
 *		Eric Schenk	:	Fix retransmitter so that it sends
 *					next packet on ack of previous packet.
 *		Andi Kleen	:	Moved open_request checking here
 *					and process RSTs for open_requests.
 *		Andi Kleen	:	Better prune_queue, and other fixes.
 *		Andrey Savochkin:	Fix RTT measurements in the presence of
 *					timestamps.
 *		Andrey Savochkin:	Check sequence numbers correctly when
 *					removing SACKs due to in sequence incoming
 *					data segments.
 *		Andi Kleen:		Make sure we never ack data there is not
 *					enough room for. Also make this condition
 *					a fatal error if it might still happen.
 *		Andi Kleen:		Add tcp_measure_rcv_mss to make
 *					connections with MSS<min(MTU,ann. MSS)
 *					work without delayed acks.
 *		Andi Kleen:		Process packets with PSH set in the
 *					fast path.
 *		J Hadi Salim:		ECN support
 *	 	Andrei Gurtov,
 *		Pasi Sarolahti,
 *		Panu Kuhlberg:		Experimental audit of TCP (re)transmission
 *					engine. Lots of bugs are found.
 *		Pasi Sarolahti:		F-RTO for dealing with spurious RTOs
 */

#define pr_fmt(fmt) "TCP: " fmt

#include <linux/mm.h>
#include <linux/slab.h>
#include <linux/module.h>
#include <linux/sysctl.h>
#include <linux/kernel.h>
#include <linux/prefetch.h>
#include <net/dst.h>
#include <net/tcp.h>
#include <net/inet_common.h>
#include <linux/ipsec.h>
#include <asm/unaligned.h>
#include <linux/errqueue.h>
#include <trace/events/tcp.h>
#include <linux/jump_label_ratelimit.h>
#include <net/busy_poll.h>
#include <net/mptcp.h>

int sysctl_tcp_max_orphans __read_mostly = NR_FILE;

#define FLAG_DATA		0x01 /* Incoming frame contained data.		*/
#define FLAG_WIN_UPDATE		0x02 /* Incoming ACK was a window update.	*/
#define FLAG_DATA_ACKED		0x04 /* This ACK acknowledged new data.		*/
#define FLAG_RETRANS_DATA_ACKED	0x08 /* "" "" some of which was retransmitted.	*/
#define FLAG_SYN_ACKED		0x10 /* This ACK acknowledged SYN.		*/
#define FLAG_DATA_SACKED	0x20 /* New SACK.				*/
#define FLAG_ECE		0x40 /* ECE in this ACK				*/
#define FLAG_LOST_RETRANS	0x80 /* This ACK marks some retransmission lost */
#define FLAG_SLOWPATH		0x100 /* Do not skip RFC checks for window update.*/
#define FLAG_ORIG_SACK_ACKED	0x200 /* Never retransmitted data are (s)acked	*/
#define FLAG_SND_UNA_ADVANCED	0x400 /* Snd_una was changed (!= FLAG_DATA_ACKED) */
#define FLAG_DSACKING_ACK	0x800 /* SACK blocks contained D-SACK info */
#define FLAG_SET_XMIT_TIMER	0x1000 /* Set TLP or RTO timer */
#define FLAG_SACK_RENEGING	0x2000 /* snd_una advanced to a sacked seq */
#define FLAG_UPDATE_TS_RECENT	0x4000 /* tcp_replace_ts_recent() */
#define FLAG_NO_CHALLENGE_ACK	0x8000 /* do not call tcp_send_challenge_ack()	*/
#define FLAG_ACK_MAYBE_DELAYED	0x10000 /* Likely a delayed ACK */
#define FLAG_TS_PROGRESS	0x20000 /* Positive timestamp delta */

#define FLAG_ACKED		(FLAG_DATA_ACKED|FLAG_SYN_ACKED)
#define FLAG_NOT_DUP		(FLAG_DATA|FLAG_WIN_UPDATE|FLAG_ACKED)
#define FLAG_CA_ALERT		(FLAG_DATA_SACKED|FLAG_ECE|FLAG_DSACKING_ACK)
#define FLAG_FORWARD_PROGRESS	(FLAG_ACKED|FLAG_DATA_SACKED)

#define TCP_REMNANT (TCP_FLAG_FIN|TCP_FLAG_URG|TCP_FLAG_SYN|TCP_FLAG_PSH)
#define TCP_HP_BITS (~(TCP_RESERVED_BITS|TCP_FLAG_PSH))

#define REXMIT_NONE	0 /* no loss recovery to do */
#define REXMIT_LOST	1 /* retransmit packets marked lost */
#define REXMIT_NEW	2 /* FRTO-style transmit of unsent/new packets */

#if IS_ENABLED(CONFIG_TLS_DEVICE)
static DEFINE_STATIC_KEY_DEFERRED_FALSE(clean_acked_data_enabled, HZ);

void clean_acked_data_enable(struct inet_connection_sock *icsk,
			     void (*cad)(struct sock *sk, u32 ack_seq))
{
	icsk->icsk_clean_acked = cad;
	static_branch_deferred_inc(&clean_acked_data_enabled);
}
EXPORT_SYMBOL_GPL(clean_acked_data_enable);

void clean_acked_data_disable(struct inet_connection_sock *icsk)
{
	static_branch_slow_dec_deferred(&clean_acked_data_enabled);
	icsk->icsk_clean_acked = NULL;
}
EXPORT_SYMBOL_GPL(clean_acked_data_disable);

void clean_acked_data_flush(void)
{
	static_key_deferred_flush(&clean_acked_data_enabled);
}
EXPORT_SYMBOL_GPL(clean_acked_data_flush);
#endif

#ifdef CONFIG_CGROUP_BPF
static void bpf_skops_parse_hdr(struct sock *sk, struct sk_buff *skb)
{
	bool unknown_opt = tcp_sk(sk)->rx_opt.saw_unknown &&
		BPF_SOCK_OPS_TEST_FLAG(tcp_sk(sk),
				       BPF_SOCK_OPS_PARSE_UNKNOWN_HDR_OPT_CB_FLAG);
	bool parse_all_opt = BPF_SOCK_OPS_TEST_FLAG(tcp_sk(sk),
						    BPF_SOCK_OPS_PARSE_ALL_HDR_OPT_CB_FLAG);
	struct bpf_sock_ops_kern sock_ops;

	if (likely(!unknown_opt && !parse_all_opt))
		return;

	/* The skb will be handled in the
	 * bpf_skops_established() or
	 * bpf_skops_write_hdr_opt().
	 */
	switch (sk->sk_state) {
	case TCP_SYN_RECV:
	case TCP_SYN_SENT:
	case TCP_LISTEN:
		return;
	}

	sock_owned_by_me(sk);

	memset(&sock_ops, 0, offsetof(struct bpf_sock_ops_kern, temp));
	sock_ops.op = BPF_SOCK_OPS_PARSE_HDR_OPT_CB;
	sock_ops.is_fullsock = 1;
	sock_ops.sk = sk;
	bpf_skops_init_skb(&sock_ops, skb, tcp_hdrlen(skb));

	BPF_CGROUP_RUN_PROG_SOCK_OPS(&sock_ops);
}

static void bpf_skops_established(struct sock *sk, int bpf_op,
				  struct sk_buff *skb)
{
	struct bpf_sock_ops_kern sock_ops;

	sock_owned_by_me(sk);

	memset(&sock_ops, 0, offsetof(struct bpf_sock_ops_kern, temp));
	sock_ops.op = bpf_op;
	sock_ops.is_fullsock = 1;
	sock_ops.sk = sk;
	/* sk with TCP_REPAIR_ON does not have skb in tcp_finish_connect */
	if (skb)
		bpf_skops_init_skb(&sock_ops, skb, tcp_hdrlen(skb));

	BPF_CGROUP_RUN_PROG_SOCK_OPS(&sock_ops);
}
#else
static void bpf_skops_parse_hdr(struct sock *sk, struct sk_buff *skb)
{
}

static void bpf_skops_established(struct sock *sk, int bpf_op,
				  struct sk_buff *skb)
{
}
#endif

static void tcp_gro_dev_warn(struct sock *sk, const struct sk_buff *skb,
			     unsigned int len)
{
	static bool __once __read_mostly;

	if (!__once) {
		struct net_device *dev;

		__once = true;

		rcu_read_lock();
		dev = dev_get_by_index_rcu(sock_net(sk), skb->skb_iif);
		if (!dev || len >= dev->mtu)
			pr_warn("%s: Driver has suspect GRO implementation, TCP performance may be compromised.\n",
				dev ? dev->name : "Unknown driver");
		rcu_read_unlock();
	}
}

/* Adapt the MSS value used to make delayed ack decision to the
 * real world.
 */
static void tcp_measure_rcv_mss(struct sock *sk, const struct sk_buff *skb)
{
	struct inet_connection_sock *icsk = inet_csk(sk);
	const unsigned int lss = icsk->icsk_ack.last_seg_size;
	unsigned int len;

	icsk->icsk_ack.last_seg_size = 0;

	/* skb->len may jitter because of SACKs, even if peer
	 * sends good full-sized frames.
	 */
	len = skb_shinfo(skb)->gso_size ? : skb->len;
	if (len >= icsk->icsk_ack.rcv_mss) {
		icsk->icsk_ack.rcv_mss = min_t(unsigned int, len,
					       tcp_sk(sk)->advmss);
		/* Account for possibly-removed options */
		if (unlikely(len > icsk->icsk_ack.rcv_mss +
				   MAX_TCP_OPTION_SPACE))
			tcp_gro_dev_warn(sk, skb, len);
	} else {
		/* Otherwise, we make more careful check taking into account,
		 * that SACKs block is variable.
		 *
		 * "len" is invariant segment length, including TCP header.
		 */
		len += skb->data - skb_transport_header(skb);
		if (len >= TCP_MSS_DEFAULT + sizeof(struct tcphdr) ||
		    /* If PSH is not set, packet should be
		     * full sized, provided peer TCP is not badly broken.
		     * This observation (if it is correct 8)) allows
		     * to handle super-low mtu links fairly.
		     */
		    (len >= TCP_MIN_MSS + sizeof(struct tcphdr) &&
		     !(tcp_flag_word(tcp_hdr(skb)) & TCP_REMNANT))) {
			/* Subtract also invariant (if peer is RFC compliant),
			 * tcp header plus fixed timestamp option length.
			 * Resulting "len" is MSS free of SACK jitter.
			 */
			len -= tcp_sk(sk)->tcp_header_len;
			icsk->icsk_ack.last_seg_size = len;
			if (len == lss) {
				icsk->icsk_ack.rcv_mss = len;
				return;
			}
		}
		if (icsk->icsk_ack.pending & ICSK_ACK_PUSHED)
			icsk->icsk_ack.pending |= ICSK_ACK_PUSHED2;
		icsk->icsk_ack.pending |= ICSK_ACK_PUSHED;
	}
}

static void tcp_incr_quickack(struct sock *sk, unsigned int max_quickacks)
{
	struct inet_connection_sock *icsk = inet_csk(sk);
	unsigned int quickacks = tcp_sk(sk)->rcv_wnd / (2 * icsk->icsk_ack.rcv_mss);

	if (quickacks == 0)
		quickacks = 2;
	quickacks = min(quickacks, max_quickacks);
	if (quickacks > icsk->icsk_ack.quick)
		icsk->icsk_ack.quick = quickacks;
}

void tcp_enter_quickack_mode(struct sock *sk, unsigned int max_quickacks)
{
	struct inet_connection_sock *icsk = inet_csk(sk);

	tcp_incr_quickack(sk, max_quickacks);
	inet_csk_exit_pingpong_mode(sk);
	icsk->icsk_ack.ato = TCP_ATO_MIN;
}
EXPORT_SYMBOL(tcp_enter_quickack_mode);

/* Send ACKs quickly, if "quick" count is not exhausted
 * and the session is not interactive.
 */

static bool tcp_in_quickack_mode(struct sock *sk)
{
	const struct inet_connection_sock *icsk = inet_csk(sk);
	const struct dst_entry *dst = __sk_dst_get(sk);

	return (dst && dst_metric(dst, RTAX_QUICKACK)) ||
		(icsk->icsk_ack.quick && !inet_csk_in_pingpong_mode(sk));
}

static void tcp_count_delivered_ce(struct tcp_sock *tp, u32 ecn_count)
{
	tp->delivered_ce += ecn_count;
}

/* Updates the delivered and delivered_ce counts */
static void tcp_count_delivered(struct tcp_sock *tp, u32 delivered,
				bool ece_ack)
{
	tp->delivered += delivered;
	if (tcp_ecn_mode_rfc3168(tp) && ece_ack)
		tcp_count_delivered_ce(tp, delivered);
}

static void tcp_ecn_queue_cwr(struct tcp_sock *tp)
{
	/* Do not set CWR if in AccECN mode! */
	if (tcp_ecn_mode_rfc3168(tp))
		tp->ecn_flags |= TCP_ECN_QUEUE_CWR;
}

static void tcp_ecn_accept_cwr(struct sock *sk, const struct sk_buff *skb)
{
	struct tcp_sock *tp = tcp_sk(sk);

	if (tcp_ecn_mode_rfc3168(tp) && tcp_hdr(skb)->cwr) {
		tp->ecn_flags &= ~TCP_ECN_DEMAND_CWR;

		/* If the sender is telling us it has entered CWR, then its
		 * cwnd may be very low (even just 1 packet), so we should ACK
		 * immediately.
		 */
		if (TCP_SKB_CB(skb)->seq != TCP_SKB_CB(skb)->end_seq)
			inet_csk(sk)->icsk_ack.pending |= ICSK_ACK_NOW;
	}
}

static void tcp_ecn_withdraw_cwr(struct tcp_sock *tp)
{
	tp->ecn_flags &= ~TCP_ECN_QUEUE_CWR;
}

static void tcp_data_ecn_check(struct sock *sk, const struct sk_buff *skb)
{
	struct tcp_sock *tp = tcp_sk(sk);

	if (tcp_ecn_disabled(tp))
		return;

	switch (TCP_SKB_CB(skb)->ip_dsfield & INET_ECN_MASK) {
	case INET_ECN_NOT_ECT:
		/* Funny extension: if ECT is not set on a segment,
		 * and we already seen ECT on a previous segment,
		 * it is probably a retransmit with RFC3168 ECN.
		 */
		if (tp->ecn_flags & TCP_ECN_SEEN)
			tcp_enter_quickack_mode(sk, 2);
		break;
	case INET_ECN_CE:
		if (tcp_ca_needs_ecn(sk))
			tcp_ca_event(sk, CA_EVENT_ECN_IS_CE);

		if (!(tp->ecn_flags & TCP_ECN_DEMAND_CWR) &&
		    tcp_ecn_mode_rfc3168(tp)) {
			/* Better not delay acks, sender can have a very low cwnd */
			tcp_enter_quickack_mode(sk, 2);
			tp->ecn_flags |= TCP_ECN_DEMAND_CWR;
		}
		break;
	default:
		if (tcp_ca_needs_ecn(sk))
			tcp_ca_event(sk, CA_EVENT_ECN_NO_CE);
		break;
	}
}

/* §3.1.2 If a TCP server that implements AccECN receives a SYN with the three
 * TCP header flags (AE, CWR and ECE) set to any combination other than 000,
 * 011 or 111, it MUST negotiate the use of AccECN as if they had been set to
 * 111.
 */
static bool tcp_accecn_syn_requested(const struct tcphdr *th)
{
	u8 ace = tcp_accecn_ace(th);

	return ace && ace != 0x3;
}

/* Check ECN field transition to detect invalid transitions */
static bool tcp_ect_transition_valid(u8 snt, u8 rcv)
{
	if (rcv == snt)
		return true;

	/* Non-ECT altered to something or something became non-ECT */
	if ((snt == INET_ECN_NOT_ECT) || (rcv == INET_ECN_NOT_ECT))
		return false;
	/* CE -> ECT(0/1)? */
	if (snt == INET_ECN_CE)
		return false;
	return true;
}

bool tcp_accecn_validate_syn_feedback(struct sock *sk, u8 ace, u8 sent_ect)
{
	u8 ect = tcp_accecn_extract_syn_ect(ace);
	struct tcp_sock *tp = tcp_sk(sk);

	if (!sock_net(sk)->ipv4.sysctl_tcp_ecn_fallback)
		return true;

	if (!tcp_ect_transition_valid(sent_ect, ect)) {
		tp->ecn_fail = 1;
		return false;
	}

	return true;
}

/* See Table 2 of the AccECN draft */
static void tcp_ecn_rcv_synack(struct sock *sk, const struct sk_buff *skb,
			       const struct tcphdr *th,
			       u8 ip_dsfield)
{
	struct tcp_sock *tp = tcp_sk(sk);
	u8 ace = tcp_accecn_ace(th);

	switch (ace) {
	case 0x0:
	case 0x7:
		tcp_ecn_mode_set(tp, TCP_ECN_DISABLED);
		break;
	case 0x1:
	case 0x5:
		if (tcp_ecn_mode_pending(tp))
			/* Downgrade from AccECN, or requested initially */
			tcp_ecn_mode_set(tp, TCP_ECN_MODE_RFC3168);
		break;
	default:
		tcp_ecn_mode_set(tp, TCP_ECN_MODE_ACCECN);
		tp->syn_ect_rcv = ip_dsfield & INET_ECN_MASK;
		if (tp->rx_opt.accecn >= 0 &&
		    tp->saw_accecn_opt < TCP_ACCECN_OPT_COUNTER_SEEN) {
			tp->saw_accecn_opt = tcp_accecn_option_init(skb,
								    tp->rx_opt.accecn);
			tp->accecn_opt_demand = 2;
		}
		if (tcp_accecn_validate_syn_feedback(sk, ace, tp->syn_ect_snt) &&
		    INET_ECN_is_ce(ip_dsfield))
			tp->received_ce++;
		break;
	}
}

static void tcp_ecn_rcv_syn(struct tcp_sock *tp, const struct tcphdr *th,
			    const struct sk_buff *skb)
{
	if (tcp_ecn_mode_pending(tp)) {
		if (!tcp_accecn_syn_requested(th)) {
			/* Downgrade to classic ECN feedback */
			tcp_ecn_mode_set(tp, TCP_ECN_MODE_RFC3168);
		} else {
			tp->syn_ect_rcv = TCP_SKB_CB(skb)->ip_dsfield & INET_ECN_MASK;
			tp->prev_ecnfield = tp->syn_ect_rcv;
			tcp_ecn_mode_set(tp, TCP_ECN_MODE_ACCECN);
		}
	}
	if (tcp_ecn_mode_rfc3168(tp) && (!th->ece || !th->cwr))
		tcp_ecn_mode_set(tp, TCP_ECN_DISABLED);
}

static u32 tcp_ecn_rcv_ecn_echo(const struct tcp_sock *tp, const struct tcphdr *th)
{
	if (th->ece && !th->syn && tcp_ecn_mode_rfc3168(tp))
		return 1;
	return 0;
}

/* Handles AccECN option ECT and CE 24-bit byte counters update into
 * the u32 value in tcp_sock. As we're processing TCP options, it is
 * safe to access from - 1.
 */
static s32 tcp_update_ecn_bytes(u32 *cnt, const char *from, u32 init_offset)
{
	u32 truncated = (get_unaligned_be32(from - 1) - init_offset) & 0xFFFFFFU;
	u32 delta = (truncated - *cnt) & 0xFFFFFFU;

	/* If delta has the highest bit set (24th bit) indicating negative,
	 * sign extend to correct an estimation error in the ecn_bytes
	 */
	delta = delta & 0x800000 ? delta | 0xFF000000 : delta;
	*cnt += delta;
	return (s32)delta;
}

static u8 accecn_opt_ecnfield[3] = {
	INET_ECN_ECT_0, INET_ECN_CE, INET_ECN_ECT_1,
};

/* Returns true if the byte counters can be used */
static bool tcp_accecn_process_option(struct tcp_sock *tp,
				      const struct sk_buff *skb,
				      u32 delivered_bytes)
{
	bool ambiguous_ecn_bytes_incr = false;
	bool first_changed = false;
	unsigned int optlen;
	unsigned char *ptr;
	bool res;
	int i;

	if (tp->saw_accecn_opt == TCP_ACCECN_OPT_FAIL)
		return false;

	if (tp->rx_opt.accecn < 0) {
		if (!tp->saw_accecn_opt) {
			/* Too late to enable after this point due to
			 * potential counter wraps
			 */
			if (tp->bytes_sent >= (1 << 23) - 1)
				tp->saw_accecn_opt = TCP_ACCECN_OPT_FAIL;
			return false;
		}

		if (tp->estimate_ecnfield) {
			tp->delivered_ecn_bytes[tp->estimate_ecnfield - 1] +=
				delivered_bytes;
			return true;
		}
		return false;
	}

	ptr = skb_transport_header(skb) + tp->rx_opt.accecn;
	optlen = ptr[1];
	if (ptr[0] == TCPOPT_EXP) {
		optlen -= 2;
		ptr += 2;
	}
	ptr += 2;

	if (tp->saw_accecn_opt < TCP_ACCECN_OPT_COUNTER_SEEN)
		tp->saw_accecn_opt = tcp_accecn_option_init(skb,
							    tp->rx_opt.accecn);

	res = !!tp->estimate_ecnfield;
	for (i = 0; i < 3; i++) {
		if (optlen >= TCPOLEN_ACCECN_PERCOUNTER) {
			u8 orderbit = tp->saw_accecn_opt & TCP_ACCECN_OPT_ORDERBIT;
			int idx = orderbit ? i : 2 - i;
			u8 ecnfield = accecn_opt_ecnfield[idx];
			u32 init_offset = i ? 0 :
					      !orderbit ?
					      TCP_ACCECN_E0B_INIT_OFFSET :
					      TCP_ACCECN_E1B_FIRST_INIT_OFFSET;
			s32 delta;

			delta = tcp_update_ecn_bytes(&(tp->delivered_ecn_bytes[ecnfield - 1]),
						     ptr, init_offset);
			if (delta) {
				if (delta < 0) {
					res = false;
					ambiguous_ecn_bytes_incr = true;
				}
				if (ecnfield != tp->estimate_ecnfield) {
					if (!first_changed) {
						tp->estimate_ecnfield = ecnfield;
						first_changed = true;
					} else {
						res = false;
						ambiguous_ecn_bytes_incr = true;
					}
				}
			}

			optlen -= TCPOLEN_ACCECN_PERCOUNTER;
		}
	}
	if (ambiguous_ecn_bytes_incr)
		tp->estimate_ecnfield = 0;

	return res;
}

#define PKTS_ACKED_WEIGHT	6
#define PKTS_ACKED_PREC		6
#define ACK_COMP_THRESH		4

/* Returns the ECN CE delta */
static u32 __tcp_accecn_process(struct sock *sk, const struct sk_buff *skb,
				u32 delivered_pkts, u32 delivered_bytes, int *flag)
{
	u32 old_ceb = tcp_sk(sk)->delivered_ecn_bytes[INET_ECN_CE - 1];
	struct tcp_sock *tp = tcp_sk(sk);
	u32 delta, safe_delta, d_ceb;
	bool opt_deltas_valid;
	u32 corrected_ace;

	/* Reordered ACK? (...or uncertain due to lack of data to send and ts) */
	if (!(*flag & (FLAG_FORWARD_PROGRESS|FLAG_TS_PROGRESS)))
		return 0;

	opt_deltas_valid = tcp_accecn_process_option(tp, skb, delivered_bytes);

	if (delivered_pkts) {
		if (!tp->pkts_acked_ewma) {
			tp->pkts_acked_ewma = delivered_pkts << PKTS_ACKED_PREC;
		} else {
			u32 ewma = tp->pkts_acked_ewma;

			ewma = (((ewma << PKTS_ACKED_WEIGHT) - ewma) +
				(delivered_pkts << PKTS_ACKED_PREC)) >>
			       PKTS_ACKED_WEIGHT;
			tp->pkts_acked_ewma = min_t(u32, ewma, 0xFFFFU);
		}
	}

	if (!(*flag & FLAG_SLOWPATH)) {
		/* AccECN counter might overflow on large ACKs */
		if (delivered_pkts <= TCP_ACCECN_CEP_ACE_MASK)
			return 0;
	}

	/* ACE field is not available during handshake */
	if (*flag & FLAG_SYN_ACKED)
		return 0;

	if (tcp_accecn_ace_deficit(tp) >= TCP_ACCECN_ACE_MAX_DELTA)
		inet_csk(sk)->icsk_ack.pending |= ICSK_ACK_NOW;

	corrected_ace = tcp_accecn_ace(tcp_hdr(skb)) - TCP_ACCECN_CEP_INIT_OFFSET;
	delta = (corrected_ace - tp->delivered_ce) & TCP_ACCECN_CEP_ACE_MASK;
	if (delivered_pkts < TCP_ACCECN_CEP_ACE_MASK)
<<<<<<< HEAD
		goto out;
	if ((sock_net(sk)->ipv4.sysctl_tcp_ecn & TCP_ACCECN_UNSAFE_CEP))
		goto out;
=======
		return delta;
>>>>>>> fa38b872

	safe_delta = delivered_pkts - ((delivered_pkts - delta) & TCP_ACCECN_CEP_ACE_MASK);

	if (opt_deltas_valid) {
		d_ceb = tp->delivered_ecn_bytes[INET_ECN_CE - 1] - old_ceb;
		if (!d_ceb)
			return delta;
		if (d_ceb > delta * tp->mss_cache)
			return safe_delta;
		if (d_ceb < safe_delta * tp->mss_cache >> TCP_ACCECN_SAFETY_SHIFT)
			return delta;
	} else if (tp->pkts_acked_ewma > (ACK_COMP_THRESH << PKTS_ACKED_PREC))
		goto out;

	return safe_delta;
}

static u32 tcp_accecn_process(struct sock *sk, const struct sk_buff *skb,
			      u32 delivered_pkts, u32 delivered_bytes, int *flag)
{
	u32 delta = __tcp_accecn_process(sk, skb, delivered_pkts,
					 delivered_bytes, flag);

	if (delta > 0) {
		tcp_count_delivered_ce(tcp_sk(sk), delta);
		*flag |= FLAG_ECE;
	}
	return delta;
}

/* Buffer size and advertised window tuning.
 *
 * 1. Tuning sk->sk_sndbuf, when connection enters established state.
 */

static void tcp_sndbuf_expand(struct sock *sk)
{
	const struct tcp_sock *tp = tcp_sk(sk);
	const struct tcp_congestion_ops *ca_ops = inet_csk(sk)->icsk_ca_ops;
	int sndmem, per_mss;
	u32 nr_segs;

	/* Worst case is non GSO/TSO : each frame consumes one skb
	 * and skb->head is kmalloced using power of two area of memory
	 */
	per_mss = max_t(u32, tp->rx_opt.mss_clamp, tp->mss_cache) +
		  MAX_TCP_HEADER +
		  SKB_DATA_ALIGN(sizeof(struct skb_shared_info));

	per_mss = roundup_pow_of_two(per_mss) +
		  SKB_DATA_ALIGN(sizeof(struct sk_buff));

	nr_segs = max_t(u32, TCP_INIT_CWND, tp->snd_cwnd);
	nr_segs = max_t(u32, nr_segs, tp->reordering + 1);

	/* Fast Recovery (RFC 5681 3.2) :
	 * Cubic needs 1.7 factor, rounded to 2 to include
	 * extra cushion (application might react slowly to EPOLLOUT)
	 */
	sndmem = ca_ops->sndbuf_expand ? ca_ops->sndbuf_expand(sk) : 2;
	sndmem *= nr_segs * per_mss;

	if (sk->sk_sndbuf < sndmem)
		WRITE_ONCE(sk->sk_sndbuf,
			   min(sndmem, sock_net(sk)->ipv4.sysctl_tcp_wmem[2]));
}

/* 2. Tuning advertised window (window_clamp, rcv_ssthresh)
 *
 * All tcp_full_space() is split to two parts: "network" buffer, allocated
 * forward and advertised in receiver window (tp->rcv_wnd) and
 * "application buffer", required to isolate scheduling/application
 * latencies from network.
 * window_clamp is maximal advertised window. It can be less than
 * tcp_full_space(), in this case tcp_full_space() - window_clamp
 * is reserved for "application" buffer. The less window_clamp is
 * the smoother our behaviour from viewpoint of network, but the lower
 * throughput and the higher sensitivity of the connection to losses. 8)
 *
 * rcv_ssthresh is more strict window_clamp used at "slow start"
 * phase to predict further behaviour of this connection.
 * It is used for two goals:
 * - to enforce header prediction at sender, even when application
 *   requires some significant "application buffer". It is check #1.
 * - to prevent pruning of receive queue because of misprediction
 *   of receiver window. Check #2.
 *
 * The scheme does not work when sender sends good segments opening
 * window and then starts to feed us spaghetti. But it should work
 * in common situations. Otherwise, we have to rely on queue collapsing.
 */

/* Slow part of check#2. */
static int __tcp_grow_window(const struct sock *sk, const struct sk_buff *skb)
{
	struct tcp_sock *tp = tcp_sk(sk);
	/* Optimize this! */
	int truesize = tcp_win_from_space(sk, skb->truesize) >> 1;
	int window = tcp_win_from_space(sk, sock_net(sk)->ipv4.sysctl_tcp_rmem[2]) >> 1;

	while (tp->rcv_ssthresh <= window) {
		if (truesize <= skb->len)
			return 2 * inet_csk(sk)->icsk_ack.rcv_mss;

		truesize >>= 1;
		window >>= 1;
	}
	return 0;
}

static void tcp_grow_window(struct sock *sk, const struct sk_buff *skb)
{
	struct tcp_sock *tp = tcp_sk(sk);
	int room;

	room = min_t(int, tp->window_clamp, tcp_space(sk)) - tp->rcv_ssthresh;

	/* Check #1 */
	if (room > 0 && !tcp_under_memory_pressure(sk)) {
		int incr;

		/* Check #2. Increase window, if skb with such overhead
		 * will fit to rcvbuf in future.
		 */
		if (tcp_win_from_space(sk, skb->truesize) <= skb->len)
			incr = 2 * tp->advmss;
		else
			incr = __tcp_grow_window(sk, skb);

		if (incr) {
			incr = max_t(int, incr, 2 * skb->len);
			tp->rcv_ssthresh += min(room, incr);
			inet_csk(sk)->icsk_ack.quick |= 1;
		}
	}
}

/* 3. Try to fixup all. It is made immediately after connection enters
 *    established state.
 */
static void tcp_init_buffer_space(struct sock *sk)
{
	int tcp_app_win = sock_net(sk)->ipv4.sysctl_tcp_app_win;
	struct tcp_sock *tp = tcp_sk(sk);
	int maxwin;

	if (!(sk->sk_userlocks & SOCK_SNDBUF_LOCK))
		tcp_sndbuf_expand(sk);

	tcp_mstamp_refresh(tp);
	tp->rcvq_space.time = tp->tcp_mstamp;
	tp->rcvq_space.seq = tp->copied_seq;

	maxwin = tcp_full_space(sk);

	if (tp->window_clamp >= maxwin) {
		tp->window_clamp = maxwin;

		if (tcp_app_win && maxwin > 4 * tp->advmss)
			tp->window_clamp = max(maxwin -
					       (maxwin >> tcp_app_win),
					       4 * tp->advmss);
	}

	/* Force reservation of one segment. */
	if (tcp_app_win &&
	    tp->window_clamp > 2 * tp->advmss &&
	    tp->window_clamp + tp->advmss > maxwin)
		tp->window_clamp = max(2 * tp->advmss, maxwin - tp->advmss);

	tp->rcv_ssthresh = min(tp->rcv_ssthresh, tp->window_clamp);
	tp->snd_cwnd_stamp = tcp_jiffies32;
	tp->rcvq_space.space = min3(tp->rcv_ssthresh, tp->rcv_wnd,
				    (u32)TCP_INIT_CWND * tp->advmss);
}

/* 4. Recalculate window clamp after socket hit its memory bounds. */
static void tcp_clamp_window(struct sock *sk)
{
	struct tcp_sock *tp = tcp_sk(sk);
	struct inet_connection_sock *icsk = inet_csk(sk);
	struct net *net = sock_net(sk);

	icsk->icsk_ack.quick = 0;

	if (sk->sk_rcvbuf < net->ipv4.sysctl_tcp_rmem[2] &&
	    !(sk->sk_userlocks & SOCK_RCVBUF_LOCK) &&
	    !tcp_under_memory_pressure(sk) &&
	    sk_memory_allocated(sk) < sk_prot_mem_limits(sk, 0)) {
		WRITE_ONCE(sk->sk_rcvbuf,
			   min(atomic_read(&sk->sk_rmem_alloc),
			       net->ipv4.sysctl_tcp_rmem[2]));
	}
	if (atomic_read(&sk->sk_rmem_alloc) > sk->sk_rcvbuf)
		tp->rcv_ssthresh = min(tp->window_clamp, 2U * tp->advmss);
}

/* Initialize RCV_MSS value.
 * RCV_MSS is an our guess about MSS used by the peer.
 * We haven't any direct information about the MSS.
 * It's better to underestimate the RCV_MSS rather than overestimate.
 * Overestimations make us ACKing less frequently than needed.
 * Underestimations are more easy to detect and fix by tcp_measure_rcv_mss().
 */
void tcp_initialize_rcv_mss(struct sock *sk)
{
	const struct tcp_sock *tp = tcp_sk(sk);
	unsigned int hint = min_t(unsigned int, tp->advmss, tp->mss_cache);

	hint = min(hint, tp->rcv_wnd / 2);
	hint = min(hint, TCP_MSS_DEFAULT);
	hint = max(hint, TCP_MIN_MSS);

	inet_csk(sk)->icsk_ack.rcv_mss = hint;
}
EXPORT_SYMBOL(tcp_initialize_rcv_mss);

/* Receiver "autotuning" code.
 *
 * The algorithm for RTT estimation w/o timestamps is based on
 * Dynamic Right-Sizing (DRS) by Wu Feng and Mike Fisk of LANL.
 * <https://public.lanl.gov/radiant/pubs.html#DRS>
 *
 * More detail on this code can be found at
 * <http://staff.psc.edu/jheffner/>,
 * though this reference is out of date.  A new paper
 * is pending.
 */
static void tcp_rcv_rtt_update(struct tcp_sock *tp, u32 sample, int win_dep)
{
	u32 new_sample = tp->rcv_rtt_est.rtt_us;
	long m = sample;

	if (new_sample != 0) {
		/* If we sample in larger samples in the non-timestamp
		 * case, we could grossly overestimate the RTT especially
		 * with chatty applications or bulk transfer apps which
		 * are stalled on filesystem I/O.
		 *
		 * Also, since we are only going for a minimum in the
		 * non-timestamp case, we do not smooth things out
		 * else with timestamps disabled convergence takes too
		 * long.
		 */
		if (!win_dep) {
			m -= (new_sample >> 3);
			new_sample += m;
		} else {
			m <<= 3;
			if (m < new_sample)
				new_sample = m;
		}
	} else {
		/* No previous measure. */
		new_sample = m << 3;
	}

	tp->rcv_rtt_est.rtt_us = new_sample;
}

static inline void tcp_rcv_rtt_measure(struct tcp_sock *tp)
{
	u32 delta_us;

	if (tp->rcv_rtt_est.time == 0)
		goto new_measure;
	if (before(tp->rcv_nxt, tp->rcv_rtt_est.seq))
		return;
	delta_us = tcp_stamp_us_delta(tp->tcp_mstamp, tp->rcv_rtt_est.time);
	if (!delta_us)
		delta_us = 1;
	tcp_rcv_rtt_update(tp, delta_us, 1);

new_measure:
	tp->rcv_rtt_est.seq = tp->rcv_nxt + tp->rcv_wnd;
	tp->rcv_rtt_est.time = tp->tcp_mstamp;
}

static inline void tcp_rcv_rtt_measure_ts(struct sock *sk,
					  const struct sk_buff *skb)
{
	struct tcp_sock *tp = tcp_sk(sk);

	if (tp->rx_opt.rcv_tsecr == tp->rcv_rtt_last_tsecr)
		return;
	tp->rcv_rtt_last_tsecr = tp->rx_opt.rcv_tsecr;

	if (TCP_SKB_CB(skb)->end_seq -
	    TCP_SKB_CB(skb)->seq >= inet_csk(sk)->icsk_ack.rcv_mss) {
		u32 delta = tcp_time_stamp(tp) - tp->rx_opt.rcv_tsecr;
		u32 delta_us;

		if (likely(delta < INT_MAX / (USEC_PER_SEC / TCP_TS_HZ))) {
			if (!delta)
				delta = 1;
			delta_us = delta * (USEC_PER_SEC / TCP_TS_HZ);
			tcp_rcv_rtt_update(tp, delta_us, 0);
		}
	}
}

/*
 * This function should be called every time data is copied to user space.
 * It calculates the appropriate TCP receive buffer space.
 */
void tcp_rcv_space_adjust(struct sock *sk)
{
	struct tcp_sock *tp = tcp_sk(sk);
	u32 copied;
	int time;

	trace_tcp_rcv_space_adjust(sk);

	tcp_mstamp_refresh(tp);
	time = tcp_stamp_us_delta(tp->tcp_mstamp, tp->rcvq_space.time);
	if (time < (tp->rcv_rtt_est.rtt_us >> 3) || tp->rcv_rtt_est.rtt_us == 0)
		return;

	/* Number of bytes copied to user in last RTT */
	copied = tp->copied_seq - tp->rcvq_space.seq;
	if (copied <= tp->rcvq_space.space)
		goto new_measure;

	/* A bit of theory :
	 * copied = bytes received in previous RTT, our base window
	 * To cope with packet losses, we need a 2x factor
	 * To cope with slow start, and sender growing its cwin by 100 %
	 * every RTT, we need a 4x factor, because the ACK we are sending
	 * now is for the next RTT, not the current one :
	 * <prev RTT . ><current RTT .. ><next RTT .... >
	 */

	if (sock_net(sk)->ipv4.sysctl_tcp_moderate_rcvbuf &&
	    !(sk->sk_userlocks & SOCK_RCVBUF_LOCK)) {
		int rcvmem, rcvbuf;
		u64 rcvwin, grow;

		/* minimal window to cope with packet losses, assuming
		 * steady state. Add some cushion because of small variations.
		 */
		rcvwin = ((u64)copied << 1) + 16 * tp->advmss;

		/* Accommodate for sender rate increase (eg. slow start) */
		grow = rcvwin * (copied - tp->rcvq_space.space);
		do_div(grow, tp->rcvq_space.space);
		rcvwin += (grow << 1);

		rcvmem = SKB_TRUESIZE(tp->advmss + MAX_TCP_HEADER);
		while (tcp_win_from_space(sk, rcvmem) < tp->advmss)
			rcvmem += 128;

		do_div(rcvwin, tp->advmss);
		rcvbuf = min_t(u64, rcvwin * rcvmem,
			       sock_net(sk)->ipv4.sysctl_tcp_rmem[2]);
		if (rcvbuf > sk->sk_rcvbuf) {
			WRITE_ONCE(sk->sk_rcvbuf, rcvbuf);

			/* Make the window clamp follow along.  */
			tp->window_clamp = tcp_win_from_space(sk, rcvbuf);
		}
	}
	tp->rcvq_space.space = copied;

new_measure:
	tp->rcvq_space.seq = tp->copied_seq;
	tp->rcvq_space.time = tp->tcp_mstamp;
}

/* There is something which you must keep in mind when you analyze the
 * behavior of the tp->ato delayed ack timeout interval.  When a
 * connection starts up, we want to ack as quickly as possible.  The
 * problem is that "good" TCP's do slow start at the beginning of data
 * transmission.  The means that until we send the first few ACK's the
 * sender will sit on his end and only queue most of his data, because
 * he can only send snd_cwnd unacked packets at any given time.  For
 * each ACK we send, he increments snd_cwnd and transmits more of his
 * queue.  -DaveM
 */
static void tcp_event_data_recv(struct sock *sk, struct sk_buff *skb)
{
	struct tcp_sock *tp = tcp_sk(sk);
	struct inet_connection_sock *icsk = inet_csk(sk);
	u32 now;

	inet_csk_schedule_ack(sk);

	tcp_measure_rcv_mss(sk, skb);

	tcp_rcv_rtt_measure(tp);

	now = tcp_jiffies32;

	if (!icsk->icsk_ack.ato) {
		/* The _first_ data packet received, initialize
		 * delayed ACK engine.
		 */
		tcp_incr_quickack(sk, TCP_MAX_QUICKACKS);
		icsk->icsk_ack.ato = TCP_ATO_MIN;
	} else {
		int m = now - icsk->icsk_ack.lrcvtime;

		if (m <= TCP_ATO_MIN / 2) {
			/* The fastest case is the first. */
			icsk->icsk_ack.ato = (icsk->icsk_ack.ato >> 1) + TCP_ATO_MIN / 2;
		} else if (m < icsk->icsk_ack.ato) {
			icsk->icsk_ack.ato = (icsk->icsk_ack.ato >> 1) + m;
			if (icsk->icsk_ack.ato > icsk->icsk_rto)
				icsk->icsk_ack.ato = icsk->icsk_rto;
		} else if (m > icsk->icsk_rto) {
			/* Too long gap. Apparently sender failed to
			 * restart window, so that we send ACKs quickly.
			 */
			tcp_incr_quickack(sk, TCP_MAX_QUICKACKS);
			sk_mem_reclaim(sk);
		}
	}
	icsk->icsk_ack.lrcvtime = now;

	tcp_data_ecn_check(sk, skb);

	if (skb->len >= 128)
		tcp_grow_window(sk, skb);
}

/* Called to compute a smoothed rtt estimate. The data fed to this
 * routine either comes from timestamps, or from segments that were
 * known _not_ to have been retransmitted [see Karn/Partridge
 * Proceedings SIGCOMM 87]. The algorithm is from the SIGCOMM 88
 * piece by Van Jacobson.
 * NOTE: the next three routines used to be one big routine.
 * To save cycles in the RFC 1323 implementation it was better to break
 * it up into three procedures. -- erics
 */
static void tcp_rtt_estimator(struct sock *sk, long mrtt_us)
{
	struct tcp_sock *tp = tcp_sk(sk);
	long m = mrtt_us; /* RTT */
	u32 srtt = tp->srtt_us;

	/*	The following amusing code comes from Jacobson's
	 *	article in SIGCOMM '88.  Note that rtt and mdev
	 *	are scaled versions of rtt and mean deviation.
	 *	This is designed to be as fast as possible
	 *	m stands for "measurement".
	 *
	 *	On a 1990 paper the rto value is changed to:
	 *	RTO = rtt + 4 * mdev
	 *
	 * Funny. This algorithm seems to be very broken.
	 * These formulae increase RTO, when it should be decreased, increase
	 * too slowly, when it should be increased quickly, decrease too quickly
	 * etc. I guess in BSD RTO takes ONE value, so that it is absolutely
	 * does not matter how to _calculate_ it. Seems, it was trap
	 * that VJ failed to avoid. 8)
	 */
	if (srtt != 0) {
		m -= (srtt >> 3);	/* m is now error in rtt est */
		srtt += m;		/* rtt = 7/8 rtt + 1/8 new */
		if (m < 0) {
			m = -m;		/* m is now abs(error) */
			m -= (tp->mdev_us >> 2);   /* similar update on mdev */
			/* This is similar to one of Eifel findings.
			 * Eifel blocks mdev updates when rtt decreases.
			 * This solution is a bit different: we use finer gain
			 * for mdev in this case (alpha*beta).
			 * Like Eifel it also prevents growth of rto,
			 * but also it limits too fast rto decreases,
			 * happening in pure Eifel.
			 */
			if (m > 0)
				m >>= 3;
		} else {
			m -= (tp->mdev_us >> 2);   /* similar update on mdev */
		}
		tp->mdev_us += m;		/* mdev = 3/4 mdev + 1/4 new */
		if (tp->mdev_us > tp->mdev_max_us) {
			tp->mdev_max_us = tp->mdev_us;
			if (tp->mdev_max_us > tp->rttvar_us)
				tp->rttvar_us = tp->mdev_max_us;
		}
		if (after(tp->snd_una, tp->rtt_seq)) {
			if (tp->mdev_max_us < tp->rttvar_us)
				tp->rttvar_us -= (tp->rttvar_us - tp->mdev_max_us) >> 2;
			tp->rtt_seq = tp->snd_nxt;
			tp->mdev_max_us = tcp_rto_min_us(sk);

			tcp_bpf_rtt(sk);
		}
	} else {
		/* no previous measure. */
		srtt = m << 3;		/* take the measured time to be rtt */
		tp->mdev_us = m << 1;	/* make sure rto = 3*rtt */
		tp->rttvar_us = max(tp->mdev_us, tcp_rto_min_us(sk));
		tp->mdev_max_us = tp->rttvar_us;
		tp->rtt_seq = tp->snd_nxt;

		tcp_bpf_rtt(sk);
	}
	tp->srtt_us = max(1U, srtt);
}

static void tcp_update_pacing_rate(struct sock *sk)
{
	const struct tcp_sock *tp = tcp_sk(sk);
	u64 rate;

	/* set sk_pacing_rate to 200 % of current rate (mss * cwnd / srtt) */
	rate = (u64)tp->mss_cache * ((USEC_PER_SEC / 100) << 3);

	/* current rate is (cwnd * mss) / srtt
	 * In Slow Start [1], set sk_pacing_rate to 200 % the current rate.
	 * In Congestion Avoidance phase, set it to 120 % the current rate.
	 *
	 * [1] : Normal Slow Start condition is (tp->snd_cwnd < tp->snd_ssthresh)
	 *	 If snd_cwnd >= (tp->snd_ssthresh / 2), we are approaching
	 *	 end of slow start and should slow down.
	 */
	if (tp->snd_cwnd < tp->snd_ssthresh / 2)
		rate *= sock_net(sk)->ipv4.sysctl_tcp_pacing_ss_ratio;
	else
		rate *= sock_net(sk)->ipv4.sysctl_tcp_pacing_ca_ratio;

	rate *= max(tp->snd_cwnd, tp->packets_out);

	if (likely(tp->srtt_us))
		do_div(rate, tp->srtt_us);

	/* WRITE_ONCE() is needed because sch_fq fetches sk_pacing_rate
	 * without any lock. We want to make sure compiler wont store
	 * intermediate values in this location.
	 */
	WRITE_ONCE(sk->sk_pacing_rate, min_t(u64, rate,
					     sk->sk_max_pacing_rate));
}

/* Calculate rto without backoff.  This is the second half of Van Jacobson's
 * routine referred to above.
 */
static void tcp_set_rto(struct sock *sk)
{
	const struct tcp_sock *tp = tcp_sk(sk);
	/* Old crap is replaced with new one. 8)
	 *
	 * More seriously:
	 * 1. If rtt variance happened to be less 50msec, it is hallucination.
	 *    It cannot be less due to utterly erratic ACK generation made
	 *    at least by solaris and freebsd. "Erratic ACKs" has _nothing_
	 *    to do with delayed acks, because at cwnd>2 true delack timeout
	 *    is invisible. Actually, Linux-2.4 also generates erratic
	 *    ACKs in some circumstances.
	 */
	inet_csk(sk)->icsk_rto = __tcp_set_rto(tp);

	/* 2. Fixups made earlier cannot be right.
	 *    If we do not estimate RTO correctly without them,
	 *    all the algo is pure shit and should be replaced
	 *    with correct one. It is exactly, which we pretend to do.
	 */

	/* NOTE: clamping at TCP_RTO_MIN is not required, current algo
	 * guarantees that rto is higher.
	 */
	tcp_bound_rto(sk);
}

__u32 tcp_init_cwnd(const struct tcp_sock *tp, const struct dst_entry *dst)
{
	__u32 cwnd = (dst ? dst_metric(dst, RTAX_INITCWND) : 0);

	if (!cwnd)
		cwnd = TCP_INIT_CWND;
	return min_t(__u32, cwnd, tp->snd_cwnd_clamp);
}

struct tcp_sacktag_state {
	/* Timestamps for earliest and latest never-retransmitted segment
	 * that was SACKed. RTO needs the earliest RTT to stay conservative,
	 * but congestion control should still get an accurate delay signal.
	 */
	u64	first_sackt;
	u64	last_sackt;
	u32	reord;
	u32	sack_delivered;
	u32	delivered_bytes;
	int	flag;
	unsigned int mss_now;
	struct rate_sample *rate;
};

/* Take a notice that peer is sending D-SACKs. Skip update of data delivery
 * and spurious retransmission information if this DSACK is unlikely caused by
 * sender's action:
 * - DSACKed sequence range is larger than maximum receiver's window.
 * - Total no. of DSACKed segments exceed the total no. of retransmitted segs.
 */
static u32 tcp_dsack_seen(struct tcp_sock *tp, u32 start_seq,
			  u32 end_seq, struct tcp_sacktag_state *state)
{
	u32 seq_len, dup_segs = 1;

	if (!before(start_seq, end_seq))
		return 0;

	seq_len = end_seq - start_seq;
	/* Dubious DSACK: DSACKed range greater than maximum advertised rwnd */
	if (seq_len > tp->max_window)
		return 0;
	if (seq_len > tp->mss_cache)
		dup_segs = DIV_ROUND_UP(seq_len, tp->mss_cache);

	tp->dsack_dups += dup_segs;
	/* Skip the DSACK if dup segs weren't retransmitted by sender */
	if (tp->dsack_dups > tp->total_retrans)
		return 0;

	tp->rx_opt.sack_ok |= TCP_DSACK_SEEN;
	tp->rack.dsack_seen = 1;

	state->flag |= FLAG_DSACKING_ACK;
	/* A spurious retransmission is delivered */
	state->sack_delivered += dup_segs;

	return dup_segs;
}

/* It's reordering when higher sequence was delivered (i.e. sacked) before
 * some lower never-retransmitted sequence ("low_seq"). The maximum reordering
 * distance is approximated in full-mss packet distance ("reordering").
 */
static void tcp_check_sack_reordering(struct sock *sk, const u32 low_seq,
				      const int ts)
{
	struct tcp_sock *tp = tcp_sk(sk);
	const u32 mss = tp->mss_cache;
	u32 fack, metric;

	fack = tcp_highest_sack_seq(tp);
	if (!before(low_seq, fack))
		return;

	metric = fack - low_seq;
	if ((metric > tp->reordering * mss) && mss) {
#if FASTRETRANS_DEBUG > 1
		pr_debug("Disorder%d %d %u f%u s%u rr%d\n",
			 tp->rx_opt.sack_ok, inet_csk(sk)->icsk_ca_state,
			 tp->reordering,
			 0,
			 tp->sacked_out,
			 tp->undo_marker ? tp->undo_retrans : 0);
#endif
		tp->reordering = min_t(u32, (metric + mss - 1) / mss,
				       sock_net(sk)->ipv4.sysctl_tcp_max_reordering);
	}

	/* This exciting event is worth to be remembered. 8) */
	tp->reord_seen++;
	NET_INC_STATS(sock_net(sk),
		      ts ? LINUX_MIB_TCPTSREORDER : LINUX_MIB_TCPSACKREORDER);
}

 /* This must be called before lost_out or retrans_out are updated
  * on a new loss, because we want to know if all skbs previously
  * known to be lost have already been retransmitted, indicating
  * that this newly lost skb is our next skb to retransmit.
  */
static void tcp_verify_retransmit_hint(struct tcp_sock *tp, struct sk_buff *skb)
{
	if ((!tp->retransmit_skb_hint && tp->retrans_out >= tp->lost_out) ||
	    (tp->retransmit_skb_hint &&
	     before(TCP_SKB_CB(skb)->seq,
		    TCP_SKB_CB(tp->retransmit_skb_hint)->seq)))
		tp->retransmit_skb_hint = skb;
}

/* Sum the number of packets on the wire we have marked as lost, and
 * notify the congestion control module that the given skb was marked lost.
 */
static void tcp_notify_skb_loss_event(struct tcp_sock *tp, const struct sk_buff *skb)
{
	tp->lost += tcp_skb_pcount(skb);
}

void tcp_mark_skb_lost(struct sock *sk, struct sk_buff *skb)
{
	__u8 sacked = TCP_SKB_CB(skb)->sacked;
	struct tcp_sock *tp = tcp_sk(sk);

	if (sacked & TCPCB_SACKED_ACKED)
		return;

	tcp_verify_retransmit_hint(tp, skb);
	if (sacked & TCPCB_LOST) {
		if (sacked & TCPCB_SACKED_RETRANS) {
			/* Account for retransmits that are lost again */
			TCP_SKB_CB(skb)->sacked &= ~TCPCB_SACKED_RETRANS;
			tp->retrans_out -= tcp_skb_pcount(skb);
			NET_ADD_STATS(sock_net(sk), LINUX_MIB_TCPLOSTRETRANSMIT,
				      tcp_skb_pcount(skb));
			tcp_notify_skb_loss_event(tp, skb);
		}
	} else {
		tp->lost_out += tcp_skb_pcount(skb);
		TCP_SKB_CB(skb)->sacked |= TCPCB_LOST;
		tcp_notify_skb_loss_event(tp, skb);
	}
}

/* This procedure tags the retransmission queue when SACKs arrive.
 *
 * We have three tag bits: SACKED(S), RETRANS(R) and LOST(L).
 * Packets in queue with these bits set are counted in variables
 * sacked_out, retrans_out and lost_out, correspondingly.
 *
 * Valid combinations are:
 * Tag  InFlight	Description
 * 0	1		- orig segment is in flight.
 * S	0		- nothing flies, orig reached receiver.
 * L	0		- nothing flies, orig lost by net.
 * R	2		- both orig and retransmit are in flight.
 * L|R	1		- orig is lost, retransmit is in flight.
 * S|R  1		- orig reached receiver, retrans is still in flight.
 * (L|S|R is logically valid, it could occur when L|R is sacked,
 *  but it is equivalent to plain S and code short-curcuits it to S.
 *  L|S is logically invalid, it would mean -1 packet in flight 8))
 *
 * These 6 states form finite state machine, controlled by the following events:
 * 1. New ACK (+SACK) arrives. (tcp_sacktag_write_queue())
 * 2. Retransmission. (tcp_retransmit_skb(), tcp_xmit_retransmit_queue())
 * 3. Loss detection event of two flavors:
 *	A. Scoreboard estimator decided the packet is lost.
 *	   A'. Reno "three dupacks" marks head of queue lost.
 *	B. SACK arrives sacking SND.NXT at the moment, when the
 *	   segment was retransmitted.
 * 4. D-SACK added new rule: D-SACK changes any tag to S.
 *
 * It is pleasant to note, that state diagram turns out to be commutative,
 * so that we are allowed not to be bothered by order of our actions,
 * when multiple events arrive simultaneously. (see the function below).
 *
 * Reordering detection.
 * --------------------
 * Reordering metric is maximal distance, which a packet can be displaced
 * in packet stream. With SACKs we can estimate it:
 *
 * 1. SACK fills old hole and the corresponding segment was not
 *    ever retransmitted -> reordering. Alas, we cannot use it
 *    when segment was retransmitted.
 * 2. The last flaw is solved with D-SACK. D-SACK arrives
 *    for retransmitted and already SACKed segment -> reordering..
 * Both of these heuristics are not used in Loss state, when we cannot
 * account for retransmits accurately.
 *
 * SACK block validation.
 * ----------------------
 *
 * SACK block range validation checks that the received SACK block fits to
 * the expected sequence limits, i.e., it is between SND.UNA and SND.NXT.
 * Note that SND.UNA is not included to the range though being valid because
 * it means that the receiver is rather inconsistent with itself reporting
 * SACK reneging when it should advance SND.UNA. Such SACK block this is
 * perfectly valid, however, in light of RFC2018 which explicitly states
 * that "SACK block MUST reflect the newest segment.  Even if the newest
 * segment is going to be discarded ...", not that it looks very clever
 * in case of head skb. Due to potentional receiver driven attacks, we
 * choose to avoid immediate execution of a walk in write queue due to
 * reneging and defer head skb's loss recovery to standard loss recovery
 * procedure that will eventually trigger (nothing forbids us doing this).
 *
 * Implements also blockage to start_seq wrap-around. Problem lies in the
 * fact that though start_seq (s) is before end_seq (i.e., not reversed),
 * there's no guarantee that it will be before snd_nxt (n). The problem
 * happens when start_seq resides between end_seq wrap (e_w) and snd_nxt
 * wrap (s_w):
 *
 *         <- outs wnd ->                          <- wrapzone ->
 *         u     e      n                         u_w   e_w  s n_w
 *         |     |      |                          |     |   |  |
 * |<------------+------+----- TCP seqno space --------------+---------->|
 * ...-- <2^31 ->|                                           |<--------...
 * ...---- >2^31 ------>|                                    |<--------...
 *
 * Current code wouldn't be vulnerable but it's better still to discard such
 * crazy SACK blocks. Doing this check for start_seq alone closes somewhat
 * similar case (end_seq after snd_nxt wrap) as earlier reversed check in
 * snd_nxt wrap -> snd_una region will then become "well defined", i.e.,
 * equal to the ideal case (infinite seqno space without wrap caused issues).
 *
 * With D-SACK the lower bound is extended to cover sequence space below
 * SND.UNA down to undo_marker, which is the last point of interest. Yet
 * again, D-SACK block must not to go across snd_una (for the same reason as
 * for the normal SACK blocks, explained above). But there all simplicity
 * ends, TCP might receive valid D-SACKs below that. As long as they reside
 * fully below undo_marker they do not affect behavior in anyway and can
 * therefore be safely ignored. In rare cases (which are more or less
 * theoretical ones), the D-SACK will nicely cross that boundary due to skb
 * fragmentation and packet reordering past skb's retransmission. To consider
 * them correctly, the acceptable range must be extended even more though
 * the exact amount is rather hard to quantify. However, tp->max_window can
 * be used as an exaggerated estimate.
 */
static bool tcp_is_sackblock_valid(struct tcp_sock *tp, bool is_dsack,
				   u32 start_seq, u32 end_seq)
{
	/* Too far in future, or reversed (interpretation is ambiguous) */
	if (after(end_seq, tp->snd_nxt) || !before(start_seq, end_seq))
		return false;

	/* Nasty start_seq wrap-around check (see comments above) */
	if (!before(start_seq, tp->snd_nxt))
		return false;

	/* In outstanding window? ...This is valid exit for D-SACKs too.
	 * start_seq == snd_una is non-sensical (see comments above)
	 */
	if (after(start_seq, tp->snd_una))
		return true;

	if (!is_dsack || !tp->undo_marker)
		return false;

	/* ...Then it's D-SACK, and must reside below snd_una completely */
	if (after(end_seq, tp->snd_una))
		return false;

	if (!before(start_seq, tp->undo_marker))
		return true;

	/* Too old */
	if (!after(end_seq, tp->undo_marker))
		return false;

	/* Undo_marker boundary crossing (overestimates a lot). Known already:
	 *   start_seq < undo_marker and end_seq >= undo_marker.
	 */
	return !before(start_seq, end_seq - tp->max_window);
}

static bool tcp_check_dsack(struct sock *sk, const struct sk_buff *ack_skb,
			    struct tcp_sack_block_wire *sp, int num_sacks,
			    u32 prior_snd_una, struct tcp_sacktag_state *state)
{
	struct tcp_sock *tp = tcp_sk(sk);
	u32 start_seq_0 = get_unaligned_be32(&sp[0].start_seq);
	u32 end_seq_0 = get_unaligned_be32(&sp[0].end_seq);
	u32 dup_segs;

	if (before(start_seq_0, TCP_SKB_CB(ack_skb)->ack_seq)) {
		NET_INC_STATS(sock_net(sk), LINUX_MIB_TCPDSACKRECV);
	} else if (num_sacks > 1) {
		u32 end_seq_1 = get_unaligned_be32(&sp[1].end_seq);
		u32 start_seq_1 = get_unaligned_be32(&sp[1].start_seq);

		if (after(end_seq_0, end_seq_1) || before(start_seq_0, start_seq_1))
			return false;
		NET_INC_STATS(sock_net(sk), LINUX_MIB_TCPDSACKOFORECV);
	} else {
		return false;
	}

	dup_segs = tcp_dsack_seen(tp, start_seq_0, end_seq_0, state);
	if (!dup_segs) {	/* Skip dubious DSACK */
		NET_INC_STATS(sock_net(sk), LINUX_MIB_TCPDSACKIGNOREDDUBIOUS);
		return false;
	}

	NET_ADD_STATS(sock_net(sk), LINUX_MIB_TCPDSACKRECVSEGS, dup_segs);

	/* D-SACK for already forgotten data... Do dumb counting. */
	if (tp->undo_marker && tp->undo_retrans > 0 &&
	    !after(end_seq_0, prior_snd_una) &&
	    after(end_seq_0, tp->undo_marker))
		tp->undo_retrans = max_t(int, 0, tp->undo_retrans - dup_segs);

	return true;
}

/* Check if skb is fully within the SACK block. In presence of GSO skbs,
 * the incoming SACK may not exactly match but we can find smaller MSS
 * aligned portion of it that matches. Therefore we might need to fragment
 * which may fail and creates some hassle (caller must handle error case
 * returns).
 *
 * FIXME: this could be merged to shift decision code
 */
static int tcp_match_skb_to_sack(struct sock *sk, struct sk_buff *skb,
				  u32 start_seq, u32 end_seq)
{
	int err;
	bool in_sack;
	unsigned int pkt_len;
	unsigned int mss;

	in_sack = !after(start_seq, TCP_SKB_CB(skb)->seq) &&
		  !before(end_seq, TCP_SKB_CB(skb)->end_seq);

	if (tcp_skb_pcount(skb) > 1 && !in_sack &&
	    after(TCP_SKB_CB(skb)->end_seq, start_seq)) {
		mss = tcp_skb_mss(skb);
		in_sack = !after(start_seq, TCP_SKB_CB(skb)->seq);

		if (!in_sack) {
			pkt_len = start_seq - TCP_SKB_CB(skb)->seq;
			if (pkt_len < mss)
				pkt_len = mss;
		} else {
			pkt_len = end_seq - TCP_SKB_CB(skb)->seq;
			if (pkt_len < mss)
				return -EINVAL;
		}

		/* Round if necessary so that SACKs cover only full MSSes
		 * and/or the remaining small portion (if present)
		 */
		if (pkt_len > mss) {
			unsigned int new_len = (pkt_len / mss) * mss;
			if (!in_sack && new_len < pkt_len)
				new_len += mss;
			pkt_len = new_len;
		}

		if (pkt_len >= skb->len && !in_sack)
			return 0;

		err = tcp_fragment(sk, TCP_FRAG_IN_RTX_QUEUE, skb,
				   pkt_len, mss, GFP_ATOMIC);
		if (err < 0)
			return err;
	}

	return in_sack;
}

/* Mark the given newly-SACKed range as such, adjusting counters and hints. */
static u8 tcp_sacktag_one(struct sock *sk,
			  struct tcp_sacktag_state *state, u8 sacked,
			  u32 start_seq, u32 end_seq,
			  int dup_sack, int pcount, u32 plen,
			  u64 xmit_time)
{
	struct tcp_sock *tp = tcp_sk(sk);

	/* Account D-SACK for retransmitted packet. */
	if (dup_sack && (sacked & TCPCB_RETRANS)) {
		if (tp->undo_marker && tp->undo_retrans > 0 &&
		    after(end_seq, tp->undo_marker))
			tp->undo_retrans--;
		if ((sacked & TCPCB_SACKED_ACKED) &&
		    before(start_seq, state->reord))
				state->reord = start_seq;
	}

	/* Nothing to do; acked frame is about to be dropped (was ACKed). */
	if (!after(end_seq, tp->snd_una))
		return sacked;

	if (!(sacked & TCPCB_SACKED_ACKED)) {
		tcp_rack_advance(tp, sacked, end_seq, xmit_time);

		if (sacked & TCPCB_SACKED_RETRANS) {
			/* If the segment is not tagged as lost,
			 * we do not clear RETRANS, believing
			 * that retransmission is still in flight.
			 */
			if (sacked & TCPCB_LOST) {
				sacked &= ~(TCPCB_LOST|TCPCB_SACKED_RETRANS);
				tp->lost_out -= pcount;
				tp->retrans_out -= pcount;
			}
		} else {
			if (!(sacked & TCPCB_RETRANS)) {
				/* New sack for not retransmitted frame,
				 * which was in hole. It is reordering.
				 */
				if (before(start_seq,
					   tcp_highest_sack_seq(tp)) &&
				    before(start_seq, state->reord))
					state->reord = start_seq;

				if (!after(end_seq, tp->high_seq))
					state->flag |= FLAG_ORIG_SACK_ACKED;
				if (state->first_sackt == 0)
					state->first_sackt = xmit_time;
				state->last_sackt = xmit_time;
			}

			if (sacked & TCPCB_LOST) {
				sacked &= ~TCPCB_LOST;
				tp->lost_out -= pcount;
			}
		}

		sacked |= TCPCB_SACKED_ACKED;
		state->flag |= FLAG_DATA_SACKED;
		tp->sacked_out += pcount;
		/* Out-of-order packets delivered */
		state->sack_delivered += pcount;
		state->delivered_bytes += plen;

		/* Lost marker hint past SACKed? Tweak RFC3517 cnt */
		if (tp->lost_skb_hint &&
		    before(start_seq, TCP_SKB_CB(tp->lost_skb_hint)->seq))
			tp->lost_cnt_hint += pcount;
	}

	/* D-SACK. We can detect redundant retransmission in S|R and plain R
	 * frames and clear it. undo_retrans is decreased above, L|R frames
	 * are accounted above as well.
	 */
	if (dup_sack && (sacked & TCPCB_SACKED_RETRANS)) {
		sacked &= ~TCPCB_SACKED_RETRANS;
		tp->retrans_out -= pcount;
	}

	return sacked;
}

/* Shift newly-SACKed bytes from this skb to the immediately previous
 * already-SACKed sk_buff. Mark the newly-SACKed bytes as such.
 */
static bool tcp_shifted_skb(struct sock *sk, struct sk_buff *prev,
			    struct sk_buff *skb,
			    struct tcp_sacktag_state *state,
			    unsigned int pcount, int shifted, int mss,
			    bool dup_sack)
{
	struct tcp_sock *tp = tcp_sk(sk);
	u32 start_seq = TCP_SKB_CB(skb)->seq;	/* start of newly-SACKed */
	u32 end_seq = start_seq + shifted;	/* end of newly-SACKed */

	BUG_ON(!pcount);

	/* Adjust counters and hints for the newly sacked sequence
	 * range but discard the return value since prev is already
	 * marked. We must tag the range first because the seq
	 * advancement below implicitly advances
	 * tcp_highest_sack_seq() when skb is highest_sack.
	 */
	tcp_sacktag_one(sk, state, TCP_SKB_CB(skb)->sacked,
			start_seq, end_seq, dup_sack, pcount, skb->len,
			tcp_skb_timestamp_us(skb));
	tcp_rate_skb_delivered(sk, skb, state->rate);

	if (skb == tp->lost_skb_hint)
		tp->lost_cnt_hint += pcount;

	TCP_SKB_CB(prev)->end_seq += shifted;
	TCP_SKB_CB(skb)->seq += shifted;

	tcp_skb_pcount_add(prev, pcount);
	WARN_ON_ONCE(tcp_skb_pcount(skb) < pcount);
	tcp_skb_pcount_add(skb, -pcount);

	/* When we're adding to gso_segs == 1, gso_size will be zero,
	 * in theory this shouldn't be necessary but as long as DSACK
	 * code can come after this skb later on it's better to keep
	 * setting gso_size to something.
	 */
	if (!TCP_SKB_CB(prev)->tcp_gso_size)
		TCP_SKB_CB(prev)->tcp_gso_size = mss;

	/* CHECKME: To clear or not to clear? Mimics normal skb currently */
	if (tcp_skb_pcount(skb) <= 1)
		TCP_SKB_CB(skb)->tcp_gso_size = 0;

	/* Difference in this won't matter, both ACKed by the same cumul. ACK */
	TCP_SKB_CB(prev)->sacked |= (TCP_SKB_CB(skb)->sacked & TCPCB_EVER_RETRANS);

	if (skb->len > 0) {
		BUG_ON(!tcp_skb_pcount(skb));
		NET_INC_STATS(sock_net(sk), LINUX_MIB_SACKSHIFTED);
		return false;
	}

	/* Whole SKB was eaten :-) */

	if (skb == tp->retransmit_skb_hint)
		tp->retransmit_skb_hint = prev;
	if (skb == tp->lost_skb_hint) {
		tp->lost_skb_hint = prev;
		tp->lost_cnt_hint -= tcp_skb_pcount(prev);
	}

	TCP_SKB_CB(prev)->tcp_flags |= TCP_SKB_CB(skb)->tcp_flags;
	TCP_SKB_CB(prev)->eor = TCP_SKB_CB(skb)->eor;
	if (TCP_SKB_CB(skb)->tcp_flags & TCPHDR_FIN)
		TCP_SKB_CB(prev)->end_seq++;

	if (skb == tcp_highest_sack(sk))
		tcp_advance_highest_sack(sk, skb);

	tcp_skb_collapse_tstamp(prev, skb);
	if (unlikely(TCP_SKB_CB(prev)->tx.delivered_mstamp))
		TCP_SKB_CB(prev)->tx.delivered_mstamp = 0;

	tcp_rtx_queue_unlink_and_free(skb, sk);

	NET_INC_STATS(sock_net(sk), LINUX_MIB_SACKMERGED);

	return true;
}

/* I wish gso_size would have a bit more sane initialization than
 * something-or-zero which complicates things
 */
static int tcp_skb_seglen(const struct sk_buff *skb)
{
	return tcp_skb_pcount(skb) == 1 ? skb->len : tcp_skb_mss(skb);
}

/* Shifting pages past head area doesn't work */
static int skb_can_shift(const struct sk_buff *skb)
{
	return !skb_headlen(skb) && skb_is_nonlinear(skb);
}

int tcp_skb_shift(struct sk_buff *to, struct sk_buff *from,
		  int pcount, int shiftlen)
{
	/* TCP min gso_size is 8 bytes (TCP_MIN_GSO_SIZE)
	 * Since TCP_SKB_CB(skb)->tcp_gso_segs is 16 bits, we need
	 * to make sure not storing more than 65535 * 8 bytes per skb,
	 * even if current MSS is bigger.
	 */
	if (unlikely(to->len + shiftlen >= 65535 * TCP_MIN_GSO_SIZE))
		return 0;
	if (unlikely(tcp_skb_pcount(to) + pcount > 65535))
		return 0;
	return skb_shift(to, from, shiftlen);
}

/* Try collapsing SACK blocks spanning across multiple skbs to a single
 * skb.
 */
static struct sk_buff *tcp_shift_skb_data(struct sock *sk, struct sk_buff *skb,
					  struct tcp_sacktag_state *state,
					  u32 start_seq, u32 end_seq,
					  bool dup_sack)
{
	struct tcp_sock *tp = tcp_sk(sk);
	struct sk_buff *prev;
	int mss;
	int pcount = 0;
	int len;
	int in_sack;

	/* Normally R but no L won't result in plain S */
	if (!dup_sack &&
	    (TCP_SKB_CB(skb)->sacked & (TCPCB_LOST|TCPCB_SACKED_RETRANS)) == TCPCB_SACKED_RETRANS)
		goto fallback;
	if (!skb_can_shift(skb))
		goto fallback;
	/* This frame is about to be dropped (was ACKed). */
	if (!after(TCP_SKB_CB(skb)->end_seq, tp->snd_una))
		goto fallback;

	/* Can only happen with delayed DSACK + discard craziness */
	prev = skb_rb_prev(skb);
	if (!prev)
		goto fallback;

	if ((TCP_SKB_CB(prev)->sacked & TCPCB_TAGBITS) != TCPCB_SACKED_ACKED)
		goto fallback;

	if (!tcp_skb_can_collapse(prev, skb))
		goto fallback;

	in_sack = !after(start_seq, TCP_SKB_CB(skb)->seq) &&
		  !before(end_seq, TCP_SKB_CB(skb)->end_seq);

	if (in_sack) {
		len = skb->len;
		pcount = tcp_skb_pcount(skb);
		mss = tcp_skb_seglen(skb);

		/* TODO: Fix DSACKs to not fragment already SACKed and we can
		 * drop this restriction as unnecessary
		 */
		if (mss != tcp_skb_seglen(prev))
			goto fallback;
	} else {
		if (!after(TCP_SKB_CB(skb)->end_seq, start_seq))
			goto noop;
		/* CHECKME: This is non-MSS split case only?, this will
		 * cause skipped skbs due to advancing loop btw, original
		 * has that feature too
		 */
		if (tcp_skb_pcount(skb) <= 1)
			goto noop;

		in_sack = !after(start_seq, TCP_SKB_CB(skb)->seq);
		if (!in_sack) {
			/* TODO: head merge to next could be attempted here
			 * if (!after(TCP_SKB_CB(skb)->end_seq, end_seq)),
			 * though it might not be worth of the additional hassle
			 *
			 * ...we can probably just fallback to what was done
			 * previously. We could try merging non-SACKed ones
			 * as well but it probably isn't going to buy off
			 * because later SACKs might again split them, and
			 * it would make skb timestamp tracking considerably
			 * harder problem.
			 */
			goto fallback;
		}

		len = end_seq - TCP_SKB_CB(skb)->seq;
		BUG_ON(len < 0);
		BUG_ON(len > skb->len);

		/* MSS boundaries should be honoured or else pcount will
		 * severely break even though it makes things bit trickier.
		 * Optimize common case to avoid most of the divides
		 */
		mss = tcp_skb_mss(skb);

		/* TODO: Fix DSACKs to not fragment already SACKed and we can
		 * drop this restriction as unnecessary
		 */
		if (mss != tcp_skb_seglen(prev))
			goto fallback;

		if (len == mss) {
			pcount = 1;
		} else if (len < mss) {
			goto noop;
		} else {
			pcount = len / mss;
			len = pcount * mss;
		}
	}

	/* tcp_sacktag_one() won't SACK-tag ranges below snd_una */
	if (!after(TCP_SKB_CB(skb)->seq + len, tp->snd_una))
		goto fallback;

	if (!tcp_skb_shift(prev, skb, pcount, len))
		goto fallback;
	if (!tcp_shifted_skb(sk, prev, skb, state, pcount, len, mss, dup_sack))
		goto out;

	/* Hole filled allows collapsing with the next as well, this is very
	 * useful when hole on every nth skb pattern happens
	 */
	skb = skb_rb_next(prev);
	if (!skb)
		goto out;

	if (!skb_can_shift(skb) ||
	    ((TCP_SKB_CB(skb)->sacked & TCPCB_TAGBITS) != TCPCB_SACKED_ACKED) ||
	    (mss != tcp_skb_seglen(skb)))
		goto out;

	len = skb->len;
	pcount = tcp_skb_pcount(skb);
	if (tcp_skb_shift(prev, skb, pcount, len))
		tcp_shifted_skb(sk, prev, skb, state, pcount,
				len, mss, 0);

out:
	return prev;

noop:
	return skb;

fallback:
	NET_INC_STATS(sock_net(sk), LINUX_MIB_SACKSHIFTFALLBACK);
	return NULL;
}

static struct sk_buff *tcp_sacktag_walk(struct sk_buff *skb, struct sock *sk,
					struct tcp_sack_block *next_dup,
					struct tcp_sacktag_state *state,
					u32 start_seq, u32 end_seq,
					bool dup_sack_in)
{
	struct tcp_sock *tp = tcp_sk(sk);
	struct sk_buff *tmp;

	skb_rbtree_walk_from(skb) {
		int in_sack = 0;
		bool dup_sack = dup_sack_in;

		/* queue is in-order => we can short-circuit the walk early */
		if (!before(TCP_SKB_CB(skb)->seq, end_seq))
			break;

		if (next_dup  &&
		    before(TCP_SKB_CB(skb)->seq, next_dup->end_seq)) {
			in_sack = tcp_match_skb_to_sack(sk, skb,
							next_dup->start_seq,
							next_dup->end_seq);
			if (in_sack > 0)
				dup_sack = true;
		}

		/* skb reference here is a bit tricky to get right, since
		 * shifting can eat and free both this skb and the next,
		 * so not even _safe variant of the loop is enough.
		 */
		if (in_sack <= 0) {
			tmp = tcp_shift_skb_data(sk, skb, state,
						 start_seq, end_seq, dup_sack);
			if (tmp) {
				if (tmp != skb) {
					skb = tmp;
					continue;
				}

				in_sack = 0;
			} else {
				in_sack = tcp_match_skb_to_sack(sk, skb,
								start_seq,
								end_seq);
			}
		}

		if (unlikely(in_sack < 0))
			break;

		if (in_sack) {
			TCP_SKB_CB(skb)->sacked =
				tcp_sacktag_one(sk,
						state,
						TCP_SKB_CB(skb)->sacked,
						TCP_SKB_CB(skb)->seq,
						TCP_SKB_CB(skb)->end_seq,
						dup_sack,
						tcp_skb_pcount(skb),
						skb->len,
						tcp_skb_timestamp_us(skb));
			tcp_rate_skb_delivered(sk, skb, state->rate);
			if (TCP_SKB_CB(skb)->sacked & TCPCB_SACKED_ACKED)
				list_del_init(&skb->tcp_tsorted_anchor);

			if (!before(TCP_SKB_CB(skb)->seq,
				    tcp_highest_sack_seq(tp)))
				tcp_advance_highest_sack(sk, skb);
		}
	}
	return skb;
}

static struct sk_buff *tcp_sacktag_bsearch(struct sock *sk, u32 seq)
{
	struct rb_node *parent, **p = &sk->tcp_rtx_queue.rb_node;
	struct sk_buff *skb;

	while (*p) {
		parent = *p;
		skb = rb_to_skb(parent);
		if (before(seq, TCP_SKB_CB(skb)->seq)) {
			p = &parent->rb_left;
			continue;
		}
		if (!before(seq, TCP_SKB_CB(skb)->end_seq)) {
			p = &parent->rb_right;
			continue;
		}
		return skb;
	}
	return NULL;
}

static struct sk_buff *tcp_sacktag_skip(struct sk_buff *skb, struct sock *sk,
					u32 skip_to_seq)
{
	if (skb && after(TCP_SKB_CB(skb)->seq, skip_to_seq))
		return skb;

	return tcp_sacktag_bsearch(sk, skip_to_seq);
}

static struct sk_buff *tcp_maybe_skipping_dsack(struct sk_buff *skb,
						struct sock *sk,
						struct tcp_sack_block *next_dup,
						struct tcp_sacktag_state *state,
						u32 skip_to_seq)
{
	if (!next_dup)
		return skb;

	if (before(next_dup->start_seq, skip_to_seq)) {
		skb = tcp_sacktag_skip(skb, sk, next_dup->start_seq);
		skb = tcp_sacktag_walk(skb, sk, NULL, state,
				       next_dup->start_seq, next_dup->end_seq,
				       1);
	}

	return skb;
}

static int tcp_sack_cache_ok(const struct tcp_sock *tp, const struct tcp_sack_block *cache)
{
	return cache < tp->recv_sack_cache + ARRAY_SIZE(tp->recv_sack_cache);
}

static int
tcp_sacktag_write_queue(struct sock *sk, const struct sk_buff *ack_skb,
			u32 prior_snd_una, struct tcp_sacktag_state *state)
{
	struct tcp_sock *tp = tcp_sk(sk);
	const unsigned char *ptr = (skb_transport_header(ack_skb) +
				    TCP_SKB_CB(ack_skb)->sacked);
	struct tcp_sack_block_wire *sp_wire = (struct tcp_sack_block_wire *)(ptr+2);
	struct tcp_sack_block sp[TCP_NUM_SACKS];
	struct tcp_sack_block *cache;
	struct sk_buff *skb;
	int num_sacks = min(TCP_NUM_SACKS, (ptr[1] - TCPOLEN_SACK_BASE) >> 3);
	int used_sacks;
	bool found_dup_sack = false;
	int i, j;
	int first_sack_index;

	state->flag = 0;
	state->reord = tp->snd_nxt;

	if (!tp->sacked_out)
		tcp_highest_sack_reset(sk);

	found_dup_sack = tcp_check_dsack(sk, ack_skb, sp_wire,
					 num_sacks, prior_snd_una, state);

	/* Eliminate too old ACKs, but take into
	 * account more or less fresh ones, they can
	 * contain valid SACK info.
	 */
	if (before(TCP_SKB_CB(ack_skb)->ack_seq, prior_snd_una - tp->max_window))
		return 0;

	if (!tp->packets_out)
		goto out;

	used_sacks = 0;
	first_sack_index = 0;
	for (i = 0; i < num_sacks; i++) {
		bool dup_sack = !i && found_dup_sack;

		sp[used_sacks].start_seq = get_unaligned_be32(&sp_wire[i].start_seq);
		sp[used_sacks].end_seq = get_unaligned_be32(&sp_wire[i].end_seq);

		if (!tcp_is_sackblock_valid(tp, dup_sack,
					    sp[used_sacks].start_seq,
					    sp[used_sacks].end_seq)) {
			int mib_idx;

			if (dup_sack) {
				if (!tp->undo_marker)
					mib_idx = LINUX_MIB_TCPDSACKIGNOREDNOUNDO;
				else
					mib_idx = LINUX_MIB_TCPDSACKIGNOREDOLD;
			} else {
				/* Don't count olds caused by ACK reordering */
				if ((TCP_SKB_CB(ack_skb)->ack_seq != tp->snd_una) &&
				    !after(sp[used_sacks].end_seq, tp->snd_una))
					continue;
				mib_idx = LINUX_MIB_TCPSACKDISCARD;
			}

			NET_INC_STATS(sock_net(sk), mib_idx);
			if (i == 0)
				first_sack_index = -1;
			continue;
		}

		/* Ignore very old stuff early */
		if (!after(sp[used_sacks].end_seq, prior_snd_una)) {
			if (i == 0)
				first_sack_index = -1;
			continue;
		}

		used_sacks++;
	}

	/* order SACK blocks to allow in order walk of the retrans queue */
	for (i = used_sacks - 1; i > 0; i--) {
		for (j = 0; j < i; j++) {
			if (after(sp[j].start_seq, sp[j + 1].start_seq)) {
				swap(sp[j], sp[j + 1]);

				/* Track where the first SACK block goes to */
				if (j == first_sack_index)
					first_sack_index = j + 1;
			}
		}
	}

	state->mss_now = tcp_current_mss(sk);
	skb = NULL;
	i = 0;

	if (!tp->sacked_out) {
		/* It's already past, so skip checking against it */
		cache = tp->recv_sack_cache + ARRAY_SIZE(tp->recv_sack_cache);
	} else {
		cache = tp->recv_sack_cache;
		/* Skip empty blocks in at head of the cache */
		while (tcp_sack_cache_ok(tp, cache) && !cache->start_seq &&
		       !cache->end_seq)
			cache++;
	}

	while (i < used_sacks) {
		u32 start_seq = sp[i].start_seq;
		u32 end_seq = sp[i].end_seq;
		bool dup_sack = (found_dup_sack && (i == first_sack_index));
		struct tcp_sack_block *next_dup = NULL;

		if (found_dup_sack && ((i + 1) == first_sack_index))
			next_dup = &sp[i + 1];

		/* Skip too early cached blocks */
		while (tcp_sack_cache_ok(tp, cache) &&
		       !before(start_seq, cache->end_seq))
			cache++;

		/* Can skip some work by looking recv_sack_cache? */
		if (tcp_sack_cache_ok(tp, cache) && !dup_sack &&
		    after(end_seq, cache->start_seq)) {

			/* Head todo? */
			if (before(start_seq, cache->start_seq)) {
				skb = tcp_sacktag_skip(skb, sk, start_seq);
				skb = tcp_sacktag_walk(skb, sk, next_dup,
						       state,
						       start_seq,
						       cache->start_seq,
						       dup_sack);
			}

			/* Rest of the block already fully processed? */
			if (!after(end_seq, cache->end_seq))
				goto advance_sp;

			skb = tcp_maybe_skipping_dsack(skb, sk, next_dup,
						       state,
						       cache->end_seq);

			/* ...tail remains todo... */
			if (tcp_highest_sack_seq(tp) == cache->end_seq) {
				/* ...but better entrypoint exists! */
				skb = tcp_highest_sack(sk);
				if (!skb)
					break;
				cache++;
				goto walk;
			}

			skb = tcp_sacktag_skip(skb, sk, cache->end_seq);
			/* Check overlap against next cached too (past this one already) */
			cache++;
			continue;
		}

		if (!before(start_seq, tcp_highest_sack_seq(tp))) {
			skb = tcp_highest_sack(sk);
			if (!skb)
				break;
		}
		skb = tcp_sacktag_skip(skb, sk, start_seq);

walk:
		skb = tcp_sacktag_walk(skb, sk, next_dup, state,
				       start_seq, end_seq, dup_sack);

advance_sp:
		i++;
	}

	/* Clear the head of the cache sack blocks so we can skip it next time */
	for (i = 0; i < ARRAY_SIZE(tp->recv_sack_cache) - used_sacks; i++) {
		tp->recv_sack_cache[i].start_seq = 0;
		tp->recv_sack_cache[i].end_seq = 0;
	}
	for (j = 0; j < used_sacks; j++)
		tp->recv_sack_cache[i++] = sp[j];

	if (inet_csk(sk)->icsk_ca_state != TCP_CA_Loss || tp->undo_marker)
		tcp_check_sack_reordering(sk, state->reord, 0);

	tcp_verify_left_out(tp);
out:

#if FASTRETRANS_DEBUG > 0
	WARN_ON((int)tp->sacked_out < 0);
	WARN_ON((int)tp->lost_out < 0);
	WARN_ON((int)tp->retrans_out < 0);
	WARN_ON((int)tcp_packets_in_flight(tp) < 0);
#endif
	return state->flag;
}

/* Limits sacked_out so that sum with lost_out isn't ever larger than
 * packets_out. Returns false if sacked_out adjustement wasn't necessary.
 */
static bool tcp_limit_reno_sacked(struct tcp_sock *tp)
{
	u32 holes;

	holes = max(tp->lost_out, 1U);
	holes = min(holes, tp->packets_out);

	if ((tp->sacked_out + holes) > tp->packets_out) {
		tp->sacked_out = tp->packets_out - holes;
		return true;
	}
	return false;
}

/* If we receive more dupacks than we expected counting segments
 * in assumption of absent reordering, interpret this as reordering.
 * The only another reason could be bug in receiver TCP.
 */
static void tcp_check_reno_reordering(struct sock *sk, const int addend)
{
	struct tcp_sock *tp = tcp_sk(sk);

	if (!tcp_limit_reno_sacked(tp))
		return;

	tp->reordering = min_t(u32, tp->packets_out + addend,
			       sock_net(sk)->ipv4.sysctl_tcp_max_reordering);
	tp->reord_seen++;
	NET_INC_STATS(sock_net(sk), LINUX_MIB_TCPRENOREORDER);
}

/* Emulate SACKs for SACKless connection: account for a new dupack. */

static void tcp_add_reno_sack(struct sock *sk, int num_dupack, bool ece_ack)
{
	if (num_dupack) {
		struct tcp_sock *tp = tcp_sk(sk);
		u32 prior_sacked = tp->sacked_out;
		s32 delivered;

		tp->sacked_out += num_dupack;
		tcp_check_reno_reordering(sk, 0);
		delivered = tp->sacked_out - prior_sacked;
		if (delivered > 0)
			tcp_count_delivered(tp, delivered, ece_ack);
		tcp_verify_left_out(tp);
	}
}

/* Account for ACK, ACKing some data in Reno Recovery phase. */

static void tcp_remove_reno_sacks(struct sock *sk, int acked, bool ece_ack)
{
	struct tcp_sock *tp = tcp_sk(sk);

	if (acked > 0) {
		/* One ACK acked hole. The rest eat duplicate ACKs. */
		tcp_count_delivered(tp, max_t(int, acked - tp->sacked_out, 1),
				    ece_ack);
		if (acked - 1 >= tp->sacked_out)
			tp->sacked_out = 0;
		else
			tp->sacked_out -= acked - 1;
	}
	tcp_check_reno_reordering(sk, acked);
	tcp_verify_left_out(tp);
}

static inline void tcp_reset_reno_sack(struct tcp_sock *tp)
{
	tp->sacked_out = 0;
}

void tcp_clear_retrans(struct tcp_sock *tp)
{
	tp->retrans_out = 0;
	tp->lost_out = 0;
	tp->undo_marker = 0;
	tp->undo_retrans = -1;
	tp->sacked_out = 0;
}

static inline void tcp_init_undo(struct tcp_sock *tp)
{
	tp->undo_marker = tp->snd_una;
	/* Retransmission still in flight may cause DSACKs later. */
	tp->undo_retrans = tp->retrans_out ? : -1;
}

static bool tcp_is_rack(const struct sock *sk)
{
	return sock_net(sk)->ipv4.sysctl_tcp_recovery & TCP_RACK_LOSS_DETECTION;
}

/* If we detect SACK reneging, forget all SACK information
 * and reset tags completely, otherwise preserve SACKs. If receiver
 * dropped its ofo queue, we will know this due to reneging detection.
 */
static void tcp_timeout_mark_lost(struct sock *sk)
{
	struct tcp_sock *tp = tcp_sk(sk);
	struct sk_buff *skb, *head;
	bool is_reneg;			/* is receiver reneging on SACKs? */

	head = tcp_rtx_queue_head(sk);
	is_reneg = head && (TCP_SKB_CB(head)->sacked & TCPCB_SACKED_ACKED);
	if (is_reneg) {
		NET_INC_STATS(sock_net(sk), LINUX_MIB_TCPSACKRENEGING);
		tp->sacked_out = 0;
		/* Mark SACK reneging until we recover from this loss event. */
		tp->is_sack_reneg = 1;
	} else if (tcp_is_reno(tp)) {
		tcp_reset_reno_sack(tp);
	}

	skb = head;
	skb_rbtree_walk_from(skb) {
		if (is_reneg)
			TCP_SKB_CB(skb)->sacked &= ~TCPCB_SACKED_ACKED;
		else if (tcp_is_rack(sk) && skb != head &&
			 tcp_rack_skb_timeout(tp, skb, 0) > 0)
			continue; /* Don't mark recently sent ones lost yet */
		tcp_mark_skb_lost(sk, skb);
	}
	tcp_verify_left_out(tp);
	tcp_clear_all_retrans_hints(tp);
}

/* Enter Loss state. */
void tcp_enter_loss(struct sock *sk)
{
	const struct inet_connection_sock *icsk = inet_csk(sk);
	struct tcp_sock *tp = tcp_sk(sk);
	struct net *net = sock_net(sk);
	bool new_recovery = icsk->icsk_ca_state < TCP_CA_Recovery;

	tcp_timeout_mark_lost(sk);

	/* Reduce ssthresh if it has not yet been made inside this window. */
	if (icsk->icsk_ca_state <= TCP_CA_Disorder ||
	    !after(tp->high_seq, tp->snd_una) ||
	    (icsk->icsk_ca_state == TCP_CA_Loss && !icsk->icsk_retransmits)) {
		tp->prior_ssthresh = tcp_current_ssthresh(sk);
		tp->prior_cwnd = tp->snd_cwnd;
		tp->snd_ssthresh = icsk->icsk_ca_ops->ssthresh(sk);
		tcp_ca_event(sk, CA_EVENT_LOSS);
		tcp_init_undo(tp);
	}
	tp->snd_cwnd	   = tcp_packets_in_flight(tp) + 1;
	tp->snd_cwnd_cnt   = 0;
	tp->snd_cwnd_stamp = tcp_jiffies32;

	/* Timeout in disordered state after receiving substantial DUPACKs
	 * suggests that the degree of reordering is over-estimated.
	 */
	if (icsk->icsk_ca_state <= TCP_CA_Disorder &&
	    tp->sacked_out >= net->ipv4.sysctl_tcp_reordering)
		tp->reordering = min_t(unsigned int, tp->reordering,
				       net->ipv4.sysctl_tcp_reordering);
	tcp_set_ca_state(sk, TCP_CA_Loss);
	tp->high_seq = tp->snd_nxt;
	tcp_ecn_queue_cwr(tp);

	/* F-RTO RFC5682 sec 3.1 step 1: retransmit SND.UNA if no previous
	 * loss recovery is underway except recurring timeout(s) on
	 * the same SND.UNA (sec 3.2). Disable F-RTO on path MTU probing
	 */
	tp->frto = net->ipv4.sysctl_tcp_frto &&
		   (new_recovery || icsk->icsk_retransmits) &&
		   !inet_csk(sk)->icsk_mtup.probe_size;
}

/* If ACK arrived pointing to a remembered SACK, it means that our
 * remembered SACKs do not reflect real state of receiver i.e.
 * receiver _host_ is heavily congested (or buggy).
 *
 * To avoid big spurious retransmission bursts due to transient SACK
 * scoreboard oddities that look like reneging, we give the receiver a
 * little time (max(RTT/2, 10ms)) to send us some more ACKs that will
 * restore sanity to the SACK scoreboard. If the apparent reneging
 * persists until this RTO then we'll clear the SACK scoreboard.
 */
static bool tcp_check_sack_reneging(struct sock *sk, int flag)
{
	if (flag & FLAG_SACK_RENEGING) {
		struct tcp_sock *tp = tcp_sk(sk);
		unsigned long delay = max(usecs_to_jiffies(tp->srtt_us >> 4),
					  msecs_to_jiffies(10));

		inet_csk_reset_xmit_timer(sk, ICSK_TIME_RETRANS,
					  delay, TCP_RTO_MAX);
		return true;
	}
	return false;
}

/* Heurestics to calculate number of duplicate ACKs. There's no dupACKs
 * counter when SACK is enabled (without SACK, sacked_out is used for
 * that purpose).
 *
 * With reordering, holes may still be in flight, so RFC3517 recovery
 * uses pure sacked_out (total number of SACKed segments) even though
 * it violates the RFC that uses duplicate ACKs, often these are equal
 * but when e.g. out-of-window ACKs or packet duplication occurs,
 * they differ. Since neither occurs due to loss, TCP should really
 * ignore them.
 */
static inline int tcp_dupack_heuristics(const struct tcp_sock *tp)
{
	return tp->sacked_out + 1;
}

/* Linux NewReno/SACK/ECN state machine.
 * --------------------------------------
 *
 * "Open"	Normal state, no dubious events, fast path.
 * "Disorder"   In all the respects it is "Open",
 *		but requires a bit more attention. It is entered when
 *		we see some SACKs or dupacks. It is split of "Open"
 *		mainly to move some processing from fast path to slow one.
 * "CWR"	CWND was reduced due to some Congestion Notification event.
 *		It can be ECN, ICMP source quench, local device congestion.
 * "Recovery"	CWND was reduced, we are fast-retransmitting.
 * "Loss"	CWND was reduced due to RTO timeout or SACK reneging.
 *
 * tcp_fastretrans_alert() is entered:
 * - each incoming ACK, if state is not "Open"
 * - when arrived ACK is unusual, namely:
 *	* SACK
 *	* Duplicate ACK.
 *	* ECN ECE.
 *
 * Counting packets in flight is pretty simple.
 *
 *	in_flight = packets_out - left_out + retrans_out
 *
 *	packets_out is SND.NXT-SND.UNA counted in packets.
 *
 *	retrans_out is number of retransmitted segments.
 *
 *	left_out is number of segments left network, but not ACKed yet.
 *
 *		left_out = sacked_out + lost_out
 *
 *     sacked_out: Packets, which arrived to receiver out of order
 *		   and hence not ACKed. With SACKs this number is simply
 *		   amount of SACKed data. Even without SACKs
 *		   it is easy to give pretty reliable estimate of this number,
 *		   counting duplicate ACKs.
 *
 *       lost_out: Packets lost by network. TCP has no explicit
 *		   "loss notification" feedback from network (for now).
 *		   It means that this number can be only _guessed_.
 *		   Actually, it is the heuristics to predict lossage that
 *		   distinguishes different algorithms.
 *
 *	F.e. after RTO, when all the queue is considered as lost,
 *	lost_out = packets_out and in_flight = retrans_out.
 *
 *		Essentially, we have now a few algorithms detecting
 *		lost packets.
 *
 *		If the receiver supports SACK:
 *
 *		RFC6675/3517: It is the conventional algorithm. A packet is
 *		considered lost if the number of higher sequence packets
 *		SACKed is greater than or equal the DUPACK thoreshold
 *		(reordering). This is implemented in tcp_mark_head_lost and
 *		tcp_update_scoreboard.
 *
 *		RACK (draft-ietf-tcpm-rack-01): it is a newer algorithm
 *		(2017-) that checks timing instead of counting DUPACKs.
 *		Essentially a packet is considered lost if it's not S/ACKed
 *		after RTT + reordering_window, where both metrics are
 *		dynamically measured and adjusted. This is implemented in
 *		tcp_rack_mark_lost.
 *
 *		If the receiver does not support SACK:
 *
 *		NewReno (RFC6582): in Recovery we assume that one segment
 *		is lost (classic Reno). While we are in Recovery and
 *		a partial ACK arrives, we assume that one more packet
 *		is lost (NewReno). This heuristics are the same in NewReno
 *		and SACK.
 *
 * Really tricky (and requiring careful tuning) part of algorithm
 * is hidden in functions tcp_time_to_recover() and tcp_xmit_retransmit_queue().
 * The first determines the moment _when_ we should reduce CWND and,
 * hence, slow down forward transmission. In fact, it determines the moment
 * when we decide that hole is caused by loss, rather than by a reorder.
 *
 * tcp_xmit_retransmit_queue() decides, _what_ we should retransmit to fill
 * holes, caused by lost packets.
 *
 * And the most logically complicated part of algorithm is undo
 * heuristics. We detect false retransmits due to both too early
 * fast retransmit (reordering) and underestimated RTO, analyzing
 * timestamps and D-SACKs. When we detect that some segments were
 * retransmitted by mistake and CWND reduction was wrong, we undo
 * window reduction and abort recovery phase. This logic is hidden
 * inside several functions named tcp_try_undo_<something>.
 */

/* This function decides, when we should leave Disordered state
 * and enter Recovery phase, reducing congestion window.
 *
 * Main question: may we further continue forward transmission
 * with the same cwnd?
 */
static bool tcp_time_to_recover(struct sock *sk, int flag)
{
	struct tcp_sock *tp = tcp_sk(sk);

	/* Trick#1: The loss is proven. */
	if (tp->lost_out)
		return true;

	/* Not-A-Trick#2 : Classic rule... */
	if (!tcp_is_rack(sk) && tcp_dupack_heuristics(tp) > tp->reordering)
		return true;

	return false;
}

/* Detect loss in event "A" above by marking head of queue up as lost.
 * For RFC3517 SACK, a segment is considered lost if it
 * has at least tp->reordering SACKed seqments above it; "packets" refers to
 * the maximum SACKed segments to pass before reaching this limit.
 */
static void tcp_mark_head_lost(struct sock *sk, int packets, int mark_head)
{
	struct tcp_sock *tp = tcp_sk(sk);
	struct sk_buff *skb;
	int cnt;
	/* Use SACK to deduce losses of new sequences sent during recovery */
	const u32 loss_high = tp->snd_nxt;

	WARN_ON(packets > tp->packets_out);
	skb = tp->lost_skb_hint;
	if (skb) {
		/* Head already handled? */
		if (mark_head && after(TCP_SKB_CB(skb)->seq, tp->snd_una))
			return;
		cnt = tp->lost_cnt_hint;
	} else {
		skb = tcp_rtx_queue_head(sk);
		cnt = 0;
	}

	skb_rbtree_walk_from(skb) {
		/* TODO: do this better */
		/* this is not the most efficient way to do this... */
		tp->lost_skb_hint = skb;
		tp->lost_cnt_hint = cnt;

		if (after(TCP_SKB_CB(skb)->end_seq, loss_high))
			break;

		if (TCP_SKB_CB(skb)->sacked & TCPCB_SACKED_ACKED)
			cnt += tcp_skb_pcount(skb);

		if (cnt > packets)
			break;

		if (!(TCP_SKB_CB(skb)->sacked & TCPCB_LOST))
			tcp_mark_skb_lost(sk, skb);

		if (mark_head)
			break;
	}
	tcp_verify_left_out(tp);
}

/* Account newly detected lost packet(s) */

static void tcp_update_scoreboard(struct sock *sk, int fast_rexmit)
{
	struct tcp_sock *tp = tcp_sk(sk);

	if (tcp_is_sack(tp)) {
		int sacked_upto = tp->sacked_out - tp->reordering;
		if (sacked_upto >= 0)
			tcp_mark_head_lost(sk, sacked_upto, 0);
		else if (fast_rexmit)
			tcp_mark_head_lost(sk, 1, 1);
	}
}

static bool tcp_tsopt_ecr_before(const struct tcp_sock *tp, u32 when)
{
	return tp->rx_opt.saw_tstamp && tp->rx_opt.rcv_tsecr &&
	       before(tp->rx_opt.rcv_tsecr, when);
}

/* skb is spurious retransmitted if the returned timestamp echo
 * reply is prior to the skb transmission time
 */
static bool tcp_skb_spurious_retrans(const struct tcp_sock *tp,
				     const struct sk_buff *skb)
{
	return (TCP_SKB_CB(skb)->sacked & TCPCB_RETRANS) &&
	       tcp_tsopt_ecr_before(tp, tcp_skb_timestamp(skb));
}

/* Nothing was retransmitted or returned timestamp is less
 * than timestamp of the first retransmission.
 */
static inline bool tcp_packet_delayed(const struct tcp_sock *tp)
{
	return tp->retrans_stamp &&
	       tcp_tsopt_ecr_before(tp, tp->retrans_stamp);
}

/* Undo procedures. */

/* We can clear retrans_stamp when there are no retransmissions in the
 * window. It would seem that it is trivially available for us in
 * tp->retrans_out, however, that kind of assumptions doesn't consider
 * what will happen if errors occur when sending retransmission for the
 * second time. ...It could the that such segment has only
 * TCPCB_EVER_RETRANS set at the present time. It seems that checking
 * the head skb is enough except for some reneging corner cases that
 * are not worth the effort.
 *
 * Main reason for all this complexity is the fact that connection dying
 * time now depends on the validity of the retrans_stamp, in particular,
 * that successive retransmissions of a segment must not advance
 * retrans_stamp under any conditions.
 */
static bool tcp_any_retrans_done(const struct sock *sk)
{
	const struct tcp_sock *tp = tcp_sk(sk);
	struct sk_buff *skb;

	if (tp->retrans_out)
		return true;

	skb = tcp_rtx_queue_head(sk);
	if (unlikely(skb && TCP_SKB_CB(skb)->sacked & TCPCB_EVER_RETRANS))
		return true;

	return false;
}

static void DBGUNDO(struct sock *sk, const char *msg)
{
#if FASTRETRANS_DEBUG > 1
	struct tcp_sock *tp = tcp_sk(sk);
	struct inet_sock *inet = inet_sk(sk);

	if (sk->sk_family == AF_INET) {
		pr_debug("Undo %s %pI4/%u c%u l%u ss%u/%u p%u\n",
			 msg,
			 &inet->inet_daddr, ntohs(inet->inet_dport),
			 tp->snd_cwnd, tcp_left_out(tp),
			 tp->snd_ssthresh, tp->prior_ssthresh,
			 tp->packets_out);
	}
#if IS_ENABLED(CONFIG_IPV6)
	else if (sk->sk_family == AF_INET6) {
		pr_debug("Undo %s %pI6/%u c%u l%u ss%u/%u p%u\n",
			 msg,
			 &sk->sk_v6_daddr, ntohs(inet->inet_dport),
			 tp->snd_cwnd, tcp_left_out(tp),
			 tp->snd_ssthresh, tp->prior_ssthresh,
			 tp->packets_out);
	}
#endif
#endif
}

static void tcp_undo_cwnd_reduction(struct sock *sk, bool unmark_loss)
{
	struct tcp_sock *tp = tcp_sk(sk);

	if (unmark_loss) {
		struct sk_buff *skb;

		skb_rbtree_walk(skb, &sk->tcp_rtx_queue) {
			TCP_SKB_CB(skb)->sacked &= ~TCPCB_LOST;
		}
		tp->lost_out = 0;
		tcp_clear_all_retrans_hints(tp);
	}

	if (tp->prior_ssthresh) {
		const struct inet_connection_sock *icsk = inet_csk(sk);

		tp->snd_cwnd = icsk->icsk_ca_ops->undo_cwnd(sk);

		if (tp->prior_ssthresh > tp->snd_ssthresh) {
			tp->snd_ssthresh = tp->prior_ssthresh;
			tcp_ecn_withdraw_cwr(tp);
		}
	}
	tp->snd_cwnd_stamp = tcp_jiffies32;
	tp->undo_marker = 0;
	tp->rack.advanced = 1; /* Force RACK to re-exam losses */
}

static inline bool tcp_may_undo(const struct tcp_sock *tp)
{
	return tp->undo_marker && (!tp->undo_retrans || tcp_packet_delayed(tp));
}

/* People celebrate: "We love our President!" */
static bool tcp_try_undo_recovery(struct sock *sk)
{
	struct tcp_sock *tp = tcp_sk(sk);

	if (tcp_may_undo(tp)) {
		int mib_idx;

		/* Happy end! We did not retransmit anything
		 * or our original transmission succeeded.
		 */
		DBGUNDO(sk, inet_csk(sk)->icsk_ca_state == TCP_CA_Loss ? "loss" : "retrans");
		tcp_undo_cwnd_reduction(sk, false);
		if (inet_csk(sk)->icsk_ca_state == TCP_CA_Loss)
			mib_idx = LINUX_MIB_TCPLOSSUNDO;
		else
			mib_idx = LINUX_MIB_TCPFULLUNDO;

		NET_INC_STATS(sock_net(sk), mib_idx);
	} else if (tp->rack.reo_wnd_persist) {
		tp->rack.reo_wnd_persist--;
	}
	if (tp->snd_una == tp->high_seq && tcp_is_reno(tp)) {
		/* Hold old state until something *above* high_seq
		 * is ACKed. For Reno it is MUST to prevent false
		 * fast retransmits (RFC2582). SACK TCP is safe. */
		if (!tcp_any_retrans_done(sk))
			tp->retrans_stamp = 0;
		return true;
	}
	tcp_set_ca_state(sk, TCP_CA_Open);
	tp->is_sack_reneg = 0;
	return false;
}

/* Try to undo cwnd reduction, because D-SACKs acked all retransmitted data */
static bool tcp_try_undo_dsack(struct sock *sk)
{
	struct tcp_sock *tp = tcp_sk(sk);

	if (tp->undo_marker && !tp->undo_retrans) {
		tp->rack.reo_wnd_persist = min(TCP_RACK_RECOVERY_THRESH,
					       tp->rack.reo_wnd_persist + 1);
		DBGUNDO(sk, "D-SACK");
		tcp_undo_cwnd_reduction(sk, false);
		NET_INC_STATS(sock_net(sk), LINUX_MIB_TCPDSACKUNDO);
		return true;
	}
	return false;
}

/* Undo during loss recovery after partial ACK or using F-RTO. */
static bool tcp_try_undo_loss(struct sock *sk, bool frto_undo)
{
	struct tcp_sock *tp = tcp_sk(sk);

	if (frto_undo || tcp_may_undo(tp)) {
		tcp_undo_cwnd_reduction(sk, true);

		DBGUNDO(sk, "partial loss");
		NET_INC_STATS(sock_net(sk), LINUX_MIB_TCPLOSSUNDO);
		if (frto_undo)
			NET_INC_STATS(sock_net(sk),
					LINUX_MIB_TCPSPURIOUSRTOS);
		inet_csk(sk)->icsk_retransmits = 0;
		if (frto_undo || tcp_is_sack(tp)) {
			tcp_set_ca_state(sk, TCP_CA_Open);
			tp->is_sack_reneg = 0;
		}
		return true;
	}
	return false;
}

/* The cwnd reduction in CWR and Recovery uses the PRR algorithm in RFC 6937.
 * It computes the number of packets to send (sndcnt) based on packets newly
 * delivered:
 *   1) If the packets in flight is larger than ssthresh, PRR spreads the
 *	cwnd reductions across a full RTT.
 *   2) Otherwise PRR uses packet conservation to send as much as delivered.
 *      But when the retransmits are acked without further losses, PRR
 *      slow starts cwnd up to ssthresh to speed up the recovery.
 */
static void tcp_init_cwnd_reduction(struct sock *sk)
{
	struct tcp_sock *tp = tcp_sk(sk);

	tp->high_seq = tp->snd_nxt;
	tp->tlp_high_seq = 0;
	tp->snd_cwnd_cnt = 0;
	tp->prior_cwnd = tp->snd_cwnd;
	tp->prr_delivered = 0;
	tp->prr_out = 0;
	tp->snd_ssthresh = inet_csk(sk)->icsk_ca_ops->ssthresh(sk);
	tcp_ecn_queue_cwr(tp);
}

void tcp_cwnd_reduction(struct sock *sk, int newly_acked_sacked, int flag)
{
	struct tcp_sock *tp = tcp_sk(sk);
	int sndcnt = 0;
	int delta = tp->snd_ssthresh - tcp_packets_in_flight(tp);

	if (newly_acked_sacked <= 0 || WARN_ON_ONCE(!tp->prior_cwnd))
		return;

	tp->prr_delivered += newly_acked_sacked;
	if (delta < 0) {
		u64 dividend = (u64)tp->snd_ssthresh * tp->prr_delivered +
			       tp->prior_cwnd - 1;
		sndcnt = div_u64(dividend, tp->prior_cwnd) - tp->prr_out;
	} else if ((flag & (FLAG_RETRANS_DATA_ACKED | FLAG_LOST_RETRANS)) ==
		   FLAG_RETRANS_DATA_ACKED) {
		sndcnt = min_t(int, delta,
			       max_t(int, tp->prr_delivered - tp->prr_out,
				     newly_acked_sacked) + 1);
	} else {
		sndcnt = min(delta, newly_acked_sacked);
	}
	/* Force a fast retransmit upon entering fast recovery */
	sndcnt = max(sndcnt, (tp->prr_out ? 0 : 1));
	tp->snd_cwnd = tcp_packets_in_flight(tp) + sndcnt;
}

static inline void tcp_end_cwnd_reduction(struct sock *sk)
{
	struct tcp_sock *tp = tcp_sk(sk);

	if (inet_csk(sk)->icsk_ca_ops->cong_control)
		return;

	/* Reset cwnd to ssthresh in CWR or Recovery (unless it's undone) */
	if (tp->snd_ssthresh < TCP_INFINITE_SSTHRESH &&
	    (inet_csk(sk)->icsk_ca_state == TCP_CA_CWR || tp->undo_marker)) {
		tp->snd_cwnd = tp->snd_ssthresh;
		tp->snd_cwnd_stamp = tcp_jiffies32;
	}
	tcp_ca_event(sk, CA_EVENT_COMPLETE_CWR);
}

/* Enter CWR state. Disable cwnd undo since congestion is proven with ECN */
void tcp_enter_cwr(struct sock *sk)
{
	struct tcp_sock *tp = tcp_sk(sk);

	tp->prior_ssthresh = 0;
	if (inet_csk(sk)->icsk_ca_state < TCP_CA_CWR) {
		tp->undo_marker = 0;
		tcp_init_cwnd_reduction(sk);
		tcp_set_ca_state(sk, TCP_CA_CWR);
	}
}
EXPORT_SYMBOL(tcp_enter_cwr);

static void tcp_try_keep_open(struct sock *sk)
{
	struct tcp_sock *tp = tcp_sk(sk);
	int state = TCP_CA_Open;

	if (tcp_left_out(tp) || tcp_any_retrans_done(sk))
		state = TCP_CA_Disorder;

	if (inet_csk(sk)->icsk_ca_state != state) {
		tcp_set_ca_state(sk, state);
		tp->high_seq = tp->snd_nxt;
	}
}

static void tcp_try_to_open(struct sock *sk, int flag)
{
	struct tcp_sock *tp = tcp_sk(sk);

	tcp_verify_left_out(tp);

	if (!tcp_any_retrans_done(sk))
		tp->retrans_stamp = 0;

	if (flag & FLAG_ECE)
		tcp_enter_cwr(sk);

	if (inet_csk(sk)->icsk_ca_state != TCP_CA_CWR) {
		tcp_try_keep_open(sk);
	}
}

static void tcp_mtup_probe_failed(struct sock *sk)
{
	struct inet_connection_sock *icsk = inet_csk(sk);

	icsk->icsk_mtup.search_high = icsk->icsk_mtup.probe_size - 1;
	icsk->icsk_mtup.probe_size = 0;
	NET_INC_STATS(sock_net(sk), LINUX_MIB_TCPMTUPFAIL);
}

static void tcp_mtup_probe_success(struct sock *sk)
{
	struct tcp_sock *tp = tcp_sk(sk);
	struct inet_connection_sock *icsk = inet_csk(sk);

	/* FIXME: breaks with very large cwnd */
	tp->prior_ssthresh = tcp_current_ssthresh(sk);
	tp->snd_cwnd = tp->snd_cwnd *
		       tcp_mss_to_mtu(sk, tp->mss_cache) /
		       icsk->icsk_mtup.probe_size;
	tp->snd_cwnd_cnt = 0;
	tp->snd_cwnd_stamp = tcp_jiffies32;
	tp->snd_ssthresh = tcp_current_ssthresh(sk);

	icsk->icsk_mtup.search_low = icsk->icsk_mtup.probe_size;
	icsk->icsk_mtup.probe_size = 0;
	tcp_sync_mss(sk, icsk->icsk_pmtu_cookie);
	NET_INC_STATS(sock_net(sk), LINUX_MIB_TCPMTUPSUCCESS);
}

/* Do a simple retransmit without using the backoff mechanisms in
 * tcp_timer. This is used for path mtu discovery.
 * The socket is already locked here.
 */
void tcp_simple_retransmit(struct sock *sk)
{
	const struct inet_connection_sock *icsk = inet_csk(sk);
	struct tcp_sock *tp = tcp_sk(sk);
	struct sk_buff *skb;
	unsigned int mss = tcp_current_mss(sk);

	skb_rbtree_walk(skb, &sk->tcp_rtx_queue) {
		if (tcp_skb_seglen(skb) > mss)
			tcp_mark_skb_lost(sk, skb);
	}

	tcp_clear_retrans_hints_partial(tp);

	if (!tp->lost_out)
		return;

	if (tcp_is_reno(tp))
		tcp_limit_reno_sacked(tp);

	tcp_verify_left_out(tp);

	/* Don't muck with the congestion window here.
	 * Reason is that we do not increase amount of _data_
	 * in network, but units changed and effective
	 * cwnd/ssthresh really reduced now.
	 */
	if (icsk->icsk_ca_state != TCP_CA_Loss) {
		tp->high_seq = tp->snd_nxt;
		tp->snd_ssthresh = tcp_current_ssthresh(sk);
		tp->prior_ssthresh = 0;
		tp->undo_marker = 0;
		tcp_set_ca_state(sk, TCP_CA_Loss);
	}
	tcp_xmit_retransmit_queue(sk);
}
EXPORT_SYMBOL(tcp_simple_retransmit);

void tcp_enter_recovery(struct sock *sk, bool ece_ack)
{
	struct tcp_sock *tp = tcp_sk(sk);
	int mib_idx;

	if (tcp_is_reno(tp))
		mib_idx = LINUX_MIB_TCPRENORECOVERY;
	else
		mib_idx = LINUX_MIB_TCPSACKRECOVERY;

	NET_INC_STATS(sock_net(sk), mib_idx);

	tp->prior_ssthresh = 0;
	tcp_init_undo(tp);

	if (!tcp_in_cwnd_reduction(sk)) {
		if (!ece_ack)
			tp->prior_ssthresh = tcp_current_ssthresh(sk);
		tcp_init_cwnd_reduction(sk);
	}
	tcp_set_ca_state(sk, TCP_CA_Recovery);
}

/* Process an ACK in CA_Loss state. Move to CA_Open if lost data are
 * recovered or spurious. Otherwise retransmits more on partial ACKs.
 */
static void tcp_process_loss(struct sock *sk, int flag, int num_dupack,
			     int *rexmit)
{
	struct tcp_sock *tp = tcp_sk(sk);
	bool recovered = !before(tp->snd_una, tp->high_seq);

	if ((flag & FLAG_SND_UNA_ADVANCED || rcu_access_pointer(tp->fastopen_rsk)) &&
	    tcp_try_undo_loss(sk, false))
		return;

	if (tp->frto) { /* F-RTO RFC5682 sec 3.1 (sack enhanced version). */
		/* Step 3.b. A timeout is spurious if not all data are
		 * lost, i.e., never-retransmitted data are (s)acked.
		 */
		if ((flag & FLAG_ORIG_SACK_ACKED) &&
		    tcp_try_undo_loss(sk, true))
			return;

		if (after(tp->snd_nxt, tp->high_seq)) {
			if (flag & FLAG_DATA_SACKED || num_dupack)
				tp->frto = 0; /* Step 3.a. loss was real */
		} else if (flag & FLAG_SND_UNA_ADVANCED && !recovered) {
			tp->high_seq = tp->snd_nxt;
			/* Step 2.b. Try send new data (but deferred until cwnd
			 * is updated in tcp_ack()). Otherwise fall back to
			 * the conventional recovery.
			 */
			if (!tcp_write_queue_empty(sk) &&
			    after(tcp_wnd_end(tp), tp->snd_nxt)) {
				*rexmit = REXMIT_NEW;
				return;
			}
			tp->frto = 0;
		}
	}

	if (recovered) {
		/* F-RTO RFC5682 sec 3.1 step 2.a and 1st part of step 3.a */
		tcp_try_undo_recovery(sk);
		return;
	}
	if (tcp_is_reno(tp)) {
		/* A Reno DUPACK means new data in F-RTO step 2.b above are
		 * delivered. Lower inflight to clock out (re)tranmissions.
		 */
		if (after(tp->snd_nxt, tp->high_seq) && num_dupack)
			tcp_add_reno_sack(sk, num_dupack, flag & FLAG_ECE);
		else if (flag & FLAG_SND_UNA_ADVANCED)
			tcp_reset_reno_sack(tp);
	}
	*rexmit = REXMIT_LOST;
}

/* Undo during fast recovery after partial ACK. */
static bool tcp_try_undo_partial(struct sock *sk, u32 prior_snd_una)
{
	struct tcp_sock *tp = tcp_sk(sk);

	if (tp->undo_marker && tcp_packet_delayed(tp)) {
		/* Plain luck! Hole if filled with delayed
		 * packet, rather than with a retransmit. Check reordering.
		 */
		tcp_check_sack_reordering(sk, prior_snd_una, 1);

		/* We are getting evidence that the reordering degree is higher
		 * than we realized. If there are no retransmits out then we
		 * can undo. Otherwise we clock out new packets but do not
		 * mark more packets lost or retransmit more.
		 */
		if (tp->retrans_out)
			return true;

		if (!tcp_any_retrans_done(sk))
			tp->retrans_stamp = 0;

		DBGUNDO(sk, "partial recovery");
		tcp_undo_cwnd_reduction(sk, true);
		NET_INC_STATS(sock_net(sk), LINUX_MIB_TCPPARTIALUNDO);
		tcp_try_keep_open(sk);
		return true;
	}
	return false;
}

static void tcp_identify_packet_loss(struct sock *sk, int *ack_flag)
{
	struct tcp_sock *tp = tcp_sk(sk);

	if (tcp_rtx_queue_empty(sk))
		return;

	if (unlikely(tcp_is_reno(tp))) {
		tcp_newreno_mark_lost(sk, *ack_flag & FLAG_SND_UNA_ADVANCED);
	} else if (tcp_is_rack(sk)) {
		u32 prior_retrans = tp->retrans_out;

		tcp_rack_mark_lost(sk);
		if (prior_retrans > tp->retrans_out)
			*ack_flag |= FLAG_LOST_RETRANS;
	}
}

static bool tcp_force_fast_retransmit(struct sock *sk)
{
	struct tcp_sock *tp = tcp_sk(sk);

	return after(tcp_highest_sack_seq(tp),
		     tp->snd_una + tp->reordering * tp->mss_cache);
}

/* Process an event, which can update packets-in-flight not trivially.
 * Main goal of this function is to calculate new estimate for left_out,
 * taking into account both packets sitting in receiver's buffer and
 * packets lost by network.
 *
 * Besides that it updates the congestion state when packet loss or ECN
 * is detected. But it does not reduce the cwnd, it is done by the
 * congestion control later.
 *
 * It does _not_ decide what to send, it is made in function
 * tcp_xmit_retransmit_queue().
 */
static void tcp_fastretrans_alert(struct sock *sk, const u32 prior_snd_una,
				  int num_dupack, int *ack_flag, int *rexmit)
{
	struct inet_connection_sock *icsk = inet_csk(sk);
	struct tcp_sock *tp = tcp_sk(sk);
	int fast_rexmit = 0, flag = *ack_flag;
	bool ece_ack = flag & FLAG_ECE;
	bool do_lost = num_dupack || ((flag & FLAG_DATA_SACKED) &&
				      tcp_force_fast_retransmit(sk));

	if (!tp->packets_out && tp->sacked_out)
		tp->sacked_out = 0;

	/* Now state machine starts.
	 * A. ECE, hence prohibit cwnd undoing, the reduction is required. */
	if (ece_ack)
		tp->prior_ssthresh = 0;

	/* B. In all the states check for reneging SACKs. */
	if (tcp_check_sack_reneging(sk, flag))
		return;

	/* C. Check consistency of the current state. */
	tcp_verify_left_out(tp);

	/* D. Check state exit conditions. State can be terminated
	 *    when high_seq is ACKed. */
	if (icsk->icsk_ca_state == TCP_CA_Open) {
		WARN_ON(tp->retrans_out != 0);
		tp->retrans_stamp = 0;
	} else if (!before(tp->snd_una, tp->high_seq)) {
		switch (icsk->icsk_ca_state) {
		case TCP_CA_CWR:
			/* CWR is to be held something *above* high_seq
			 * is ACKed for CWR bit to reach receiver. */
			if (tp->snd_una != tp->high_seq) {
				tcp_end_cwnd_reduction(sk);
				tcp_set_ca_state(sk, TCP_CA_Open);
			}
			break;

		case TCP_CA_Recovery:
			if (tcp_is_reno(tp))
				tcp_reset_reno_sack(tp);
			if (tcp_try_undo_recovery(sk))
				return;
			tcp_end_cwnd_reduction(sk);
			break;
		}
	}

	/* E. Process state. */
	switch (icsk->icsk_ca_state) {
	case TCP_CA_Recovery:
		if (!(flag & FLAG_SND_UNA_ADVANCED)) {
			if (tcp_is_reno(tp))
				tcp_add_reno_sack(sk, num_dupack, ece_ack);
		} else {
			if (tcp_try_undo_partial(sk, prior_snd_una))
				return;
			/* Partial ACK arrived. Force fast retransmit. */
			do_lost = tcp_force_fast_retransmit(sk);
		}
		if (tcp_try_undo_dsack(sk)) {
			tcp_try_keep_open(sk);
			return;
		}
		tcp_identify_packet_loss(sk, ack_flag);
		break;
	case TCP_CA_Loss:
		tcp_process_loss(sk, flag, num_dupack, rexmit);
		tcp_identify_packet_loss(sk, ack_flag);
		if (!(icsk->icsk_ca_state == TCP_CA_Open ||
		      (*ack_flag & FLAG_LOST_RETRANS)))
			return;
		/* Change state if cwnd is undone or retransmits are lost */
		fallthrough;
	default:
		if (tcp_is_reno(tp)) {
			if (flag & FLAG_SND_UNA_ADVANCED)
				tcp_reset_reno_sack(tp);
			tcp_add_reno_sack(sk, num_dupack, ece_ack);
		}

		if (icsk->icsk_ca_state <= TCP_CA_Disorder)
			tcp_try_undo_dsack(sk);

		tcp_identify_packet_loss(sk, ack_flag);
		if (!tcp_time_to_recover(sk, flag)) {
			tcp_try_to_open(sk, flag);
			return;
		}

		/* MTU probe failure: don't reduce cwnd */
		if (icsk->icsk_ca_state < TCP_CA_CWR &&
		    icsk->icsk_mtup.probe_size &&
		    tp->snd_una == tp->mtu_probe.probe_seq_start) {
			tcp_mtup_probe_failed(sk);
			/* Restores the reduction we did in tcp_mtup_probe() */
			tp->snd_cwnd++;
			tcp_simple_retransmit(sk);
			return;
		}

		/* Otherwise enter Recovery state */
		tcp_enter_recovery(sk, ece_ack);
		fast_rexmit = 1;
	}

	if (!tcp_is_rack(sk) && do_lost)
		tcp_update_scoreboard(sk, fast_rexmit);
	*rexmit = REXMIT_LOST;
}

static void tcp_update_rtt_min(struct sock *sk, u32 rtt_us, const int flag)
{
	u32 wlen = sock_net(sk)->ipv4.sysctl_tcp_min_rtt_wlen * HZ;
	struct tcp_sock *tp = tcp_sk(sk);

	if ((flag & FLAG_ACK_MAYBE_DELAYED) && rtt_us > tcp_min_rtt(tp)) {
		/* If the remote keeps returning delayed ACKs, eventually
		 * the min filter would pick it up and overestimate the
		 * prop. delay when it expires. Skip suspected delayed ACKs.
		 */
		return;
	}
	minmax_running_min(&tp->rtt_min, wlen, tcp_jiffies32,
			   rtt_us ? : jiffies_to_usecs(1));
}

static bool tcp_ack_update_rtt(struct sock *sk, const int flag,
			       long seq_rtt_us, long sack_rtt_us,
			       long ca_rtt_us, struct rate_sample *rs)
{
	const struct tcp_sock *tp = tcp_sk(sk);

	/* Prefer RTT measured from ACK's timing to TS-ECR. This is because
	 * broken middle-boxes or peers may corrupt TS-ECR fields. But
	 * Karn's algorithm forbids taking RTT if some retransmitted data
	 * is acked (RFC6298).
	 */
	if (seq_rtt_us < 0)
		seq_rtt_us = sack_rtt_us;

	/* RTTM Rule: A TSecr value received in a segment is used to
	 * update the averaged RTT measurement only if the segment
	 * acknowledges some new data, i.e., only if it advances the
	 * left edge of the send window.
	 * See draft-ietf-tcplw-high-performance-00, section 3.3.
	 */
	if (seq_rtt_us < 0 && tp->rx_opt.saw_tstamp && tp->rx_opt.rcv_tsecr &&
	    flag & FLAG_ACKED) {
		u32 delta = tcp_time_stamp(tp) - tp->rx_opt.rcv_tsecr;

		if (likely(delta < INT_MAX / (USEC_PER_SEC / TCP_TS_HZ))) {
			if (!delta)
				delta = 1;
			seq_rtt_us = delta * (USEC_PER_SEC / TCP_TS_HZ);
			ca_rtt_us = seq_rtt_us;
		}
	}
	rs->rtt_us = ca_rtt_us; /* RTT of last (S)ACKed packet (or -1) */
	if (seq_rtt_us < 0)
		return false;

	/* ca_rtt_us >= 0 is counting on the invariant that ca_rtt_us is
	 * always taken together with ACK, SACK, or TS-opts. Any negative
	 * values will be skipped with the seq_rtt_us < 0 check above.
	 */
	tcp_update_rtt_min(sk, ca_rtt_us, flag);
	tcp_rtt_estimator(sk, seq_rtt_us);
	tcp_set_rto(sk);

	/* RFC6298: only reset backoff on valid RTT measurement. */
	inet_csk(sk)->icsk_backoff = 0;
	return true;
}

/* Compute time elapsed between (last) SYNACK and the ACK completing 3WHS. */
void tcp_synack_rtt_meas(struct sock *sk, struct request_sock *req)
{
	struct rate_sample rs;
	long rtt_us = -1L;

	if (req && !req->num_retrans && tcp_rsk(req)->snt_synack)
		rtt_us = tcp_stamp_us_delta(tcp_clock_us(), tcp_rsk(req)->snt_synack);

	tcp_ack_update_rtt(sk, FLAG_SYN_ACKED, rtt_us, -1L, rtt_us, &rs);
}


static void tcp_cong_avoid(struct sock *sk, u32 ack, u32 acked)
{
	const struct inet_connection_sock *icsk = inet_csk(sk);

	icsk->icsk_ca_ops->cong_avoid(sk, ack, acked);
	tcp_sk(sk)->snd_cwnd_stamp = tcp_jiffies32;
}

/* Restart timer after forward progress on connection.
 * RFC2988 recommends to restart timer to now+rto.
 */
void tcp_rearm_rto(struct sock *sk)
{
	const struct inet_connection_sock *icsk = inet_csk(sk);
	struct tcp_sock *tp = tcp_sk(sk);

	/* If the retrans timer is currently being used by Fast Open
	 * for SYN-ACK retrans purpose, stay put.
	 */
	if (rcu_access_pointer(tp->fastopen_rsk))
		return;

	if (!tp->packets_out) {
		inet_csk_clear_xmit_timer(sk, ICSK_TIME_RETRANS);
	} else {
		u32 rto = inet_csk(sk)->icsk_rto;
		/* Offset the time elapsed after installing regular RTO */
		if (icsk->icsk_pending == ICSK_TIME_REO_TIMEOUT ||
		    icsk->icsk_pending == ICSK_TIME_LOSS_PROBE) {
			s64 delta_us = tcp_rto_delta_us(sk);
			/* delta_us may not be positive if the socket is locked
			 * when the retrans timer fires and is rescheduled.
			 */
			rto = usecs_to_jiffies(max_t(int, delta_us, 1));
		}
		tcp_reset_xmit_timer(sk, ICSK_TIME_RETRANS, rto,
				     TCP_RTO_MAX);
	}
}

/* Try to schedule a loss probe; if that doesn't work, then schedule an RTO. */
static void tcp_set_xmit_timer(struct sock *sk)
{
	if (!tcp_schedule_loss_probe(sk, true))
		tcp_rearm_rto(sk);
}

/* If we get here, the whole TSO packet has not been acked. */
static u32 tcp_tso_acked(struct sock *sk, struct sk_buff *skb)
{
	struct tcp_sock *tp = tcp_sk(sk);
	u32 packets_acked;

	BUG_ON(!after(TCP_SKB_CB(skb)->end_seq, tp->snd_una));

	packets_acked = tcp_skb_pcount(skb);
	if (tcp_trim_head(sk, skb, tp->snd_una - TCP_SKB_CB(skb)->seq))
		return 0;
	packets_acked -= tcp_skb_pcount(skb);

	if (packets_acked) {
		BUG_ON(tcp_skb_pcount(skb) == 0);
		BUG_ON(!before(TCP_SKB_CB(skb)->seq, TCP_SKB_CB(skb)->end_seq));
	}

	return packets_acked;
}

static void tcp_ack_tstamp(struct sock *sk, struct sk_buff *skb,
			   u32 prior_snd_una)
{
	const struct skb_shared_info *shinfo;

	/* Avoid cache line misses to get skb_shinfo() and shinfo->tx_flags */
	if (likely(!TCP_SKB_CB(skb)->txstamp_ack))
		return;

	shinfo = skb_shinfo(skb);
	if (!before(shinfo->tskey, prior_snd_una) &&
	    before(shinfo->tskey, tcp_sk(sk)->snd_una)) {
		tcp_skb_tsorted_save(skb) {
			__skb_tstamp_tx(skb, NULL, sk, SCM_TSTAMP_ACK);
		} tcp_skb_tsorted_restore(skb);
	}
}

/* Remove acknowledged frames from the retransmission queue. If our packet
 * is before the ack sequence we can discard it as it's confirmed to have
 * arrived at the other end.
 */
static int tcp_clean_rtx_queue(struct sock *sk, u32 prior_fack,
			       u32 prior_snd_una,
			       struct tcp_sacktag_state *sack, bool ece_ack)
{
	const struct inet_connection_sock *icsk = inet_csk(sk);
	u64 first_ackt, last_ackt;
	struct tcp_sock *tp = tcp_sk(sk);
	u32 prior_sacked = tp->sacked_out;
	u32 reord = tp->snd_nxt; /* lowest acked un-retx un-sacked seq */
	struct sk_buff *skb, *next;
	bool fully_acked = true;
	long sack_rtt_us = -1L;
	long seq_rtt_us = -1L;
	long ca_rtt_us = -1L;
	u32 pkts_acked = 0;
	u32 last_in_flight = 0;
	bool rtt_update;
	int flag = 0;

	first_ackt = 0;

	for (skb = skb_rb_first(&sk->tcp_rtx_queue); skb; skb = next) {
		struct tcp_skb_cb *scb = TCP_SKB_CB(skb);
		const u32 start_seq = scb->seq;
		u8 sacked = scb->sacked;
		u32 acked_pcount;

		/* Determine how many packets and what bytes were acked, tso and else */
		if (after(scb->end_seq, tp->snd_una)) {
			if (tcp_skb_pcount(skb) == 1 ||
			    !after(tp->snd_una, scb->seq))
				break;

			acked_pcount = tcp_tso_acked(sk, skb);
			if (!acked_pcount)
				break;
			fully_acked = false;
		} else {
			acked_pcount = tcp_skb_pcount(skb);
		}

		if (unlikely(sacked & TCPCB_RETRANS)) {
			if (sacked & TCPCB_SACKED_RETRANS)
				tp->retrans_out -= acked_pcount;
			flag |= FLAG_RETRANS_DATA_ACKED;
		} else if (!(sacked & TCPCB_SACKED_ACKED)) {
			last_ackt = tcp_skb_timestamp_us(skb);
			WARN_ON_ONCE(last_ackt == 0);
			if (!first_ackt)
				first_ackt = last_ackt;

			last_in_flight = TCP_SKB_CB(skb)->tx.in_flight;
			if (before(start_seq, reord))
				reord = start_seq;
			if (!after(scb->end_seq, tp->high_seq))
				flag |= FLAG_ORIG_SACK_ACKED;
		}

		if (sacked & TCPCB_SACKED_ACKED) {
			tp->sacked_out -= acked_pcount;
			/* snd_una delta covers these skbs */
			sack->delivered_bytes -= skb->len;
		} else if (tcp_is_sack(tp)) {
			tcp_count_delivered(tp, acked_pcount, ece_ack);
			if (!tcp_skb_spurious_retrans(tp, skb))
				tcp_rack_advance(tp, sacked, scb->end_seq,
						 tcp_skb_timestamp_us(skb));
		}
		if (sacked & TCPCB_LOST)
			tp->lost_out -= acked_pcount;

		tp->packets_out -= acked_pcount;
		pkts_acked += acked_pcount;
		tcp_rate_skb_delivered(sk, skb, sack->rate);

		/* Initial outgoing SYN's get put onto the write_queue
		 * just like anything else we transmit.  It is not
		 * true data, and if we misinform our callers that
		 * this ACK acks real data, we will erroneously exit
		 * connection startup slow start one packet too
		 * quickly.  This is severely frowned upon behavior.
		 */
		if (likely(!(scb->tcp_flags & TCPHDR_SYN))) {
			flag |= FLAG_DATA_ACKED;
		} else {
			flag |= FLAG_SYN_ACKED;
			tp->retrans_stamp = 0;
		}

		if (!fully_acked)
			break;

		tcp_ack_tstamp(sk, skb, prior_snd_una);

		next = skb_rb_next(skb);
		if (unlikely(skb == tp->retransmit_skb_hint))
			tp->retransmit_skb_hint = NULL;
		if (unlikely(skb == tp->lost_skb_hint))
			tp->lost_skb_hint = NULL;
		tcp_highest_sack_replace(sk, skb, next);
		tcp_rtx_queue_unlink_and_free(skb, sk);
	}

	if (!skb)
		tcp_chrono_stop(sk, TCP_CHRONO_BUSY);

	if (likely(between(tp->snd_up, prior_snd_una, tp->snd_una)))
		tp->snd_up = tp->snd_una;

	if (skb) {
		tcp_ack_tstamp(sk, skb, prior_snd_una);
		if (TCP_SKB_CB(skb)->sacked & TCPCB_SACKED_ACKED)
			flag |= FLAG_SACK_RENEGING;
	}

	if (likely(first_ackt) && !(flag & FLAG_RETRANS_DATA_ACKED)) {
		seq_rtt_us = tcp_stamp_us_delta(tp->tcp_mstamp, first_ackt);
		ca_rtt_us = tcp_stamp_us_delta(tp->tcp_mstamp, last_ackt);

		if (pkts_acked == 1 && last_in_flight < tp->mss_cache &&
		    last_in_flight && !prior_sacked && fully_acked &&
		    sack->rate->prior_delivered + 1 == tp->delivered &&
		    !(flag & (FLAG_CA_ALERT | FLAG_SYN_ACKED))) {
			/* Conservatively mark a delayed ACK. It's typically
			 * from a lone runt packet over the round trip to
			 * a receiver w/o out-of-order or CE events.
			 */
			flag |= FLAG_ACK_MAYBE_DELAYED;
		}
	}
	if (sack->first_sackt) {
		sack_rtt_us = tcp_stamp_us_delta(tp->tcp_mstamp, sack->first_sackt);
		ca_rtt_us = tcp_stamp_us_delta(tp->tcp_mstamp, sack->last_sackt);
	}
	rtt_update = tcp_ack_update_rtt(sk, flag, seq_rtt_us, sack_rtt_us,
					ca_rtt_us, sack->rate);

	if (flag & FLAG_ACKED) {
		flag |= FLAG_SET_XMIT_TIMER;  /* set TLP or RTO timer */
		if (unlikely(icsk->icsk_mtup.probe_size &&
			     !after(tp->mtu_probe.probe_seq_end, tp->snd_una))) {
			tcp_mtup_probe_success(sk);
		}

		if (tcp_is_reno(tp)) {
			tcp_remove_reno_sacks(sk, pkts_acked, ece_ack);

			/* If any of the cumulatively ACKed segments was
			 * retransmitted, non-SACK case cannot confirm that
			 * progress was due to original transmission due to
			 * lack of TCPCB_SACKED_ACKED bits even if some of
			 * the packets may have been never retransmitted.
			 */
			if (flag & FLAG_RETRANS_DATA_ACKED)
				flag &= ~FLAG_ORIG_SACK_ACKED;

		} else {
			int delta;

			/* Non-retransmitted hole got filled? That's reordering */
			if (before(reord, prior_fack))
				tcp_check_sack_reordering(sk, reord, 0);

			delta = prior_sacked - tp->sacked_out;
			tp->lost_cnt_hint -= min(tp->lost_cnt_hint, delta);
		}

		sack->delivered_bytes = (skb ?
					 TCP_SKB_CB(skb)->seq : tp->snd_una) -
					prior_snd_una;
	} else if (skb && rtt_update && sack_rtt_us >= 0 &&
		   sack_rtt_us > tcp_stamp_us_delta(tp->tcp_mstamp,
						    tcp_skb_timestamp_us(skb))) {
		/* Do not re-arm RTO if the sack RTT is measured from data sent
		 * after when the head was last (re)transmitted. Otherwise the
		 * timeout may continue to extend in loss recovery.
		 */
		flag |= FLAG_SET_XMIT_TIMER;  /* set TLP or RTO timer */
	}

	if (icsk->icsk_ca_ops->pkts_acked) {
		struct ack_sample sample = { .pkts_acked = pkts_acked,
					     .rtt_us = sack->rate->rtt_us,
					     .in_flight = last_in_flight };

		icsk->icsk_ca_ops->pkts_acked(sk, &sample);
	}

#if FASTRETRANS_DEBUG > 0
	WARN_ON((int)tp->sacked_out < 0);
	WARN_ON((int)tp->lost_out < 0);
	WARN_ON((int)tp->retrans_out < 0);
	if (!tp->packets_out && tcp_is_sack(tp)) {
		icsk = inet_csk(sk);
		if (tp->lost_out) {
			pr_debug("Leak l=%u %d\n",
				 tp->lost_out, icsk->icsk_ca_state);
			tp->lost_out = 0;
		}
		if (tp->sacked_out) {
			pr_debug("Leak s=%u %d\n",
				 tp->sacked_out, icsk->icsk_ca_state);
			tp->sacked_out = 0;
		}
		if (tp->retrans_out) {
			pr_debug("Leak r=%u %d\n",
				 tp->retrans_out, icsk->icsk_ca_state);
			tp->retrans_out = 0;
		}
	}
#endif
	return flag;
}

static void tcp_ack_probe(struct sock *sk)
{
	struct inet_connection_sock *icsk = inet_csk(sk);
	struct sk_buff *head = tcp_send_head(sk);
	const struct tcp_sock *tp = tcp_sk(sk);

	/* Was it a usable window open? */
	if (!head)
		return;
	if (!after(TCP_SKB_CB(head)->end_seq, tcp_wnd_end(tp))) {
		icsk->icsk_backoff = 0;
		inet_csk_clear_xmit_timer(sk, ICSK_TIME_PROBE0);
		/* Socket must be waked up by subsequent tcp_data_snd_check().
		 * This function is not for random using!
		 */
	} else {
		unsigned long when = tcp_probe0_when(sk, TCP_RTO_MAX);

		tcp_reset_xmit_timer(sk, ICSK_TIME_PROBE0,
				     when, TCP_RTO_MAX);
	}
}

static inline bool tcp_ack_is_dubious(const struct sock *sk, const int flag)
{
	return !(flag & FLAG_NOT_DUP) || (flag & FLAG_CA_ALERT) ||
		inet_csk(sk)->icsk_ca_state != TCP_CA_Open;
}

/* Decide wheather to run the increase function of congestion control. */
static inline bool tcp_may_raise_cwnd(const struct sock *sk, const int flag)
{
	/* If reordering is high then always grow cwnd whenever data is
	 * delivered regardless of its ordering. Otherwise stay conservative
	 * and only grow cwnd on in-order delivery (RFC5681). A stretched ACK w/
	 * new SACK or ECE mark may first advance cwnd here and later reduce
	 * cwnd in tcp_fastretrans_alert() based on more states.
	 */
	if (tcp_sk(sk)->reordering > sock_net(sk)->ipv4.sysctl_tcp_reordering)
		return flag & FLAG_FORWARD_PROGRESS;

	return flag & FLAG_DATA_ACKED;
}

/* The "ultimate" congestion control function that aims to replace the rigid
 * cwnd increase and decrease control (tcp_cong_avoid,tcp_*cwnd_reduction).
 * It's called toward the end of processing an ACK with precise rate
 * information. All transmission or retransmission are delayed afterwards.
 */
static void tcp_cong_control(struct sock *sk, u32 ack, u32 acked_sacked,
			     int flag, const struct rate_sample *rs)
{
	const struct inet_connection_sock *icsk = inet_csk(sk);

	if (icsk->icsk_ca_ops->cong_control) {
		icsk->icsk_ca_ops->cong_control(sk, rs);
		return;
	}

	if (tcp_in_cwnd_reduction(sk)) {
		/* Reduce cwnd if state mandates */
		tcp_cwnd_reduction(sk, acked_sacked, flag);
	} else if (tcp_may_raise_cwnd(sk, flag)) {
		/* Advance cwnd if state allows */
		tcp_cong_avoid(sk, ack, acked_sacked);
	}
	tcp_update_pacing_rate(sk);
}

/* Check that window update is acceptable.
 * The function assumes that snd_una<=ack<=snd_next.
 */
static inline bool tcp_may_update_window(const struct tcp_sock *tp,
					const u32 ack, const u32 ack_seq,
					const u32 nwin)
{
	return	after(ack, tp->snd_una) ||
		after(ack_seq, tp->snd_wl1) ||
		(ack_seq == tp->snd_wl1 && nwin > tp->snd_wnd);
}

/* If we update tp->snd_una, also update tp->bytes_acked */
static void tcp_snd_una_update(struct tcp_sock *tp, u32 ack)
{
	u32 delta = ack - tp->snd_una;

	sock_owned_by_me((struct sock *)tp);
	tp->bytes_acked += delta;
	tp->snd_una = ack;
}

/* If we update tp->rcv_nxt, also update tp->bytes_received */
static void tcp_rcv_nxt_update(struct tcp_sock *tp, u32 seq)
{
	u32 delta = seq - tp->rcv_nxt;

	sock_owned_by_me((struct sock *)tp);
	tp->bytes_received += delta;
	WRITE_ONCE(tp->rcv_nxt, seq);
}

/* Update our send window.
 *
 * Window update algorithm, described in RFC793/RFC1122 (used in linux-2.2
 * and in FreeBSD. NetBSD's one is even worse.) is wrong.
 */
static int tcp_ack_update_window(struct sock *sk, const struct sk_buff *skb, u32 ack,
				 u32 ack_seq)
{
	struct tcp_sock *tp = tcp_sk(sk);
	int flag = 0;
	u32 nwin = ntohs(tcp_hdr(skb)->window);

	if (likely(!tcp_hdr(skb)->syn))
		nwin <<= tp->rx_opt.snd_wscale;

	if (tcp_may_update_window(tp, ack, ack_seq, nwin)) {
		flag |= FLAG_WIN_UPDATE;
		tcp_update_wl(tp, ack_seq);

		if (tp->snd_wnd != nwin) {
			tp->snd_wnd = nwin;

			/* Note, it is the only place, where
			 * fast path is recovered for sending TCP.
			 */
			tp->pred_flags = 0;
			tcp_fast_path_check(sk);

			if (!tcp_write_queue_empty(sk))
				tcp_slow_start_after_idle_check(sk);

			if (nwin > tp->max_window) {
				tp->max_window = nwin;
				tcp_sync_mss(sk, inet_csk(sk)->icsk_pmtu_cookie);
			}
		}
	}

	tcp_snd_una_update(tp, ack);

	return flag;
}

static bool __tcp_oow_rate_limited(struct net *net, int mib_idx,
				   u32 *last_oow_ack_time)
{
	if (*last_oow_ack_time) {
		s32 elapsed = (s32)(tcp_jiffies32 - *last_oow_ack_time);

		if (0 <= elapsed && elapsed < net->ipv4.sysctl_tcp_invalid_ratelimit) {
			NET_INC_STATS(net, mib_idx);
			return true;	/* rate-limited: don't send yet! */
		}
	}

	*last_oow_ack_time = tcp_jiffies32;

	return false;	/* not rate-limited: go ahead, send dupack now! */
}

/* Return true if we're currently rate-limiting out-of-window ACKs and
 * thus shouldn't send a dupack right now. We rate-limit dupacks in
 * response to out-of-window SYNs or ACKs to mitigate ACK loops or DoS
 * attacks that send repeated SYNs or ACKs for the same connection. To
 * do this, we do not send a duplicate SYNACK or ACK if the remote
 * endpoint is sending out-of-window SYNs or pure ACKs at a high rate.
 */
bool tcp_oow_rate_limited(struct net *net, const struct sk_buff *skb,
			  int mib_idx, u32 *last_oow_ack_time)
{
	/* Data packets without SYNs are not likely part of an ACK loop. */
	if ((TCP_SKB_CB(skb)->seq != TCP_SKB_CB(skb)->end_seq) &&
	    !tcp_hdr(skb)->syn)
		return false;

	return __tcp_oow_rate_limited(net, mib_idx, last_oow_ack_time);
}

/* RFC 5961 7 [ACK Throttling] */
static void tcp_send_challenge_ack(struct sock *sk, const struct sk_buff *skb,
				   bool accecn_reflector)
{
	/* unprotected vars, we dont care of overwrites */
	static u32 challenge_timestamp;
	static unsigned int challenge_count;
	struct tcp_sock *tp = tcp_sk(sk);
	struct net *net = sock_net(sk);
	u32 count, now;

	/* First check our per-socket dupack rate limit. */
	if (__tcp_oow_rate_limited(net,
				   LINUX_MIB_TCPACKSKIPPEDCHALLENGE,
				   &tp->last_oow_ack_time))
		return;

	/* Then check host-wide RFC 5961 rate limit. */
	now = jiffies / HZ;
	if (now != challenge_timestamp) {
		u32 ack_limit = net->ipv4.sysctl_tcp_challenge_ack_limit;
		u32 half = (ack_limit + 1) >> 1;

		challenge_timestamp = now;
		WRITE_ONCE(challenge_count, half + prandom_u32_max(ack_limit));
	}
	count = READ_ONCE(challenge_count);
	if (count > 0) {
		WRITE_ONCE(challenge_count, count - 1);
		NET_INC_STATS(net, LINUX_MIB_TCPCHALLENGEACK);
		__tcp_send_ack(sk, tp->rcv_nxt,
			       !accecn_reflector ? 0 : tcp_accecn_reflector_flags(tp->syn_ect_rcv));
	}
}

static void tcp_store_ts_recent(struct tcp_sock *tp)
{
	tp->rx_opt.ts_recent = tp->rx_opt.rcv_tsval;
	tp->rx_opt.ts_recent_stamp = ktime_get_seconds();
}

static int __tcp_replace_ts_recent(struct tcp_sock *tp, s32 tstamp_delta)
{
	tcp_store_ts_recent(tp);
	return tstamp_delta > 0 ? FLAG_TS_PROGRESS : 0;
}

static int tcp_replace_ts_recent(struct tcp_sock *tp, u32 seq)
{
	s32 delta;

	if (tp->rx_opt.saw_tstamp && !after(seq, tp->rcv_wup)) {
		/* PAWS bug workaround wrt. ACK frames, the PAWS discard
		 * extra check below makes sure this can only happen
		 * for pure ACK frames.  -DaveM
		 *
		 * Not only, also it occurs for expired timestamps.
		 */

		if (tcp_paws_check(&tp->rx_opt, 0)) {
			delta = tp->rx_opt.rcv_tsval - tp->rx_opt.ts_recent;
			return __tcp_replace_ts_recent(tp, delta);
		}
	}

	return 0;
}

/* This routine deals with acks during a TLP episode and ends an episode by
 * resetting tlp_high_seq. Ref: TLP algorithm in draft-ietf-tcpm-rack
 */
static void tcp_process_tlp_ack(struct sock *sk, u32 ack, int flag)
{
	struct tcp_sock *tp = tcp_sk(sk);

	if (before(ack, tp->tlp_high_seq))
		return;

	if (!tp->tlp_retrans) {
		/* TLP of new data has been acknowledged */
		tp->tlp_high_seq = 0;
	} else if (flag & FLAG_DSACKING_ACK) {
		/* This DSACK means original and TLP probe arrived; no loss */
		tp->tlp_high_seq = 0;
	} else if (after(ack, tp->tlp_high_seq)) {
		/* ACK advances: there was a loss, so reduce cwnd. Reset
		 * tlp_high_seq in tcp_init_cwnd_reduction()
		 */
		tcp_init_cwnd_reduction(sk);
		tcp_set_ca_state(sk, TCP_CA_CWR);
		tcp_end_cwnd_reduction(sk);
		tcp_try_keep_open(sk);
		NET_INC_STATS(sock_net(sk),
				LINUX_MIB_TCPLOSSPROBERECOVERY);
	} else if (!(flag & (FLAG_SND_UNA_ADVANCED |
			     FLAG_NOT_DUP | FLAG_DATA_SACKED))) {
		/* Pure dupack: original and TLP probe arrived; no loss */
		tp->tlp_high_seq = 0;
	}
}

static void tcp_in_ack_event(struct sock *sk, int flag)
{
	const struct inet_connection_sock *icsk = inet_csk(sk);

	if (icsk->icsk_ca_ops->in_ack_event) {
		u32 ack_ev_flags = 0;

		if (flag & FLAG_WIN_UPDATE)
			ack_ev_flags |= CA_ACK_WIN_UPDATE;
		if (flag & FLAG_SLOWPATH) {
			ack_ev_flags = CA_ACK_SLOWPATH;
			if (flag & FLAG_ECE)
				ack_ev_flags |= CA_ACK_ECE;
		}

		icsk->icsk_ca_ops->in_ack_event(sk, ack_ev_flags);
	}
}

/* Congestion control has updated the cwnd already. So if we're in
 * loss recovery then now we do any new sends (for FRTO) or
 * retransmits (for CA_Loss or CA_recovery) that make sense.
 */
static void tcp_xmit_recovery(struct sock *sk, int rexmit)
{
	struct tcp_sock *tp = tcp_sk(sk);

	if (rexmit == REXMIT_NONE || sk->sk_state == TCP_SYN_SENT)
		return;

	if (unlikely(rexmit == REXMIT_NEW)) {
		__tcp_push_pending_frames(sk, tcp_current_mss(sk),
					  TCP_NAGLE_OFF);
		if (after(tp->snd_nxt, tp->high_seq))
			return;
		tp->frto = 0;
	}
	tcp_xmit_retransmit_queue(sk);
}

/* Returns the number of packets newly acked or sacked by the current ACK */
static u32 tcp_newly_delivered(struct sock *sk, u32 prior_delivered,
			       u32 ecn_count)
{
	const struct net *net = sock_net(sk);
	struct tcp_sock *tp = tcp_sk(sk);
	u32 delivered;

	delivered = tp->delivered - prior_delivered;
	NET_ADD_STATS(net, LINUX_MIB_TCPDELIVERED, delivered);

	if (ecn_count) {
		if (tcp_ecn_mode_rfc3168(tp))
			ecn_count = delivered;
		NET_ADD_STATS(net, LINUX_MIB_TCPDELIVEREDCE, ecn_count);
	}

	return delivered;
}

/* This routine deals with incoming acks, but not outgoing ones. */
static int tcp_ack(struct sock *sk, const struct sk_buff *skb, int flag)
{
	struct inet_connection_sock *icsk = inet_csk(sk);
	struct tcp_sock *tp = tcp_sk(sk);
	struct tcp_sacktag_state sack_state;
	struct rate_sample rs = { .prior_delivered = 0 };
	u32 prior_snd_una = tp->snd_una;
	bool is_sack_reneg = tp->is_sack_reneg;
	u32 ack_seq = TCP_SKB_CB(skb)->seq;
	u32 ack = TCP_SKB_CB(skb)->ack_seq;
	int num_dupack = 0;
	int prior_packets = tp->packets_out;
	u32 delivered = tp->delivered;
	u32 lost = tp->lost;
	int rexmit = REXMIT_NONE; /* Flag to (re)transmit to recover losses */
	u32 ecn_count = 0;	  /* Did we receive ECE/an AccECN ACE update? */
	u32 prior_fack;

	sack_state.first_sackt = 0;
	sack_state.rate = &rs;
	sack_state.sack_delivered = 0;
	sack_state.delivered_bytes = 0;

	/* We very likely will need to access rtx queue. */
	prefetch(sk->tcp_rtx_queue.rb_node);

	/* If the ack is older than previous acks
	 * then we can probably ignore it.
	 */
	if (before(ack, prior_snd_una)) {
		/* RFC 5961 5.2 [Blind Data Injection Attack].[Mitigation] */
		if (before(ack, prior_snd_una - tp->max_window)) {
			if (!(flag & FLAG_NO_CHALLENGE_ACK))
				tcp_send_challenge_ack(sk, skb, false);
			return -1;
		}
		goto old_ack;
	}

	/* If the ack includes data we haven't sent yet, discard
	 * this segment (RFC793 Section 3.9).
	 */
	if (after(ack, tp->snd_nxt))
		return -1;

	if (after(ack, prior_snd_una)) {
		flag |= FLAG_SND_UNA_ADVANCED;
		icsk->icsk_retransmits = 0;

#if IS_ENABLED(CONFIG_TLS_DEVICE)
		if (static_branch_unlikely(&clean_acked_data_enabled.key))
			if (icsk->icsk_clean_acked)
				icsk->icsk_clean_acked(sk, ack);
#endif
	}

	prior_fack = tcp_is_sack(tp) ? tcp_highest_sack_seq(tp) : tp->snd_una;
	rs.prior_in_flight = tcp_packets_in_flight(tp);

	/* ts_recent update must be made after we are sure that the packet
	 * is in window.
	 */
	if (flag & FLAG_UPDATE_TS_RECENT)
		flag |= tcp_replace_ts_recent(tp, TCP_SKB_CB(skb)->seq);

	if ((flag & (FLAG_SLOWPATH | FLAG_SND_UNA_ADVANCED)) ==
	    FLAG_SND_UNA_ADVANCED) {
		/* Window is constant, pure forward advance.
		 * No more checks are required.
		 * Note, we use the fact that SND.UNA>=SND.WL2.
		 */
		tcp_update_wl(tp, ack_seq);
		tcp_snd_una_update(tp, ack);
		flag |= FLAG_WIN_UPDATE;

		NET_INC_STATS(sock_net(sk), LINUX_MIB_TCPHPACKS);
	} else {
		if (ack_seq != TCP_SKB_CB(skb)->end_seq)
			flag |= FLAG_DATA;
		else
			NET_INC_STATS(sock_net(sk), LINUX_MIB_TCPPUREACKS);

		flag |= tcp_ack_update_window(sk, skb, ack, ack_seq);

		if (TCP_SKB_CB(skb)->sacked)
			flag |= tcp_sacktag_write_queue(sk, skb, prior_snd_una,
							&sack_state);
		ecn_count = tcp_ecn_rcv_ecn_echo(tp, tcp_hdr(skb));
		if (ecn_count > 0)
			flag |= FLAG_ECE;

		if (sack_state.sack_delivered)
			tcp_count_delivered(tp, sack_state.sack_delivered,
					    flag & FLAG_ECE);
	}

	/* This is a deviation from RFC3168 since it states that:
	 * "When the TCP data sender is ready to set the CWR bit after reducing
	 * the congestion window, it SHOULD set the CWR bit only on the first
	 * new data packet that it transmits."
	 * We accept CWR on pure ACKs to be more robust
	 * with widely-deployed TCP implementations that do this.
	 */
	tcp_ecn_accept_cwr(sk, skb);

	/* We passed data and got it acked, remove any soft error
	 * log. Something worked...
	 */
	sk->sk_err_soft = 0;
	icsk->icsk_probes_out = 0;
	tp->rcv_tstamp = tcp_jiffies32;
	if (!prior_packets)
		goto no_queue;

	/* See if we can take anything off of the retransmit queue. */
	flag |= tcp_clean_rtx_queue(sk, prior_fack, prior_snd_una, &sack_state,
				    flag & FLAG_ECE);

	tcp_rack_update_reo_wnd(sk, &rs);

	if (tcp_ecn_mode_accecn(tp))
		ecn_count = tcp_accecn_process(sk, skb, tp->delivered - delivered,
					       sack_state.delivered_bytes, &flag);

	tcp_in_ack_event(sk, flag);

	if (tp->tlp_high_seq)
		tcp_process_tlp_ack(sk, ack, flag);
	/* If needed, reset TLP/RTO timer; RACK may later override this. */
	if (flag & FLAG_SET_XMIT_TIMER)
		tcp_set_xmit_timer(sk);

	if (tcp_ack_is_dubious(sk, flag)) {
		if (!(flag & (FLAG_SND_UNA_ADVANCED | FLAG_NOT_DUP))) {
			num_dupack = 1;
			/* Consider if pure acks were aggregated in tcp_add_backlog() */
			if (!(flag & FLAG_DATA))
				num_dupack = max_t(u16, 1, skb_shinfo(skb)->gso_segs);
		}
		tcp_fastretrans_alert(sk, prior_snd_una, num_dupack, &flag,
				      &rexmit);
	}

	if ((flag & FLAG_FORWARD_PROGRESS) || !(flag & FLAG_NOT_DUP))
		sk_dst_confirm(sk);

	delivered = tcp_newly_delivered(sk, delivered, ecn_count);

	lost = tp->lost - lost;			/* freshly marked lost */
	rs.is_ack_delayed = !!(flag & FLAG_ACK_MAYBE_DELAYED);
	tcp_rate_gen(sk, delivered, lost, is_sack_reneg, sack_state.rate);
	tcp_cong_control(sk, ack, delivered, flag, sack_state.rate);
	tcp_xmit_recovery(sk, rexmit);
	return 1;

no_queue:
	if (tcp_ecn_mode_accecn(tp))
		ecn_count = tcp_accecn_process(sk, skb, tp->delivered - delivered,
					       sack_state.delivered_bytes, &flag);
	tcp_in_ack_event(sk, flag);
	/* If data was DSACKed, see if we can undo a cwnd reduction. */
	if (flag & FLAG_DSACKING_ACK) {
		tcp_fastretrans_alert(sk, prior_snd_una, num_dupack, &flag,
				      &rexmit);
		tcp_newly_delivered(sk, delivered, ecn_count);
	}
	/* If this ack opens up a zero window, clear backoff.  It was
	 * being used to time the probes, and is probably far higher than
	 * it needs to be for normal retransmission.
	 */
	tcp_ack_probe(sk);

	if (tp->tlp_high_seq)
		tcp_process_tlp_ack(sk, ack, flag);
	return 1;

old_ack:
	/* If data was SACKed, tag it and see if we should send more data.
	 * If data was DSACKed, see if we can undo a cwnd reduction.
	 */
	if (TCP_SKB_CB(skb)->sacked) {
		flag |= tcp_sacktag_write_queue(sk, skb, prior_snd_una,
						&sack_state);
		tcp_fastretrans_alert(sk, prior_snd_una, num_dupack, &flag,
				      &rexmit);
		tcp_newly_delivered(sk, delivered, ecn_count);
		tcp_xmit_recovery(sk, rexmit);
	}

	return 0;
}

static void tcp_parse_fastopen_option(int len, const unsigned char *cookie,
				      bool syn, struct tcp_fastopen_cookie *foc,
				      bool exp_opt)
{
	/* Valid only in SYN or SYN-ACK with an even length.  */
	if (!foc || !syn || len < 0 || (len & 1))
		return;

	if (len >= TCP_FASTOPEN_COOKIE_MIN &&
	    len <= TCP_FASTOPEN_COOKIE_MAX)
		memcpy(foc->val, cookie, len);
	else if (len != 0)
		len = -1;
	foc->len = len;
	foc->exp = exp_opt;
}

static bool smc_parse_options(const struct tcphdr *th,
			      struct tcp_options_received *opt_rx,
			      const unsigned char *ptr,
			      int opsize)
{
#if IS_ENABLED(CONFIG_SMC)
	if (static_branch_unlikely(&tcp_have_smc)) {
		if (th->syn && !(opsize & 1) &&
		    opsize >= TCPOLEN_EXP_SMC_BASE &&
		    get_unaligned_be32(ptr) == TCPOPT_SMC_MAGIC) {
			opt_rx->smc_ok = 1;
			return true;
		}
	}
#endif
	return false;
}

/* Try to parse the MSS option from the TCP header. Return 0 on failure, clamped
 * value on success.
 */
static u16 tcp_parse_mss_option(const struct tcphdr *th, u16 user_mss)
{
	const unsigned char *ptr = (const unsigned char *)(th + 1);
	int length = (th->doff * 4) - sizeof(struct tcphdr);
	u16 mss = 0;

	while (length > 0) {
		int opcode = *ptr++;
		int opsize;

		switch (opcode) {
		case TCPOPT_EOL:
			return mss;
		case TCPOPT_NOP:	/* Ref: RFC 793 section 3.1 */
			length--;
			continue;
		default:
			if (length < 2)
				return mss;
			opsize = *ptr++;
			if (opsize < 2) /* "silly options" */
				return mss;
			if (opsize > length)
				return mss;	/* fail on partial options */
			if (opcode == TCPOPT_MSS && opsize == TCPOLEN_MSS) {
				u16 in_mss = get_unaligned_be16(ptr);

				if (in_mss) {
					if (user_mss && user_mss < in_mss)
						in_mss = user_mss;
					mss = in_mss;
				}
			}
			ptr += opsize - 2;
			length -= opsize;
		}
	}
	return mss;
}

/* Look for tcp options. Normally only called on SYN and SYNACK packets.
 * But, this can also be called on packets in the established flow when
 * the fast version below fails.
 */
void tcp_parse_options(const struct net *net,
		       const struct sk_buff *skb,
		       struct tcp_options_received *opt_rx, int estab,
		       struct tcp_fastopen_cookie *foc)
{
	const unsigned char *ptr;
	const struct tcphdr *th = tcp_hdr(skb);
	int length = (th->doff * 4) - sizeof(struct tcphdr);

	ptr = (const unsigned char *)(th + 1);
	opt_rx->saw_tstamp = 0;
	opt_rx->accecn = -1;
	opt_rx->saw_unknown = 0;

	while (length > 0) {
		int opcode = *ptr++;
		int opsize;

		switch (opcode) {
		case TCPOPT_EOL:
			return;
		case TCPOPT_NOP:	/* Ref: RFC 793 section 3.1 */
			length--;
			continue;
		default:
			if (length < 2)
				return;
			opsize = *ptr++;
			if (opsize < 2) /* "silly options" */
				return;
			if (opsize > length)
				return;	/* don't parse partial options */
			switch (opcode) {
			case TCPOPT_MSS:
				if (opsize == TCPOLEN_MSS && th->syn && !estab) {
					u16 in_mss = get_unaligned_be16(ptr);
					if (in_mss) {
						if (opt_rx->user_mss &&
						    opt_rx->user_mss < in_mss)
							in_mss = opt_rx->user_mss;
						opt_rx->mss_clamp = in_mss;
					}
				}
				break;
			case TCPOPT_WINDOW:
				if (opsize == TCPOLEN_WINDOW && th->syn &&
				    !estab && net->ipv4.sysctl_tcp_window_scaling) {
					__u8 snd_wscale = *(__u8 *)ptr;
					opt_rx->wscale_ok = 1;
					if (snd_wscale > TCP_MAX_WSCALE) {
						net_info_ratelimited("%s: Illegal window scaling value %d > %u received\n",
								     __func__,
								     snd_wscale,
								     TCP_MAX_WSCALE);
						snd_wscale = TCP_MAX_WSCALE;
					}
					opt_rx->snd_wscale = snd_wscale;
				}
				break;
			case TCPOPT_TIMESTAMP:
				if ((opsize == TCPOLEN_TIMESTAMP) &&
				    ((estab && opt_rx->tstamp_ok) ||
				     (!estab && net->ipv4.sysctl_tcp_timestamps))) {
					opt_rx->saw_tstamp = 1;
					opt_rx->rcv_tsval = get_unaligned_be32(ptr);
					opt_rx->rcv_tsecr = get_unaligned_be32(ptr + 4);
				}
				break;
			case TCPOPT_SACK_PERM:
				if (opsize == TCPOLEN_SACK_PERM && th->syn &&
				    !estab && net->ipv4.sysctl_tcp_sack) {
					opt_rx->sack_ok = TCP_SACK_SEEN;
					tcp_sack_reset(opt_rx);
				}
				break;

			case TCPOPT_SACK:
				if ((opsize >= (TCPOLEN_SACK_BASE + TCPOLEN_SACK_PERBLOCK)) &&
				   !((opsize - TCPOLEN_SACK_BASE) % TCPOLEN_SACK_PERBLOCK) &&
				   opt_rx->sack_ok) {
					TCP_SKB_CB(skb)->sacked = (ptr - 2) - (unsigned char *)th;
				}
				break;
#ifdef CONFIG_TCP_MD5SIG
			case TCPOPT_MD5SIG:
				/*
				 * The MD5 Hash has already been
				 * checked (see tcp_v{4,6}_do_rcv()).
				 */
				break;
#endif
			case TCPOPT_FASTOPEN:
				tcp_parse_fastopen_option(
					opsize - TCPOLEN_FASTOPEN_BASE,
					ptr, th->syn, foc, false);
				break;

			case TCPOPT_EXP:
				if (opsize >= TCPOLEN_EXP_ACCECN_BASE &&
				    get_unaligned_be16(ptr) ==
				    TCPOPT_ACCECN_MAGIC)
					opt_rx->accecn = (ptr - 2) - (unsigned char *)th;

				/* Fast Open option shares code 254 using a
				 * 16 bits magic number.
				 */
				else if (opsize >= TCPOLEN_EXP_FASTOPEN_BASE &&
					 get_unaligned_be16(ptr) ==
					 TCPOPT_FASTOPEN_MAGIC) {
					tcp_parse_fastopen_option(opsize -
						TCPOLEN_EXP_FASTOPEN_BASE,
						ptr + 2, th->syn, foc, true);
					break;
				}

				if (smc_parse_options(th, opt_rx, ptr, opsize))
					break;

				opt_rx->saw_unknown = 1;
				break;

			default:
				opt_rx->saw_unknown = 1;
			}
			ptr += opsize-2;
			length -= opsize;
		}
	}
}
EXPORT_SYMBOL(tcp_parse_options);

static bool tcp_parse_aligned_timestamp(struct tcp_sock *tp, const struct tcphdr *th)
{
	const __be32 *ptr = (const __be32 *)(th + 1);

	if (*ptr == htonl((TCPOPT_NOP << 24) | (TCPOPT_NOP << 16)
			  | (TCPOPT_TIMESTAMP << 8) | TCPOLEN_TIMESTAMP)) {
		tp->rx_opt.saw_tstamp = 1;
		++ptr;
		tp->rx_opt.rcv_tsval = ntohl(*ptr);
		++ptr;
		if (*ptr)
			tp->rx_opt.rcv_tsecr = ntohl(*ptr) - tp->tsoffset;
		else
			tp->rx_opt.rcv_tsecr = 0;
		return true;
	}
	return false;
}

/* Fast parse options. This hopes to only see timestamps.
 * If it is wrong it falls back on tcp_parse_options().
 */
static bool tcp_fast_parse_options(const struct net *net,
				   const struct sk_buff *skb,
				   const struct tcphdr *th, struct tcp_sock *tp)
{
	/* In the spirit of fast parsing, compare doff directly to constant
	 * values.  Because equality is used, short doff can be ignored here.
	 */
	if (th->doff == (sizeof(*th) / 4)) {
		tp->rx_opt.saw_tstamp = 0;
		return false;
	} else if (tp->rx_opt.tstamp_ok &&
		   th->doff == ((sizeof(*th) + TCPOLEN_TSTAMP_ALIGNED) / 4)) {
		if (tcp_parse_aligned_timestamp(tp, th))
			return true;
	}

	tcp_parse_options(net, skb, &tp->rx_opt, 1, NULL);
	if (tp->rx_opt.saw_tstamp && tp->rx_opt.rcv_tsecr)
		tp->rx_opt.rcv_tsecr -= tp->tsoffset;

	return true;
}

#ifdef CONFIG_TCP_MD5SIG
/*
 * Parse MD5 Signature option
 */
const u8 *tcp_parse_md5sig_option(const struct tcphdr *th)
{
	int length = (th->doff << 2) - sizeof(*th);
	const u8 *ptr = (const u8 *)(th + 1);

	/* If not enough data remaining, we can short cut */
	while (length >= TCPOLEN_MD5SIG) {
		int opcode = *ptr++;
		int opsize;

		switch (opcode) {
		case TCPOPT_EOL:
			return NULL;
		case TCPOPT_NOP:
			length--;
			continue;
		default:
			opsize = *ptr++;
			if (opsize < 2 || opsize > length)
				return NULL;
			if (opcode == TCPOPT_MD5SIG)
				return opsize == TCPOLEN_MD5SIG ? ptr : NULL;
		}
		ptr += opsize - 2;
		length -= opsize;
	}
	return NULL;
}
EXPORT_SYMBOL(tcp_parse_md5sig_option);
#endif

/* Sorry, PAWS as specified is broken wrt. pure-ACKs -DaveM
 *
 * It is not fatal. If this ACK does _not_ change critical state (seqs, window)
 * it can pass through stack. So, the following predicate verifies that
 * this segment is not used for anything but congestion avoidance or
 * fast retransmit. Moreover, we even are able to eliminate most of such
 * second order effects, if we apply some small "replay" window (~RTO)
 * to timestamp space.
 *
 * All these measures still do not guarantee that we reject wrapped ACKs
 * on networks with high bandwidth, when sequence space is recycled fastly,
 * but it guarantees that such events will be very rare and do not affect
 * connection seriously. This doesn't look nice, but alas, PAWS is really
 * buggy extension.
 *
 * [ Later note. Even worse! It is buggy for segments _with_ data. RFC
 * states that events when retransmit arrives after original data are rare.
 * It is a blatant lie. VJ forgot about fast retransmit! 8)8) It is
 * the biggest problem on large power networks even with minor reordering.
 * OK, let's give it small replay window. If peer clock is even 1hz, it is safe
 * up to bandwidth of 18Gigabit/sec. 8) ]
 */

static int tcp_disordered_ack(const struct sock *sk, const struct sk_buff *skb)
{
	const struct tcp_sock *tp = tcp_sk(sk);
	const struct tcphdr *th = tcp_hdr(skb);
	u32 seq = TCP_SKB_CB(skb)->seq;
	u32 ack = TCP_SKB_CB(skb)->ack_seq;

	return (/* 1. Pure ACK with correct sequence number. */
		(th->ack && seq == TCP_SKB_CB(skb)->end_seq && seq == tp->rcv_nxt) &&

		/* 2. ... and duplicate ACK. */
		ack == tp->snd_una &&

		/* 3. ... and does not update window. */
		!tcp_may_update_window(tp, ack, seq, ntohs(th->window) << tp->rx_opt.snd_wscale) &&

		/* 4. ... and sits in replay window. */
		(s32)(tp->rx_opt.ts_recent - tp->rx_opt.rcv_tsval) <= (inet_csk(sk)->icsk_rto * 1024) / HZ);
}

static inline bool tcp_paws_discard(const struct sock *sk,
				   const struct sk_buff *skb)
{
	const struct tcp_sock *tp = tcp_sk(sk);

	return !tcp_paws_check(&tp->rx_opt, TCP_PAWS_WINDOW) &&
	       !tcp_disordered_ack(sk, skb);
}

/* Check segment sequence number for validity.
 *
 * Segment controls are considered valid, if the segment
 * fits to the window after truncation to the window. Acceptability
 * of data (and SYN, FIN, of course) is checked separately.
 * See tcp_data_queue(), for example.
 *
 * Also, controls (RST is main one) are accepted using RCV.WUP instead
 * of RCV.NXT. Peer still did not advance his SND.UNA when we
 * delayed ACK, so that hisSND.UNA<=ourRCV.WUP.
 * (borrowed from freebsd)
 */

static inline bool tcp_sequence(const struct tcp_sock *tp, u32 seq, u32 end_seq)
{
	return	!before(end_seq, tp->rcv_wup) &&
		!after(seq, tp->rcv_nxt + tcp_receive_window(tp));
}

/* When we get a reset we do this. */
void tcp_reset(struct sock *sk)
{
	trace_tcp_receive_reset(sk);

	/* We want the right error as BSD sees it (and indeed as we do). */
	switch (sk->sk_state) {
	case TCP_SYN_SENT:
		sk->sk_err = ECONNREFUSED;
		break;
	case TCP_CLOSE_WAIT:
		sk->sk_err = EPIPE;
		break;
	case TCP_CLOSE:
		return;
	default:
		sk->sk_err = ECONNRESET;
	}
	/* This barrier is coupled with smp_rmb() in tcp_poll() */
	smp_wmb();

	tcp_write_queue_purge(sk);
	tcp_done(sk);

	if (!sock_flag(sk, SOCK_DEAD))
		sk->sk_error_report(sk);
}

/*
 * 	Process the FIN bit. This now behaves as it is supposed to work
 *	and the FIN takes effect when it is validly part of sequence
 *	space. Not before when we get holes.
 *
 *	If we are ESTABLISHED, a received fin moves us to CLOSE-WAIT
 *	(and thence onto LAST-ACK and finally, CLOSE, we never enter
 *	TIME-WAIT)
 *
 *	If we are in FINWAIT-1, a received FIN indicates simultaneous
 *	close and we go into CLOSING (and later onto TIME-WAIT)
 *
 *	If we are in FINWAIT-2, a received FIN moves us to TIME-WAIT.
 */
void tcp_fin(struct sock *sk)
{
	struct tcp_sock *tp = tcp_sk(sk);

	inet_csk_schedule_ack(sk);

	sk->sk_shutdown |= RCV_SHUTDOWN;
	sock_set_flag(sk, SOCK_DONE);

	switch (sk->sk_state) {
	case TCP_SYN_RECV:
	case TCP_ESTABLISHED:
		/* Move to CLOSE_WAIT */
		tcp_set_state(sk, TCP_CLOSE_WAIT);
		inet_csk_enter_pingpong_mode(sk);
		break;

	case TCP_CLOSE_WAIT:
	case TCP_CLOSING:
		/* Received a retransmission of the FIN, do
		 * nothing.
		 */
		break;
	case TCP_LAST_ACK:
		/* RFC793: Remain in the LAST-ACK state. */
		break;

	case TCP_FIN_WAIT1:
		/* This case occurs when a simultaneous close
		 * happens, we must ack the received FIN and
		 * enter the CLOSING state.
		 */
		tcp_send_ack(sk);
		tcp_set_state(sk, TCP_CLOSING);
		break;
	case TCP_FIN_WAIT2:
		/* Received a FIN -- send ACK and enter TIME_WAIT. */
		tcp_send_ack(sk);
		tcp_time_wait(sk, TCP_TIME_WAIT, 0);
		break;
	default:
		/* Only TCP_LISTEN and TCP_CLOSE are left, in these
		 * cases we should never reach this piece of code.
		 */
		pr_err("%s: Impossible, sk->sk_state=%d\n",
		       __func__, sk->sk_state);
		break;
	}

	/* It _is_ possible, that we have something out-of-order _after_ FIN.
	 * Probably, we should reset in this case. For now drop them.
	 */
	skb_rbtree_purge(&tp->out_of_order_queue);
	if (tcp_is_sack(tp))
		tcp_sack_reset(&tp->rx_opt);
	sk_mem_reclaim(sk);

	if (!sock_flag(sk, SOCK_DEAD)) {
		sk->sk_state_change(sk);

		/* Do not send POLL_HUP for half duplex close. */
		if (sk->sk_shutdown == SHUTDOWN_MASK ||
		    sk->sk_state == TCP_CLOSE)
			sk_wake_async(sk, SOCK_WAKE_WAITD, POLL_HUP);
		else
			sk_wake_async(sk, SOCK_WAKE_WAITD, POLL_IN);
	}
}

static inline bool tcp_sack_extend(struct tcp_sack_block *sp, u32 seq,
				  u32 end_seq)
{
	if (!after(seq, sp->end_seq) && !after(sp->start_seq, end_seq)) {
		if (before(seq, sp->start_seq))
			sp->start_seq = seq;
		if (after(end_seq, sp->end_seq))
			sp->end_seq = end_seq;
		return true;
	}
	return false;
}

static void tcp_dsack_set(struct sock *sk, u32 seq, u32 end_seq)
{
	struct tcp_sock *tp = tcp_sk(sk);

	if (tcp_is_sack(tp) && sock_net(sk)->ipv4.sysctl_tcp_dsack) {
		int mib_idx;

		if (before(seq, tp->rcv_nxt))
			mib_idx = LINUX_MIB_TCPDSACKOLDSENT;
		else
			mib_idx = LINUX_MIB_TCPDSACKOFOSENT;

		NET_INC_STATS(sock_net(sk), mib_idx);

		tp->rx_opt.dsack = 1;
		tp->duplicate_sack[0].start_seq = seq;
		tp->duplicate_sack[0].end_seq = end_seq;
	}
}

static void tcp_dsack_extend(struct sock *sk, u32 seq, u32 end_seq)
{
	struct tcp_sock *tp = tcp_sk(sk);

	if (!tp->rx_opt.dsack)
		tcp_dsack_set(sk, seq, end_seq);
	else
		tcp_sack_extend(tp->duplicate_sack, seq, end_seq);
}

static void tcp_rcv_spurious_retrans(struct sock *sk, const struct sk_buff *skb)
{
	/* When the ACK path fails or drops most ACKs, the sender would
	 * timeout and spuriously retransmit the same segment repeatedly.
	 * The receiver remembers and reflects via DSACKs. Leverage the
	 * DSACK state and change the txhash to re-route speculatively.
	 */
	if (TCP_SKB_CB(skb)->seq == tcp_sk(sk)->duplicate_sack[0].start_seq) {
		sk_rethink_txhash(sk);
		NET_INC_STATS(sock_net(sk), LINUX_MIB_TCPDUPLICATEDATAREHASH);
	}
}

static void tcp_send_dupack(struct sock *sk, const struct sk_buff *skb)
{
	struct tcp_sock *tp = tcp_sk(sk);

	if (TCP_SKB_CB(skb)->end_seq != TCP_SKB_CB(skb)->seq &&
	    before(TCP_SKB_CB(skb)->seq, tp->rcv_nxt)) {
		NET_INC_STATS(sock_net(sk), LINUX_MIB_DELAYEDACKLOST);
		tcp_enter_quickack_mode(sk, TCP_MAX_QUICKACKS);

		if (tcp_is_sack(tp) && sock_net(sk)->ipv4.sysctl_tcp_dsack) {
			u32 end_seq = TCP_SKB_CB(skb)->end_seq;

			tcp_rcv_spurious_retrans(sk, skb);
			if (after(TCP_SKB_CB(skb)->end_seq, tp->rcv_nxt))
				end_seq = tp->rcv_nxt;
			tcp_dsack_set(sk, TCP_SKB_CB(skb)->seq, end_seq);
		}
	}

	tcp_send_ack(sk);
}

/* These routines update the SACK block as out-of-order packets arrive or
 * in-order packets close up the sequence space.
 */
static void tcp_sack_maybe_coalesce(struct tcp_sock *tp)
{
	int this_sack;
	struct tcp_sack_block *sp = &tp->selective_acks[0];
	struct tcp_sack_block *swalk = sp + 1;

	/* See if the recent change to the first SACK eats into
	 * or hits the sequence space of other SACK blocks, if so coalesce.
	 */
	for (this_sack = 1; this_sack < tp->rx_opt.num_sacks;) {
		if (tcp_sack_extend(sp, swalk->start_seq, swalk->end_seq)) {
			int i;

			/* Zap SWALK, by moving every further SACK up by one slot.
			 * Decrease num_sacks.
			 */
			tp->rx_opt.num_sacks--;
			for (i = this_sack; i < tp->rx_opt.num_sacks; i++)
				sp[i] = sp[i + 1];
			continue;
		}
		this_sack++;
		swalk++;
	}
}

static void tcp_sack_compress_send_ack(struct sock *sk)
{
	struct tcp_sock *tp = tcp_sk(sk);

	if (!tp->compressed_ack)
		return;

	if (hrtimer_try_to_cancel(&tp->compressed_ack_timer) == 1)
		__sock_put(sk);

	/* Since we have to send one ack finally,
	 * substract one from tp->compressed_ack to keep
	 * LINUX_MIB_TCPACKCOMPRESSED accurate.
	 */
	NET_ADD_STATS(sock_net(sk), LINUX_MIB_TCPACKCOMPRESSED,
		      tp->compressed_ack - 1);

	tp->compressed_ack = 0;
	tcp_send_ack(sk);
}

/* Reasonable amount of sack blocks included in TCP SACK option
 * The max is 4, but this becomes 3 if TCP timestamps are there.
 * Given that SACK packets might be lost, be conservative and use 2.
 */
#define TCP_SACK_BLOCKS_EXPECTED 2

static void tcp_sack_new_ofo_skb(struct sock *sk, u32 seq, u32 end_seq)
{
	struct tcp_sock *tp = tcp_sk(sk);
	struct tcp_sack_block *sp = &tp->selective_acks[0];
	int cur_sacks = tp->rx_opt.num_sacks;
	int this_sack;

	if (!cur_sacks)
		goto new_sack;

	for (this_sack = 0; this_sack < cur_sacks; this_sack++, sp++) {
		if (tcp_sack_extend(sp, seq, end_seq)) {
			if (this_sack >= TCP_SACK_BLOCKS_EXPECTED)
				tcp_sack_compress_send_ack(sk);
			/* Rotate this_sack to the first one. */
			for (; this_sack > 0; this_sack--, sp--)
				swap(*sp, *(sp - 1));
			if (cur_sacks > 1)
				tcp_sack_maybe_coalesce(tp);
			return;
		}
	}

	if (this_sack >= TCP_SACK_BLOCKS_EXPECTED)
		tcp_sack_compress_send_ack(sk);

	/* Could not find an adjacent existing SACK, build a new one,
	 * put it at the front, and shift everyone else down.  We
	 * always know there is at least one SACK present already here.
	 *
	 * If the sack array is full, forget about the last one.
	 */
	if (this_sack >= TCP_NUM_SACKS) {
		this_sack--;
		tp->rx_opt.num_sacks--;
		sp--;
	}
	for (; this_sack > 0; this_sack--, sp--)
		*sp = *(sp - 1);

new_sack:
	/* Build the new head SACK, and we're done. */
	sp->start_seq = seq;
	sp->end_seq = end_seq;
	tp->rx_opt.num_sacks++;
}

/* RCV.NXT advances, some SACKs should be eaten. */

static void tcp_sack_remove(struct tcp_sock *tp)
{
	struct tcp_sack_block *sp = &tp->selective_acks[0];
	int num_sacks = tp->rx_opt.num_sacks;
	int this_sack;

	/* Empty ofo queue, hence, all the SACKs are eaten. Clear. */
	if (RB_EMPTY_ROOT(&tp->out_of_order_queue)) {
		tp->rx_opt.num_sacks = 0;
		return;
	}

	for (this_sack = 0; this_sack < num_sacks;) {
		/* Check if the start of the sack is covered by RCV.NXT. */
		if (!before(tp->rcv_nxt, sp->start_seq)) {
			int i;

			/* RCV.NXT must cover all the block! */
			WARN_ON(before(tp->rcv_nxt, sp->end_seq));

			/* Zap this SACK, by moving forward any other SACKS. */
			for (i = this_sack+1; i < num_sacks; i++)
				tp->selective_acks[i-1] = tp->selective_acks[i];
			num_sacks--;
			continue;
		}
		this_sack++;
		sp++;
	}
	tp->rx_opt.num_sacks = num_sacks;
}

/**
 * tcp_try_coalesce - try to merge skb to prior one
 * @sk: socket
 * @to: prior buffer
 * @from: buffer to add in queue
 * @fragstolen: pointer to boolean
 *
 * Before queueing skb @from after @to, try to merge them
 * to reduce overall memory use and queue lengths, if cost is small.
 * Packets in ofo or receive queues can stay a long time.
 * Better try to coalesce them right now to avoid future collapses.
 * Returns true if caller should free @from instead of queueing it
 */
static bool tcp_try_coalesce(struct sock *sk,
			     struct sk_buff *to,
			     struct sk_buff *from,
			     bool *fragstolen)
{
	int delta;

	*fragstolen = false;

	/* Its possible this segment overlaps with prior segment in queue */
	if (TCP_SKB_CB(from)->seq != TCP_SKB_CB(to)->end_seq)
		return false;

	if (!mptcp_skb_can_collapse(to, from))
		return false;

#ifdef CONFIG_TLS_DEVICE
	if (from->decrypted != to->decrypted)
		return false;
#endif

	if (!skb_try_coalesce(to, from, fragstolen, &delta))
		return false;

	atomic_add(delta, &sk->sk_rmem_alloc);
	sk_mem_charge(sk, delta);
	NET_INC_STATS(sock_net(sk), LINUX_MIB_TCPRCVCOALESCE);
	TCP_SKB_CB(to)->end_seq = TCP_SKB_CB(from)->end_seq;
	TCP_SKB_CB(to)->ack_seq = TCP_SKB_CB(from)->ack_seq;
	TCP_SKB_CB(to)->tcp_flags |= TCP_SKB_CB(from)->tcp_flags;

	if (TCP_SKB_CB(from)->has_rxtstamp) {
		TCP_SKB_CB(to)->has_rxtstamp = true;
		to->tstamp = from->tstamp;
		skb_hwtstamps(to)->hwtstamp = skb_hwtstamps(from)->hwtstamp;
	}

	return true;
}

static bool tcp_ooo_try_coalesce(struct sock *sk,
			     struct sk_buff *to,
			     struct sk_buff *from,
			     bool *fragstolen)
{
	bool res = tcp_try_coalesce(sk, to, from, fragstolen);

	/* In case tcp_drop() is called later, update to->gso_segs */
	if (res) {
		u32 gso_segs = max_t(u16, 1, skb_shinfo(to)->gso_segs) +
			       max_t(u16, 1, skb_shinfo(from)->gso_segs);

		skb_shinfo(to)->gso_segs = min_t(u32, gso_segs, 0xFFFF);
	}
	return res;
}

static void tcp_drop(struct sock *sk, struct sk_buff *skb)
{
	sk_drops_add(sk, skb);
	__kfree_skb(skb);
}

/* This one checks to see if we can put data from the
 * out_of_order queue into the receive_queue.
 */
static void tcp_ofo_queue(struct sock *sk)
{
	struct tcp_sock *tp = tcp_sk(sk);
	__u32 dsack_high = tp->rcv_nxt;
	bool fin, fragstolen, eaten;
	struct sk_buff *skb, *tail;
	struct rb_node *p;

	p = rb_first(&tp->out_of_order_queue);
	while (p) {
		skb = rb_to_skb(p);
		if (after(TCP_SKB_CB(skb)->seq, tp->rcv_nxt))
			break;

		if (before(TCP_SKB_CB(skb)->seq, dsack_high)) {
			__u32 dsack = dsack_high;
			if (before(TCP_SKB_CB(skb)->end_seq, dsack_high))
				dsack_high = TCP_SKB_CB(skb)->end_seq;
			tcp_dsack_extend(sk, TCP_SKB_CB(skb)->seq, dsack);
		}
		p = rb_next(p);
		rb_erase(&skb->rbnode, &tp->out_of_order_queue);

		if (unlikely(!after(TCP_SKB_CB(skb)->end_seq, tp->rcv_nxt))) {
			tcp_drop(sk, skb);
			continue;
		}

		tail = skb_peek_tail(&sk->sk_receive_queue);
		eaten = tail && tcp_try_coalesce(sk, tail, skb, &fragstolen);
		tcp_rcv_nxt_update(tp, TCP_SKB_CB(skb)->end_seq);
		fin = TCP_SKB_CB(skb)->tcp_flags & TCPHDR_FIN;
		if (!eaten)
			__skb_queue_tail(&sk->sk_receive_queue, skb);
		else
			kfree_skb_partial(skb, fragstolen);

		if (unlikely(fin)) {
			tcp_fin(sk);
			/* tcp_fin() purges tp->out_of_order_queue,
			 * so we must end this loop right now.
			 */
			break;
		}
	}
}

static bool tcp_prune_ofo_queue(struct sock *sk);
static int tcp_prune_queue(struct sock *sk);

static int tcp_try_rmem_schedule(struct sock *sk, struct sk_buff *skb,
				 unsigned int size)
{
	if (atomic_read(&sk->sk_rmem_alloc) > sk->sk_rcvbuf ||
	    !sk_rmem_schedule(sk, skb, size)) {

		if (tcp_prune_queue(sk) < 0)
			return -1;

		while (!sk_rmem_schedule(sk, skb, size)) {
			if (!tcp_prune_ofo_queue(sk))
				return -1;
		}
	}
	return 0;
}

static void tcp_data_queue_ofo(struct sock *sk, struct sk_buff *skb)
{
	struct tcp_sock *tp = tcp_sk(sk);
	struct rb_node **p, *parent;
	struct sk_buff *skb1;
	u32 seq, end_seq;
	bool fragstolen;

	tcp_data_ecn_check(sk, skb);

	if (unlikely(tcp_try_rmem_schedule(sk, skb, skb->truesize))) {
		NET_INC_STATS(sock_net(sk), LINUX_MIB_TCPOFODROP);
		sk->sk_data_ready(sk);
		tcp_drop(sk, skb);
		return;
	}

	/* Disable header prediction. */
	tp->pred_flags = 0;
	inet_csk_schedule_ack(sk);

	tp->rcv_ooopack += max_t(u16, 1, skb_shinfo(skb)->gso_segs);
	NET_INC_STATS(sock_net(sk), LINUX_MIB_TCPOFOQUEUE);
	seq = TCP_SKB_CB(skb)->seq;
	end_seq = TCP_SKB_CB(skb)->end_seq;

	p = &tp->out_of_order_queue.rb_node;
	if (RB_EMPTY_ROOT(&tp->out_of_order_queue)) {
		/* Initial out of order segment, build 1 SACK. */
		if (tcp_is_sack(tp)) {
			tp->rx_opt.num_sacks = 1;
			tp->selective_acks[0].start_seq = seq;
			tp->selective_acks[0].end_seq = end_seq;
		}
		rb_link_node(&skb->rbnode, NULL, p);
		rb_insert_color(&skb->rbnode, &tp->out_of_order_queue);
		tp->ooo_last_skb = skb;
		goto end;
	}

	/* In the typical case, we are adding an skb to the end of the list.
	 * Use of ooo_last_skb avoids the O(Log(N)) rbtree lookup.
	 */
	if (tcp_ooo_try_coalesce(sk, tp->ooo_last_skb,
				 skb, &fragstolen)) {
coalesce_done:
		/* For non sack flows, do not grow window to force DUPACK
		 * and trigger fast retransmit.
		 */
		if (tcp_is_sack(tp))
			tcp_grow_window(sk, skb);
		kfree_skb_partial(skb, fragstolen);
		skb = NULL;
		goto add_sack;
	}
	/* Can avoid an rbtree lookup if we are adding skb after ooo_last_skb */
	if (!before(seq, TCP_SKB_CB(tp->ooo_last_skb)->end_seq)) {
		parent = &tp->ooo_last_skb->rbnode;
		p = &parent->rb_right;
		goto insert;
	}

	/* Find place to insert this segment. Handle overlaps on the way. */
	parent = NULL;
	while (*p) {
		parent = *p;
		skb1 = rb_to_skb(parent);
		if (before(seq, TCP_SKB_CB(skb1)->seq)) {
			p = &parent->rb_left;
			continue;
		}
		if (before(seq, TCP_SKB_CB(skb1)->end_seq)) {
			if (!after(end_seq, TCP_SKB_CB(skb1)->end_seq)) {
				/* All the bits are present. Drop. */
				NET_INC_STATS(sock_net(sk),
					      LINUX_MIB_TCPOFOMERGE);
				tcp_drop(sk, skb);
				skb = NULL;
				tcp_dsack_set(sk, seq, end_seq);
				goto add_sack;
			}
			if (after(seq, TCP_SKB_CB(skb1)->seq)) {
				/* Partial overlap. */
				tcp_dsack_set(sk, seq, TCP_SKB_CB(skb1)->end_seq);
			} else {
				/* skb's seq == skb1's seq and skb covers skb1.
				 * Replace skb1 with skb.
				 */
				rb_replace_node(&skb1->rbnode, &skb->rbnode,
						&tp->out_of_order_queue);
				tcp_dsack_extend(sk,
						 TCP_SKB_CB(skb1)->seq,
						 TCP_SKB_CB(skb1)->end_seq);
				NET_INC_STATS(sock_net(sk),
					      LINUX_MIB_TCPOFOMERGE);
				tcp_drop(sk, skb1);
				goto merge_right;
			}
		} else if (tcp_ooo_try_coalesce(sk, skb1,
						skb, &fragstolen)) {
			goto coalesce_done;
		}
		p = &parent->rb_right;
	}
insert:
	/* Insert segment into RB tree. */
	rb_link_node(&skb->rbnode, parent, p);
	rb_insert_color(&skb->rbnode, &tp->out_of_order_queue);

merge_right:
	/* Remove other segments covered by skb. */
	while ((skb1 = skb_rb_next(skb)) != NULL) {
		if (!after(end_seq, TCP_SKB_CB(skb1)->seq))
			break;
		if (before(end_seq, TCP_SKB_CB(skb1)->end_seq)) {
			tcp_dsack_extend(sk, TCP_SKB_CB(skb1)->seq,
					 end_seq);
			break;
		}
		rb_erase(&skb1->rbnode, &tp->out_of_order_queue);
		tcp_dsack_extend(sk, TCP_SKB_CB(skb1)->seq,
				 TCP_SKB_CB(skb1)->end_seq);
		NET_INC_STATS(sock_net(sk), LINUX_MIB_TCPOFOMERGE);
		tcp_drop(sk, skb1);
	}
	/* If there is no skb after us, we are the last_skb ! */
	if (!skb1)
		tp->ooo_last_skb = skb;

add_sack:
	if (tcp_is_sack(tp))
		tcp_sack_new_ofo_skb(sk, seq, end_seq);
end:
	if (skb) {
		/* For non sack flows, do not grow window to force DUPACK
		 * and trigger fast retransmit.
		 */
		if (tcp_is_sack(tp))
			tcp_grow_window(sk, skb);
		skb_condense(skb);
		skb_set_owner_r(skb, sk);
	}
}

static int __must_check tcp_queue_rcv(struct sock *sk, struct sk_buff *skb,
				      bool *fragstolen)
{
	int eaten;
	struct sk_buff *tail = skb_peek_tail(&sk->sk_receive_queue);

	eaten = (tail &&
		 tcp_try_coalesce(sk, tail,
				  skb, fragstolen)) ? 1 : 0;
	tcp_rcv_nxt_update(tcp_sk(sk), TCP_SKB_CB(skb)->end_seq);
	if (!eaten) {
		__skb_queue_tail(&sk->sk_receive_queue, skb);
		skb_set_owner_r(skb, sk);
	}
	return eaten;
}

int tcp_send_rcvq(struct sock *sk, struct msghdr *msg, size_t size)
{
	struct sk_buff *skb;
	int err = -ENOMEM;
	int data_len = 0;
	bool fragstolen;

	if (size == 0)
		return 0;

	if (size > PAGE_SIZE) {
		int npages = min_t(size_t, size >> PAGE_SHIFT, MAX_SKB_FRAGS);

		data_len = npages << PAGE_SHIFT;
		size = data_len + (size & ~PAGE_MASK);
	}
	skb = alloc_skb_with_frags(size - data_len, data_len,
				   PAGE_ALLOC_COSTLY_ORDER,
				   &err, sk->sk_allocation);
	if (!skb)
		goto err;

	skb_put(skb, size - data_len);
	skb->data_len = data_len;
	skb->len = size;

	if (tcp_try_rmem_schedule(sk, skb, skb->truesize)) {
		NET_INC_STATS(sock_net(sk), LINUX_MIB_TCPRCVQDROP);
		goto err_free;
	}

	err = skb_copy_datagram_from_iter(skb, 0, &msg->msg_iter, size);
	if (err)
		goto err_free;

	TCP_SKB_CB(skb)->seq = tcp_sk(sk)->rcv_nxt;
	TCP_SKB_CB(skb)->end_seq = TCP_SKB_CB(skb)->seq + size;
	TCP_SKB_CB(skb)->ack_seq = tcp_sk(sk)->snd_una - 1;

	if (tcp_queue_rcv(sk, skb, &fragstolen)) {
		WARN_ON_ONCE(fragstolen); /* should not happen */
		__kfree_skb(skb);
	}
	return size;

err_free:
	kfree_skb(skb);
err:
	return err;

}

void tcp_data_ready(struct sock *sk)
{
	const struct tcp_sock *tp = tcp_sk(sk);
	int avail = tp->rcv_nxt - tp->copied_seq;

	if (avail < sk->sk_rcvlowat && !tcp_rmem_pressure(sk) &&
	    !sock_flag(sk, SOCK_DONE) &&
	    tcp_receive_window(tp) > inet_csk(sk)->icsk_ack.rcv_mss)
		return;

	sk->sk_data_ready(sk);
}

static void tcp_data_queue(struct sock *sk, struct sk_buff *skb)
{
	struct tcp_sock *tp = tcp_sk(sk);
	bool fragstolen;
	int eaten;

	if (sk_is_mptcp(sk))
		mptcp_incoming_options(sk, skb);

	if (TCP_SKB_CB(skb)->seq == TCP_SKB_CB(skb)->end_seq) {
		__kfree_skb(skb);
		return;
	}
	skb_dst_drop(skb);
	__skb_pull(skb, tcp_hdr(skb)->doff * 4);

	tp->rx_opt.dsack = 0;

	/*  Queue data for delivery to the user.
	 *  Packets in sequence go to the receive queue.
	 *  Out of sequence packets to the out_of_order_queue.
	 */
	if (TCP_SKB_CB(skb)->seq == tp->rcv_nxt) {
		if (tcp_receive_window(tp) == 0) {
			NET_INC_STATS(sock_net(sk), LINUX_MIB_TCPZEROWINDOWDROP);
			goto out_of_window;
		}

		/* Ok. In sequence. In window. */
queue_and_out:
		if (skb_queue_len(&sk->sk_receive_queue) == 0)
			sk_forced_mem_schedule(sk, skb->truesize);
		else if (tcp_try_rmem_schedule(sk, skb, skb->truesize)) {
			NET_INC_STATS(sock_net(sk), LINUX_MIB_TCPRCVQDROP);
			sk->sk_data_ready(sk);
			goto drop;
		}

		eaten = tcp_queue_rcv(sk, skb, &fragstolen);
		if (skb->len)
			tcp_event_data_recv(sk, skb);
		if (TCP_SKB_CB(skb)->tcp_flags & TCPHDR_FIN)
			tcp_fin(sk);

		if (!RB_EMPTY_ROOT(&tp->out_of_order_queue)) {
			tcp_ofo_queue(sk);

			/* RFC5681. 4.2. SHOULD send immediate ACK, when
			 * gap in queue is filled.
			 */
			if (RB_EMPTY_ROOT(&tp->out_of_order_queue))
				inet_csk(sk)->icsk_ack.pending |= ICSK_ACK_NOW;
		}

		if (tp->rx_opt.num_sacks)
			tcp_sack_remove(tp);

		tcp_fast_path_check(sk);

		if (eaten > 0)
			kfree_skb_partial(skb, fragstolen);
		if (!sock_flag(sk, SOCK_DEAD))
			tcp_data_ready(sk);
		return;
	}

	if (!after(TCP_SKB_CB(skb)->end_seq, tp->rcv_nxt)) {
		tcp_rcv_spurious_retrans(sk, skb);
		/* A retransmit, 2nd most common case.  Force an immediate ack. */
		NET_INC_STATS(sock_net(sk), LINUX_MIB_DELAYEDACKLOST);
		tcp_dsack_set(sk, TCP_SKB_CB(skb)->seq, TCP_SKB_CB(skb)->end_seq);

out_of_window:
		tcp_enter_quickack_mode(sk, TCP_MAX_QUICKACKS);
		inet_csk_schedule_ack(sk);
drop:
		tcp_drop(sk, skb);
		return;
	}

	/* Out of window. F.e. zero window probe. */
	if (!before(TCP_SKB_CB(skb)->seq, tp->rcv_nxt + tcp_receive_window(tp)))
		goto out_of_window;

	if (before(TCP_SKB_CB(skb)->seq, tp->rcv_nxt)) {
		/* Partial packet, seq < rcv_next < end_seq */
		tcp_dsack_set(sk, TCP_SKB_CB(skb)->seq, tp->rcv_nxt);

		/* If window is closed, drop tail of packet. But after
		 * remembering D-SACK for its head made in previous line.
		 */
		if (!tcp_receive_window(tp)) {
			NET_INC_STATS(sock_net(sk), LINUX_MIB_TCPZEROWINDOWDROP);
			goto out_of_window;
		}
		goto queue_and_out;
	}

	tcp_data_queue_ofo(sk, skb);
}

static struct sk_buff *tcp_skb_next(struct sk_buff *skb, struct sk_buff_head *list)
{
	if (list)
		return !skb_queue_is_last(list, skb) ? skb->next : NULL;

	return skb_rb_next(skb);
}

static struct sk_buff *tcp_collapse_one(struct sock *sk, struct sk_buff *skb,
					struct sk_buff_head *list,
					struct rb_root *root)
{
	struct sk_buff *next = tcp_skb_next(skb, list);

	if (list)
		__skb_unlink(skb, list);
	else
		rb_erase(&skb->rbnode, root);

	__kfree_skb(skb);
	NET_INC_STATS(sock_net(sk), LINUX_MIB_TCPRCVCOLLAPSED);

	return next;
}

/* Insert skb into rb tree, ordered by TCP_SKB_CB(skb)->seq */
void tcp_rbtree_insert(struct rb_root *root, struct sk_buff *skb)
{
	struct rb_node **p = &root->rb_node;
	struct rb_node *parent = NULL;
	struct sk_buff *skb1;

	while (*p) {
		parent = *p;
		skb1 = rb_to_skb(parent);
		if (before(TCP_SKB_CB(skb)->seq, TCP_SKB_CB(skb1)->seq))
			p = &parent->rb_left;
		else
			p = &parent->rb_right;
	}
	rb_link_node(&skb->rbnode, parent, p);
	rb_insert_color(&skb->rbnode, root);
}

/* Collapse contiguous sequence of skbs head..tail with
 * sequence numbers start..end.
 *
 * If tail is NULL, this means until the end of the queue.
 *
 * Segments with FIN/SYN are not collapsed (only because this
 * simplifies code)
 */
static void
tcp_collapse(struct sock *sk, struct sk_buff_head *list, struct rb_root *root,
	     struct sk_buff *head, struct sk_buff *tail, u32 start, u32 end)
{
	struct sk_buff *skb = head, *n;
	struct sk_buff_head tmp;
	bool end_of_skbs;

	/* First, check that queue is collapsible and find
	 * the point where collapsing can be useful.
	 */
restart:
	for (end_of_skbs = true; skb != NULL && skb != tail; skb = n) {
		n = tcp_skb_next(skb, list);

		/* No new bits? It is possible on ofo queue. */
		if (!before(start, TCP_SKB_CB(skb)->end_seq)) {
			skb = tcp_collapse_one(sk, skb, list, root);
			if (!skb)
				break;
			goto restart;
		}

		/* The first skb to collapse is:
		 * - not SYN/FIN and
		 * - bloated or contains data before "start" or
		 *   overlaps to the next one and mptcp allow collapsing.
		 */
		if (!(TCP_SKB_CB(skb)->tcp_flags & (TCPHDR_SYN | TCPHDR_FIN)) &&
		    (tcp_win_from_space(sk, skb->truesize) > skb->len ||
		     before(TCP_SKB_CB(skb)->seq, start))) {
			end_of_skbs = false;
			break;
		}

		if (n && n != tail && mptcp_skb_can_collapse(skb, n) &&
		    TCP_SKB_CB(skb)->end_seq != TCP_SKB_CB(n)->seq) {
			end_of_skbs = false;
			break;
		}

		/* Decided to skip this, advance start seq. */
		start = TCP_SKB_CB(skb)->end_seq;
	}
	if (end_of_skbs ||
	    (TCP_SKB_CB(skb)->tcp_flags & (TCPHDR_SYN | TCPHDR_FIN)))
		return;

	__skb_queue_head_init(&tmp);

	while (before(start, end)) {
		int copy = min_t(int, SKB_MAX_ORDER(0, 0), end - start);
		struct sk_buff *nskb;

		nskb = alloc_skb(copy, GFP_ATOMIC);
		if (!nskb)
			break;

		memcpy(nskb->cb, skb->cb, sizeof(skb->cb));
#ifdef CONFIG_TLS_DEVICE
		nskb->decrypted = skb->decrypted;
#endif
		TCP_SKB_CB(nskb)->seq = TCP_SKB_CB(nskb)->end_seq = start;
		if (list)
			__skb_queue_before(list, skb, nskb);
		else
			__skb_queue_tail(&tmp, nskb); /* defer rbtree insertion */
		skb_set_owner_r(nskb, sk);
		mptcp_skb_ext_move(nskb, skb);

		/* Copy data, releasing collapsed skbs. */
		while (copy > 0) {
			int offset = start - TCP_SKB_CB(skb)->seq;
			int size = TCP_SKB_CB(skb)->end_seq - start;

			BUG_ON(offset < 0);
			if (size > 0) {
				size = min(copy, size);
				if (skb_copy_bits(skb, offset, skb_put(nskb, size), size))
					BUG();
				TCP_SKB_CB(nskb)->end_seq += size;
				copy -= size;
				start += size;
			}
			if (!before(start, TCP_SKB_CB(skb)->end_seq)) {
				skb = tcp_collapse_one(sk, skb, list, root);
				if (!skb ||
				    skb == tail ||
				    !mptcp_skb_can_collapse(nskb, skb) ||
				    (TCP_SKB_CB(skb)->tcp_flags & (TCPHDR_SYN | TCPHDR_FIN)))
					goto end;
#ifdef CONFIG_TLS_DEVICE
				if (skb->decrypted != nskb->decrypted)
					goto end;
#endif
			}
		}
	}
end:
	skb_queue_walk_safe(&tmp, skb, n)
		tcp_rbtree_insert(root, skb);
}

/* Collapse ofo queue. Algorithm: select contiguous sequence of skbs
 * and tcp_collapse() them until all the queue is collapsed.
 */
static void tcp_collapse_ofo_queue(struct sock *sk)
{
	struct tcp_sock *tp = tcp_sk(sk);
	u32 range_truesize, sum_tiny = 0;
	struct sk_buff *skb, *head;
	u32 start, end;

	skb = skb_rb_first(&tp->out_of_order_queue);
new_range:
	if (!skb) {
		tp->ooo_last_skb = skb_rb_last(&tp->out_of_order_queue);
		return;
	}
	start = TCP_SKB_CB(skb)->seq;
	end = TCP_SKB_CB(skb)->end_seq;
	range_truesize = skb->truesize;

	for (head = skb;;) {
		skb = skb_rb_next(skb);

		/* Range is terminated when we see a gap or when
		 * we are at the queue end.
		 */
		if (!skb ||
		    after(TCP_SKB_CB(skb)->seq, end) ||
		    before(TCP_SKB_CB(skb)->end_seq, start)) {
			/* Do not attempt collapsing tiny skbs */
			if (range_truesize != head->truesize ||
			    end - start >= SKB_WITH_OVERHEAD(SK_MEM_QUANTUM)) {
				tcp_collapse(sk, NULL, &tp->out_of_order_queue,
					     head, skb, start, end);
			} else {
				sum_tiny += range_truesize;
				if (sum_tiny > sk->sk_rcvbuf >> 3)
					return;
			}
			goto new_range;
		}

		range_truesize += skb->truesize;
		if (unlikely(before(TCP_SKB_CB(skb)->seq, start)))
			start = TCP_SKB_CB(skb)->seq;
		if (after(TCP_SKB_CB(skb)->end_seq, end))
			end = TCP_SKB_CB(skb)->end_seq;
	}
}

/*
 * Clean the out-of-order queue to make room.
 * We drop high sequences packets to :
 * 1) Let a chance for holes to be filled.
 * 2) not add too big latencies if thousands of packets sit there.
 *    (But if application shrinks SO_RCVBUF, we could still end up
 *     freeing whole queue here)
 * 3) Drop at least 12.5 % of sk_rcvbuf to avoid malicious attacks.
 *
 * Return true if queue has shrunk.
 */
static bool tcp_prune_ofo_queue(struct sock *sk)
{
	struct tcp_sock *tp = tcp_sk(sk);
	struct rb_node *node, *prev;
	int goal;

	if (RB_EMPTY_ROOT(&tp->out_of_order_queue))
		return false;

	NET_INC_STATS(sock_net(sk), LINUX_MIB_OFOPRUNED);
	goal = sk->sk_rcvbuf >> 3;
	node = &tp->ooo_last_skb->rbnode;
	do {
		prev = rb_prev(node);
		rb_erase(node, &tp->out_of_order_queue);
		goal -= rb_to_skb(node)->truesize;
		tcp_drop(sk, rb_to_skb(node));
		if (!prev || goal <= 0) {
			sk_mem_reclaim(sk);
			if (atomic_read(&sk->sk_rmem_alloc) <= sk->sk_rcvbuf &&
			    !tcp_under_memory_pressure(sk))
				break;
			goal = sk->sk_rcvbuf >> 3;
		}
		node = prev;
	} while (node);
	tp->ooo_last_skb = rb_to_skb(prev);

	/* Reset SACK state.  A conforming SACK implementation will
	 * do the same at a timeout based retransmit.  When a connection
	 * is in a sad state like this, we care only about integrity
	 * of the connection not performance.
	 */
	if (tp->rx_opt.sack_ok)
		tcp_sack_reset(&tp->rx_opt);
	return true;
}

/* Reduce allocated memory if we can, trying to get
 * the socket within its memory limits again.
 *
 * Return less than zero if we should start dropping frames
 * until the socket owning process reads some of the data
 * to stabilize the situation.
 */
static int tcp_prune_queue(struct sock *sk)
{
	struct tcp_sock *tp = tcp_sk(sk);

	NET_INC_STATS(sock_net(sk), LINUX_MIB_PRUNECALLED);

	if (atomic_read(&sk->sk_rmem_alloc) >= sk->sk_rcvbuf)
		tcp_clamp_window(sk);
	else if (tcp_under_memory_pressure(sk))
		tp->rcv_ssthresh = min(tp->rcv_ssthresh, 4U * tp->advmss);

	if (atomic_read(&sk->sk_rmem_alloc) <= sk->sk_rcvbuf)
		return 0;

	tcp_collapse_ofo_queue(sk);
	if (!skb_queue_empty(&sk->sk_receive_queue))
		tcp_collapse(sk, &sk->sk_receive_queue, NULL,
			     skb_peek(&sk->sk_receive_queue),
			     NULL,
			     tp->copied_seq, tp->rcv_nxt);
	sk_mem_reclaim(sk);

	if (atomic_read(&sk->sk_rmem_alloc) <= sk->sk_rcvbuf)
		return 0;

	/* Collapsing did not help, destructive actions follow.
	 * This must not ever occur. */

	tcp_prune_ofo_queue(sk);

	if (atomic_read(&sk->sk_rmem_alloc) <= sk->sk_rcvbuf)
		return 0;

	/* If we are really being abused, tell the caller to silently
	 * drop receive data on the floor.  It will get retransmitted
	 * and hopefully then we'll have sufficient space.
	 */
	NET_INC_STATS(sock_net(sk), LINUX_MIB_RCVPRUNED);

	/* Massive buffer overcommit. */
	tp->pred_flags = 0;
	return -1;
}

static bool tcp_should_expand_sndbuf(const struct sock *sk)
{
	const struct tcp_sock *tp = tcp_sk(sk);

	/* If the user specified a specific send buffer setting, do
	 * not modify it.
	 */
	if (sk->sk_userlocks & SOCK_SNDBUF_LOCK)
		return false;

	/* If we are under global TCP memory pressure, do not expand.  */
	if (tcp_under_memory_pressure(sk))
		return false;

	/* If we are under soft global TCP memory pressure, do not expand.  */
	if (sk_memory_allocated(sk) >= sk_prot_mem_limits(sk, 0))
		return false;

	/* If we filled the congestion window, do not expand.  */
	if (tcp_packets_in_flight(tp) >= tp->snd_cwnd)
		return false;

	return true;
}

static void tcp_new_space(struct sock *sk)
{
	struct tcp_sock *tp = tcp_sk(sk);

	if (tcp_should_expand_sndbuf(sk)) {
		tcp_sndbuf_expand(sk);
		tp->snd_cwnd_stamp = tcp_jiffies32;
	}

	sk->sk_write_space(sk);
}

static void tcp_check_space(struct sock *sk)
{
	/* pairs with tcp_poll() */
	smp_mb();
	if (sk->sk_socket &&
	    test_bit(SOCK_NOSPACE, &sk->sk_socket->flags)) {
		tcp_new_space(sk);
		if (!test_bit(SOCK_NOSPACE, &sk->sk_socket->flags))
			tcp_chrono_stop(sk, TCP_CHRONO_SNDBUF_LIMITED);
	}
}

static inline void tcp_data_snd_check(struct sock *sk)
{
	tcp_push_pending_frames(sk);
	tcp_check_space(sk);
}

/*
 * Check if sending an ack is needed.
 */
static void __tcp_ack_snd_check(struct sock *sk, int ofo_possible)
{
	struct tcp_sock *tp = tcp_sk(sk);
	unsigned long rtt, delay;

	    /* More than one full frame received... */
	if (((tp->rcv_nxt - tp->rcv_wup) > inet_csk(sk)->icsk_ack.rcv_mss &&
	     /* ... and right edge of window advances far enough.
	      * (tcp_recvmsg() will send ACK otherwise).
	      * If application uses SO_RCVLOWAT, we want send ack now if
	      * we have not received enough bytes to satisfy the condition.
	      */
	    (tp->rcv_nxt - tp->copied_seq < sk->sk_rcvlowat ||
	     __tcp_select_window(sk) >= tp->rcv_wnd)) ||
	    /* We ACK each frame or... */
	    tcp_in_quickack_mode(sk) ||
	    /* Protocol state mandates a one-time immediate ACK */
	    inet_csk(sk)->icsk_ack.pending & ICSK_ACK_NOW) {
send_now:
		tcp_send_ack(sk);
		return;
	}

	if (!ofo_possible || RB_EMPTY_ROOT(&tp->out_of_order_queue)) {
		tcp_send_delayed_ack(sk);
		return;
	}

	if (!tcp_is_sack(tp) ||
	    tp->compressed_ack >= sock_net(sk)->ipv4.sysctl_tcp_comp_sack_nr)
		goto send_now;

	if (tp->compressed_ack_rcv_nxt != tp->rcv_nxt) {
		tp->compressed_ack_rcv_nxt = tp->rcv_nxt;
		tp->dup_ack_counter = 0;
	}
	if (tp->dup_ack_counter < TCP_FASTRETRANS_THRESH) {
		tp->dup_ack_counter++;
		goto send_now;
	}
	tp->compressed_ack++;
	if (hrtimer_is_queued(&tp->compressed_ack_timer))
		return;

	/* compress ack timer : 5 % of rtt, but no more than tcp_comp_sack_delay_ns */

	rtt = tp->rcv_rtt_est.rtt_us;
	if (tp->srtt_us && tp->srtt_us < rtt)
		rtt = tp->srtt_us;

	delay = min_t(unsigned long, sock_net(sk)->ipv4.sysctl_tcp_comp_sack_delay_ns,
		      rtt * (NSEC_PER_USEC >> 3)/20);
	sock_hold(sk);
	hrtimer_start_range_ns(&tp->compressed_ack_timer, ns_to_ktime(delay),
			       sock_net(sk)->ipv4.sysctl_tcp_comp_sack_slack_ns,
			       HRTIMER_MODE_REL_PINNED_SOFT);
}

static inline void tcp_ack_snd_check(struct sock *sk)
{
	if (!inet_csk_ack_scheduled(sk)) {
		/* We sent a data segment already. */
		return;
	}
	__tcp_ack_snd_check(sk, 1);
}

/*
 *	This routine is only called when we have urgent data
 *	signaled. Its the 'slow' part of tcp_urg. It could be
 *	moved inline now as tcp_urg is only called from one
 *	place. We handle URGent data wrong. We have to - as
 *	BSD still doesn't use the correction from RFC961.
 *	For 1003.1g we should support a new option TCP_STDURG to permit
 *	either form (or just set the sysctl tcp_stdurg).
 */

static void tcp_check_urg(struct sock *sk, const struct tcphdr *th)
{
	struct tcp_sock *tp = tcp_sk(sk);
	u32 ptr = ntohs(th->urg_ptr);

	if (ptr && !sock_net(sk)->ipv4.sysctl_tcp_stdurg)
		ptr--;
	ptr += ntohl(th->seq);

	/* Ignore urgent data that we've already seen and read. */
	if (after(tp->copied_seq, ptr))
		return;

	/* Do not replay urg ptr.
	 *
	 * NOTE: interesting situation not covered by specs.
	 * Misbehaving sender may send urg ptr, pointing to segment,
	 * which we already have in ofo queue. We are not able to fetch
	 * such data and will stay in TCP_URG_NOTYET until will be eaten
	 * by recvmsg(). Seems, we are not obliged to handle such wicked
	 * situations. But it is worth to think about possibility of some
	 * DoSes using some hypothetical application level deadlock.
	 */
	if (before(ptr, tp->rcv_nxt))
		return;

	/* Do we already have a newer (or duplicate) urgent pointer? */
	if (tp->urg_data && !after(ptr, tp->urg_seq))
		return;

	/* Tell the world about our new urgent pointer. */
	sk_send_sigurg(sk);

	/* We may be adding urgent data when the last byte read was
	 * urgent. To do this requires some care. We cannot just ignore
	 * tp->copied_seq since we would read the last urgent byte again
	 * as data, nor can we alter copied_seq until this data arrives
	 * or we break the semantics of SIOCATMARK (and thus sockatmark())
	 *
	 * NOTE. Double Dutch. Rendering to plain English: author of comment
	 * above did something sort of 	send("A", MSG_OOB); send("B", MSG_OOB);
	 * and expect that both A and B disappear from stream. This is _wrong_.
	 * Though this happens in BSD with high probability, this is occasional.
	 * Any application relying on this is buggy. Note also, that fix "works"
	 * only in this artificial test. Insert some normal data between A and B and we will
	 * decline of BSD again. Verdict: it is better to remove to trap
	 * buggy users.
	 */
	if (tp->urg_seq == tp->copied_seq && tp->urg_data &&
	    !sock_flag(sk, SOCK_URGINLINE) && tp->copied_seq != tp->rcv_nxt) {
		struct sk_buff *skb = skb_peek(&sk->sk_receive_queue);
		tp->copied_seq++;
		if (skb && !before(tp->copied_seq, TCP_SKB_CB(skb)->end_seq)) {
			__skb_unlink(skb, &sk->sk_receive_queue);
			__kfree_skb(skb);
		}
	}

	tp->urg_data = TCP_URG_NOTYET;
	WRITE_ONCE(tp->urg_seq, ptr);

	/* Disable header prediction. */
	tp->pred_flags = 0;
}

/* This is the 'fast' part of urgent handling. */
static void tcp_urg(struct sock *sk, struct sk_buff *skb, const struct tcphdr *th)
{
	struct tcp_sock *tp = tcp_sk(sk);

	/* Check if we get a new urgent pointer - normally not. */
	if (th->urg)
		tcp_check_urg(sk, th);

	/* Do we wait for any urgent data? - normally not... */
	if (tp->urg_data == TCP_URG_NOTYET) {
		u32 ptr = tp->urg_seq - ntohl(th->seq) + (th->doff * 4) -
			  th->syn;

		/* Is the urgent pointer pointing into this packet? */
		if (ptr < skb->len) {
			u8 tmp;
			if (skb_copy_bits(skb, ptr, &tmp, 1))
				BUG();
			tp->urg_data = TCP_URG_VALID | tmp;
			if (!sock_flag(sk, SOCK_DEAD))
				sk->sk_data_ready(sk);
		}
	}
}

/* Maps ECT/CE bits to minimum length of AccECN option */
static unsigned int tcp_ecn_field_to_accecn_len(u8 ecnfield)
{
	unsigned int opt;

	opt = (ecnfield - 2) & INET_ECN_MASK;
	/* Shift+XOR for 11 -> 10 */
	opt = (opt ^ (opt >> 1)) + 1;

	return opt;
}

/* Updates Accurate ECN received counters from the received IP ECN field */
void tcp_ecn_received_counters(struct sock *sk, const struct sk_buff *skb,
			       u32 payload_len)
{
	u8 ecnfield = TCP_SKB_CB(skb)->ip_dsfield & INET_ECN_MASK;
	u8 is_ce = INET_ECN_is_ce(ecnfield);
	struct tcp_sock *tp = tcp_sk(sk);
	bool ecn_edge;

	if (!INET_ECN_is_not_ect(ecnfield)) {
		tp->ecn_flags |= TCP_ECN_SEEN;

		/* ACE counter tracks *all* segments including pure acks */
		tp->received_ce += is_ce * max_t(u16, 1, skb_shinfo(skb)->gso_segs);

		if (payload_len > 0) {
			u8 minlen = tcp_ecn_field_to_accecn_len(ecnfield);
			u32 oldbytes = tp->received_ecn_bytes[ecnfield - 1];

			tp->received_ecn_bytes[ecnfield - 1] += payload_len;
			tp->accecn_minlen = max_t(u8, tp->accecn_minlen, minlen);

			/* Demand AccECN option at least every 2^22 bytes to
			 * avoid overflowing the ECN byte counters.
			 */
			if ((tp->received_ecn_bytes[ecnfield - 1] ^ oldbytes) &
			    ~((1 << 22) - 1))
				tp->accecn_opt_demand = max_t(u8, 1,
							      tp->accecn_opt_demand);
		}
	}

	ecn_edge = tp->prev_ecnfield != ecnfield;
	if (ecn_edge || is_ce) {
		tp->prev_ecnfield = ecnfield;
		/* Demand Accurate ECN change-triggered ACKs. Two ACK are
		 * demanded to indicate unambiguously the ecnfield value
		 * in the latter ACK.
		 */
		if (tcp_ecn_mode_accecn(tp)) {
			if (ecn_edge)
				inet_csk(sk)->icsk_ack.pending |= ICSK_ACK_NOW;
			tp->accecn_opt_demand = 2;
		}
	}
}

/* Accept RST for rcv_nxt - 1 after a FIN.
 * When tcp connections are abruptly terminated from Mac OSX (via ^C), a
 * FIN is sent followed by a RST packet. The RST is sent with the same
 * sequence number as the FIN, and thus according to RFC 5961 a challenge
 * ACK should be sent. However, Mac OSX rate limits replies to challenge
 * ACKs on the closed socket. In addition middleboxes can drop either the
 * challenge ACK or a subsequent RST.
 */
static bool tcp_reset_check(const struct sock *sk, const struct sk_buff *skb)
{
	struct tcp_sock *tp = tcp_sk(sk);

	return unlikely(TCP_SKB_CB(skb)->seq == (tp->rcv_nxt - 1) &&
			(1 << sk->sk_state) & (TCPF_CLOSE_WAIT | TCPF_LAST_ACK |
					       TCPF_CLOSING));
}

/* Does PAWS and seqno based validation of an incoming segment, flags will
 * play significant role here.
 */
static bool tcp_validate_incoming(struct sock *sk, struct sk_buff *skb,
				  const struct tcphdr *th, int syn_inerr)
{
	bool send_accecn_reflector = false;
	struct tcp_sock *tp = tcp_sk(sk);
	bool rst_seq_match = false;

	/* RFC1323: H1. Apply PAWS check first. */
	if (tcp_fast_parse_options(sock_net(sk), skb, th, tp) &&
	    tp->rx_opt.saw_tstamp &&
	    tcp_paws_discard(sk, skb)) {
		if (!th->rst) {
			NET_INC_STATS(sock_net(sk), LINUX_MIB_PAWSESTABREJECTED);
			if (!tcp_oow_rate_limited(sock_net(sk), skb,
						  LINUX_MIB_TCPACKSKIPPEDPAWS,
						  &tp->last_oow_ack_time))
				tcp_send_dupack(sk, skb);
			goto discard;
		}
		/* Reset is accepted even if it did not pass PAWS. */
	}

	/* Step 1: check sequence number */
	if (!tcp_sequence(tp, TCP_SKB_CB(skb)->seq, TCP_SKB_CB(skb)->end_seq)) {
		/* RFC793, page 37: "In all states except SYN-SENT, all reset
		 * (RST) segments are validated by checking their SEQ-fields."
		 * And page 69: "If an incoming segment is not acceptable,
		 * an acknowledgment should be sent in reply (unless the RST
		 * bit is set, if so drop the segment and return)".
		 */
		if (!th->rst) {
			if (th->syn)
				goto syn_challenge;
			if (!tcp_oow_rate_limited(sock_net(sk), skb,
						  LINUX_MIB_TCPACKSKIPPEDSEQ,
						  &tp->last_oow_ack_time))
				tcp_send_dupack(sk, skb);
		} else if (tcp_reset_check(sk, skb)) {
			tcp_reset(sk);
		}
		goto discard;
	}

	/* Step 2: check RST bit */
	if (th->rst) {
		/* RFC 5961 3.2 (extend to match against (RCV.NXT - 1) after a
		 * FIN and SACK too if available):
		 * If seq num matches RCV.NXT or (RCV.NXT - 1) after a FIN, or
		 * the right-most SACK block,
		 * then
		 *     RESET the connection
		 * else
		 *     Send a challenge ACK
		 */
		if (TCP_SKB_CB(skb)->seq == tp->rcv_nxt ||
		    tcp_reset_check(sk, skb)) {
			rst_seq_match = true;
		} else if (tcp_is_sack(tp) && tp->rx_opt.num_sacks > 0) {
			struct tcp_sack_block *sp = &tp->selective_acks[0];
			int max_sack = sp[0].end_seq;
			int this_sack;

			for (this_sack = 1; this_sack < tp->rx_opt.num_sacks;
			     ++this_sack) {
				max_sack = after(sp[this_sack].end_seq,
						 max_sack) ?
					sp[this_sack].end_seq : max_sack;
			}

			if (TCP_SKB_CB(skb)->seq == max_sack)
				rst_seq_match = true;
		}

		if (rst_seq_match)
			tcp_reset(sk);
		else {
			/* Disable TFO if RST is out-of-order
			 * and no data has been received
			 * for current active TFO socket
			 */
			if (tp->syn_fastopen && !tp->data_segs_in &&
			    sk->sk_state == TCP_ESTABLISHED)
				tcp_fastopen_active_disable(sk);
			tcp_send_challenge_ack(sk, skb, false);
		}
		goto discard;
	}

	/* step 3: check security and precedence [ignored] */

	/* step 4: Check for a SYN
	 * RFC 5961 4.2 : Send a challenge ack
	 */
	if (th->syn) {
		if (tcp_ecn_mode_accecn(tp)) {
			send_accecn_reflector = true;
			if (tp->rx_opt.accecn >= 0 &&
			    tp->saw_accecn_opt < TCP_ACCECN_OPT_COUNTER_SEEN) {
				tp->saw_accecn_opt = tcp_accecn_option_init(skb,
									    tp->rx_opt.accecn);
				tp->accecn_opt_demand = max_t(u8, 1, tp->accecn_opt_demand);
			}
		}
syn_challenge:
		if (syn_inerr)
			TCP_INC_STATS(sock_net(sk), TCP_MIB_INERRS);
		NET_INC_STATS(sock_net(sk), LINUX_MIB_TCPSYNCHALLENGE);
		tcp_send_challenge_ack(sk, skb, send_accecn_reflector);
		goto discard;
	}

	bpf_skops_parse_hdr(sk, skb);

	return true;

discard:
	tcp_drop(sk, skb);
	return false;
}

/*
 *	TCP receive function for the ESTABLISHED state.
 *
 *	It is split into a fast path and a slow path. The fast path is
 * 	disabled when:
 *	- A zero window was announced from us - zero window probing
 *        is only handled properly in the slow path.
 *	- Out of order segments arrived.
 *	- Urgent data is expected.
 *	- There is no buffer space left
 *	- Unexpected TCP flags/window values/header lengths are received
 *	  (detected by checking the TCP header against pred_flags)
 *	- Data is sent in both directions. Fast path only supports pure senders
 *	  or pure receivers (this means either the sequence number or the ack
 *	  value must stay constant)
 *	- Unexpected TCP option.
 *
 *	When these conditions are not satisfied it drops into a standard
 *	receive procedure patterned after RFC793 to handle all cases.
 *	The first three cases are guaranteed by proper pred_flags setting,
 *	the rest is checked inline. Fast processing is turned on in
 *	tcp_data_queue when everything is OK.
 */
void tcp_rcv_established(struct sock *sk, struct sk_buff *skb)
{
	const struct tcphdr *th = (const struct tcphdr *)skb->data;
	struct tcp_sock *tp = tcp_sk(sk);
	unsigned int len = skb->len;

	/* TCP congestion window tracking */
	trace_tcp_probe(sk, skb);

	tcp_mstamp_refresh(tp);
	if (unlikely(!sk->sk_rx_dst))
		inet_csk(sk)->icsk_af_ops->sk_rx_dst_set(sk, skb);
	/*
	 *	Header prediction.
	 *	The code loosely follows the one in the famous
	 *	"30 instruction TCP receive" Van Jacobson mail.
	 *
	 *	Van's trick is to deposit buffers into socket queue
	 *	on a device interrupt, to call tcp_recv function
	 *	on the receive process context and checksum and copy
	 *	the buffer to user space. smart...
	 *
	 *	Our current scheme is not silly either but we take the
	 *	extra cost of the net_bh soft interrupt processing...
	 *	We do checksum and copy also but from device to kernel.
	 */

	tp->rx_opt.saw_tstamp = 0;

	/*	pred_flags is 0xS?10 << 16 + snd_wnd
	 *	if header_prediction is to be made
	 *	'S' will always be tp->tcp_header_len >> 2
	 *	'?' will be 0 for the fast path, otherwise pred_flags is 0 to
	 *  turn it off	(when there are holes in the receive
	 *	 space for instance)
	 *	PSH flag is ignored.
	 */

	if ((tcp_flag_word(th) & TCP_HP_BITS) == tp->pred_flags &&
	    TCP_SKB_CB(skb)->seq == tp->rcv_nxt &&
	    !after(TCP_SKB_CB(skb)->ack_seq, tp->snd_nxt)) {
		int tcp_header_len = tp->tcp_header_len;
		s32 tstamp_delta = 0;
		int flag = 0;

		/* Timestamp header prediction: tcp_header_len
		 * is automatically equal to th->doff*4 due to pred_flags
		 * match.
		 */

		/* Check timestamp */
		if (tcp_header_len == sizeof(struct tcphdr) + TCPOLEN_TSTAMP_ALIGNED) {
			/* No? Slow path! */
			if (!tcp_parse_aligned_timestamp(tp, th))
				goto slow_path;

			tstamp_delta = tp->rx_opt.rcv_tsval - tp->rx_opt.ts_recent;
			/* If PAWS failed, check it more carefully in slow path */
			if (tstamp_delta < 0)
				goto slow_path;

			/* DO NOT update ts_recent here, if checksum fails
			 * and timestamp was corrupted part, it will result
			 * in a hung connection since we will drop all
			 * future packets due to the PAWS test.
			 */
		}

		if (len <= tcp_header_len) {
			/* Bulk data transfer: sender */
			if (len == tcp_header_len) {
				/* Predicted packet is in window by definition.
				 * seq == rcv_nxt and rcv_wup <= rcv_nxt.
				 * Hence, check seq<=rcv_wup reduces to:
				 */
				if (tcp_header_len ==
				    (sizeof(struct tcphdr) + TCPOLEN_TSTAMP_ALIGNED) &&
				    tp->rcv_nxt == tp->rcv_wup)
					flag |= __tcp_replace_ts_recent(tp, tstamp_delta);

				tcp_ecn_received_counters(sk, skb, 0);

				/* We know that such packets are checksummed
				 * on entry.
				 */
				tcp_ack(sk, skb, flag);
				__kfree_skb(skb);
				tcp_data_snd_check(sk);
				/* When receiving pure ack in fast path, update
				 * last ts ecr directly instead of calling
				 * tcp_rcv_rtt_measure_ts()
				 */
				tp->rcv_rtt_last_tsecr = tp->rx_opt.rcv_tsecr;
				return;
			} else { /* Header too small */
				TCP_INC_STATS(sock_net(sk), TCP_MIB_INERRS);
				goto discard;
			}
		} else {
			int eaten = 0;
			bool fragstolen = false;

			if (tcp_checksum_complete(skb))
				goto csum_error;

			if ((int)skb->truesize > sk->sk_forward_alloc)
				goto step5;

			/* Predicted packet is in window by definition.
			 * seq == rcv_nxt and rcv_wup <= rcv_nxt.
			 * Hence, check seq<=rcv_wup reduces to:
			 */
			if (tcp_header_len ==
			    (sizeof(struct tcphdr) + TCPOLEN_TSTAMP_ALIGNED) &&
			    tp->rcv_nxt == tp->rcv_wup)
				flag |= __tcp_replace_ts_recent(tp, tstamp_delta);

			tcp_rcv_rtt_measure_ts(sk, skb);

			NET_INC_STATS(sock_net(sk), LINUX_MIB_TCPHPHITS);

			/* Bulk data transfer: receiver */
			__skb_pull(skb, tcp_header_len);
			tcp_ecn_received_counters(sk, skb, len - tcp_header_len);
			eaten = tcp_queue_rcv(sk, skb, &fragstolen);

			tcp_event_data_recv(sk, skb);

			if (TCP_SKB_CB(skb)->ack_seq != tp->snd_una) {
				/* Well, only one small jumplet in fast path... */
				tcp_ack(sk, skb, flag | FLAG_DATA);
				tcp_data_snd_check(sk);
				if (!inet_csk_ack_scheduled(sk))
					goto no_ack;
			} else {
				tcp_update_wl(tp, TCP_SKB_CB(skb)->seq);
			}

			__tcp_ack_snd_check(sk, 0);
no_ack:
			if (eaten)
				kfree_skb_partial(skb, fragstolen);
			tcp_data_ready(sk);
			return;
		}
	}

slow_path:
	if (len < (th->doff << 2) || tcp_checksum_complete(skb))
		goto csum_error;

	if (!th->ack && !th->rst && !th->syn)
		goto discard;

	/*
	 *	Standard slow path.
	 */

	if (!tcp_validate_incoming(sk, skb, th, 1))
		return;

step5:
	tcp_ecn_received_counters(sk, skb, len - th->doff * 4);

	if (tcp_ack(sk, skb, FLAG_SLOWPATH | FLAG_UPDATE_TS_RECENT) < 0)
		goto discard;

	tcp_rcv_rtt_measure_ts(sk, skb);

	/* Process urgent data. */
	tcp_urg(sk, skb, th);

	/* step 7: process the segment text */
	tcp_data_queue(sk, skb);

	tcp_data_snd_check(sk);
	tcp_ack_snd_check(sk);
	return;

csum_error:
	TCP_INC_STATS(sock_net(sk), TCP_MIB_CSUMERRORS);
	TCP_INC_STATS(sock_net(sk), TCP_MIB_INERRS);

discard:
	tcp_drop(sk, skb);
}
EXPORT_SYMBOL(tcp_rcv_established);

void tcp_init_transfer(struct sock *sk, int bpf_op, struct sk_buff *skb)
{
	struct inet_connection_sock *icsk = inet_csk(sk);
	struct tcp_sock *tp = tcp_sk(sk);

	tcp_mtup_init(sk);
	icsk->icsk_af_ops->rebuild_header(sk);
	tcp_init_metrics(sk);

	/* Initialize the congestion window to start the transfer.
	 * Cut cwnd down to 1 per RFC5681 if SYN or SYN-ACK has been
	 * retransmitted. In light of RFC6298 more aggressive 1sec
	 * initRTO, we only reset cwnd when more than 1 SYN/SYN-ACK
	 * retransmission has occurred.
	 */
	if (tp->total_retrans > 1 && tp->undo_marker)
		tp->snd_cwnd = 1;
	else
		tp->snd_cwnd = tcp_init_cwnd(tp, __sk_dst_get(sk));
	tp->snd_cwnd_stamp = tcp_jiffies32;

	icsk->icsk_ca_initialized = 0;
	bpf_skops_established(sk, bpf_op, skb);
	if (!icsk->icsk_ca_initialized)
		tcp_init_congestion_control(sk);
	tcp_init_buffer_space(sk);
}

void tcp_finish_connect(struct sock *sk, struct sk_buff *skb)
{
	struct tcp_sock *tp = tcp_sk(sk);
	struct inet_connection_sock *icsk = inet_csk(sk);

	tcp_set_state(sk, TCP_ESTABLISHED);
	icsk->icsk_ack.lrcvtime = tcp_jiffies32;

	if (skb) {
		icsk->icsk_af_ops->sk_rx_dst_set(sk, skb);
		security_inet_conn_established(sk, skb);
		sk_mark_napi_id(sk, skb);
	}

	tcp_init_transfer(sk, BPF_SOCK_OPS_ACTIVE_ESTABLISHED_CB, skb);

	/* Prevent spurious tcp_cwnd_restart() on first data
	 * packet.
	 */
	tp->lsndtime = tcp_jiffies32;

	if (sock_flag(sk, SOCK_KEEPOPEN))
		inet_csk_reset_keepalive_timer(sk, keepalive_time_when(tp));

	if (!tp->rx_opt.snd_wscale)
		__tcp_fast_path_on(tp, tp->snd_wnd);
	else
		tp->pred_flags = 0;
}

static bool tcp_rcv_fastopen_synack(struct sock *sk, struct sk_buff *synack,
				    struct tcp_fastopen_cookie *cookie)
{
	struct tcp_sock *tp = tcp_sk(sk);
	struct sk_buff *data = tp->syn_data ? tcp_rtx_queue_head(sk) : NULL;
	u16 mss = tp->rx_opt.mss_clamp, try_exp = 0;
	bool syn_drop = false;

	if (mss == tp->rx_opt.user_mss) {
		struct tcp_options_received opt;

		/* Get original SYNACK MSS value if user MSS sets mss_clamp */
		tcp_clear_options(&opt);
		opt.user_mss = opt.mss_clamp = 0;
		tcp_parse_options(sock_net(sk), synack, &opt, 0, NULL);
		mss = opt.mss_clamp;
	}

	if (!tp->syn_fastopen) {
		/* Ignore an unsolicited cookie */
		cookie->len = -1;
	} else if (tp->total_retrans) {
		/* SYN timed out and the SYN-ACK neither has a cookie nor
		 * acknowledges data. Presumably the remote received only
		 * the retransmitted (regular) SYNs: either the original
		 * SYN-data or the corresponding SYN-ACK was dropped.
		 */
		syn_drop = (cookie->len < 0 && data);
	} else if (cookie->len < 0 && !tp->syn_data) {
		/* We requested a cookie but didn't get it. If we did not use
		 * the (old) exp opt format then try so next time (try_exp=1).
		 * Otherwise we go back to use the RFC7413 opt (try_exp=2).
		 */
		try_exp = tp->syn_fastopen_exp ? 2 : 1;
	}

	tcp_fastopen_cache_set(sk, mss, cookie, syn_drop, try_exp);

	if (data) { /* Retransmit unacked data in SYN */
		if (tp->total_retrans)
			tp->fastopen_client_fail = TFO_SYN_RETRANSMITTED;
		else
			tp->fastopen_client_fail = TFO_DATA_NOT_ACKED;
		skb_rbtree_walk_from(data) {
			if (__tcp_retransmit_skb(sk, data, 1))
				break;
		}
		tcp_rearm_rto(sk);
		NET_INC_STATS(sock_net(sk),
				LINUX_MIB_TCPFASTOPENACTIVEFAIL);
		return true;
	}
	tp->syn_data_acked = tp->syn_data;
	if (tp->syn_data_acked) {
		NET_INC_STATS(sock_net(sk), LINUX_MIB_TCPFASTOPENACTIVE);
		/* SYN-data is counted as two separate packets in tcp_ack() */
		if (tp->delivered > 1)
			--tp->delivered;
	}

	tcp_fastopen_add_skb(sk, synack);

	return false;
}

static void smc_check_reset_syn(struct tcp_sock *tp)
{
#if IS_ENABLED(CONFIG_SMC)
	if (static_branch_unlikely(&tcp_have_smc)) {
		if (tp->syn_smc && !tp->rx_opt.smc_ok)
			tp->syn_smc = 0;
	}
#endif
}

static void tcp_try_undo_spurious_syn(struct sock *sk)
{
	struct tcp_sock *tp = tcp_sk(sk);
	u32 syn_stamp;

	/* undo_marker is set when SYN or SYNACK times out. The timeout is
	 * spurious if the ACK's timestamp option echo value matches the
	 * original SYN timestamp.
	 */
	syn_stamp = tp->retrans_stamp;
	if (tp->undo_marker && syn_stamp && tp->rx_opt.saw_tstamp &&
	    syn_stamp == tp->rx_opt.rcv_tsecr)
		tp->undo_marker = 0;
}

static int tcp_rcv_synsent_state_process(struct sock *sk, struct sk_buff *skb,
					 const struct tcphdr *th)
{
	struct inet_connection_sock *icsk = inet_csk(sk);
	struct tcp_sock *tp = tcp_sk(sk);
	struct tcp_fastopen_cookie foc = { .len = -1 };
	int saved_clamp = tp->rx_opt.mss_clamp;
	bool fastopen_fail;

	tcp_parse_options(sock_net(sk), skb, &tp->rx_opt, 0, &foc);
	if (tp->rx_opt.saw_tstamp && tp->rx_opt.rcv_tsecr)
		tp->rx_opt.rcv_tsecr -= tp->tsoffset;

	if (th->ack) {
		/* rfc793:
		 * "If the state is SYN-SENT then
		 *    first check the ACK bit
		 *      If the ACK bit is set
		 *	  If SEG.ACK =< ISS, or SEG.ACK > SND.NXT, send
		 *        a reset (unless the RST bit is set, if so drop
		 *        the segment and return)"
		 */
		if (!after(TCP_SKB_CB(skb)->ack_seq, tp->snd_una) ||
		    after(TCP_SKB_CB(skb)->ack_seq, tp->snd_nxt)) {
			/* Previous FIN/ACK or RST/ACK might be ignored. */
			if (icsk->icsk_retransmits == 0)
				inet_csk_reset_xmit_timer(sk,
						ICSK_TIME_RETRANS,
						TCP_TIMEOUT_MIN, TCP_RTO_MAX);
			goto reset_and_undo;
		}

		if (tp->rx_opt.saw_tstamp && tp->rx_opt.rcv_tsecr &&
		    !between(tp->rx_opt.rcv_tsecr, tp->retrans_stamp,
			     tcp_time_stamp(tp))) {
			NET_INC_STATS(sock_net(sk),
					LINUX_MIB_PAWSACTIVEREJECTED);
			goto reset_and_undo;
		}

		/* Now ACK is acceptable.
		 *
		 * "If the RST bit is set
		 *    If the ACK was acceptable then signal the user "error:
		 *    connection reset", drop the segment, enter CLOSED state,
		 *    delete TCB, and return."
		 */

		if (th->rst) {
			tcp_reset(sk);
			goto discard;
		}

		/* rfc793:
		 *   "fifth, if neither of the SYN or RST bits is set then
		 *    drop the segment and return."
		 *
		 *    See note below!
		 *                                        --ANK(990513)
		 */
		if (!th->syn)
			goto discard_and_undo;

		/* rfc793:
		 *   "If the SYN bit is on ...
		 *    are acceptable then ...
		 *    (our SYN has been ACKed), change the connection
		 *    state to ESTABLISHED..."
		 */

		if (tcp_ecn_mode_any(tp))
			tcp_ecn_rcv_synack(sk, skb, th, TCP_SKB_CB(skb)->ip_dsfield);

		tcp_init_wl(tp, TCP_SKB_CB(skb)->seq);
		tcp_try_undo_spurious_syn(sk);
		tcp_ack(sk, skb, FLAG_SLOWPATH);

		/* Ok.. it's good. Set up sequence numbers and
		 * move to established.
		 */
		WRITE_ONCE(tp->rcv_nxt, TCP_SKB_CB(skb)->seq + 1);
		tp->rcv_wup = TCP_SKB_CB(skb)->seq + 1;

		/* RFC1323: The window in SYN & SYN/ACK segments is
		 * never scaled.
		 */
		tp->snd_wnd = ntohs(th->window);

		if (!tp->rx_opt.wscale_ok) {
			tp->rx_opt.snd_wscale = tp->rx_opt.rcv_wscale = 0;
			tp->window_clamp = min(tp->window_clamp, 65535U);
		}

		if (tp->rx_opt.saw_tstamp) {
			tp->rx_opt.tstamp_ok	   = 1;
			tp->tcp_header_len =
				sizeof(struct tcphdr) + TCPOLEN_TSTAMP_ALIGNED;
			tp->advmss	    -= TCPOLEN_TSTAMP_ALIGNED;
			tcp_store_ts_recent(tp);
		} else {
			tp->tcp_header_len = sizeof(struct tcphdr);
		}

		tcp_sync_mss(sk, icsk->icsk_pmtu_cookie);
		tcp_initialize_rcv_mss(sk);

		/* Remember, tcp_poll() does not lock socket!
		 * Change state from SYN-SENT only after copied_seq
		 * is initialized. */
		WRITE_ONCE(tp->copied_seq, tp->rcv_nxt);

		smc_check_reset_syn(tp);

		smp_mb();

		tcp_finish_connect(sk, skb);

		fastopen_fail = (tp->syn_fastopen || tp->syn_data) &&
				tcp_rcv_fastopen_synack(sk, skb, &foc);

		if (!sock_flag(sk, SOCK_DEAD)) {
			sk->sk_state_change(sk);
			sk_wake_async(sk, SOCK_WAKE_IO, POLL_OUT);
		}
		if (fastopen_fail)
			return -1;
		if (sk->sk_write_pending ||
		    icsk->icsk_accept_queue.rskq_defer_accept ||
		    inet_csk_in_pingpong_mode(sk)) {
			/* Save one ACK. Data will be ready after
			 * several ticks, if write_pending is set.
			 *
			 * It may be deleted, but with this feature tcpdumps
			 * look so _wonderfully_ clever, that I was not able
			 * to stand against the temptation 8)     --ANK
			 */
			inet_csk_schedule_ack(sk);
			tcp_enter_quickack_mode(sk, TCP_MAX_QUICKACKS);
			inet_csk_reset_xmit_timer(sk, ICSK_TIME_DACK,
						  TCP_DELACK_MAX, TCP_RTO_MAX);

discard:
			tcp_drop(sk, skb);
			return 0;
		} else {
			__tcp_send_ack(sk, tp->rcv_nxt,
				       !tcp_ecn_mode_accecn(tp) ? 0 :
				       tcp_accecn_reflector_flags(tp->syn_ect_rcv));
		}
		return -1;
	}

	/* No ACK in the segment */

	if (th->rst) {
		/* rfc793:
		 * "If the RST bit is set
		 *
		 *      Otherwise (no ACK) drop the segment and return."
		 */

		goto discard_and_undo;
	}

	/* PAWS check. */
	if (tp->rx_opt.ts_recent_stamp && tp->rx_opt.saw_tstamp &&
	    tcp_paws_reject(&tp->rx_opt, 0))
		goto discard_and_undo;

	if (th->syn) {
		/* We see SYN without ACK. It is attempt of
		 * simultaneous connect with crossed SYNs.
		 * Particularly, it can be connect to self.
		 */
		tcp_set_state(sk, TCP_SYN_RECV);

		if (tp->rx_opt.saw_tstamp) {
			tp->rx_opt.tstamp_ok = 1;
			tcp_store_ts_recent(tp);
			tp->tcp_header_len =
				sizeof(struct tcphdr) + TCPOLEN_TSTAMP_ALIGNED;
		} else {
			tp->tcp_header_len = sizeof(struct tcphdr);
		}

		WRITE_ONCE(tp->rcv_nxt, TCP_SKB_CB(skb)->seq + 1);
		WRITE_ONCE(tp->copied_seq, tp->rcv_nxt);
		tp->rcv_wup = TCP_SKB_CB(skb)->seq + 1;

		/* RFC1323: The window in SYN & SYN/ACK segments is
		 * never scaled.
		 */
		tp->snd_wnd    = ntohs(th->window);
		tp->snd_wl1    = TCP_SKB_CB(skb)->seq;
		tp->max_window = tp->snd_wnd;

		tcp_ecn_rcv_syn(tp, th, skb);

		tcp_mtup_init(sk);
		tcp_sync_mss(sk, icsk->icsk_pmtu_cookie);
		tcp_initialize_rcv_mss(sk);

		tcp_send_synack(sk);
#if 0
		/* Note, we could accept data and URG from this segment.
		 * There are no obstacles to make this (except that we must
		 * either change tcp_recvmsg() to prevent it from returning data
		 * before 3WHS completes per RFC793, or employ TCP Fast Open).
		 *
		 * However, if we ignore data in ACKless segments sometimes,
		 * we have no reasons to accept it sometimes.
		 * Also, seems the code doing it in step6 of tcp_rcv_state_process
		 * is not flawless. So, discard packet for sanity.
		 * Uncomment this return to process the data.
		 */
		return -1;
#else
		goto discard;
#endif
	}
	/* "fifth, if neither of the SYN or RST bits is set then
	 * drop the segment and return."
	 */

discard_and_undo:
	tcp_clear_options(&tp->rx_opt);
	tp->rx_opt.mss_clamp = saved_clamp;
	goto discard;

reset_and_undo:
	tcp_clear_options(&tp->rx_opt);
	tp->rx_opt.mss_clamp = saved_clamp;
	return 1;
}

static void tcp_rcv_synrecv_state_fastopen(struct sock *sk)
{
	struct request_sock *req;

	/* If we are still handling the SYNACK RTO, see if timestamp ECR allows
	 * undo. If peer SACKs triggered fast recovery, we can't undo here.
	 */
	if (inet_csk(sk)->icsk_ca_state == TCP_CA_Loss)
		tcp_try_undo_loss(sk, false);

	/* Reset rtx states to prevent spurious retransmits_timed_out() */
	tcp_sk(sk)->retrans_stamp = 0;
	inet_csk(sk)->icsk_retransmits = 0;

	/* Once we leave TCP_SYN_RECV or TCP_FIN_WAIT_1,
	 * we no longer need req so release it.
	 */
	req = rcu_dereference_protected(tcp_sk(sk)->fastopen_rsk,
					lockdep_sock_is_held(sk));
	reqsk_fastopen_remove(sk, req, false);

	/* Re-arm the timer because data may have been sent out.
	 * This is similar to the regular data transmission case
	 * when new data has just been ack'ed.
	 *
	 * (TFO) - we could try to be more aggressive and
	 * retransmitting any data sooner based on when they
	 * are sent out.
	 */
	tcp_rearm_rto(sk);
}

/*
 *	This function implements the receiving procedure of RFC 793 for
 *	all states except ESTABLISHED and TIME_WAIT.
 *	It's called from both tcp_v4_rcv and tcp_v6_rcv and should be
 *	address independent.
 */

int tcp_rcv_state_process(struct sock *sk, struct sk_buff *skb)
{
	struct tcp_sock *tp = tcp_sk(sk);
	struct inet_connection_sock *icsk = inet_csk(sk);
	const struct tcphdr *th = tcp_hdr(skb);
	struct request_sock *req;
	int queued = 0;
	bool acceptable;

	switch (sk->sk_state) {
	case TCP_CLOSE:
		goto discard;

	case TCP_LISTEN:
		if (th->ack)
			return 1;

		if (th->rst)
			goto discard;

		if (th->syn) {
			if (th->fin)
				goto discard;
			/* It is possible that we process SYN packets from backlog,
			 * so we need to make sure to disable BH and RCU right there.
			 */
			rcu_read_lock();
			local_bh_disable();
			acceptable = icsk->icsk_af_ops->conn_request(sk, skb) >= 0;
			local_bh_enable();
			rcu_read_unlock();

			if (!acceptable)
				return 1;
			consume_skb(skb);
			return 0;
		}
		goto discard;

	case TCP_SYN_SENT:
		tp->rx_opt.saw_tstamp = 0;
		tcp_mstamp_refresh(tp);
		queued = tcp_rcv_synsent_state_process(sk, skb, th);
		if (queued >= 0)
			return queued;

		/* Do step6 onward by hand. */
		tcp_urg(sk, skb, th);
		__kfree_skb(skb);
		tcp_data_snd_check(sk);
		return 0;
	}

	tcp_mstamp_refresh(tp);
	tp->rx_opt.saw_tstamp = 0;
	req = rcu_dereference_protected(tp->fastopen_rsk,
					lockdep_sock_is_held(sk));
	if (req) {
		bool req_stolen;

		WARN_ON_ONCE(sk->sk_state != TCP_SYN_RECV &&
		    sk->sk_state != TCP_FIN_WAIT1);

		if (!tcp_check_req(sk, skb, req, true, &req_stolen))
			goto discard;
	}

	if (!th->ack && !th->rst && !th->syn)
		goto discard;

	if (!tcp_validate_incoming(sk, skb, th, 0))
		return 0;

	/* step 5: check the ACK field */
	acceptable = tcp_ack(sk, skb, FLAG_SLOWPATH |
				      FLAG_UPDATE_TS_RECENT |
				      FLAG_NO_CHALLENGE_ACK) > 0;

	if (!acceptable) {
		if (sk->sk_state == TCP_SYN_RECV)
			return 1;	/* send one RST */
		tcp_send_challenge_ack(sk, skb, false);
		goto discard;
	}
	switch (sk->sk_state) {
	case TCP_SYN_RECV:
		tp->delivered++; /* SYN-ACK delivery isn't tracked in tcp_ack */
		if (!tp->srtt_us)
			tcp_synack_rtt_meas(sk, req);

		if (req) {
			tcp_rcv_synrecv_state_fastopen(sk);
		} else {
			tcp_try_undo_spurious_syn(sk);
			tp->retrans_stamp = 0;
			tcp_init_transfer(sk, BPF_SOCK_OPS_PASSIVE_ESTABLISHED_CB,
					  skb);
			WRITE_ONCE(tp->copied_seq, tp->rcv_nxt);
		}
		smp_mb();
		tcp_set_state(sk, TCP_ESTABLISHED);
		sk->sk_state_change(sk);

		/* Note, that this wakeup is only for marginal crossed SYN case.
		 * Passively open sockets are not waked up, because
		 * sk->sk_sleep == NULL and sk->sk_socket == NULL.
		 */
		if (sk->sk_socket)
			sk_wake_async(sk, SOCK_WAKE_IO, POLL_OUT);

		tp->snd_una = TCP_SKB_CB(skb)->ack_seq;
		tp->snd_wnd = ntohs(th->window) << tp->rx_opt.snd_wscale;
		tcp_init_wl(tp, TCP_SKB_CB(skb)->seq);

		if (tp->rx_opt.tstamp_ok)
			tp->advmss -= TCPOLEN_TSTAMP_ALIGNED;

		if (!inet_csk(sk)->icsk_ca_ops->cong_control)
			tcp_update_pacing_rate(sk);

		/* Prevent spurious tcp_cwnd_restart() on first data packet */
		tp->lsndtime = tcp_jiffies32;

		tcp_initialize_rcv_mss(sk);
		if (tcp_ecn_mode_accecn(tp))
			tcp_accecn_third_ack(sk, skb, tp->syn_ect_snt);
		tcp_fast_path_on(tp);
		break;

	case TCP_FIN_WAIT1: {
		int tmo;

		if (req)
			tcp_rcv_synrecv_state_fastopen(sk);

		if (tp->snd_una != tp->write_seq)
			break;

		tcp_set_state(sk, TCP_FIN_WAIT2);
		sk->sk_shutdown |= SEND_SHUTDOWN;

		sk_dst_confirm(sk);

		if (!sock_flag(sk, SOCK_DEAD)) {
			/* Wake up lingering close() */
			sk->sk_state_change(sk);
			break;
		}

		if (tp->linger2 < 0) {
			tcp_done(sk);
			NET_INC_STATS(sock_net(sk), LINUX_MIB_TCPABORTONDATA);
			return 1;
		}
		if (TCP_SKB_CB(skb)->end_seq != TCP_SKB_CB(skb)->seq &&
		    after(TCP_SKB_CB(skb)->end_seq - th->fin, tp->rcv_nxt)) {
			/* Receive out of order FIN after close() */
			if (tp->syn_fastopen && th->fin)
				tcp_fastopen_active_disable(sk);
			tcp_done(sk);
			NET_INC_STATS(sock_net(sk), LINUX_MIB_TCPABORTONDATA);
			return 1;
		}

		tmo = tcp_fin_time(sk);
		if (tmo > TCP_TIMEWAIT_LEN) {
			inet_csk_reset_keepalive_timer(sk, tmo - TCP_TIMEWAIT_LEN);
		} else if (th->fin || sock_owned_by_user(sk)) {
			/* Bad case. We could lose such FIN otherwise.
			 * It is not a big problem, but it looks confusing
			 * and not so rare event. We still can lose it now,
			 * if it spins in bh_lock_sock(), but it is really
			 * marginal case.
			 */
			inet_csk_reset_keepalive_timer(sk, tmo);
		} else {
			tcp_time_wait(sk, TCP_FIN_WAIT2, tmo);
			goto discard;
		}
		break;
	}

	case TCP_CLOSING:
		if (tp->snd_una == tp->write_seq) {
			tcp_time_wait(sk, TCP_TIME_WAIT, 0);
			goto discard;
		}
		break;

	case TCP_LAST_ACK:
		if (tp->snd_una == tp->write_seq) {
			tcp_update_metrics(sk);
			tcp_done(sk);
			goto discard;
		}
		break;
	}

	/* step 6: check the URG bit */
	tcp_urg(sk, skb, th);

	/* step 7: process the segment text */
	switch (sk->sk_state) {
	case TCP_CLOSE_WAIT:
	case TCP_CLOSING:
	case TCP_LAST_ACK:
		if (!before(TCP_SKB_CB(skb)->seq, tp->rcv_nxt)) {
			if (sk_is_mptcp(sk))
				mptcp_incoming_options(sk, skb);
			break;
		}
		fallthrough;
	case TCP_FIN_WAIT1:
	case TCP_FIN_WAIT2:
		/* RFC 793 says to queue data in these states,
		 * RFC 1122 says we MUST send a reset.
		 * BSD 4.4 also does reset.
		 */
		if (sk->sk_shutdown & RCV_SHUTDOWN) {
			if (TCP_SKB_CB(skb)->end_seq != TCP_SKB_CB(skb)->seq &&
			    after(TCP_SKB_CB(skb)->end_seq - th->fin, tp->rcv_nxt)) {
				NET_INC_STATS(sock_net(sk), LINUX_MIB_TCPABORTONDATA);
				tcp_reset(sk);
				return 1;
			}
		}
		fallthrough;
	case TCP_ESTABLISHED:
		tcp_data_queue(sk, skb);
		queued = 1;
		break;
	}

	/* tcp_data could move socket to TIME-WAIT */
	if (sk->sk_state != TCP_CLOSE) {
		tcp_data_snd_check(sk);
		tcp_ack_snd_check(sk);
	}

	if (!queued) {
discard:
		tcp_drop(sk, skb);
	}
	return 0;
}
EXPORT_SYMBOL(tcp_rcv_state_process);

static inline void pr_drop_req(struct request_sock *req, __u16 port, int family)
{
	struct inet_request_sock *ireq = inet_rsk(req);

	if (family == AF_INET)
		net_dbg_ratelimited("drop open request from %pI4/%u\n",
				    &ireq->ir_rmt_addr, port);
#if IS_ENABLED(CONFIG_IPV6)
	else if (family == AF_INET6)
		net_dbg_ratelimited("drop open request from %pI6/%u\n",
				    &ireq->ir_v6_rmt_addr, port);
#endif
}

/* RFC3168 : 6.1.1 SYN packets must not have ECT/ECN bits set
 *
 * If we receive a SYN packet with these bits set, it means a
 * network is playing bad games with TOS bits. In order to
 * avoid possible false congestion notifications, we disable
 * TCP ECN negotiation.
 *
 * Exception: tcp_ca wants ECN. This is required for DCTCP
 * congestion control: Linux DCTCP asserts ECT on all packets,
 * including SYN, which is most optimal solution; however,
 * others, such as FreeBSD do not.
 *
 * Exception: At least one of the reserved bits of the TCP header (th->res1) is
 * set, indicating the use of a future TCP extension (such as AccECN). See
 * RFC8311 §4.3 which updates RFC3168 to allow the development of such
 * extensions.
 */
static void tcp_ecn_create_request(struct request_sock *req,
				   const struct sk_buff *skb,
				   const struct sock *listen_sk,
				   const struct dst_entry *dst)
{
	const struct tcphdr *th = tcp_hdr(skb);
	const struct net *net = sock_net(listen_sk);
	bool th_ecn = th->ece && th->cwr;
	bool ect, ecn_ok;
	u32 ecn_ok_dst;

	if (tcp_accecn_syn_requested(th) &&
	    (((net->ipv4.sysctl_tcp_ecn & TCP_ECN_ENABLE_MASK) >= 3) ||
	     tcp_ca_needs_accecn(listen_sk))) {
		inet_rsk(req)->ecn_ok = 1;
		tcp_rsk(req)->accecn_ok = 1;
		tcp_rsk(req)->syn_ect_rcv =
			TCP_SKB_CB(skb)->ip_dsfield & INET_ECN_MASK;
		return;
	}

	if (!th_ecn)
		return;

	ect = !INET_ECN_is_not_ect(TCP_SKB_CB(skb)->ip_dsfield);
	ecn_ok_dst = dst_feature(dst, DST_FEATURE_ECN_MASK);
	ecn_ok = (net->ipv4.sysctl_tcp_ecn & TCP_ECN_ENABLE_MASK) || ecn_ok_dst;

	if (((!ect || th->res1 || th->ae) && ecn_ok) ||
	    tcp_ca_needs_ecn(listen_sk) ||
	    (ecn_ok_dst & DST_FEATURE_ECN_CA) ||
	    tcp_bpf_ca_needs_ecn((struct sock *)req))
		inet_rsk(req)->ecn_ok = 1;
}

static void tcp_openreq_init(struct request_sock *req,
			     const struct tcp_options_received *rx_opt,
			     struct sk_buff *skb, const struct sock *sk)
{
	struct inet_request_sock *ireq = inet_rsk(req);

	req->rsk_rcv_wnd = 0;		/* So that tcp_send_synack() knows! */
	tcp_rsk(req)->rcv_isn = TCP_SKB_CB(skb)->seq;
	tcp_rsk(req)->rcv_nxt = TCP_SKB_CB(skb)->seq + 1;
	tcp_rsk(req)->snt_synack = 0;
	tcp_rsk(req)->last_oow_ack_time = 0;
	tcp_rsk(req)->accecn_ok = 0;
	tcp_rsk(req)->saw_accecn_opt = 0;
	tcp_rsk(req)->syn_ect_rcv = 0;
	tcp_rsk(req)->syn_ect_snt = 0;
	req->mss = rx_opt->mss_clamp;
	req->ts_recent = rx_opt->saw_tstamp ? rx_opt->rcv_tsval : 0;
	ireq->tstamp_ok = rx_opt->tstamp_ok;
	ireq->sack_ok = rx_opt->sack_ok;
	ireq->snd_wscale = rx_opt->snd_wscale;
	ireq->wscale_ok = rx_opt->wscale_ok;
	ireq->acked = 0;
	ireq->ecn_ok = 0;
	ireq->ir_rmt_port = tcp_hdr(skb)->source;
	ireq->ir_num = ntohs(tcp_hdr(skb)->dest);
	ireq->ir_mark = inet_request_mark(sk, skb);
#if IS_ENABLED(CONFIG_SMC)
	ireq->smc_ok = rx_opt->smc_ok;
#endif
}

struct request_sock *inet_reqsk_alloc(const struct request_sock_ops *ops,
				      struct sock *sk_listener,
				      bool attach_listener)
{
	struct request_sock *req = reqsk_alloc(ops, sk_listener,
					       attach_listener);

	if (req) {
		struct inet_request_sock *ireq = inet_rsk(req);

		ireq->ireq_opt = NULL;
#if IS_ENABLED(CONFIG_IPV6)
		ireq->pktopts = NULL;
#endif
		atomic64_set(&ireq->ir_cookie, 0);
		ireq->ireq_state = TCP_NEW_SYN_RECV;
		write_pnet(&ireq->ireq_net, sock_net(sk_listener));
		ireq->ireq_family = sk_listener->sk_family;
	}

	return req;
}
EXPORT_SYMBOL(inet_reqsk_alloc);

/*
 * Return true if a syncookie should be sent
 */
static bool tcp_syn_flood_action(const struct sock *sk, const char *proto)
{
	struct request_sock_queue *queue = &inet_csk(sk)->icsk_accept_queue;
	const char *msg = "Dropping request";
	bool want_cookie = false;
	struct net *net = sock_net(sk);

#ifdef CONFIG_SYN_COOKIES
	if (net->ipv4.sysctl_tcp_syncookies) {
		msg = "Sending cookies";
		want_cookie = true;
		__NET_INC_STATS(sock_net(sk), LINUX_MIB_TCPREQQFULLDOCOOKIES);
	} else
#endif
		__NET_INC_STATS(sock_net(sk), LINUX_MIB_TCPREQQFULLDROP);

	if (!queue->synflood_warned &&
	    net->ipv4.sysctl_tcp_syncookies != 2 &&
	    xchg(&queue->synflood_warned, 1) == 0)
		net_info_ratelimited("%s: Possible SYN flooding on port %d. %s.  Check SNMP counters.\n",
				     proto, sk->sk_num, msg);

	return want_cookie;
}

static void tcp_reqsk_record_syn(const struct sock *sk,
				 struct request_sock *req,
				 const struct sk_buff *skb)
{
	if (tcp_sk(sk)->save_syn) {
		u32 len = skb_network_header_len(skb) + tcp_hdrlen(skb);
		struct saved_syn *saved_syn;
		u32 mac_hdrlen;
		void *base;

		if (tcp_sk(sk)->save_syn == 2) {  /* Save full header. */
			base = skb_mac_header(skb);
			mac_hdrlen = skb_mac_header_len(skb);
			len += mac_hdrlen;
		} else {
			base = skb_network_header(skb);
			mac_hdrlen = 0;
		}

		saved_syn = kmalloc(struct_size(saved_syn, data, len),
				    GFP_ATOMIC);
		if (saved_syn) {
			saved_syn->mac_hdrlen = mac_hdrlen;
			saved_syn->network_hdrlen = skb_network_header_len(skb);
			saved_syn->tcp_hdrlen = tcp_hdrlen(skb);
			memcpy(saved_syn->data, base, len);
			req->saved_syn = saved_syn;
		}
	}
}

/* If a SYN cookie is required and supported, returns a clamped MSS value to be
 * used for SYN cookie generation.
 */
u16 tcp_get_syncookie_mss(struct request_sock_ops *rsk_ops,
			  const struct tcp_request_sock_ops *af_ops,
			  struct sock *sk, struct tcphdr *th)
{
	struct tcp_sock *tp = tcp_sk(sk);
	u16 mss;

	if (sock_net(sk)->ipv4.sysctl_tcp_syncookies != 2 &&
	    !inet_csk_reqsk_queue_is_full(sk))
		return 0;

	if (!tcp_syn_flood_action(sk, rsk_ops->slab_name))
		return 0;

	if (sk_acceptq_is_full(sk)) {
		NET_INC_STATS(sock_net(sk), LINUX_MIB_LISTENOVERFLOWS);
		return 0;
	}

	mss = tcp_parse_mss_option(th, tp->rx_opt.user_mss);
	if (!mss)
		mss = af_ops->mss_clamp;

	return mss;
}
EXPORT_SYMBOL_GPL(tcp_get_syncookie_mss);

int tcp_conn_request(struct request_sock_ops *rsk_ops,
		     const struct tcp_request_sock_ops *af_ops,
		     struct sock *sk, struct sk_buff *skb)
{
	struct tcp_fastopen_cookie foc = { .len = -1 };
	__u32 isn = TCP_SKB_CB(skb)->tcp_tw_isn;
	struct tcp_options_received tmp_opt;
	struct tcp_sock *tp = tcp_sk(sk);
	struct net *net = sock_net(sk);
	struct sock *fastopen_sk = NULL;
	struct request_sock *req;
	bool want_cookie = false;
	struct dst_entry *dst;
	struct flowi fl;

	/* TW buckets are converted to open requests without
	 * limitations, they conserve resources and peer is
	 * evidently real one.
	 */
	if ((net->ipv4.sysctl_tcp_syncookies == 2 ||
	     inet_csk_reqsk_queue_is_full(sk)) && !isn) {
		want_cookie = tcp_syn_flood_action(sk, rsk_ops->slab_name);
		if (!want_cookie)
			goto drop;
	}

	if (sk_acceptq_is_full(sk)) {
		NET_INC_STATS(sock_net(sk), LINUX_MIB_LISTENOVERFLOWS);
		goto drop;
	}

	req = inet_reqsk_alloc(rsk_ops, sk, !want_cookie);
	if (!req)
		goto drop;

	req->syncookie = want_cookie;
	tcp_rsk(req)->af_specific = af_ops;
	tcp_rsk(req)->ts_off = 0;
#if IS_ENABLED(CONFIG_MPTCP)
	tcp_rsk(req)->is_mptcp = 0;
#endif

	tcp_clear_options(&tmp_opt);
	tmp_opt.mss_clamp = af_ops->mss_clamp;
	tmp_opt.user_mss  = tp->rx_opt.user_mss;
	tcp_parse_options(sock_net(sk), skb, &tmp_opt, 0,
			  want_cookie ? NULL : &foc);

	if (want_cookie && !tmp_opt.saw_tstamp)
		tcp_clear_options(&tmp_opt);

	if (IS_ENABLED(CONFIG_SMC) && want_cookie)
		tmp_opt.smc_ok = 0;

	tmp_opt.tstamp_ok = tmp_opt.saw_tstamp;
	tcp_openreq_init(req, &tmp_opt, skb, sk);
	inet_rsk(req)->no_srccheck = inet_sk(sk)->transparent;

	/* Note: tcp_v6_init_req() might override ir_iif for link locals */
	inet_rsk(req)->ir_iif = inet_request_bound_dev_if(sk, skb);

	af_ops->init_req(req, sk, skb);

	if (security_inet_conn_request(sk, skb, req))
		goto drop_and_free;

	if (tmp_opt.tstamp_ok)
		tcp_rsk(req)->ts_off = af_ops->init_ts_off(net, skb);

	dst = af_ops->route_req(sk, &fl, req);
	if (!dst)
		goto drop_and_free;

	if (!want_cookie && !isn) {
		/* Kill the following clause, if you dislike this way. */
		if (!net->ipv4.sysctl_tcp_syncookies &&
		    (net->ipv4.sysctl_max_syn_backlog - inet_csk_reqsk_queue_len(sk) <
		     (net->ipv4.sysctl_max_syn_backlog >> 2)) &&
		    !tcp_peer_is_proven(req, dst)) {
			/* Without syncookies last quarter of
			 * backlog is filled with destinations,
			 * proven to be alive.
			 * It means that we continue to communicate
			 * to destinations, already remembered
			 * to the moment of synflood.
			 */
			pr_drop_req(req, ntohs(tcp_hdr(skb)->source),
				    rsk_ops->family);
			goto drop_and_release;
		}

		isn = af_ops->init_seq(skb);
	}

	tcp_ecn_create_request(req, skb, sk, dst);

	if (want_cookie) {
		isn = cookie_init_sequence(af_ops, sk, skb, &req->mss);
		if (!tmp_opt.tstamp_ok)
			inet_rsk(req)->ecn_ok = 0;
	}

	tcp_rsk(req)->snt_isn = isn;
	tcp_rsk(req)->txhash = net_tx_rndhash();
	tcp_rsk(req)->syn_tos = TCP_SKB_CB(skb)->ip_dsfield;
	tcp_openreq_init_rwin(req, sk, dst);
	sk_rx_queue_set(req_to_sk(req), skb);
	if (!want_cookie) {
		tcp_reqsk_record_syn(sk, req, skb);
		fastopen_sk = tcp_try_fastopen(sk, skb, req, &foc, dst);
	}
	if (fastopen_sk) {
		af_ops->send_synack(fastopen_sk, dst, &fl, req,
				    &foc, TCP_SYNACK_FASTOPEN, skb);
		/* Add the child socket directly into the accept queue */
		if (!inet_csk_reqsk_queue_add(sk, req, fastopen_sk)) {
			reqsk_fastopen_remove(fastopen_sk, req, false);
			bh_unlock_sock(fastopen_sk);
			sock_put(fastopen_sk);
			goto drop_and_free;
		}
		sk->sk_data_ready(sk);
		bh_unlock_sock(fastopen_sk);
		sock_put(fastopen_sk);
	} else {
		tcp_rsk(req)->tfo_listener = false;
		if (!want_cookie)
			inet_csk_reqsk_queue_hash_add(sk, req,
				tcp_timeout_init((struct sock *)req));
		af_ops->send_synack(sk, dst, &fl, req, &foc,
				    !want_cookie ? TCP_SYNACK_NORMAL :
						   TCP_SYNACK_COOKIE,
				    skb);
		if (want_cookie) {
			reqsk_free(req);
			return 0;
		}
	}
	reqsk_put(req);
	return 0;

drop_and_release:
	dst_release(dst);
drop_and_free:
	__reqsk_free(req);
drop:
	tcp_listendrop(sk);
	return 0;
}
EXPORT_SYMBOL(tcp_conn_request);<|MERGE_RESOLUTION|>--- conflicted
+++ resolved
@@ -642,13 +642,9 @@
 	corrected_ace = tcp_accecn_ace(tcp_hdr(skb)) - TCP_ACCECN_CEP_INIT_OFFSET;
 	delta = (corrected_ace - tp->delivered_ce) & TCP_ACCECN_CEP_ACE_MASK;
 	if (delivered_pkts < TCP_ACCECN_CEP_ACE_MASK)
-<<<<<<< HEAD
-		goto out;
+		return delta;
 	if ((sock_net(sk)->ipv4.sysctl_tcp_ecn & TCP_ACCECN_UNSAFE_CEP))
-		goto out;
-=======
 		return delta;
->>>>>>> fa38b872
 
 	safe_delta = delivered_pkts - ((delivered_pkts - delta) & TCP_ACCECN_CEP_ACE_MASK);
 
