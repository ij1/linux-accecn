// SPDX-License-Identifier: GPL-2.0
/*
 * INET		An implementation of the TCP/IP protocol suite for the LINUX
 *		operating system.  INET is implemented using the  BSD Socket
 *		interface as the means of communication with the user level.
 *
 *		Implementation of the Transmission Control Protocol(TCP).
 *
 * Authors:	Ross Biro
 *		Fred N. van Kempen, <waltje@uWalt.NL.Mugnet.ORG>
 *		Mark Evans, <evansmp@uhura.aston.ac.uk>
 *		Corey Minyard <wf-rch!minyard@relay.EU.net>
 *		Florian La Roche, <flla@stud.uni-sb.de>
 *		Charles Hedrick, <hedrick@klinzhai.rutgers.edu>
 *		Linus Torvalds, <torvalds@cs.helsinki.fi>
 *		Alan Cox, <gw4pts@gw4pts.ampr.org>
 *		Matthew Dillon, <dillon@apollo.west.oic.com>
 *		Arnt Gulbrandsen, <agulbra@nvg.unit.no>
 *		Jorge Cwik, <jorge@laser.satlink.net>
 */

/*
 * Changes:
 *		Pedro Roque	:	Fast Retransmit/Recovery.
 *					Two receive queues.
 *					Retransmit queue handled by TCP.
 *					Better retransmit timer handling.
 *					New congestion avoidance.
 *					Header prediction.
 *					Variable renaming.
 *
 *		Eric		:	Fast Retransmit.
 *		Randy Scott	:	MSS option defines.
 *		Eric Schenk	:	Fixes to slow start algorithm.
 *		Eric Schenk	:	Yet another double ACK bug.
 *		Eric Schenk	:	Delayed ACK bug fixes.
 *		Eric Schenk	:	Floyd style fast retrans war avoidance.
 *		David S. Miller	:	Don't allow zero congestion window.
 *		Eric Schenk	:	Fix retransmitter so that it sends
 *					next packet on ack of previous packet.
 *		Andi Kleen	:	Moved open_request checking here
 *					and process RSTs for open_requests.
 *		Andi Kleen	:	Better prune_queue, and other fixes.
 *		Andrey Savochkin:	Fix RTT measurements in the presence of
 *					timestamps.
 *		Andrey Savochkin:	Check sequence numbers correctly when
 *					removing SACKs due to in sequence incoming
 *					data segments.
 *		Andi Kleen:		Make sure we never ack data there is not
 *					enough room for. Also make this condition
 *					a fatal error if it might still happen.
 *		Andi Kleen:		Add tcp_measure_rcv_mss to make
 *					connections with MSS<min(MTU,ann. MSS)
 *					work without delayed acks.
 *		Andi Kleen:		Process packets with PSH set in the
 *					fast path.
 *		J Hadi Salim:		ECN support
 *	 	Andrei Gurtov,
 *		Pasi Sarolahti,
 *		Panu Kuhlberg:		Experimental audit of TCP (re)transmission
 *					engine. Lots of bugs are found.
 *		Pasi Sarolahti:		F-RTO for dealing with spurious RTOs
 */

#define pr_fmt(fmt) "TCP: " fmt

#include <linux/mm.h>
#include <linux/slab.h>
#include <linux/module.h>
#include <linux/sysctl.h>
#include <linux/kernel.h>
#include <linux/prefetch.h>
#include <net/dst.h>
#include <net/tcp.h>
#include <net/inet_common.h>
#include <linux/ipsec.h>
#include <asm/unaligned.h>
#include <linux/errqueue.h>
#include <trace/events/tcp.h>
#include <linux/jump_label_ratelimit.h>
#include <net/busy_poll.h>
#include <net/mptcp.h>

int sysctl_tcp_max_orphans __read_mostly = NR_FILE;

#define FLAG_DATA		0x01 /* Incoming frame contained data.		*/
#define FLAG_WIN_UPDATE		0x02 /* Incoming ACK was a window update.	*/
#define FLAG_DATA_ACKED		0x04 /* This ACK acknowledged new data.		*/
#define FLAG_RETRANS_DATA_ACKED	0x08 /* "" "" some of which was retransmitted.	*/
#define FLAG_SYN_ACKED		0x10 /* This ACK acknowledged SYN.		*/
#define FLAG_DATA_SACKED	0x20 /* New SACK.				*/
#define FLAG_ECE		0x40 /* ECE in this ACK				*/
#define FLAG_LOST_RETRANS	0x80 /* This ACK marks some retransmission lost */
#define FLAG_SLOWPATH		0x100 /* Do not skip RFC checks for window update.*/
#define FLAG_ORIG_SACK_ACKED	0x200 /* Never retransmitted data are (s)acked	*/
#define FLAG_SND_UNA_ADVANCED	0x400 /* Snd_una was changed (!= FLAG_DATA_ACKED) */
#define FLAG_DSACKING_ACK	0x800 /* SACK blocks contained D-SACK info */
#define FLAG_SET_XMIT_TIMER	0x1000 /* Set TLP or RTO timer */
#define FLAG_SACK_RENEGING	0x2000 /* snd_una advanced to a sacked seq */
#define FLAG_UPDATE_TS_RECENT	0x4000 /* tcp_replace_ts_recent() */
#define FLAG_NO_CHALLENGE_ACK	0x8000 /* do not call tcp_send_challenge_ack()	*/
#define FLAG_ACK_MAYBE_DELAYED	0x10000 /* Likely a delayed ACK */
#define FLAG_TS_PROGRESS	0x20000 /* Positive timestamp delta */

#define FLAG_ACKED		(FLAG_DATA_ACKED|FLAG_SYN_ACKED)
#define FLAG_NOT_DUP		(FLAG_DATA|FLAG_WIN_UPDATE|FLAG_ACKED)
#define FLAG_CA_ALERT		(FLAG_DATA_SACKED|FLAG_ECE|FLAG_DSACKING_ACK)
#define FLAG_FORWARD_PROGRESS	(FLAG_ACKED|FLAG_DATA_SACKED)

#define TCP_REMNANT (TCP_FLAG_FIN|TCP_FLAG_URG|TCP_FLAG_SYN|TCP_FLAG_PSH)
#define TCP_HP_BITS (~(TCP_RESERVED_BITS|TCP_FLAG_PSH))

#define REXMIT_NONE	0 /* no loss recovery to do */
#define REXMIT_LOST	1 /* retransmit packets marked lost */
#define REXMIT_NEW	2 /* FRTO-style transmit of unsent/new packets */

#if IS_ENABLED(CONFIG_TLS_DEVICE)
static DEFINE_STATIC_KEY_DEFERRED_FALSE(clean_acked_data_enabled, HZ);

void clean_acked_data_enable(struct inet_connection_sock *icsk,
			     void (*cad)(struct sock *sk, u32 ack_seq))
{
	icsk->icsk_clean_acked = cad;
	static_branch_deferred_inc(&clean_acked_data_enabled);
}
EXPORT_SYMBOL_GPL(clean_acked_data_enable);

void clean_acked_data_disable(struct inet_connection_sock *icsk)
{
	static_branch_slow_dec_deferred(&clean_acked_data_enabled);
	icsk->icsk_clean_acked = NULL;
}
EXPORT_SYMBOL_GPL(clean_acked_data_disable);

void clean_acked_data_flush(void)
{
	static_key_deferred_flush(&clean_acked_data_enabled);
}
EXPORT_SYMBOL_GPL(clean_acked_data_flush);
#endif

#ifdef CONFIG_CGROUP_BPF
static void bpf_skops_parse_hdr(struct sock *sk, struct sk_buff *skb)
{
	bool unknown_opt = tcp_sk(sk)->rx_opt.saw_unknown &&
		BPF_SOCK_OPS_TEST_FLAG(tcp_sk(sk),
				       BPF_SOCK_OPS_PARSE_UNKNOWN_HDR_OPT_CB_FLAG);
	bool parse_all_opt = BPF_SOCK_OPS_TEST_FLAG(tcp_sk(sk),
						    BPF_SOCK_OPS_PARSE_ALL_HDR_OPT_CB_FLAG);
	struct bpf_sock_ops_kern sock_ops;

	if (likely(!unknown_opt && !parse_all_opt))
		return;

	/* The skb will be handled in the
	 * bpf_skops_established() or
	 * bpf_skops_write_hdr_opt().
	 */
	switch (sk->sk_state) {
	case TCP_SYN_RECV:
	case TCP_SYN_SENT:
	case TCP_LISTEN:
		return;
	}

	sock_owned_by_me(sk);

	memset(&sock_ops, 0, offsetof(struct bpf_sock_ops_kern, temp));
	sock_ops.op = BPF_SOCK_OPS_PARSE_HDR_OPT_CB;
	sock_ops.is_fullsock = 1;
	sock_ops.sk = sk;
	bpf_skops_init_skb(&sock_ops, skb, tcp_hdrlen(skb));

	BPF_CGROUP_RUN_PROG_SOCK_OPS(&sock_ops);
}

static void bpf_skops_established(struct sock *sk, int bpf_op,
				  struct sk_buff *skb)
{
	struct bpf_sock_ops_kern sock_ops;

	sock_owned_by_me(sk);

	memset(&sock_ops, 0, offsetof(struct bpf_sock_ops_kern, temp));
	sock_ops.op = bpf_op;
	sock_ops.is_fullsock = 1;
	sock_ops.sk = sk;
	/* sk with TCP_REPAIR_ON does not have skb in tcp_finish_connect */
	if (skb)
		bpf_skops_init_skb(&sock_ops, skb, tcp_hdrlen(skb));

	BPF_CGROUP_RUN_PROG_SOCK_OPS(&sock_ops);
}
#else
static void bpf_skops_parse_hdr(struct sock *sk, struct sk_buff *skb)
{
}

static void bpf_skops_established(struct sock *sk, int bpf_op,
				  struct sk_buff *skb)
{
}
#endif

static void tcp_gro_dev_warn(struct sock *sk, const struct sk_buff *skb,
			     unsigned int len)
{
	static bool __once __read_mostly;

	if (!__once) {
		struct net_device *dev;

		__once = true;

		rcu_read_lock();
		dev = dev_get_by_index_rcu(sock_net(sk), skb->skb_iif);
		if (!dev || len >= dev->mtu)
			pr_warn("%s: Driver has suspect GRO implementation, TCP performance may be compromised.\n",
				dev ? dev->name : "Unknown driver");
		rcu_read_unlock();
	}
}

/* Adapt the MSS value used to make delayed ack decision to the
 * real world.
 */
static void tcp_measure_rcv_mss(struct sock *sk, const struct sk_buff *skb)
{
	struct inet_connection_sock *icsk = inet_csk(sk);
	const unsigned int lss = icsk->icsk_ack.last_seg_size;
	unsigned int len;

	icsk->icsk_ack.last_seg_size = 0;

	/* skb->len may jitter because of SACKs, even if peer
	 * sends good full-sized frames.
	 */
	len = skb_shinfo(skb)->gso_size ? : skb->len;
	if (len >= icsk->icsk_ack.rcv_mss) {
		icsk->icsk_ack.rcv_mss = min_t(unsigned int, len,
					       tcp_sk(sk)->advmss);
		/* Account for possibly-removed options */
		if (unlikely(len > icsk->icsk_ack.rcv_mss +
				   MAX_TCP_OPTION_SPACE))
			tcp_gro_dev_warn(sk, skb, len);
	} else {
		/* Otherwise, we make more careful check taking into account,
		 * that SACKs block is variable.
		 *
		 * "len" is invariant segment length, including TCP header.
		 */
		len += skb->data - skb_transport_header(skb);
		if (len >= TCP_MSS_DEFAULT + sizeof(struct tcphdr) ||
		    /* If PSH is not set, packet should be
		     * full sized, provided peer TCP is not badly broken.
		     * This observation (if it is correct 8)) allows
		     * to handle super-low mtu links fairly.
		     */
		    (len >= TCP_MIN_MSS + sizeof(struct tcphdr) &&
		     !(tcp_flag_word(tcp_hdr(skb)) & TCP_REMNANT))) {
			/* Subtract also invariant (if peer is RFC compliant),
			 * tcp header plus fixed timestamp option length.
			 * Resulting "len" is MSS free of SACK jitter.
			 */
			len -= tcp_sk(sk)->tcp_header_len;
			icsk->icsk_ack.last_seg_size = len;
			if (len == lss) {
				icsk->icsk_ack.rcv_mss = len;
				return;
			}
		}
		if (icsk->icsk_ack.pending & ICSK_ACK_PUSHED)
			icsk->icsk_ack.pending |= ICSK_ACK_PUSHED2;
		icsk->icsk_ack.pending |= ICSK_ACK_PUSHED;
	}
}

static void tcp_incr_quickack(struct sock *sk, unsigned int max_quickacks)
{
	struct inet_connection_sock *icsk = inet_csk(sk);
	unsigned int quickacks = tcp_sk(sk)->rcv_wnd / (2 * icsk->icsk_ack.rcv_mss);

	if (quickacks == 0)
		quickacks = 2;
	quickacks = min(quickacks, max_quickacks);
	if (quickacks > icsk->icsk_ack.quick)
		icsk->icsk_ack.quick = quickacks;
}

void tcp_enter_quickack_mode(struct sock *sk, unsigned int max_quickacks)
{
	struct inet_connection_sock *icsk = inet_csk(sk);

	tcp_incr_quickack(sk, max_quickacks);
	inet_csk_exit_pingpong_mode(sk);
	icsk->icsk_ack.ato = TCP_ATO_MIN;
}
EXPORT_SYMBOL(tcp_enter_quickack_mode);

/* Send ACKs quickly, if "quick" count is not exhausted
 * and the session is not interactive.
 */

static bool tcp_in_quickack_mode(struct sock *sk)
{
	const struct inet_connection_sock *icsk = inet_csk(sk);
	const struct dst_entry *dst = __sk_dst_get(sk);

	return (dst && dst_metric(dst, RTAX_QUICKACK)) ||
		(icsk->icsk_ack.quick && !inet_csk_in_pingpong_mode(sk));
}

static void tcp_count_delivered_ce(struct tcp_sock *tp, u32 ecn_count)
{
	tp->delivered_ce += ecn_count;
}

/* Updates the delivered and delivered_ce counts */
static void tcp_count_delivered(struct tcp_sock *tp, u32 delivered,
				bool ece_ack)
{
	tp->delivered += delivered;
	if (tcp_ecn_mode_rfc3168(tp) && ece_ack)
		tcp_count_delivered_ce(tp, delivered);
}

static void tcp_ecn_queue_cwr(struct tcp_sock *tp)
{
	/* Do not set CWR if in AccECN mode! */
	if (tcp_ecn_mode_rfc3168(tp))
		tp->ecn_flags |= TCP_ECN_QUEUE_CWR;
}

static void tcp_ecn_accept_cwr(struct sock *sk, const struct sk_buff *skb)
{
	struct tcp_sock *tp = tcp_sk(sk);

	if (tcp_ecn_mode_rfc3168(tp) && tcp_hdr(skb)->cwr) {
		tp->ecn_flags &= ~TCP_ECN_DEMAND_CWR;

		/* If the sender is telling us it has entered CWR, then its
		 * cwnd may be very low (even just 1 packet), so we should ACK
		 * immediately.
		 */
		if (TCP_SKB_CB(skb)->seq != TCP_SKB_CB(skb)->end_seq)
			inet_csk(sk)->icsk_ack.pending |= ICSK_ACK_NOW;
	}
}

static void tcp_ecn_withdraw_cwr(struct tcp_sock *tp)
{
	tp->ecn_flags &= ~TCP_ECN_QUEUE_CWR;
}

static void tcp_data_ecn_check(struct sock *sk, const struct sk_buff *skb)
{
	struct tcp_sock *tp = tcp_sk(sk);

	if (tcp_ecn_disabled(tp))
		return;

	switch (TCP_SKB_CB(skb)->ip_dsfield & INET_ECN_MASK) {
	case INET_ECN_NOT_ECT:
		/* Funny extension: if ECT is not set on a segment,
		 * and we already seen ECT on a previous segment,
		 * it is probably a retransmit with RFC3168 ECN.
		 */
		if (tp->ecn_flags & TCP_ECN_SEEN)
			tcp_enter_quickack_mode(sk, 2);
		break;
	case INET_ECN_CE:
		if (tcp_ca_needs_ecn(sk))
			tcp_ca_event(sk, CA_EVENT_ECN_IS_CE);

		if (!(tp->ecn_flags & TCP_ECN_DEMAND_CWR) &&
		    tcp_ecn_mode_rfc3168(tp)) {
			/* Better not delay acks, sender can have a very low cwnd */
			tcp_enter_quickack_mode(sk, 2);
			tp->ecn_flags |= TCP_ECN_DEMAND_CWR;
		}
		break;
	default:
		if (tcp_ca_needs_ecn(sk))
			tcp_ca_event(sk, CA_EVENT_ECN_NO_CE);
		break;
	}
}

/* §3.1.2 If a TCP server that implements AccECN receives a SYN with the three
 * TCP header flags (AE, CWR and ECE) set to any combination other than 000,
 * 011 or 111, it MUST negotiate the use of AccECN as if they had been set to
 * 111.
 */
static bool tcp_accecn_syn_requested(const struct tcphdr *th)
{
	u8 ace = tcp_accecn_ace(th);

	return ace && ace != 0x3;
}

/* Check ECN field transition to detect invalid transitions */
static bool tcp_ect_transition_valid(u8 snt, u8 rcv)
{
	if (rcv == snt)
		return true;

	/* Non-ECT altered to something or something became non-ECT */
	if ((snt == INET_ECN_NOT_ECT) || (rcv == INET_ECN_NOT_ECT))
		return false;
	/* CE -> ECT(0/1)? */
	if (snt == INET_ECN_CE)
		return false;
	return true;
}

bool tcp_accecn_validate_syn_feedback(struct sock *sk, u8 ace, u8 sent_ect)
{
	u8 ect = tcp_accecn_extract_syn_ect(ace);
	struct tcp_sock *tp = tcp_sk(sk);

	if (!sock_net(sk)->ipv4.sysctl_tcp_ecn_fallback)
		return true;

	if (!tcp_ect_transition_valid(sent_ect, ect)) {
		tp->ecn_fail = 1;
		return false;
	}

	return true;
}

/* See Table 2 of the AccECN draft */
static void tcp_ecn_rcv_synack(struct sock *sk, const struct tcphdr *th,
			       u8 ip_dsfield)
{
	struct tcp_sock *tp = tcp_sk(sk);
	u8 ace = tcp_accecn_ace(th);

	switch (ace) {
	case 0x0:
	case 0x7:
		tcp_ecn_mode_set(tp, TCP_ECN_DISABLED);
		break;
	case 0x1:
	case 0x5:
		if (tcp_ecn_mode_pending(tp))
			/* Downgrade from AccECN, or requested initially */
			tcp_ecn_mode_set(tp, TCP_ECN_MODE_RFC3168);
		break;
	default:
		tcp_ecn_mode_set(tp, TCP_ECN_MODE_ACCECN);
		tp->syn_ect_rcv = ip_dsfield & INET_ECN_MASK;
		if (tcp_accecn_validate_syn_feedback(sk, ace, tp->syn_ect_snt) &&
		    INET_ECN_is_ce(ip_dsfield))
			tp->received_ce++;
		break;
	}
}

static void tcp_ecn_rcv_syn(struct tcp_sock *tp, const struct tcphdr *th,
			    const struct sk_buff *skb)
{
	if (tcp_ecn_mode_pending(tp)) {
		if (!tcp_accecn_syn_requested(th)) {
			/* Downgrade to classic ECN feedback */
			tcp_ecn_mode_set(tp, TCP_ECN_MODE_RFC3168);
		} else {
			tp->syn_ect_rcv = TCP_SKB_CB(skb)->ip_dsfield & INET_ECN_MASK;
			tcp_ecn_mode_set(tp, TCP_ECN_MODE_ACCECN);
		}
	}
	if (tcp_ecn_mode_rfc3168(tp) && (!th->ece || !th->cwr))
		tcp_ecn_mode_set(tp, TCP_ECN_DISABLED);
}

static u32 tcp_ecn_rcv_ecn_echo(const struct tcp_sock *tp, const struct tcphdr *th)
{
	if (th->ece && !th->syn && tcp_ecn_mode_rfc3168(tp))
		return 1;
	return 0;
}

/* Handles AccECN option ECT and CE 24-bit byte counters update into
 * the u32 value in tcp_sock. As we're processing TCP options, it is
 * safe to access from - 1.
 */
static s32 tcp_update_ecn_bytes(u32 *cnt, const char *from, u32 init_offset)
{
	u32 truncated = (get_unaligned_be32(from - 1) - init_offset) & 0xFFFFFFU;
	u32 delta = (truncated - *cnt) & 0xFFFFFFU;

	/* If delta has the highest bit set (24th bit) indicating negative,
	 * sign extend to correct an estimation error in the ecn_bytes
	 */
	delta = delta & 0x800000 ? delta | 0xFF000000 : delta;
	*cnt += delta;
	return (s32)delta;
}

static u8 accecn_opt_ecnfield[3] = {
	INET_ECN_ECT_0, INET_ECN_CE, INET_ECN_ECT_1,
};

/* Returns true if the byte counters can be used */
static bool tcp_accecn_process_option(struct tcp_sock *tp,
				      const struct sk_buff *skb,
				      u32 delivered_bytes)
{
	bool ambiguous_ecn_bytes_incr = false;
	bool first_changed = false;
	unsigned int optlen;
	unsigned char *ptr;
	bool res;
	int i;

	if (tp->rx_opt.accecn < 0) {
		if (tp->estimate_ecnfield) {
			tp->delivered_ecn_bytes[tp->estimate_ecnfield - 1] +=
				delivered_bytes;
			return true;
		}
		return false;
	}

	ptr = skb_transport_header(skb) + tp->rx_opt.accecn;
	optlen = ptr[1];
	if (ptr[0] == TCPOPT_EXP) {
		optlen -= 2;
		ptr += 2;
	}
	ptr += 2;

	res = !!tp->estimate_ecnfield;
	for (i = 0; i < 3; i++) {
		if (optlen >= TCPOLEN_ACCECN_PERCOUNTER) {
			u8 ecnfield = accecn_opt_ecnfield[i];
			u32 init_offset = i ? 0 : TCP_ACCECN_E0B_INIT_OFFSET;
			s32 delta;

			delta = tcp_update_ecn_bytes(&(tp->delivered_ecn_bytes[ecnfield - 1]),
						     ptr, init_offset);
			if (delta) {
				if (delta < 0) {
					res = false;
					ambiguous_ecn_bytes_incr = true;
				}
				if (ecnfield != tp->estimate_ecnfield) {
					if (!first_changed) {
						tp->estimate_ecnfield = ecnfield;
						first_changed = true;
					} else {
						res = false;
						ambiguous_ecn_bytes_incr = true;
					}
				}
			}

			optlen -= TCPOLEN_ACCECN_PERCOUNTER;
		}
	}
	if (ambiguous_ecn_bytes_incr)
		tp->estimate_ecnfield = 0;

	return res;
}

/* Returns the ECN CE delta */
<<<<<<< HEAD
static u32 tcp_accecn_process(struct sock *sk, const struct sk_buff *skb,
			      u32 delivered_pkts, u32 delivered_bytes, int *flag)
=======
static u32 __tcp_accecn_process(struct sock *sk, const struct sk_buff *skb,
				u32 delivered_pkts, int *flag)
>>>>>>> 40feca1e
{
	struct tcp_sock *tp = tcp_sk(sk);
	u32 delta, safe_delta;
	u32 corrected_ace;

	/* Reordered ACK? (...or uncertain due to lack of data to send and ts) */
	if (!(*flag & (FLAG_FORWARD_PROGRESS|FLAG_TS_PROGRESS)))
		return 0;

	tcp_accecn_process_option(tp, skb, delivered_bytes);

	if (!(*flag & FLAG_SLOWPATH)) {
		/* AccECN counter might overflow on large ACKs */
		if (delivered_pkts <= TCP_ACCECN_CEP_ACE_MASK)
			return 0;
	}

	/* ACE field is not available during handshake */
	if (*flag & FLAG_SYN_ACKED)
		return 0;

	if (tcp_accecn_ace_deficit(tp) >= TCP_ACCECN_ACE_MAX_DELTA)
		inet_csk(sk)->icsk_ack.pending |= ICSK_ACK_NOW;

	corrected_ace = tcp_accecn_ace(tcp_hdr(skb)) - TCP_ACCECN_CEP_INIT_OFFSET;
	delta = (corrected_ace - tp->delivered_ce) & TCP_ACCECN_CEP_ACE_MASK;
	if (delivered_pkts < TCP_ACCECN_CEP_ACE_MASK)
		return delta;

	safe_delta = delivered_pkts - ((delivered_pkts - delta) & TCP_ACCECN_CEP_ACE_MASK);

	return safe_delta;
}

static u32 tcp_accecn_process(struct sock *sk, const struct sk_buff *skb,
			      u32 delivered_pkts, int *flag)
{
	u32 delta = __tcp_accecn_process(sk, skb, delivered_pkts, flag);

	if (delta > 0) {
		tcp_count_delivered_ce(tcp_sk(sk), delta);
		*flag |= FLAG_ECE;
	}
	return delta;
}

/* Buffer size and advertised window tuning.
 *
 * 1. Tuning sk->sk_sndbuf, when connection enters established state.
 */

static void tcp_sndbuf_expand(struct sock *sk)
{
	const struct tcp_sock *tp = tcp_sk(sk);
	const struct tcp_congestion_ops *ca_ops = inet_csk(sk)->icsk_ca_ops;
	int sndmem, per_mss;
	u32 nr_segs;

	/* Worst case is non GSO/TSO : each frame consumes one skb
	 * and skb->head is kmalloced using power of two area of memory
	 */
	per_mss = max_t(u32, tp->rx_opt.mss_clamp, tp->mss_cache) +
		  MAX_TCP_HEADER +
		  SKB_DATA_ALIGN(sizeof(struct skb_shared_info));

	per_mss = roundup_pow_of_two(per_mss) +
		  SKB_DATA_ALIGN(sizeof(struct sk_buff));

	nr_segs = max_t(u32, TCP_INIT_CWND, tp->snd_cwnd);
	nr_segs = max_t(u32, nr_segs, tp->reordering + 1);

	/* Fast Recovery (RFC 5681 3.2) :
	 * Cubic needs 1.7 factor, rounded to 2 to include
	 * extra cushion (application might react slowly to EPOLLOUT)
	 */
	sndmem = ca_ops->sndbuf_expand ? ca_ops->sndbuf_expand(sk) : 2;
	sndmem *= nr_segs * per_mss;

	if (sk->sk_sndbuf < sndmem)
		WRITE_ONCE(sk->sk_sndbuf,
			   min(sndmem, sock_net(sk)->ipv4.sysctl_tcp_wmem[2]));
}

/* 2. Tuning advertised window (window_clamp, rcv_ssthresh)
 *
 * All tcp_full_space() is split to two parts: "network" buffer, allocated
 * forward and advertised in receiver window (tp->rcv_wnd) and
 * "application buffer", required to isolate scheduling/application
 * latencies from network.
 * window_clamp is maximal advertised window. It can be less than
 * tcp_full_space(), in this case tcp_full_space() - window_clamp
 * is reserved for "application" buffer. The less window_clamp is
 * the smoother our behaviour from viewpoint of network, but the lower
 * throughput and the higher sensitivity of the connection to losses. 8)
 *
 * rcv_ssthresh is more strict window_clamp used at "slow start"
 * phase to predict further behaviour of this connection.
 * It is used for two goals:
 * - to enforce header prediction at sender, even when application
 *   requires some significant "application buffer". It is check #1.
 * - to prevent pruning of receive queue because of misprediction
 *   of receiver window. Check #2.
 *
 * The scheme does not work when sender sends good segments opening
 * window and then starts to feed us spaghetti. But it should work
 * in common situations. Otherwise, we have to rely on queue collapsing.
 */

/* Slow part of check#2. */
static int __tcp_grow_window(const struct sock *sk, const struct sk_buff *skb)
{
	struct tcp_sock *tp = tcp_sk(sk);
	/* Optimize this! */
	int truesize = tcp_win_from_space(sk, skb->truesize) >> 1;
	int window = tcp_win_from_space(sk, sock_net(sk)->ipv4.sysctl_tcp_rmem[2]) >> 1;

	while (tp->rcv_ssthresh <= window) {
		if (truesize <= skb->len)
			return 2 * inet_csk(sk)->icsk_ack.rcv_mss;

		truesize >>= 1;
		window >>= 1;
	}
	return 0;
}

static void tcp_grow_window(struct sock *sk, const struct sk_buff *skb)
{
	struct tcp_sock *tp = tcp_sk(sk);
	int room;

	room = min_t(int, tp->window_clamp, tcp_space(sk)) - tp->rcv_ssthresh;

	/* Check #1 */
	if (room > 0 && !tcp_under_memory_pressure(sk)) {
		int incr;

		/* Check #2. Increase window, if skb with such overhead
		 * will fit to rcvbuf in future.
		 */
		if (tcp_win_from_space(sk, skb->truesize) <= skb->len)
			incr = 2 * tp->advmss;
		else
			incr = __tcp_grow_window(sk, skb);

		if (incr) {
			incr = max_t(int, incr, 2 * skb->len);
			tp->rcv_ssthresh += min(room, incr);
			inet_csk(sk)->icsk_ack.quick |= 1;
		}
	}
}

/* 3. Try to fixup all. It is made immediately after connection enters
 *    established state.
 */
static void tcp_init_buffer_space(struct sock *sk)
{
	int tcp_app_win = sock_net(sk)->ipv4.sysctl_tcp_app_win;
	struct tcp_sock *tp = tcp_sk(sk);
	int maxwin;

	if (!(sk->sk_userlocks & SOCK_SNDBUF_LOCK))
		tcp_sndbuf_expand(sk);

	tcp_mstamp_refresh(tp);
	tp->rcvq_space.time = tp->tcp_mstamp;
	tp->rcvq_space.seq = tp->copied_seq;

	maxwin = tcp_full_space(sk);

	if (tp->window_clamp >= maxwin) {
		tp->window_clamp = maxwin;

		if (tcp_app_win && maxwin > 4 * tp->advmss)
			tp->window_clamp = max(maxwin -
					       (maxwin >> tcp_app_win),
					       4 * tp->advmss);
	}

	/* Force reservation of one segment. */
	if (tcp_app_win &&
	    tp->window_clamp > 2 * tp->advmss &&
	    tp->window_clamp + tp->advmss > maxwin)
		tp->window_clamp = max(2 * tp->advmss, maxwin - tp->advmss);

	tp->rcv_ssthresh = min(tp->rcv_ssthresh, tp->window_clamp);
	tp->snd_cwnd_stamp = tcp_jiffies32;
	tp->rcvq_space.space = min3(tp->rcv_ssthresh, tp->rcv_wnd,
				    (u32)TCP_INIT_CWND * tp->advmss);
}

/* 4. Recalculate window clamp after socket hit its memory bounds. */
static void tcp_clamp_window(struct sock *sk)
{
	struct tcp_sock *tp = tcp_sk(sk);
	struct inet_connection_sock *icsk = inet_csk(sk);
	struct net *net = sock_net(sk);

	icsk->icsk_ack.quick = 0;

	if (sk->sk_rcvbuf < net->ipv4.sysctl_tcp_rmem[2] &&
	    !(sk->sk_userlocks & SOCK_RCVBUF_LOCK) &&
	    !tcp_under_memory_pressure(sk) &&
	    sk_memory_allocated(sk) < sk_prot_mem_limits(sk, 0)) {
		WRITE_ONCE(sk->sk_rcvbuf,
			   min(atomic_read(&sk->sk_rmem_alloc),
			       net->ipv4.sysctl_tcp_rmem[2]));
	}
	if (atomic_read(&sk->sk_rmem_alloc) > sk->sk_rcvbuf)
		tp->rcv_ssthresh = min(tp->window_clamp, 2U * tp->advmss);
}

/* Initialize RCV_MSS value.
 * RCV_MSS is an our guess about MSS used by the peer.
 * We haven't any direct information about the MSS.
 * It's better to underestimate the RCV_MSS rather than overestimate.
 * Overestimations make us ACKing less frequently than needed.
 * Underestimations are more easy to detect and fix by tcp_measure_rcv_mss().
 */
void tcp_initialize_rcv_mss(struct sock *sk)
{
	const struct tcp_sock *tp = tcp_sk(sk);
	unsigned int hint = min_t(unsigned int, tp->advmss, tp->mss_cache);

	hint = min(hint, tp->rcv_wnd / 2);
	hint = min(hint, TCP_MSS_DEFAULT);
	hint = max(hint, TCP_MIN_MSS);

	inet_csk(sk)->icsk_ack.rcv_mss = hint;
}
EXPORT_SYMBOL(tcp_initialize_rcv_mss);

/* Receiver "autotuning" code.
 *
 * The algorithm for RTT estimation w/o timestamps is based on
 * Dynamic Right-Sizing (DRS) by Wu Feng and Mike Fisk of LANL.
 * <https://public.lanl.gov/radiant/pubs.html#DRS>
 *
 * More detail on this code can be found at
 * <http://staff.psc.edu/jheffner/>,
 * though this reference is out of date.  A new paper
 * is pending.
 */
static void tcp_rcv_rtt_update(struct tcp_sock *tp, u32 sample, int win_dep)
{
	u32 new_sample = tp->rcv_rtt_est.rtt_us;
	long m = sample;

	if (new_sample != 0) {
		/* If we sample in larger samples in the non-timestamp
		 * case, we could grossly overestimate the RTT especially
		 * with chatty applications or bulk transfer apps which
		 * are stalled on filesystem I/O.
		 *
		 * Also, since we are only going for a minimum in the
		 * non-timestamp case, we do not smooth things out
		 * else with timestamps disabled convergence takes too
		 * long.
		 */
		if (!win_dep) {
			m -= (new_sample >> 3);
			new_sample += m;
		} else {
			m <<= 3;
			if (m < new_sample)
				new_sample = m;
		}
	} else {
		/* No previous measure. */
		new_sample = m << 3;
	}

	tp->rcv_rtt_est.rtt_us = new_sample;
}

static inline void tcp_rcv_rtt_measure(struct tcp_sock *tp)
{
	u32 delta_us;

	if (tp->rcv_rtt_est.time == 0)
		goto new_measure;
	if (before(tp->rcv_nxt, tp->rcv_rtt_est.seq))
		return;
	delta_us = tcp_stamp_us_delta(tp->tcp_mstamp, tp->rcv_rtt_est.time);
	if (!delta_us)
		delta_us = 1;
	tcp_rcv_rtt_update(tp, delta_us, 1);

new_measure:
	tp->rcv_rtt_est.seq = tp->rcv_nxt + tp->rcv_wnd;
	tp->rcv_rtt_est.time = tp->tcp_mstamp;
}

static inline void tcp_rcv_rtt_measure_ts(struct sock *sk,
					  const struct sk_buff *skb)
{
	struct tcp_sock *tp = tcp_sk(sk);

	if (tp->rx_opt.rcv_tsecr == tp->rcv_rtt_last_tsecr)
		return;
	tp->rcv_rtt_last_tsecr = tp->rx_opt.rcv_tsecr;

	if (TCP_SKB_CB(skb)->end_seq -
	    TCP_SKB_CB(skb)->seq >= inet_csk(sk)->icsk_ack.rcv_mss) {
		u32 delta = tcp_time_stamp(tp) - tp->rx_opt.rcv_tsecr;
		u32 delta_us;

		if (likely(delta < INT_MAX / (USEC_PER_SEC / TCP_TS_HZ))) {
			if (!delta)
				delta = 1;
			delta_us = delta * (USEC_PER_SEC / TCP_TS_HZ);
			tcp_rcv_rtt_update(tp, delta_us, 0);
		}
	}
}

/*
 * This function should be called every time data is copied to user space.
 * It calculates the appropriate TCP receive buffer space.
 */
void tcp_rcv_space_adjust(struct sock *sk)
{
	struct tcp_sock *tp = tcp_sk(sk);
	u32 copied;
	int time;

	trace_tcp_rcv_space_adjust(sk);

	tcp_mstamp_refresh(tp);
	time = tcp_stamp_us_delta(tp->tcp_mstamp, tp->rcvq_space.time);
	if (time < (tp->rcv_rtt_est.rtt_us >> 3) || tp->rcv_rtt_est.rtt_us == 0)
		return;

	/* Number of bytes copied to user in last RTT */
	copied = tp->copied_seq - tp->rcvq_space.seq;
	if (copied <= tp->rcvq_space.space)
		goto new_measure;

	/* A bit of theory :
	 * copied = bytes received in previous RTT, our base window
	 * To cope with packet losses, we need a 2x factor
	 * To cope with slow start, and sender growing its cwin by 100 %
	 * every RTT, we need a 4x factor, because the ACK we are sending
	 * now is for the next RTT, not the current one :
	 * <prev RTT . ><current RTT .. ><next RTT .... >
	 */

	if (sock_net(sk)->ipv4.sysctl_tcp_moderate_rcvbuf &&
	    !(sk->sk_userlocks & SOCK_RCVBUF_LOCK)) {
		int rcvmem, rcvbuf;
		u64 rcvwin, grow;

		/* minimal window to cope with packet losses, assuming
		 * steady state. Add some cushion because of small variations.
		 */
		rcvwin = ((u64)copied << 1) + 16 * tp->advmss;

		/* Accommodate for sender rate increase (eg. slow start) */
		grow = rcvwin * (copied - tp->rcvq_space.space);
		do_div(grow, tp->rcvq_space.space);
		rcvwin += (grow << 1);

		rcvmem = SKB_TRUESIZE(tp->advmss + MAX_TCP_HEADER);
		while (tcp_win_from_space(sk, rcvmem) < tp->advmss)
			rcvmem += 128;

		do_div(rcvwin, tp->advmss);
		rcvbuf = min_t(u64, rcvwin * rcvmem,
			       sock_net(sk)->ipv4.sysctl_tcp_rmem[2]);
		if (rcvbuf > sk->sk_rcvbuf) {
			WRITE_ONCE(sk->sk_rcvbuf, rcvbuf);

			/* Make the window clamp follow along.  */
			tp->window_clamp = tcp_win_from_space(sk, rcvbuf);
		}
	}
	tp->rcvq_space.space = copied;

new_measure:
	tp->rcvq_space.seq = tp->copied_seq;
	tp->rcvq_space.time = tp->tcp_mstamp;
}

/* There is something which you must keep in mind when you analyze the
 * behavior of the tp->ato delayed ack timeout interval.  When a
 * connection starts up, we want to ack as quickly as possible.  The
 * problem is that "good" TCP's do slow start at the beginning of data
 * transmission.  The means that until we send the first few ACK's the
 * sender will sit on his end and only queue most of his data, because
 * he can only send snd_cwnd unacked packets at any given time.  For
 * each ACK we send, he increments snd_cwnd and transmits more of his
 * queue.  -DaveM
 */
static void tcp_event_data_recv(struct sock *sk, struct sk_buff *skb)
{
	struct tcp_sock *tp = tcp_sk(sk);
	struct inet_connection_sock *icsk = inet_csk(sk);
	u32 now;

	inet_csk_schedule_ack(sk);

	tcp_measure_rcv_mss(sk, skb);

	tcp_rcv_rtt_measure(tp);

	now = tcp_jiffies32;

	if (!icsk->icsk_ack.ato) {
		/* The _first_ data packet received, initialize
		 * delayed ACK engine.
		 */
		tcp_incr_quickack(sk, TCP_MAX_QUICKACKS);
		icsk->icsk_ack.ato = TCP_ATO_MIN;
	} else {
		int m = now - icsk->icsk_ack.lrcvtime;

		if (m <= TCP_ATO_MIN / 2) {
			/* The fastest case is the first. */
			icsk->icsk_ack.ato = (icsk->icsk_ack.ato >> 1) + TCP_ATO_MIN / 2;
		} else if (m < icsk->icsk_ack.ato) {
			icsk->icsk_ack.ato = (icsk->icsk_ack.ato >> 1) + m;
			if (icsk->icsk_ack.ato > icsk->icsk_rto)
				icsk->icsk_ack.ato = icsk->icsk_rto;
		} else if (m > icsk->icsk_rto) {
			/* Too long gap. Apparently sender failed to
			 * restart window, so that we send ACKs quickly.
			 */
			tcp_incr_quickack(sk, TCP_MAX_QUICKACKS);
			sk_mem_reclaim(sk);
		}
	}
	icsk->icsk_ack.lrcvtime = now;

	tcp_data_ecn_check(sk, skb);

	if (skb->len >= 128)
		tcp_grow_window(sk, skb);
}

/* Called to compute a smoothed rtt estimate. The data fed to this
 * routine either comes from timestamps, or from segments that were
 * known _not_ to have been retransmitted [see Karn/Partridge
 * Proceedings SIGCOMM 87]. The algorithm is from the SIGCOMM 88
 * piece by Van Jacobson.
 * NOTE: the next three routines used to be one big routine.
 * To save cycles in the RFC 1323 implementation it was better to break
 * it up into three procedures. -- erics
 */
static void tcp_rtt_estimator(struct sock *sk, long mrtt_us)
{
	struct tcp_sock *tp = tcp_sk(sk);
	long m = mrtt_us; /* RTT */
	u32 srtt = tp->srtt_us;

	/*	The following amusing code comes from Jacobson's
	 *	article in SIGCOMM '88.  Note that rtt and mdev
	 *	are scaled versions of rtt and mean deviation.
	 *	This is designed to be as fast as possible
	 *	m stands for "measurement".
	 *
	 *	On a 1990 paper the rto value is changed to:
	 *	RTO = rtt + 4 * mdev
	 *
	 * Funny. This algorithm seems to be very broken.
	 * These formulae increase RTO, when it should be decreased, increase
	 * too slowly, when it should be increased quickly, decrease too quickly
	 * etc. I guess in BSD RTO takes ONE value, so that it is absolutely
	 * does not matter how to _calculate_ it. Seems, it was trap
	 * that VJ failed to avoid. 8)
	 */
	if (srtt != 0) {
		m -= (srtt >> 3);	/* m is now error in rtt est */
		srtt += m;		/* rtt = 7/8 rtt + 1/8 new */
		if (m < 0) {
			m = -m;		/* m is now abs(error) */
			m -= (tp->mdev_us >> 2);   /* similar update on mdev */
			/* This is similar to one of Eifel findings.
			 * Eifel blocks mdev updates when rtt decreases.
			 * This solution is a bit different: we use finer gain
			 * for mdev in this case (alpha*beta).
			 * Like Eifel it also prevents growth of rto,
			 * but also it limits too fast rto decreases,
			 * happening in pure Eifel.
			 */
			if (m > 0)
				m >>= 3;
		} else {
			m -= (tp->mdev_us >> 2);   /* similar update on mdev */
		}
		tp->mdev_us += m;		/* mdev = 3/4 mdev + 1/4 new */
		if (tp->mdev_us > tp->mdev_max_us) {
			tp->mdev_max_us = tp->mdev_us;
			if (tp->mdev_max_us > tp->rttvar_us)
				tp->rttvar_us = tp->mdev_max_us;
		}
		if (after(tp->snd_una, tp->rtt_seq)) {
			if (tp->mdev_max_us < tp->rttvar_us)
				tp->rttvar_us -= (tp->rttvar_us - tp->mdev_max_us) >> 2;
			tp->rtt_seq = tp->snd_nxt;
			tp->mdev_max_us = tcp_rto_min_us(sk);

			tcp_bpf_rtt(sk);
		}
	} else {
		/* no previous measure. */
		srtt = m << 3;		/* take the measured time to be rtt */
		tp->mdev_us = m << 1;	/* make sure rto = 3*rtt */
		tp->rttvar_us = max(tp->mdev_us, tcp_rto_min_us(sk));
		tp->mdev_max_us = tp->rttvar_us;
		tp->rtt_seq = tp->snd_nxt;

		tcp_bpf_rtt(sk);
	}
	tp->srtt_us = max(1U, srtt);
}

static void tcp_update_pacing_rate(struct sock *sk)
{
	const struct tcp_sock *tp = tcp_sk(sk);
	u64 rate;

	/* set sk_pacing_rate to 200 % of current rate (mss * cwnd / srtt) */
	rate = (u64)tp->mss_cache * ((USEC_PER_SEC / 100) << 3);

	/* current rate is (cwnd * mss) / srtt
	 * In Slow Start [1], set sk_pacing_rate to 200 % the current rate.
	 * In Congestion Avoidance phase, set it to 120 % the current rate.
	 *
	 * [1] : Normal Slow Start condition is (tp->snd_cwnd < tp->snd_ssthresh)
	 *	 If snd_cwnd >= (tp->snd_ssthresh / 2), we are approaching
	 *	 end of slow start and should slow down.
	 */
	if (tp->snd_cwnd < tp->snd_ssthresh / 2)
		rate *= sock_net(sk)->ipv4.sysctl_tcp_pacing_ss_ratio;
	else
		rate *= sock_net(sk)->ipv4.sysctl_tcp_pacing_ca_ratio;

	rate *= max(tp->snd_cwnd, tp->packets_out);

	if (likely(tp->srtt_us))
		do_div(rate, tp->srtt_us);

	/* WRITE_ONCE() is needed because sch_fq fetches sk_pacing_rate
	 * without any lock. We want to make sure compiler wont store
	 * intermediate values in this location.
	 */
	WRITE_ONCE(sk->sk_pacing_rate, min_t(u64, rate,
					     sk->sk_max_pacing_rate));
}

/* Calculate rto without backoff.  This is the second half of Van Jacobson's
 * routine referred to above.
 */
static void tcp_set_rto(struct sock *sk)
{
	const struct tcp_sock *tp = tcp_sk(sk);
	/* Old crap is replaced with new one. 8)
	 *
	 * More seriously:
	 * 1. If rtt variance happened to be less 50msec, it is hallucination.
	 *    It cannot be less due to utterly erratic ACK generation made
	 *    at least by solaris and freebsd. "Erratic ACKs" has _nothing_
	 *    to do with delayed acks, because at cwnd>2 true delack timeout
	 *    is invisible. Actually, Linux-2.4 also generates erratic
	 *    ACKs in some circumstances.
	 */
	inet_csk(sk)->icsk_rto = __tcp_set_rto(tp);

	/* 2. Fixups made earlier cannot be right.
	 *    If we do not estimate RTO correctly without them,
	 *    all the algo is pure shit and should be replaced
	 *    with correct one. It is exactly, which we pretend to do.
	 */

	/* NOTE: clamping at TCP_RTO_MIN is not required, current algo
	 * guarantees that rto is higher.
	 */
	tcp_bound_rto(sk);
}

__u32 tcp_init_cwnd(const struct tcp_sock *tp, const struct dst_entry *dst)
{
	__u32 cwnd = (dst ? dst_metric(dst, RTAX_INITCWND) : 0);

	if (!cwnd)
		cwnd = TCP_INIT_CWND;
	return min_t(__u32, cwnd, tp->snd_cwnd_clamp);
}

struct tcp_sacktag_state {
	/* Timestamps for earliest and latest never-retransmitted segment
	 * that was SACKed. RTO needs the earliest RTT to stay conservative,
	 * but congestion control should still get an accurate delay signal.
	 */
	u64	first_sackt;
	u64	last_sackt;
	u32	reord;
	u32	sack_delivered;
	u32	delivered_bytes;
	int	flag;
	unsigned int mss_now;
	struct rate_sample *rate;
};

/* Take a notice that peer is sending D-SACKs. Skip update of data delivery
 * and spurious retransmission information if this DSACK is unlikely caused by
 * sender's action:
 * - DSACKed sequence range is larger than maximum receiver's window.
 * - Total no. of DSACKed segments exceed the total no. of retransmitted segs.
 */
static u32 tcp_dsack_seen(struct tcp_sock *tp, u32 start_seq,
			  u32 end_seq, struct tcp_sacktag_state *state)
{
	u32 seq_len, dup_segs = 1;

	if (!before(start_seq, end_seq))
		return 0;

	seq_len = end_seq - start_seq;
	/* Dubious DSACK: DSACKed range greater than maximum advertised rwnd */
	if (seq_len > tp->max_window)
		return 0;
	if (seq_len > tp->mss_cache)
		dup_segs = DIV_ROUND_UP(seq_len, tp->mss_cache);

	tp->dsack_dups += dup_segs;
	/* Skip the DSACK if dup segs weren't retransmitted by sender */
	if (tp->dsack_dups > tp->total_retrans)
		return 0;

	tp->rx_opt.sack_ok |= TCP_DSACK_SEEN;
	tp->rack.dsack_seen = 1;

	state->flag |= FLAG_DSACKING_ACK;
	/* A spurious retransmission is delivered */
	state->sack_delivered += dup_segs;

	return dup_segs;
}

/* It's reordering when higher sequence was delivered (i.e. sacked) before
 * some lower never-retransmitted sequence ("low_seq"). The maximum reordering
 * distance is approximated in full-mss packet distance ("reordering").
 */
static void tcp_check_sack_reordering(struct sock *sk, const u32 low_seq,
				      const int ts)
{
	struct tcp_sock *tp = tcp_sk(sk);
	const u32 mss = tp->mss_cache;
	u32 fack, metric;

	fack = tcp_highest_sack_seq(tp);
	if (!before(low_seq, fack))
		return;

	metric = fack - low_seq;
	if ((metric > tp->reordering * mss) && mss) {
#if FASTRETRANS_DEBUG > 1
		pr_debug("Disorder%d %d %u f%u s%u rr%d\n",
			 tp->rx_opt.sack_ok, inet_csk(sk)->icsk_ca_state,
			 tp->reordering,
			 0,
			 tp->sacked_out,
			 tp->undo_marker ? tp->undo_retrans : 0);
#endif
		tp->reordering = min_t(u32, (metric + mss - 1) / mss,
				       sock_net(sk)->ipv4.sysctl_tcp_max_reordering);
	}

	/* This exciting event is worth to be remembered. 8) */
	tp->reord_seen++;
	NET_INC_STATS(sock_net(sk),
		      ts ? LINUX_MIB_TCPTSREORDER : LINUX_MIB_TCPSACKREORDER);
}

 /* This must be called before lost_out or retrans_out are updated
  * on a new loss, because we want to know if all skbs previously
  * known to be lost have already been retransmitted, indicating
  * that this newly lost skb is our next skb to retransmit.
  */
static void tcp_verify_retransmit_hint(struct tcp_sock *tp, struct sk_buff *skb)
{
	if ((!tp->retransmit_skb_hint && tp->retrans_out >= tp->lost_out) ||
	    (tp->retransmit_skb_hint &&
	     before(TCP_SKB_CB(skb)->seq,
		    TCP_SKB_CB(tp->retransmit_skb_hint)->seq)))
		tp->retransmit_skb_hint = skb;
}

/* Sum the number of packets on the wire we have marked as lost, and
 * notify the congestion control module that the given skb was marked lost.
 */
static void tcp_notify_skb_loss_event(struct tcp_sock *tp, const struct sk_buff *skb)
{
	tp->lost += tcp_skb_pcount(skb);
}

void tcp_mark_skb_lost(struct sock *sk, struct sk_buff *skb)
{
	__u8 sacked = TCP_SKB_CB(skb)->sacked;
	struct tcp_sock *tp = tcp_sk(sk);

	if (sacked & TCPCB_SACKED_ACKED)
		return;

	tcp_verify_retransmit_hint(tp, skb);
	if (sacked & TCPCB_LOST) {
		if (sacked & TCPCB_SACKED_RETRANS) {
			/* Account for retransmits that are lost again */
			TCP_SKB_CB(skb)->sacked &= ~TCPCB_SACKED_RETRANS;
			tp->retrans_out -= tcp_skb_pcount(skb);
			NET_ADD_STATS(sock_net(sk), LINUX_MIB_TCPLOSTRETRANSMIT,
				      tcp_skb_pcount(skb));
			tcp_notify_skb_loss_event(tp, skb);
		}
	} else {
		tp->lost_out += tcp_skb_pcount(skb);
		TCP_SKB_CB(skb)->sacked |= TCPCB_LOST;
		tcp_notify_skb_loss_event(tp, skb);
	}
}

/* This procedure tags the retransmission queue when SACKs arrive.
 *
 * We have three tag bits: SACKED(S), RETRANS(R) and LOST(L).
 * Packets in queue with these bits set are counted in variables
 * sacked_out, retrans_out and lost_out, correspondingly.
 *
 * Valid combinations are:
 * Tag  InFlight	Description
 * 0	1		- orig segment is in flight.
 * S	0		- nothing flies, orig reached receiver.
 * L	0		- nothing flies, orig lost by net.
 * R	2		- both orig and retransmit are in flight.
 * L|R	1		- orig is lost, retransmit is in flight.
 * S|R  1		- orig reached receiver, retrans is still in flight.
 * (L|S|R is logically valid, it could occur when L|R is sacked,
 *  but it is equivalent to plain S and code short-curcuits it to S.
 *  L|S is logically invalid, it would mean -1 packet in flight 8))
 *
 * These 6 states form finite state machine, controlled by the following events:
 * 1. New ACK (+SACK) arrives. (tcp_sacktag_write_queue())
 * 2. Retransmission. (tcp_retransmit_skb(), tcp_xmit_retransmit_queue())
 * 3. Loss detection event of two flavors:
 *	A. Scoreboard estimator decided the packet is lost.
 *	   A'. Reno "three dupacks" marks head of queue lost.
 *	B. SACK arrives sacking SND.NXT at the moment, when the
 *	   segment was retransmitted.
 * 4. D-SACK added new rule: D-SACK changes any tag to S.
 *
 * It is pleasant to note, that state diagram turns out to be commutative,
 * so that we are allowed not to be bothered by order of our actions,
 * when multiple events arrive simultaneously. (see the function below).
 *
 * Reordering detection.
 * --------------------
 * Reordering metric is maximal distance, which a packet can be displaced
 * in packet stream. With SACKs we can estimate it:
 *
 * 1. SACK fills old hole and the corresponding segment was not
 *    ever retransmitted -> reordering. Alas, we cannot use it
 *    when segment was retransmitted.
 * 2. The last flaw is solved with D-SACK. D-SACK arrives
 *    for retransmitted and already SACKed segment -> reordering..
 * Both of these heuristics are not used in Loss state, when we cannot
 * account for retransmits accurately.
 *
 * SACK block validation.
 * ----------------------
 *
 * SACK block range validation checks that the received SACK block fits to
 * the expected sequence limits, i.e., it is between SND.UNA and SND.NXT.
 * Note that SND.UNA is not included to the range though being valid because
 * it means that the receiver is rather inconsistent with itself reporting
 * SACK reneging when it should advance SND.UNA. Such SACK block this is
 * perfectly valid, however, in light of RFC2018 which explicitly states
 * that "SACK block MUST reflect the newest segment.  Even if the newest
 * segment is going to be discarded ...", not that it looks very clever
 * in case of head skb. Due to potentional receiver driven attacks, we
 * choose to avoid immediate execution of a walk in write queue due to
 * reneging and defer head skb's loss recovery to standard loss recovery
 * procedure that will eventually trigger (nothing forbids us doing this).
 *
 * Implements also blockage to start_seq wrap-around. Problem lies in the
 * fact that though start_seq (s) is before end_seq (i.e., not reversed),
 * there's no guarantee that it will be before snd_nxt (n). The problem
 * happens when start_seq resides between end_seq wrap (e_w) and snd_nxt
 * wrap (s_w):
 *
 *         <- outs wnd ->                          <- wrapzone ->
 *         u     e      n                         u_w   e_w  s n_w
 *         |     |      |                          |     |   |  |
 * |<------------+------+----- TCP seqno space --------------+---------->|
 * ...-- <2^31 ->|                                           |<--------...
 * ...---- >2^31 ------>|                                    |<--------...
 *
 * Current code wouldn't be vulnerable but it's better still to discard such
 * crazy SACK blocks. Doing this check for start_seq alone closes somewhat
 * similar case (end_seq after snd_nxt wrap) as earlier reversed check in
 * snd_nxt wrap -> snd_una region will then become "well defined", i.e.,
 * equal to the ideal case (infinite seqno space without wrap caused issues).
 *
 * With D-SACK the lower bound is extended to cover sequence space below
 * SND.UNA down to undo_marker, which is the last point of interest. Yet
 * again, D-SACK block must not to go across snd_una (for the same reason as
 * for the normal SACK blocks, explained above). But there all simplicity
 * ends, TCP might receive valid D-SACKs below that. As long as they reside
 * fully below undo_marker they do not affect behavior in anyway and can
 * therefore be safely ignored. In rare cases (which are more or less
 * theoretical ones), the D-SACK will nicely cross that boundary due to skb
 * fragmentation and packet reordering past skb's retransmission. To consider
 * them correctly, the acceptable range must be extended even more though
 * the exact amount is rather hard to quantify. However, tp->max_window can
 * be used as an exaggerated estimate.
 */
static bool tcp_is_sackblock_valid(struct tcp_sock *tp, bool is_dsack,
				   u32 start_seq, u32 end_seq)
{
	/* Too far in future, or reversed (interpretation is ambiguous) */
	if (after(end_seq, tp->snd_nxt) || !before(start_seq, end_seq))
		return false;

	/* Nasty start_seq wrap-around check (see comments above) */
	if (!before(start_seq, tp->snd_nxt))
		return false;

	/* In outstanding window? ...This is valid exit for D-SACKs too.
	 * start_seq == snd_una is non-sensical (see comments above)
	 */
	if (after(start_seq, tp->snd_una))
		return true;

	if (!is_dsack || !tp->undo_marker)
		return false;

	/* ...Then it's D-SACK, and must reside below snd_una completely */
	if (after(end_seq, tp->snd_una))
		return false;

	if (!before(start_seq, tp->undo_marker))
		return true;

	/* Too old */
	if (!after(end_seq, tp->undo_marker))
		return false;

	/* Undo_marker boundary crossing (overestimates a lot). Known already:
	 *   start_seq < undo_marker and end_seq >= undo_marker.
	 */
	return !before(start_seq, end_seq - tp->max_window);
}

static bool tcp_check_dsack(struct sock *sk, const struct sk_buff *ack_skb,
			    struct tcp_sack_block_wire *sp, int num_sacks,
			    u32 prior_snd_una, struct tcp_sacktag_state *state)
{
	struct tcp_sock *tp = tcp_sk(sk);
	u32 start_seq_0 = get_unaligned_be32(&sp[0].start_seq);
	u32 end_seq_0 = get_unaligned_be32(&sp[0].end_seq);
	u32 dup_segs;

	if (before(start_seq_0, TCP_SKB_CB(ack_skb)->ack_seq)) {
		NET_INC_STATS(sock_net(sk), LINUX_MIB_TCPDSACKRECV);
	} else if (num_sacks > 1) {
		u32 end_seq_1 = get_unaligned_be32(&sp[1].end_seq);
		u32 start_seq_1 = get_unaligned_be32(&sp[1].start_seq);

		if (after(end_seq_0, end_seq_1) || before(start_seq_0, start_seq_1))
			return false;
		NET_INC_STATS(sock_net(sk), LINUX_MIB_TCPDSACKOFORECV);
	} else {
		return false;
	}

	dup_segs = tcp_dsack_seen(tp, start_seq_0, end_seq_0, state);
	if (!dup_segs) {	/* Skip dubious DSACK */
		NET_INC_STATS(sock_net(sk), LINUX_MIB_TCPDSACKIGNOREDDUBIOUS);
		return false;
	}

	NET_ADD_STATS(sock_net(sk), LINUX_MIB_TCPDSACKRECVSEGS, dup_segs);

	/* D-SACK for already forgotten data... Do dumb counting. */
	if (tp->undo_marker && tp->undo_retrans > 0 &&
	    !after(end_seq_0, prior_snd_una) &&
	    after(end_seq_0, tp->undo_marker))
		tp->undo_retrans = max_t(int, 0, tp->undo_retrans - dup_segs);

	return true;
}

/* Check if skb is fully within the SACK block. In presence of GSO skbs,
 * the incoming SACK may not exactly match but we can find smaller MSS
 * aligned portion of it that matches. Therefore we might need to fragment
 * which may fail and creates some hassle (caller must handle error case
 * returns).
 *
 * FIXME: this could be merged to shift decision code
 */
static int tcp_match_skb_to_sack(struct sock *sk, struct sk_buff *skb,
				  u32 start_seq, u32 end_seq)
{
	int err;
	bool in_sack;
	unsigned int pkt_len;
	unsigned int mss;

	in_sack = !after(start_seq, TCP_SKB_CB(skb)->seq) &&
		  !before(end_seq, TCP_SKB_CB(skb)->end_seq);

	if (tcp_skb_pcount(skb) > 1 && !in_sack &&
	    after(TCP_SKB_CB(skb)->end_seq, start_seq)) {
		mss = tcp_skb_mss(skb);
		in_sack = !after(start_seq, TCP_SKB_CB(skb)->seq);

		if (!in_sack) {
			pkt_len = start_seq - TCP_SKB_CB(skb)->seq;
			if (pkt_len < mss)
				pkt_len = mss;
		} else {
			pkt_len = end_seq - TCP_SKB_CB(skb)->seq;
			if (pkt_len < mss)
				return -EINVAL;
		}

		/* Round if necessary so that SACKs cover only full MSSes
		 * and/or the remaining small portion (if present)
		 */
		if (pkt_len > mss) {
			unsigned int new_len = (pkt_len / mss) * mss;
			if (!in_sack && new_len < pkt_len)
				new_len += mss;
			pkt_len = new_len;
		}

		if (pkt_len >= skb->len && !in_sack)
			return 0;

		err = tcp_fragment(sk, TCP_FRAG_IN_RTX_QUEUE, skb,
				   pkt_len, mss, GFP_ATOMIC);
		if (err < 0)
			return err;
	}

	return in_sack;
}

/* Mark the given newly-SACKed range as such, adjusting counters and hints. */
static u8 tcp_sacktag_one(struct sock *sk,
			  struct tcp_sacktag_state *state, u8 sacked,
			  u32 start_seq, u32 end_seq,
			  int dup_sack, int pcount, u32 plen,
			  u64 xmit_time)
{
	struct tcp_sock *tp = tcp_sk(sk);

	/* Account D-SACK for retransmitted packet. */
	if (dup_sack && (sacked & TCPCB_RETRANS)) {
		if (tp->undo_marker && tp->undo_retrans > 0 &&
		    after(end_seq, tp->undo_marker))
			tp->undo_retrans--;
		if ((sacked & TCPCB_SACKED_ACKED) &&
		    before(start_seq, state->reord))
				state->reord = start_seq;
	}

	/* Nothing to do; acked frame is about to be dropped (was ACKed). */
	if (!after(end_seq, tp->snd_una))
		return sacked;

	if (!(sacked & TCPCB_SACKED_ACKED)) {
		tcp_rack_advance(tp, sacked, end_seq, xmit_time);

		if (sacked & TCPCB_SACKED_RETRANS) {
			/* If the segment is not tagged as lost,
			 * we do not clear RETRANS, believing
			 * that retransmission is still in flight.
			 */
			if (sacked & TCPCB_LOST) {
				sacked &= ~(TCPCB_LOST|TCPCB_SACKED_RETRANS);
				tp->lost_out -= pcount;
				tp->retrans_out -= pcount;
			}
		} else {
			if (!(sacked & TCPCB_RETRANS)) {
				/* New sack for not retransmitted frame,
				 * which was in hole. It is reordering.
				 */
				if (before(start_seq,
					   tcp_highest_sack_seq(tp)) &&
				    before(start_seq, state->reord))
					state->reord = start_seq;

				if (!after(end_seq, tp->high_seq))
					state->flag |= FLAG_ORIG_SACK_ACKED;
				if (state->first_sackt == 0)
					state->first_sackt = xmit_time;
				state->last_sackt = xmit_time;
			}

			if (sacked & TCPCB_LOST) {
				sacked &= ~TCPCB_LOST;
				tp->lost_out -= pcount;
			}
		}

		sacked |= TCPCB_SACKED_ACKED;
		state->flag |= FLAG_DATA_SACKED;
		tp->sacked_out += pcount;
		/* Out-of-order packets delivered */
		state->sack_delivered += pcount;
		state->delivered_bytes += plen;

		/* Lost marker hint past SACKed? Tweak RFC3517 cnt */
		if (tp->lost_skb_hint &&
		    before(start_seq, TCP_SKB_CB(tp->lost_skb_hint)->seq))
			tp->lost_cnt_hint += pcount;
	}

	/* D-SACK. We can detect redundant retransmission in S|R and plain R
	 * frames and clear it. undo_retrans is decreased above, L|R frames
	 * are accounted above as well.
	 */
	if (dup_sack && (sacked & TCPCB_SACKED_RETRANS)) {
		sacked &= ~TCPCB_SACKED_RETRANS;
		tp->retrans_out -= pcount;
	}

	return sacked;
}

/* Shift newly-SACKed bytes from this skb to the immediately previous
 * already-SACKed sk_buff. Mark the newly-SACKed bytes as such.
 */
static bool tcp_shifted_skb(struct sock *sk, struct sk_buff *prev,
			    struct sk_buff *skb,
			    struct tcp_sacktag_state *state,
			    unsigned int pcount, int shifted, int mss,
			    bool dup_sack)
{
	struct tcp_sock *tp = tcp_sk(sk);
	u32 start_seq = TCP_SKB_CB(skb)->seq;	/* start of newly-SACKed */
	u32 end_seq = start_seq + shifted;	/* end of newly-SACKed */

	BUG_ON(!pcount);

	/* Adjust counters and hints for the newly sacked sequence
	 * range but discard the return value since prev is already
	 * marked. We must tag the range first because the seq
	 * advancement below implicitly advances
	 * tcp_highest_sack_seq() when skb is highest_sack.
	 */
	tcp_sacktag_one(sk, state, TCP_SKB_CB(skb)->sacked,
			start_seq, end_seq, dup_sack, pcount, skb->len,
			tcp_skb_timestamp_us(skb));
	tcp_rate_skb_delivered(sk, skb, state->rate);

	if (skb == tp->lost_skb_hint)
		tp->lost_cnt_hint += pcount;

	TCP_SKB_CB(prev)->end_seq += shifted;
	TCP_SKB_CB(skb)->seq += shifted;

	tcp_skb_pcount_add(prev, pcount);
	WARN_ON_ONCE(tcp_skb_pcount(skb) < pcount);
	tcp_skb_pcount_add(skb, -pcount);

	/* When we're adding to gso_segs == 1, gso_size will be zero,
	 * in theory this shouldn't be necessary but as long as DSACK
	 * code can come after this skb later on it's better to keep
	 * setting gso_size to something.
	 */
	if (!TCP_SKB_CB(prev)->tcp_gso_size)
		TCP_SKB_CB(prev)->tcp_gso_size = mss;

	/* CHECKME: To clear or not to clear? Mimics normal skb currently */
	if (tcp_skb_pcount(skb) <= 1)
		TCP_SKB_CB(skb)->tcp_gso_size = 0;

	/* Difference in this won't matter, both ACKed by the same cumul. ACK */
	TCP_SKB_CB(prev)->sacked |= (TCP_SKB_CB(skb)->sacked & TCPCB_EVER_RETRANS);

	if (skb->len > 0) {
		BUG_ON(!tcp_skb_pcount(skb));
		NET_INC_STATS(sock_net(sk), LINUX_MIB_SACKSHIFTED);
		return false;
	}

	/* Whole SKB was eaten :-) */

	if (skb == tp->retransmit_skb_hint)
		tp->retransmit_skb_hint = prev;
	if (skb == tp->lost_skb_hint) {
		tp->lost_skb_hint = prev;
		tp->lost_cnt_hint -= tcp_skb_pcount(prev);
	}

	TCP_SKB_CB(prev)->tcp_flags |= TCP_SKB_CB(skb)->tcp_flags;
	TCP_SKB_CB(prev)->eor = TCP_SKB_CB(skb)->eor;
	if (TCP_SKB_CB(skb)->tcp_flags & TCPHDR_FIN)
		TCP_SKB_CB(prev)->end_seq++;

	if (skb == tcp_highest_sack(sk))
		tcp_advance_highest_sack(sk, skb);

	tcp_skb_collapse_tstamp(prev, skb);
	if (unlikely(TCP_SKB_CB(prev)->tx.delivered_mstamp))
		TCP_SKB_CB(prev)->tx.delivered_mstamp = 0;

	tcp_rtx_queue_unlink_and_free(skb, sk);

	NET_INC_STATS(sock_net(sk), LINUX_MIB_SACKMERGED);

	return true;
}

/* I wish gso_size would have a bit more sane initialization than
 * something-or-zero which complicates things
 */
static int tcp_skb_seglen(const struct sk_buff *skb)
{
	return tcp_skb_pcount(skb) == 1 ? skb->len : tcp_skb_mss(skb);
}

/* Shifting pages past head area doesn't work */
static int skb_can_shift(const struct sk_buff *skb)
{
	return !skb_headlen(skb) && skb_is_nonlinear(skb);
}

int tcp_skb_shift(struct sk_buff *to, struct sk_buff *from,
		  int pcount, int shiftlen)
{
	/* TCP min gso_size is 8 bytes (TCP_MIN_GSO_SIZE)
	 * Since TCP_SKB_CB(skb)->tcp_gso_segs is 16 bits, we need
	 * to make sure not storing more than 65535 * 8 bytes per skb,
	 * even if current MSS is bigger.
	 */
	if (unlikely(to->len + shiftlen >= 65535 * TCP_MIN_GSO_SIZE))
		return 0;
	if (unlikely(tcp_skb_pcount(to) + pcount > 65535))
		return 0;
	return skb_shift(to, from, shiftlen);
}

/* Try collapsing SACK blocks spanning across multiple skbs to a single
 * skb.
 */
static struct sk_buff *tcp_shift_skb_data(struct sock *sk, struct sk_buff *skb,
					  struct tcp_sacktag_state *state,
					  u32 start_seq, u32 end_seq,
					  bool dup_sack)
{
	struct tcp_sock *tp = tcp_sk(sk);
	struct sk_buff *prev;
	int mss;
	int pcount = 0;
	int len;
	int in_sack;

	/* Normally R but no L won't result in plain S */
	if (!dup_sack &&
	    (TCP_SKB_CB(skb)->sacked & (TCPCB_LOST|TCPCB_SACKED_RETRANS)) == TCPCB_SACKED_RETRANS)
		goto fallback;
	if (!skb_can_shift(skb))
		goto fallback;
	/* This frame is about to be dropped (was ACKed). */
	if (!after(TCP_SKB_CB(skb)->end_seq, tp->snd_una))
		goto fallback;

	/* Can only happen with delayed DSACK + discard craziness */
	prev = skb_rb_prev(skb);
	if (!prev)
		goto fallback;

	if ((TCP_SKB_CB(prev)->sacked & TCPCB_TAGBITS) != TCPCB_SACKED_ACKED)
		goto fallback;

	if (!tcp_skb_can_collapse(prev, skb))
		goto fallback;

	in_sack = !after(start_seq, TCP_SKB_CB(skb)->seq) &&
		  !before(end_seq, TCP_SKB_CB(skb)->end_seq);

	if (in_sack) {
		len = skb->len;
		pcount = tcp_skb_pcount(skb);
		mss = tcp_skb_seglen(skb);

		/* TODO: Fix DSACKs to not fragment already SACKed and we can
		 * drop this restriction as unnecessary
		 */
		if (mss != tcp_skb_seglen(prev))
			goto fallback;
	} else {
		if (!after(TCP_SKB_CB(skb)->end_seq, start_seq))
			goto noop;
		/* CHECKME: This is non-MSS split case only?, this will
		 * cause skipped skbs due to advancing loop btw, original
		 * has that feature too
		 */
		if (tcp_skb_pcount(skb) <= 1)
			goto noop;

		in_sack = !after(start_seq, TCP_SKB_CB(skb)->seq);
		if (!in_sack) {
			/* TODO: head merge to next could be attempted here
			 * if (!after(TCP_SKB_CB(skb)->end_seq, end_seq)),
			 * though it might not be worth of the additional hassle
			 *
			 * ...we can probably just fallback to what was done
			 * previously. We could try merging non-SACKed ones
			 * as well but it probably isn't going to buy off
			 * because later SACKs might again split them, and
			 * it would make skb timestamp tracking considerably
			 * harder problem.
			 */
			goto fallback;
		}

		len = end_seq - TCP_SKB_CB(skb)->seq;
		BUG_ON(len < 0);
		BUG_ON(len > skb->len);

		/* MSS boundaries should be honoured or else pcount will
		 * severely break even though it makes things bit trickier.
		 * Optimize common case to avoid most of the divides
		 */
		mss = tcp_skb_mss(skb);

		/* TODO: Fix DSACKs to not fragment already SACKed and we can
		 * drop this restriction as unnecessary
		 */
		if (mss != tcp_skb_seglen(prev))
			goto fallback;

		if (len == mss) {
			pcount = 1;
		} else if (len < mss) {
			goto noop;
		} else {
			pcount = len / mss;
			len = pcount * mss;
		}
	}

	/* tcp_sacktag_one() won't SACK-tag ranges below snd_una */
	if (!after(TCP_SKB_CB(skb)->seq + len, tp->snd_una))
		goto fallback;

	if (!tcp_skb_shift(prev, skb, pcount, len))
		goto fallback;
	if (!tcp_shifted_skb(sk, prev, skb, state, pcount, len, mss, dup_sack))
		goto out;

	/* Hole filled allows collapsing with the next as well, this is very
	 * useful when hole on every nth skb pattern happens
	 */
	skb = skb_rb_next(prev);
	if (!skb)
		goto out;

	if (!skb_can_shift(skb) ||
	    ((TCP_SKB_CB(skb)->sacked & TCPCB_TAGBITS) != TCPCB_SACKED_ACKED) ||
	    (mss != tcp_skb_seglen(skb)))
		goto out;

	len = skb->len;
	pcount = tcp_skb_pcount(skb);
	if (tcp_skb_shift(prev, skb, pcount, len))
		tcp_shifted_skb(sk, prev, skb, state, pcount,
				len, mss, 0);

out:
	return prev;

noop:
	return skb;

fallback:
	NET_INC_STATS(sock_net(sk), LINUX_MIB_SACKSHIFTFALLBACK);
	return NULL;
}

static struct sk_buff *tcp_sacktag_walk(struct sk_buff *skb, struct sock *sk,
					struct tcp_sack_block *next_dup,
					struct tcp_sacktag_state *state,
					u32 start_seq, u32 end_seq,
					bool dup_sack_in)
{
	struct tcp_sock *tp = tcp_sk(sk);
	struct sk_buff *tmp;

	skb_rbtree_walk_from(skb) {
		int in_sack = 0;
		bool dup_sack = dup_sack_in;

		/* queue is in-order => we can short-circuit the walk early */
		if (!before(TCP_SKB_CB(skb)->seq, end_seq))
			break;

		if (next_dup  &&
		    before(TCP_SKB_CB(skb)->seq, next_dup->end_seq)) {
			in_sack = tcp_match_skb_to_sack(sk, skb,
							next_dup->start_seq,
							next_dup->end_seq);
			if (in_sack > 0)
				dup_sack = true;
		}

		/* skb reference here is a bit tricky to get right, since
		 * shifting can eat and free both this skb and the next,
		 * so not even _safe variant of the loop is enough.
		 */
		if (in_sack <= 0) {
			tmp = tcp_shift_skb_data(sk, skb, state,
						 start_seq, end_seq, dup_sack);
			if (tmp) {
				if (tmp != skb) {
					skb = tmp;
					continue;
				}

				in_sack = 0;
			} else {
				in_sack = tcp_match_skb_to_sack(sk, skb,
								start_seq,
								end_seq);
			}
		}

		if (unlikely(in_sack < 0))
			break;

		if (in_sack) {
			TCP_SKB_CB(skb)->sacked =
				tcp_sacktag_one(sk,
						state,
						TCP_SKB_CB(skb)->sacked,
						TCP_SKB_CB(skb)->seq,
						TCP_SKB_CB(skb)->end_seq,
						dup_sack,
						tcp_skb_pcount(skb),
						skb->len,
						tcp_skb_timestamp_us(skb));
			tcp_rate_skb_delivered(sk, skb, state->rate);
			if (TCP_SKB_CB(skb)->sacked & TCPCB_SACKED_ACKED)
				list_del_init(&skb->tcp_tsorted_anchor);

			if (!before(TCP_SKB_CB(skb)->seq,
				    tcp_highest_sack_seq(tp)))
				tcp_advance_highest_sack(sk, skb);
		}
	}
	return skb;
}

static struct sk_buff *tcp_sacktag_bsearch(struct sock *sk, u32 seq)
{
	struct rb_node *parent, **p = &sk->tcp_rtx_queue.rb_node;
	struct sk_buff *skb;

	while (*p) {
		parent = *p;
		skb = rb_to_skb(parent);
		if (before(seq, TCP_SKB_CB(skb)->seq)) {
			p = &parent->rb_left;
			continue;
		}
		if (!before(seq, TCP_SKB_CB(skb)->end_seq)) {
			p = &parent->rb_right;
			continue;
		}
		return skb;
	}
	return NULL;
}

static struct sk_buff *tcp_sacktag_skip(struct sk_buff *skb, struct sock *sk,
					u32 skip_to_seq)
{
	if (skb && after(TCP_SKB_CB(skb)->seq, skip_to_seq))
		return skb;

	return tcp_sacktag_bsearch(sk, skip_to_seq);
}

static struct sk_buff *tcp_maybe_skipping_dsack(struct sk_buff *skb,
						struct sock *sk,
						struct tcp_sack_block *next_dup,
						struct tcp_sacktag_state *state,
						u32 skip_to_seq)
{
	if (!next_dup)
		return skb;

	if (before(next_dup->start_seq, skip_to_seq)) {
		skb = tcp_sacktag_skip(skb, sk, next_dup->start_seq);
		skb = tcp_sacktag_walk(skb, sk, NULL, state,
				       next_dup->start_seq, next_dup->end_seq,
				       1);
	}

	return skb;
}

static int tcp_sack_cache_ok(const struct tcp_sock *tp, const struct tcp_sack_block *cache)
{
	return cache < tp->recv_sack_cache + ARRAY_SIZE(tp->recv_sack_cache);
}

static int
tcp_sacktag_write_queue(struct sock *sk, const struct sk_buff *ack_skb,
			u32 prior_snd_una, struct tcp_sacktag_state *state)
{
	struct tcp_sock *tp = tcp_sk(sk);
	const unsigned char *ptr = (skb_transport_header(ack_skb) +
				    TCP_SKB_CB(ack_skb)->sacked);
	struct tcp_sack_block_wire *sp_wire = (struct tcp_sack_block_wire *)(ptr+2);
	struct tcp_sack_block sp[TCP_NUM_SACKS];
	struct tcp_sack_block *cache;
	struct sk_buff *skb;
	int num_sacks = min(TCP_NUM_SACKS, (ptr[1] - TCPOLEN_SACK_BASE) >> 3);
	int used_sacks;
	bool found_dup_sack = false;
	int i, j;
	int first_sack_index;

	state->flag = 0;
	state->reord = tp->snd_nxt;

	if (!tp->sacked_out)
		tcp_highest_sack_reset(sk);

	found_dup_sack = tcp_check_dsack(sk, ack_skb, sp_wire,
					 num_sacks, prior_snd_una, state);

	/* Eliminate too old ACKs, but take into
	 * account more or less fresh ones, they can
	 * contain valid SACK info.
	 */
	if (before(TCP_SKB_CB(ack_skb)->ack_seq, prior_snd_una - tp->max_window))
		return 0;

	if (!tp->packets_out)
		goto out;

	used_sacks = 0;
	first_sack_index = 0;
	for (i = 0; i < num_sacks; i++) {
		bool dup_sack = !i && found_dup_sack;

		sp[used_sacks].start_seq = get_unaligned_be32(&sp_wire[i].start_seq);
		sp[used_sacks].end_seq = get_unaligned_be32(&sp_wire[i].end_seq);

		if (!tcp_is_sackblock_valid(tp, dup_sack,
					    sp[used_sacks].start_seq,
					    sp[used_sacks].end_seq)) {
			int mib_idx;

			if (dup_sack) {
				if (!tp->undo_marker)
					mib_idx = LINUX_MIB_TCPDSACKIGNOREDNOUNDO;
				else
					mib_idx = LINUX_MIB_TCPDSACKIGNOREDOLD;
			} else {
				/* Don't count olds caused by ACK reordering */
				if ((TCP_SKB_CB(ack_skb)->ack_seq != tp->snd_una) &&
				    !after(sp[used_sacks].end_seq, tp->snd_una))
					continue;
				mib_idx = LINUX_MIB_TCPSACKDISCARD;
			}

			NET_INC_STATS(sock_net(sk), mib_idx);
			if (i == 0)
				first_sack_index = -1;
			continue;
		}

		/* Ignore very old stuff early */
		if (!after(sp[used_sacks].end_seq, prior_snd_una)) {
			if (i == 0)
				first_sack_index = -1;
			continue;
		}

		used_sacks++;
	}

	/* order SACK blocks to allow in order walk of the retrans queue */
	for (i = used_sacks - 1; i > 0; i--) {
		for (j = 0; j < i; j++) {
			if (after(sp[j].start_seq, sp[j + 1].start_seq)) {
				swap(sp[j], sp[j + 1]);

				/* Track where the first SACK block goes to */
				if (j == first_sack_index)
					first_sack_index = j + 1;
			}
		}
	}

	state->mss_now = tcp_current_mss(sk);
	skb = NULL;
	i = 0;

	if (!tp->sacked_out) {
		/* It's already past, so skip checking against it */
		cache = tp->recv_sack_cache + ARRAY_SIZE(tp->recv_sack_cache);
	} else {
		cache = tp->recv_sack_cache;
		/* Skip empty blocks in at head of the cache */
		while (tcp_sack_cache_ok(tp, cache) && !cache->start_seq &&
		       !cache->end_seq)
			cache++;
	}

	while (i < used_sacks) {
		u32 start_seq = sp[i].start_seq;
		u32 end_seq = sp[i].end_seq;
		bool dup_sack = (found_dup_sack && (i == first_sack_index));
		struct tcp_sack_block *next_dup = NULL;

		if (found_dup_sack && ((i + 1) == first_sack_index))
			next_dup = &sp[i + 1];

		/* Skip too early cached blocks */
		while (tcp_sack_cache_ok(tp, cache) &&
		       !before(start_seq, cache->end_seq))
			cache++;

		/* Can skip some work by looking recv_sack_cache? */
		if (tcp_sack_cache_ok(tp, cache) && !dup_sack &&
		    after(end_seq, cache->start_seq)) {

			/* Head todo? */
			if (before(start_seq, cache->start_seq)) {
				skb = tcp_sacktag_skip(skb, sk, start_seq);
				skb = tcp_sacktag_walk(skb, sk, next_dup,
						       state,
						       start_seq,
						       cache->start_seq,
						       dup_sack);
			}

			/* Rest of the block already fully processed? */
			if (!after(end_seq, cache->end_seq))
				goto advance_sp;

			skb = tcp_maybe_skipping_dsack(skb, sk, next_dup,
						       state,
						       cache->end_seq);

			/* ...tail remains todo... */
			if (tcp_highest_sack_seq(tp) == cache->end_seq) {
				/* ...but better entrypoint exists! */
				skb = tcp_highest_sack(sk);
				if (!skb)
					break;
				cache++;
				goto walk;
			}

			skb = tcp_sacktag_skip(skb, sk, cache->end_seq);
			/* Check overlap against next cached too (past this one already) */
			cache++;
			continue;
		}

		if (!before(start_seq, tcp_highest_sack_seq(tp))) {
			skb = tcp_highest_sack(sk);
			if (!skb)
				break;
		}
		skb = tcp_sacktag_skip(skb, sk, start_seq);

walk:
		skb = tcp_sacktag_walk(skb, sk, next_dup, state,
				       start_seq, end_seq, dup_sack);

advance_sp:
		i++;
	}

	/* Clear the head of the cache sack blocks so we can skip it next time */
	for (i = 0; i < ARRAY_SIZE(tp->recv_sack_cache) - used_sacks; i++) {
		tp->recv_sack_cache[i].start_seq = 0;
		tp->recv_sack_cache[i].end_seq = 0;
	}
	for (j = 0; j < used_sacks; j++)
		tp->recv_sack_cache[i++] = sp[j];

	if (inet_csk(sk)->icsk_ca_state != TCP_CA_Loss || tp->undo_marker)
		tcp_check_sack_reordering(sk, state->reord, 0);

	tcp_verify_left_out(tp);
out:

#if FASTRETRANS_DEBUG > 0
	WARN_ON((int)tp->sacked_out < 0);
	WARN_ON((int)tp->lost_out < 0);
	WARN_ON((int)tp->retrans_out < 0);
	WARN_ON((int)tcp_packets_in_flight(tp) < 0);
#endif
	return state->flag;
}

/* Limits sacked_out so that sum with lost_out isn't ever larger than
 * packets_out. Returns false if sacked_out adjustement wasn't necessary.
 */
static bool tcp_limit_reno_sacked(struct tcp_sock *tp)
{
	u32 holes;

	holes = max(tp->lost_out, 1U);
	holes = min(holes, tp->packets_out);

	if ((tp->sacked_out + holes) > tp->packets_out) {
		tp->sacked_out = tp->packets_out - holes;
		return true;
	}
	return false;
}

/* If we receive more dupacks than we expected counting segments
 * in assumption of absent reordering, interpret this as reordering.
 * The only another reason could be bug in receiver TCP.
 */
static void tcp_check_reno_reordering(struct sock *sk, const int addend)
{
	struct tcp_sock *tp = tcp_sk(sk);

	if (!tcp_limit_reno_sacked(tp))
		return;

	tp->reordering = min_t(u32, tp->packets_out + addend,
			       sock_net(sk)->ipv4.sysctl_tcp_max_reordering);
	tp->reord_seen++;
	NET_INC_STATS(sock_net(sk), LINUX_MIB_TCPRENOREORDER);
}

/* Emulate SACKs for SACKless connection: account for a new dupack. */

static void tcp_add_reno_sack(struct sock *sk, int num_dupack, bool ece_ack)
{
	if (num_dupack) {
		struct tcp_sock *tp = tcp_sk(sk);
		u32 prior_sacked = tp->sacked_out;
		s32 delivered;

		tp->sacked_out += num_dupack;
		tcp_check_reno_reordering(sk, 0);
		delivered = tp->sacked_out - prior_sacked;
		if (delivered > 0)
			tcp_count_delivered(tp, delivered, ece_ack);
		tcp_verify_left_out(tp);
	}
}

/* Account for ACK, ACKing some data in Reno Recovery phase. */

static void tcp_remove_reno_sacks(struct sock *sk, int acked, bool ece_ack)
{
	struct tcp_sock *tp = tcp_sk(sk);

	if (acked > 0) {
		/* One ACK acked hole. The rest eat duplicate ACKs. */
		tcp_count_delivered(tp, max_t(int, acked - tp->sacked_out, 1),
				    ece_ack);
		if (acked - 1 >= tp->sacked_out)
			tp->sacked_out = 0;
		else
			tp->sacked_out -= acked - 1;
	}
	tcp_check_reno_reordering(sk, acked);
	tcp_verify_left_out(tp);
}

static inline void tcp_reset_reno_sack(struct tcp_sock *tp)
{
	tp->sacked_out = 0;
}

void tcp_clear_retrans(struct tcp_sock *tp)
{
	tp->retrans_out = 0;
	tp->lost_out = 0;
	tp->undo_marker = 0;
	tp->undo_retrans = -1;
	tp->sacked_out = 0;
}

static inline void tcp_init_undo(struct tcp_sock *tp)
{
	tp->undo_marker = tp->snd_una;
	/* Retransmission still in flight may cause DSACKs later. */
	tp->undo_retrans = tp->retrans_out ? : -1;
}

static bool tcp_is_rack(const struct sock *sk)
{
	return sock_net(sk)->ipv4.sysctl_tcp_recovery & TCP_RACK_LOSS_DETECTION;
}

/* If we detect SACK reneging, forget all SACK information
 * and reset tags completely, otherwise preserve SACKs. If receiver
 * dropped its ofo queue, we will know this due to reneging detection.
 */
static void tcp_timeout_mark_lost(struct sock *sk)
{
	struct tcp_sock *tp = tcp_sk(sk);
	struct sk_buff *skb, *head;
	bool is_reneg;			/* is receiver reneging on SACKs? */

	head = tcp_rtx_queue_head(sk);
	is_reneg = head && (TCP_SKB_CB(head)->sacked & TCPCB_SACKED_ACKED);
	if (is_reneg) {
		NET_INC_STATS(sock_net(sk), LINUX_MIB_TCPSACKRENEGING);
		tp->sacked_out = 0;
		/* Mark SACK reneging until we recover from this loss event. */
		tp->is_sack_reneg = 1;
	} else if (tcp_is_reno(tp)) {
		tcp_reset_reno_sack(tp);
	}

	skb = head;
	skb_rbtree_walk_from(skb) {
		if (is_reneg)
			TCP_SKB_CB(skb)->sacked &= ~TCPCB_SACKED_ACKED;
		else if (tcp_is_rack(sk) && skb != head &&
			 tcp_rack_skb_timeout(tp, skb, 0) > 0)
			continue; /* Don't mark recently sent ones lost yet */
		tcp_mark_skb_lost(sk, skb);
	}
	tcp_verify_left_out(tp);
	tcp_clear_all_retrans_hints(tp);
}

/* Enter Loss state. */
void tcp_enter_loss(struct sock *sk)
{
	const struct inet_connection_sock *icsk = inet_csk(sk);
	struct tcp_sock *tp = tcp_sk(sk);
	struct net *net = sock_net(sk);
	bool new_recovery = icsk->icsk_ca_state < TCP_CA_Recovery;

	tcp_timeout_mark_lost(sk);

	/* Reduce ssthresh if it has not yet been made inside this window. */
	if (icsk->icsk_ca_state <= TCP_CA_Disorder ||
	    !after(tp->high_seq, tp->snd_una) ||
	    (icsk->icsk_ca_state == TCP_CA_Loss && !icsk->icsk_retransmits)) {
		tp->prior_ssthresh = tcp_current_ssthresh(sk);
		tp->prior_cwnd = tp->snd_cwnd;
		tp->snd_ssthresh = icsk->icsk_ca_ops->ssthresh(sk);
		tcp_ca_event(sk, CA_EVENT_LOSS);
		tcp_init_undo(tp);
	}
	tp->snd_cwnd	   = tcp_packets_in_flight(tp) + 1;
	tp->snd_cwnd_cnt   = 0;
	tp->snd_cwnd_stamp = tcp_jiffies32;

	/* Timeout in disordered state after receiving substantial DUPACKs
	 * suggests that the degree of reordering is over-estimated.
	 */
	if (icsk->icsk_ca_state <= TCP_CA_Disorder &&
	    tp->sacked_out >= net->ipv4.sysctl_tcp_reordering)
		tp->reordering = min_t(unsigned int, tp->reordering,
				       net->ipv4.sysctl_tcp_reordering);
	tcp_set_ca_state(sk, TCP_CA_Loss);
	tp->high_seq = tp->snd_nxt;
	tcp_ecn_queue_cwr(tp);

	/* F-RTO RFC5682 sec 3.1 step 1: retransmit SND.UNA if no previous
	 * loss recovery is underway except recurring timeout(s) on
	 * the same SND.UNA (sec 3.2). Disable F-RTO on path MTU probing
	 */
	tp->frto = net->ipv4.sysctl_tcp_frto &&
		   (new_recovery || icsk->icsk_retransmits) &&
		   !inet_csk(sk)->icsk_mtup.probe_size;
}

/* If ACK arrived pointing to a remembered SACK, it means that our
 * remembered SACKs do not reflect real state of receiver i.e.
 * receiver _host_ is heavily congested (or buggy).
 *
 * To avoid big spurious retransmission bursts due to transient SACK
 * scoreboard oddities that look like reneging, we give the receiver a
 * little time (max(RTT/2, 10ms)) to send us some more ACKs that will
 * restore sanity to the SACK scoreboard. If the apparent reneging
 * persists until this RTO then we'll clear the SACK scoreboard.
 */
static bool tcp_check_sack_reneging(struct sock *sk, int flag)
{
	if (flag & FLAG_SACK_RENEGING) {
		struct tcp_sock *tp = tcp_sk(sk);
		unsigned long delay = max(usecs_to_jiffies(tp->srtt_us >> 4),
					  msecs_to_jiffies(10));

		inet_csk_reset_xmit_timer(sk, ICSK_TIME_RETRANS,
					  delay, TCP_RTO_MAX);
		return true;
	}
	return false;
}

/* Heurestics to calculate number of duplicate ACKs. There's no dupACKs
 * counter when SACK is enabled (without SACK, sacked_out is used for
 * that purpose).
 *
 * With reordering, holes may still be in flight, so RFC3517 recovery
 * uses pure sacked_out (total number of SACKed segments) even though
 * it violates the RFC that uses duplicate ACKs, often these are equal
 * but when e.g. out-of-window ACKs or packet duplication occurs,
 * they differ. Since neither occurs due to loss, TCP should really
 * ignore them.
 */
static inline int tcp_dupack_heuristics(const struct tcp_sock *tp)
{
	return tp->sacked_out + 1;
}

/* Linux NewReno/SACK/ECN state machine.
 * --------------------------------------
 *
 * "Open"	Normal state, no dubious events, fast path.
 * "Disorder"   In all the respects it is "Open",
 *		but requires a bit more attention. It is entered when
 *		we see some SACKs or dupacks. It is split of "Open"
 *		mainly to move some processing from fast path to slow one.
 * "CWR"	CWND was reduced due to some Congestion Notification event.
 *		It can be ECN, ICMP source quench, local device congestion.
 * "Recovery"	CWND was reduced, we are fast-retransmitting.
 * "Loss"	CWND was reduced due to RTO timeout or SACK reneging.
 *
 * tcp_fastretrans_alert() is entered:
 * - each incoming ACK, if state is not "Open"
 * - when arrived ACK is unusual, namely:
 *	* SACK
 *	* Duplicate ACK.
 *	* ECN ECE.
 *
 * Counting packets in flight is pretty simple.
 *
 *	in_flight = packets_out - left_out + retrans_out
 *
 *	packets_out is SND.NXT-SND.UNA counted in packets.
 *
 *	retrans_out is number of retransmitted segments.
 *
 *	left_out is number of segments left network, but not ACKed yet.
 *
 *		left_out = sacked_out + lost_out
 *
 *     sacked_out: Packets, which arrived to receiver out of order
 *		   and hence not ACKed. With SACKs this number is simply
 *		   amount of SACKed data. Even without SACKs
 *		   it is easy to give pretty reliable estimate of this number,
 *		   counting duplicate ACKs.
 *
 *       lost_out: Packets lost by network. TCP has no explicit
 *		   "loss notification" feedback from network (for now).
 *		   It means that this number can be only _guessed_.
 *		   Actually, it is the heuristics to predict lossage that
 *		   distinguishes different algorithms.
 *
 *	F.e. after RTO, when all the queue is considered as lost,
 *	lost_out = packets_out and in_flight = retrans_out.
 *
 *		Essentially, we have now a few algorithms detecting
 *		lost packets.
 *
 *		If the receiver supports SACK:
 *
 *		RFC6675/3517: It is the conventional algorithm. A packet is
 *		considered lost if the number of higher sequence packets
 *		SACKed is greater than or equal the DUPACK thoreshold
 *		(reordering). This is implemented in tcp_mark_head_lost and
 *		tcp_update_scoreboard.
 *
 *		RACK (draft-ietf-tcpm-rack-01): it is a newer algorithm
 *		(2017-) that checks timing instead of counting DUPACKs.
 *		Essentially a packet is considered lost if it's not S/ACKed
 *		after RTT + reordering_window, where both metrics are
 *		dynamically measured and adjusted. This is implemented in
 *		tcp_rack_mark_lost.
 *
 *		If the receiver does not support SACK:
 *
 *		NewReno (RFC6582): in Recovery we assume that one segment
 *		is lost (classic Reno). While we are in Recovery and
 *		a partial ACK arrives, we assume that one more packet
 *		is lost (NewReno). This heuristics are the same in NewReno
 *		and SACK.
 *
 * Really tricky (and requiring careful tuning) part of algorithm
 * is hidden in functions tcp_time_to_recover() and tcp_xmit_retransmit_queue().
 * The first determines the moment _when_ we should reduce CWND and,
 * hence, slow down forward transmission. In fact, it determines the moment
 * when we decide that hole is caused by loss, rather than by a reorder.
 *
 * tcp_xmit_retransmit_queue() decides, _what_ we should retransmit to fill
 * holes, caused by lost packets.
 *
 * And the most logically complicated part of algorithm is undo
 * heuristics. We detect false retransmits due to both too early
 * fast retransmit (reordering) and underestimated RTO, analyzing
 * timestamps and D-SACKs. When we detect that some segments were
 * retransmitted by mistake and CWND reduction was wrong, we undo
 * window reduction and abort recovery phase. This logic is hidden
 * inside several functions named tcp_try_undo_<something>.
 */

/* This function decides, when we should leave Disordered state
 * and enter Recovery phase, reducing congestion window.
 *
 * Main question: may we further continue forward transmission
 * with the same cwnd?
 */
static bool tcp_time_to_recover(struct sock *sk, int flag)
{
	struct tcp_sock *tp = tcp_sk(sk);

	/* Trick#1: The loss is proven. */
	if (tp->lost_out)
		return true;

	/* Not-A-Trick#2 : Classic rule... */
	if (!tcp_is_rack(sk) && tcp_dupack_heuristics(tp) > tp->reordering)
		return true;

	return false;
}

/* Detect loss in event "A" above by marking head of queue up as lost.
 * For RFC3517 SACK, a segment is considered lost if it
 * has at least tp->reordering SACKed seqments above it; "packets" refers to
 * the maximum SACKed segments to pass before reaching this limit.
 */
static void tcp_mark_head_lost(struct sock *sk, int packets, int mark_head)
{
	struct tcp_sock *tp = tcp_sk(sk);
	struct sk_buff *skb;
	int cnt;
	/* Use SACK to deduce losses of new sequences sent during recovery */
	const u32 loss_high = tp->snd_nxt;

	WARN_ON(packets > tp->packets_out);
	skb = tp->lost_skb_hint;
	if (skb) {
		/* Head already handled? */
		if (mark_head && after(TCP_SKB_CB(skb)->seq, tp->snd_una))
			return;
		cnt = tp->lost_cnt_hint;
	} else {
		skb = tcp_rtx_queue_head(sk);
		cnt = 0;
	}

	skb_rbtree_walk_from(skb) {
		/* TODO: do this better */
		/* this is not the most efficient way to do this... */
		tp->lost_skb_hint = skb;
		tp->lost_cnt_hint = cnt;

		if (after(TCP_SKB_CB(skb)->end_seq, loss_high))
			break;

		if (TCP_SKB_CB(skb)->sacked & TCPCB_SACKED_ACKED)
			cnt += tcp_skb_pcount(skb);

		if (cnt > packets)
			break;

		if (!(TCP_SKB_CB(skb)->sacked & TCPCB_LOST))
			tcp_mark_skb_lost(sk, skb);

		if (mark_head)
			break;
	}
	tcp_verify_left_out(tp);
}

/* Account newly detected lost packet(s) */

static void tcp_update_scoreboard(struct sock *sk, int fast_rexmit)
{
	struct tcp_sock *tp = tcp_sk(sk);

	if (tcp_is_sack(tp)) {
		int sacked_upto = tp->sacked_out - tp->reordering;
		if (sacked_upto >= 0)
			tcp_mark_head_lost(sk, sacked_upto, 0);
		else if (fast_rexmit)
			tcp_mark_head_lost(sk, 1, 1);
	}
}

static bool tcp_tsopt_ecr_before(const struct tcp_sock *tp, u32 when)
{
	return tp->rx_opt.saw_tstamp && tp->rx_opt.rcv_tsecr &&
	       before(tp->rx_opt.rcv_tsecr, when);
}

/* skb is spurious retransmitted if the returned timestamp echo
 * reply is prior to the skb transmission time
 */
static bool tcp_skb_spurious_retrans(const struct tcp_sock *tp,
				     const struct sk_buff *skb)
{
	return (TCP_SKB_CB(skb)->sacked & TCPCB_RETRANS) &&
	       tcp_tsopt_ecr_before(tp, tcp_skb_timestamp(skb));
}

/* Nothing was retransmitted or returned timestamp is less
 * than timestamp of the first retransmission.
 */
static inline bool tcp_packet_delayed(const struct tcp_sock *tp)
{
	return tp->retrans_stamp &&
	       tcp_tsopt_ecr_before(tp, tp->retrans_stamp);
}

/* Undo procedures. */

/* We can clear retrans_stamp when there are no retransmissions in the
 * window. It would seem that it is trivially available for us in
 * tp->retrans_out, however, that kind of assumptions doesn't consider
 * what will happen if errors occur when sending retransmission for the
 * second time. ...It could the that such segment has only
 * TCPCB_EVER_RETRANS set at the present time. It seems that checking
 * the head skb is enough except for some reneging corner cases that
 * are not worth the effort.
 *
 * Main reason for all this complexity is the fact that connection dying
 * time now depends on the validity of the retrans_stamp, in particular,
 * that successive retransmissions of a segment must not advance
 * retrans_stamp under any conditions.
 */
static bool tcp_any_retrans_done(const struct sock *sk)
{
	const struct tcp_sock *tp = tcp_sk(sk);
	struct sk_buff *skb;

	if (tp->retrans_out)
		return true;

	skb = tcp_rtx_queue_head(sk);
	if (unlikely(skb && TCP_SKB_CB(skb)->sacked & TCPCB_EVER_RETRANS))
		return true;

	return false;
}

static void DBGUNDO(struct sock *sk, const char *msg)
{
#if FASTRETRANS_DEBUG > 1
	struct tcp_sock *tp = tcp_sk(sk);
	struct inet_sock *inet = inet_sk(sk);

	if (sk->sk_family == AF_INET) {
		pr_debug("Undo %s %pI4/%u c%u l%u ss%u/%u p%u\n",
			 msg,
			 &inet->inet_daddr, ntohs(inet->inet_dport),
			 tp->snd_cwnd, tcp_left_out(tp),
			 tp->snd_ssthresh, tp->prior_ssthresh,
			 tp->packets_out);
	}
#if IS_ENABLED(CONFIG_IPV6)
	else if (sk->sk_family == AF_INET6) {
		pr_debug("Undo %s %pI6/%u c%u l%u ss%u/%u p%u\n",
			 msg,
			 &sk->sk_v6_daddr, ntohs(inet->inet_dport),
			 tp->snd_cwnd, tcp_left_out(tp),
			 tp->snd_ssthresh, tp->prior_ssthresh,
			 tp->packets_out);
	}
#endif
#endif
}

static void tcp_undo_cwnd_reduction(struct sock *sk, bool unmark_loss)
{
	struct tcp_sock *tp = tcp_sk(sk);

	if (unmark_loss) {
		struct sk_buff *skb;

		skb_rbtree_walk(skb, &sk->tcp_rtx_queue) {
			TCP_SKB_CB(skb)->sacked &= ~TCPCB_LOST;
		}
		tp->lost_out = 0;
		tcp_clear_all_retrans_hints(tp);
	}

	if (tp->prior_ssthresh) {
		const struct inet_connection_sock *icsk = inet_csk(sk);

		tp->snd_cwnd = icsk->icsk_ca_ops->undo_cwnd(sk);

		if (tp->prior_ssthresh > tp->snd_ssthresh) {
			tp->snd_ssthresh = tp->prior_ssthresh;
			tcp_ecn_withdraw_cwr(tp);
		}
	}
	tp->snd_cwnd_stamp = tcp_jiffies32;
	tp->undo_marker = 0;
	tp->rack.advanced = 1; /* Force RACK to re-exam losses */
}

static inline bool tcp_may_undo(const struct tcp_sock *tp)
{
	return tp->undo_marker && (!tp->undo_retrans || tcp_packet_delayed(tp));
}

/* People celebrate: "We love our President!" */
static bool tcp_try_undo_recovery(struct sock *sk)
{
	struct tcp_sock *tp = tcp_sk(sk);

	if (tcp_may_undo(tp)) {
		int mib_idx;

		/* Happy end! We did not retransmit anything
		 * or our original transmission succeeded.
		 */
		DBGUNDO(sk, inet_csk(sk)->icsk_ca_state == TCP_CA_Loss ? "loss" : "retrans");
		tcp_undo_cwnd_reduction(sk, false);
		if (inet_csk(sk)->icsk_ca_state == TCP_CA_Loss)
			mib_idx = LINUX_MIB_TCPLOSSUNDO;
		else
			mib_idx = LINUX_MIB_TCPFULLUNDO;

		NET_INC_STATS(sock_net(sk), mib_idx);
	} else if (tp->rack.reo_wnd_persist) {
		tp->rack.reo_wnd_persist--;
	}
	if (tp->snd_una == tp->high_seq && tcp_is_reno(tp)) {
		/* Hold old state until something *above* high_seq
		 * is ACKed. For Reno it is MUST to prevent false
		 * fast retransmits (RFC2582). SACK TCP is safe. */
		if (!tcp_any_retrans_done(sk))
			tp->retrans_stamp = 0;
		return true;
	}
	tcp_set_ca_state(sk, TCP_CA_Open);
	tp->is_sack_reneg = 0;
	return false;
}

/* Try to undo cwnd reduction, because D-SACKs acked all retransmitted data */
static bool tcp_try_undo_dsack(struct sock *sk)
{
	struct tcp_sock *tp = tcp_sk(sk);

	if (tp->undo_marker && !tp->undo_retrans) {
		tp->rack.reo_wnd_persist = min(TCP_RACK_RECOVERY_THRESH,
					       tp->rack.reo_wnd_persist + 1);
		DBGUNDO(sk, "D-SACK");
		tcp_undo_cwnd_reduction(sk, false);
		NET_INC_STATS(sock_net(sk), LINUX_MIB_TCPDSACKUNDO);
		return true;
	}
	return false;
}

/* Undo during loss recovery after partial ACK or using F-RTO. */
static bool tcp_try_undo_loss(struct sock *sk, bool frto_undo)
{
	struct tcp_sock *tp = tcp_sk(sk);

	if (frto_undo || tcp_may_undo(tp)) {
		tcp_undo_cwnd_reduction(sk, true);

		DBGUNDO(sk, "partial loss");
		NET_INC_STATS(sock_net(sk), LINUX_MIB_TCPLOSSUNDO);
		if (frto_undo)
			NET_INC_STATS(sock_net(sk),
					LINUX_MIB_TCPSPURIOUSRTOS);
		inet_csk(sk)->icsk_retransmits = 0;
		if (frto_undo || tcp_is_sack(tp)) {
			tcp_set_ca_state(sk, TCP_CA_Open);
			tp->is_sack_reneg = 0;
		}
		return true;
	}
	return false;
}

/* The cwnd reduction in CWR and Recovery uses the PRR algorithm in RFC 6937.
 * It computes the number of packets to send (sndcnt) based on packets newly
 * delivered:
 *   1) If the packets in flight is larger than ssthresh, PRR spreads the
 *	cwnd reductions across a full RTT.
 *   2) Otherwise PRR uses packet conservation to send as much as delivered.
 *      But when the retransmits are acked without further losses, PRR
 *      slow starts cwnd up to ssthresh to speed up the recovery.
 */
static void tcp_init_cwnd_reduction(struct sock *sk)
{
	struct tcp_sock *tp = tcp_sk(sk);

	tp->high_seq = tp->snd_nxt;
	tp->tlp_high_seq = 0;
	tp->snd_cwnd_cnt = 0;
	tp->prior_cwnd = tp->snd_cwnd;
	tp->prr_delivered = 0;
	tp->prr_out = 0;
	tp->snd_ssthresh = inet_csk(sk)->icsk_ca_ops->ssthresh(sk);
	tcp_ecn_queue_cwr(tp);
}

void tcp_cwnd_reduction(struct sock *sk, int newly_acked_sacked, int flag)
{
	struct tcp_sock *tp = tcp_sk(sk);
	int sndcnt = 0;
	int delta = tp->snd_ssthresh - tcp_packets_in_flight(tp);

	if (newly_acked_sacked <= 0 || WARN_ON_ONCE(!tp->prior_cwnd))
		return;

	tp->prr_delivered += newly_acked_sacked;
	if (delta < 0) {
		u64 dividend = (u64)tp->snd_ssthresh * tp->prr_delivered +
			       tp->prior_cwnd - 1;
		sndcnt = div_u64(dividend, tp->prior_cwnd) - tp->prr_out;
	} else if ((flag & (FLAG_RETRANS_DATA_ACKED | FLAG_LOST_RETRANS)) ==
		   FLAG_RETRANS_DATA_ACKED) {
		sndcnt = min_t(int, delta,
			       max_t(int, tp->prr_delivered - tp->prr_out,
				     newly_acked_sacked) + 1);
	} else {
		sndcnt = min(delta, newly_acked_sacked);
	}
	/* Force a fast retransmit upon entering fast recovery */
	sndcnt = max(sndcnt, (tp->prr_out ? 0 : 1));
	tp->snd_cwnd = tcp_packets_in_flight(tp) + sndcnt;
}

static inline void tcp_end_cwnd_reduction(struct sock *sk)
{
	struct tcp_sock *tp = tcp_sk(sk);

	if (inet_csk(sk)->icsk_ca_ops->cong_control)
		return;

	/* Reset cwnd to ssthresh in CWR or Recovery (unless it's undone) */
	if (tp->snd_ssthresh < TCP_INFINITE_SSTHRESH &&
	    (inet_csk(sk)->icsk_ca_state == TCP_CA_CWR || tp->undo_marker)) {
		tp->snd_cwnd = tp->snd_ssthresh;
		tp->snd_cwnd_stamp = tcp_jiffies32;
	}
	tcp_ca_event(sk, CA_EVENT_COMPLETE_CWR);
}

/* Enter CWR state. Disable cwnd undo since congestion is proven with ECN */
void tcp_enter_cwr(struct sock *sk)
{
	struct tcp_sock *tp = tcp_sk(sk);

	tp->prior_ssthresh = 0;
	if (inet_csk(sk)->icsk_ca_state < TCP_CA_CWR) {
		tp->undo_marker = 0;
		tcp_init_cwnd_reduction(sk);
		tcp_set_ca_state(sk, TCP_CA_CWR);
	}
}
EXPORT_SYMBOL(tcp_enter_cwr);

static void tcp_try_keep_open(struct sock *sk)
{
	struct tcp_sock *tp = tcp_sk(sk);
	int state = TCP_CA_Open;

	if (tcp_left_out(tp) || tcp_any_retrans_done(sk))
		state = TCP_CA_Disorder;

	if (inet_csk(sk)->icsk_ca_state != state) {
		tcp_set_ca_state(sk, state);
		tp->high_seq = tp->snd_nxt;
	}
}

static void tcp_try_to_open(struct sock *sk, int flag)
{
	struct tcp_sock *tp = tcp_sk(sk);

	tcp_verify_left_out(tp);

	if (!tcp_any_retrans_done(sk))
		tp->retrans_stamp = 0;

	if (flag & FLAG_ECE)
		tcp_enter_cwr(sk);

	if (inet_csk(sk)->icsk_ca_state != TCP_CA_CWR) {
		tcp_try_keep_open(sk);
	}
}

static void tcp_mtup_probe_failed(struct sock *sk)
{
	struct inet_connection_sock *icsk = inet_csk(sk);

	icsk->icsk_mtup.search_high = icsk->icsk_mtup.probe_size - 1;
	icsk->icsk_mtup.probe_size = 0;
	NET_INC_STATS(sock_net(sk), LINUX_MIB_TCPMTUPFAIL);
}

static void tcp_mtup_probe_success(struct sock *sk)
{
	struct tcp_sock *tp = tcp_sk(sk);
	struct inet_connection_sock *icsk = inet_csk(sk);

	/* FIXME: breaks with very large cwnd */
	tp->prior_ssthresh = tcp_current_ssthresh(sk);
	tp->snd_cwnd = tp->snd_cwnd *
		       tcp_mss_to_mtu(sk, tp->mss_cache) /
		       icsk->icsk_mtup.probe_size;
	tp->snd_cwnd_cnt = 0;
	tp->snd_cwnd_stamp = tcp_jiffies32;
	tp->snd_ssthresh = tcp_current_ssthresh(sk);

	icsk->icsk_mtup.search_low = icsk->icsk_mtup.probe_size;
	icsk->icsk_mtup.probe_size = 0;
	tcp_sync_mss(sk, icsk->icsk_pmtu_cookie);
	NET_INC_STATS(sock_net(sk), LINUX_MIB_TCPMTUPSUCCESS);
}

/* Do a simple retransmit without using the backoff mechanisms in
 * tcp_timer. This is used for path mtu discovery.
 * The socket is already locked here.
 */
void tcp_simple_retransmit(struct sock *sk)
{
	const struct inet_connection_sock *icsk = inet_csk(sk);
	struct tcp_sock *tp = tcp_sk(sk);
	struct sk_buff *skb;
	unsigned int mss = tcp_current_mss(sk);

	skb_rbtree_walk(skb, &sk->tcp_rtx_queue) {
		if (tcp_skb_seglen(skb) > mss)
			tcp_mark_skb_lost(sk, skb);
	}

	tcp_clear_retrans_hints_partial(tp);

	if (!tp->lost_out)
		return;

	if (tcp_is_reno(tp))
		tcp_limit_reno_sacked(tp);

	tcp_verify_left_out(tp);

	/* Don't muck with the congestion window here.
	 * Reason is that we do not increase amount of _data_
	 * in network, but units changed and effective
	 * cwnd/ssthresh really reduced now.
	 */
	if (icsk->icsk_ca_state != TCP_CA_Loss) {
		tp->high_seq = tp->snd_nxt;
		tp->snd_ssthresh = tcp_current_ssthresh(sk);
		tp->prior_ssthresh = 0;
		tp->undo_marker = 0;
		tcp_set_ca_state(sk, TCP_CA_Loss);
	}
	tcp_xmit_retransmit_queue(sk);
}
EXPORT_SYMBOL(tcp_simple_retransmit);

void tcp_enter_recovery(struct sock *sk, bool ece_ack)
{
	struct tcp_sock *tp = tcp_sk(sk);
	int mib_idx;

	if (tcp_is_reno(tp))
		mib_idx = LINUX_MIB_TCPRENORECOVERY;
	else
		mib_idx = LINUX_MIB_TCPSACKRECOVERY;

	NET_INC_STATS(sock_net(sk), mib_idx);

	tp->prior_ssthresh = 0;
	tcp_init_undo(tp);

	if (!tcp_in_cwnd_reduction(sk)) {
		if (!ece_ack)
			tp->prior_ssthresh = tcp_current_ssthresh(sk);
		tcp_init_cwnd_reduction(sk);
	}
	tcp_set_ca_state(sk, TCP_CA_Recovery);
}

/* Process an ACK in CA_Loss state. Move to CA_Open if lost data are
 * recovered or spurious. Otherwise retransmits more on partial ACKs.
 */
static void tcp_process_loss(struct sock *sk, int flag, int num_dupack,
			     int *rexmit)
{
	struct tcp_sock *tp = tcp_sk(sk);
	bool recovered = !before(tp->snd_una, tp->high_seq);

	if ((flag & FLAG_SND_UNA_ADVANCED || rcu_access_pointer(tp->fastopen_rsk)) &&
	    tcp_try_undo_loss(sk, false))
		return;

	if (tp->frto) { /* F-RTO RFC5682 sec 3.1 (sack enhanced version). */
		/* Step 3.b. A timeout is spurious if not all data are
		 * lost, i.e., never-retransmitted data are (s)acked.
		 */
		if ((flag & FLAG_ORIG_SACK_ACKED) &&
		    tcp_try_undo_loss(sk, true))
			return;

		if (after(tp->snd_nxt, tp->high_seq)) {
			if (flag & FLAG_DATA_SACKED || num_dupack)
				tp->frto = 0; /* Step 3.a. loss was real */
		} else if (flag & FLAG_SND_UNA_ADVANCED && !recovered) {
			tp->high_seq = tp->snd_nxt;
			/* Step 2.b. Try send new data (but deferred until cwnd
			 * is updated in tcp_ack()). Otherwise fall back to
			 * the conventional recovery.
			 */
			if (!tcp_write_queue_empty(sk) &&
			    after(tcp_wnd_end(tp), tp->snd_nxt)) {
				*rexmit = REXMIT_NEW;
				return;
			}
			tp->frto = 0;
		}
	}

	if (recovered) {
		/* F-RTO RFC5682 sec 3.1 step 2.a and 1st part of step 3.a */
		tcp_try_undo_recovery(sk);
		return;
	}
	if (tcp_is_reno(tp)) {
		/* A Reno DUPACK means new data in F-RTO step 2.b above are
		 * delivered. Lower inflight to clock out (re)tranmissions.
		 */
		if (after(tp->snd_nxt, tp->high_seq) && num_dupack)
			tcp_add_reno_sack(sk, num_dupack, flag & FLAG_ECE);
		else if (flag & FLAG_SND_UNA_ADVANCED)
			tcp_reset_reno_sack(tp);
	}
	*rexmit = REXMIT_LOST;
}

/* Undo during fast recovery after partial ACK. */
static bool tcp_try_undo_partial(struct sock *sk, u32 prior_snd_una)
{
	struct tcp_sock *tp = tcp_sk(sk);

	if (tp->undo_marker && tcp_packet_delayed(tp)) {
		/* Plain luck! Hole if filled with delayed
		 * packet, rather than with a retransmit. Check reordering.
		 */
		tcp_check_sack_reordering(sk, prior_snd_una, 1);

		/* We are getting evidence that the reordering degree is higher
		 * than we realized. If there are no retransmits out then we
		 * can undo. Otherwise we clock out new packets but do not
		 * mark more packets lost or retransmit more.
		 */
		if (tp->retrans_out)
			return true;

		if (!tcp_any_retrans_done(sk))
			tp->retrans_stamp = 0;

		DBGUNDO(sk, "partial recovery");
		tcp_undo_cwnd_reduction(sk, true);
		NET_INC_STATS(sock_net(sk), LINUX_MIB_TCPPARTIALUNDO);
		tcp_try_keep_open(sk);
		return true;
	}
	return false;
}

static void tcp_identify_packet_loss(struct sock *sk, int *ack_flag)
{
	struct tcp_sock *tp = tcp_sk(sk);

	if (tcp_rtx_queue_empty(sk))
		return;

	if (unlikely(tcp_is_reno(tp))) {
		tcp_newreno_mark_lost(sk, *ack_flag & FLAG_SND_UNA_ADVANCED);
	} else if (tcp_is_rack(sk)) {
		u32 prior_retrans = tp->retrans_out;

		tcp_rack_mark_lost(sk);
		if (prior_retrans > tp->retrans_out)
			*ack_flag |= FLAG_LOST_RETRANS;
	}
}

static bool tcp_force_fast_retransmit(struct sock *sk)
{
	struct tcp_sock *tp = tcp_sk(sk);

	return after(tcp_highest_sack_seq(tp),
		     tp->snd_una + tp->reordering * tp->mss_cache);
}

/* Process an event, which can update packets-in-flight not trivially.
 * Main goal of this function is to calculate new estimate for left_out,
 * taking into account both packets sitting in receiver's buffer and
 * packets lost by network.
 *
 * Besides that it updates the congestion state when packet loss or ECN
 * is detected. But it does not reduce the cwnd, it is done by the
 * congestion control later.
 *
 * It does _not_ decide what to send, it is made in function
 * tcp_xmit_retransmit_queue().
 */
static void tcp_fastretrans_alert(struct sock *sk, const u32 prior_snd_una,
				  int num_dupack, int *ack_flag, int *rexmit)
{
	struct inet_connection_sock *icsk = inet_csk(sk);
	struct tcp_sock *tp = tcp_sk(sk);
	int fast_rexmit = 0, flag = *ack_flag;
	bool ece_ack = flag & FLAG_ECE;
	bool do_lost = num_dupack || ((flag & FLAG_DATA_SACKED) &&
				      tcp_force_fast_retransmit(sk));

	if (!tp->packets_out && tp->sacked_out)
		tp->sacked_out = 0;

	/* Now state machine starts.
	 * A. ECE, hence prohibit cwnd undoing, the reduction is required. */
	if (ece_ack)
		tp->prior_ssthresh = 0;

	/* B. In all the states check for reneging SACKs. */
	if (tcp_check_sack_reneging(sk, flag))
		return;

	/* C. Check consistency of the current state. */
	tcp_verify_left_out(tp);

	/* D. Check state exit conditions. State can be terminated
	 *    when high_seq is ACKed. */
	if (icsk->icsk_ca_state == TCP_CA_Open) {
		WARN_ON(tp->retrans_out != 0);
		tp->retrans_stamp = 0;
	} else if (!before(tp->snd_una, tp->high_seq)) {
		switch (icsk->icsk_ca_state) {
		case TCP_CA_CWR:
			/* CWR is to be held something *above* high_seq
			 * is ACKed for CWR bit to reach receiver. */
			if (tp->snd_una != tp->high_seq) {
				tcp_end_cwnd_reduction(sk);
				tcp_set_ca_state(sk, TCP_CA_Open);
			}
			break;

		case TCP_CA_Recovery:
			if (tcp_is_reno(tp))
				tcp_reset_reno_sack(tp);
			if (tcp_try_undo_recovery(sk))
				return;
			tcp_end_cwnd_reduction(sk);
			break;
		}
	}

	/* E. Process state. */
	switch (icsk->icsk_ca_state) {
	case TCP_CA_Recovery:
		if (!(flag & FLAG_SND_UNA_ADVANCED)) {
			if (tcp_is_reno(tp))
				tcp_add_reno_sack(sk, num_dupack, ece_ack);
		} else {
			if (tcp_try_undo_partial(sk, prior_snd_una))
				return;
			/* Partial ACK arrived. Force fast retransmit. */
			do_lost = tcp_force_fast_retransmit(sk);
		}
		if (tcp_try_undo_dsack(sk)) {
			tcp_try_keep_open(sk);
			return;
		}
		tcp_identify_packet_loss(sk, ack_flag);
		break;
	case TCP_CA_Loss:
		tcp_process_loss(sk, flag, num_dupack, rexmit);
		tcp_identify_packet_loss(sk, ack_flag);
		if (!(icsk->icsk_ca_state == TCP_CA_Open ||
		      (*ack_flag & FLAG_LOST_RETRANS)))
			return;
		/* Change state if cwnd is undone or retransmits are lost */
		fallthrough;
	default:
		if (tcp_is_reno(tp)) {
			if (flag & FLAG_SND_UNA_ADVANCED)
				tcp_reset_reno_sack(tp);
			tcp_add_reno_sack(sk, num_dupack, ece_ack);
		}

		if (icsk->icsk_ca_state <= TCP_CA_Disorder)
			tcp_try_undo_dsack(sk);

		tcp_identify_packet_loss(sk, ack_flag);
		if (!tcp_time_to_recover(sk, flag)) {
			tcp_try_to_open(sk, flag);
			return;
		}

		/* MTU probe failure: don't reduce cwnd */
		if (icsk->icsk_ca_state < TCP_CA_CWR &&
		    icsk->icsk_mtup.probe_size &&
		    tp->snd_una == tp->mtu_probe.probe_seq_start) {
			tcp_mtup_probe_failed(sk);
			/* Restores the reduction we did in tcp_mtup_probe() */
			tp->snd_cwnd++;
			tcp_simple_retransmit(sk);
			return;
		}

		/* Otherwise enter Recovery state */
		tcp_enter_recovery(sk, ece_ack);
		fast_rexmit = 1;
	}

	if (!tcp_is_rack(sk) && do_lost)
		tcp_update_scoreboard(sk, fast_rexmit);
	*rexmit = REXMIT_LOST;
}

static void tcp_update_rtt_min(struct sock *sk, u32 rtt_us, const int flag)
{
	u32 wlen = sock_net(sk)->ipv4.sysctl_tcp_min_rtt_wlen * HZ;
	struct tcp_sock *tp = tcp_sk(sk);

	if ((flag & FLAG_ACK_MAYBE_DELAYED) && rtt_us > tcp_min_rtt(tp)) {
		/* If the remote keeps returning delayed ACKs, eventually
		 * the min filter would pick it up and overestimate the
		 * prop. delay when it expires. Skip suspected delayed ACKs.
		 */
		return;
	}
	minmax_running_min(&tp->rtt_min, wlen, tcp_jiffies32,
			   rtt_us ? : jiffies_to_usecs(1));
}

static bool tcp_ack_update_rtt(struct sock *sk, const int flag,
			       long seq_rtt_us, long sack_rtt_us,
			       long ca_rtt_us, struct rate_sample *rs)
{
	const struct tcp_sock *tp = tcp_sk(sk);

	/* Prefer RTT measured from ACK's timing to TS-ECR. This is because
	 * broken middle-boxes or peers may corrupt TS-ECR fields. But
	 * Karn's algorithm forbids taking RTT if some retransmitted data
	 * is acked (RFC6298).
	 */
	if (seq_rtt_us < 0)
		seq_rtt_us = sack_rtt_us;

	/* RTTM Rule: A TSecr value received in a segment is used to
	 * update the averaged RTT measurement only if the segment
	 * acknowledges some new data, i.e., only if it advances the
	 * left edge of the send window.
	 * See draft-ietf-tcplw-high-performance-00, section 3.3.
	 */
	if (seq_rtt_us < 0 && tp->rx_opt.saw_tstamp && tp->rx_opt.rcv_tsecr &&
	    flag & FLAG_ACKED) {
		u32 delta = tcp_time_stamp(tp) - tp->rx_opt.rcv_tsecr;

		if (likely(delta < INT_MAX / (USEC_PER_SEC / TCP_TS_HZ))) {
			if (!delta)
				delta = 1;
			seq_rtt_us = delta * (USEC_PER_SEC / TCP_TS_HZ);
			ca_rtt_us = seq_rtt_us;
		}
	}
	rs->rtt_us = ca_rtt_us; /* RTT of last (S)ACKed packet (or -1) */
	if (seq_rtt_us < 0)
		return false;

	/* ca_rtt_us >= 0 is counting on the invariant that ca_rtt_us is
	 * always taken together with ACK, SACK, or TS-opts. Any negative
	 * values will be skipped with the seq_rtt_us < 0 check above.
	 */
	tcp_update_rtt_min(sk, ca_rtt_us, flag);
	tcp_rtt_estimator(sk, seq_rtt_us);
	tcp_set_rto(sk);

	/* RFC6298: only reset backoff on valid RTT measurement. */
	inet_csk(sk)->icsk_backoff = 0;
	return true;
}

/* Compute time elapsed between (last) SYNACK and the ACK completing 3WHS. */
void tcp_synack_rtt_meas(struct sock *sk, struct request_sock *req)
{
	struct rate_sample rs;
	long rtt_us = -1L;

	if (req && !req->num_retrans && tcp_rsk(req)->snt_synack)
		rtt_us = tcp_stamp_us_delta(tcp_clock_us(), tcp_rsk(req)->snt_synack);

	tcp_ack_update_rtt(sk, FLAG_SYN_ACKED, rtt_us, -1L, rtt_us, &rs);
}


static void tcp_cong_avoid(struct sock *sk, u32 ack, u32 acked)
{
	const struct inet_connection_sock *icsk = inet_csk(sk);

	icsk->icsk_ca_ops->cong_avoid(sk, ack, acked);
	tcp_sk(sk)->snd_cwnd_stamp = tcp_jiffies32;
}

/* Restart timer after forward progress on connection.
 * RFC2988 recommends to restart timer to now+rto.
 */
void tcp_rearm_rto(struct sock *sk)
{
	const struct inet_connection_sock *icsk = inet_csk(sk);
	struct tcp_sock *tp = tcp_sk(sk);

	/* If the retrans timer is currently being used by Fast Open
	 * for SYN-ACK retrans purpose, stay put.
	 */
	if (rcu_access_pointer(tp->fastopen_rsk))
		return;

	if (!tp->packets_out) {
		inet_csk_clear_xmit_timer(sk, ICSK_TIME_RETRANS);
	} else {
		u32 rto = inet_csk(sk)->icsk_rto;
		/* Offset the time elapsed after installing regular RTO */
		if (icsk->icsk_pending == ICSK_TIME_REO_TIMEOUT ||
		    icsk->icsk_pending == ICSK_TIME_LOSS_PROBE) {
			s64 delta_us = tcp_rto_delta_us(sk);
			/* delta_us may not be positive if the socket is locked
			 * when the retrans timer fires and is rescheduled.
			 */
			rto = usecs_to_jiffies(max_t(int, delta_us, 1));
		}
		tcp_reset_xmit_timer(sk, ICSK_TIME_RETRANS, rto,
				     TCP_RTO_MAX);
	}
}

/* Try to schedule a loss probe; if that doesn't work, then schedule an RTO. */
static void tcp_set_xmit_timer(struct sock *sk)
{
	if (!tcp_schedule_loss_probe(sk, true))
		tcp_rearm_rto(sk);
}

/* If we get here, the whole TSO packet has not been acked. */
static u32 tcp_tso_acked(struct sock *sk, struct sk_buff *skb)
{
	struct tcp_sock *tp = tcp_sk(sk);
	u32 packets_acked;

	BUG_ON(!after(TCP_SKB_CB(skb)->end_seq, tp->snd_una));

	packets_acked = tcp_skb_pcount(skb);
	if (tcp_trim_head(sk, skb, tp->snd_una - TCP_SKB_CB(skb)->seq))
		return 0;
	packets_acked -= tcp_skb_pcount(skb);

	if (packets_acked) {
		BUG_ON(tcp_skb_pcount(skb) == 0);
		BUG_ON(!before(TCP_SKB_CB(skb)->seq, TCP_SKB_CB(skb)->end_seq));
	}

	return packets_acked;
}

static void tcp_ack_tstamp(struct sock *sk, struct sk_buff *skb,
			   u32 prior_snd_una)
{
	const struct skb_shared_info *shinfo;

	/* Avoid cache line misses to get skb_shinfo() and shinfo->tx_flags */
	if (likely(!TCP_SKB_CB(skb)->txstamp_ack))
		return;

	shinfo = skb_shinfo(skb);
	if (!before(shinfo->tskey, prior_snd_una) &&
	    before(shinfo->tskey, tcp_sk(sk)->snd_una)) {
		tcp_skb_tsorted_save(skb) {
			__skb_tstamp_tx(skb, NULL, sk, SCM_TSTAMP_ACK);
		} tcp_skb_tsorted_restore(skb);
	}
}

/* Remove acknowledged frames from the retransmission queue. If our packet
 * is before the ack sequence we can discard it as it's confirmed to have
 * arrived at the other end.
 */
static int tcp_clean_rtx_queue(struct sock *sk, u32 prior_fack,
			       u32 prior_snd_una,
			       struct tcp_sacktag_state *sack, bool ece_ack)
{
	const struct inet_connection_sock *icsk = inet_csk(sk);
	u64 first_ackt, last_ackt;
	struct tcp_sock *tp = tcp_sk(sk);
	u32 prior_sacked = tp->sacked_out;
	u32 reord = tp->snd_nxt; /* lowest acked un-retx un-sacked seq */
	struct sk_buff *skb, *next;
	bool fully_acked = true;
	long sack_rtt_us = -1L;
	long seq_rtt_us = -1L;
	long ca_rtt_us = -1L;
	u32 pkts_acked = 0;
	u32 last_in_flight = 0;
	bool rtt_update;
	int flag = 0;

	first_ackt = 0;

	for (skb = skb_rb_first(&sk->tcp_rtx_queue); skb; skb = next) {
		struct tcp_skb_cb *scb = TCP_SKB_CB(skb);
		const u32 start_seq = scb->seq;
		u8 sacked = scb->sacked;
		u32 acked_pcount;

		/* Determine how many packets and what bytes were acked, tso and else */
		if (after(scb->end_seq, tp->snd_una)) {
			if (tcp_skb_pcount(skb) == 1 ||
			    !after(tp->snd_una, scb->seq))
				break;

			acked_pcount = tcp_tso_acked(sk, skb);
			if (!acked_pcount)
				break;
			fully_acked = false;
		} else {
			acked_pcount = tcp_skb_pcount(skb);
		}

		if (unlikely(sacked & TCPCB_RETRANS)) {
			if (sacked & TCPCB_SACKED_RETRANS)
				tp->retrans_out -= acked_pcount;
			flag |= FLAG_RETRANS_DATA_ACKED;
		} else if (!(sacked & TCPCB_SACKED_ACKED)) {
			last_ackt = tcp_skb_timestamp_us(skb);
			WARN_ON_ONCE(last_ackt == 0);
			if (!first_ackt)
				first_ackt = last_ackt;

			last_in_flight = TCP_SKB_CB(skb)->tx.in_flight;
			if (before(start_seq, reord))
				reord = start_seq;
			if (!after(scb->end_seq, tp->high_seq))
				flag |= FLAG_ORIG_SACK_ACKED;
		}

		if (sacked & TCPCB_SACKED_ACKED) {
			tp->sacked_out -= acked_pcount;
			/* snd_una delta covers these skbs */
			sack->delivered_bytes -= skb->len;
		} else if (tcp_is_sack(tp)) {
			tcp_count_delivered(tp, acked_pcount, ece_ack);
			if (!tcp_skb_spurious_retrans(tp, skb))
				tcp_rack_advance(tp, sacked, scb->end_seq,
						 tcp_skb_timestamp_us(skb));
		}
		if (sacked & TCPCB_LOST)
			tp->lost_out -= acked_pcount;

		tp->packets_out -= acked_pcount;
		pkts_acked += acked_pcount;
		tcp_rate_skb_delivered(sk, skb, sack->rate);

		/* Initial outgoing SYN's get put onto the write_queue
		 * just like anything else we transmit.  It is not
		 * true data, and if we misinform our callers that
		 * this ACK acks real data, we will erroneously exit
		 * connection startup slow start one packet too
		 * quickly.  This is severely frowned upon behavior.
		 */
		if (likely(!(scb->tcp_flags & TCPHDR_SYN))) {
			flag |= FLAG_DATA_ACKED;
		} else {
			flag |= FLAG_SYN_ACKED;
			tp->retrans_stamp = 0;
		}

		if (!fully_acked)
			break;

		tcp_ack_tstamp(sk, skb, prior_snd_una);

		next = skb_rb_next(skb);
		if (unlikely(skb == tp->retransmit_skb_hint))
			tp->retransmit_skb_hint = NULL;
		if (unlikely(skb == tp->lost_skb_hint))
			tp->lost_skb_hint = NULL;
		tcp_highest_sack_replace(sk, skb, next);
		tcp_rtx_queue_unlink_and_free(skb, sk);
	}

	if (!skb)
		tcp_chrono_stop(sk, TCP_CHRONO_BUSY);

	if (likely(between(tp->snd_up, prior_snd_una, tp->snd_una)))
		tp->snd_up = tp->snd_una;

	if (skb) {
		tcp_ack_tstamp(sk, skb, prior_snd_una);
		if (TCP_SKB_CB(skb)->sacked & TCPCB_SACKED_ACKED)
			flag |= FLAG_SACK_RENEGING;
	}

	if (likely(first_ackt) && !(flag & FLAG_RETRANS_DATA_ACKED)) {
		seq_rtt_us = tcp_stamp_us_delta(tp->tcp_mstamp, first_ackt);
		ca_rtt_us = tcp_stamp_us_delta(tp->tcp_mstamp, last_ackt);

		if (pkts_acked == 1 && last_in_flight < tp->mss_cache &&
		    last_in_flight && !prior_sacked && fully_acked &&
		    sack->rate->prior_delivered + 1 == tp->delivered &&
		    !(flag & (FLAG_CA_ALERT | FLAG_SYN_ACKED))) {
			/* Conservatively mark a delayed ACK. It's typically
			 * from a lone runt packet over the round trip to
			 * a receiver w/o out-of-order or CE events.
			 */
			flag |= FLAG_ACK_MAYBE_DELAYED;
		}
	}
	if (sack->first_sackt) {
		sack_rtt_us = tcp_stamp_us_delta(tp->tcp_mstamp, sack->first_sackt);
		ca_rtt_us = tcp_stamp_us_delta(tp->tcp_mstamp, sack->last_sackt);
	}
	rtt_update = tcp_ack_update_rtt(sk, flag, seq_rtt_us, sack_rtt_us,
					ca_rtt_us, sack->rate);

	if (flag & FLAG_ACKED) {
		flag |= FLAG_SET_XMIT_TIMER;  /* set TLP or RTO timer */
		if (unlikely(icsk->icsk_mtup.probe_size &&
			     !after(tp->mtu_probe.probe_seq_end, tp->snd_una))) {
			tcp_mtup_probe_success(sk);
		}

		if (tcp_is_reno(tp)) {
			tcp_remove_reno_sacks(sk, pkts_acked, ece_ack);

			/* If any of the cumulatively ACKed segments was
			 * retransmitted, non-SACK case cannot confirm that
			 * progress was due to original transmission due to
			 * lack of TCPCB_SACKED_ACKED bits even if some of
			 * the packets may have been never retransmitted.
			 */
			if (flag & FLAG_RETRANS_DATA_ACKED)
				flag &= ~FLAG_ORIG_SACK_ACKED;

		} else {
			int delta;

			/* Non-retransmitted hole got filled? That's reordering */
			if (before(reord, prior_fack))
				tcp_check_sack_reordering(sk, reord, 0);

			delta = prior_sacked - tp->sacked_out;
			tp->lost_cnt_hint -= min(tp->lost_cnt_hint, delta);
		}

		sack->delivered_bytes = (skb ?
					 TCP_SKB_CB(skb)->seq : tp->snd_una) -
					prior_snd_una;
	} else if (skb && rtt_update && sack_rtt_us >= 0 &&
		   sack_rtt_us > tcp_stamp_us_delta(tp->tcp_mstamp,
						    tcp_skb_timestamp_us(skb))) {
		/* Do not re-arm RTO if the sack RTT is measured from data sent
		 * after when the head was last (re)transmitted. Otherwise the
		 * timeout may continue to extend in loss recovery.
		 */
		flag |= FLAG_SET_XMIT_TIMER;  /* set TLP or RTO timer */
	}

	if (icsk->icsk_ca_ops->pkts_acked) {
		struct ack_sample sample = { .pkts_acked = pkts_acked,
					     .rtt_us = sack->rate->rtt_us,
					     .in_flight = last_in_flight };

		icsk->icsk_ca_ops->pkts_acked(sk, &sample);
	}

#if FASTRETRANS_DEBUG > 0
	WARN_ON((int)tp->sacked_out < 0);
	WARN_ON((int)tp->lost_out < 0);
	WARN_ON((int)tp->retrans_out < 0);
	if (!tp->packets_out && tcp_is_sack(tp)) {
		icsk = inet_csk(sk);
		if (tp->lost_out) {
			pr_debug("Leak l=%u %d\n",
				 tp->lost_out, icsk->icsk_ca_state);
			tp->lost_out = 0;
		}
		if (tp->sacked_out) {
			pr_debug("Leak s=%u %d\n",
				 tp->sacked_out, icsk->icsk_ca_state);
			tp->sacked_out = 0;
		}
		if (tp->retrans_out) {
			pr_debug("Leak r=%u %d\n",
				 tp->retrans_out, icsk->icsk_ca_state);
			tp->retrans_out = 0;
		}
	}
#endif
	return flag;
}

static void tcp_ack_probe(struct sock *sk)
{
	struct inet_connection_sock *icsk = inet_csk(sk);
	struct sk_buff *head = tcp_send_head(sk);
	const struct tcp_sock *tp = tcp_sk(sk);

	/* Was it a usable window open? */
	if (!head)
		return;
	if (!after(TCP_SKB_CB(head)->end_seq, tcp_wnd_end(tp))) {
		icsk->icsk_backoff = 0;
		inet_csk_clear_xmit_timer(sk, ICSK_TIME_PROBE0);
		/* Socket must be waked up by subsequent tcp_data_snd_check().
		 * This function is not for random using!
		 */
	} else {
		unsigned long when = tcp_probe0_when(sk, TCP_RTO_MAX);

		tcp_reset_xmit_timer(sk, ICSK_TIME_PROBE0,
				     when, TCP_RTO_MAX);
	}
}

static inline bool tcp_ack_is_dubious(const struct sock *sk, const int flag)
{
	return !(flag & FLAG_NOT_DUP) || (flag & FLAG_CA_ALERT) ||
		inet_csk(sk)->icsk_ca_state != TCP_CA_Open;
}

/* Decide wheather to run the increase function of congestion control. */
static inline bool tcp_may_raise_cwnd(const struct sock *sk, const int flag)
{
	/* If reordering is high then always grow cwnd whenever data is
	 * delivered regardless of its ordering. Otherwise stay conservative
	 * and only grow cwnd on in-order delivery (RFC5681). A stretched ACK w/
	 * new SACK or ECE mark may first advance cwnd here and later reduce
	 * cwnd in tcp_fastretrans_alert() based on more states.
	 */
	if (tcp_sk(sk)->reordering > sock_net(sk)->ipv4.sysctl_tcp_reordering)
		return flag & FLAG_FORWARD_PROGRESS;

	return flag & FLAG_DATA_ACKED;
}

/* The "ultimate" congestion control function that aims to replace the rigid
 * cwnd increase and decrease control (tcp_cong_avoid,tcp_*cwnd_reduction).
 * It's called toward the end of processing an ACK with precise rate
 * information. All transmission or retransmission are delayed afterwards.
 */
static void tcp_cong_control(struct sock *sk, u32 ack, u32 acked_sacked,
			     int flag, const struct rate_sample *rs)
{
	const struct inet_connection_sock *icsk = inet_csk(sk);

	if (icsk->icsk_ca_ops->cong_control) {
		icsk->icsk_ca_ops->cong_control(sk, rs);
		return;
	}

	if (tcp_in_cwnd_reduction(sk)) {
		/* Reduce cwnd if state mandates */
		tcp_cwnd_reduction(sk, acked_sacked, flag);
	} else if (tcp_may_raise_cwnd(sk, flag)) {
		/* Advance cwnd if state allows */
		tcp_cong_avoid(sk, ack, acked_sacked);
	}
	tcp_update_pacing_rate(sk);
}

/* Check that window update is acceptable.
 * The function assumes that snd_una<=ack<=snd_next.
 */
static inline bool tcp_may_update_window(const struct tcp_sock *tp,
					const u32 ack, const u32 ack_seq,
					const u32 nwin)
{
	return	after(ack, tp->snd_una) ||
		after(ack_seq, tp->snd_wl1) ||
		(ack_seq == tp->snd_wl1 && nwin > tp->snd_wnd);
}

/* If we update tp->snd_una, also update tp->bytes_acked */
static void tcp_snd_una_update(struct tcp_sock *tp, u32 ack)
{
	u32 delta = ack - tp->snd_una;

	sock_owned_by_me((struct sock *)tp);
	tp->bytes_acked += delta;
	tp->snd_una = ack;
}

/* If we update tp->rcv_nxt, also update tp->bytes_received */
static void tcp_rcv_nxt_update(struct tcp_sock *tp, u32 seq)
{
	u32 delta = seq - tp->rcv_nxt;

	sock_owned_by_me((struct sock *)tp);
	tp->bytes_received += delta;
	WRITE_ONCE(tp->rcv_nxt, seq);
}

/* Update our send window.
 *
 * Window update algorithm, described in RFC793/RFC1122 (used in linux-2.2
 * and in FreeBSD. NetBSD's one is even worse.) is wrong.
 */
static int tcp_ack_update_window(struct sock *sk, const struct sk_buff *skb, u32 ack,
				 u32 ack_seq)
{
	struct tcp_sock *tp = tcp_sk(sk);
	int flag = 0;
	u32 nwin = ntohs(tcp_hdr(skb)->window);

	if (likely(!tcp_hdr(skb)->syn))
		nwin <<= tp->rx_opt.snd_wscale;

	if (tcp_may_update_window(tp, ack, ack_seq, nwin)) {
		flag |= FLAG_WIN_UPDATE;
		tcp_update_wl(tp, ack_seq);

		if (tp->snd_wnd != nwin) {
			tp->snd_wnd = nwin;

			/* Note, it is the only place, where
			 * fast path is recovered for sending TCP.
			 */
			tp->pred_flags = 0;
			tcp_fast_path_check(sk);

			if (!tcp_write_queue_empty(sk))
				tcp_slow_start_after_idle_check(sk);

			if (nwin > tp->max_window) {
				tp->max_window = nwin;
				tcp_sync_mss(sk, inet_csk(sk)->icsk_pmtu_cookie);
			}
		}
	}

	tcp_snd_una_update(tp, ack);

	return flag;
}

static bool __tcp_oow_rate_limited(struct net *net, int mib_idx,
				   u32 *last_oow_ack_time)
{
	if (*last_oow_ack_time) {
		s32 elapsed = (s32)(tcp_jiffies32 - *last_oow_ack_time);

		if (0 <= elapsed && elapsed < net->ipv4.sysctl_tcp_invalid_ratelimit) {
			NET_INC_STATS(net, mib_idx);
			return true;	/* rate-limited: don't send yet! */
		}
	}

	*last_oow_ack_time = tcp_jiffies32;

	return false;	/* not rate-limited: go ahead, send dupack now! */
}

/* Return true if we're currently rate-limiting out-of-window ACKs and
 * thus shouldn't send a dupack right now. We rate-limit dupacks in
 * response to out-of-window SYNs or ACKs to mitigate ACK loops or DoS
 * attacks that send repeated SYNs or ACKs for the same connection. To
 * do this, we do not send a duplicate SYNACK or ACK if the remote
 * endpoint is sending out-of-window SYNs or pure ACKs at a high rate.
 */
bool tcp_oow_rate_limited(struct net *net, const struct sk_buff *skb,
			  int mib_idx, u32 *last_oow_ack_time)
{
	/* Data packets without SYNs are not likely part of an ACK loop. */
	if ((TCP_SKB_CB(skb)->seq != TCP_SKB_CB(skb)->end_seq) &&
	    !tcp_hdr(skb)->syn)
		return false;

	return __tcp_oow_rate_limited(net, mib_idx, last_oow_ack_time);
}

/* RFC 5961 7 [ACK Throttling] */
static void tcp_send_challenge_ack(struct sock *sk, const struct sk_buff *skb,
				   bool accecn_reflector)
{
	/* unprotected vars, we dont care of overwrites */
	static u32 challenge_timestamp;
	static unsigned int challenge_count;
	struct tcp_sock *tp = tcp_sk(sk);
	struct net *net = sock_net(sk);
	u32 count, now;

	/* First check our per-socket dupack rate limit. */
	if (__tcp_oow_rate_limited(net,
				   LINUX_MIB_TCPACKSKIPPEDCHALLENGE,
				   &tp->last_oow_ack_time))
		return;

	/* Then check host-wide RFC 5961 rate limit. */
	now = jiffies / HZ;
	if (now != challenge_timestamp) {
		u32 ack_limit = net->ipv4.sysctl_tcp_challenge_ack_limit;
		u32 half = (ack_limit + 1) >> 1;

		challenge_timestamp = now;
		WRITE_ONCE(challenge_count, half + prandom_u32_max(ack_limit));
	}
	count = READ_ONCE(challenge_count);
	if (count > 0) {
		WRITE_ONCE(challenge_count, count - 1);
		NET_INC_STATS(net, LINUX_MIB_TCPCHALLENGEACK);
		__tcp_send_ack(sk, tp->rcv_nxt,
			       !accecn_reflector ? 0 : tcp_accecn_reflector_flags(tp->syn_ect_rcv));
	}
}

static void tcp_store_ts_recent(struct tcp_sock *tp)
{
	tp->rx_opt.ts_recent = tp->rx_opt.rcv_tsval;
	tp->rx_opt.ts_recent_stamp = ktime_get_seconds();
}

static int __tcp_replace_ts_recent(struct tcp_sock *tp, s32 tstamp_delta)
{
	tcp_store_ts_recent(tp);
	return tstamp_delta > 0 ? FLAG_TS_PROGRESS : 0;
}

static int tcp_replace_ts_recent(struct tcp_sock *tp, u32 seq)
{
	s32 delta;

	if (tp->rx_opt.saw_tstamp && !after(seq, tp->rcv_wup)) {
		/* PAWS bug workaround wrt. ACK frames, the PAWS discard
		 * extra check below makes sure this can only happen
		 * for pure ACK frames.  -DaveM
		 *
		 * Not only, also it occurs for expired timestamps.
		 */

		if (tcp_paws_check(&tp->rx_opt, 0)) {
			delta = tp->rx_opt.rcv_tsval - tp->rx_opt.ts_recent;
			return __tcp_replace_ts_recent(tp, delta);
		}
	}

	return 0;
}

/* This routine deals with acks during a TLP episode and ends an episode by
 * resetting tlp_high_seq. Ref: TLP algorithm in draft-ietf-tcpm-rack
 */
static void tcp_process_tlp_ack(struct sock *sk, u32 ack, int flag)
{
	struct tcp_sock *tp = tcp_sk(sk);

	if (before(ack, tp->tlp_high_seq))
		return;

	if (!tp->tlp_retrans) {
		/* TLP of new data has been acknowledged */
		tp->tlp_high_seq = 0;
	} else if (flag & FLAG_DSACKING_ACK) {
		/* This DSACK means original and TLP probe arrived; no loss */
		tp->tlp_high_seq = 0;
	} else if (after(ack, tp->tlp_high_seq)) {
		/* ACK advances: there was a loss, so reduce cwnd. Reset
		 * tlp_high_seq in tcp_init_cwnd_reduction()
		 */
		tcp_init_cwnd_reduction(sk);
		tcp_set_ca_state(sk, TCP_CA_CWR);
		tcp_end_cwnd_reduction(sk);
		tcp_try_keep_open(sk);
		NET_INC_STATS(sock_net(sk),
				LINUX_MIB_TCPLOSSPROBERECOVERY);
	} else if (!(flag & (FLAG_SND_UNA_ADVANCED |
			     FLAG_NOT_DUP | FLAG_DATA_SACKED))) {
		/* Pure dupack: original and TLP probe arrived; no loss */
		tp->tlp_high_seq = 0;
	}
}

static void tcp_in_ack_event(struct sock *sk, int flag)
{
	const struct inet_connection_sock *icsk = inet_csk(sk);

	if (icsk->icsk_ca_ops->in_ack_event) {
		u32 ack_ev_flags = 0;

		if (flag & FLAG_WIN_UPDATE)
			ack_ev_flags |= CA_ACK_WIN_UPDATE;
		if (flag & FLAG_SLOWPATH) {
			ack_ev_flags = CA_ACK_SLOWPATH;
			if (flag & FLAG_ECE)
				ack_ev_flags |= CA_ACK_ECE;
		}

		icsk->icsk_ca_ops->in_ack_event(sk, ack_ev_flags);
	}
}

/* Congestion control has updated the cwnd already. So if we're in
 * loss recovery then now we do any new sends (for FRTO) or
 * retransmits (for CA_Loss or CA_recovery) that make sense.
 */
static void tcp_xmit_recovery(struct sock *sk, int rexmit)
{
	struct tcp_sock *tp = tcp_sk(sk);

	if (rexmit == REXMIT_NONE || sk->sk_state == TCP_SYN_SENT)
		return;

	if (unlikely(rexmit == REXMIT_NEW)) {
		__tcp_push_pending_frames(sk, tcp_current_mss(sk),
					  TCP_NAGLE_OFF);
		if (after(tp->snd_nxt, tp->high_seq))
			return;
		tp->frto = 0;
	}
	tcp_xmit_retransmit_queue(sk);
}

/* Returns the number of packets newly acked or sacked by the current ACK */
static u32 tcp_newly_delivered(struct sock *sk, u32 prior_delivered,
			       u32 ecn_count)
{
	const struct net *net = sock_net(sk);
	struct tcp_sock *tp = tcp_sk(sk);
	u32 delivered;

	delivered = tp->delivered - prior_delivered;
	NET_ADD_STATS(net, LINUX_MIB_TCPDELIVERED, delivered);

	if (ecn_count) {
		if (tcp_ecn_mode_rfc3168(tp))
			ecn_count = delivered;
		NET_ADD_STATS(net, LINUX_MIB_TCPDELIVEREDCE, ecn_count);
	}

	return delivered;
}

/* This routine deals with incoming acks, but not outgoing ones. */
static int tcp_ack(struct sock *sk, const struct sk_buff *skb, int flag)
{
	struct inet_connection_sock *icsk = inet_csk(sk);
	struct tcp_sock *tp = tcp_sk(sk);
	struct tcp_sacktag_state sack_state;
	struct rate_sample rs = { .prior_delivered = 0 };
	u32 prior_snd_una = tp->snd_una;
	bool is_sack_reneg = tp->is_sack_reneg;
	u32 ack_seq = TCP_SKB_CB(skb)->seq;
	u32 ack = TCP_SKB_CB(skb)->ack_seq;
	int num_dupack = 0;
	int prior_packets = tp->packets_out;
	u32 delivered = tp->delivered;
	u32 lost = tp->lost;
	int rexmit = REXMIT_NONE; /* Flag to (re)transmit to recover losses */
	u32 ecn_count = 0;	  /* Did we receive ECE/an AccECN ACE update? */
	u32 prior_fack;

	sack_state.first_sackt = 0;
	sack_state.rate = &rs;
	sack_state.sack_delivered = 0;
	sack_state.delivered_bytes = 0;

	/* We very likely will need to access rtx queue. */
	prefetch(sk->tcp_rtx_queue.rb_node);

	/* If the ack is older than previous acks
	 * then we can probably ignore it.
	 */
	if (before(ack, prior_snd_una)) {
		/* RFC 5961 5.2 [Blind Data Injection Attack].[Mitigation] */
		if (before(ack, prior_snd_una - tp->max_window)) {
			if (!(flag & FLAG_NO_CHALLENGE_ACK))
				tcp_send_challenge_ack(sk, skb, false);
			return -1;
		}
		goto old_ack;
	}

	/* If the ack includes data we haven't sent yet, discard
	 * this segment (RFC793 Section 3.9).
	 */
	if (after(ack, tp->snd_nxt))
		return -1;

	if (after(ack, prior_snd_una)) {
		flag |= FLAG_SND_UNA_ADVANCED;
		icsk->icsk_retransmits = 0;

#if IS_ENABLED(CONFIG_TLS_DEVICE)
		if (static_branch_unlikely(&clean_acked_data_enabled.key))
			if (icsk->icsk_clean_acked)
				icsk->icsk_clean_acked(sk, ack);
#endif
	}

	prior_fack = tcp_is_sack(tp) ? tcp_highest_sack_seq(tp) : tp->snd_una;
	rs.prior_in_flight = tcp_packets_in_flight(tp);

	/* ts_recent update must be made after we are sure that the packet
	 * is in window.
	 */
	if (flag & FLAG_UPDATE_TS_RECENT)
		flag |= tcp_replace_ts_recent(tp, TCP_SKB_CB(skb)->seq);

	if ((flag & (FLAG_SLOWPATH | FLAG_SND_UNA_ADVANCED)) ==
	    FLAG_SND_UNA_ADVANCED) {
		/* Window is constant, pure forward advance.
		 * No more checks are required.
		 * Note, we use the fact that SND.UNA>=SND.WL2.
		 */
		tcp_update_wl(tp, ack_seq);
		tcp_snd_una_update(tp, ack);
		flag |= FLAG_WIN_UPDATE;

		NET_INC_STATS(sock_net(sk), LINUX_MIB_TCPHPACKS);
	} else {
		if (ack_seq != TCP_SKB_CB(skb)->end_seq)
			flag |= FLAG_DATA;
		else
			NET_INC_STATS(sock_net(sk), LINUX_MIB_TCPPUREACKS);

		flag |= tcp_ack_update_window(sk, skb, ack, ack_seq);

		if (TCP_SKB_CB(skb)->sacked)
			flag |= tcp_sacktag_write_queue(sk, skb, prior_snd_una,
							&sack_state);
		ecn_count = tcp_ecn_rcv_ecn_echo(tp, tcp_hdr(skb));
		if (ecn_count > 0)
			flag |= FLAG_ECE;

		if (sack_state.sack_delivered)
			tcp_count_delivered(tp, sack_state.sack_delivered,
					    flag & FLAG_ECE);
	}

	/* This is a deviation from RFC3168 since it states that:
	 * "When the TCP data sender is ready to set the CWR bit after reducing
	 * the congestion window, it SHOULD set the CWR bit only on the first
	 * new data packet that it transmits."
	 * We accept CWR on pure ACKs to be more robust
	 * with widely-deployed TCP implementations that do this.
	 */
	tcp_ecn_accept_cwr(sk, skb);

	/* We passed data and got it acked, remove any soft error
	 * log. Something worked...
	 */
	sk->sk_err_soft = 0;
	icsk->icsk_probes_out = 0;
	tp->rcv_tstamp = tcp_jiffies32;
	if (!prior_packets)
		goto no_queue;

	/* See if we can take anything off of the retransmit queue. */
	flag |= tcp_clean_rtx_queue(sk, prior_fack, prior_snd_una, &sack_state,
				    flag & FLAG_ECE);

	tcp_rack_update_reo_wnd(sk, &rs);

	if (tcp_ecn_mode_accecn(tp))
		ecn_count = tcp_accecn_process(sk, skb, tp->delivered - delivered,
					       sack_state.delivered_bytes, &flag);

	tcp_in_ack_event(sk, flag);

	if (tp->tlp_high_seq)
		tcp_process_tlp_ack(sk, ack, flag);
	/* If needed, reset TLP/RTO timer; RACK may later override this. */
	if (flag & FLAG_SET_XMIT_TIMER)
		tcp_set_xmit_timer(sk);

	if (tcp_ack_is_dubious(sk, flag)) {
		if (!(flag & (FLAG_SND_UNA_ADVANCED | FLAG_NOT_DUP))) {
			num_dupack = 1;
			/* Consider if pure acks were aggregated in tcp_add_backlog() */
			if (!(flag & FLAG_DATA))
				num_dupack = max_t(u16, 1, skb_shinfo(skb)->gso_segs);
		}
		tcp_fastretrans_alert(sk, prior_snd_una, num_dupack, &flag,
				      &rexmit);
	}

	if ((flag & FLAG_FORWARD_PROGRESS) || !(flag & FLAG_NOT_DUP))
		sk_dst_confirm(sk);

	delivered = tcp_newly_delivered(sk, delivered, ecn_count);

	lost = tp->lost - lost;			/* freshly marked lost */
	rs.is_ack_delayed = !!(flag & FLAG_ACK_MAYBE_DELAYED);
	tcp_rate_gen(sk, delivered, lost, is_sack_reneg, sack_state.rate);
	tcp_cong_control(sk, ack, delivered, flag, sack_state.rate);
	tcp_xmit_recovery(sk, rexmit);
	return 1;

no_queue:
	if (tcp_ecn_mode_accecn(tp))
		ecn_count = tcp_accecn_process(sk, skb, tp->delivered - delivered,
					       sack_state.delivered_bytes, &flag);
	tcp_in_ack_event(sk, flag);
	/* If data was DSACKed, see if we can undo a cwnd reduction. */
	if (flag & FLAG_DSACKING_ACK) {
		tcp_fastretrans_alert(sk, prior_snd_una, num_dupack, &flag,
				      &rexmit);
		tcp_newly_delivered(sk, delivered, ecn_count);
	}
	/* If this ack opens up a zero window, clear backoff.  It was
	 * being used to time the probes, and is probably far higher than
	 * it needs to be for normal retransmission.
	 */
	tcp_ack_probe(sk);

	if (tp->tlp_high_seq)
		tcp_process_tlp_ack(sk, ack, flag);
	return 1;

old_ack:
	/* If data was SACKed, tag it and see if we should send more data.
	 * If data was DSACKed, see if we can undo a cwnd reduction.
	 */
	if (TCP_SKB_CB(skb)->sacked) {
		flag |= tcp_sacktag_write_queue(sk, skb, prior_snd_una,
						&sack_state);
		tcp_fastretrans_alert(sk, prior_snd_una, num_dupack, &flag,
				      &rexmit);
		tcp_newly_delivered(sk, delivered, ecn_count);
		tcp_xmit_recovery(sk, rexmit);
	}

	return 0;
}

static void tcp_parse_fastopen_option(int len, const unsigned char *cookie,
				      bool syn, struct tcp_fastopen_cookie *foc,
				      bool exp_opt)
{
	/* Valid only in SYN or SYN-ACK with an even length.  */
	if (!foc || !syn || len < 0 || (len & 1))
		return;

	if (len >= TCP_FASTOPEN_COOKIE_MIN &&
	    len <= TCP_FASTOPEN_COOKIE_MAX)
		memcpy(foc->val, cookie, len);
	else if (len != 0)
		len = -1;
	foc->len = len;
	foc->exp = exp_opt;
}

static bool smc_parse_options(const struct tcphdr *th,
			      struct tcp_options_received *opt_rx,
			      const unsigned char *ptr,
			      int opsize)
{
#if IS_ENABLED(CONFIG_SMC)
	if (static_branch_unlikely(&tcp_have_smc)) {
		if (th->syn && !(opsize & 1) &&
		    opsize >= TCPOLEN_EXP_SMC_BASE &&
		    get_unaligned_be32(ptr) == TCPOPT_SMC_MAGIC) {
			opt_rx->smc_ok = 1;
			return true;
		}
	}
#endif
	return false;
}

/* Try to parse the MSS option from the TCP header. Return 0 on failure, clamped
 * value on success.
 */
static u16 tcp_parse_mss_option(const struct tcphdr *th, u16 user_mss)
{
	const unsigned char *ptr = (const unsigned char *)(th + 1);
	int length = (th->doff * 4) - sizeof(struct tcphdr);
	u16 mss = 0;

	while (length > 0) {
		int opcode = *ptr++;
		int opsize;

		switch (opcode) {
		case TCPOPT_EOL:
			return mss;
		case TCPOPT_NOP:	/* Ref: RFC 793 section 3.1 */
			length--;
			continue;
		default:
			if (length < 2)
				return mss;
			opsize = *ptr++;
			if (opsize < 2) /* "silly options" */
				return mss;
			if (opsize > length)
				return mss;	/* fail on partial options */
			if (opcode == TCPOPT_MSS && opsize == TCPOLEN_MSS) {
				u16 in_mss = get_unaligned_be16(ptr);

				if (in_mss) {
					if (user_mss && user_mss < in_mss)
						in_mss = user_mss;
					mss = in_mss;
				}
			}
			ptr += opsize - 2;
			length -= opsize;
		}
	}
	return mss;
}

/* Look for tcp options. Normally only called on SYN and SYNACK packets.
 * But, this can also be called on packets in the established flow when
 * the fast version below fails.
 */
void tcp_parse_options(const struct net *net,
		       const struct sk_buff *skb,
		       struct tcp_options_received *opt_rx, int estab,
		       struct tcp_fastopen_cookie *foc)
{
	const unsigned char *ptr;
	const struct tcphdr *th = tcp_hdr(skb);
	int length = (th->doff * 4) - sizeof(struct tcphdr);

	ptr = (const unsigned char *)(th + 1);
	opt_rx->saw_tstamp = 0;
	opt_rx->accecn = -1;
	opt_rx->saw_unknown = 0;

	while (length > 0) {
		int opcode = *ptr++;
		int opsize;

		switch (opcode) {
		case TCPOPT_EOL:
			return;
		case TCPOPT_NOP:	/* Ref: RFC 793 section 3.1 */
			length--;
			continue;
		default:
			if (length < 2)
				return;
			opsize = *ptr++;
			if (opsize < 2) /* "silly options" */
				return;
			if (opsize > length)
				return;	/* don't parse partial options */
			switch (opcode) {
			case TCPOPT_MSS:
				if (opsize == TCPOLEN_MSS && th->syn && !estab) {
					u16 in_mss = get_unaligned_be16(ptr);
					if (in_mss) {
						if (opt_rx->user_mss &&
						    opt_rx->user_mss < in_mss)
							in_mss = opt_rx->user_mss;
						opt_rx->mss_clamp = in_mss;
					}
				}
				break;
			case TCPOPT_WINDOW:
				if (opsize == TCPOLEN_WINDOW && th->syn &&
				    !estab && net->ipv4.sysctl_tcp_window_scaling) {
					__u8 snd_wscale = *(__u8 *)ptr;
					opt_rx->wscale_ok = 1;
					if (snd_wscale > TCP_MAX_WSCALE) {
						net_info_ratelimited("%s: Illegal window scaling value %d > %u received\n",
								     __func__,
								     snd_wscale,
								     TCP_MAX_WSCALE);
						snd_wscale = TCP_MAX_WSCALE;
					}
					opt_rx->snd_wscale = snd_wscale;
				}
				break;
			case TCPOPT_TIMESTAMP:
				if ((opsize == TCPOLEN_TIMESTAMP) &&
				    ((estab && opt_rx->tstamp_ok) ||
				     (!estab && net->ipv4.sysctl_tcp_timestamps))) {
					opt_rx->saw_tstamp = 1;
					opt_rx->rcv_tsval = get_unaligned_be32(ptr);
					opt_rx->rcv_tsecr = get_unaligned_be32(ptr + 4);
				}
				break;
			case TCPOPT_SACK_PERM:
				if (opsize == TCPOLEN_SACK_PERM && th->syn &&
				    !estab && net->ipv4.sysctl_tcp_sack) {
					opt_rx->sack_ok = TCP_SACK_SEEN;
					tcp_sack_reset(opt_rx);
				}
				break;

			case TCPOPT_SACK:
				if ((opsize >= (TCPOLEN_SACK_BASE + TCPOLEN_SACK_PERBLOCK)) &&
				   !((opsize - TCPOLEN_SACK_BASE) % TCPOLEN_SACK_PERBLOCK) &&
				   opt_rx->sack_ok) {
					TCP_SKB_CB(skb)->sacked = (ptr - 2) - (unsigned char *)th;
				}
				break;
#ifdef CONFIG_TCP_MD5SIG
			case TCPOPT_MD5SIG:
				/*
				 * The MD5 Hash has already been
				 * checked (see tcp_v{4,6}_do_rcv()).
				 */
				break;
#endif
			case TCPOPT_FASTOPEN:
				tcp_parse_fastopen_option(
					opsize - TCPOLEN_FASTOPEN_BASE,
					ptr, th->syn, foc, false);
				break;

			case TCPOPT_EXP:
				if (opsize >= TCPOLEN_EXP_ACCECN_BASE &&
				    get_unaligned_be16(ptr) ==
				    TCPOPT_ACCECN_MAGIC)
					opt_rx->accecn = (ptr - 2) - (unsigned char *)th;
				/* Fast Open option shares code 254 using a
				 * 16 bits magic number.
				 */
				else if (opsize >= TCPOLEN_EXP_FASTOPEN_BASE &&
					 get_unaligned_be16(ptr) ==
					 TCPOPT_FASTOPEN_MAGIC) {
					tcp_parse_fastopen_option(opsize -
						TCPOLEN_EXP_FASTOPEN_BASE,
						ptr + 2, th->syn, foc, true);
					break;
				}

				if (smc_parse_options(th, opt_rx, ptr, opsize))
					break;

				opt_rx->saw_unknown = 1;
				break;

			default:
				opt_rx->saw_unknown = 1;
			}
			ptr += opsize-2;
			length -= opsize;
		}
	}
}
EXPORT_SYMBOL(tcp_parse_options);

static bool tcp_parse_aligned_timestamp(struct tcp_sock *tp, const struct tcphdr *th)
{
	const __be32 *ptr = (const __be32 *)(th + 1);

	if (*ptr == htonl((TCPOPT_NOP << 24) | (TCPOPT_NOP << 16)
			  | (TCPOPT_TIMESTAMP << 8) | TCPOLEN_TIMESTAMP)) {
		tp->rx_opt.saw_tstamp = 1;
		++ptr;
		tp->rx_opt.rcv_tsval = ntohl(*ptr);
		++ptr;
		if (*ptr)
			tp->rx_opt.rcv_tsecr = ntohl(*ptr) - tp->tsoffset;
		else
			tp->rx_opt.rcv_tsecr = 0;
		return true;
	}
	return false;
}

/* Fast parse options. This hopes to only see timestamps.
 * If it is wrong it falls back on tcp_parse_options().
 */
static bool tcp_fast_parse_options(const struct net *net,
				   const struct sk_buff *skb,
				   const struct tcphdr *th, struct tcp_sock *tp)
{
	/* In the spirit of fast parsing, compare doff directly to constant
	 * values.  Because equality is used, short doff can be ignored here.
	 */
	if (th->doff == (sizeof(*th) / 4)) {
		tp->rx_opt.saw_tstamp = 0;
		return false;
	} else if (tp->rx_opt.tstamp_ok &&
		   th->doff == ((sizeof(*th) + TCPOLEN_TSTAMP_ALIGNED) / 4)) {
		if (tcp_parse_aligned_timestamp(tp, th))
			return true;
	}

	tcp_parse_options(net, skb, &tp->rx_opt, 1, NULL);
	if (tp->rx_opt.saw_tstamp && tp->rx_opt.rcv_tsecr)
		tp->rx_opt.rcv_tsecr -= tp->tsoffset;

	return true;
}

#ifdef CONFIG_TCP_MD5SIG
/*
 * Parse MD5 Signature option
 */
const u8 *tcp_parse_md5sig_option(const struct tcphdr *th)
{
	int length = (th->doff << 2) - sizeof(*th);
	const u8 *ptr = (const u8 *)(th + 1);

	/* If not enough data remaining, we can short cut */
	while (length >= TCPOLEN_MD5SIG) {
		int opcode = *ptr++;
		int opsize;

		switch (opcode) {
		case TCPOPT_EOL:
			return NULL;
		case TCPOPT_NOP:
			length--;
			continue;
		default:
			opsize = *ptr++;
			if (opsize < 2 || opsize > length)
				return NULL;
			if (opcode == TCPOPT_MD5SIG)
				return opsize == TCPOLEN_MD5SIG ? ptr : NULL;
		}
		ptr += opsize - 2;
		length -= opsize;
	}
	return NULL;
}
EXPORT_SYMBOL(tcp_parse_md5sig_option);
#endif

/* Sorry, PAWS as specified is broken wrt. pure-ACKs -DaveM
 *
 * It is not fatal. If this ACK does _not_ change critical state (seqs, window)
 * it can pass through stack. So, the following predicate verifies that
 * this segment is not used for anything but congestion avoidance or
 * fast retransmit. Moreover, we even are able to eliminate most of such
 * second order effects, if we apply some small "replay" window (~RTO)
 * to timestamp space.
 *
 * All these measures still do not guarantee that we reject wrapped ACKs
 * on networks with high bandwidth, when sequence space is recycled fastly,
 * but it guarantees that such events will be very rare and do not affect
 * connection seriously. This doesn't look nice, but alas, PAWS is really
 * buggy extension.
 *
 * [ Later note. Even worse! It is buggy for segments _with_ data. RFC
 * states that events when retransmit arrives after original data are rare.
 * It is a blatant lie. VJ forgot about fast retransmit! 8)8) It is
 * the biggest problem on large power networks even with minor reordering.
 * OK, let's give it small replay window. If peer clock is even 1hz, it is safe
 * up to bandwidth of 18Gigabit/sec. 8) ]
 */

static int tcp_disordered_ack(const struct sock *sk, const struct sk_buff *skb)
{
	const struct tcp_sock *tp = tcp_sk(sk);
	const struct tcphdr *th = tcp_hdr(skb);
	u32 seq = TCP_SKB_CB(skb)->seq;
	u32 ack = TCP_SKB_CB(skb)->ack_seq;

	return (/* 1. Pure ACK with correct sequence number. */
		(th->ack && seq == TCP_SKB_CB(skb)->end_seq && seq == tp->rcv_nxt) &&

		/* 2. ... and duplicate ACK. */
		ack == tp->snd_una &&

		/* 3. ... and does not update window. */
		!tcp_may_update_window(tp, ack, seq, ntohs(th->window) << tp->rx_opt.snd_wscale) &&

		/* 4. ... and sits in replay window. */
		(s32)(tp->rx_opt.ts_recent - tp->rx_opt.rcv_tsval) <= (inet_csk(sk)->icsk_rto * 1024) / HZ);
}

static inline bool tcp_paws_discard(const struct sock *sk,
				   const struct sk_buff *skb)
{
	const struct tcp_sock *tp = tcp_sk(sk);

	return !tcp_paws_check(&tp->rx_opt, TCP_PAWS_WINDOW) &&
	       !tcp_disordered_ack(sk, skb);
}

/* Check segment sequence number for validity.
 *
 * Segment controls are considered valid, if the segment
 * fits to the window after truncation to the window. Acceptability
 * of data (and SYN, FIN, of course) is checked separately.
 * See tcp_data_queue(), for example.
 *
 * Also, controls (RST is main one) are accepted using RCV.WUP instead
 * of RCV.NXT. Peer still did not advance his SND.UNA when we
 * delayed ACK, so that hisSND.UNA<=ourRCV.WUP.
 * (borrowed from freebsd)
 */

static inline bool tcp_sequence(const struct tcp_sock *tp, u32 seq, u32 end_seq)
{
	return	!before(end_seq, tp->rcv_wup) &&
		!after(seq, tp->rcv_nxt + tcp_receive_window(tp));
}

/* When we get a reset we do this. */
void tcp_reset(struct sock *sk)
{
	trace_tcp_receive_reset(sk);

	/* We want the right error as BSD sees it (and indeed as we do). */
	switch (sk->sk_state) {
	case TCP_SYN_SENT:
		sk->sk_err = ECONNREFUSED;
		break;
	case TCP_CLOSE_WAIT:
		sk->sk_err = EPIPE;
		break;
	case TCP_CLOSE:
		return;
	default:
		sk->sk_err = ECONNRESET;
	}
	/* This barrier is coupled with smp_rmb() in tcp_poll() */
	smp_wmb();

	tcp_write_queue_purge(sk);
	tcp_done(sk);

	if (!sock_flag(sk, SOCK_DEAD))
		sk->sk_error_report(sk);
}

/*
 * 	Process the FIN bit. This now behaves as it is supposed to work
 *	and the FIN takes effect when it is validly part of sequence
 *	space. Not before when we get holes.
 *
 *	If we are ESTABLISHED, a received fin moves us to CLOSE-WAIT
 *	(and thence onto LAST-ACK and finally, CLOSE, we never enter
 *	TIME-WAIT)
 *
 *	If we are in FINWAIT-1, a received FIN indicates simultaneous
 *	close and we go into CLOSING (and later onto TIME-WAIT)
 *
 *	If we are in FINWAIT-2, a received FIN moves us to TIME-WAIT.
 */
void tcp_fin(struct sock *sk)
{
	struct tcp_sock *tp = tcp_sk(sk);

	inet_csk_schedule_ack(sk);

	sk->sk_shutdown |= RCV_SHUTDOWN;
	sock_set_flag(sk, SOCK_DONE);

	switch (sk->sk_state) {
	case TCP_SYN_RECV:
	case TCP_ESTABLISHED:
		/* Move to CLOSE_WAIT */
		tcp_set_state(sk, TCP_CLOSE_WAIT);
		inet_csk_enter_pingpong_mode(sk);
		break;

	case TCP_CLOSE_WAIT:
	case TCP_CLOSING:
		/* Received a retransmission of the FIN, do
		 * nothing.
		 */
		break;
	case TCP_LAST_ACK:
		/* RFC793: Remain in the LAST-ACK state. */
		break;

	case TCP_FIN_WAIT1:
		/* This case occurs when a simultaneous close
		 * happens, we must ack the received FIN and
		 * enter the CLOSING state.
		 */
		tcp_send_ack(sk);
		tcp_set_state(sk, TCP_CLOSING);
		break;
	case TCP_FIN_WAIT2:
		/* Received a FIN -- send ACK and enter TIME_WAIT. */
		tcp_send_ack(sk);
		tcp_time_wait(sk, TCP_TIME_WAIT, 0);
		break;
	default:
		/* Only TCP_LISTEN and TCP_CLOSE are left, in these
		 * cases we should never reach this piece of code.
		 */
		pr_err("%s: Impossible, sk->sk_state=%d\n",
		       __func__, sk->sk_state);
		break;
	}

	/* It _is_ possible, that we have something out-of-order _after_ FIN.
	 * Probably, we should reset in this case. For now drop them.
	 */
	skb_rbtree_purge(&tp->out_of_order_queue);
	if (tcp_is_sack(tp))
		tcp_sack_reset(&tp->rx_opt);
	sk_mem_reclaim(sk);

	if (!sock_flag(sk, SOCK_DEAD)) {
		sk->sk_state_change(sk);

		/* Do not send POLL_HUP for half duplex close. */
		if (sk->sk_shutdown == SHUTDOWN_MASK ||
		    sk->sk_state == TCP_CLOSE)
			sk_wake_async(sk, SOCK_WAKE_WAITD, POLL_HUP);
		else
			sk_wake_async(sk, SOCK_WAKE_WAITD, POLL_IN);
	}
}

static inline bool tcp_sack_extend(struct tcp_sack_block *sp, u32 seq,
				  u32 end_seq)
{
	if (!after(seq, sp->end_seq) && !after(sp->start_seq, end_seq)) {
		if (before(seq, sp->start_seq))
			sp->start_seq = seq;
		if (after(end_seq, sp->end_seq))
			sp->end_seq = end_seq;
		return true;
	}
	return false;
}

static void tcp_dsack_set(struct sock *sk, u32 seq, u32 end_seq)
{
	struct tcp_sock *tp = tcp_sk(sk);

	if (tcp_is_sack(tp) && sock_net(sk)->ipv4.sysctl_tcp_dsack) {
		int mib_idx;

		if (before(seq, tp->rcv_nxt))
			mib_idx = LINUX_MIB_TCPDSACKOLDSENT;
		else
			mib_idx = LINUX_MIB_TCPDSACKOFOSENT;

		NET_INC_STATS(sock_net(sk), mib_idx);

		tp->rx_opt.dsack = 1;
		tp->duplicate_sack[0].start_seq = seq;
		tp->duplicate_sack[0].end_seq = end_seq;
	}
}

static void tcp_dsack_extend(struct sock *sk, u32 seq, u32 end_seq)
{
	struct tcp_sock *tp = tcp_sk(sk);

	if (!tp->rx_opt.dsack)
		tcp_dsack_set(sk, seq, end_seq);
	else
		tcp_sack_extend(tp->duplicate_sack, seq, end_seq);
}

static void tcp_rcv_spurious_retrans(struct sock *sk, const struct sk_buff *skb)
{
	/* When the ACK path fails or drops most ACKs, the sender would
	 * timeout and spuriously retransmit the same segment repeatedly.
	 * The receiver remembers and reflects via DSACKs. Leverage the
	 * DSACK state and change the txhash to re-route speculatively.
	 */
	if (TCP_SKB_CB(skb)->seq == tcp_sk(sk)->duplicate_sack[0].start_seq) {
		sk_rethink_txhash(sk);
		NET_INC_STATS(sock_net(sk), LINUX_MIB_TCPDUPLICATEDATAREHASH);
	}
}

static void tcp_send_dupack(struct sock *sk, const struct sk_buff *skb)
{
	struct tcp_sock *tp = tcp_sk(sk);

	if (TCP_SKB_CB(skb)->end_seq != TCP_SKB_CB(skb)->seq &&
	    before(TCP_SKB_CB(skb)->seq, tp->rcv_nxt)) {
		NET_INC_STATS(sock_net(sk), LINUX_MIB_DELAYEDACKLOST);
		tcp_enter_quickack_mode(sk, TCP_MAX_QUICKACKS);

		if (tcp_is_sack(tp) && sock_net(sk)->ipv4.sysctl_tcp_dsack) {
			u32 end_seq = TCP_SKB_CB(skb)->end_seq;

			tcp_rcv_spurious_retrans(sk, skb);
			if (after(TCP_SKB_CB(skb)->end_seq, tp->rcv_nxt))
				end_seq = tp->rcv_nxt;
			tcp_dsack_set(sk, TCP_SKB_CB(skb)->seq, end_seq);
		}
	}

	tcp_send_ack(sk);
}

/* These routines update the SACK block as out-of-order packets arrive or
 * in-order packets close up the sequence space.
 */
static void tcp_sack_maybe_coalesce(struct tcp_sock *tp)
{
	int this_sack;
	struct tcp_sack_block *sp = &tp->selective_acks[0];
	struct tcp_sack_block *swalk = sp + 1;

	/* See if the recent change to the first SACK eats into
	 * or hits the sequence space of other SACK blocks, if so coalesce.
	 */
	for (this_sack = 1; this_sack < tp->rx_opt.num_sacks;) {
		if (tcp_sack_extend(sp, swalk->start_seq, swalk->end_seq)) {
			int i;

			/* Zap SWALK, by moving every further SACK up by one slot.
			 * Decrease num_sacks.
			 */
			tp->rx_opt.num_sacks--;
			for (i = this_sack; i < tp->rx_opt.num_sacks; i++)
				sp[i] = sp[i + 1];
			continue;
		}
		this_sack++;
		swalk++;
	}
}

static void tcp_sack_compress_send_ack(struct sock *sk)
{
	struct tcp_sock *tp = tcp_sk(sk);

	if (!tp->compressed_ack)
		return;

	if (hrtimer_try_to_cancel(&tp->compressed_ack_timer) == 1)
		__sock_put(sk);

	/* Since we have to send one ack finally,
	 * substract one from tp->compressed_ack to keep
	 * LINUX_MIB_TCPACKCOMPRESSED accurate.
	 */
	NET_ADD_STATS(sock_net(sk), LINUX_MIB_TCPACKCOMPRESSED,
		      tp->compressed_ack - 1);

	tp->compressed_ack = 0;
	tcp_send_ack(sk);
}

/* Reasonable amount of sack blocks included in TCP SACK option
 * The max is 4, but this becomes 3 if TCP timestamps are there.
 * Given that SACK packets might be lost, be conservative and use 2.
 */
#define TCP_SACK_BLOCKS_EXPECTED 2

static void tcp_sack_new_ofo_skb(struct sock *sk, u32 seq, u32 end_seq)
{
	struct tcp_sock *tp = tcp_sk(sk);
	struct tcp_sack_block *sp = &tp->selective_acks[0];
	int cur_sacks = tp->rx_opt.num_sacks;
	int this_sack;

	if (!cur_sacks)
		goto new_sack;

	for (this_sack = 0; this_sack < cur_sacks; this_sack++, sp++) {
		if (tcp_sack_extend(sp, seq, end_seq)) {
			if (this_sack >= TCP_SACK_BLOCKS_EXPECTED)
				tcp_sack_compress_send_ack(sk);
			/* Rotate this_sack to the first one. */
			for (; this_sack > 0; this_sack--, sp--)
				swap(*sp, *(sp - 1));
			if (cur_sacks > 1)
				tcp_sack_maybe_coalesce(tp);
			return;
		}
	}

	if (this_sack >= TCP_SACK_BLOCKS_EXPECTED)
		tcp_sack_compress_send_ack(sk);

	/* Could not find an adjacent existing SACK, build a new one,
	 * put it at the front, and shift everyone else down.  We
	 * always know there is at least one SACK present already here.
	 *
	 * If the sack array is full, forget about the last one.
	 */
	if (this_sack >= TCP_NUM_SACKS) {
		this_sack--;
		tp->rx_opt.num_sacks--;
		sp--;
	}
	for (; this_sack > 0; this_sack--, sp--)
		*sp = *(sp - 1);

new_sack:
	/* Build the new head SACK, and we're done. */
	sp->start_seq = seq;
	sp->end_seq = end_seq;
	tp->rx_opt.num_sacks++;
}

/* RCV.NXT advances, some SACKs should be eaten. */

static void tcp_sack_remove(struct tcp_sock *tp)
{
	struct tcp_sack_block *sp = &tp->selective_acks[0];
	int num_sacks = tp->rx_opt.num_sacks;
	int this_sack;

	/* Empty ofo queue, hence, all the SACKs are eaten. Clear. */
	if (RB_EMPTY_ROOT(&tp->out_of_order_queue)) {
		tp->rx_opt.num_sacks = 0;
		return;
	}

	for (this_sack = 0; this_sack < num_sacks;) {
		/* Check if the start of the sack is covered by RCV.NXT. */
		if (!before(tp->rcv_nxt, sp->start_seq)) {
			int i;

			/* RCV.NXT must cover all the block! */
			WARN_ON(before(tp->rcv_nxt, sp->end_seq));

			/* Zap this SACK, by moving forward any other SACKS. */
			for (i = this_sack+1; i < num_sacks; i++)
				tp->selective_acks[i-1] = tp->selective_acks[i];
			num_sacks--;
			continue;
		}
		this_sack++;
		sp++;
	}
	tp->rx_opt.num_sacks = num_sacks;
}

/**
 * tcp_try_coalesce - try to merge skb to prior one
 * @sk: socket
 * @to: prior buffer
 * @from: buffer to add in queue
 * @fragstolen: pointer to boolean
 *
 * Before queueing skb @from after @to, try to merge them
 * to reduce overall memory use and queue lengths, if cost is small.
 * Packets in ofo or receive queues can stay a long time.
 * Better try to coalesce them right now to avoid future collapses.
 * Returns true if caller should free @from instead of queueing it
 */
static bool tcp_try_coalesce(struct sock *sk,
			     struct sk_buff *to,
			     struct sk_buff *from,
			     bool *fragstolen)
{
	int delta;

	*fragstolen = false;

	/* Its possible this segment overlaps with prior segment in queue */
	if (TCP_SKB_CB(from)->seq != TCP_SKB_CB(to)->end_seq)
		return false;

	if (!mptcp_skb_can_collapse(to, from))
		return false;

#ifdef CONFIG_TLS_DEVICE
	if (from->decrypted != to->decrypted)
		return false;
#endif

	if (!skb_try_coalesce(to, from, fragstolen, &delta))
		return false;

	atomic_add(delta, &sk->sk_rmem_alloc);
	sk_mem_charge(sk, delta);
	NET_INC_STATS(sock_net(sk), LINUX_MIB_TCPRCVCOALESCE);
	TCP_SKB_CB(to)->end_seq = TCP_SKB_CB(from)->end_seq;
	TCP_SKB_CB(to)->ack_seq = TCP_SKB_CB(from)->ack_seq;
	TCP_SKB_CB(to)->tcp_flags |= TCP_SKB_CB(from)->tcp_flags;

	if (TCP_SKB_CB(from)->has_rxtstamp) {
		TCP_SKB_CB(to)->has_rxtstamp = true;
		to->tstamp = from->tstamp;
		skb_hwtstamps(to)->hwtstamp = skb_hwtstamps(from)->hwtstamp;
	}

	return true;
}

static bool tcp_ooo_try_coalesce(struct sock *sk,
			     struct sk_buff *to,
			     struct sk_buff *from,
			     bool *fragstolen)
{
	bool res = tcp_try_coalesce(sk, to, from, fragstolen);

	/* In case tcp_drop() is called later, update to->gso_segs */
	if (res) {
		u32 gso_segs = max_t(u16, 1, skb_shinfo(to)->gso_segs) +
			       max_t(u16, 1, skb_shinfo(from)->gso_segs);

		skb_shinfo(to)->gso_segs = min_t(u32, gso_segs, 0xFFFF);
	}
	return res;
}

static void tcp_drop(struct sock *sk, struct sk_buff *skb)
{
	sk_drops_add(sk, skb);
	__kfree_skb(skb);
}

/* This one checks to see if we can put data from the
 * out_of_order queue into the receive_queue.
 */
static void tcp_ofo_queue(struct sock *sk)
{
	struct tcp_sock *tp = tcp_sk(sk);
	__u32 dsack_high = tp->rcv_nxt;
	bool fin, fragstolen, eaten;
	struct sk_buff *skb, *tail;
	struct rb_node *p;

	p = rb_first(&tp->out_of_order_queue);
	while (p) {
		skb = rb_to_skb(p);
		if (after(TCP_SKB_CB(skb)->seq, tp->rcv_nxt))
			break;

		if (before(TCP_SKB_CB(skb)->seq, dsack_high)) {
			__u32 dsack = dsack_high;
			if (before(TCP_SKB_CB(skb)->end_seq, dsack_high))
				dsack_high = TCP_SKB_CB(skb)->end_seq;
			tcp_dsack_extend(sk, TCP_SKB_CB(skb)->seq, dsack);
		}
		p = rb_next(p);
		rb_erase(&skb->rbnode, &tp->out_of_order_queue);

		if (unlikely(!after(TCP_SKB_CB(skb)->end_seq, tp->rcv_nxt))) {
			tcp_drop(sk, skb);
			continue;
		}

		tail = skb_peek_tail(&sk->sk_receive_queue);
		eaten = tail && tcp_try_coalesce(sk, tail, skb, &fragstolen);
		tcp_rcv_nxt_update(tp, TCP_SKB_CB(skb)->end_seq);
		fin = TCP_SKB_CB(skb)->tcp_flags & TCPHDR_FIN;
		if (!eaten)
			__skb_queue_tail(&sk->sk_receive_queue, skb);
		else
			kfree_skb_partial(skb, fragstolen);

		if (unlikely(fin)) {
			tcp_fin(sk);
			/* tcp_fin() purges tp->out_of_order_queue,
			 * so we must end this loop right now.
			 */
			break;
		}
	}
}

static bool tcp_prune_ofo_queue(struct sock *sk);
static int tcp_prune_queue(struct sock *sk);

static int tcp_try_rmem_schedule(struct sock *sk, struct sk_buff *skb,
				 unsigned int size)
{
	if (atomic_read(&sk->sk_rmem_alloc) > sk->sk_rcvbuf ||
	    !sk_rmem_schedule(sk, skb, size)) {

		if (tcp_prune_queue(sk) < 0)
			return -1;

		while (!sk_rmem_schedule(sk, skb, size)) {
			if (!tcp_prune_ofo_queue(sk))
				return -1;
		}
	}
	return 0;
}

static void tcp_data_queue_ofo(struct sock *sk, struct sk_buff *skb)
{
	struct tcp_sock *tp = tcp_sk(sk);
	struct rb_node **p, *parent;
	struct sk_buff *skb1;
	u32 seq, end_seq;
	bool fragstolen;

	tcp_data_ecn_check(sk, skb);

	if (unlikely(tcp_try_rmem_schedule(sk, skb, skb->truesize))) {
		NET_INC_STATS(sock_net(sk), LINUX_MIB_TCPOFODROP);
		sk->sk_data_ready(sk);
		tcp_drop(sk, skb);
		return;
	}

	/* Disable header prediction. */
	tp->pred_flags = 0;
	inet_csk_schedule_ack(sk);

	tp->rcv_ooopack += max_t(u16, 1, skb_shinfo(skb)->gso_segs);
	NET_INC_STATS(sock_net(sk), LINUX_MIB_TCPOFOQUEUE);
	seq = TCP_SKB_CB(skb)->seq;
	end_seq = TCP_SKB_CB(skb)->end_seq;

	p = &tp->out_of_order_queue.rb_node;
	if (RB_EMPTY_ROOT(&tp->out_of_order_queue)) {
		/* Initial out of order segment, build 1 SACK. */
		if (tcp_is_sack(tp)) {
			tp->rx_opt.num_sacks = 1;
			tp->selective_acks[0].start_seq = seq;
			tp->selective_acks[0].end_seq = end_seq;
		}
		rb_link_node(&skb->rbnode, NULL, p);
		rb_insert_color(&skb->rbnode, &tp->out_of_order_queue);
		tp->ooo_last_skb = skb;
		goto end;
	}

	/* In the typical case, we are adding an skb to the end of the list.
	 * Use of ooo_last_skb avoids the O(Log(N)) rbtree lookup.
	 */
	if (tcp_ooo_try_coalesce(sk, tp->ooo_last_skb,
				 skb, &fragstolen)) {
coalesce_done:
		/* For non sack flows, do not grow window to force DUPACK
		 * and trigger fast retransmit.
		 */
		if (tcp_is_sack(tp))
			tcp_grow_window(sk, skb);
		kfree_skb_partial(skb, fragstolen);
		skb = NULL;
		goto add_sack;
	}
	/* Can avoid an rbtree lookup if we are adding skb after ooo_last_skb */
	if (!before(seq, TCP_SKB_CB(tp->ooo_last_skb)->end_seq)) {
		parent = &tp->ooo_last_skb->rbnode;
		p = &parent->rb_right;
		goto insert;
	}

	/* Find place to insert this segment. Handle overlaps on the way. */
	parent = NULL;
	while (*p) {
		parent = *p;
		skb1 = rb_to_skb(parent);
		if (before(seq, TCP_SKB_CB(skb1)->seq)) {
			p = &parent->rb_left;
			continue;
		}
		if (before(seq, TCP_SKB_CB(skb1)->end_seq)) {
			if (!after(end_seq, TCP_SKB_CB(skb1)->end_seq)) {
				/* All the bits are present. Drop. */
				NET_INC_STATS(sock_net(sk),
					      LINUX_MIB_TCPOFOMERGE);
				tcp_drop(sk, skb);
				skb = NULL;
				tcp_dsack_set(sk, seq, end_seq);
				goto add_sack;
			}
			if (after(seq, TCP_SKB_CB(skb1)->seq)) {
				/* Partial overlap. */
				tcp_dsack_set(sk, seq, TCP_SKB_CB(skb1)->end_seq);
			} else {
				/* skb's seq == skb1's seq and skb covers skb1.
				 * Replace skb1 with skb.
				 */
				rb_replace_node(&skb1->rbnode, &skb->rbnode,
						&tp->out_of_order_queue);
				tcp_dsack_extend(sk,
						 TCP_SKB_CB(skb1)->seq,
						 TCP_SKB_CB(skb1)->end_seq);
				NET_INC_STATS(sock_net(sk),
					      LINUX_MIB_TCPOFOMERGE);
				tcp_drop(sk, skb1);
				goto merge_right;
			}
		} else if (tcp_ooo_try_coalesce(sk, skb1,
						skb, &fragstolen)) {
			goto coalesce_done;
		}
		p = &parent->rb_right;
	}
insert:
	/* Insert segment into RB tree. */
	rb_link_node(&skb->rbnode, parent, p);
	rb_insert_color(&skb->rbnode, &tp->out_of_order_queue);

merge_right:
	/* Remove other segments covered by skb. */
	while ((skb1 = skb_rb_next(skb)) != NULL) {
		if (!after(end_seq, TCP_SKB_CB(skb1)->seq))
			break;
		if (before(end_seq, TCP_SKB_CB(skb1)->end_seq)) {
			tcp_dsack_extend(sk, TCP_SKB_CB(skb1)->seq,
					 end_seq);
			break;
		}
		rb_erase(&skb1->rbnode, &tp->out_of_order_queue);
		tcp_dsack_extend(sk, TCP_SKB_CB(skb1)->seq,
				 TCP_SKB_CB(skb1)->end_seq);
		NET_INC_STATS(sock_net(sk), LINUX_MIB_TCPOFOMERGE);
		tcp_drop(sk, skb1);
	}
	/* If there is no skb after us, we are the last_skb ! */
	if (!skb1)
		tp->ooo_last_skb = skb;

add_sack:
	if (tcp_is_sack(tp))
		tcp_sack_new_ofo_skb(sk, seq, end_seq);
end:
	if (skb) {
		/* For non sack flows, do not grow window to force DUPACK
		 * and trigger fast retransmit.
		 */
		if (tcp_is_sack(tp))
			tcp_grow_window(sk, skb);
		skb_condense(skb);
		skb_set_owner_r(skb, sk);
	}
}

static int __must_check tcp_queue_rcv(struct sock *sk, struct sk_buff *skb,
				      bool *fragstolen)
{
	int eaten;
	struct sk_buff *tail = skb_peek_tail(&sk->sk_receive_queue);

	eaten = (tail &&
		 tcp_try_coalesce(sk, tail,
				  skb, fragstolen)) ? 1 : 0;
	tcp_rcv_nxt_update(tcp_sk(sk), TCP_SKB_CB(skb)->end_seq);
	if (!eaten) {
		__skb_queue_tail(&sk->sk_receive_queue, skb);
		skb_set_owner_r(skb, sk);
	}
	return eaten;
}

int tcp_send_rcvq(struct sock *sk, struct msghdr *msg, size_t size)
{
	struct sk_buff *skb;
	int err = -ENOMEM;
	int data_len = 0;
	bool fragstolen;

	if (size == 0)
		return 0;

	if (size > PAGE_SIZE) {
		int npages = min_t(size_t, size >> PAGE_SHIFT, MAX_SKB_FRAGS);

		data_len = npages << PAGE_SHIFT;
		size = data_len + (size & ~PAGE_MASK);
	}
	skb = alloc_skb_with_frags(size - data_len, data_len,
				   PAGE_ALLOC_COSTLY_ORDER,
				   &err, sk->sk_allocation);
	if (!skb)
		goto err;

	skb_put(skb, size - data_len);
	skb->data_len = data_len;
	skb->len = size;

	if (tcp_try_rmem_schedule(sk, skb, skb->truesize)) {
		NET_INC_STATS(sock_net(sk), LINUX_MIB_TCPRCVQDROP);
		goto err_free;
	}

	err = skb_copy_datagram_from_iter(skb, 0, &msg->msg_iter, size);
	if (err)
		goto err_free;

	TCP_SKB_CB(skb)->seq = tcp_sk(sk)->rcv_nxt;
	TCP_SKB_CB(skb)->end_seq = TCP_SKB_CB(skb)->seq + size;
	TCP_SKB_CB(skb)->ack_seq = tcp_sk(sk)->snd_una - 1;

	if (tcp_queue_rcv(sk, skb, &fragstolen)) {
		WARN_ON_ONCE(fragstolen); /* should not happen */
		__kfree_skb(skb);
	}
	return size;

err_free:
	kfree_skb(skb);
err:
	return err;

}

void tcp_data_ready(struct sock *sk)
{
	const struct tcp_sock *tp = tcp_sk(sk);
	int avail = tp->rcv_nxt - tp->copied_seq;

	if (avail < sk->sk_rcvlowat && !tcp_rmem_pressure(sk) &&
	    !sock_flag(sk, SOCK_DONE) &&
	    tcp_receive_window(tp) > inet_csk(sk)->icsk_ack.rcv_mss)
		return;

	sk->sk_data_ready(sk);
}

static void tcp_data_queue(struct sock *sk, struct sk_buff *skb)
{
	struct tcp_sock *tp = tcp_sk(sk);
	bool fragstolen;
	int eaten;

	if (sk_is_mptcp(sk))
		mptcp_incoming_options(sk, skb);

	if (TCP_SKB_CB(skb)->seq == TCP_SKB_CB(skb)->end_seq) {
		__kfree_skb(skb);
		return;
	}
	skb_dst_drop(skb);
	__skb_pull(skb, tcp_hdr(skb)->doff * 4);

	tp->rx_opt.dsack = 0;

	/*  Queue data for delivery to the user.
	 *  Packets in sequence go to the receive queue.
	 *  Out of sequence packets to the out_of_order_queue.
	 */
	if (TCP_SKB_CB(skb)->seq == tp->rcv_nxt) {
		if (tcp_receive_window(tp) == 0) {
			NET_INC_STATS(sock_net(sk), LINUX_MIB_TCPZEROWINDOWDROP);
			goto out_of_window;
		}

		/* Ok. In sequence. In window. */
queue_and_out:
		if (skb_queue_len(&sk->sk_receive_queue) == 0)
			sk_forced_mem_schedule(sk, skb->truesize);
		else if (tcp_try_rmem_schedule(sk, skb, skb->truesize)) {
			NET_INC_STATS(sock_net(sk), LINUX_MIB_TCPRCVQDROP);
			sk->sk_data_ready(sk);
			goto drop;
		}

		eaten = tcp_queue_rcv(sk, skb, &fragstolen);
		if (skb->len)
			tcp_event_data_recv(sk, skb);
		if (TCP_SKB_CB(skb)->tcp_flags & TCPHDR_FIN)
			tcp_fin(sk);

		if (!RB_EMPTY_ROOT(&tp->out_of_order_queue)) {
			tcp_ofo_queue(sk);

			/* RFC5681. 4.2. SHOULD send immediate ACK, when
			 * gap in queue is filled.
			 */
			if (RB_EMPTY_ROOT(&tp->out_of_order_queue))
				inet_csk(sk)->icsk_ack.pending |= ICSK_ACK_NOW;
		}

		if (tp->rx_opt.num_sacks)
			tcp_sack_remove(tp);

		tcp_fast_path_check(sk);

		if (eaten > 0)
			kfree_skb_partial(skb, fragstolen);
		if (!sock_flag(sk, SOCK_DEAD))
			tcp_data_ready(sk);
		return;
	}

	if (!after(TCP_SKB_CB(skb)->end_seq, tp->rcv_nxt)) {
		tcp_rcv_spurious_retrans(sk, skb);
		/* A retransmit, 2nd most common case.  Force an immediate ack. */
		NET_INC_STATS(sock_net(sk), LINUX_MIB_DELAYEDACKLOST);
		tcp_dsack_set(sk, TCP_SKB_CB(skb)->seq, TCP_SKB_CB(skb)->end_seq);

out_of_window:
		tcp_enter_quickack_mode(sk, TCP_MAX_QUICKACKS);
		inet_csk_schedule_ack(sk);
drop:
		tcp_drop(sk, skb);
		return;
	}

	/* Out of window. F.e. zero window probe. */
	if (!before(TCP_SKB_CB(skb)->seq, tp->rcv_nxt + tcp_receive_window(tp)))
		goto out_of_window;

	if (before(TCP_SKB_CB(skb)->seq, tp->rcv_nxt)) {
		/* Partial packet, seq < rcv_next < end_seq */
		tcp_dsack_set(sk, TCP_SKB_CB(skb)->seq, tp->rcv_nxt);

		/* If window is closed, drop tail of packet. But after
		 * remembering D-SACK for its head made in previous line.
		 */
		if (!tcp_receive_window(tp)) {
			NET_INC_STATS(sock_net(sk), LINUX_MIB_TCPZEROWINDOWDROP);
			goto out_of_window;
		}
		goto queue_and_out;
	}

	tcp_data_queue_ofo(sk, skb);
}

static struct sk_buff *tcp_skb_next(struct sk_buff *skb, struct sk_buff_head *list)
{
	if (list)
		return !skb_queue_is_last(list, skb) ? skb->next : NULL;

	return skb_rb_next(skb);
}

static struct sk_buff *tcp_collapse_one(struct sock *sk, struct sk_buff *skb,
					struct sk_buff_head *list,
					struct rb_root *root)
{
	struct sk_buff *next = tcp_skb_next(skb, list);

	if (list)
		__skb_unlink(skb, list);
	else
		rb_erase(&skb->rbnode, root);

	__kfree_skb(skb);
	NET_INC_STATS(sock_net(sk), LINUX_MIB_TCPRCVCOLLAPSED);

	return next;
}

/* Insert skb into rb tree, ordered by TCP_SKB_CB(skb)->seq */
void tcp_rbtree_insert(struct rb_root *root, struct sk_buff *skb)
{
	struct rb_node **p = &root->rb_node;
	struct rb_node *parent = NULL;
	struct sk_buff *skb1;

	while (*p) {
		parent = *p;
		skb1 = rb_to_skb(parent);
		if (before(TCP_SKB_CB(skb)->seq, TCP_SKB_CB(skb1)->seq))
			p = &parent->rb_left;
		else
			p = &parent->rb_right;
	}
	rb_link_node(&skb->rbnode, parent, p);
	rb_insert_color(&skb->rbnode, root);
}

/* Collapse contiguous sequence of skbs head..tail with
 * sequence numbers start..end.
 *
 * If tail is NULL, this means until the end of the queue.
 *
 * Segments with FIN/SYN are not collapsed (only because this
 * simplifies code)
 */
static void
tcp_collapse(struct sock *sk, struct sk_buff_head *list, struct rb_root *root,
	     struct sk_buff *head, struct sk_buff *tail, u32 start, u32 end)
{
	struct sk_buff *skb = head, *n;
	struct sk_buff_head tmp;
	bool end_of_skbs;

	/* First, check that queue is collapsible and find
	 * the point where collapsing can be useful.
	 */
restart:
	for (end_of_skbs = true; skb != NULL && skb != tail; skb = n) {
		n = tcp_skb_next(skb, list);

		/* No new bits? It is possible on ofo queue. */
		if (!before(start, TCP_SKB_CB(skb)->end_seq)) {
			skb = tcp_collapse_one(sk, skb, list, root);
			if (!skb)
				break;
			goto restart;
		}

		/* The first skb to collapse is:
		 * - not SYN/FIN and
		 * - bloated or contains data before "start" or
		 *   overlaps to the next one and mptcp allow collapsing.
		 */
		if (!(TCP_SKB_CB(skb)->tcp_flags & (TCPHDR_SYN | TCPHDR_FIN)) &&
		    (tcp_win_from_space(sk, skb->truesize) > skb->len ||
		     before(TCP_SKB_CB(skb)->seq, start))) {
			end_of_skbs = false;
			break;
		}

		if (n && n != tail && mptcp_skb_can_collapse(skb, n) &&
		    TCP_SKB_CB(skb)->end_seq != TCP_SKB_CB(n)->seq) {
			end_of_skbs = false;
			break;
		}

		/* Decided to skip this, advance start seq. */
		start = TCP_SKB_CB(skb)->end_seq;
	}
	if (end_of_skbs ||
	    (TCP_SKB_CB(skb)->tcp_flags & (TCPHDR_SYN | TCPHDR_FIN)))
		return;

	__skb_queue_head_init(&tmp);

	while (before(start, end)) {
		int copy = min_t(int, SKB_MAX_ORDER(0, 0), end - start);
		struct sk_buff *nskb;

		nskb = alloc_skb(copy, GFP_ATOMIC);
		if (!nskb)
			break;

		memcpy(nskb->cb, skb->cb, sizeof(skb->cb));
#ifdef CONFIG_TLS_DEVICE
		nskb->decrypted = skb->decrypted;
#endif
		TCP_SKB_CB(nskb)->seq = TCP_SKB_CB(nskb)->end_seq = start;
		if (list)
			__skb_queue_before(list, skb, nskb);
		else
			__skb_queue_tail(&tmp, nskb); /* defer rbtree insertion */
		skb_set_owner_r(nskb, sk);
		mptcp_skb_ext_move(nskb, skb);

		/* Copy data, releasing collapsed skbs. */
		while (copy > 0) {
			int offset = start - TCP_SKB_CB(skb)->seq;
			int size = TCP_SKB_CB(skb)->end_seq - start;

			BUG_ON(offset < 0);
			if (size > 0) {
				size = min(copy, size);
				if (skb_copy_bits(skb, offset, skb_put(nskb, size), size))
					BUG();
				TCP_SKB_CB(nskb)->end_seq += size;
				copy -= size;
				start += size;
			}
			if (!before(start, TCP_SKB_CB(skb)->end_seq)) {
				skb = tcp_collapse_one(sk, skb, list, root);
				if (!skb ||
				    skb == tail ||
				    !mptcp_skb_can_collapse(nskb, skb) ||
				    (TCP_SKB_CB(skb)->tcp_flags & (TCPHDR_SYN | TCPHDR_FIN)))
					goto end;
#ifdef CONFIG_TLS_DEVICE
				if (skb->decrypted != nskb->decrypted)
					goto end;
#endif
			}
		}
	}
end:
	skb_queue_walk_safe(&tmp, skb, n)
		tcp_rbtree_insert(root, skb);
}

/* Collapse ofo queue. Algorithm: select contiguous sequence of skbs
 * and tcp_collapse() them until all the queue is collapsed.
 */
static void tcp_collapse_ofo_queue(struct sock *sk)
{
	struct tcp_sock *tp = tcp_sk(sk);
	u32 range_truesize, sum_tiny = 0;
	struct sk_buff *skb, *head;
	u32 start, end;

	skb = skb_rb_first(&tp->out_of_order_queue);
new_range:
	if (!skb) {
		tp->ooo_last_skb = skb_rb_last(&tp->out_of_order_queue);
		return;
	}
	start = TCP_SKB_CB(skb)->seq;
	end = TCP_SKB_CB(skb)->end_seq;
	range_truesize = skb->truesize;

	for (head = skb;;) {
		skb = skb_rb_next(skb);

		/* Range is terminated when we see a gap or when
		 * we are at the queue end.
		 */
		if (!skb ||
		    after(TCP_SKB_CB(skb)->seq, end) ||
		    before(TCP_SKB_CB(skb)->end_seq, start)) {
			/* Do not attempt collapsing tiny skbs */
			if (range_truesize != head->truesize ||
			    end - start >= SKB_WITH_OVERHEAD(SK_MEM_QUANTUM)) {
				tcp_collapse(sk, NULL, &tp->out_of_order_queue,
					     head, skb, start, end);
			} else {
				sum_tiny += range_truesize;
				if (sum_tiny > sk->sk_rcvbuf >> 3)
					return;
			}
			goto new_range;
		}

		range_truesize += skb->truesize;
		if (unlikely(before(TCP_SKB_CB(skb)->seq, start)))
			start = TCP_SKB_CB(skb)->seq;
		if (after(TCP_SKB_CB(skb)->end_seq, end))
			end = TCP_SKB_CB(skb)->end_seq;
	}
}

/*
 * Clean the out-of-order queue to make room.
 * We drop high sequences packets to :
 * 1) Let a chance for holes to be filled.
 * 2) not add too big latencies if thousands of packets sit there.
 *    (But if application shrinks SO_RCVBUF, we could still end up
 *     freeing whole queue here)
 * 3) Drop at least 12.5 % of sk_rcvbuf to avoid malicious attacks.
 *
 * Return true if queue has shrunk.
 */
static bool tcp_prune_ofo_queue(struct sock *sk)
{
	struct tcp_sock *tp = tcp_sk(sk);
	struct rb_node *node, *prev;
	int goal;

	if (RB_EMPTY_ROOT(&tp->out_of_order_queue))
		return false;

	NET_INC_STATS(sock_net(sk), LINUX_MIB_OFOPRUNED);
	goal = sk->sk_rcvbuf >> 3;
	node = &tp->ooo_last_skb->rbnode;
	do {
		prev = rb_prev(node);
		rb_erase(node, &tp->out_of_order_queue);
		goal -= rb_to_skb(node)->truesize;
		tcp_drop(sk, rb_to_skb(node));
		if (!prev || goal <= 0) {
			sk_mem_reclaim(sk);
			if (atomic_read(&sk->sk_rmem_alloc) <= sk->sk_rcvbuf &&
			    !tcp_under_memory_pressure(sk))
				break;
			goal = sk->sk_rcvbuf >> 3;
		}
		node = prev;
	} while (node);
	tp->ooo_last_skb = rb_to_skb(prev);

	/* Reset SACK state.  A conforming SACK implementation will
	 * do the same at a timeout based retransmit.  When a connection
	 * is in a sad state like this, we care only about integrity
	 * of the connection not performance.
	 */
	if (tp->rx_opt.sack_ok)
		tcp_sack_reset(&tp->rx_opt);
	return true;
}

/* Reduce allocated memory if we can, trying to get
 * the socket within its memory limits again.
 *
 * Return less than zero if we should start dropping frames
 * until the socket owning process reads some of the data
 * to stabilize the situation.
 */
static int tcp_prune_queue(struct sock *sk)
{
	struct tcp_sock *tp = tcp_sk(sk);

	NET_INC_STATS(sock_net(sk), LINUX_MIB_PRUNECALLED);

	if (atomic_read(&sk->sk_rmem_alloc) >= sk->sk_rcvbuf)
		tcp_clamp_window(sk);
	else if (tcp_under_memory_pressure(sk))
		tp->rcv_ssthresh = min(tp->rcv_ssthresh, 4U * tp->advmss);

	if (atomic_read(&sk->sk_rmem_alloc) <= sk->sk_rcvbuf)
		return 0;

	tcp_collapse_ofo_queue(sk);
	if (!skb_queue_empty(&sk->sk_receive_queue))
		tcp_collapse(sk, &sk->sk_receive_queue, NULL,
			     skb_peek(&sk->sk_receive_queue),
			     NULL,
			     tp->copied_seq, tp->rcv_nxt);
	sk_mem_reclaim(sk);

	if (atomic_read(&sk->sk_rmem_alloc) <= sk->sk_rcvbuf)
		return 0;

	/* Collapsing did not help, destructive actions follow.
	 * This must not ever occur. */

	tcp_prune_ofo_queue(sk);

	if (atomic_read(&sk->sk_rmem_alloc) <= sk->sk_rcvbuf)
		return 0;

	/* If we are really being abused, tell the caller to silently
	 * drop receive data on the floor.  It will get retransmitted
	 * and hopefully then we'll have sufficient space.
	 */
	NET_INC_STATS(sock_net(sk), LINUX_MIB_RCVPRUNED);

	/* Massive buffer overcommit. */
	tp->pred_flags = 0;
	return -1;
}

static bool tcp_should_expand_sndbuf(const struct sock *sk)
{
	const struct tcp_sock *tp = tcp_sk(sk);

	/* If the user specified a specific send buffer setting, do
	 * not modify it.
	 */
	if (sk->sk_userlocks & SOCK_SNDBUF_LOCK)
		return false;

	/* If we are under global TCP memory pressure, do not expand.  */
	if (tcp_under_memory_pressure(sk))
		return false;

	/* If we are under soft global TCP memory pressure, do not expand.  */
	if (sk_memory_allocated(sk) >= sk_prot_mem_limits(sk, 0))
		return false;

	/* If we filled the congestion window, do not expand.  */
	if (tcp_packets_in_flight(tp) >= tp->snd_cwnd)
		return false;

	return true;
}

static void tcp_new_space(struct sock *sk)
{
	struct tcp_sock *tp = tcp_sk(sk);

	if (tcp_should_expand_sndbuf(sk)) {
		tcp_sndbuf_expand(sk);
		tp->snd_cwnd_stamp = tcp_jiffies32;
	}

	sk->sk_write_space(sk);
}

static void tcp_check_space(struct sock *sk)
{
	/* pairs with tcp_poll() */
	smp_mb();
	if (sk->sk_socket &&
	    test_bit(SOCK_NOSPACE, &sk->sk_socket->flags)) {
		tcp_new_space(sk);
		if (!test_bit(SOCK_NOSPACE, &sk->sk_socket->flags))
			tcp_chrono_stop(sk, TCP_CHRONO_SNDBUF_LIMITED);
	}
}

static inline void tcp_data_snd_check(struct sock *sk)
{
	tcp_push_pending_frames(sk);
	tcp_check_space(sk);
}

/*
 * Check if sending an ack is needed.
 */
static void __tcp_ack_snd_check(struct sock *sk, int ofo_possible)
{
	struct tcp_sock *tp = tcp_sk(sk);
	unsigned long rtt, delay;

	    /* More than one full frame received... */
	if (((tp->rcv_nxt - tp->rcv_wup) > inet_csk(sk)->icsk_ack.rcv_mss &&
	     /* ... and right edge of window advances far enough.
	      * (tcp_recvmsg() will send ACK otherwise).
	      * If application uses SO_RCVLOWAT, we want send ack now if
	      * we have not received enough bytes to satisfy the condition.
	      */
	    (tp->rcv_nxt - tp->copied_seq < sk->sk_rcvlowat ||
	     __tcp_select_window(sk) >= tp->rcv_wnd)) ||
	    /* We ACK each frame or... */
	    tcp_in_quickack_mode(sk) ||
	    /* Protocol state mandates a one-time immediate ACK */
	    inet_csk(sk)->icsk_ack.pending & ICSK_ACK_NOW) {
send_now:
		tcp_send_ack(sk);
		return;
	}

	if (!ofo_possible || RB_EMPTY_ROOT(&tp->out_of_order_queue)) {
		tcp_send_delayed_ack(sk);
		return;
	}

	if (!tcp_is_sack(tp) ||
	    tp->compressed_ack >= sock_net(sk)->ipv4.sysctl_tcp_comp_sack_nr)
		goto send_now;

	if (tp->compressed_ack_rcv_nxt != tp->rcv_nxt) {
		tp->compressed_ack_rcv_nxt = tp->rcv_nxt;
		tp->dup_ack_counter = 0;
	}
	if (tp->dup_ack_counter < TCP_FASTRETRANS_THRESH) {
		tp->dup_ack_counter++;
		goto send_now;
	}
	tp->compressed_ack++;
	if (hrtimer_is_queued(&tp->compressed_ack_timer))
		return;

	/* compress ack timer : 5 % of rtt, but no more than tcp_comp_sack_delay_ns */

	rtt = tp->rcv_rtt_est.rtt_us;
	if (tp->srtt_us && tp->srtt_us < rtt)
		rtt = tp->srtt_us;

	delay = min_t(unsigned long, sock_net(sk)->ipv4.sysctl_tcp_comp_sack_delay_ns,
		      rtt * (NSEC_PER_USEC >> 3)/20);
	sock_hold(sk);
	hrtimer_start_range_ns(&tp->compressed_ack_timer, ns_to_ktime(delay),
			       sock_net(sk)->ipv4.sysctl_tcp_comp_sack_slack_ns,
			       HRTIMER_MODE_REL_PINNED_SOFT);
}

static inline void tcp_ack_snd_check(struct sock *sk)
{
	if (!inet_csk_ack_scheduled(sk)) {
		/* We sent a data segment already. */
		return;
	}
	__tcp_ack_snd_check(sk, 1);
}

/*
 *	This routine is only called when we have urgent data
 *	signaled. Its the 'slow' part of tcp_urg. It could be
 *	moved inline now as tcp_urg is only called from one
 *	place. We handle URGent data wrong. We have to - as
 *	BSD still doesn't use the correction from RFC961.
 *	For 1003.1g we should support a new option TCP_STDURG to permit
 *	either form (or just set the sysctl tcp_stdurg).
 */

static void tcp_check_urg(struct sock *sk, const struct tcphdr *th)
{
	struct tcp_sock *tp = tcp_sk(sk);
	u32 ptr = ntohs(th->urg_ptr);

	if (ptr && !sock_net(sk)->ipv4.sysctl_tcp_stdurg)
		ptr--;
	ptr += ntohl(th->seq);

	/* Ignore urgent data that we've already seen and read. */
	if (after(tp->copied_seq, ptr))
		return;

	/* Do not replay urg ptr.
	 *
	 * NOTE: interesting situation not covered by specs.
	 * Misbehaving sender may send urg ptr, pointing to segment,
	 * which we already have in ofo queue. We are not able to fetch
	 * such data and will stay in TCP_URG_NOTYET until will be eaten
	 * by recvmsg(). Seems, we are not obliged to handle such wicked
	 * situations. But it is worth to think about possibility of some
	 * DoSes using some hypothetical application level deadlock.
	 */
	if (before(ptr, tp->rcv_nxt))
		return;

	/* Do we already have a newer (or duplicate) urgent pointer? */
	if (tp->urg_data && !after(ptr, tp->urg_seq))
		return;

	/* Tell the world about our new urgent pointer. */
	sk_send_sigurg(sk);

	/* We may be adding urgent data when the last byte read was
	 * urgent. To do this requires some care. We cannot just ignore
	 * tp->copied_seq since we would read the last urgent byte again
	 * as data, nor can we alter copied_seq until this data arrives
	 * or we break the semantics of SIOCATMARK (and thus sockatmark())
	 *
	 * NOTE. Double Dutch. Rendering to plain English: author of comment
	 * above did something sort of 	send("A", MSG_OOB); send("B", MSG_OOB);
	 * and expect that both A and B disappear from stream. This is _wrong_.
	 * Though this happens in BSD with high probability, this is occasional.
	 * Any application relying on this is buggy. Note also, that fix "works"
	 * only in this artificial test. Insert some normal data between A and B and we will
	 * decline of BSD again. Verdict: it is better to remove to trap
	 * buggy users.
	 */
	if (tp->urg_seq == tp->copied_seq && tp->urg_data &&
	    !sock_flag(sk, SOCK_URGINLINE) && tp->copied_seq != tp->rcv_nxt) {
		struct sk_buff *skb = skb_peek(&sk->sk_receive_queue);
		tp->copied_seq++;
		if (skb && !before(tp->copied_seq, TCP_SKB_CB(skb)->end_seq)) {
			__skb_unlink(skb, &sk->sk_receive_queue);
			__kfree_skb(skb);
		}
	}

	tp->urg_data = TCP_URG_NOTYET;
	WRITE_ONCE(tp->urg_seq, ptr);

	/* Disable header prediction. */
	tp->pred_flags = 0;
}

/* This is the 'fast' part of urgent handling. */
static void tcp_urg(struct sock *sk, struct sk_buff *skb, const struct tcphdr *th)
{
	struct tcp_sock *tp = tcp_sk(sk);

	/* Check if we get a new urgent pointer - normally not. */
	if (th->urg)
		tcp_check_urg(sk, th);

	/* Do we wait for any urgent data? - normally not... */
	if (tp->urg_data == TCP_URG_NOTYET) {
		u32 ptr = tp->urg_seq - ntohl(th->seq) + (th->doff * 4) -
			  th->syn;

		/* Is the urgent pointer pointing into this packet? */
		if (ptr < skb->len) {
			u8 tmp;
			if (skb_copy_bits(skb, ptr, &tmp, 1))
				BUG();
			tp->urg_data = TCP_URG_VALID | tmp;
			if (!sock_flag(sk, SOCK_DEAD))
				sk->sk_data_ready(sk);
		}
	}
}

/* Maps ECT/CE bits to minimum length of AccECN option */
static unsigned int tcp_ecn_field_to_accecn_len(u8 ecnfield)
{
	unsigned int opt;

	opt = (ecnfield - 2) & INET_ECN_MASK;
	/* Shift+XOR for 11 -> 10 */
	opt = (opt ^ (opt >> 1)) + 1;

	return opt;
}

/* Updates Accurate ECN received counters from the received IP ECN field */
void tcp_ecn_received_counters(struct sock *sk, const struct sk_buff *skb,
			       u32 payload_len)
{
	u8 ecnfield = TCP_SKB_CB(skb)->ip_dsfield & INET_ECN_MASK;
	u8 is_ce = INET_ECN_is_ce(ecnfield);
	struct tcp_sock *tp = tcp_sk(sk);

	if (!INET_ECN_is_not_ect(ecnfield)) {
		tp->ecn_flags |= TCP_ECN_SEEN;

		/* ACE counter tracks *all* segments including pure acks */
		tp->received_ce += is_ce * max_t(u16, 1, skb_shinfo(skb)->gso_segs);

		if (payload_len > 0) {
			u8 minlen = tcp_ecn_field_to_accecn_len(ecnfield);
			tp->received_ecn_bytes[ecnfield - 1] += payload_len;
			tp->accecn_minlen = max_t(u8, tp->accecn_minlen, minlen);
		}
	}
}

/* Accept RST for rcv_nxt - 1 after a FIN.
 * When tcp connections are abruptly terminated from Mac OSX (via ^C), a
 * FIN is sent followed by a RST packet. The RST is sent with the same
 * sequence number as the FIN, and thus according to RFC 5961 a challenge
 * ACK should be sent. However, Mac OSX rate limits replies to challenge
 * ACKs on the closed socket. In addition middleboxes can drop either the
 * challenge ACK or a subsequent RST.
 */
static bool tcp_reset_check(const struct sock *sk, const struct sk_buff *skb)
{
	struct tcp_sock *tp = tcp_sk(sk);

	return unlikely(TCP_SKB_CB(skb)->seq == (tp->rcv_nxt - 1) &&
			(1 << sk->sk_state) & (TCPF_CLOSE_WAIT | TCPF_LAST_ACK |
					       TCPF_CLOSING));
}

/* Does PAWS and seqno based validation of an incoming segment, flags will
 * play significant role here.
 */
static bool tcp_validate_incoming(struct sock *sk, struct sk_buff *skb,
				  const struct tcphdr *th, int syn_inerr)
{
	bool send_accecn_reflector = false;
	struct tcp_sock *tp = tcp_sk(sk);
	bool rst_seq_match = false;

	/* RFC1323: H1. Apply PAWS check first. */
	if (tcp_fast_parse_options(sock_net(sk), skb, th, tp) &&
	    tp->rx_opt.saw_tstamp &&
	    tcp_paws_discard(sk, skb)) {
		if (!th->rst) {
			NET_INC_STATS(sock_net(sk), LINUX_MIB_PAWSESTABREJECTED);
			if (!tcp_oow_rate_limited(sock_net(sk), skb,
						  LINUX_MIB_TCPACKSKIPPEDPAWS,
						  &tp->last_oow_ack_time))
				tcp_send_dupack(sk, skb);
			goto discard;
		}
		/* Reset is accepted even if it did not pass PAWS. */
	}

	/* Step 1: check sequence number */
	if (!tcp_sequence(tp, TCP_SKB_CB(skb)->seq, TCP_SKB_CB(skb)->end_seq)) {
		/* RFC793, page 37: "In all states except SYN-SENT, all reset
		 * (RST) segments are validated by checking their SEQ-fields."
		 * And page 69: "If an incoming segment is not acceptable,
		 * an acknowledgment should be sent in reply (unless the RST
		 * bit is set, if so drop the segment and return)".
		 */
		if (!th->rst) {
			if (th->syn)
				goto syn_challenge;
			if (!tcp_oow_rate_limited(sock_net(sk), skb,
						  LINUX_MIB_TCPACKSKIPPEDSEQ,
						  &tp->last_oow_ack_time))
				tcp_send_dupack(sk, skb);
		} else if (tcp_reset_check(sk, skb)) {
			tcp_reset(sk);
		}
		goto discard;
	}

	/* Step 2: check RST bit */
	if (th->rst) {
		/* RFC 5961 3.2 (extend to match against (RCV.NXT - 1) after a
		 * FIN and SACK too if available):
		 * If seq num matches RCV.NXT or (RCV.NXT - 1) after a FIN, or
		 * the right-most SACK block,
		 * then
		 *     RESET the connection
		 * else
		 *     Send a challenge ACK
		 */
		if (TCP_SKB_CB(skb)->seq == tp->rcv_nxt ||
		    tcp_reset_check(sk, skb)) {
			rst_seq_match = true;
		} else if (tcp_is_sack(tp) && tp->rx_opt.num_sacks > 0) {
			struct tcp_sack_block *sp = &tp->selective_acks[0];
			int max_sack = sp[0].end_seq;
			int this_sack;

			for (this_sack = 1; this_sack < tp->rx_opt.num_sacks;
			     ++this_sack) {
				max_sack = after(sp[this_sack].end_seq,
						 max_sack) ?
					sp[this_sack].end_seq : max_sack;
			}

			if (TCP_SKB_CB(skb)->seq == max_sack)
				rst_seq_match = true;
		}

		if (rst_seq_match)
			tcp_reset(sk);
		else {
			/* Disable TFO if RST is out-of-order
			 * and no data has been received
			 * for current active TFO socket
			 */
			if (tp->syn_fastopen && !tp->data_segs_in &&
			    sk->sk_state == TCP_ESTABLISHED)
				tcp_fastopen_active_disable(sk);
			tcp_send_challenge_ack(sk, skb, false);
		}
		goto discard;
	}

	/* step 3: check security and precedence [ignored] */

	/* step 4: Check for a SYN
	 * RFC 5961 4.2 : Send a challenge ack
	 */
	if (th->syn) {
		if (tcp_ecn_mode_accecn(tp)) {
			send_accecn_reflector = true;
		}
syn_challenge:
		if (syn_inerr)
			TCP_INC_STATS(sock_net(sk), TCP_MIB_INERRS);
		NET_INC_STATS(sock_net(sk), LINUX_MIB_TCPSYNCHALLENGE);
		tcp_send_challenge_ack(sk, skb, send_accecn_reflector);
		goto discard;
	}

	bpf_skops_parse_hdr(sk, skb);

	return true;

discard:
	tcp_drop(sk, skb);
	return false;
}

/*
 *	TCP receive function for the ESTABLISHED state.
 *
 *	It is split into a fast path and a slow path. The fast path is
 * 	disabled when:
 *	- A zero window was announced from us - zero window probing
 *        is only handled properly in the slow path.
 *	- Out of order segments arrived.
 *	- Urgent data is expected.
 *	- There is no buffer space left
 *	- Unexpected TCP flags/window values/header lengths are received
 *	  (detected by checking the TCP header against pred_flags)
 *	- Data is sent in both directions. Fast path only supports pure senders
 *	  or pure receivers (this means either the sequence number or the ack
 *	  value must stay constant)
 *	- Unexpected TCP option.
 *
 *	When these conditions are not satisfied it drops into a standard
 *	receive procedure patterned after RFC793 to handle all cases.
 *	The first three cases are guaranteed by proper pred_flags setting,
 *	the rest is checked inline. Fast processing is turned on in
 *	tcp_data_queue when everything is OK.
 */
void tcp_rcv_established(struct sock *sk, struct sk_buff *skb)
{
	const struct tcphdr *th = (const struct tcphdr *)skb->data;
	struct tcp_sock *tp = tcp_sk(sk);
	unsigned int len = skb->len;

	/* TCP congestion window tracking */
	trace_tcp_probe(sk, skb);

	tcp_mstamp_refresh(tp);
	if (unlikely(!sk->sk_rx_dst))
		inet_csk(sk)->icsk_af_ops->sk_rx_dst_set(sk, skb);
	/*
	 *	Header prediction.
	 *	The code loosely follows the one in the famous
	 *	"30 instruction TCP receive" Van Jacobson mail.
	 *
	 *	Van's trick is to deposit buffers into socket queue
	 *	on a device interrupt, to call tcp_recv function
	 *	on the receive process context and checksum and copy
	 *	the buffer to user space. smart...
	 *
	 *	Our current scheme is not silly either but we take the
	 *	extra cost of the net_bh soft interrupt processing...
	 *	We do checksum and copy also but from device to kernel.
	 */

	tp->rx_opt.saw_tstamp = 0;

	/*	pred_flags is 0xS?10 << 16 + snd_wnd
	 *	if header_prediction is to be made
	 *	'S' will always be tp->tcp_header_len >> 2
	 *	'?' will be 0 for the fast path, otherwise pred_flags is 0 to
	 *  turn it off	(when there are holes in the receive
	 *	 space for instance)
	 *	PSH flag is ignored.
	 */

	if ((tcp_flag_word(th) & TCP_HP_BITS) == tp->pred_flags &&
	    TCP_SKB_CB(skb)->seq == tp->rcv_nxt &&
	    !after(TCP_SKB_CB(skb)->ack_seq, tp->snd_nxt)) {
		int tcp_header_len = tp->tcp_header_len;
		s32 tstamp_delta = 0;
		int flag = 0;

		/* Timestamp header prediction: tcp_header_len
		 * is automatically equal to th->doff*4 due to pred_flags
		 * match.
		 */

		/* Check timestamp */
		if (tcp_header_len == sizeof(struct tcphdr) + TCPOLEN_TSTAMP_ALIGNED) {
			/* No? Slow path! */
			if (!tcp_parse_aligned_timestamp(tp, th))
				goto slow_path;

			tstamp_delta = tp->rx_opt.rcv_tsval - tp->rx_opt.ts_recent;
			/* If PAWS failed, check it more carefully in slow path */
			if (tstamp_delta < 0)
				goto slow_path;

			/* DO NOT update ts_recent here, if checksum fails
			 * and timestamp was corrupted part, it will result
			 * in a hung connection since we will drop all
			 * future packets due to the PAWS test.
			 */
		}

		if (len <= tcp_header_len) {
			/* Bulk data transfer: sender */
			if (len == tcp_header_len) {
				/* Predicted packet is in window by definition.
				 * seq == rcv_nxt and rcv_wup <= rcv_nxt.
				 * Hence, check seq<=rcv_wup reduces to:
				 */
				if (tcp_header_len ==
				    (sizeof(struct tcphdr) + TCPOLEN_TSTAMP_ALIGNED) &&
				    tp->rcv_nxt == tp->rcv_wup)
					flag |= __tcp_replace_ts_recent(tp, tstamp_delta);

				tcp_ecn_received_counters(sk, skb, 0);

				/* We know that such packets are checksummed
				 * on entry.
				 */
				tcp_ack(sk, skb, flag);
				__kfree_skb(skb);
				tcp_data_snd_check(sk);
				/* When receiving pure ack in fast path, update
				 * last ts ecr directly instead of calling
				 * tcp_rcv_rtt_measure_ts()
				 */
				tp->rcv_rtt_last_tsecr = tp->rx_opt.rcv_tsecr;
				return;
			} else { /* Header too small */
				TCP_INC_STATS(sock_net(sk), TCP_MIB_INERRS);
				goto discard;
			}
		} else {
			int eaten = 0;
			bool fragstolen = false;

			if (tcp_checksum_complete(skb))
				goto csum_error;

			if ((int)skb->truesize > sk->sk_forward_alloc)
				goto step5;

			/* Predicted packet is in window by definition.
			 * seq == rcv_nxt and rcv_wup <= rcv_nxt.
			 * Hence, check seq<=rcv_wup reduces to:
			 */
			if (tcp_header_len ==
			    (sizeof(struct tcphdr) + TCPOLEN_TSTAMP_ALIGNED) &&
			    tp->rcv_nxt == tp->rcv_wup)
				flag |= __tcp_replace_ts_recent(tp, tstamp_delta);

			tcp_rcv_rtt_measure_ts(sk, skb);

			NET_INC_STATS(sock_net(sk), LINUX_MIB_TCPHPHITS);

			/* Bulk data transfer: receiver */
			__skb_pull(skb, tcp_header_len);
			tcp_ecn_received_counters(sk, skb, len - tcp_header_len);
			eaten = tcp_queue_rcv(sk, skb, &fragstolen);

			tcp_event_data_recv(sk, skb);

			if (TCP_SKB_CB(skb)->ack_seq != tp->snd_una) {
				/* Well, only one small jumplet in fast path... */
				tcp_ack(sk, skb, flag | FLAG_DATA);
				tcp_data_snd_check(sk);
				if (!inet_csk_ack_scheduled(sk))
					goto no_ack;
			} else {
				tcp_update_wl(tp, TCP_SKB_CB(skb)->seq);
			}

			__tcp_ack_snd_check(sk, 0);
no_ack:
			if (eaten)
				kfree_skb_partial(skb, fragstolen);
			tcp_data_ready(sk);
			return;
		}
	}

slow_path:
	if (len < (th->doff << 2) || tcp_checksum_complete(skb))
		goto csum_error;

	if (!th->ack && !th->rst && !th->syn)
		goto discard;

	/*
	 *	Standard slow path.
	 */

	if (!tcp_validate_incoming(sk, skb, th, 1))
		return;

step5:
	tcp_ecn_received_counters(sk, skb, len - th->doff * 4);

	if (tcp_ack(sk, skb, FLAG_SLOWPATH | FLAG_UPDATE_TS_RECENT) < 0)
		goto discard;

	tcp_rcv_rtt_measure_ts(sk, skb);

	/* Process urgent data. */
	tcp_urg(sk, skb, th);

	/* step 7: process the segment text */
	tcp_data_queue(sk, skb);

	tcp_data_snd_check(sk);
	tcp_ack_snd_check(sk);
	return;

csum_error:
	TCP_INC_STATS(sock_net(sk), TCP_MIB_CSUMERRORS);
	TCP_INC_STATS(sock_net(sk), TCP_MIB_INERRS);

discard:
	tcp_drop(sk, skb);
}
EXPORT_SYMBOL(tcp_rcv_established);

void tcp_init_transfer(struct sock *sk, int bpf_op, struct sk_buff *skb)
{
	struct inet_connection_sock *icsk = inet_csk(sk);
	struct tcp_sock *tp = tcp_sk(sk);

	tcp_mtup_init(sk);
	icsk->icsk_af_ops->rebuild_header(sk);
	tcp_init_metrics(sk);

	/* Initialize the congestion window to start the transfer.
	 * Cut cwnd down to 1 per RFC5681 if SYN or SYN-ACK has been
	 * retransmitted. In light of RFC6298 more aggressive 1sec
	 * initRTO, we only reset cwnd when more than 1 SYN/SYN-ACK
	 * retransmission has occurred.
	 */
	if (tp->total_retrans > 1 && tp->undo_marker)
		tp->snd_cwnd = 1;
	else
		tp->snd_cwnd = tcp_init_cwnd(tp, __sk_dst_get(sk));
	tp->snd_cwnd_stamp = tcp_jiffies32;

	icsk->icsk_ca_initialized = 0;
	bpf_skops_established(sk, bpf_op, skb);
	if (!icsk->icsk_ca_initialized)
		tcp_init_congestion_control(sk);
	tcp_init_buffer_space(sk);
}

void tcp_finish_connect(struct sock *sk, struct sk_buff *skb)
{
	struct tcp_sock *tp = tcp_sk(sk);
	struct inet_connection_sock *icsk = inet_csk(sk);

	tcp_set_state(sk, TCP_ESTABLISHED);
	icsk->icsk_ack.lrcvtime = tcp_jiffies32;

	if (skb) {
		icsk->icsk_af_ops->sk_rx_dst_set(sk, skb);
		security_inet_conn_established(sk, skb);
		sk_mark_napi_id(sk, skb);
	}

	tcp_init_transfer(sk, BPF_SOCK_OPS_ACTIVE_ESTABLISHED_CB, skb);

	/* Prevent spurious tcp_cwnd_restart() on first data
	 * packet.
	 */
	tp->lsndtime = tcp_jiffies32;

	if (sock_flag(sk, SOCK_KEEPOPEN))
		inet_csk_reset_keepalive_timer(sk, keepalive_time_when(tp));

	if (!tp->rx_opt.snd_wscale)
		__tcp_fast_path_on(tp, tp->snd_wnd);
	else
		tp->pred_flags = 0;
}

static bool tcp_rcv_fastopen_synack(struct sock *sk, struct sk_buff *synack,
				    struct tcp_fastopen_cookie *cookie)
{
	struct tcp_sock *tp = tcp_sk(sk);
	struct sk_buff *data = tp->syn_data ? tcp_rtx_queue_head(sk) : NULL;
	u16 mss = tp->rx_opt.mss_clamp, try_exp = 0;
	bool syn_drop = false;

	if (mss == tp->rx_opt.user_mss) {
		struct tcp_options_received opt;

		/* Get original SYNACK MSS value if user MSS sets mss_clamp */
		tcp_clear_options(&opt);
		opt.user_mss = opt.mss_clamp = 0;
		tcp_parse_options(sock_net(sk), synack, &opt, 0, NULL);
		mss = opt.mss_clamp;
	}

	if (!tp->syn_fastopen) {
		/* Ignore an unsolicited cookie */
		cookie->len = -1;
	} else if (tp->total_retrans) {
		/* SYN timed out and the SYN-ACK neither has a cookie nor
		 * acknowledges data. Presumably the remote received only
		 * the retransmitted (regular) SYNs: either the original
		 * SYN-data or the corresponding SYN-ACK was dropped.
		 */
		syn_drop = (cookie->len < 0 && data);
	} else if (cookie->len < 0 && !tp->syn_data) {
		/* We requested a cookie but didn't get it. If we did not use
		 * the (old) exp opt format then try so next time (try_exp=1).
		 * Otherwise we go back to use the RFC7413 opt (try_exp=2).
		 */
		try_exp = tp->syn_fastopen_exp ? 2 : 1;
	}

	tcp_fastopen_cache_set(sk, mss, cookie, syn_drop, try_exp);

	if (data) { /* Retransmit unacked data in SYN */
		if (tp->total_retrans)
			tp->fastopen_client_fail = TFO_SYN_RETRANSMITTED;
		else
			tp->fastopen_client_fail = TFO_DATA_NOT_ACKED;
		skb_rbtree_walk_from(data) {
			if (__tcp_retransmit_skb(sk, data, 1))
				break;
		}
		tcp_rearm_rto(sk);
		NET_INC_STATS(sock_net(sk),
				LINUX_MIB_TCPFASTOPENACTIVEFAIL);
		return true;
	}
	tp->syn_data_acked = tp->syn_data;
	if (tp->syn_data_acked) {
		NET_INC_STATS(sock_net(sk), LINUX_MIB_TCPFASTOPENACTIVE);
		/* SYN-data is counted as two separate packets in tcp_ack() */
		if (tp->delivered > 1)
			--tp->delivered;
	}

	tcp_fastopen_add_skb(sk, synack);

	return false;
}

static void smc_check_reset_syn(struct tcp_sock *tp)
{
#if IS_ENABLED(CONFIG_SMC)
	if (static_branch_unlikely(&tcp_have_smc)) {
		if (tp->syn_smc && !tp->rx_opt.smc_ok)
			tp->syn_smc = 0;
	}
#endif
}

static void tcp_try_undo_spurious_syn(struct sock *sk)
{
	struct tcp_sock *tp = tcp_sk(sk);
	u32 syn_stamp;

	/* undo_marker is set when SYN or SYNACK times out. The timeout is
	 * spurious if the ACK's timestamp option echo value matches the
	 * original SYN timestamp.
	 */
	syn_stamp = tp->retrans_stamp;
	if (tp->undo_marker && syn_stamp && tp->rx_opt.saw_tstamp &&
	    syn_stamp == tp->rx_opt.rcv_tsecr)
		tp->undo_marker = 0;
}

static int tcp_rcv_synsent_state_process(struct sock *sk, struct sk_buff *skb,
					 const struct tcphdr *th)
{
	struct inet_connection_sock *icsk = inet_csk(sk);
	struct tcp_sock *tp = tcp_sk(sk);
	struct tcp_fastopen_cookie foc = { .len = -1 };
	int saved_clamp = tp->rx_opt.mss_clamp;
	bool fastopen_fail;

	tcp_parse_options(sock_net(sk), skb, &tp->rx_opt, 0, &foc);
	if (tp->rx_opt.saw_tstamp && tp->rx_opt.rcv_tsecr)
		tp->rx_opt.rcv_tsecr -= tp->tsoffset;

	if (th->ack) {
		/* rfc793:
		 * "If the state is SYN-SENT then
		 *    first check the ACK bit
		 *      If the ACK bit is set
		 *	  If SEG.ACK =< ISS, or SEG.ACK > SND.NXT, send
		 *        a reset (unless the RST bit is set, if so drop
		 *        the segment and return)"
		 */
		if (!after(TCP_SKB_CB(skb)->ack_seq, tp->snd_una) ||
		    after(TCP_SKB_CB(skb)->ack_seq, tp->snd_nxt)) {
			/* Previous FIN/ACK or RST/ACK might be ignored. */
			if (icsk->icsk_retransmits == 0)
				inet_csk_reset_xmit_timer(sk,
						ICSK_TIME_RETRANS,
						TCP_TIMEOUT_MIN, TCP_RTO_MAX);
			goto reset_and_undo;
		}

		if (tp->rx_opt.saw_tstamp && tp->rx_opt.rcv_tsecr &&
		    !between(tp->rx_opt.rcv_tsecr, tp->retrans_stamp,
			     tcp_time_stamp(tp))) {
			NET_INC_STATS(sock_net(sk),
					LINUX_MIB_PAWSACTIVEREJECTED);
			goto reset_and_undo;
		}

		/* Now ACK is acceptable.
		 *
		 * "If the RST bit is set
		 *    If the ACK was acceptable then signal the user "error:
		 *    connection reset", drop the segment, enter CLOSED state,
		 *    delete TCB, and return."
		 */

		if (th->rst) {
			tcp_reset(sk);
			goto discard;
		}

		/* rfc793:
		 *   "fifth, if neither of the SYN or RST bits is set then
		 *    drop the segment and return."
		 *
		 *    See note below!
		 *                                        --ANK(990513)
		 */
		if (!th->syn)
			goto discard_and_undo;

		/* rfc793:
		 *   "If the SYN bit is on ...
		 *    are acceptable then ...
		 *    (our SYN has been ACKed), change the connection
		 *    state to ESTABLISHED..."
		 */

		if (tcp_ecn_mode_any(tp))
			tcp_ecn_rcv_synack(sk, th, TCP_SKB_CB(skb)->ip_dsfield);

		tcp_init_wl(tp, TCP_SKB_CB(skb)->seq);
		tcp_try_undo_spurious_syn(sk);
		tcp_ack(sk, skb, FLAG_SLOWPATH);

		/* Ok.. it's good. Set up sequence numbers and
		 * move to established.
		 */
		WRITE_ONCE(tp->rcv_nxt, TCP_SKB_CB(skb)->seq + 1);
		tp->rcv_wup = TCP_SKB_CB(skb)->seq + 1;

		/* RFC1323: The window in SYN & SYN/ACK segments is
		 * never scaled.
		 */
		tp->snd_wnd = ntohs(th->window);

		if (!tp->rx_opt.wscale_ok) {
			tp->rx_opt.snd_wscale = tp->rx_opt.rcv_wscale = 0;
			tp->window_clamp = min(tp->window_clamp, 65535U);
		}

		if (tp->rx_opt.saw_tstamp) {
			tp->rx_opt.tstamp_ok	   = 1;
			tp->tcp_header_len =
				sizeof(struct tcphdr) + TCPOLEN_TSTAMP_ALIGNED;
			tp->advmss	    -= TCPOLEN_TSTAMP_ALIGNED;
			tcp_store_ts_recent(tp);
		} else {
			tp->tcp_header_len = sizeof(struct tcphdr);
		}

		tcp_sync_mss(sk, icsk->icsk_pmtu_cookie);
		tcp_initialize_rcv_mss(sk);

		/* Remember, tcp_poll() does not lock socket!
		 * Change state from SYN-SENT only after copied_seq
		 * is initialized. */
		WRITE_ONCE(tp->copied_seq, tp->rcv_nxt);

		smc_check_reset_syn(tp);

		smp_mb();

		tcp_finish_connect(sk, skb);

		fastopen_fail = (tp->syn_fastopen || tp->syn_data) &&
				tcp_rcv_fastopen_synack(sk, skb, &foc);

		if (!sock_flag(sk, SOCK_DEAD)) {
			sk->sk_state_change(sk);
			sk_wake_async(sk, SOCK_WAKE_IO, POLL_OUT);
		}
		if (fastopen_fail)
			return -1;
		if (sk->sk_write_pending ||
		    icsk->icsk_accept_queue.rskq_defer_accept ||
		    inet_csk_in_pingpong_mode(sk)) {
			/* Save one ACK. Data will be ready after
			 * several ticks, if write_pending is set.
			 *
			 * It may be deleted, but with this feature tcpdumps
			 * look so _wonderfully_ clever, that I was not able
			 * to stand against the temptation 8)     --ANK
			 */
			inet_csk_schedule_ack(sk);
			tcp_enter_quickack_mode(sk, TCP_MAX_QUICKACKS);
			inet_csk_reset_xmit_timer(sk, ICSK_TIME_DACK,
						  TCP_DELACK_MAX, TCP_RTO_MAX);

discard:
			tcp_drop(sk, skb);
			return 0;
		} else {
			__tcp_send_ack(sk, tp->rcv_nxt,
				       !tcp_ecn_mode_accecn(tp) ? 0 :
				       tcp_accecn_reflector_flags(tp->syn_ect_rcv));
		}
		return -1;
	}

	/* No ACK in the segment */

	if (th->rst) {
		/* rfc793:
		 * "If the RST bit is set
		 *
		 *      Otherwise (no ACK) drop the segment and return."
		 */

		goto discard_and_undo;
	}

	/* PAWS check. */
	if (tp->rx_opt.ts_recent_stamp && tp->rx_opt.saw_tstamp &&
	    tcp_paws_reject(&tp->rx_opt, 0))
		goto discard_and_undo;

	if (th->syn) {
		/* We see SYN without ACK. It is attempt of
		 * simultaneous connect with crossed SYNs.
		 * Particularly, it can be connect to self.
		 */
		tcp_set_state(sk, TCP_SYN_RECV);

		if (tp->rx_opt.saw_tstamp) {
			tp->rx_opt.tstamp_ok = 1;
			tcp_store_ts_recent(tp);
			tp->tcp_header_len =
				sizeof(struct tcphdr) + TCPOLEN_TSTAMP_ALIGNED;
		} else {
			tp->tcp_header_len = sizeof(struct tcphdr);
		}

		WRITE_ONCE(tp->rcv_nxt, TCP_SKB_CB(skb)->seq + 1);
		WRITE_ONCE(tp->copied_seq, tp->rcv_nxt);
		tp->rcv_wup = TCP_SKB_CB(skb)->seq + 1;

		/* RFC1323: The window in SYN & SYN/ACK segments is
		 * never scaled.
		 */
		tp->snd_wnd    = ntohs(th->window);
		tp->snd_wl1    = TCP_SKB_CB(skb)->seq;
		tp->max_window = tp->snd_wnd;

		tcp_ecn_rcv_syn(tp, th, skb);

		tcp_mtup_init(sk);
		tcp_sync_mss(sk, icsk->icsk_pmtu_cookie);
		tcp_initialize_rcv_mss(sk);

		tcp_send_synack(sk);
#if 0
		/* Note, we could accept data and URG from this segment.
		 * There are no obstacles to make this (except that we must
		 * either change tcp_recvmsg() to prevent it from returning data
		 * before 3WHS completes per RFC793, or employ TCP Fast Open).
		 *
		 * However, if we ignore data in ACKless segments sometimes,
		 * we have no reasons to accept it sometimes.
		 * Also, seems the code doing it in step6 of tcp_rcv_state_process
		 * is not flawless. So, discard packet for sanity.
		 * Uncomment this return to process the data.
		 */
		return -1;
#else
		goto discard;
#endif
	}
	/* "fifth, if neither of the SYN or RST bits is set then
	 * drop the segment and return."
	 */

discard_and_undo:
	tcp_clear_options(&tp->rx_opt);
	tp->rx_opt.mss_clamp = saved_clamp;
	goto discard;

reset_and_undo:
	tcp_clear_options(&tp->rx_opt);
	tp->rx_opt.mss_clamp = saved_clamp;
	return 1;
}

static void tcp_rcv_synrecv_state_fastopen(struct sock *sk)
{
	struct request_sock *req;

	/* If we are still handling the SYNACK RTO, see if timestamp ECR allows
	 * undo. If peer SACKs triggered fast recovery, we can't undo here.
	 */
	if (inet_csk(sk)->icsk_ca_state == TCP_CA_Loss)
		tcp_try_undo_loss(sk, false);

	/* Reset rtx states to prevent spurious retransmits_timed_out() */
	tcp_sk(sk)->retrans_stamp = 0;
	inet_csk(sk)->icsk_retransmits = 0;

	/* Once we leave TCP_SYN_RECV or TCP_FIN_WAIT_1,
	 * we no longer need req so release it.
	 */
	req = rcu_dereference_protected(tcp_sk(sk)->fastopen_rsk,
					lockdep_sock_is_held(sk));
	reqsk_fastopen_remove(sk, req, false);

	/* Re-arm the timer because data may have been sent out.
	 * This is similar to the regular data transmission case
	 * when new data has just been ack'ed.
	 *
	 * (TFO) - we could try to be more aggressive and
	 * retransmitting any data sooner based on when they
	 * are sent out.
	 */
	tcp_rearm_rto(sk);
}

/*
 *	This function implements the receiving procedure of RFC 793 for
 *	all states except ESTABLISHED and TIME_WAIT.
 *	It's called from both tcp_v4_rcv and tcp_v6_rcv and should be
 *	address independent.
 */

int tcp_rcv_state_process(struct sock *sk, struct sk_buff *skb)
{
	struct tcp_sock *tp = tcp_sk(sk);
	struct inet_connection_sock *icsk = inet_csk(sk);
	const struct tcphdr *th = tcp_hdr(skb);
	struct request_sock *req;
	int queued = 0;
	bool acceptable;

	switch (sk->sk_state) {
	case TCP_CLOSE:
		goto discard;

	case TCP_LISTEN:
		if (th->ack)
			return 1;

		if (th->rst)
			goto discard;

		if (th->syn) {
			if (th->fin)
				goto discard;
			/* It is possible that we process SYN packets from backlog,
			 * so we need to make sure to disable BH and RCU right there.
			 */
			rcu_read_lock();
			local_bh_disable();
			acceptable = icsk->icsk_af_ops->conn_request(sk, skb) >= 0;
			local_bh_enable();
			rcu_read_unlock();

			if (!acceptable)
				return 1;
			consume_skb(skb);
			return 0;
		}
		goto discard;

	case TCP_SYN_SENT:
		tp->rx_opt.saw_tstamp = 0;
		tcp_mstamp_refresh(tp);
		queued = tcp_rcv_synsent_state_process(sk, skb, th);
		if (queued >= 0)
			return queued;

		/* Do step6 onward by hand. */
		tcp_urg(sk, skb, th);
		__kfree_skb(skb);
		tcp_data_snd_check(sk);
		return 0;
	}

	tcp_mstamp_refresh(tp);
	tp->rx_opt.saw_tstamp = 0;
	req = rcu_dereference_protected(tp->fastopen_rsk,
					lockdep_sock_is_held(sk));
	if (req) {
		bool req_stolen;

		WARN_ON_ONCE(sk->sk_state != TCP_SYN_RECV &&
		    sk->sk_state != TCP_FIN_WAIT1);

		if (!tcp_check_req(sk, skb, req, true, &req_stolen))
			goto discard;
	}

	if (!th->ack && !th->rst && !th->syn)
		goto discard;

	if (!tcp_validate_incoming(sk, skb, th, 0))
		return 0;

	/* step 5: check the ACK field */
	acceptable = tcp_ack(sk, skb, FLAG_SLOWPATH |
				      FLAG_UPDATE_TS_RECENT |
				      FLAG_NO_CHALLENGE_ACK) > 0;

	if (!acceptable) {
		if (sk->sk_state == TCP_SYN_RECV)
			return 1;	/* send one RST */
		tcp_send_challenge_ack(sk, skb, false);
		goto discard;
	}
	switch (sk->sk_state) {
	case TCP_SYN_RECV:
		tp->delivered++; /* SYN-ACK delivery isn't tracked in tcp_ack */
		if (!tp->srtt_us)
			tcp_synack_rtt_meas(sk, req);

		if (req) {
			tcp_rcv_synrecv_state_fastopen(sk);
		} else {
			tcp_try_undo_spurious_syn(sk);
			tp->retrans_stamp = 0;
			tcp_init_transfer(sk, BPF_SOCK_OPS_PASSIVE_ESTABLISHED_CB,
					  skb);
			WRITE_ONCE(tp->copied_seq, tp->rcv_nxt);
		}
		smp_mb();
		tcp_set_state(sk, TCP_ESTABLISHED);
		sk->sk_state_change(sk);

		/* Note, that this wakeup is only for marginal crossed SYN case.
		 * Passively open sockets are not waked up, because
		 * sk->sk_sleep == NULL and sk->sk_socket == NULL.
		 */
		if (sk->sk_socket)
			sk_wake_async(sk, SOCK_WAKE_IO, POLL_OUT);

		tp->snd_una = TCP_SKB_CB(skb)->ack_seq;
		tp->snd_wnd = ntohs(th->window) << tp->rx_opt.snd_wscale;
		tcp_init_wl(tp, TCP_SKB_CB(skb)->seq);

		if (tp->rx_opt.tstamp_ok)
			tp->advmss -= TCPOLEN_TSTAMP_ALIGNED;

		if (!inet_csk(sk)->icsk_ca_ops->cong_control)
			tcp_update_pacing_rate(sk);

		/* Prevent spurious tcp_cwnd_restart() on first data packet */
		tp->lsndtime = tcp_jiffies32;

		tcp_initialize_rcv_mss(sk);
		if (tcp_ecn_mode_accecn(tp))
			tcp_accecn_third_ack(sk, skb, tp->syn_ect_snt);
		tcp_fast_path_on(tp);
		break;

	case TCP_FIN_WAIT1: {
		int tmo;

		if (req)
			tcp_rcv_synrecv_state_fastopen(sk);

		if (tp->snd_una != tp->write_seq)
			break;

		tcp_set_state(sk, TCP_FIN_WAIT2);
		sk->sk_shutdown |= SEND_SHUTDOWN;

		sk_dst_confirm(sk);

		if (!sock_flag(sk, SOCK_DEAD)) {
			/* Wake up lingering close() */
			sk->sk_state_change(sk);
			break;
		}

		if (tp->linger2 < 0) {
			tcp_done(sk);
			NET_INC_STATS(sock_net(sk), LINUX_MIB_TCPABORTONDATA);
			return 1;
		}
		if (TCP_SKB_CB(skb)->end_seq != TCP_SKB_CB(skb)->seq &&
		    after(TCP_SKB_CB(skb)->end_seq - th->fin, tp->rcv_nxt)) {
			/* Receive out of order FIN after close() */
			if (tp->syn_fastopen && th->fin)
				tcp_fastopen_active_disable(sk);
			tcp_done(sk);
			NET_INC_STATS(sock_net(sk), LINUX_MIB_TCPABORTONDATA);
			return 1;
		}

		tmo = tcp_fin_time(sk);
		if (tmo > TCP_TIMEWAIT_LEN) {
			inet_csk_reset_keepalive_timer(sk, tmo - TCP_TIMEWAIT_LEN);
		} else if (th->fin || sock_owned_by_user(sk)) {
			/* Bad case. We could lose such FIN otherwise.
			 * It is not a big problem, but it looks confusing
			 * and not so rare event. We still can lose it now,
			 * if it spins in bh_lock_sock(), but it is really
			 * marginal case.
			 */
			inet_csk_reset_keepalive_timer(sk, tmo);
		} else {
			tcp_time_wait(sk, TCP_FIN_WAIT2, tmo);
			goto discard;
		}
		break;
	}

	case TCP_CLOSING:
		if (tp->snd_una == tp->write_seq) {
			tcp_time_wait(sk, TCP_TIME_WAIT, 0);
			goto discard;
		}
		break;

	case TCP_LAST_ACK:
		if (tp->snd_una == tp->write_seq) {
			tcp_update_metrics(sk);
			tcp_done(sk);
			goto discard;
		}
		break;
	}

	/* step 6: check the URG bit */
	tcp_urg(sk, skb, th);

	/* step 7: process the segment text */
	switch (sk->sk_state) {
	case TCP_CLOSE_WAIT:
	case TCP_CLOSING:
	case TCP_LAST_ACK:
		if (!before(TCP_SKB_CB(skb)->seq, tp->rcv_nxt)) {
			if (sk_is_mptcp(sk))
				mptcp_incoming_options(sk, skb);
			break;
		}
		fallthrough;
	case TCP_FIN_WAIT1:
	case TCP_FIN_WAIT2:
		/* RFC 793 says to queue data in these states,
		 * RFC 1122 says we MUST send a reset.
		 * BSD 4.4 also does reset.
		 */
		if (sk->sk_shutdown & RCV_SHUTDOWN) {
			if (TCP_SKB_CB(skb)->end_seq != TCP_SKB_CB(skb)->seq &&
			    after(TCP_SKB_CB(skb)->end_seq - th->fin, tp->rcv_nxt)) {
				NET_INC_STATS(sock_net(sk), LINUX_MIB_TCPABORTONDATA);
				tcp_reset(sk);
				return 1;
			}
		}
		fallthrough;
	case TCP_ESTABLISHED:
		tcp_data_queue(sk, skb);
		queued = 1;
		break;
	}

	/* tcp_data could move socket to TIME-WAIT */
	if (sk->sk_state != TCP_CLOSE) {
		tcp_data_snd_check(sk);
		tcp_ack_snd_check(sk);
	}

	if (!queued) {
discard:
		tcp_drop(sk, skb);
	}
	return 0;
}
EXPORT_SYMBOL(tcp_rcv_state_process);

static inline void pr_drop_req(struct request_sock *req, __u16 port, int family)
{
	struct inet_request_sock *ireq = inet_rsk(req);

	if (family == AF_INET)
		net_dbg_ratelimited("drop open request from %pI4/%u\n",
				    &ireq->ir_rmt_addr, port);
#if IS_ENABLED(CONFIG_IPV6)
	else if (family == AF_INET6)
		net_dbg_ratelimited("drop open request from %pI6/%u\n",
				    &ireq->ir_v6_rmt_addr, port);
#endif
}

/* RFC3168 : 6.1.1 SYN packets must not have ECT/ECN bits set
 *
 * If we receive a SYN packet with these bits set, it means a
 * network is playing bad games with TOS bits. In order to
 * avoid possible false congestion notifications, we disable
 * TCP ECN negotiation.
 *
 * Exception: tcp_ca wants ECN. This is required for DCTCP
 * congestion control: Linux DCTCP asserts ECT on all packets,
 * including SYN, which is most optimal solution; however,
 * others, such as FreeBSD do not.
 *
 * Exception: At least one of the reserved bits of the TCP header (th->res1) is
 * set, indicating the use of a future TCP extension (such as AccECN). See
 * RFC8311 §4.3 which updates RFC3168 to allow the development of such
 * extensions.
 */
static void tcp_ecn_create_request(struct request_sock *req,
				   const struct sk_buff *skb,
				   const struct sock *listen_sk,
				   const struct dst_entry *dst)
{
	const struct tcphdr *th = tcp_hdr(skb);
	const struct net *net = sock_net(listen_sk);
	bool th_ecn = th->ece && th->cwr;
	bool ect, ecn_ok;
	u32 ecn_ok_dst;

	if (tcp_accecn_syn_requested(th) &&
	    (((net->ipv4.sysctl_tcp_ecn & TCP_ECN_ENABLE_MASK) >= 3) ||
	     tcp_ca_needs_accecn(listen_sk))) {
		inet_rsk(req)->ecn_ok = 1;
		tcp_rsk(req)->accecn_ok = 1;
		tcp_rsk(req)->syn_ect_rcv =
			TCP_SKB_CB(skb)->ip_dsfield & INET_ECN_MASK;
		return;
	}

	if (!th_ecn)
		return;

	ect = !INET_ECN_is_not_ect(TCP_SKB_CB(skb)->ip_dsfield);
	ecn_ok_dst = dst_feature(dst, DST_FEATURE_ECN_MASK);
	ecn_ok = (net->ipv4.sysctl_tcp_ecn & TCP_ECN_ENABLE_MASK) || ecn_ok_dst;

	if (((!ect || th->res1 || th->ae) && ecn_ok) ||
	    tcp_ca_needs_ecn(listen_sk) ||
	    (ecn_ok_dst & DST_FEATURE_ECN_CA) ||
	    tcp_bpf_ca_needs_ecn((struct sock *)req))
		inet_rsk(req)->ecn_ok = 1;
}

static void tcp_openreq_init(struct request_sock *req,
			     const struct tcp_options_received *rx_opt,
			     struct sk_buff *skb, const struct sock *sk)
{
	struct inet_request_sock *ireq = inet_rsk(req);

	req->rsk_rcv_wnd = 0;		/* So that tcp_send_synack() knows! */
	tcp_rsk(req)->rcv_isn = TCP_SKB_CB(skb)->seq;
	tcp_rsk(req)->rcv_nxt = TCP_SKB_CB(skb)->seq + 1;
	tcp_rsk(req)->snt_synack = 0;
	tcp_rsk(req)->last_oow_ack_time = 0;
	tcp_rsk(req)->accecn_ok = 0;
	tcp_rsk(req)->syn_ect_rcv = 0;
	tcp_rsk(req)->syn_ect_snt = 0;
	req->mss = rx_opt->mss_clamp;
	req->ts_recent = rx_opt->saw_tstamp ? rx_opt->rcv_tsval : 0;
	ireq->tstamp_ok = rx_opt->tstamp_ok;
	ireq->sack_ok = rx_opt->sack_ok;
	ireq->snd_wscale = rx_opt->snd_wscale;
	ireq->wscale_ok = rx_opt->wscale_ok;
	ireq->acked = 0;
	ireq->ecn_ok = 0;
	ireq->ir_rmt_port = tcp_hdr(skb)->source;
	ireq->ir_num = ntohs(tcp_hdr(skb)->dest);
	ireq->ir_mark = inet_request_mark(sk, skb);
#if IS_ENABLED(CONFIG_SMC)
	ireq->smc_ok = rx_opt->smc_ok;
#endif
}

struct request_sock *inet_reqsk_alloc(const struct request_sock_ops *ops,
				      struct sock *sk_listener,
				      bool attach_listener)
{
	struct request_sock *req = reqsk_alloc(ops, sk_listener,
					       attach_listener);

	if (req) {
		struct inet_request_sock *ireq = inet_rsk(req);

		ireq->ireq_opt = NULL;
#if IS_ENABLED(CONFIG_IPV6)
		ireq->pktopts = NULL;
#endif
		atomic64_set(&ireq->ir_cookie, 0);
		ireq->ireq_state = TCP_NEW_SYN_RECV;
		write_pnet(&ireq->ireq_net, sock_net(sk_listener));
		ireq->ireq_family = sk_listener->sk_family;
	}

	return req;
}
EXPORT_SYMBOL(inet_reqsk_alloc);

/*
 * Return true if a syncookie should be sent
 */
static bool tcp_syn_flood_action(const struct sock *sk, const char *proto)
{
	struct request_sock_queue *queue = &inet_csk(sk)->icsk_accept_queue;
	const char *msg = "Dropping request";
	bool want_cookie = false;
	struct net *net = sock_net(sk);

#ifdef CONFIG_SYN_COOKIES
	if (net->ipv4.sysctl_tcp_syncookies) {
		msg = "Sending cookies";
		want_cookie = true;
		__NET_INC_STATS(sock_net(sk), LINUX_MIB_TCPREQQFULLDOCOOKIES);
	} else
#endif
		__NET_INC_STATS(sock_net(sk), LINUX_MIB_TCPREQQFULLDROP);

	if (!queue->synflood_warned &&
	    net->ipv4.sysctl_tcp_syncookies != 2 &&
	    xchg(&queue->synflood_warned, 1) == 0)
		net_info_ratelimited("%s: Possible SYN flooding on port %d. %s.  Check SNMP counters.\n",
				     proto, sk->sk_num, msg);

	return want_cookie;
}

static void tcp_reqsk_record_syn(const struct sock *sk,
				 struct request_sock *req,
				 const struct sk_buff *skb)
{
	if (tcp_sk(sk)->save_syn) {
		u32 len = skb_network_header_len(skb) + tcp_hdrlen(skb);
		struct saved_syn *saved_syn;
		u32 mac_hdrlen;
		void *base;

		if (tcp_sk(sk)->save_syn == 2) {  /* Save full header. */
			base = skb_mac_header(skb);
			mac_hdrlen = skb_mac_header_len(skb);
			len += mac_hdrlen;
		} else {
			base = skb_network_header(skb);
			mac_hdrlen = 0;
		}

		saved_syn = kmalloc(struct_size(saved_syn, data, len),
				    GFP_ATOMIC);
		if (saved_syn) {
			saved_syn->mac_hdrlen = mac_hdrlen;
			saved_syn->network_hdrlen = skb_network_header_len(skb);
			saved_syn->tcp_hdrlen = tcp_hdrlen(skb);
			memcpy(saved_syn->data, base, len);
			req->saved_syn = saved_syn;
		}
	}
}

/* If a SYN cookie is required and supported, returns a clamped MSS value to be
 * used for SYN cookie generation.
 */
u16 tcp_get_syncookie_mss(struct request_sock_ops *rsk_ops,
			  const struct tcp_request_sock_ops *af_ops,
			  struct sock *sk, struct tcphdr *th)
{
	struct tcp_sock *tp = tcp_sk(sk);
	u16 mss;

	if (sock_net(sk)->ipv4.sysctl_tcp_syncookies != 2 &&
	    !inet_csk_reqsk_queue_is_full(sk))
		return 0;

	if (!tcp_syn_flood_action(sk, rsk_ops->slab_name))
		return 0;

	if (sk_acceptq_is_full(sk)) {
		NET_INC_STATS(sock_net(sk), LINUX_MIB_LISTENOVERFLOWS);
		return 0;
	}

	mss = tcp_parse_mss_option(th, tp->rx_opt.user_mss);
	if (!mss)
		mss = af_ops->mss_clamp;

	return mss;
}
EXPORT_SYMBOL_GPL(tcp_get_syncookie_mss);

int tcp_conn_request(struct request_sock_ops *rsk_ops,
		     const struct tcp_request_sock_ops *af_ops,
		     struct sock *sk, struct sk_buff *skb)
{
	struct tcp_fastopen_cookie foc = { .len = -1 };
	__u32 isn = TCP_SKB_CB(skb)->tcp_tw_isn;
	struct tcp_options_received tmp_opt;
	struct tcp_sock *tp = tcp_sk(sk);
	struct net *net = sock_net(sk);
	struct sock *fastopen_sk = NULL;
	struct request_sock *req;
	bool want_cookie = false;
	struct dst_entry *dst;
	struct flowi fl;

	/* TW buckets are converted to open requests without
	 * limitations, they conserve resources and peer is
	 * evidently real one.
	 */
	if ((net->ipv4.sysctl_tcp_syncookies == 2 ||
	     inet_csk_reqsk_queue_is_full(sk)) && !isn) {
		want_cookie = tcp_syn_flood_action(sk, rsk_ops->slab_name);
		if (!want_cookie)
			goto drop;
	}

	if (sk_acceptq_is_full(sk)) {
		NET_INC_STATS(sock_net(sk), LINUX_MIB_LISTENOVERFLOWS);
		goto drop;
	}

	req = inet_reqsk_alloc(rsk_ops, sk, !want_cookie);
	if (!req)
		goto drop;

	req->syncookie = want_cookie;
	tcp_rsk(req)->af_specific = af_ops;
	tcp_rsk(req)->ts_off = 0;
#if IS_ENABLED(CONFIG_MPTCP)
	tcp_rsk(req)->is_mptcp = 0;
#endif

	tcp_clear_options(&tmp_opt);
	tmp_opt.mss_clamp = af_ops->mss_clamp;
	tmp_opt.user_mss  = tp->rx_opt.user_mss;
	tcp_parse_options(sock_net(sk), skb, &tmp_opt, 0,
			  want_cookie ? NULL : &foc);

	if (want_cookie && !tmp_opt.saw_tstamp)
		tcp_clear_options(&tmp_opt);

	if (IS_ENABLED(CONFIG_SMC) && want_cookie)
		tmp_opt.smc_ok = 0;

	tmp_opt.tstamp_ok = tmp_opt.saw_tstamp;
	tcp_openreq_init(req, &tmp_opt, skb, sk);
	inet_rsk(req)->no_srccheck = inet_sk(sk)->transparent;

	/* Note: tcp_v6_init_req() might override ir_iif for link locals */
	inet_rsk(req)->ir_iif = inet_request_bound_dev_if(sk, skb);

	af_ops->init_req(req, sk, skb);

	if (security_inet_conn_request(sk, skb, req))
		goto drop_and_free;

	if (tmp_opt.tstamp_ok)
		tcp_rsk(req)->ts_off = af_ops->init_ts_off(net, skb);

	dst = af_ops->route_req(sk, &fl, req);
	if (!dst)
		goto drop_and_free;

	if (!want_cookie && !isn) {
		/* Kill the following clause, if you dislike this way. */
		if (!net->ipv4.sysctl_tcp_syncookies &&
		    (net->ipv4.sysctl_max_syn_backlog - inet_csk_reqsk_queue_len(sk) <
		     (net->ipv4.sysctl_max_syn_backlog >> 2)) &&
		    !tcp_peer_is_proven(req, dst)) {
			/* Without syncookies last quarter of
			 * backlog is filled with destinations,
			 * proven to be alive.
			 * It means that we continue to communicate
			 * to destinations, already remembered
			 * to the moment of synflood.
			 */
			pr_drop_req(req, ntohs(tcp_hdr(skb)->source),
				    rsk_ops->family);
			goto drop_and_release;
		}

		isn = af_ops->init_seq(skb);
	}

	tcp_ecn_create_request(req, skb, sk, dst);

	if (want_cookie) {
		isn = cookie_init_sequence(af_ops, sk, skb, &req->mss);
		if (!tmp_opt.tstamp_ok)
			inet_rsk(req)->ecn_ok = 0;
	}

	tcp_rsk(req)->snt_isn = isn;
	tcp_rsk(req)->txhash = net_tx_rndhash();
	tcp_rsk(req)->syn_tos = TCP_SKB_CB(skb)->ip_dsfield;
	tcp_openreq_init_rwin(req, sk, dst);
	sk_rx_queue_set(req_to_sk(req), skb);
	if (!want_cookie) {
		tcp_reqsk_record_syn(sk, req, skb);
		fastopen_sk = tcp_try_fastopen(sk, skb, req, &foc, dst);
	}
	if (fastopen_sk) {
		af_ops->send_synack(fastopen_sk, dst, &fl, req,
				    &foc, TCP_SYNACK_FASTOPEN, skb);
		/* Add the child socket directly into the accept queue */
		if (!inet_csk_reqsk_queue_add(sk, req, fastopen_sk)) {
			reqsk_fastopen_remove(fastopen_sk, req, false);
			bh_unlock_sock(fastopen_sk);
			sock_put(fastopen_sk);
			goto drop_and_free;
		}
		sk->sk_data_ready(sk);
		bh_unlock_sock(fastopen_sk);
		sock_put(fastopen_sk);
	} else {
		tcp_rsk(req)->tfo_listener = false;
		if (!want_cookie)
			inet_csk_reqsk_queue_hash_add(sk, req,
				tcp_timeout_init((struct sock *)req));
		af_ops->send_synack(sk, dst, &fl, req, &foc,
				    !want_cookie ? TCP_SYNACK_NORMAL :
						   TCP_SYNACK_COOKIE,
				    skb);
		if (want_cookie) {
			reqsk_free(req);
			return 0;
		}
	}
	reqsk_put(req);
	return 0;

drop_and_release:
	dst_release(dst);
drop_and_free:
	__reqsk_free(req);
drop:
	tcp_listendrop(sk);
	return 0;
}
EXPORT_SYMBOL(tcp_conn_request);<|MERGE_RESOLUTION|>--- conflicted
+++ resolved
@@ -565,13 +565,8 @@
 }
 
 /* Returns the ECN CE delta */
-<<<<<<< HEAD
-static u32 tcp_accecn_process(struct sock *sk, const struct sk_buff *skb,
-			      u32 delivered_pkts, u32 delivered_bytes, int *flag)
-=======
 static u32 __tcp_accecn_process(struct sock *sk, const struct sk_buff *skb,
-				u32 delivered_pkts, int *flag)
->>>>>>> 40feca1e
+				u32 delivered_pkts, u32 delivered_bytes, int *flag)
 {
 	struct tcp_sock *tp = tcp_sk(sk);
 	u32 delta, safe_delta;
@@ -607,9 +602,10 @@
 }
 
 static u32 tcp_accecn_process(struct sock *sk, const struct sk_buff *skb,
-			      u32 delivered_pkts, int *flag)
-{
-	u32 delta = __tcp_accecn_process(sk, skb, delivered_pkts, flag);
+			      u32 delivered_pkts, u32 delivered_bytes, int *flag)
+{
+	u32 delta = __tcp_accecn_process(sk, skb, delivered_pkts,
+					 delivered_bytes, flag);
 
 	if (delta > 0) {
 		tcp_count_delivered_ce(tcp_sk(sk), delta);
