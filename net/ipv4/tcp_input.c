--- conflicted
+++ resolved
@@ -3724,7 +3724,6 @@
 
 	delivered = tp->delivered - prior_delivered;
 	NET_ADD_STATS(net, LINUX_MIB_TCPDELIVERED, delivered);
-<<<<<<< HEAD
 
 	if (ecn_count) {
 		if (tcp_ecn_mode_rfc3168(tp))
@@ -3736,10 +3735,6 @@
 			inet_csk(sk)->icsk_ack.pending |= ICSK_ACK_NOW;
 		NET_ADD_STATS(net, LINUX_MIB_TCPDELIVEREDCE, ecn_count);
 	}
-=======
-	if (flag & FLAG_ECE)
-		NET_ADD_STATS(net, LINUX_MIB_TCPDELIVEREDCE, delivered);
->>>>>>> 69a8ed36
 
 	return delivered;
 }
