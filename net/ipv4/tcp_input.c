// SPDX-License-Identifier: GPL-2.0
/*
 * INET		An implementation of the TCP/IP protocol suite for the LINUX
 *		operating system.  INET is implemented using the  BSD Socket
 *		interface as the means of communication with the user level.
 *
 *		Implementation of the Transmission Control Protocol(TCP).
 *
 * Authors:	Ross Biro
 *		Fred N. van Kempen, <waltje@uWalt.NL.Mugnet.ORG>
 *		Mark Evans, <evansmp@uhura.aston.ac.uk>
 *		Corey Minyard <wf-rch!minyard@relay.EU.net>
 *		Florian La Roche, <flla@stud.uni-sb.de>
 *		Charles Hedrick, <hedrick@klinzhai.rutgers.edu>
 *		Linus Torvalds, <torvalds@cs.helsinki.fi>
 *		Alan Cox, <gw4pts@gw4pts.ampr.org>
 *		Matthew Dillon, <dillon@apollo.west.oic.com>
 *		Arnt Gulbrandsen, <agulbra@nvg.unit.no>
 *		Jorge Cwik, <jorge@laser.satlink.net>
 */

/*
 * Changes:
 *		Pedro Roque	:	Fast Retransmit/Recovery.
 *					Two receive queues.
 *					Retransmit queue handled by TCP.
 *					Better retransmit timer handling.
 *					New congestion avoidance.
 *					Header prediction.
 *					Variable renaming.
 *
 *		Eric		:	Fast Retransmit.
 *		Randy Scott	:	MSS option defines.
 *		Eric Schenk	:	Fixes to slow start algorithm.
 *		Eric Schenk	:	Yet another double ACK bug.
 *		Eric Schenk	:	Delayed ACK bug fixes.
 *		Eric Schenk	:	Floyd style fast retrans war avoidance.
 *		David S. Miller	:	Don't allow zero congestion window.
 *		Eric Schenk	:	Fix retransmitter so that it sends
 *					next packet on ack of previous packet.
 *		Andi Kleen	:	Moved open_request checking here
 *					and process RSTs for open_requests.
 *		Andi Kleen	:	Better prune_queue, and other fixes.
 *		Andrey Savochkin:	Fix RTT measurements in the presence of
 *					timestamps.
 *		Andrey Savochkin:	Check sequence numbers correctly when
 *					removing SACKs due to in sequence incoming
 *					data segments.
 *		Andi Kleen:		Make sure we never ack data there is not
 *					enough room for. Also make this condition
 *					a fatal error if it might still happen.
 *		Andi Kleen:		Add tcp_measure_rcv_mss to make
 *					connections with MSS<min(MTU,ann. MSS)
 *					work without delayed acks.
 *		Andi Kleen:		Process packets with PSH set in the
 *					fast path.
 *		J Hadi Salim:		ECN support
 *	 	Andrei Gurtov,
 *		Pasi Sarolahti,
 *		Panu Kuhlberg:		Experimental audit of TCP (re)transmission
 *					engine. Lots of bugs are found.
 *		Pasi Sarolahti:		F-RTO for dealing with spurious RTOs
 */

#define pr_fmt(fmt) "TCP: " fmt

#include <linux/mm.h>
#include <linux/slab.h>
#include <linux/module.h>
#include <linux/sysctl.h>
#include <linux/kernel.h>
#include <linux/prefetch.h>
#include <net/dst.h>
#include <net/tcp.h>
#include <net/inet_common.h>
#include <linux/ipsec.h>
#include <asm/unaligned.h>
#include <linux/errqueue.h>
#include <trace/events/tcp.h>
#include <linux/jump_label_ratelimit.h>
#include <net/busy_poll.h>

int sysctl_tcp_max_orphans __read_mostly = NR_FILE;

#define FLAG_DATA		0x01 /* Incoming frame contained data.		*/
#define FLAG_WIN_UPDATE		0x02 /* Incoming ACK was a window update.	*/
#define FLAG_DATA_ACKED		0x04 /* This ACK acknowledged new data.		*/
#define FLAG_RETRANS_DATA_ACKED	0x08 /* "" "" some of which was retransmitted.	*/
#define FLAG_SYN_ACKED		0x10 /* This ACK acknowledged SYN.		*/
#define FLAG_DATA_SACKED	0x20 /* New SACK.				*/
#define FLAG_ECE		0x40 /* ECE in this ACK				*/
#define FLAG_LOST_RETRANS	0x80 /* This ACK marks some retransmission lost */
#define FLAG_SLOWPATH		0x100 /* Do not skip RFC checks for window update.*/
#define FLAG_ORIG_SACK_ACKED	0x200 /* Never retransmitted data are (s)acked	*/
#define FLAG_SND_UNA_ADVANCED	0x400 /* Snd_una was changed (!= FLAG_DATA_ACKED) */
#define FLAG_DSACKING_ACK	0x800 /* SACK blocks contained D-SACK info */
#define FLAG_SET_XMIT_TIMER	0x1000 /* Set TLP or RTO timer */
#define FLAG_SACK_RENEGING	0x2000 /* snd_una advanced to a sacked seq */
#define FLAG_UPDATE_TS_RECENT	0x4000 /* tcp_replace_ts_recent() */
#define FLAG_NO_CHALLENGE_ACK	0x8000 /* do not call tcp_send_challenge_ack()	*/
#define FLAG_ACK_MAYBE_DELAYED	0x10000 /* Likely a delayed ACK */
#define FLAG_TS_PROGRESS	0x20000 /* Positive timestamp delta */

#define FLAG_ACKED		(FLAG_DATA_ACKED|FLAG_SYN_ACKED)
#define FLAG_NOT_DUP		(FLAG_DATA|FLAG_WIN_UPDATE|FLAG_ACKED)
#define FLAG_CA_ALERT		(FLAG_DATA_SACKED|FLAG_ECE|FLAG_DSACKING_ACK)
#define FLAG_FORWARD_PROGRESS	(FLAG_ACKED|FLAG_DATA_SACKED)

#define TCP_REMNANT (TCP_FLAG_FIN|TCP_FLAG_URG|TCP_FLAG_SYN|TCP_FLAG_PSH)
#define TCP_HP_BITS (~(TCP_RESERVED_BITS|TCP_FLAG_PSH))

#define REXMIT_NONE	0 /* no loss recovery to do */
#define REXMIT_LOST	1 /* retransmit packets marked lost */
#define REXMIT_NEW	2 /* FRTO-style transmit of unsent/new packets */

#if IS_ENABLED(CONFIG_TLS_DEVICE)
static DEFINE_STATIC_KEY_DEFERRED_FALSE(clean_acked_data_enabled, HZ);

void clean_acked_data_enable(struct inet_connection_sock *icsk,
			     void (*cad)(struct sock *sk, u32 ack_seq))
{
	icsk->icsk_clean_acked = cad;
	static_branch_deferred_inc(&clean_acked_data_enabled);
}
EXPORT_SYMBOL_GPL(clean_acked_data_enable);

void clean_acked_data_disable(struct inet_connection_sock *icsk)
{
	static_branch_slow_dec_deferred(&clean_acked_data_enabled);
	icsk->icsk_clean_acked = NULL;
}
EXPORT_SYMBOL_GPL(clean_acked_data_disable);

void clean_acked_data_flush(void)
{
	static_key_deferred_flush(&clean_acked_data_enabled);
}
EXPORT_SYMBOL_GPL(clean_acked_data_flush);
#endif

static void tcp_gro_dev_warn(struct sock *sk, const struct sk_buff *skb,
			     unsigned int len)
{
	static bool __once __read_mostly;

	if (!__once) {
		struct net_device *dev;

		__once = true;

		rcu_read_lock();
		dev = dev_get_by_index_rcu(sock_net(sk), skb->skb_iif);
		if (!dev || len >= dev->mtu)
			pr_warn("%s: Driver has suspect GRO implementation, TCP performance may be compromised.\n",
				dev ? dev->name : "Unknown driver");
		rcu_read_unlock();
	}
}

/* Adapt the MSS value used to make delayed ack decision to the
 * real world.
 */
static void tcp_measure_rcv_mss(struct sock *sk, const struct sk_buff *skb)
{
	struct inet_connection_sock *icsk = inet_csk(sk);
	const unsigned int lss = icsk->icsk_ack.last_seg_size;
	unsigned int len;

	icsk->icsk_ack.last_seg_size = 0;

	/* skb->len may jitter because of SACKs, even if peer
	 * sends good full-sized frames.
	 */
	len = skb_shinfo(skb)->gso_size ? : skb->len;
	if (len >= icsk->icsk_ack.rcv_mss) {
		icsk->icsk_ack.rcv_mss = min_t(unsigned int, len,
					       tcp_sk(sk)->advmss);
		/* Account for possibly-removed options */
		if (unlikely(len > icsk->icsk_ack.rcv_mss +
				   MAX_TCP_OPTION_SPACE))
			tcp_gro_dev_warn(sk, skb, len);
	} else {
		/* Otherwise, we make more careful check taking into account,
		 * that SACKs block is variable.
		 *
		 * "len" is invariant segment length, including TCP header.
		 */
		len += skb->data - skb_transport_header(skb);
		if (len >= TCP_MSS_DEFAULT + sizeof(struct tcphdr) ||
		    /* If PSH is not set, packet should be
		     * full sized, provided peer TCP is not badly broken.
		     * This observation (if it is correct 8)) allows
		     * to handle super-low mtu links fairly.
		     */
		    (len >= TCP_MIN_MSS + sizeof(struct tcphdr) &&
		     !(tcp_flag_word(tcp_hdr(skb)) & TCP_REMNANT))) {
			/* Subtract also invariant (if peer is RFC compliant),
			 * tcp header plus fixed timestamp option length.
			 * Resulting "len" is MSS free of SACK jitter.
			 */
			len -= tcp_sk(sk)->tcp_header_len;
			icsk->icsk_ack.last_seg_size = len;
			if (len == lss) {
				icsk->icsk_ack.rcv_mss = len;
				return;
			}
		}
		if (icsk->icsk_ack.pending & ICSK_ACK_PUSHED)
			icsk->icsk_ack.pending |= ICSK_ACK_PUSHED2;
		icsk->icsk_ack.pending |= ICSK_ACK_PUSHED;
	}
}

static void tcp_incr_quickack(struct sock *sk, unsigned int max_quickacks)
{
	struct inet_connection_sock *icsk = inet_csk(sk);
	unsigned int quickacks = tcp_sk(sk)->rcv_wnd / (2 * icsk->icsk_ack.rcv_mss);

	if (quickacks == 0)
		quickacks = 2;
	quickacks = min(quickacks, max_quickacks);
	if (quickacks > icsk->icsk_ack.quick)
		icsk->icsk_ack.quick = quickacks;
}

void tcp_enter_quickack_mode(struct sock *sk, unsigned int max_quickacks)
{
	struct inet_connection_sock *icsk = inet_csk(sk);

	tcp_incr_quickack(sk, max_quickacks);
	inet_csk_exit_pingpong_mode(sk);
	icsk->icsk_ack.ato = TCP_ATO_MIN;
}
EXPORT_SYMBOL(tcp_enter_quickack_mode);

/* Send ACKs quickly, if "quick" count is not exhausted
 * and the session is not interactive.
 */

static bool tcp_in_quickack_mode(struct sock *sk)
{
	const struct inet_connection_sock *icsk = inet_csk(sk);
	const struct dst_entry *dst = __sk_dst_get(sk);

	return (dst && dst_metric(dst, RTAX_QUICKACK)) ||
		(icsk->icsk_ack.quick && !inet_csk_in_pingpong_mode(sk));
}

static void tcp_ecn_queue_cwr(struct tcp_sock *tp)
{
	/* Do not set CWR if in AccECN mode! */
	if (tcp_ecn_mode_rfc3168(tp))
		tp->ecn_flags |= TCP_ECN_QUEUE_CWR;
}

static void tcp_ecn_accept_cwr(struct sock *sk, const struct sk_buff *skb)
{
	struct tcp_sock *tp = tcp_sk(sk);

	if (!tcp_ecn_mode_accecn(tp) && tcp_hdr(skb)->cwr) {
		tp->ecn_flags &= ~TCP_ECN_DEMAND_CWR;

		/* If the sender is telling us it has entered CWR, then its
		 * cwnd may be very low (even just 1 packet), so we should ACK
		 * immediately.
		 */
		inet_csk(sk)->icsk_ack.pending |= ICSK_ACK_NOW;
	}
}

static void tcp_ecn_withdraw_cwr(struct tcp_sock *tp)
{
	tp->ecn_flags &= ~TCP_ECN_QUEUE_CWR;
}

static void tcp_data_ip_ecn_field(struct sock *sk, const struct sk_buff *skb)
{
	struct tcp_sock *tp = tcp_sk(sk);

	if (tcp_ecn_disabled(tp))
		return;

	switch (TCP_SKB_CB(skb)->ip_dsfield & INET_ECN_MASK) {
	case INET_ECN_NOT_ECT:
		/* Funny extension: if ECT is not set on a segment,
		 * and we already seen ECT on a previous segment,
		 * it is probably a retransmit.
		 */
		if (tp->ecn_flags & TCP_ECN_SEEN)
			tcp_enter_quickack_mode(sk, 2);
		break;
	case INET_ECN_CE:
		if (tcp_ca_needs_ecn(sk))
			tcp_ca_event(sk, CA_EVENT_ECN_IS_CE);

		if (tcp_ecn_mode_accecn(tp)) {
			/* If we have yet to send previous ACE updates, force
			 * an ACK as the delta is too large
			 */
			if (tcp_accecn_ace_deficit(tp) >= TCP_ACCECN_ACE_MAX_DELTA - 1)
				inet_csk(sk)->icsk_ack.pending |= ICSK_ACK_NOW;
		} else if (!(tp->ecn_flags & TCP_ECN_DEMAND_CWR)) {
			/* Better not delay acks, sender can have a very low cwnd */
			tcp_enter_quickack_mode(sk, 2);
			tp->ecn_flags |= TCP_ECN_DEMAND_CWR;
		}
		tp->ecn_flags |= TCP_ECN_SEEN;
		break;
	default:
		if (tcp_ca_needs_ecn(sk))
			tcp_ca_event(sk, CA_EVENT_ECN_NO_CE);
		tp->ecn_flags |= TCP_ECN_SEEN;
		break;
	}
}

/* §3.1.2 If a TCP server that implements AccECN receives a SYN with the three
 * TCP header flags (AE, CWR and ECE) set to any combination other than 000,
 * 011 or 111, it MUST negotiate the use of AccECN as if they had been set to
 * 111.
 */
static inline bool tcp_accecn_syn_requested(const struct tcphdr *th)
{
    u8 ace = tcp_accecn_ace(th);
    return ace && ace != 3;
}

/* Infer the ECT value our SYN arrived with from the echoed ACE field */
static inline int tcp_accecn_extract_syn_ect(u8 ace)
{
	if (ace & 1)
		return INET_ECN_ECT_1;
	if (!(ace & 2))
		return INET_ECN_ECT_0;
	if (ace & 4)
		return INET_ECN_CE;
	return INET_ECN_NOT_ECT;
}

bool tcp_accecn_validate_syn_feedback(struct sock *sk, u8 ace, u8 sent_ect)
{
	struct tcp_sock *tp = tcp_sk(sk);
	u8 ect = INET_ECN_NOT_ECT;

	if (!sock_net(sk)->ipv4.sysctl_tcp_ecn_fallback)
		goto accept;

	ect = tcp_accecn_extract_syn_ect(ace);
	if (ect != sent_ect && ect != INET_ECN_CE) {
		struct inet_sock *inet = inet_sk(sk);
		if (sk->sk_family == AF_INET) {
			net_dbg_ratelimited("ECT mismatch on path to %pI4:%u/%u got=%d expected=%d\n",
					    &inet->inet_daddr,
					    ntohs(inet->inet_dport),
					    inet->inet_num,
					    ect, sent_ect);
		} else if (sk->sk_family == AF_INET6) {
			net_dbg_ratelimited("ECT mismatch on path to %pI6:%u/%u got=%d expected=%d\n",
					    &sk->sk_v6_daddr,
					    ntohs(inet->inet_dport),
					    inet->inet_num,
					    ect, sent_ect);
		}
		goto reject;
	}

accept:
	tcp_accecn_init_counters(tp);
	if (ect == INET_ECN_CE)
		tp->delivered_ce++;
	return true;

reject:
	tcp_ecn_mode_set(tp, TCP_ECN_DISABLED);
	return false;
}

/* See Table 2 of the AccECN draft */
static void tcp_ecn_rcv_synack(struct sock *sk, const struct tcphdr *th,
			       u8 ip_dsfield)
{
	struct tcp_sock *tp = tcp_sk(sk);
	u8 ace = tcp_accecn_ace(th);

	switch (ace) {
	case 0x0:
	case 0x7:
		tcp_ecn_mode_set(tp, TCP_ECN_DISABLED);
		break;
	case 0x1:
	case 0x5:
		if (tcp_ecn_mode_pending(tp))
			/* Downgrade from AccECN, or requested initially */
			tcp_ecn_mode_set(tp, TCP_ECN_MODE_RFC3168);
		break;
	default:
		if (WARN_ONCE(!tcp_ecn_mode_pending(tp), "bad mode %d\n",
			      tp->ecn_flags & TCP_ECN_MODE_ANY)) {
			tcp_ecn_mode_set(tp, TCP_ECN_DISABLED);
			break;
		}
		if (tcp_accecn_validate_syn_feedback(sk, ace, tp->ect_snt)) {
			tp->ect_rcv = ip_dsfield & INET_ECN_MASK;
			/* Sending the final packet of 3WHS sets AccECN mode */
			tcp_ecn_mode_set(tp, TCP_ECN_MODE_PENDING);
		}
		break;
	}
}

static void tcp_ecn_rcv_syn(struct tcp_sock *tp, const struct tcphdr *th,
			    const struct sk_buff *skb)
{
	if (tcp_ecn_mode_pending(tp)) {
		if (!tcp_accecn_syn_requested(th))
			/* Downgrade to classic ECN feedback */
			tcp_ecn_mode_set(tp, TCP_ECN_MODE_RFC3168);
		else
			tp->ect_rcv = TCP_SKB_CB(skb)->ip_dsfield & INET_ECN_MASK;
	}
	if (tcp_ecn_mode_pending(tp) && (!th->ece || !th->cwr))
		tcp_ecn_mode_set(tp, TCP_ECN_DISABLED);
}

static u32 tcp_ecn_rcv_ecn_echo(struct sock *sk, const struct tcphdr *th)
{
	struct tcp_sock *tp = tcp_sk(sk);

	WARN_ONCE(tcp_ecn_mode_pending(tp) &&
		  /* In TCP_SYN_SENT, we will parse the SYN+ACK through tcp_ack()
		   * before sending the final ACK of the 3WHS--which will move us
		   * to TCP_ACCECN_OK after echoing the SYN+ACK ECT codepoint.
		   */
		  sk->sk_state == TCP_ESTABLISHED,
		  "Incomplete AccECN negociation in an ESTABLISHED connection!\n");

	if (tcp_ecn_mode_accecn(tp))
		return (tcp_accecn_ace(th) - tp->delivered_ce) &
		       TCP_ACCECN_CEP_ACE_MASK;
	else if (tcp_ecn_mode_rfc3168(tp))
		return th->ece && !th->syn;
	else
		return 0;
}

static u32 tcp_accecn_estimate_cep_delta(struct tcp_sock *tp,
					 const struct tcphdr *th)
{
	return (tcp_accecn_ace(th) - tp->delivered_ce) & TCP_ACCECN_CEP_ACE_MASK;
}

/* Buffer size and advertised window tuning.
 *
 * 1. Tuning sk->sk_sndbuf, when connection enters established state.
 */

static void tcp_sndbuf_expand(struct sock *sk)
{
	const struct tcp_sock *tp = tcp_sk(sk);
	const struct tcp_congestion_ops *ca_ops = inet_csk(sk)->icsk_ca_ops;
	int sndmem, per_mss;
	u32 nr_segs;

	/* Worst case is non GSO/TSO : each frame consumes one skb
	 * and skb->head is kmalloced using power of two area of memory
	 */
	per_mss = max_t(u32, tp->rx_opt.mss_clamp, tp->mss_cache) +
		  MAX_TCP_HEADER +
		  SKB_DATA_ALIGN(sizeof(struct skb_shared_info));

	per_mss = roundup_pow_of_two(per_mss) +
		  SKB_DATA_ALIGN(sizeof(struct sk_buff));

	nr_segs = max_t(u32, TCP_INIT_CWND, tp->snd_cwnd);
	nr_segs = max_t(u32, nr_segs, tp->reordering + 1);

	/* Fast Recovery (RFC 5681 3.2) :
	 * Cubic needs 1.7 factor, rounded to 2 to include
	 * extra cushion (application might react slowly to EPOLLOUT)
	 */
	sndmem = ca_ops->sndbuf_expand ? ca_ops->sndbuf_expand(sk) : 2;
	sndmem *= nr_segs * per_mss;

	if (sk->sk_sndbuf < sndmem)
		WRITE_ONCE(sk->sk_sndbuf,
			   min(sndmem, sock_net(sk)->ipv4.sysctl_tcp_wmem[2]));
}

/* 2. Tuning advertised window (window_clamp, rcv_ssthresh)
 *
 * All tcp_full_space() is split to two parts: "network" buffer, allocated
 * forward and advertised in receiver window (tp->rcv_wnd) and
 * "application buffer", required to isolate scheduling/application
 * latencies from network.
 * window_clamp is maximal advertised window. It can be less than
 * tcp_full_space(), in this case tcp_full_space() - window_clamp
 * is reserved for "application" buffer. The less window_clamp is
 * the smoother our behaviour from viewpoint of network, but the lower
 * throughput and the higher sensitivity of the connection to losses. 8)
 *
 * rcv_ssthresh is more strict window_clamp used at "slow start"
 * phase to predict further behaviour of this connection.
 * It is used for two goals:
 * - to enforce header prediction at sender, even when application
 *   requires some significant "application buffer". It is check #1.
 * - to prevent pruning of receive queue because of misprediction
 *   of receiver window. Check #2.
 *
 * The scheme does not work when sender sends good segments opening
 * window and then starts to feed us spaghetti. But it should work
 * in common situations. Otherwise, we have to rely on queue collapsing.
 */

/* Slow part of check#2. */
static int __tcp_grow_window(const struct sock *sk, const struct sk_buff *skb)
{
	struct tcp_sock *tp = tcp_sk(sk);
	/* Optimize this! */
	int truesize = tcp_win_from_space(sk, skb->truesize) >> 1;
	int window = tcp_win_from_space(sk, sock_net(sk)->ipv4.sysctl_tcp_rmem[2]) >> 1;

	while (tp->rcv_ssthresh <= window) {
		if (truesize <= skb->len)
			return 2 * inet_csk(sk)->icsk_ack.rcv_mss;

		truesize >>= 1;
		window >>= 1;
	}
	return 0;
}

static void tcp_grow_window(struct sock *sk, const struct sk_buff *skb)
{
	struct tcp_sock *tp = tcp_sk(sk);
	int room;

	room = min_t(int, tp->window_clamp, tcp_space(sk)) - tp->rcv_ssthresh;

	/* Check #1 */
	if (room > 0 && !tcp_under_memory_pressure(sk)) {
		int incr;

		/* Check #2. Increase window, if skb with such overhead
		 * will fit to rcvbuf in future.
		 */
		if (tcp_win_from_space(sk, skb->truesize) <= skb->len)
			incr = 2 * tp->advmss;
		else
			incr = __tcp_grow_window(sk, skb);

		if (incr) {
			incr = max_t(int, incr, 2 * skb->len);
			tp->rcv_ssthresh += min(room, incr);
			inet_csk(sk)->icsk_ack.quick |= 1;
		}
	}
}

/* 3. Try to fixup all. It is made immediately after connection enters
 *    established state.
 */
void tcp_init_buffer_space(struct sock *sk)
{
	int tcp_app_win = sock_net(sk)->ipv4.sysctl_tcp_app_win;
	struct tcp_sock *tp = tcp_sk(sk);
	int maxwin;

	if (!(sk->sk_userlocks & SOCK_SNDBUF_LOCK))
		tcp_sndbuf_expand(sk);

	tp->rcvq_space.space = min_t(u32, tp->rcv_wnd, TCP_INIT_CWND * tp->advmss);
	tcp_mstamp_refresh(tp);
	tp->rcvq_space.time = tp->tcp_mstamp;
	tp->rcvq_space.seq = tp->copied_seq;

	maxwin = tcp_full_space(sk);

	if (tp->window_clamp >= maxwin) {
		tp->window_clamp = maxwin;

		if (tcp_app_win && maxwin > 4 * tp->advmss)
			tp->window_clamp = max(maxwin -
					       (maxwin >> tcp_app_win),
					       4 * tp->advmss);
	}

	/* Force reservation of one segment. */
	if (tcp_app_win &&
	    tp->window_clamp > 2 * tp->advmss &&
	    tp->window_clamp + tp->advmss > maxwin)
		tp->window_clamp = max(2 * tp->advmss, maxwin - tp->advmss);

	tp->rcv_ssthresh = min(tp->rcv_ssthresh, tp->window_clamp);
	tp->snd_cwnd_stamp = tcp_jiffies32;
}

/* 4. Recalculate window clamp after socket hit its memory bounds. */
static void tcp_clamp_window(struct sock *sk)
{
	struct tcp_sock *tp = tcp_sk(sk);
	struct inet_connection_sock *icsk = inet_csk(sk);
	struct net *net = sock_net(sk);

	icsk->icsk_ack.quick = 0;

	if (sk->sk_rcvbuf < net->ipv4.sysctl_tcp_rmem[2] &&
	    !(sk->sk_userlocks & SOCK_RCVBUF_LOCK) &&
	    !tcp_under_memory_pressure(sk) &&
	    sk_memory_allocated(sk) < sk_prot_mem_limits(sk, 0)) {
		WRITE_ONCE(sk->sk_rcvbuf,
			   min(atomic_read(&sk->sk_rmem_alloc),
			       net->ipv4.sysctl_tcp_rmem[2]));
	}
	if (atomic_read(&sk->sk_rmem_alloc) > sk->sk_rcvbuf)
		tp->rcv_ssthresh = min(tp->window_clamp, 2U * tp->advmss);
}

/* Initialize RCV_MSS value.
 * RCV_MSS is an our guess about MSS used by the peer.
 * We haven't any direct information about the MSS.
 * It's better to underestimate the RCV_MSS rather than overestimate.
 * Overestimations make us ACKing less frequently than needed.
 * Underestimations are more easy to detect and fix by tcp_measure_rcv_mss().
 */
void tcp_initialize_rcv_mss(struct sock *sk)
{
	const struct tcp_sock *tp = tcp_sk(sk);
	unsigned int hint = min_t(unsigned int, tp->advmss, tp->mss_cache);

	hint = min(hint, tp->rcv_wnd / 2);
	hint = min(hint, TCP_MSS_DEFAULT);
	hint = max(hint, TCP_MIN_MSS);

	inet_csk(sk)->icsk_ack.rcv_mss = hint;
}
EXPORT_SYMBOL(tcp_initialize_rcv_mss);

/* Receiver "autotuning" code.
 *
 * The algorithm for RTT estimation w/o timestamps is based on
 * Dynamic Right-Sizing (DRS) by Wu Feng and Mike Fisk of LANL.
 * <http://public.lanl.gov/radiant/pubs.html#DRS>
 *
 * More detail on this code can be found at
 * <http://staff.psc.edu/jheffner/>,
 * though this reference is out of date.  A new paper
 * is pending.
 */
static void tcp_rcv_rtt_update(struct tcp_sock *tp, u32 sample, int win_dep)
{
	u32 new_sample = tp->rcv_rtt_est.rtt_us;
	long m = sample;

	if (new_sample != 0) {
		/* If we sample in larger samples in the non-timestamp
		 * case, we could grossly overestimate the RTT especially
		 * with chatty applications or bulk transfer apps which
		 * are stalled on filesystem I/O.
		 *
		 * Also, since we are only going for a minimum in the
		 * non-timestamp case, we do not smooth things out
		 * else with timestamps disabled convergence takes too
		 * long.
		 */
		if (!win_dep) {
			m -= (new_sample >> 3);
			new_sample += m;
		} else {
			m <<= 3;
			if (m < new_sample)
				new_sample = m;
		}
	} else {
		/* No previous measure. */
		new_sample = m << 3;
	}

	tp->rcv_rtt_est.rtt_us = new_sample;
}

static inline void tcp_rcv_rtt_measure(struct tcp_sock *tp)
{
	u32 delta_us;

	if (tp->rcv_rtt_est.time == 0)
		goto new_measure;
	if (before(tp->rcv_nxt, tp->rcv_rtt_est.seq))
		return;
	delta_us = tcp_stamp_us_delta(tp->tcp_mstamp, tp->rcv_rtt_est.time);
	if (!delta_us)
		delta_us = 1;
	tcp_rcv_rtt_update(tp, delta_us, 1);

new_measure:
	tp->rcv_rtt_est.seq = tp->rcv_nxt + tp->rcv_wnd;
	tp->rcv_rtt_est.time = tp->tcp_mstamp;
}

static inline void tcp_rcv_rtt_measure_ts(struct sock *sk,
					  const struct sk_buff *skb)
{
	struct tcp_sock *tp = tcp_sk(sk);

	if (tp->rx_opt.rcv_tsecr == tp->rcv_rtt_last_tsecr)
		return;
	tp->rcv_rtt_last_tsecr = tp->rx_opt.rcv_tsecr;

	if (TCP_SKB_CB(skb)->end_seq -
	    TCP_SKB_CB(skb)->seq >= inet_csk(sk)->icsk_ack.rcv_mss) {
		u32 delta = tcp_time_stamp(tp) - tp->rx_opt.rcv_tsecr;
		u32 delta_us;

		if (likely(delta < INT_MAX / (USEC_PER_SEC / TCP_TS_HZ))) {
			if (!delta)
				delta = 1;
			delta_us = delta * (USEC_PER_SEC / TCP_TS_HZ);
			tcp_rcv_rtt_update(tp, delta_us, 0);
		}
	}
}

/*
 * This function should be called every time data is copied to user space.
 * It calculates the appropriate TCP receive buffer space.
 */
void tcp_rcv_space_adjust(struct sock *sk)
{
	struct tcp_sock *tp = tcp_sk(sk);
	u32 copied;
	int time;

	trace_tcp_rcv_space_adjust(sk);

	tcp_mstamp_refresh(tp);
	time = tcp_stamp_us_delta(tp->tcp_mstamp, tp->rcvq_space.time);
	if (time < (tp->rcv_rtt_est.rtt_us >> 3) || tp->rcv_rtt_est.rtt_us == 0)
		return;

	/* Number of bytes copied to user in last RTT */
	copied = tp->copied_seq - tp->rcvq_space.seq;
	if (copied <= tp->rcvq_space.space)
		goto new_measure;

	/* A bit of theory :
	 * copied = bytes received in previous RTT, our base window
	 * To cope with packet losses, we need a 2x factor
	 * To cope with slow start, and sender growing its cwin by 100 %
	 * every RTT, we need a 4x factor, because the ACK we are sending
	 * now is for the next RTT, not the current one :
	 * <prev RTT . ><current RTT .. ><next RTT .... >
	 */

	if (sock_net(sk)->ipv4.sysctl_tcp_moderate_rcvbuf &&
	    !(sk->sk_userlocks & SOCK_RCVBUF_LOCK)) {
		int rcvmem, rcvbuf;
		u64 rcvwin, grow;

		/* minimal window to cope with packet losses, assuming
		 * steady state. Add some cushion because of small variations.
		 */
		rcvwin = ((u64)copied << 1) + 16 * tp->advmss;

		/* Accommodate for sender rate increase (eg. slow start) */
		grow = rcvwin * (copied - tp->rcvq_space.space);
		do_div(grow, tp->rcvq_space.space);
		rcvwin += (grow << 1);

		rcvmem = SKB_TRUESIZE(tp->advmss + MAX_TCP_HEADER);
		while (tcp_win_from_space(sk, rcvmem) < tp->advmss)
			rcvmem += 128;

		do_div(rcvwin, tp->advmss);
		rcvbuf = min_t(u64, rcvwin * rcvmem,
			       sock_net(sk)->ipv4.sysctl_tcp_rmem[2]);
		if (rcvbuf > sk->sk_rcvbuf) {
			WRITE_ONCE(sk->sk_rcvbuf, rcvbuf);

			/* Make the window clamp follow along.  */
			tp->window_clamp = tcp_win_from_space(sk, rcvbuf);
		}
	}
	tp->rcvq_space.space = copied;

new_measure:
	tp->rcvq_space.seq = tp->copied_seq;
	tp->rcvq_space.time = tp->tcp_mstamp;
}

/* There is something which you must keep in mind when you analyze the
 * behavior of the tp->ato delayed ack timeout interval.  When a
 * connection starts up, we want to ack as quickly as possible.  The
 * problem is that "good" TCP's do slow start at the beginning of data
 * transmission.  The means that until we send the first few ACK's the
 * sender will sit on his end and only queue most of his data, because
 * he can only send snd_cwnd unacked packets at any given time.  For
 * each ACK we send, he increments snd_cwnd and transmits more of his
 * queue.  -DaveM
 */
static void tcp_event_data_recv(struct sock *sk, struct sk_buff *skb)
{
	struct tcp_sock *tp = tcp_sk(sk);
	struct inet_connection_sock *icsk = inet_csk(sk);
	u32 now;

	inet_csk_schedule_ack(sk);

	tcp_measure_rcv_mss(sk, skb);

	tcp_rcv_rtt_measure(tp);

	now = tcp_jiffies32;

	if (!icsk->icsk_ack.ato) {
		/* The _first_ data packet received, initialize
		 * delayed ACK engine.
		 */
		tcp_incr_quickack(sk, TCP_MAX_QUICKACKS);
		icsk->icsk_ack.ato = TCP_ATO_MIN;
	} else {
		int m = now - icsk->icsk_ack.lrcvtime;

		if (m <= TCP_ATO_MIN / 2) {
			/* The fastest case is the first. */
			icsk->icsk_ack.ato = (icsk->icsk_ack.ato >> 1) + TCP_ATO_MIN / 2;
		} else if (m < icsk->icsk_ack.ato) {
			icsk->icsk_ack.ato = (icsk->icsk_ack.ato >> 1) + m;
			if (icsk->icsk_ack.ato > icsk->icsk_rto)
				icsk->icsk_ack.ato = icsk->icsk_rto;
		} else if (m > icsk->icsk_rto) {
			/* Too long gap. Apparently sender failed to
			 * restart window, so that we send ACKs quickly.
			 */
			tcp_incr_quickack(sk, TCP_MAX_QUICKACKS);
			sk_mem_reclaim(sk);
		}
	}
	icsk->icsk_ack.lrcvtime = now;

	tcp_data_ip_ecn_field(sk, skb);

	if (skb->len >= 128)
		tcp_grow_window(sk, skb);
}

/* Called to compute a smoothed rtt estimate. The data fed to this
 * routine either comes from timestamps, or from segments that were
 * known _not_ to have been retransmitted [see Karn/Partridge
 * Proceedings SIGCOMM 87]. The algorithm is from the SIGCOMM 88
 * piece by Van Jacobson.
 * NOTE: the next three routines used to be one big routine.
 * To save cycles in the RFC 1323 implementation it was better to break
 * it up into three procedures. -- erics
 */
static void tcp_rtt_estimator(struct sock *sk, long mrtt_us)
{
	struct tcp_sock *tp = tcp_sk(sk);
	long m = mrtt_us; /* RTT */
	u32 srtt = tp->srtt_us;

	/*	The following amusing code comes from Jacobson's
	 *	article in SIGCOMM '88.  Note that rtt and mdev
	 *	are scaled versions of rtt and mean deviation.
	 *	This is designed to be as fast as possible
	 *	m stands for "measurement".
	 *
	 *	On a 1990 paper the rto value is changed to:
	 *	RTO = rtt + 4 * mdev
	 *
	 * Funny. This algorithm seems to be very broken.
	 * These formulae increase RTO, when it should be decreased, increase
	 * too slowly, when it should be increased quickly, decrease too quickly
	 * etc. I guess in BSD RTO takes ONE value, so that it is absolutely
	 * does not matter how to _calculate_ it. Seems, it was trap
	 * that VJ failed to avoid. 8)
	 */
	if (srtt != 0) {
		m -= (srtt >> 3);	/* m is now error in rtt est */
		srtt += m;		/* rtt = 7/8 rtt + 1/8 new */
		if (m < 0) {
			m = -m;		/* m is now abs(error) */
			m -= (tp->mdev_us >> 2);   /* similar update on mdev */
			/* This is similar to one of Eifel findings.
			 * Eifel blocks mdev updates when rtt decreases.
			 * This solution is a bit different: we use finer gain
			 * for mdev in this case (alpha*beta).
			 * Like Eifel it also prevents growth of rto,
			 * but also it limits too fast rto decreases,
			 * happening in pure Eifel.
			 */
			if (m > 0)
				m >>= 3;
		} else {
			m -= (tp->mdev_us >> 2);   /* similar update on mdev */
		}
		tp->mdev_us += m;		/* mdev = 3/4 mdev + 1/4 new */
		if (tp->mdev_us > tp->mdev_max_us) {
			tp->mdev_max_us = tp->mdev_us;
			if (tp->mdev_max_us > tp->rttvar_us)
				tp->rttvar_us = tp->mdev_max_us;
		}
		if (after(tp->snd_una, tp->rtt_seq)) {
			if (tp->mdev_max_us < tp->rttvar_us)
				tp->rttvar_us -= (tp->rttvar_us - tp->mdev_max_us) >> 2;
			tp->rtt_seq = tp->snd_nxt;
			tp->mdev_max_us = tcp_rto_min_us(sk);

			tcp_bpf_rtt(sk);
		}
	} else {
		/* no previous measure. */
		srtt = m << 3;		/* take the measured time to be rtt */
		tp->mdev_us = m << 1;	/* make sure rto = 3*rtt */
		tp->rttvar_us = max(tp->mdev_us, tcp_rto_min_us(sk));
		tp->mdev_max_us = tp->rttvar_us;
		tp->rtt_seq = tp->snd_nxt;

		tcp_bpf_rtt(sk);
	}
	tp->srtt_us = max(1U, srtt);
}

static void tcp_update_pacing_rate(struct sock *sk)
{
	const struct tcp_sock *tp = tcp_sk(sk);
	u64 rate;

	/* set sk_pacing_rate to 200 % of current rate (mss * cwnd / srtt) */
	rate = (u64)tp->mss_cache * ((USEC_PER_SEC / 100) << 3);

	/* current rate is (cwnd * mss) / srtt
	 * In Slow Start [1], set sk_pacing_rate to 200 % the current rate.
	 * In Congestion Avoidance phase, set it to 120 % the current rate.
	 *
	 * [1] : Normal Slow Start condition is (tp->snd_cwnd < tp->snd_ssthresh)
	 *	 If snd_cwnd >= (tp->snd_ssthresh / 2), we are approaching
	 *	 end of slow start and should slow down.
	 */
	if (tp->snd_cwnd < tp->snd_ssthresh / 2)
		rate *= sock_net(sk)->ipv4.sysctl_tcp_pacing_ss_ratio;
	else
		rate *= sock_net(sk)->ipv4.sysctl_tcp_pacing_ca_ratio;

	rate *= max(tp->snd_cwnd, tp->packets_out);

	if (likely(tp->srtt_us))
		do_div(rate, tp->srtt_us);

	/* WRITE_ONCE() is needed because sch_fq fetches sk_pacing_rate
	 * without any lock. We want to make sure compiler wont store
	 * intermediate values in this location.
	 */
	WRITE_ONCE(sk->sk_pacing_rate, min_t(u64, rate,
					     sk->sk_max_pacing_rate));
}

/* Calculate rto without backoff.  This is the second half of Van Jacobson's
 * routine referred to above.
 */
static void tcp_set_rto(struct sock *sk)
{
	const struct tcp_sock *tp = tcp_sk(sk);
	/* Old crap is replaced with new one. 8)
	 *
	 * More seriously:
	 * 1. If rtt variance happened to be less 50msec, it is hallucination.
	 *    It cannot be less due to utterly erratic ACK generation made
	 *    at least by solaris and freebsd. "Erratic ACKs" has _nothing_
	 *    to do with delayed acks, because at cwnd>2 true delack timeout
	 *    is invisible. Actually, Linux-2.4 also generates erratic
	 *    ACKs in some circumstances.
	 */
	inet_csk(sk)->icsk_rto = __tcp_set_rto(tp);

	/* 2. Fixups made earlier cannot be right.
	 *    If we do not estimate RTO correctly without them,
	 *    all the algo is pure shit and should be replaced
	 *    with correct one. It is exactly, which we pretend to do.
	 */

	/* NOTE: clamping at TCP_RTO_MIN is not required, current algo
	 * guarantees that rto is higher.
	 */
	tcp_bound_rto(sk);
}

__u32 tcp_init_cwnd(const struct tcp_sock *tp, const struct dst_entry *dst)
{
	__u32 cwnd = (dst ? dst_metric(dst, RTAX_INITCWND) : 0);

	if (!cwnd)
		cwnd = TCP_INIT_CWND;
	return min_t(__u32, cwnd, tp->snd_cwnd_clamp);
}

/* Take a notice that peer is sending D-SACKs */
static void tcp_dsack_seen(struct tcp_sock *tp)
{
	tp->rx_opt.sack_ok |= TCP_DSACK_SEEN;
	tp->rack.dsack_seen = 1;
	tp->dsack_dups++;
}

/* It's reordering when higher sequence was delivered (i.e. sacked) before
 * some lower never-retransmitted sequence ("low_seq"). The maximum reordering
 * distance is approximated in full-mss packet distance ("reordering").
 */
static void tcp_check_sack_reordering(struct sock *sk, const u32 low_seq,
				      const int ts)
{
	struct tcp_sock *tp = tcp_sk(sk);
	const u32 mss = tp->mss_cache;
	u32 fack, metric;

	fack = tcp_highest_sack_seq(tp);
	if (!before(low_seq, fack))
		return;

	metric = fack - low_seq;
	if ((metric > tp->reordering * mss) && mss) {
#if FASTRETRANS_DEBUG > 1
		pr_debug("Disorder%d %d %u f%u s%u rr%d\n",
			 tp->rx_opt.sack_ok, inet_csk(sk)->icsk_ca_state,
			 tp->reordering,
			 0,
			 tp->sacked_out,
			 tp->undo_marker ? tp->undo_retrans : 0);
#endif
		tp->reordering = min_t(u32, (metric + mss - 1) / mss,
				       sock_net(sk)->ipv4.sysctl_tcp_max_reordering);
	}

	/* This exciting event is worth to be remembered. 8) */
	tp->reord_seen++;
	NET_INC_STATS(sock_net(sk),
		      ts ? LINUX_MIB_TCPTSREORDER : LINUX_MIB_TCPSACKREORDER);
}

/* This must be called before lost_out is incremented */
static void tcp_verify_retransmit_hint(struct tcp_sock *tp, struct sk_buff *skb)
{
	if (!tp->retransmit_skb_hint ||
	    before(TCP_SKB_CB(skb)->seq,
		   TCP_SKB_CB(tp->retransmit_skb_hint)->seq))
		tp->retransmit_skb_hint = skb;
}

/* Sum the number of packets on the wire we have marked as lost.
 * There are two cases we care about here:
 * a) Packet hasn't been marked lost (nor retransmitted),
 *    and this is the first loss.
 * b) Packet has been marked both lost and retransmitted,
 *    and this means we think it was lost again.
 */
static void tcp_sum_lost(struct tcp_sock *tp, struct sk_buff *skb)
{
	__u8 sacked = TCP_SKB_CB(skb)->sacked;

	if (!(sacked & TCPCB_LOST) ||
	    ((sacked & TCPCB_LOST) && (sacked & TCPCB_SACKED_RETRANS)))
		tp->lost += tcp_skb_pcount(skb);
}

static void tcp_skb_mark_lost(struct tcp_sock *tp, struct sk_buff *skb)
{
	if (!(TCP_SKB_CB(skb)->sacked & (TCPCB_LOST|TCPCB_SACKED_ACKED))) {
		tcp_verify_retransmit_hint(tp, skb);

		tp->lost_out += tcp_skb_pcount(skb);
		tcp_sum_lost(tp, skb);
		TCP_SKB_CB(skb)->sacked |= TCPCB_LOST;
	}
}

void tcp_skb_mark_lost_uncond_verify(struct tcp_sock *tp, struct sk_buff *skb)
{
	tcp_verify_retransmit_hint(tp, skb);

	tcp_sum_lost(tp, skb);
	if (!(TCP_SKB_CB(skb)->sacked & (TCPCB_LOST|TCPCB_SACKED_ACKED))) {
		tp->lost_out += tcp_skb_pcount(skb);
		TCP_SKB_CB(skb)->sacked |= TCPCB_LOST;
	}
}

/* This procedure tags the retransmission queue when SACKs arrive.
 *
 * We have three tag bits: SACKED(S), RETRANS(R) and LOST(L).
 * Packets in queue with these bits set are counted in variables
 * sacked_out, retrans_out and lost_out, correspondingly.
 *
 * Valid combinations are:
 * Tag  InFlight	Description
 * 0	1		- orig segment is in flight.
 * S	0		- nothing flies, orig reached receiver.
 * L	0		- nothing flies, orig lost by net.
 * R	2		- both orig and retransmit are in flight.
 * L|R	1		- orig is lost, retransmit is in flight.
 * S|R  1		- orig reached receiver, retrans is still in flight.
 * (L|S|R is logically valid, it could occur when L|R is sacked,
 *  but it is equivalent to plain S and code short-curcuits it to S.
 *  L|S is logically invalid, it would mean -1 packet in flight 8))
 *
 * These 6 states form finite state machine, controlled by the following events:
 * 1. New ACK (+SACK) arrives. (tcp_sacktag_write_queue())
 * 2. Retransmission. (tcp_retransmit_skb(), tcp_xmit_retransmit_queue())
 * 3. Loss detection event of two flavors:
 *	A. Scoreboard estimator decided the packet is lost.
 *	   A'. Reno "three dupacks" marks head of queue lost.
 *	B. SACK arrives sacking SND.NXT at the moment, when the
 *	   segment was retransmitted.
 * 4. D-SACK added new rule: D-SACK changes any tag to S.
 *
 * It is pleasant to note, that state diagram turns out to be commutative,
 * so that we are allowed not to be bothered by order of our actions,
 * when multiple events arrive simultaneously. (see the function below).
 *
 * Reordering detection.
 * --------------------
 * Reordering metric is maximal distance, which a packet can be displaced
 * in packet stream. With SACKs we can estimate it:
 *
 * 1. SACK fills old hole and the corresponding segment was not
 *    ever retransmitted -> reordering. Alas, we cannot use it
 *    when segment was retransmitted.
 * 2. The last flaw is solved with D-SACK. D-SACK arrives
 *    for retransmitted and already SACKed segment -> reordering..
 * Both of these heuristics are not used in Loss state, when we cannot
 * account for retransmits accurately.
 *
 * SACK block validation.
 * ----------------------
 *
 * SACK block range validation checks that the received SACK block fits to
 * the expected sequence limits, i.e., it is between SND.UNA and SND.NXT.
 * Note that SND.UNA is not included to the range though being valid because
 * it means that the receiver is rather inconsistent with itself reporting
 * SACK reneging when it should advance SND.UNA. Such SACK block this is
 * perfectly valid, however, in light of RFC2018 which explicitly states
 * that "SACK block MUST reflect the newest segment.  Even if the newest
 * segment is going to be discarded ...", not that it looks very clever
 * in case of head skb. Due to potentional receiver driven attacks, we
 * choose to avoid immediate execution of a walk in write queue due to
 * reneging and defer head skb's loss recovery to standard loss recovery
 * procedure that will eventually trigger (nothing forbids us doing this).
 *
 * Implements also blockage to start_seq wrap-around. Problem lies in the
 * fact that though start_seq (s) is before end_seq (i.e., not reversed),
 * there's no guarantee that it will be before snd_nxt (n). The problem
 * happens when start_seq resides between end_seq wrap (e_w) and snd_nxt
 * wrap (s_w):
 *
 *         <- outs wnd ->                          <- wrapzone ->
 *         u     e      n                         u_w   e_w  s n_w
 *         |     |      |                          |     |   |  |
 * |<------------+------+----- TCP seqno space --------------+---------->|
 * ...-- <2^31 ->|                                           |<--------...
 * ...---- >2^31 ------>|                                    |<--------...
 *
 * Current code wouldn't be vulnerable but it's better still to discard such
 * crazy SACK blocks. Doing this check for start_seq alone closes somewhat
 * similar case (end_seq after snd_nxt wrap) as earlier reversed check in
 * snd_nxt wrap -> snd_una region will then become "well defined", i.e.,
 * equal to the ideal case (infinite seqno space without wrap caused issues).
 *
 * With D-SACK the lower bound is extended to cover sequence space below
 * SND.UNA down to undo_marker, which is the last point of interest. Yet
 * again, D-SACK block must not to go across snd_una (for the same reason as
 * for the normal SACK blocks, explained above). But there all simplicity
 * ends, TCP might receive valid D-SACKs below that. As long as they reside
 * fully below undo_marker they do not affect behavior in anyway and can
 * therefore be safely ignored. In rare cases (which are more or less
 * theoretical ones), the D-SACK will nicely cross that boundary due to skb
 * fragmentation and packet reordering past skb's retransmission. To consider
 * them correctly, the acceptable range must be extended even more though
 * the exact amount is rather hard to quantify. However, tp->max_window can
 * be used as an exaggerated estimate.
 */
static bool tcp_is_sackblock_valid(struct tcp_sock *tp, bool is_dsack,
				   u32 start_seq, u32 end_seq)
{
	/* Too far in future, or reversed (interpretation is ambiguous) */
	if (after(end_seq, tp->snd_nxt) || !before(start_seq, end_seq))
		return false;

	/* Nasty start_seq wrap-around check (see comments above) */
	if (!before(start_seq, tp->snd_nxt))
		return false;

	/* In outstanding window? ...This is valid exit for D-SACKs too.
	 * start_seq == snd_una is non-sensical (see comments above)
	 */
	if (after(start_seq, tp->snd_una))
		return true;

	if (!is_dsack || !tp->undo_marker)
		return false;

	/* ...Then it's D-SACK, and must reside below snd_una completely */
	if (after(end_seq, tp->snd_una))
		return false;

	if (!before(start_seq, tp->undo_marker))
		return true;

	/* Too old */
	if (!after(end_seq, tp->undo_marker))
		return false;

	/* Undo_marker boundary crossing (overestimates a lot). Known already:
	 *   start_seq < undo_marker and end_seq >= undo_marker.
	 */
	return !before(start_seq, end_seq - tp->max_window);
}

static bool tcp_check_dsack(struct sock *sk, const struct sk_buff *ack_skb,
			    struct tcp_sack_block_wire *sp, int num_sacks,
			    u32 prior_snd_una)
{
	struct tcp_sock *tp = tcp_sk(sk);
	u32 start_seq_0 = get_unaligned_be32(&sp[0].start_seq);
	u32 end_seq_0 = get_unaligned_be32(&sp[0].end_seq);
	bool dup_sack = false;

	if (before(start_seq_0, TCP_SKB_CB(ack_skb)->ack_seq)) {
		dup_sack = true;
		tcp_dsack_seen(tp);
		NET_INC_STATS(sock_net(sk), LINUX_MIB_TCPDSACKRECV);
	} else if (num_sacks > 1) {
		u32 end_seq_1 = get_unaligned_be32(&sp[1].end_seq);
		u32 start_seq_1 = get_unaligned_be32(&sp[1].start_seq);

		if (!after(end_seq_0, end_seq_1) &&
		    !before(start_seq_0, start_seq_1)) {
			dup_sack = true;
			tcp_dsack_seen(tp);
			NET_INC_STATS(sock_net(sk),
					LINUX_MIB_TCPDSACKOFORECV);
		}
	}

	/* D-SACK for already forgotten data... Do dumb counting. */
	if (dup_sack && tp->undo_marker && tp->undo_retrans > 0 &&
	    !after(end_seq_0, prior_snd_una) &&
	    after(end_seq_0, tp->undo_marker))
		tp->undo_retrans--;

	return dup_sack;
}

struct tcp_sacktag_state {
	u32	reord;
	/* Timestamps for earliest and latest never-retransmitted segment
	 * that was SACKed. RTO needs the earliest RTT to stay conservative,
	 * but congestion control should still get an accurate delay signal.
	 */
	u64	first_sackt;
	u64	last_sackt;
	struct rate_sample *rate;
	int	flag;
	unsigned int mss_now;
};

/* Check if skb is fully within the SACK block. In presence of GSO skbs,
 * the incoming SACK may not exactly match but we can find smaller MSS
 * aligned portion of it that matches. Therefore we might need to fragment
 * which may fail and creates some hassle (caller must handle error case
 * returns).
 *
 * FIXME: this could be merged to shift decision code
 */
static int tcp_match_skb_to_sack(struct sock *sk, struct sk_buff *skb,
				  u32 start_seq, u32 end_seq)
{
	int err;
	bool in_sack;
	unsigned int pkt_len;
	unsigned int mss;

	in_sack = !after(start_seq, TCP_SKB_CB(skb)->seq) &&
		  !before(end_seq, TCP_SKB_CB(skb)->end_seq);

	if (tcp_skb_pcount(skb) > 1 && !in_sack &&
	    after(TCP_SKB_CB(skb)->end_seq, start_seq)) {
		mss = tcp_skb_mss(skb);
		in_sack = !after(start_seq, TCP_SKB_CB(skb)->seq);

		if (!in_sack) {
			pkt_len = start_seq - TCP_SKB_CB(skb)->seq;
			if (pkt_len < mss)
				pkt_len = mss;
		} else {
			pkt_len = end_seq - TCP_SKB_CB(skb)->seq;
			if (pkt_len < mss)
				return -EINVAL;
		}

		/* Round if necessary so that SACKs cover only full MSSes
		 * and/or the remaining small portion (if present)
		 */
		if (pkt_len > mss) {
			unsigned int new_len = (pkt_len / mss) * mss;
			if (!in_sack && new_len < pkt_len)
				new_len += mss;
			pkt_len = new_len;
		}

		if (pkt_len >= skb->len && !in_sack)
			return 0;

		err = tcp_fragment(sk, TCP_FRAG_IN_RTX_QUEUE, skb,
				   pkt_len, mss, GFP_ATOMIC);
		if (err < 0)
			return err;
	}

	return in_sack;
}

/* Mark the given newly-SACKed range as such, adjusting counters and hints. */
static u8 tcp_sacktag_one(struct sock *sk,
			  struct tcp_sacktag_state *state, u8 sacked,
			  u32 start_seq, u32 end_seq,
			  int dup_sack, int pcount,
			  u64 xmit_time)
{
	struct tcp_sock *tp = tcp_sk(sk);

	/* Account D-SACK for retransmitted packet. */
	if (dup_sack && (sacked & TCPCB_RETRANS)) {
		if (tp->undo_marker && tp->undo_retrans > 0 &&
		    after(end_seq, tp->undo_marker))
			tp->undo_retrans--;
		if ((sacked & TCPCB_SACKED_ACKED) &&
		    before(start_seq, state->reord))
				state->reord = start_seq;
	}

	/* Nothing to do; acked frame is about to be dropped (was ACKed). */
	if (!after(end_seq, tp->snd_una))
		return sacked;

	if (!(sacked & TCPCB_SACKED_ACKED)) {
		tcp_rack_advance(tp, sacked, end_seq, xmit_time);

		if (sacked & TCPCB_SACKED_RETRANS) {
			/* If the segment is not tagged as lost,
			 * we do not clear RETRANS, believing
			 * that retransmission is still in flight.
			 */
			if (sacked & TCPCB_LOST) {
				sacked &= ~(TCPCB_LOST|TCPCB_SACKED_RETRANS);
				tp->lost_out -= pcount;
				tp->retrans_out -= pcount;
			}
		} else {
			if (!(sacked & TCPCB_RETRANS)) {
				/* New sack for not retransmitted frame,
				 * which was in hole. It is reordering.
				 */
				if (before(start_seq,
					   tcp_highest_sack_seq(tp)) &&
				    before(start_seq, state->reord))
					state->reord = start_seq;

				if (!after(end_seq, tp->high_seq))
					state->flag |= FLAG_ORIG_SACK_ACKED;
				if (state->first_sackt == 0)
					state->first_sackt = xmit_time;
				state->last_sackt = xmit_time;
			}

			if (sacked & TCPCB_LOST) {
				sacked &= ~TCPCB_LOST;
				tp->lost_out -= pcount;
			}
		}

		sacked |= TCPCB_SACKED_ACKED;
		state->flag |= FLAG_DATA_SACKED;
		tp->sacked_out += pcount;
		tp->delivered += pcount;  /* Out-of-order packets delivered */

		/* Lost marker hint past SACKed? Tweak RFC3517 cnt */
		if (tp->lost_skb_hint &&
		    before(start_seq, TCP_SKB_CB(tp->lost_skb_hint)->seq))
			tp->lost_cnt_hint += pcount;
	}

	/* D-SACK. We can detect redundant retransmission in S|R and plain R
	 * frames and clear it. undo_retrans is decreased above, L|R frames
	 * are accounted above as well.
	 */
	if (dup_sack && (sacked & TCPCB_SACKED_RETRANS)) {
		sacked &= ~TCPCB_SACKED_RETRANS;
		tp->retrans_out -= pcount;
	}

	return sacked;
}

/* Shift newly-SACKed bytes from this skb to the immediately previous
 * already-SACKed sk_buff. Mark the newly-SACKed bytes as such.
 */
static bool tcp_shifted_skb(struct sock *sk, struct sk_buff *prev,
			    struct sk_buff *skb,
			    struct tcp_sacktag_state *state,
			    unsigned int pcount, int shifted, int mss,
			    bool dup_sack)
{
	struct tcp_sock *tp = tcp_sk(sk);
	u32 start_seq = TCP_SKB_CB(skb)->seq;	/* start of newly-SACKed */
	u32 end_seq = start_seq + shifted;	/* end of newly-SACKed */

	BUG_ON(!pcount);

	/* Adjust counters and hints for the newly sacked sequence
	 * range but discard the return value since prev is already
	 * marked. We must tag the range first because the seq
	 * advancement below implicitly advances
	 * tcp_highest_sack_seq() when skb is highest_sack.
	 */
	tcp_sacktag_one(sk, state, TCP_SKB_CB(skb)->sacked,
			start_seq, end_seq, dup_sack, pcount,
			tcp_skb_timestamp_us(skb));
	tcp_rate_skb_delivered(sk, skb, state->rate);

	if (skb == tp->lost_skb_hint)
		tp->lost_cnt_hint += pcount;

	TCP_SKB_CB(prev)->end_seq += shifted;
	TCP_SKB_CB(skb)->seq += shifted;

	tcp_skb_pcount_add(prev, pcount);
	WARN_ON_ONCE(tcp_skb_pcount(skb) < pcount);
	tcp_skb_pcount_add(skb, -pcount);

	/* When we're adding to gso_segs == 1, gso_size will be zero,
	 * in theory this shouldn't be necessary but as long as DSACK
	 * code can come after this skb later on it's better to keep
	 * setting gso_size to something.
	 */
	if (!TCP_SKB_CB(prev)->tcp_gso_size)
		TCP_SKB_CB(prev)->tcp_gso_size = mss;

	/* CHECKME: To clear or not to clear? Mimics normal skb currently */
	if (tcp_skb_pcount(skb) <= 1)
		TCP_SKB_CB(skb)->tcp_gso_size = 0;

	/* Difference in this won't matter, both ACKed by the same cumul. ACK */
	TCP_SKB_CB(prev)->sacked |= (TCP_SKB_CB(skb)->sacked & TCPCB_EVER_RETRANS);

	if (skb->len > 0) {
		BUG_ON(!tcp_skb_pcount(skb));
		NET_INC_STATS(sock_net(sk), LINUX_MIB_SACKSHIFTED);
		return false;
	}

	/* Whole SKB was eaten :-) */

	if (skb == tp->retransmit_skb_hint)
		tp->retransmit_skb_hint = prev;
	if (skb == tp->lost_skb_hint) {
		tp->lost_skb_hint = prev;
		tp->lost_cnt_hint -= tcp_skb_pcount(prev);
	}

	TCP_SKB_CB(prev)->tcp_flags |= TCP_SKB_CB(skb)->tcp_flags;
	if (tcp_ecn_mode_accecn(tp))
		tcp_accecn_copy_skb_cb_ace(skb, prev);
	TCP_SKB_CB(prev)->eor = TCP_SKB_CB(skb)->eor;
	if (TCP_SKB_CB(skb)->tcp_flags & TCPHDR_FIN)
		TCP_SKB_CB(prev)->end_seq++;

	if (skb == tcp_highest_sack(sk))
		tcp_advance_highest_sack(sk, skb);

	tcp_skb_collapse_tstamp(prev, skb);
	if (unlikely(TCP_SKB_CB(prev)->tx.delivered_mstamp))
		TCP_SKB_CB(prev)->tx.delivered_mstamp = 0;

	tcp_rtx_queue_unlink_and_free(skb, sk);

	NET_INC_STATS(sock_net(sk), LINUX_MIB_SACKMERGED);

	return true;
}

/* I wish gso_size would have a bit more sane initialization than
 * something-or-zero which complicates things
 */
static int tcp_skb_seglen(const struct sk_buff *skb)
{
	return tcp_skb_pcount(skb) == 1 ? skb->len : tcp_skb_mss(skb);
}

/* Shifting pages past head area doesn't work */
static int skb_can_shift(const struct sk_buff *skb)
{
	return !skb_headlen(skb) && skb_is_nonlinear(skb);
}

int tcp_skb_shift(struct sk_buff *to, struct sk_buff *from,
		  int pcount, int shiftlen)
{
	/* TCP min gso_size is 8 bytes (TCP_MIN_GSO_SIZE)
	 * Since TCP_SKB_CB(skb)->tcp_gso_segs is 16 bits, we need
	 * to make sure not storing more than 65535 * 8 bytes per skb,
	 * even if current MSS is bigger.
	 */
	if (unlikely(to->len + shiftlen >= 65535 * TCP_MIN_GSO_SIZE))
		return 0;
	if (unlikely(tcp_skb_pcount(to) + pcount > 65535))
		return 0;
	return skb_shift(to, from, shiftlen);
}

/* Try collapsing SACK blocks spanning across multiple skbs to a single
 * skb.
 */
static struct sk_buff *tcp_shift_skb_data(struct sock *sk, struct sk_buff *skb,
					  struct tcp_sacktag_state *state,
					  u32 start_seq, u32 end_seq,
					  bool dup_sack)
{
	struct tcp_sock *tp = tcp_sk(sk);
	struct sk_buff *prev;
	int mss;
	int pcount = 0;
	int len;
	int in_sack;

	/* Normally R but no L won't result in plain S */
	if (!dup_sack &&
	    (TCP_SKB_CB(skb)->sacked & (TCPCB_LOST|TCPCB_SACKED_RETRANS)) == TCPCB_SACKED_RETRANS)
		goto fallback;
	if (!skb_can_shift(skb))
		goto fallback;
	/* This frame is about to be dropped (was ACKed). */
	if (!after(TCP_SKB_CB(skb)->end_seq, tp->snd_una))
		goto fallback;

	/* Can only happen with delayed DSACK + discard craziness */
	prev = skb_rb_prev(skb);
	if (!prev)
		goto fallback;

	if ((TCP_SKB_CB(prev)->sacked & TCPCB_TAGBITS) != TCPCB_SACKED_ACKED)
		goto fallback;

	if (!tcp_skb_can_collapse_to(prev))
		goto fallback;

	in_sack = !after(start_seq, TCP_SKB_CB(skb)->seq) &&
		  !before(end_seq, TCP_SKB_CB(skb)->end_seq);

	if (in_sack) {
		len = skb->len;
		pcount = tcp_skb_pcount(skb);
		mss = tcp_skb_seglen(skb);

		/* TODO: Fix DSACKs to not fragment already SACKed and we can
		 * drop this restriction as unnecessary
		 */
		if (mss != tcp_skb_seglen(prev))
			goto fallback;
	} else {
		if (!after(TCP_SKB_CB(skb)->end_seq, start_seq))
			goto noop;
		/* CHECKME: This is non-MSS split case only?, this will
		 * cause skipped skbs due to advancing loop btw, original
		 * has that feature too
		 */
		if (tcp_skb_pcount(skb) <= 1)
			goto noop;

		in_sack = !after(start_seq, TCP_SKB_CB(skb)->seq);
		if (!in_sack) {
			/* TODO: head merge to next could be attempted here
			 * if (!after(TCP_SKB_CB(skb)->end_seq, end_seq)),
			 * though it might not be worth of the additional hassle
			 *
			 * ...we can probably just fallback to what was done
			 * previously. We could try merging non-SACKed ones
			 * as well but it probably isn't going to buy off
			 * because later SACKs might again split them, and
			 * it would make skb timestamp tracking considerably
			 * harder problem.
			 */
			goto fallback;
		}

		len = end_seq - TCP_SKB_CB(skb)->seq;
		BUG_ON(len < 0);
		BUG_ON(len > skb->len);

		/* MSS boundaries should be honoured or else pcount will
		 * severely break even though it makes things bit trickier.
		 * Optimize common case to avoid most of the divides
		 */
		mss = tcp_skb_mss(skb);

		/* TODO: Fix DSACKs to not fragment already SACKed and we can
		 * drop this restriction as unnecessary
		 */
		if (mss != tcp_skb_seglen(prev))
			goto fallback;

		if (len == mss) {
			pcount = 1;
		} else if (len < mss) {
			goto noop;
		} else {
			pcount = len / mss;
			len = pcount * mss;
		}
	}

	/* tcp_sacktag_one() won't SACK-tag ranges below snd_una */
	if (!after(TCP_SKB_CB(skb)->seq + len, tp->snd_una))
		goto fallback;

	if (!tcp_skb_shift(prev, skb, pcount, len))
		goto fallback;
	if (!tcp_shifted_skb(sk, prev, skb, state, pcount, len, mss, dup_sack))
		goto out;

	/* Hole filled allows collapsing with the next as well, this is very
	 * useful when hole on every nth skb pattern happens
	 */
	skb = skb_rb_next(prev);
	if (!skb)
		goto out;

	if (!skb_can_shift(skb) ||
	    ((TCP_SKB_CB(skb)->sacked & TCPCB_TAGBITS) != TCPCB_SACKED_ACKED) ||
	    (mss != tcp_skb_seglen(skb)))
		goto out;

	len = skb->len;
	pcount = tcp_skb_pcount(skb);
	if (tcp_skb_shift(prev, skb, pcount, len))
		tcp_shifted_skb(sk, prev, skb, state, pcount,
				len, mss, 0);

out:
	return prev;

noop:
	return skb;

fallback:
	NET_INC_STATS(sock_net(sk), LINUX_MIB_SACKSHIFTFALLBACK);
	return NULL;
}

static struct sk_buff *tcp_sacktag_walk(struct sk_buff *skb, struct sock *sk,
					struct tcp_sack_block *next_dup,
					struct tcp_sacktag_state *state,
					u32 start_seq, u32 end_seq,
					bool dup_sack_in)
{
	struct tcp_sock *tp = tcp_sk(sk);
	struct sk_buff *tmp;

	skb_rbtree_walk_from(skb) {
		int in_sack = 0;
		bool dup_sack = dup_sack_in;

		/* queue is in-order => we can short-circuit the walk early */
		if (!before(TCP_SKB_CB(skb)->seq, end_seq))
			break;

		if (next_dup  &&
		    before(TCP_SKB_CB(skb)->seq, next_dup->end_seq)) {
			in_sack = tcp_match_skb_to_sack(sk, skb,
							next_dup->start_seq,
							next_dup->end_seq);
			if (in_sack > 0)
				dup_sack = true;
		}

		/* skb reference here is a bit tricky to get right, since
		 * shifting can eat and free both this skb and the next,
		 * so not even _safe variant of the loop is enough.
		 */
		if (in_sack <= 0) {
			tmp = tcp_shift_skb_data(sk, skb, state,
						 start_seq, end_seq, dup_sack);
			if (tmp) {
				if (tmp != skb) {
					skb = tmp;
					continue;
				}

				in_sack = 0;
			} else {
				in_sack = tcp_match_skb_to_sack(sk, skb,
								start_seq,
								end_seq);
			}
		}

		if (unlikely(in_sack < 0))
			break;

		if (in_sack) {
			TCP_SKB_CB(skb)->sacked =
				tcp_sacktag_one(sk,
						state,
						TCP_SKB_CB(skb)->sacked,
						TCP_SKB_CB(skb)->seq,
						TCP_SKB_CB(skb)->end_seq,
						dup_sack,
						tcp_skb_pcount(skb),
						tcp_skb_timestamp_us(skb));
			tcp_rate_skb_delivered(sk, skb, state->rate);
			if (TCP_SKB_CB(skb)->sacked & TCPCB_SACKED_ACKED)
				list_del_init(&skb->tcp_tsorted_anchor);

			if (!before(TCP_SKB_CB(skb)->seq,
				    tcp_highest_sack_seq(tp)))
				tcp_advance_highest_sack(sk, skb);
		}
	}
	return skb;
}

static struct sk_buff *tcp_sacktag_bsearch(struct sock *sk, u32 seq)
{
	struct rb_node *parent, **p = &sk->tcp_rtx_queue.rb_node;
	struct sk_buff *skb;

	while (*p) {
		parent = *p;
		skb = rb_to_skb(parent);
		if (before(seq, TCP_SKB_CB(skb)->seq)) {
			p = &parent->rb_left;
			continue;
		}
		if (!before(seq, TCP_SKB_CB(skb)->end_seq)) {
			p = &parent->rb_right;
			continue;
		}
		return skb;
	}
	return NULL;
}

static struct sk_buff *tcp_sacktag_skip(struct sk_buff *skb, struct sock *sk,
					u32 skip_to_seq)
{
	if (skb && after(TCP_SKB_CB(skb)->seq, skip_to_seq))
		return skb;

	return tcp_sacktag_bsearch(sk, skip_to_seq);
}

static struct sk_buff *tcp_maybe_skipping_dsack(struct sk_buff *skb,
						struct sock *sk,
						struct tcp_sack_block *next_dup,
						struct tcp_sacktag_state *state,
						u32 skip_to_seq)
{
	if (!next_dup)
		return skb;

	if (before(next_dup->start_seq, skip_to_seq)) {
		skb = tcp_sacktag_skip(skb, sk, next_dup->start_seq);
		skb = tcp_sacktag_walk(skb, sk, NULL, state,
				       next_dup->start_seq, next_dup->end_seq,
				       1);
	}

	return skb;
}

static int tcp_sack_cache_ok(const struct tcp_sock *tp, const struct tcp_sack_block *cache)
{
	return cache < tp->recv_sack_cache + ARRAY_SIZE(tp->recv_sack_cache);
}

static int
tcp_sacktag_write_queue(struct sock *sk, const struct sk_buff *ack_skb,
			u32 prior_snd_una, struct tcp_sacktag_state *state)
{
	struct tcp_sock *tp = tcp_sk(sk);
	const unsigned char *ptr = (skb_transport_header(ack_skb) +
				    TCP_SKB_CB(ack_skb)->sacked);
	struct tcp_sack_block_wire *sp_wire = (struct tcp_sack_block_wire *)(ptr+2);
	struct tcp_sack_block sp[TCP_NUM_SACKS];
	struct tcp_sack_block *cache;
	struct sk_buff *skb;
	int num_sacks = min(TCP_NUM_SACKS, (ptr[1] - TCPOLEN_SACK_BASE) >> 3);
	int used_sacks;
	bool found_dup_sack = false;
	int i, j;
	int first_sack_index;

	state->flag = 0;
	state->reord = tp->snd_nxt;

	if (!tp->sacked_out)
		tcp_highest_sack_reset(sk);

	found_dup_sack = tcp_check_dsack(sk, ack_skb, sp_wire,
					 num_sacks, prior_snd_una);
	if (found_dup_sack) {
		state->flag |= FLAG_DSACKING_ACK;
		tp->delivered++; /* A spurious retransmission is delivered */
	}

	/* Eliminate too old ACKs, but take into
	 * account more or less fresh ones, they can
	 * contain valid SACK info.
	 */
	if (before(TCP_SKB_CB(ack_skb)->ack_seq, prior_snd_una - tp->max_window))
		return 0;

	if (!tp->packets_out)
		goto out;

	used_sacks = 0;
	first_sack_index = 0;
	for (i = 0; i < num_sacks; i++) {
		bool dup_sack = !i && found_dup_sack;

		sp[used_sacks].start_seq = get_unaligned_be32(&sp_wire[i].start_seq);
		sp[used_sacks].end_seq = get_unaligned_be32(&sp_wire[i].end_seq);

		if (!tcp_is_sackblock_valid(tp, dup_sack,
					    sp[used_sacks].start_seq,
					    sp[used_sacks].end_seq)) {
			int mib_idx;

			if (dup_sack) {
				if (!tp->undo_marker)
					mib_idx = LINUX_MIB_TCPDSACKIGNOREDNOUNDO;
				else
					mib_idx = LINUX_MIB_TCPDSACKIGNOREDOLD;
			} else {
				/* Don't count olds caused by ACK reordering */
				if ((TCP_SKB_CB(ack_skb)->ack_seq != tp->snd_una) &&
				    !after(sp[used_sacks].end_seq, tp->snd_una))
					continue;
				mib_idx = LINUX_MIB_TCPSACKDISCARD;
			}

			NET_INC_STATS(sock_net(sk), mib_idx);
			if (i == 0)
				first_sack_index = -1;
			continue;
		}

		/* Ignore very old stuff early */
		if (!after(sp[used_sacks].end_seq, prior_snd_una))
			continue;

		used_sacks++;
	}

	/* order SACK blocks to allow in order walk of the retrans queue */
	for (i = used_sacks - 1; i > 0; i--) {
		for (j = 0; j < i; j++) {
			if (after(sp[j].start_seq, sp[j + 1].start_seq)) {
				swap(sp[j], sp[j + 1]);

				/* Track where the first SACK block goes to */
				if (j == first_sack_index)
					first_sack_index = j + 1;
			}
		}
	}

	state->mss_now = tcp_current_mss(sk);
	skb = NULL;
	i = 0;

	if (!tp->sacked_out) {
		/* It's already past, so skip checking against it */
		cache = tp->recv_sack_cache + ARRAY_SIZE(tp->recv_sack_cache);
	} else {
		cache = tp->recv_sack_cache;
		/* Skip empty blocks in at head of the cache */
		while (tcp_sack_cache_ok(tp, cache) && !cache->start_seq &&
		       !cache->end_seq)
			cache++;
	}

	while (i < used_sacks) {
		u32 start_seq = sp[i].start_seq;
		u32 end_seq = sp[i].end_seq;
		bool dup_sack = (found_dup_sack && (i == first_sack_index));
		struct tcp_sack_block *next_dup = NULL;

		if (found_dup_sack && ((i + 1) == first_sack_index))
			next_dup = &sp[i + 1];

		/* Skip too early cached blocks */
		while (tcp_sack_cache_ok(tp, cache) &&
		       !before(start_seq, cache->end_seq))
			cache++;

		/* Can skip some work by looking recv_sack_cache? */
		if (tcp_sack_cache_ok(tp, cache) && !dup_sack &&
		    after(end_seq, cache->start_seq)) {

			/* Head todo? */
			if (before(start_seq, cache->start_seq)) {
				skb = tcp_sacktag_skip(skb, sk, start_seq);
				skb = tcp_sacktag_walk(skb, sk, next_dup,
						       state,
						       start_seq,
						       cache->start_seq,
						       dup_sack);
			}

			/* Rest of the block already fully processed? */
			if (!after(end_seq, cache->end_seq))
				goto advance_sp;

			skb = tcp_maybe_skipping_dsack(skb, sk, next_dup,
						       state,
						       cache->end_seq);

			/* ...tail remains todo... */
			if (tcp_highest_sack_seq(tp) == cache->end_seq) {
				/* ...but better entrypoint exists! */
				skb = tcp_highest_sack(sk);
				if (!skb)
					break;
				cache++;
				goto walk;
			}

			skb = tcp_sacktag_skip(skb, sk, cache->end_seq);
			/* Check overlap against next cached too (past this one already) */
			cache++;
			continue;
		}

		if (!before(start_seq, tcp_highest_sack_seq(tp))) {
			skb = tcp_highest_sack(sk);
			if (!skb)
				break;
		}
		skb = tcp_sacktag_skip(skb, sk, start_seq);

walk:
		skb = tcp_sacktag_walk(skb, sk, next_dup, state,
				       start_seq, end_seq, dup_sack);

advance_sp:
		i++;
	}

	/* Clear the head of the cache sack blocks so we can skip it next time */
	for (i = 0; i < ARRAY_SIZE(tp->recv_sack_cache) - used_sacks; i++) {
		tp->recv_sack_cache[i].start_seq = 0;
		tp->recv_sack_cache[i].end_seq = 0;
	}
	for (j = 0; j < used_sacks; j++)
		tp->recv_sack_cache[i++] = sp[j];

	if (inet_csk(sk)->icsk_ca_state != TCP_CA_Loss || tp->undo_marker)
		tcp_check_sack_reordering(sk, state->reord, 0);

	tcp_verify_left_out(tp);
out:

#if FASTRETRANS_DEBUG > 0
	WARN_ON((int)tp->sacked_out < 0);
	WARN_ON((int)tp->lost_out < 0);
	WARN_ON((int)tp->retrans_out < 0);
	WARN_ON((int)tcp_packets_in_flight(tp) < 0);
#endif
	return state->flag;
}

/* Limits sacked_out so that sum with lost_out isn't ever larger than
 * packets_out. Returns false if sacked_out adjustement wasn't necessary.
 */
static bool tcp_limit_reno_sacked(struct tcp_sock *tp)
{
	u32 holes;

	holes = max(tp->lost_out, 1U);
	holes = min(holes, tp->packets_out);

	if ((tp->sacked_out + holes) > tp->packets_out) {
		tp->sacked_out = tp->packets_out - holes;
		return true;
	}
	return false;
}

/* If we receive more dupacks than we expected counting segments
 * in assumption of absent reordering, interpret this as reordering.
 * The only another reason could be bug in receiver TCP.
 */
static void tcp_check_reno_reordering(struct sock *sk, const int addend)
{
	struct tcp_sock *tp = tcp_sk(sk);

	if (!tcp_limit_reno_sacked(tp))
		return;

	tp->reordering = min_t(u32, tp->packets_out + addend,
			       sock_net(sk)->ipv4.sysctl_tcp_max_reordering);
	tp->reord_seen++;
	NET_INC_STATS(sock_net(sk), LINUX_MIB_TCPRENOREORDER);
}

/* Emulate SACKs for SACKless connection: account for a new dupack. */

static void tcp_add_reno_sack(struct sock *sk, int num_dupack)
{
	if (num_dupack) {
		struct tcp_sock *tp = tcp_sk(sk);
		u32 prior_sacked = tp->sacked_out;
		s32 delivered;

		tp->sacked_out += num_dupack;
		tcp_check_reno_reordering(sk, 0);
		delivered = tp->sacked_out - prior_sacked;
		if (delivered > 0)
			tp->delivered += delivered;
		tcp_verify_left_out(tp);
	}
}

/* Account for ACK, ACKing some data in Reno Recovery phase. */

static void tcp_remove_reno_sacks(struct sock *sk, int acked)
{
	struct tcp_sock *tp = tcp_sk(sk);

	if (acked > 0) {
		/* One ACK acked hole. The rest eat duplicate ACKs. */
		tp->delivered += max_t(int, acked - tp->sacked_out, 1);
		if (acked - 1 >= tp->sacked_out)
			tp->sacked_out = 0;
		else
			tp->sacked_out -= acked - 1;
	}
	tcp_check_reno_reordering(sk, acked);
	tcp_verify_left_out(tp);
}

static inline void tcp_reset_reno_sack(struct tcp_sock *tp)
{
	tp->sacked_out = 0;
}

void tcp_clear_retrans(struct tcp_sock *tp)
{
	tp->retrans_out = 0;
	tp->lost_out = 0;
	tp->undo_marker = 0;
	tp->undo_retrans = -1;
	tp->sacked_out = 0;
}

static inline void tcp_init_undo(struct tcp_sock *tp)
{
	tp->undo_marker = tp->snd_una;
	/* Retransmission still in flight may cause DSACKs later. */
	tp->undo_retrans = tp->retrans_out ? : -1;
}

static bool tcp_is_rack(const struct sock *sk)
{
	return sock_net(sk)->ipv4.sysctl_tcp_recovery & TCP_RACK_LOSS_DETECTION;
}

/* If we detect SACK reneging, forget all SACK information
 * and reset tags completely, otherwise preserve SACKs. If receiver
 * dropped its ofo queue, we will know this due to reneging detection.
 */
static void tcp_timeout_mark_lost(struct sock *sk)
{
	struct tcp_sock *tp = tcp_sk(sk);
	struct sk_buff *skb, *head;
	bool is_reneg;			/* is receiver reneging on SACKs? */

	head = tcp_rtx_queue_head(sk);
	is_reneg = head && (TCP_SKB_CB(head)->sacked & TCPCB_SACKED_ACKED);
	if (is_reneg) {
		NET_INC_STATS(sock_net(sk), LINUX_MIB_TCPSACKRENEGING);
		tp->sacked_out = 0;
		/* Mark SACK reneging until we recover from this loss event. */
		tp->is_sack_reneg = 1;
	} else if (tcp_is_reno(tp)) {
		tcp_reset_reno_sack(tp);
	}

	skb = head;
	skb_rbtree_walk_from(skb) {
		if (is_reneg)
			TCP_SKB_CB(skb)->sacked &= ~TCPCB_SACKED_ACKED;
		else if (tcp_is_rack(sk) && skb != head &&
			 tcp_rack_skb_timeout(tp, skb, 0) > 0)
			continue; /* Don't mark recently sent ones lost yet */
		tcp_mark_skb_lost(sk, skb);
	}
	tcp_verify_left_out(tp);
	tcp_clear_all_retrans_hints(tp);
}

/* Enter Loss state. */
void tcp_enter_loss(struct sock *sk)
{
	const struct inet_connection_sock *icsk = inet_csk(sk);
	struct tcp_sock *tp = tcp_sk(sk);
	struct net *net = sock_net(sk);
	bool new_recovery = icsk->icsk_ca_state < TCP_CA_Recovery;

	tcp_timeout_mark_lost(sk);

	/* Reduce ssthresh if it has not yet been made inside this window. */
	if (icsk->icsk_ca_state <= TCP_CA_Disorder ||
	    !after(tp->high_seq, tp->snd_una) ||
	    (icsk->icsk_ca_state == TCP_CA_Loss && !icsk->icsk_retransmits)) {
		tp->prior_ssthresh = tcp_current_ssthresh(sk);
		tp->prior_cwnd = tp->snd_cwnd;
		tp->snd_ssthresh = icsk->icsk_ca_ops->ssthresh(sk);
		tcp_ca_event(sk, CA_EVENT_LOSS);
		tcp_init_undo(tp);
	}
	tp->snd_cwnd	   = tcp_packets_in_flight(tp) + 1;
	tp->snd_cwnd_cnt   = 0;
	tp->snd_cwnd_stamp = tcp_jiffies32;

	/* Timeout in disordered state after receiving substantial DUPACKs
	 * suggests that the degree of reordering is over-estimated.
	 */
	if (icsk->icsk_ca_state <= TCP_CA_Disorder &&
	    tp->sacked_out >= net->ipv4.sysctl_tcp_reordering)
		tp->reordering = min_t(unsigned int, tp->reordering,
				       net->ipv4.sysctl_tcp_reordering);
	tcp_set_ca_state(sk, TCP_CA_Loss);
	tp->high_seq = tp->snd_nxt;
	tcp_ecn_queue_cwr(tp);

	/* F-RTO RFC5682 sec 3.1 step 1: retransmit SND.UNA if no previous
	 * loss recovery is underway except recurring timeout(s) on
	 * the same SND.UNA (sec 3.2). Disable F-RTO on path MTU probing
	 */
	tp->frto = net->ipv4.sysctl_tcp_frto &&
		   (new_recovery || icsk->icsk_retransmits) &&
		   !inet_csk(sk)->icsk_mtup.probe_size;
}

/* If ACK arrived pointing to a remembered SACK, it means that our
 * remembered SACKs do not reflect real state of receiver i.e.
 * receiver _host_ is heavily congested (or buggy).
 *
 * To avoid big spurious retransmission bursts due to transient SACK
 * scoreboard oddities that look like reneging, we give the receiver a
 * little time (max(RTT/2, 10ms)) to send us some more ACKs that will
 * restore sanity to the SACK scoreboard. If the apparent reneging
 * persists until this RTO then we'll clear the SACK scoreboard.
 */
static bool tcp_check_sack_reneging(struct sock *sk, int flag)
{
	if (flag & FLAG_SACK_RENEGING) {
		struct tcp_sock *tp = tcp_sk(sk);
		unsigned long delay = max(usecs_to_jiffies(tp->srtt_us >> 4),
					  msecs_to_jiffies(10));

		inet_csk_reset_xmit_timer(sk, ICSK_TIME_RETRANS,
					  delay, TCP_RTO_MAX);
		return true;
	}
	return false;
}

/* Heurestics to calculate number of duplicate ACKs. There's no dupACKs
 * counter when SACK is enabled (without SACK, sacked_out is used for
 * that purpose).
 *
 * With reordering, holes may still be in flight, so RFC3517 recovery
 * uses pure sacked_out (total number of SACKed segments) even though
 * it violates the RFC that uses duplicate ACKs, often these are equal
 * but when e.g. out-of-window ACKs or packet duplication occurs,
 * they differ. Since neither occurs due to loss, TCP should really
 * ignore them.
 */
static inline int tcp_dupack_heuristics(const struct tcp_sock *tp)
{
	return tp->sacked_out + 1;
}

/* Linux NewReno/SACK/ECN state machine.
 * --------------------------------------
 *
 * "Open"	Normal state, no dubious events, fast path.
 * "Disorder"   In all the respects it is "Open",
 *		but requires a bit more attention. It is entered when
 *		we see some SACKs or dupacks. It is split of "Open"
 *		mainly to move some processing from fast path to slow one.
 * "CWR"	CWND was reduced due to some Congestion Notification event.
 *		It can be ECN, ICMP source quench, local device congestion.
 * "Recovery"	CWND was reduced, we are fast-retransmitting.
 * "Loss"	CWND was reduced due to RTO timeout or SACK reneging.
 *
 * tcp_fastretrans_alert() is entered:
 * - each incoming ACK, if state is not "Open"
 * - when arrived ACK is unusual, namely:
 *	* SACK
 *	* Duplicate ACK.
 *	* ECN ECE.
 *
 * Counting packets in flight is pretty simple.
 *
 *	in_flight = packets_out - left_out + retrans_out
 *
 *	packets_out is SND.NXT-SND.UNA counted in packets.
 *
 *	retrans_out is number of retransmitted segments.
 *
 *	left_out is number of segments left network, but not ACKed yet.
 *
 *		left_out = sacked_out + lost_out
 *
 *     sacked_out: Packets, which arrived to receiver out of order
 *		   and hence not ACKed. With SACKs this number is simply
 *		   amount of SACKed data. Even without SACKs
 *		   it is easy to give pretty reliable estimate of this number,
 *		   counting duplicate ACKs.
 *
 *       lost_out: Packets lost by network. TCP has no explicit
 *		   "loss notification" feedback from network (for now).
 *		   It means that this number can be only _guessed_.
 *		   Actually, it is the heuristics to predict lossage that
 *		   distinguishes different algorithms.
 *
 *	F.e. after RTO, when all the queue is considered as lost,
 *	lost_out = packets_out and in_flight = retrans_out.
 *
 *		Essentially, we have now a few algorithms detecting
 *		lost packets.
 *
 *		If the receiver supports SACK:
 *
 *		RFC6675/3517: It is the conventional algorithm. A packet is
 *		considered lost if the number of higher sequence packets
 *		SACKed is greater than or equal the DUPACK thoreshold
 *		(reordering). This is implemented in tcp_mark_head_lost and
 *		tcp_update_scoreboard.
 *
 *		RACK (draft-ietf-tcpm-rack-01): it is a newer algorithm
 *		(2017-) that checks timing instead of counting DUPACKs.
 *		Essentially a packet is considered lost if it's not S/ACKed
 *		after RTT + reordering_window, where both metrics are
 *		dynamically measured and adjusted. This is implemented in
 *		tcp_rack_mark_lost.
 *
 *		If the receiver does not support SACK:
 *
 *		NewReno (RFC6582): in Recovery we assume that one segment
 *		is lost (classic Reno). While we are in Recovery and
 *		a partial ACK arrives, we assume that one more packet
 *		is lost (NewReno). This heuristics are the same in NewReno
 *		and SACK.
 *
 * Really tricky (and requiring careful tuning) part of algorithm
 * is hidden in functions tcp_time_to_recover() and tcp_xmit_retransmit_queue().
 * The first determines the moment _when_ we should reduce CWND and,
 * hence, slow down forward transmission. In fact, it determines the moment
 * when we decide that hole is caused by loss, rather than by a reorder.
 *
 * tcp_xmit_retransmit_queue() decides, _what_ we should retransmit to fill
 * holes, caused by lost packets.
 *
 * And the most logically complicated part of algorithm is undo
 * heuristics. We detect false retransmits due to both too early
 * fast retransmit (reordering) and underestimated RTO, analyzing
 * timestamps and D-SACKs. When we detect that some segments were
 * retransmitted by mistake and CWND reduction was wrong, we undo
 * window reduction and abort recovery phase. This logic is hidden
 * inside several functions named tcp_try_undo_<something>.
 */

/* This function decides, when we should leave Disordered state
 * and enter Recovery phase, reducing congestion window.
 *
 * Main question: may we further continue forward transmission
 * with the same cwnd?
 */
static bool tcp_time_to_recover(struct sock *sk, int flag)
{
	struct tcp_sock *tp = tcp_sk(sk);

	/* Trick#1: The loss is proven. */
	if (tp->lost_out)
		return true;

	/* Not-A-Trick#2 : Classic rule... */
	if (!tcp_is_rack(sk) && tcp_dupack_heuristics(tp) > tp->reordering)
		return true;

	return false;
}

/* Detect loss in event "A" above by marking head of queue up as lost.
 * For non-SACK(Reno) senders, the first "packets" number of segments
 * are considered lost. For RFC3517 SACK, a segment is considered lost if it
 * has at least tp->reordering SACKed seqments above it; "packets" refers to
 * the maximum SACKed segments to pass before reaching this limit.
 */
static void tcp_mark_head_lost(struct sock *sk, int packets, int mark_head)
{
	struct tcp_sock *tp = tcp_sk(sk);
	struct sk_buff *skb;
	int cnt, oldcnt, lost;
	unsigned int mss;
	/* Use SACK to deduce losses of new sequences sent during recovery */
	const u32 loss_high = tcp_is_sack(tp) ?  tp->snd_nxt : tp->high_seq;

	WARN_ON(packets > tp->packets_out);
	skb = tp->lost_skb_hint;
	if (skb) {
		/* Head already handled? */
		if (mark_head && after(TCP_SKB_CB(skb)->seq, tp->snd_una))
			return;
		cnt = tp->lost_cnt_hint;
	} else {
		skb = tcp_rtx_queue_head(sk);
		cnt = 0;
	}

	skb_rbtree_walk_from(skb) {
		/* TODO: do this better */
		/* this is not the most efficient way to do this... */
		tp->lost_skb_hint = skb;
		tp->lost_cnt_hint = cnt;

		if (after(TCP_SKB_CB(skb)->end_seq, loss_high))
			break;

		oldcnt = cnt;
		if (tcp_is_reno(tp) ||
		    (TCP_SKB_CB(skb)->sacked & TCPCB_SACKED_ACKED))
			cnt += tcp_skb_pcount(skb);

		if (cnt > packets) {
			if (tcp_is_sack(tp) ||
			    (TCP_SKB_CB(skb)->sacked & TCPCB_SACKED_ACKED) ||
			    (oldcnt >= packets))
				break;

			mss = tcp_skb_mss(skb);
			/* If needed, chop off the prefix to mark as lost. */
			lost = (packets - oldcnt) * mss;
			if (lost < skb->len &&
			    tcp_fragment(sk, TCP_FRAG_IN_RTX_QUEUE, skb,
					 lost, mss, GFP_ATOMIC) < 0)
				break;
			cnt = packets;
		}

		tcp_skb_mark_lost(tp, skb);

		if (mark_head)
			break;
	}
	tcp_verify_left_out(tp);
}

/* Account newly detected lost packet(s) */

static void tcp_update_scoreboard(struct sock *sk, int fast_rexmit)
{
	struct tcp_sock *tp = tcp_sk(sk);

	if (tcp_is_sack(tp)) {
		int sacked_upto = tp->sacked_out - tp->reordering;
		if (sacked_upto >= 0)
			tcp_mark_head_lost(sk, sacked_upto, 0);
		else if (fast_rexmit)
			tcp_mark_head_lost(sk, 1, 1);
	}
}

static bool tcp_tsopt_ecr_before(const struct tcp_sock *tp, u32 when)
{
	return tp->rx_opt.saw_tstamp && tp->rx_opt.rcv_tsecr &&
	       before(tp->rx_opt.rcv_tsecr, when);
}

/* skb is spurious retransmitted if the returned timestamp echo
 * reply is prior to the skb transmission time
 */
static bool tcp_skb_spurious_retrans(const struct tcp_sock *tp,
				     const struct sk_buff *skb)
{
	return (TCP_SKB_CB(skb)->sacked & TCPCB_RETRANS) &&
	       tcp_tsopt_ecr_before(tp, tcp_skb_timestamp(skb));
}

/* Nothing was retransmitted or returned timestamp is less
 * than timestamp of the first retransmission.
 */
static inline bool tcp_packet_delayed(const struct tcp_sock *tp)
{
	return tp->retrans_stamp &&
	       tcp_tsopt_ecr_before(tp, tp->retrans_stamp);
}

/* Undo procedures. */

/* We can clear retrans_stamp when there are no retransmissions in the
 * window. It would seem that it is trivially available for us in
 * tp->retrans_out, however, that kind of assumptions doesn't consider
 * what will happen if errors occur when sending retransmission for the
 * second time. ...It could the that such segment has only
 * TCPCB_EVER_RETRANS set at the present time. It seems that checking
 * the head skb is enough except for some reneging corner cases that
 * are not worth the effort.
 *
 * Main reason for all this complexity is the fact that connection dying
 * time now depends on the validity of the retrans_stamp, in particular,
 * that successive retransmissions of a segment must not advance
 * retrans_stamp under any conditions.
 */
static bool tcp_any_retrans_done(const struct sock *sk)
{
	const struct tcp_sock *tp = tcp_sk(sk);
	struct sk_buff *skb;

	if (tp->retrans_out)
		return true;

	skb = tcp_rtx_queue_head(sk);
	if (unlikely(skb && TCP_SKB_CB(skb)->sacked & TCPCB_EVER_RETRANS))
		return true;

	return false;
}

static void DBGUNDO(struct sock *sk, const char *msg)
{
#if FASTRETRANS_DEBUG > 1
	struct tcp_sock *tp = tcp_sk(sk);
	struct inet_sock *inet = inet_sk(sk);

	if (sk->sk_family == AF_INET) {
		pr_debug("Undo %s %pI4/%u c%u l%u ss%u/%u p%u\n",
			 msg,
			 &inet->inet_daddr, ntohs(inet->inet_dport),
			 tp->snd_cwnd, tcp_left_out(tp),
			 tp->snd_ssthresh, tp->prior_ssthresh,
			 tp->packets_out);
	}
#if IS_ENABLED(CONFIG_IPV6)
	else if (sk->sk_family == AF_INET6) {
		pr_debug("Undo %s %pI6/%u c%u l%u ss%u/%u p%u\n",
			 msg,
			 &sk->sk_v6_daddr, ntohs(inet->inet_dport),
			 tp->snd_cwnd, tcp_left_out(tp),
			 tp->snd_ssthresh, tp->prior_ssthresh,
			 tp->packets_out);
	}
#endif
#endif
}

static void tcp_undo_cwnd_reduction(struct sock *sk, bool unmark_loss)
{
	struct tcp_sock *tp = tcp_sk(sk);

	if (unmark_loss) {
		struct sk_buff *skb;

		skb_rbtree_walk(skb, &sk->tcp_rtx_queue) {
			TCP_SKB_CB(skb)->sacked &= ~TCPCB_LOST;
		}
		tp->lost_out = 0;
		tcp_clear_all_retrans_hints(tp);
	}

	if (tp->prior_ssthresh) {
		const struct inet_connection_sock *icsk = inet_csk(sk);

		tp->snd_cwnd = icsk->icsk_ca_ops->undo_cwnd(sk);

		if (tp->prior_ssthresh > tp->snd_ssthresh) {
			tp->snd_ssthresh = tp->prior_ssthresh;
			tcp_ecn_withdraw_cwr(tp);
		}
	}
	tp->snd_cwnd_stamp = tcp_jiffies32;
	tp->undo_marker = 0;
	tp->rack.advanced = 1; /* Force RACK to re-exam losses */
}

static inline bool tcp_may_undo(const struct tcp_sock *tp)
{
	return tp->undo_marker && (!tp->undo_retrans || tcp_packet_delayed(tp));
}

/* People celebrate: "We love our President!" */
static bool tcp_try_undo_recovery(struct sock *sk)
{
	struct tcp_sock *tp = tcp_sk(sk);

	if (tcp_may_undo(tp)) {
		int mib_idx;

		/* Happy end! We did not retransmit anything
		 * or our original transmission succeeded.
		 */
		DBGUNDO(sk, inet_csk(sk)->icsk_ca_state == TCP_CA_Loss ? "loss" : "retrans");
		tcp_undo_cwnd_reduction(sk, false);
		if (inet_csk(sk)->icsk_ca_state == TCP_CA_Loss)
			mib_idx = LINUX_MIB_TCPLOSSUNDO;
		else
			mib_idx = LINUX_MIB_TCPFULLUNDO;

		NET_INC_STATS(sock_net(sk), mib_idx);
	} else if (tp->rack.reo_wnd_persist) {
		tp->rack.reo_wnd_persist--;
	}
	if (tp->snd_una == tp->high_seq && tcp_is_reno(tp)) {
		/* Hold old state until something *above* high_seq
		 * is ACKed. For Reno it is MUST to prevent false
		 * fast retransmits (RFC2582). SACK TCP is safe. */
		if (!tcp_any_retrans_done(sk))
			tp->retrans_stamp = 0;
		return true;
	}
	tcp_set_ca_state(sk, TCP_CA_Open);
	tp->is_sack_reneg = 0;
	return false;
}

/* Try to undo cwnd reduction, because D-SACKs acked all retransmitted data */
static bool tcp_try_undo_dsack(struct sock *sk)
{
	struct tcp_sock *tp = tcp_sk(sk);

	if (tp->undo_marker && !tp->undo_retrans) {
		tp->rack.reo_wnd_persist = min(TCP_RACK_RECOVERY_THRESH,
					       tp->rack.reo_wnd_persist + 1);
		DBGUNDO(sk, "D-SACK");
		tcp_undo_cwnd_reduction(sk, false);
		NET_INC_STATS(sock_net(sk), LINUX_MIB_TCPDSACKUNDO);
		return true;
	}
	return false;
}

/* Undo during loss recovery after partial ACK or using F-RTO. */
static bool tcp_try_undo_loss(struct sock *sk, bool frto_undo)
{
	struct tcp_sock *tp = tcp_sk(sk);

	if (frto_undo || tcp_may_undo(tp)) {
		tcp_undo_cwnd_reduction(sk, true);

		DBGUNDO(sk, "partial loss");
		NET_INC_STATS(sock_net(sk), LINUX_MIB_TCPLOSSUNDO);
		if (frto_undo)
			NET_INC_STATS(sock_net(sk),
					LINUX_MIB_TCPSPURIOUSRTOS);
		inet_csk(sk)->icsk_retransmits = 0;
		if (frto_undo || tcp_is_sack(tp)) {
			tcp_set_ca_state(sk, TCP_CA_Open);
			tp->is_sack_reneg = 0;
		}
		return true;
	}
	return false;
}

/* The cwnd reduction in CWR and Recovery uses the PRR algorithm in RFC 6937.
 * It computes the number of packets to send (sndcnt) based on packets newly
 * delivered:
 *   1) If the packets in flight is larger than ssthresh, PRR spreads the
 *	cwnd reductions across a full RTT.
 *   2) Otherwise PRR uses packet conservation to send as much as delivered.
 *      But when the retransmits are acked without further losses, PRR
 *      slow starts cwnd up to ssthresh to speed up the recovery.
 */
static void tcp_init_cwnd_reduction(struct sock *sk)
{
	struct tcp_sock *tp = tcp_sk(sk);

	tp->high_seq = tp->snd_nxt;
	tp->tlp_high_seq = 0;
	tp->snd_cwnd_cnt = 0;
	tp->prior_cwnd = tp->snd_cwnd;
	tp->prr_delivered = 0;
	tp->prr_out = 0;
	tp->snd_ssthresh = inet_csk(sk)->icsk_ca_ops->ssthresh(sk);
	tcp_ecn_queue_cwr(tp);
}

void tcp_cwnd_reduction(struct sock *sk, int newly_acked_sacked, int flag)
{
	struct tcp_sock *tp = tcp_sk(sk);
	int sndcnt = 0;
	int delta = tp->snd_ssthresh - tcp_packets_in_flight(tp);

	if (newly_acked_sacked <= 0 || WARN_ON_ONCE(!tp->prior_cwnd))
		return;

	tp->prr_delivered += newly_acked_sacked;
	if (delta < 0) {
		u64 dividend = (u64)tp->snd_ssthresh * tp->prr_delivered +
			       tp->prior_cwnd - 1;
		sndcnt = div_u64(dividend, tp->prior_cwnd) - tp->prr_out;
	} else if ((flag & (FLAG_RETRANS_DATA_ACKED | FLAG_LOST_RETRANS)) ==
		   FLAG_RETRANS_DATA_ACKED) {
		sndcnt = min_t(int, delta,
			       max_t(int, tp->prr_delivered - tp->prr_out,
				     newly_acked_sacked) + 1);
	} else {
		sndcnt = min(delta, newly_acked_sacked);
	}
	/* Force a fast retransmit upon entering fast recovery */
	sndcnt = max(sndcnt, (tp->prr_out ? 0 : 1));
	tp->snd_cwnd = tcp_packets_in_flight(tp) + sndcnt;
}

static inline void tcp_end_cwnd_reduction(struct sock *sk)
{
	struct tcp_sock *tp = tcp_sk(sk);

	if (inet_csk(sk)->icsk_ca_ops->cong_control)
		return;

	/* Reset cwnd to ssthresh in CWR or Recovery (unless it's undone) */
	if (tp->snd_ssthresh < TCP_INFINITE_SSTHRESH &&
	    (inet_csk(sk)->icsk_ca_state == TCP_CA_CWR || tp->undo_marker)) {
		tp->snd_cwnd = tp->snd_ssthresh;
		tp->snd_cwnd_stamp = tcp_jiffies32;
	}
	tcp_ca_event(sk, CA_EVENT_COMPLETE_CWR);
}

/* Enter CWR state. Disable cwnd undo since congestion is proven with ECN */
void tcp_enter_cwr(struct sock *sk)
{
	struct tcp_sock *tp = tcp_sk(sk);

	tp->prior_ssthresh = 0;
	if (inet_csk(sk)->icsk_ca_state < TCP_CA_CWR) {
		tp->undo_marker = 0;
		tcp_init_cwnd_reduction(sk);
		tcp_set_ca_state(sk, TCP_CA_CWR);
	}
}
EXPORT_SYMBOL(tcp_enter_cwr);

static void tcp_try_keep_open(struct sock *sk)
{
	struct tcp_sock *tp = tcp_sk(sk);
	int state = TCP_CA_Open;

	if (tcp_left_out(tp) || tcp_any_retrans_done(sk))
		state = TCP_CA_Disorder;

	if (inet_csk(sk)->icsk_ca_state != state) {
		tcp_set_ca_state(sk, state);
		tp->high_seq = tp->snd_nxt;
	}
}

static void tcp_try_to_open(struct sock *sk, int flag)
{
	struct tcp_sock *tp = tcp_sk(sk);

	tcp_verify_left_out(tp);

	if (!tcp_any_retrans_done(sk))
		tp->retrans_stamp = 0;

	if (flag & FLAG_ECE)
		tcp_enter_cwr(sk);

	if (inet_csk(sk)->icsk_ca_state != TCP_CA_CWR) {
		tcp_try_keep_open(sk);
	}
}

static void tcp_mtup_probe_failed(struct sock *sk)
{
	struct inet_connection_sock *icsk = inet_csk(sk);

	icsk->icsk_mtup.search_high = icsk->icsk_mtup.probe_size - 1;
	icsk->icsk_mtup.probe_size = 0;
	NET_INC_STATS(sock_net(sk), LINUX_MIB_TCPMTUPFAIL);
}

static void tcp_mtup_probe_success(struct sock *sk)
{
	struct tcp_sock *tp = tcp_sk(sk);
	struct inet_connection_sock *icsk = inet_csk(sk);

	/* FIXME: breaks with very large cwnd */
	tp->prior_ssthresh = tcp_current_ssthresh(sk);
	tp->snd_cwnd = tp->snd_cwnd *
		       tcp_mss_to_mtu(sk, tp->mss_cache) /
		       icsk->icsk_mtup.probe_size;
	tp->snd_cwnd_cnt = 0;
	tp->snd_cwnd_stamp = tcp_jiffies32;
	tp->snd_ssthresh = tcp_current_ssthresh(sk);

	icsk->icsk_mtup.search_low = icsk->icsk_mtup.probe_size;
	icsk->icsk_mtup.probe_size = 0;
	tcp_sync_mss(sk, icsk->icsk_pmtu_cookie);
	NET_INC_STATS(sock_net(sk), LINUX_MIB_TCPMTUPSUCCESS);
}

/* Do a simple retransmit without using the backoff mechanisms in
 * tcp_timer. This is used for path mtu discovery.
 * The socket is already locked here.
 */
void tcp_simple_retransmit(struct sock *sk)
{
	const struct inet_connection_sock *icsk = inet_csk(sk);
	struct tcp_sock *tp = tcp_sk(sk);
	struct sk_buff *skb;
	unsigned int mss = tcp_current_mss(sk);

	skb_rbtree_walk(skb, &sk->tcp_rtx_queue) {
		if (tcp_skb_seglen(skb) > mss &&
		    !(TCP_SKB_CB(skb)->sacked & TCPCB_SACKED_ACKED)) {
			if (TCP_SKB_CB(skb)->sacked & TCPCB_SACKED_RETRANS) {
				TCP_SKB_CB(skb)->sacked &= ~TCPCB_SACKED_RETRANS;
				tp->retrans_out -= tcp_skb_pcount(skb);
			}
			tcp_skb_mark_lost_uncond_verify(tp, skb);
		}
	}

	tcp_clear_retrans_hints_partial(tp);

	if (!tp->lost_out)
		return;

	if (tcp_is_reno(tp))
		tcp_limit_reno_sacked(tp);

	tcp_verify_left_out(tp);

	/* Don't muck with the congestion window here.
	 * Reason is that we do not increase amount of _data_
	 * in network, but units changed and effective
	 * cwnd/ssthresh really reduced now.
	 */
	if (icsk->icsk_ca_state != TCP_CA_Loss) {
		tp->high_seq = tp->snd_nxt;
		tp->snd_ssthresh = tcp_current_ssthresh(sk);
		tp->prior_ssthresh = 0;
		tp->undo_marker = 0;
		tcp_set_ca_state(sk, TCP_CA_Loss);
	}
	tcp_xmit_retransmit_queue(sk);
}
EXPORT_SYMBOL(tcp_simple_retransmit);

void tcp_enter_recovery(struct sock *sk, bool ece_ack)
{
	struct tcp_sock *tp = tcp_sk(sk);
	int mib_idx;

	if (tcp_is_reno(tp))
		mib_idx = LINUX_MIB_TCPRENORECOVERY;
	else
		mib_idx = LINUX_MIB_TCPSACKRECOVERY;

	NET_INC_STATS(sock_net(sk), mib_idx);

	tp->prior_ssthresh = 0;
	tcp_init_undo(tp);

	if (!tcp_in_cwnd_reduction(sk)) {
		if (!ece_ack)
			tp->prior_ssthresh = tcp_current_ssthresh(sk);
		tcp_init_cwnd_reduction(sk);
	}
	tcp_set_ca_state(sk, TCP_CA_Recovery);
}

/* Process an ACK in CA_Loss state. Move to CA_Open if lost data are
 * recovered or spurious. Otherwise retransmits more on partial ACKs.
 */
static void tcp_process_loss(struct sock *sk, int flag, int num_dupack,
			     int *rexmit)
{
	struct tcp_sock *tp = tcp_sk(sk);
	bool recovered = !before(tp->snd_una, tp->high_seq);

	if ((flag & FLAG_SND_UNA_ADVANCED || rcu_access_pointer(tp->fastopen_rsk)) &&
	    tcp_try_undo_loss(sk, false))
		return;

	if (tp->frto) { /* F-RTO RFC5682 sec 3.1 (sack enhanced version). */
		/* Step 3.b. A timeout is spurious if not all data are
		 * lost, i.e., never-retransmitted data are (s)acked.
		 */
		if ((flag & FLAG_ORIG_SACK_ACKED) &&
		    tcp_try_undo_loss(sk, true))
			return;

		if (after(tp->snd_nxt, tp->high_seq)) {
			if (flag & FLAG_DATA_SACKED || num_dupack)
				tp->frto = 0; /* Step 3.a. loss was real */
		} else if (flag & FLAG_SND_UNA_ADVANCED && !recovered) {
			tp->high_seq = tp->snd_nxt;
			/* Step 2.b. Try send new data (but deferred until cwnd
			 * is updated in tcp_ack()). Otherwise fall back to
			 * the conventional recovery.
			 */
			if (!tcp_write_queue_empty(sk) &&
			    after(tcp_wnd_end(tp), tp->snd_nxt)) {
				*rexmit = REXMIT_NEW;
				return;
			}
			tp->frto = 0;
		}
	}

	if (recovered) {
		/* F-RTO RFC5682 sec 3.1 step 2.a and 1st part of step 3.a */
		tcp_try_undo_recovery(sk);
		return;
	}
	if (tcp_is_reno(tp)) {
		/* A Reno DUPACK means new data in F-RTO step 2.b above are
		 * delivered. Lower inflight to clock out (re)tranmissions.
		 */
		if (after(tp->snd_nxt, tp->high_seq) && num_dupack)
			tcp_add_reno_sack(sk, num_dupack);
		else if (flag & FLAG_SND_UNA_ADVANCED)
			tcp_reset_reno_sack(tp);
	}
	*rexmit = REXMIT_LOST;
}

/* Undo during fast recovery after partial ACK. */
static bool tcp_try_undo_partial(struct sock *sk, u32 prior_snd_una)
{
	struct tcp_sock *tp = tcp_sk(sk);

	if (tp->undo_marker && tcp_packet_delayed(tp)) {
		/* Plain luck! Hole if filled with delayed
		 * packet, rather than with a retransmit. Check reordering.
		 */
		tcp_check_sack_reordering(sk, prior_snd_una, 1);

		/* We are getting evidence that the reordering degree is higher
		 * than we realized. If there are no retransmits out then we
		 * can undo. Otherwise we clock out new packets but do not
		 * mark more packets lost or retransmit more.
		 */
		if (tp->retrans_out)
			return true;

		if (!tcp_any_retrans_done(sk))
			tp->retrans_stamp = 0;

		DBGUNDO(sk, "partial recovery");
		tcp_undo_cwnd_reduction(sk, true);
		NET_INC_STATS(sock_net(sk), LINUX_MIB_TCPPARTIALUNDO);
		tcp_try_keep_open(sk);
		return true;
	}
	return false;
}

static void tcp_identify_packet_loss(struct sock *sk, int *ack_flag)
{
	struct tcp_sock *tp = tcp_sk(sk);

	if (tcp_rtx_queue_empty(sk))
		return;

	if (unlikely(tcp_is_reno(tp))) {
		tcp_newreno_mark_lost(sk, *ack_flag & FLAG_SND_UNA_ADVANCED);
	} else if (tcp_is_rack(sk)) {
		u32 prior_retrans = tp->retrans_out;

		tcp_rack_mark_lost(sk);
		if (prior_retrans > tp->retrans_out)
			*ack_flag |= FLAG_LOST_RETRANS;
	}
}

static bool tcp_force_fast_retransmit(struct sock *sk)
{
	struct tcp_sock *tp = tcp_sk(sk);

	return after(tcp_highest_sack_seq(tp),
		     tp->snd_una + tp->reordering * tp->mss_cache);
}

/* Process an event, which can update packets-in-flight not trivially.
 * Main goal of this function is to calculate new estimate for left_out,
 * taking into account both packets sitting in receiver's buffer and
 * packets lost by network.
 *
 * Besides that it updates the congestion state when packet loss or ECN
 * is detected. But it does not reduce the cwnd, it is done by the
 * congestion control later.
 *
 * It does _not_ decide what to send, it is made in function
 * tcp_xmit_retransmit_queue().
 */
static void tcp_fastretrans_alert(struct sock *sk, const u32 prior_snd_una,
				  int num_dupack, int *ack_flag, int *rexmit)
{
	struct inet_connection_sock *icsk = inet_csk(sk);
	struct tcp_sock *tp = tcp_sk(sk);
	int fast_rexmit = 0, flag = *ack_flag;
	bool do_lost = num_dupack || ((flag & FLAG_DATA_SACKED) &&
				      tcp_force_fast_retransmit(sk));

	if (!tp->packets_out && tp->sacked_out)
		tp->sacked_out = 0;

	/* Now state machine starts.
	 * A. ECE, hence prohibit cwnd undoing, the reduction is required. */
	if (flag & FLAG_ECE)
		tp->prior_ssthresh = 0;

	/* B. In all the states check for reneging SACKs. */
	if (tcp_check_sack_reneging(sk, flag))
		return;

	/* C. Check consistency of the current state. */
	tcp_verify_left_out(tp);

	/* D. Check state exit conditions. State can be terminated
	 *    when high_seq is ACKed. */
	if (icsk->icsk_ca_state == TCP_CA_Open) {
		WARN_ON(tp->retrans_out != 0);
		tp->retrans_stamp = 0;
	} else if (!before(tp->snd_una, tp->high_seq)) {
		switch (icsk->icsk_ca_state) {
		case TCP_CA_CWR:
			/* CWR is to be held something *above* high_seq
			 * is ACKed for CWR bit to reach receiver. */
			if (tp->snd_una != tp->high_seq) {
				tcp_end_cwnd_reduction(sk);
				tcp_set_ca_state(sk, TCP_CA_Open);
			}
			break;

		case TCP_CA_Recovery:
			if (tcp_is_reno(tp))
				tcp_reset_reno_sack(tp);
			if (tcp_try_undo_recovery(sk))
				return;
			tcp_end_cwnd_reduction(sk);
			break;
		}
	}

	/* E. Process state. */
	switch (icsk->icsk_ca_state) {
	case TCP_CA_Recovery:
		if (!(flag & FLAG_SND_UNA_ADVANCED)) {
			if (tcp_is_reno(tp))
				tcp_add_reno_sack(sk, num_dupack);
		} else {
			if (tcp_try_undo_partial(sk, prior_snd_una))
				return;
			/* Partial ACK arrived. Force fast retransmit. */
			do_lost = tcp_is_reno(tp) ||
				  tcp_force_fast_retransmit(sk);
		}
		if (tcp_try_undo_dsack(sk)) {
			tcp_try_keep_open(sk);
			return;
		}
		tcp_identify_packet_loss(sk, ack_flag);
		break;
	case TCP_CA_Loss:
		tcp_process_loss(sk, flag, num_dupack, rexmit);
		tcp_identify_packet_loss(sk, ack_flag);
		if (!(icsk->icsk_ca_state == TCP_CA_Open ||
		      (*ack_flag & FLAG_LOST_RETRANS)))
			return;
		/* Change state if cwnd is undone or retransmits are lost */
		/* fall through */
	default:
		if (tcp_is_reno(tp)) {
			if (flag & FLAG_SND_UNA_ADVANCED)
				tcp_reset_reno_sack(tp);
			tcp_add_reno_sack(sk, num_dupack);
		}

		if (icsk->icsk_ca_state <= TCP_CA_Disorder)
			tcp_try_undo_dsack(sk);

		tcp_identify_packet_loss(sk, ack_flag);
		if (!tcp_time_to_recover(sk, flag)) {
			tcp_try_to_open(sk, flag);
			return;
		}

		/* MTU probe failure: don't reduce cwnd */
		if (icsk->icsk_ca_state < TCP_CA_CWR &&
		    icsk->icsk_mtup.probe_size &&
		    tp->snd_una == tp->mtu_probe.probe_seq_start) {
			tcp_mtup_probe_failed(sk);
			/* Restores the reduction we did in tcp_mtup_probe() */
			tp->snd_cwnd++;
			tcp_simple_retransmit(sk);
			return;
		}

		/* Otherwise enter Recovery state */
		tcp_enter_recovery(sk, (flag & FLAG_ECE));
		fast_rexmit = 1;
	}

	if (!tcp_is_rack(sk) && do_lost)
		tcp_update_scoreboard(sk, fast_rexmit);
	*rexmit = REXMIT_LOST;
}

static void tcp_update_rtt_min(struct sock *sk, u32 rtt_us, const int flag)
{
	u32 wlen = sock_net(sk)->ipv4.sysctl_tcp_min_rtt_wlen * HZ;
	struct tcp_sock *tp = tcp_sk(sk);

	if ((flag & FLAG_ACK_MAYBE_DELAYED) && rtt_us > tcp_min_rtt(tp)) {
		/* If the remote keeps returning delayed ACKs, eventually
		 * the min filter would pick it up and overestimate the
		 * prop. delay when it expires. Skip suspected delayed ACKs.
		 */
		return;
	}
	minmax_running_min(&tp->rtt_min, wlen, tcp_jiffies32,
			   rtt_us ? : jiffies_to_usecs(1));
}

static bool tcp_ack_update_rtt(struct sock *sk, const int flag,
			       long seq_rtt_us, long sack_rtt_us,
			       long ca_rtt_us, struct rate_sample *rs)
{
	const struct tcp_sock *tp = tcp_sk(sk);

	/* Prefer RTT measured from ACK's timing to TS-ECR. This is because
	 * broken middle-boxes or peers may corrupt TS-ECR fields. But
	 * Karn's algorithm forbids taking RTT if some retransmitted data
	 * is acked (RFC6298).
	 */
	if (seq_rtt_us < 0)
		seq_rtt_us = sack_rtt_us;

	/* RTTM Rule: A TSecr value received in a segment is used to
	 * update the averaged RTT measurement only if the segment
	 * acknowledges some new data, i.e., only if it advances the
	 * left edge of the send window.
	 * See draft-ietf-tcplw-high-performance-00, section 3.3.
	 */
	if (seq_rtt_us < 0 && tp->rx_opt.saw_tstamp && tp->rx_opt.rcv_tsecr &&
	    flag & FLAG_ACKED) {
		u32 delta = tcp_time_stamp(tp) - tp->rx_opt.rcv_tsecr;

		if (likely(delta < INT_MAX / (USEC_PER_SEC / TCP_TS_HZ))) {
			seq_rtt_us = delta * (USEC_PER_SEC / TCP_TS_HZ);
			ca_rtt_us = seq_rtt_us;
		}
	}
	rs->rtt_us = ca_rtt_us; /* RTT of last (S)ACKed packet (or -1) */
	if (seq_rtt_us < 0)
		return false;

	/* ca_rtt_us >= 0 is counting on the invariant that ca_rtt_us is
	 * always taken together with ACK, SACK, or TS-opts. Any negative
	 * values will be skipped with the seq_rtt_us < 0 check above.
	 */
	tcp_update_rtt_min(sk, ca_rtt_us, flag);
	tcp_rtt_estimator(sk, seq_rtt_us);
	tcp_set_rto(sk);

	/* RFC6298: only reset backoff on valid RTT measurement. */
	inet_csk(sk)->icsk_backoff = 0;
	return true;
}

/* Compute time elapsed between (last) SYNACK and the ACK completing 3WHS. */
void tcp_synack_rtt_meas(struct sock *sk, struct request_sock *req)
{
	struct rate_sample rs;
	long rtt_us = -1L;

	if (req && !req->num_retrans && tcp_rsk(req)->snt_synack)
		rtt_us = tcp_stamp_us_delta(tcp_clock_us(), tcp_rsk(req)->snt_synack);

	tcp_ack_update_rtt(sk, FLAG_SYN_ACKED, rtt_us, -1L, rtt_us, &rs);
}


static void tcp_cong_avoid(struct sock *sk, u32 ack, u32 acked)
{
	const struct inet_connection_sock *icsk = inet_csk(sk);

	icsk->icsk_ca_ops->cong_avoid(sk, ack, acked);
	tcp_sk(sk)->snd_cwnd_stamp = tcp_jiffies32;
}

/* Restart timer after forward progress on connection.
 * RFC2988 recommends to restart timer to now+rto.
 */
void tcp_rearm_rto(struct sock *sk)
{
	const struct inet_connection_sock *icsk = inet_csk(sk);
	struct tcp_sock *tp = tcp_sk(sk);

	/* If the retrans timer is currently being used by Fast Open
	 * for SYN-ACK retrans purpose, stay put.
	 */
	if (rcu_access_pointer(tp->fastopen_rsk))
		return;

	if (!tp->packets_out) {
		inet_csk_clear_xmit_timer(sk, ICSK_TIME_RETRANS);
	} else {
		u32 rto = inet_csk(sk)->icsk_rto;
		/* Offset the time elapsed after installing regular RTO */
		if (icsk->icsk_pending == ICSK_TIME_REO_TIMEOUT ||
		    icsk->icsk_pending == ICSK_TIME_LOSS_PROBE) {
			s64 delta_us = tcp_rto_delta_us(sk);
			/* delta_us may not be positive if the socket is locked
			 * when the retrans timer fires and is rescheduled.
			 */
			rto = usecs_to_jiffies(max_t(int, delta_us, 1));
		}
		tcp_reset_xmit_timer(sk, ICSK_TIME_RETRANS, rto,
				     TCP_RTO_MAX, tcp_rtx_queue_head(sk));
	}
}

/* Try to schedule a loss probe; if that doesn't work, then schedule an RTO. */
static void tcp_set_xmit_timer(struct sock *sk)
{
	if (!tcp_schedule_loss_probe(sk, true))
		tcp_rearm_rto(sk);
}

/* If we get here, the whole TSO packet has not been acked. */
static u32 tcp_tso_acked(struct sock *sk, struct sk_buff *skb)
{
	struct tcp_sock *tp = tcp_sk(sk);
	u32 packets_acked;

	BUG_ON(!after(TCP_SKB_CB(skb)->end_seq, tp->snd_una));

	packets_acked = tcp_skb_pcount(skb);
	if (tcp_trim_head(sk, skb, tp->snd_una - TCP_SKB_CB(skb)->seq))
		return 0;
	packets_acked -= tcp_skb_pcount(skb);

	if (packets_acked) {
		BUG_ON(tcp_skb_pcount(skb) == 0);
		BUG_ON(!before(TCP_SKB_CB(skb)->seq, TCP_SKB_CB(skb)->end_seq));
	}

	return packets_acked;
}

static void tcp_ack_tstamp(struct sock *sk, struct sk_buff *skb,
			   u32 prior_snd_una)
{
	const struct skb_shared_info *shinfo;

	/* Avoid cache line misses to get skb_shinfo() and shinfo->tx_flags */
	if (likely(!TCP_SKB_CB(skb)->txstamp_ack))
		return;

	shinfo = skb_shinfo(skb);
	if (!before(shinfo->tskey, prior_snd_una) &&
	    before(shinfo->tskey, tcp_sk(sk)->snd_una)) {
		tcp_skb_tsorted_save(skb) {
			__skb_tstamp_tx(skb, NULL, sk, SCM_TSTAMP_ACK);
		} tcp_skb_tsorted_restore(skb);
	}
}

/* Remove acknowledged frames from the retransmission queue. If our packet
 * is before the ack sequence we can discard it as it's confirmed to have
 * arrived at the other end.
 */
static int tcp_clean_rtx_queue(struct sock *sk, u32 prior_fack,
			       u32 prior_snd_una,
			       struct tcp_sacktag_state *sack)
{
	const struct inet_connection_sock *icsk = inet_csk(sk);
	u64 first_ackt, last_ackt;
	struct tcp_sock *tp = tcp_sk(sk);
	u32 prior_sacked = tp->sacked_out;
	u32 reord = tp->snd_nxt; /* lowest acked un-retx un-sacked seq */
	struct sk_buff *skb, *next;
	bool fully_acked = true;
	long sack_rtt_us = -1L;
	long seq_rtt_us = -1L;
	long ca_rtt_us = -1L;
	u32 pkts_acked = 0;
	u32 last_in_flight = 0;
	bool rtt_update;
	int flag = 0;

	first_ackt = 0;

	for (skb = skb_rb_first(&sk->tcp_rtx_queue); skb; skb = next) {
		struct tcp_skb_cb *scb = TCP_SKB_CB(skb);
		const u32 start_seq = scb->seq;
		u8 sacked = scb->sacked;
		u32 acked_pcount;

		tcp_ack_tstamp(sk, skb, prior_snd_una);

		/* Determine how many packets and what bytes were acked, tso and else */
		if (after(scb->end_seq, tp->snd_una)) {
			if (tcp_skb_pcount(skb) == 1 ||
			    !after(tp->snd_una, scb->seq))
				break;

			acked_pcount = tcp_tso_acked(sk, skb);
			if (!acked_pcount)
				break;
			fully_acked = false;
		} else {
			acked_pcount = tcp_skb_pcount(skb);
		}

		if (unlikely(sacked & TCPCB_RETRANS)) {
			if (sacked & TCPCB_SACKED_RETRANS)
				tp->retrans_out -= acked_pcount;
			flag |= FLAG_RETRANS_DATA_ACKED;
		} else if (!(sacked & TCPCB_SACKED_ACKED)) {
			last_ackt = tcp_skb_timestamp_us(skb);
			WARN_ON_ONCE(last_ackt == 0);
			if (!first_ackt)
				first_ackt = last_ackt;

			last_in_flight = TCP_SKB_CB(skb)->tx.in_flight;
			if (before(start_seq, reord))
				reord = start_seq;
			if (!after(scb->end_seq, tp->high_seq))
				flag |= FLAG_ORIG_SACK_ACKED;
		}

		if (sacked & TCPCB_SACKED_ACKED) {
			tp->sacked_out -= acked_pcount;
		} else if (tcp_is_sack(tp)) {
			tp->delivered += acked_pcount;
			if (!tcp_skb_spurious_retrans(tp, skb))
				tcp_rack_advance(tp, sacked, scb->end_seq,
						 tcp_skb_timestamp_us(skb));
		}
		if (sacked & TCPCB_LOST)
			tp->lost_out -= acked_pcount;

		tp->packets_out -= acked_pcount;
		pkts_acked += acked_pcount;
		tcp_rate_skb_delivered(sk, skb, sack->rate);

		/* Initial outgoing SYN's get put onto the write_queue
		 * just like anything else we transmit.  It is not
		 * true data, and if we misinform our callers that
		 * this ACK acks real data, we will erroneously exit
		 * connection startup slow start one packet too
		 * quickly.  This is severely frowned upon behavior.
		 */
		if (likely(!(scb->tcp_flags & TCPHDR_SYN))) {
			flag |= FLAG_DATA_ACKED;
		} else {
			flag |= FLAG_SYN_ACKED;
			tp->retrans_stamp = 0;
		}

		if (!fully_acked)
			break;

		next = skb_rb_next(skb);
		if (unlikely(skb == tp->retransmit_skb_hint))
			tp->retransmit_skb_hint = NULL;
		if (unlikely(skb == tp->lost_skb_hint))
			tp->lost_skb_hint = NULL;
		tcp_rtx_queue_unlink_and_free(skb, sk);
	}

	if (!skb)
		tcp_chrono_stop(sk, TCP_CHRONO_BUSY);

	if (likely(between(tp->snd_up, prior_snd_una, tp->snd_una)))
		tp->snd_up = tp->snd_una;

	if (skb && (TCP_SKB_CB(skb)->sacked & TCPCB_SACKED_ACKED))
		flag |= FLAG_SACK_RENEGING;

	if (likely(first_ackt) && !(flag & FLAG_RETRANS_DATA_ACKED)) {
		seq_rtt_us = tcp_stamp_us_delta(tp->tcp_mstamp, first_ackt);
		ca_rtt_us = tcp_stamp_us_delta(tp->tcp_mstamp, last_ackt);

		if (pkts_acked == 1 && last_in_flight < tp->mss_cache &&
		    last_in_flight && !prior_sacked && fully_acked &&
		    sack->rate->prior_delivered + 1 == tp->delivered &&
		    !(flag & (FLAG_CA_ALERT | FLAG_SYN_ACKED))) {
			/* Conservatively mark a delayed ACK. It's typically
			 * from a lone runt packet over the round trip to
			 * a receiver w/o out-of-order or CE events.
			 */
			flag |= FLAG_ACK_MAYBE_DELAYED;
		}
	}
	if (sack->first_sackt) {
		sack_rtt_us = tcp_stamp_us_delta(tp->tcp_mstamp, sack->first_sackt);
		ca_rtt_us = tcp_stamp_us_delta(tp->tcp_mstamp, sack->last_sackt);
	}
	rtt_update = tcp_ack_update_rtt(sk, flag, seq_rtt_us, sack_rtt_us,
					ca_rtt_us, sack->rate);

	if (flag & FLAG_ACKED) {
		flag |= FLAG_SET_XMIT_TIMER;  /* set TLP or RTO timer */
		if (unlikely(icsk->icsk_mtup.probe_size &&
			     !after(tp->mtu_probe.probe_seq_end, tp->snd_una))) {
			tcp_mtup_probe_success(sk);
		}

		if (tcp_is_reno(tp)) {
			tcp_remove_reno_sacks(sk, pkts_acked);

			/* If any of the cumulatively ACKed segments was
			 * retransmitted, non-SACK case cannot confirm that
			 * progress was due to original transmission due to
			 * lack of TCPCB_SACKED_ACKED bits even if some of
			 * the packets may have been never retransmitted.
			 */
			if (flag & FLAG_RETRANS_DATA_ACKED)
				flag &= ~FLAG_ORIG_SACK_ACKED;
		} else {
			int delta;

			/* Non-retransmitted hole got filled? That's reordering */
			if (before(reord, prior_fack))
				tcp_check_sack_reordering(sk, reord, 0);

			delta = prior_sacked - tp->sacked_out;
			tp->lost_cnt_hint -= min(tp->lost_cnt_hint, delta);
		}
	} else if (skb && rtt_update && sack_rtt_us >= 0 &&
		   sack_rtt_us > tcp_stamp_us_delta(tp->tcp_mstamp,
						    tcp_skb_timestamp_us(skb))) {
		/* Do not re-arm RTO if the sack RTT is measured from data sent
		 * after when the head was last (re)transmitted. Otherwise the
		 * timeout may continue to extend in loss recovery.
		 */
		flag |= FLAG_SET_XMIT_TIMER;  /* set TLP or RTO timer */
	}

	if (icsk->icsk_ca_ops->pkts_acked) {
		struct ack_sample sample = { .pkts_acked = pkts_acked,
					     .rtt_us = sack->rate->rtt_us,
					     .in_flight = last_in_flight };

		icsk->icsk_ca_ops->pkts_acked(sk, &sample);
	}

#if FASTRETRANS_DEBUG > 0
	WARN_ON((int)tp->sacked_out < 0);
	WARN_ON((int)tp->lost_out < 0);
	WARN_ON((int)tp->retrans_out < 0);
	if (!tp->packets_out && tcp_is_sack(tp)) {
		icsk = inet_csk(sk);
		if (tp->lost_out) {
			pr_debug("Leak l=%u %d\n",
				 tp->lost_out, icsk->icsk_ca_state);
			tp->lost_out = 0;
		}
		if (tp->sacked_out) {
			pr_debug("Leak s=%u %d\n",
				 tp->sacked_out, icsk->icsk_ca_state);
			tp->sacked_out = 0;
		}
		if (tp->retrans_out) {
			pr_debug("Leak r=%u %d\n",
				 tp->retrans_out, icsk->icsk_ca_state);
			tp->retrans_out = 0;
		}
	}
#endif
	return flag;
}

static void tcp_ack_probe(struct sock *sk)
{
	struct inet_connection_sock *icsk = inet_csk(sk);
	struct sk_buff *head = tcp_send_head(sk);
	const struct tcp_sock *tp = tcp_sk(sk);

	/* Was it a usable window open? */
	if (!head)
		return;
	if (!after(TCP_SKB_CB(head)->end_seq, tcp_wnd_end(tp))) {
		icsk->icsk_backoff = 0;
		inet_csk_clear_xmit_timer(sk, ICSK_TIME_PROBE0);
		/* Socket must be waked up by subsequent tcp_data_snd_check().
		 * This function is not for random using!
		 */
	} else {
		unsigned long when = tcp_probe0_when(sk, TCP_RTO_MAX);

		tcp_reset_xmit_timer(sk, ICSK_TIME_PROBE0,
				     when, TCP_RTO_MAX, NULL);
	}
}

static inline bool tcp_ack_is_dubious(const struct sock *sk, const int flag)
{
	return !(flag & FLAG_NOT_DUP) || (flag & FLAG_CA_ALERT) ||
		inet_csk(sk)->icsk_ca_state != TCP_CA_Open;
}

/* Decide wheather to run the increase function of congestion control. */
static inline bool tcp_may_raise_cwnd(const struct sock *sk, const int flag)
{
	/* If reordering is high then always grow cwnd whenever data is
	 * delivered regardless of its ordering. Otherwise stay conservative
	 * and only grow cwnd on in-order delivery (RFC5681). A stretched ACK w/
	 * new SACK or ECE mark may first advance cwnd here and later reduce
	 * cwnd in tcp_fastretrans_alert() based on more states.
	 */
	if (tcp_sk(sk)->reordering > sock_net(sk)->ipv4.sysctl_tcp_reordering)
		return flag & FLAG_FORWARD_PROGRESS;

	return flag & FLAG_DATA_ACKED;
}

/* The "ultimate" congestion control function that aims to replace the rigid
 * cwnd increase and decrease control (tcp_cong_avoid,tcp_*cwnd_reduction).
 * It's called toward the end of processing an ACK with precise rate
 * information. All transmission or retransmission are delayed afterwards.
 */
static void tcp_cong_control(struct sock *sk, u32 ack, u32 acked_sacked,
			     int flag, const struct rate_sample *rs)
{
	const struct inet_connection_sock *icsk = inet_csk(sk);

	if (icsk->icsk_ca_ops->cong_control) {
		icsk->icsk_ca_ops->cong_control(sk, rs);
		return;
	}

	if (tcp_in_cwnd_reduction(sk)) {
		/* Reduce cwnd if state mandates */
		tcp_cwnd_reduction(sk, acked_sacked, flag);
	} else if (tcp_may_raise_cwnd(sk, flag)) {
		/* Advance cwnd if state allows */
		tcp_cong_avoid(sk, ack, acked_sacked);
	}
	tcp_update_pacing_rate(sk);
}

/* Check that window update is acceptable.
 * The function assumes that snd_una<=ack<=snd_next.
 */
static inline bool tcp_may_update_window(const struct tcp_sock *tp,
					const u32 ack, const u32 ack_seq,
					const u32 nwin)
{
	return	after(ack, tp->snd_una) ||
		after(ack_seq, tp->snd_wl1) ||
		(ack_seq == tp->snd_wl1 && nwin > tp->snd_wnd);
}

/* If we update tp->snd_una, also update tp->bytes_acked */
static void tcp_snd_una_update(struct tcp_sock *tp, u32 ack)
{
	u32 delta = ack - tp->snd_una;

	sock_owned_by_me((struct sock *)tp);
	tp->bytes_acked += delta;
	tp->snd_una = ack;
}

/* If we update tp->rcv_nxt, also update tp->bytes_received */
static void tcp_rcv_nxt_update(struct tcp_sock *tp, u32 seq)
{
	u32 delta = seq - tp->rcv_nxt;

	sock_owned_by_me((struct sock *)tp);
	tp->bytes_received += delta;
	WRITE_ONCE(tp->rcv_nxt, seq);
}

/* Update our send window.
 *
 * Window update algorithm, described in RFC793/RFC1122 (used in linux-2.2
 * and in FreeBSD. NetBSD's one is even worse.) is wrong.
 */
static int tcp_ack_update_window(struct sock *sk, const struct sk_buff *skb, u32 ack,
				 u32 ack_seq)
{
	struct tcp_sock *tp = tcp_sk(sk);
	int flag = 0;
	u32 nwin = ntohs(tcp_hdr(skb)->window);

	if (likely(!tcp_hdr(skb)->syn))
		nwin <<= tp->rx_opt.snd_wscale;

	if (tcp_may_update_window(tp, ack, ack_seq, nwin)) {
		flag |= FLAG_WIN_UPDATE;
		tcp_update_wl(tp, ack_seq);

		if (tp->snd_wnd != nwin) {
			tp->snd_wnd = nwin;

			/* Note, it is the only place, where
			 * fast path is recovered for sending TCP.
			 */
			tp->pred_flags = 0;
			tcp_fast_path_check(sk);

			if (!tcp_write_queue_empty(sk))
				tcp_slow_start_after_idle_check(sk);

			if (nwin > tp->max_window) {
				tp->max_window = nwin;
				tcp_sync_mss(sk, inet_csk(sk)->icsk_pmtu_cookie);
			}
		}
	}

	tcp_snd_una_update(tp, ack);

	return flag;
}

static bool __tcp_oow_rate_limited(struct net *net, int mib_idx,
				   u32 *last_oow_ack_time)
{
	if (*last_oow_ack_time) {
		s32 elapsed = (s32)(tcp_jiffies32 - *last_oow_ack_time);

		if (0 <= elapsed && elapsed < net->ipv4.sysctl_tcp_invalid_ratelimit) {
			NET_INC_STATS(net, mib_idx);
			return true;	/* rate-limited: don't send yet! */
		}
	}

	*last_oow_ack_time = tcp_jiffies32;

	return false;	/* not rate-limited: go ahead, send dupack now! */
}

/* Return true if we're currently rate-limiting out-of-window ACKs and
 * thus shouldn't send a dupack right now. We rate-limit dupacks in
 * response to out-of-window SYNs or ACKs to mitigate ACK loops or DoS
 * attacks that send repeated SYNs or ACKs for the same connection. To
 * do this, we do not send a duplicate SYNACK or ACK if the remote
 * endpoint is sending out-of-window SYNs or pure ACKs at a high rate.
 */
bool tcp_oow_rate_limited(struct net *net, const struct sk_buff *skb,
			  int mib_idx, u32 *last_oow_ack_time)
{
	/* Data packets without SYNs are not likely part of an ACK loop. */
	if ((TCP_SKB_CB(skb)->seq != TCP_SKB_CB(skb)->end_seq) &&
	    !tcp_hdr(skb)->syn)
		return false;

	return __tcp_oow_rate_limited(net, mib_idx, last_oow_ack_time);
}

/* RFC 5961 7 [ACK Throttling] */
static void tcp_send_challenge_ack(struct sock *sk, const struct sk_buff *skb)
{
	/* unprotected vars, we dont care of overwrites */
	static u32 challenge_timestamp;
	static unsigned int challenge_count;
	struct tcp_sock *tp = tcp_sk(sk);
	struct net *net = sock_net(sk);
	u32 count, now;

	/* First check our per-socket dupack rate limit. */
	if (__tcp_oow_rate_limited(net,
				   LINUX_MIB_TCPACKSKIPPEDCHALLENGE,
				   &tp->last_oow_ack_time))
		return;

	/* Then check host-wide RFC 5961 rate limit. */
	now = jiffies / HZ;
	if (now != challenge_timestamp) {
		u32 ack_limit = net->ipv4.sysctl_tcp_challenge_ack_limit;
		u32 half = (ack_limit + 1) >> 1;

		challenge_timestamp = now;
		WRITE_ONCE(challenge_count, half + prandom_u32_max(ack_limit));
	}
	count = READ_ONCE(challenge_count);
	if (count > 0) {
		WRITE_ONCE(challenge_count, count - 1);
		NET_INC_STATS(net, LINUX_MIB_TCPCHALLENGEACK);
		tcp_send_ack(sk);
	}
}

static void tcp_store_ts_recent(struct tcp_sock *tp)
{
	tp->rx_opt.ts_recent = tp->rx_opt.rcv_tsval;
	tp->rx_opt.ts_recent_stamp = ktime_get_seconds();
}

static int __tcp_replace_ts_recent(struct tcp_sock *tp, s32 tstamp_delta)
{
	tcp_store_ts_recent(tp);
	return tstamp_delta > 0 ? FLAG_TS_PROGRESS : 0;
}

static int tcp_replace_ts_recent(struct tcp_sock *tp, u32 seq)
{
	if (tp->rx_opt.saw_tstamp && !after(seq, tp->rcv_wup)) {
		/* PAWS bug workaround wrt. ACK frames, the PAWS discard
		 * extra check below makes sure this can only happen
		 * for pure ACK frames.  -DaveM
		 *
		 * Not only, also it occurs for expired timestamps.
		 */

		if (tcp_paws_check(&tp->rx_opt, 0)) {
			s32 delta = tp->rx_opt.rcv_tsval - tp->rx_opt.ts_recent;
			return __tcp_replace_ts_recent(tp, delta);
		}
	}

	return 0;
}

/* This routine deals with acks during a TLP episode.
 * We mark the end of a TLP episode on receiving TLP dupack or when
 * ack is after tlp_high_seq.
 * Ref: loss detection algorithm in draft-dukkipati-tcpm-tcp-loss-probe.
 */
static void tcp_process_tlp_ack(struct sock *sk, u32 ack, int flag)
{
	struct tcp_sock *tp = tcp_sk(sk);

	if (before(ack, tp->tlp_high_seq))
		return;

	if (flag & FLAG_DSACKING_ACK) {
		/* This DSACK means original and TLP probe arrived; no loss */
		tp->tlp_high_seq = 0;
	} else if (after(ack, tp->tlp_high_seq)) {
		/* ACK advances: there was a loss, so reduce cwnd. Reset
		 * tlp_high_seq in tcp_init_cwnd_reduction()
		 */
		tcp_init_cwnd_reduction(sk);
		tcp_set_ca_state(sk, TCP_CA_CWR);
		tcp_end_cwnd_reduction(sk);
		tcp_try_keep_open(sk);
		NET_INC_STATS(sock_net(sk),
				LINUX_MIB_TCPLOSSPROBERECOVERY);
	} else if (!(flag & (FLAG_SND_UNA_ADVANCED |
			     FLAG_NOT_DUP | FLAG_DATA_SACKED))) {
		/* Pure dupack: original and TLP probe arrived; no loss */
		tp->tlp_high_seq = 0;
	}
}

static inline void tcp_in_ack_event(struct sock *sk, int flag)
{
	const struct inet_connection_sock *icsk = inet_csk(sk);

	if (icsk->icsk_ca_ops->in_ack_event) {
		u32 ack_ev_flags = 0;
		if (flag & FLAG_WIN_UPDATE)
			ack_ev_flags |= CA_ACK_WIN_UPDATE;
		if (flag & FLAG_SLOWPATH) {
			ack_ev_flags = CA_ACK_SLOWPATH;
			if (flag & FLAG_ECE)
				ack_ev_flags |= CA_ACK_ECE;
		}

		icsk->icsk_ca_ops->in_ack_event(sk, ack_ev_flags);
	}
}

/* Congestion control has updated the cwnd already. So if we're in
 * loss recovery then now we do any new sends (for FRTO) or
 * retransmits (for CA_Loss or CA_recovery) that make sense.
 */
static void tcp_xmit_recovery(struct sock *sk, int rexmit)
{
	struct tcp_sock *tp = tcp_sk(sk);

	if (rexmit == REXMIT_NONE || sk->sk_state == TCP_SYN_SENT)
		return;

	if (unlikely(rexmit == 2)) {
		__tcp_push_pending_frames(sk, tcp_current_mss(sk),
					  TCP_NAGLE_OFF);
		if (after(tp->snd_nxt, tp->high_seq))
			return;
		tp->frto = 0;
	}
	tcp_xmit_retransmit_queue(sk);
}

/* Returns the number of packets newly acked or sacked by the current ACK */
static u32 tcp_newly_delivered(struct sock *sk, u32 prior_delivered,
			       u32 ecn_alert, int flag)
{
	const struct net *net = sock_net(sk);
	struct tcp_sock *tp = tcp_sk(sk);
	u32 delivered_ce = 0;
	u32 delivered;

	delivered = tp->delivered - prior_delivered;
	NET_ADD_STATS(net, LINUX_MIB_TCPDELIVERED, delivered);
	if (ecn_alert) {
		if (tcp_ecn_mode_accecn(tp)) {
			if (!(flag & (FLAG_FORWARD_PROGRESS|FLAG_TS_PROGRESS)))
				goto end;
			delivered_ce = ecn_alert;
		} else {
			delivered_ce = delivered;
		}
		tp->delivered_ce += delivered_ce;
		NET_ADD_STATS(net, LINUX_MIB_TCPDELIVEREDCE, delivered_ce);
	}
end:
	return delivered;
}

/* This routine deals with incoming acks, but not outgoing ones. */
static int tcp_ack(struct sock *sk, const struct sk_buff *skb, int flag)
{
	struct inet_connection_sock *icsk = inet_csk(sk);
	struct tcp_sock *tp = tcp_sk(sk);
	struct tcp_sacktag_state sack_state;
	struct rate_sample rs = { .prior_delivered = 0 };
	u32 prior_snd_una = tp->snd_una;
	bool is_sack_reneg = tp->is_sack_reneg;
	u32 ack_seq = TCP_SKB_CB(skb)->seq;
	u32 ack = TCP_SKB_CB(skb)->ack_seq;
	int num_dupack = 0;
	int prior_packets = tp->packets_out;
	u32 delivered = tp->delivered;
	u32 lost = tp->lost;
	int rexmit = REXMIT_NONE; /* Flag to (re)transmit to recover losses */
	u32 ecn_alert = 0; /* Did we receive ECE/an AccECN ACE update? */
	u32 prior_fack;

	sack_state.first_sackt = 0;
	sack_state.rate = &rs;

	/* We very likely will need to access rtx queue. */
	prefetch(sk->tcp_rtx_queue.rb_node);

	/* If the ack is older than previous acks
	 * then we can probably ignore it.
	 */
	if (before(ack, prior_snd_una)) {
		/* RFC 5961 5.2 [Blind Data Injection Attack].[Mitigation] */
		if (before(ack, prior_snd_una - tp->max_window)) {
			if (!(flag & FLAG_NO_CHALLENGE_ACK))
				tcp_send_challenge_ack(sk, skb);
			return -1;
		}
		goto old_ack;
	}

	/* If the ack includes data we haven't sent yet, discard
	 * this segment (RFC793 Section 3.9).
	 */
	if (after(ack, tp->snd_nxt))
		return -1;

	if (after(ack, prior_snd_una)) {
		flag |= FLAG_SND_UNA_ADVANCED;
		icsk->icsk_retransmits = 0;

#if IS_ENABLED(CONFIG_TLS_DEVICE)
		if (static_branch_unlikely(&clean_acked_data_enabled.key))
			if (icsk->icsk_clean_acked)
				icsk->icsk_clean_acked(sk, ack);
#endif
	}

	prior_fack = tcp_is_sack(tp) ? tcp_highest_sack_seq(tp) : tp->snd_una;
	rs.prior_in_flight = tcp_packets_in_flight(tp);

	/* ts_recent update must be made after we are sure that the packet
	 * is in window.
	 */
	if (flag & FLAG_UPDATE_TS_RECENT)
		flag |= tcp_replace_ts_recent(tp, TCP_SKB_CB(skb)->seq);

	if ((flag & (FLAG_SLOWPATH | FLAG_SND_UNA_ADVANCED)) ==
	    FLAG_SND_UNA_ADVANCED) {
		/* Window is constant, pure forward advance.
		 * No more checks are required.
		 * Note, we use the fact that SND.UNA>=SND.WL2.
		 */
		tcp_update_wl(tp, ack_seq);
		tcp_snd_una_update(tp, ack);
		flag |= FLAG_WIN_UPDATE;

		NET_INC_STATS(sock_net(sk), LINUX_MIB_TCPHPACKS);
	} else {
		if (ack_seq != TCP_SKB_CB(skb)->end_seq)
			flag |= FLAG_DATA;
		else
			NET_INC_STATS(sock_net(sk), LINUX_MIB_TCPPUREACKS);

		flag |= tcp_ack_update_window(sk, skb, ack, ack_seq);

		if (TCP_SKB_CB(skb)->sacked)
			flag |= tcp_sacktag_write_queue(sk, skb, prior_snd_una,
							&sack_state);
		ecn_alert = tcp_ecn_rcv_ecn_echo(sk, tcp_hdr(skb));
		if (ecn_alert > 0)
			flag |= FLAG_ECE;
	}

	/* We passed data and got it acked, remove any soft error
	 * log. Something worked...
	 */
	sk->sk_err_soft = 0;
	icsk->icsk_probes_out = 0;
	tp->rcv_tstamp = tcp_jiffies32;
	if (!prior_packets)
		goto no_queue;

	/* See if we can take anything off of the retransmit queue. */
	flag |= tcp_clean_rtx_queue(sk, prior_fack, prior_snd_una, &sack_state);

	tcp_rack_update_reo_wnd(sk, &rs);

	/* AccECN counter might have overflow on large ACKs? */
	if (tcp_ecn_mode_accecn(tp) &&
	    ((tp->delivered - delivered) > TCP_ACCECN_CEP_ACE_MASK)) {
		ecn_alert = tcp_accecn_estimate_cep_delta(tp, tcp_hdr(skb));
		if (ecn_alert > 0)
			flag |= FLAG_ECE;
	}

	tcp_in_ack_event(sk, flag);

	if (tp->tlp_high_seq)
		tcp_process_tlp_ack(sk, ack, flag);
	/* If needed, reset TLP/RTO timer; RACK may later override this. */
	if (flag & FLAG_SET_XMIT_TIMER)
		tcp_set_xmit_timer(sk);

	if (tcp_ack_is_dubious(sk, flag)) {
		if (!(flag & (FLAG_SND_UNA_ADVANCED | FLAG_NOT_DUP))) {
			num_dupack = 1;
			/* Consider if pure acks were aggregated in tcp_add_backlog() */
			if (!(flag & FLAG_DATA))
				num_dupack = max_t(u16, 1, skb_shinfo(skb)->gso_segs);
		}
		tcp_fastretrans_alert(sk, prior_snd_una, num_dupack, &flag,
				      &rexmit);
	}

	if ((flag & FLAG_FORWARD_PROGRESS) || !(flag & FLAG_NOT_DUP))
		sk_dst_confirm(sk);

	delivered = tcp_newly_delivered(sk, delivered, ecn_alert, flag);

	lost = tp->lost - lost;			/* freshly marked lost */
	rs.is_ack_delayed = !!(flag & FLAG_ACK_MAYBE_DELAYED);
	tcp_rate_gen(sk, delivered, lost, is_sack_reneg, sack_state.rate);
	tcp_cong_control(sk, ack, delivered, flag, sack_state.rate);
	tcp_xmit_recovery(sk, rexmit);
	return 1;

no_queue:
	tcp_in_ack_event(sk, flag);
	/* If data was DSACKed, see if we can undo a cwnd reduction. */
	if (flag & FLAG_DSACKING_ACK) {
		tcp_fastretrans_alert(sk, prior_snd_una, num_dupack, &flag,
				      &rexmit);
		tcp_newly_delivered(sk, delivered, ecn_alert, flag);
	}
	/* If this ack opens up a zero window, clear backoff.  It was
	 * being used to time the probes, and is probably far higher than
	 * it needs to be for normal retransmission.
	 */
	tcp_ack_probe(sk);

	if (tp->tlp_high_seq)
		tcp_process_tlp_ack(sk, ack, flag);
	return 1;

old_ack:
	/* If data was SACKed, tag it and see if we should send more data.
	 * If data was DSACKed, see if we can undo a cwnd reduction.
	 */
	if (TCP_SKB_CB(skb)->sacked) {
		flag |= tcp_sacktag_write_queue(sk, skb, prior_snd_una,
						&sack_state);
		tcp_fastretrans_alert(sk, prior_snd_una, num_dupack, &flag,
				      &rexmit);
		tcp_newly_delivered(sk, delivered, ecn_alert, flag);
		tcp_xmit_recovery(sk, rexmit);
	}

	return 0;
}

static void tcp_parse_fastopen_option(int len, const unsigned char *cookie,
				      bool syn, struct tcp_fastopen_cookie *foc,
				      bool exp_opt)
{
	/* Valid only in SYN or SYN-ACK with an even length.  */
	if (!foc || !syn || len < 0 || (len & 1))
		return;

	if (len >= TCP_FASTOPEN_COOKIE_MIN &&
	    len <= TCP_FASTOPEN_COOKIE_MAX)
		memcpy(foc->val, cookie, len);
	else if (len != 0)
		len = -1;
	foc->len = len;
	foc->exp = exp_opt;
}

static void smc_parse_options(const struct tcphdr *th,
			      struct tcp_options_received *opt_rx,
			      const unsigned char *ptr,
			      int opsize)
{
#if IS_ENABLED(CONFIG_SMC)
	if (static_branch_unlikely(&tcp_have_smc)) {
		if (th->syn && !(opsize & 1) &&
		    opsize >= TCPOLEN_EXP_SMC_BASE &&
		    get_unaligned_be32(ptr) == TCPOPT_SMC_MAGIC)
			opt_rx->smc_ok = 1;
	}
#endif
}

/* Try to parse the MSS option from the TCP header. Return 0 on failure, clamped
 * value on success.
 */
static u16 tcp_parse_mss_option(const struct tcphdr *th, u16 user_mss)
{
	const unsigned char *ptr = (const unsigned char *)(th + 1);
	int length = (th->doff * 4) - sizeof(struct tcphdr);
	u16 mss = 0;

	while (length > 0) {
		int opcode = *ptr++;
		int opsize;

		switch (opcode) {
		case TCPOPT_EOL:
			return mss;
		case TCPOPT_NOP:	/* Ref: RFC 793 section 3.1 */
			length--;
			continue;
		default:
			if (length < 2)
				return mss;
			opsize = *ptr++;
			if (opsize < 2) /* "silly options" */
				return mss;
			if (opsize > length)
				return mss;	/* fail on partial options */
			if (opcode == TCPOPT_MSS && opsize == TCPOLEN_MSS) {
				u16 in_mss = get_unaligned_be16(ptr);

				if (in_mss) {
					if (user_mss && user_mss < in_mss)
						in_mss = user_mss;
					mss = in_mss;
				}
			}
			ptr += opsize - 2;
			length -= opsize;
		}
	}
	return mss;
}

/* Look for tcp options. Normally only called on SYN and SYNACK packets.
 * But, this can also be called on packets in the established flow when
 * the fast version below fails.
 */
void tcp_parse_options(const struct net *net,
		       const struct sk_buff *skb,
		       struct tcp_options_received *opt_rx, int estab,
		       struct tcp_fastopen_cookie *foc)
{
	const unsigned char *ptr;
	const struct tcphdr *th = tcp_hdr(skb);
	int length = (th->doff * 4) - sizeof(struct tcphdr);

	ptr = (const unsigned char *)(th + 1);
	opt_rx->saw_tstamp = 0;

	while (length > 0) {
		int opcode = *ptr++;
		int opsize;

		switch (opcode) {
		case TCPOPT_EOL:
			return;
		case TCPOPT_NOP:	/* Ref: RFC 793 section 3.1 */
			length--;
			continue;
		default:
			if (length < 2)
				return;
			opsize = *ptr++;
			if (opsize < 2) /* "silly options" */
				return;
			if (opsize > length)
				return;	/* don't parse partial options */
			switch (opcode) {
			case TCPOPT_MSS:
				if (opsize == TCPOLEN_MSS && th->syn && !estab) {
					u16 in_mss = get_unaligned_be16(ptr);
					if (in_mss) {
						if (opt_rx->user_mss &&
						    opt_rx->user_mss < in_mss)
							in_mss = opt_rx->user_mss;
						opt_rx->mss_clamp = in_mss;
					}
				}
				break;
			case TCPOPT_WINDOW:
				if (opsize == TCPOLEN_WINDOW && th->syn &&
				    !estab && net->ipv4.sysctl_tcp_window_scaling) {
					__u8 snd_wscale = *(__u8 *)ptr;
					opt_rx->wscale_ok = 1;
					if (snd_wscale > TCP_MAX_WSCALE) {
						net_info_ratelimited("%s: Illegal window scaling value %d > %u received\n",
								     __func__,
								     snd_wscale,
								     TCP_MAX_WSCALE);
						snd_wscale = TCP_MAX_WSCALE;
					}
					opt_rx->snd_wscale = snd_wscale;
				}
				break;
			case TCPOPT_TIMESTAMP:
				if ((opsize == TCPOLEN_TIMESTAMP) &&
				    ((estab && opt_rx->tstamp_ok) ||
				     (!estab && net->ipv4.sysctl_tcp_timestamps))) {
					opt_rx->saw_tstamp = 1;
					opt_rx->rcv_tsval = get_unaligned_be32(ptr);
					opt_rx->rcv_tsecr = get_unaligned_be32(ptr + 4);
				}
				break;
			case TCPOPT_SACK_PERM:
				if (opsize == TCPOLEN_SACK_PERM && th->syn &&
				    !estab && net->ipv4.sysctl_tcp_sack) {
					opt_rx->sack_ok = TCP_SACK_SEEN;
					tcp_sack_reset(opt_rx);
				}
				break;

			case TCPOPT_SACK:
				if ((opsize >= (TCPOLEN_SACK_BASE + TCPOLEN_SACK_PERBLOCK)) &&
				   !((opsize - TCPOLEN_SACK_BASE) % TCPOLEN_SACK_PERBLOCK) &&
				   opt_rx->sack_ok) {
					TCP_SKB_CB(skb)->sacked = (ptr - 2) - (unsigned char *)th;
				}
				break;
#ifdef CONFIG_TCP_MD5SIG
			case TCPOPT_MD5SIG:
				/*
				 * The MD5 Hash has already been
				 * checked (see tcp_v{4,6}_do_rcv()).
				 */
				break;
#endif
			case TCPOPT_FASTOPEN:
				tcp_parse_fastopen_option(
					opsize - TCPOLEN_FASTOPEN_BASE,
					ptr, th->syn, foc, false);
				break;

			case TCPOPT_EXP:
				/* Fast Open option shares code 254 using a
				 * 16 bits magic number.
				 */
				if (opsize >= TCPOLEN_EXP_FASTOPEN_BASE &&
				    get_unaligned_be16(ptr) ==
				    TCPOPT_FASTOPEN_MAGIC)
					tcp_parse_fastopen_option(opsize -
						TCPOLEN_EXP_FASTOPEN_BASE,
						ptr + 2, th->syn, foc, true);
				else
					smc_parse_options(th, opt_rx, ptr,
							  opsize);
				break;

			}
			ptr += opsize-2;
			length -= opsize;
		}
	}
}
EXPORT_SYMBOL(tcp_parse_options);

static bool tcp_parse_aligned_timestamp(struct tcp_sock *tp, const struct tcphdr *th)
{
	const __be32 *ptr = (const __be32 *)(th + 1);

	if (*ptr == htonl((TCPOPT_NOP << 24) | (TCPOPT_NOP << 16)
			  | (TCPOPT_TIMESTAMP << 8) | TCPOLEN_TIMESTAMP)) {
		tp->rx_opt.saw_tstamp = 1;
		++ptr;
		tp->rx_opt.rcv_tsval = ntohl(*ptr);
		++ptr;
		if (*ptr)
			tp->rx_opt.rcv_tsecr = ntohl(*ptr) - tp->tsoffset;
		else
			tp->rx_opt.rcv_tsecr = 0;
		return true;
	}
	return false;
}

/* Fast parse options. This hopes to only see timestamps.
 * If it is wrong it falls back on tcp_parse_options().
 */
static bool tcp_fast_parse_options(const struct net *net,
				   const struct sk_buff *skb,
				   const struct tcphdr *th, struct tcp_sock *tp)
{
	/* In the spirit of fast parsing, compare doff directly to constant
	 * values.  Because equality is used, short doff can be ignored here.
	 */
	if (th->doff == (sizeof(*th) / 4)) {
		tp->rx_opt.saw_tstamp = 0;
		return false;
	} else if (tp->rx_opt.tstamp_ok &&
		   th->doff == ((sizeof(*th) + TCPOLEN_TSTAMP_ALIGNED) / 4)) {
		if (tcp_parse_aligned_timestamp(tp, th))
			return true;
	}

	tcp_parse_options(net, skb, &tp->rx_opt, 1, NULL);
	if (tp->rx_opt.saw_tstamp && tp->rx_opt.rcv_tsecr)
		tp->rx_opt.rcv_tsecr -= tp->tsoffset;

	return true;
}

#ifdef CONFIG_TCP_MD5SIG
/*
 * Parse MD5 Signature option
 */
const u8 *tcp_parse_md5sig_option(const struct tcphdr *th)
{
	int length = (th->doff << 2) - sizeof(*th);
	const u8 *ptr = (const u8 *)(th + 1);

	/* If not enough data remaining, we can short cut */
	while (length >= TCPOLEN_MD5SIG) {
		int opcode = *ptr++;
		int opsize;

		switch (opcode) {
		case TCPOPT_EOL:
			return NULL;
		case TCPOPT_NOP:
			length--;
			continue;
		default:
			opsize = *ptr++;
			if (opsize < 2 || opsize > length)
				return NULL;
			if (opcode == TCPOPT_MD5SIG)
				return opsize == TCPOLEN_MD5SIG ? ptr : NULL;
		}
		ptr += opsize - 2;
		length -= opsize;
	}
	return NULL;
}
EXPORT_SYMBOL(tcp_parse_md5sig_option);
#endif

/* Sorry, PAWS as specified is broken wrt. pure-ACKs -DaveM
 *
 * It is not fatal. If this ACK does _not_ change critical state (seqs, window)
 * it can pass through stack. So, the following predicate verifies that
 * this segment is not used for anything but congestion avoidance or
 * fast retransmit. Moreover, we even are able to eliminate most of such
 * second order effects, if we apply some small "replay" window (~RTO)
 * to timestamp space.
 *
 * All these measures still do not guarantee that we reject wrapped ACKs
 * on networks with high bandwidth, when sequence space is recycled fastly,
 * but it guarantees that such events will be very rare and do not affect
 * connection seriously. This doesn't look nice, but alas, PAWS is really
 * buggy extension.
 *
 * [ Later note. Even worse! It is buggy for segments _with_ data. RFC
 * states that events when retransmit arrives after original data are rare.
 * It is a blatant lie. VJ forgot about fast retransmit! 8)8) It is
 * the biggest problem on large power networks even with minor reordering.
 * OK, let's give it small replay window. If peer clock is even 1hz, it is safe
 * up to bandwidth of 18Gigabit/sec. 8) ]
 */

static int tcp_disordered_ack(const struct sock *sk, const struct sk_buff *skb)
{
	const struct tcp_sock *tp = tcp_sk(sk);
	const struct tcphdr *th = tcp_hdr(skb);
	u32 seq = TCP_SKB_CB(skb)->seq;
	u32 ack = TCP_SKB_CB(skb)->ack_seq;

	return (/* 1. Pure ACK with correct sequence number. */
		(th->ack && seq == TCP_SKB_CB(skb)->end_seq && seq == tp->rcv_nxt) &&

		/* 2. ... and duplicate ACK. */
		ack == tp->snd_una &&

		/* 3. ... and does not update window. */
		!tcp_may_update_window(tp, ack, seq, ntohs(th->window) << tp->rx_opt.snd_wscale) &&

		/* 4. ... and sits in replay window. */
		(s32)(tp->rx_opt.ts_recent - tp->rx_opt.rcv_tsval) <= (inet_csk(sk)->icsk_rto * 1024) / HZ);
}

static inline bool tcp_paws_discard(const struct sock *sk,
				   const struct sk_buff *skb)
{
	const struct tcp_sock *tp = tcp_sk(sk);

	return !tcp_paws_check(&tp->rx_opt, TCP_PAWS_WINDOW) &&
	       !tcp_disordered_ack(sk, skb);
}

/* Check segment sequence number for validity.
 *
 * Segment controls are considered valid, if the segment
 * fits to the window after truncation to the window. Acceptability
 * of data (and SYN, FIN, of course) is checked separately.
 * See tcp_data_queue(), for example.
 *
 * Also, controls (RST is main one) are accepted using RCV.WUP instead
 * of RCV.NXT. Peer still did not advance his SND.UNA when we
 * delayed ACK, so that hisSND.UNA<=ourRCV.WUP.
 * (borrowed from freebsd)
 */

static inline bool tcp_sequence(const struct tcp_sock *tp, u32 seq, u32 end_seq)
{
	return	!before(end_seq, tp->rcv_wup) &&
		!after(seq, tp->rcv_nxt + tcp_receive_window(tp));
}

/* When we get a reset we do this. */
void tcp_reset(struct sock *sk)
{
	trace_tcp_receive_reset(sk);

	/* We want the right error as BSD sees it (and indeed as we do). */
	switch (sk->sk_state) {
	case TCP_SYN_SENT:
		sk->sk_err = ECONNREFUSED;
		break;
	case TCP_CLOSE_WAIT:
		sk->sk_err = EPIPE;
		break;
	case TCP_CLOSE:
		return;
	default:
		sk->sk_err = ECONNRESET;
	}
	/* This barrier is coupled with smp_rmb() in tcp_poll() */
	smp_wmb();

	tcp_write_queue_purge(sk);
	tcp_done(sk);

	if (!sock_flag(sk, SOCK_DEAD))
		sk->sk_error_report(sk);
}

/*
 * 	Process the FIN bit. This now behaves as it is supposed to work
 *	and the FIN takes effect when it is validly part of sequence
 *	space. Not before when we get holes.
 *
 *	If we are ESTABLISHED, a received fin moves us to CLOSE-WAIT
 *	(and thence onto LAST-ACK and finally, CLOSE, we never enter
 *	TIME-WAIT)
 *
 *	If we are in FINWAIT-1, a received FIN indicates simultaneous
 *	close and we go into CLOSING (and later onto TIME-WAIT)
 *
 *	If we are in FINWAIT-2, a received FIN moves us to TIME-WAIT.
 */
void tcp_fin(struct sock *sk)
{
	struct tcp_sock *tp = tcp_sk(sk);

	inet_csk_schedule_ack(sk);

	sk->sk_shutdown |= RCV_SHUTDOWN;
	sock_set_flag(sk, SOCK_DONE);

	switch (sk->sk_state) {
	case TCP_SYN_RECV:
	case TCP_ESTABLISHED:
		/* Move to CLOSE_WAIT */
		tcp_set_state(sk, TCP_CLOSE_WAIT);
		inet_csk_enter_pingpong_mode(sk);
		break;

	case TCP_CLOSE_WAIT:
	case TCP_CLOSING:
		/* Received a retransmission of the FIN, do
		 * nothing.
		 */
		break;
	case TCP_LAST_ACK:
		/* RFC793: Remain in the LAST-ACK state. */
		break;

	case TCP_FIN_WAIT1:
		/* This case occurs when a simultaneous close
		 * happens, we must ack the received FIN and
		 * enter the CLOSING state.
		 */
		tcp_send_ack(sk);
		tcp_set_state(sk, TCP_CLOSING);
		break;
	case TCP_FIN_WAIT2:
		/* Received a FIN -- send ACK and enter TIME_WAIT. */
		tcp_send_ack(sk);
		tcp_time_wait(sk, TCP_TIME_WAIT, 0);
		break;
	default:
		/* Only TCP_LISTEN and TCP_CLOSE are left, in these
		 * cases we should never reach this piece of code.
		 */
		pr_err("%s: Impossible, sk->sk_state=%d\n",
		       __func__, sk->sk_state);
		break;
	}

	/* It _is_ possible, that we have something out-of-order _after_ FIN.
	 * Probably, we should reset in this case. For now drop them.
	 */
	skb_rbtree_purge(&tp->out_of_order_queue);
	if (tcp_is_sack(tp))
		tcp_sack_reset(&tp->rx_opt);
	sk_mem_reclaim(sk);

	if (!sock_flag(sk, SOCK_DEAD)) {
		sk->sk_state_change(sk);

		/* Do not send POLL_HUP for half duplex close. */
		if (sk->sk_shutdown == SHUTDOWN_MASK ||
		    sk->sk_state == TCP_CLOSE)
			sk_wake_async(sk, SOCK_WAKE_WAITD, POLL_HUP);
		else
			sk_wake_async(sk, SOCK_WAKE_WAITD, POLL_IN);
	}
}

static inline bool tcp_sack_extend(struct tcp_sack_block *sp, u32 seq,
				  u32 end_seq)
{
	if (!after(seq, sp->end_seq) && !after(sp->start_seq, end_seq)) {
		if (before(seq, sp->start_seq))
			sp->start_seq = seq;
		if (after(end_seq, sp->end_seq))
			sp->end_seq = end_seq;
		return true;
	}
	return false;
}

static void tcp_dsack_set(struct sock *sk, u32 seq, u32 end_seq)
{
	struct tcp_sock *tp = tcp_sk(sk);

	if (tcp_is_sack(tp) && sock_net(sk)->ipv4.sysctl_tcp_dsack) {
		int mib_idx;

		if (before(seq, tp->rcv_nxt))
			mib_idx = LINUX_MIB_TCPDSACKOLDSENT;
		else
			mib_idx = LINUX_MIB_TCPDSACKOFOSENT;

		NET_INC_STATS(sock_net(sk), mib_idx);

		tp->rx_opt.dsack = 1;
		tp->duplicate_sack[0].start_seq = seq;
		tp->duplicate_sack[0].end_seq = end_seq;
	}
}

static void tcp_dsack_extend(struct sock *sk, u32 seq, u32 end_seq)
{
	struct tcp_sock *tp = tcp_sk(sk);

	if (!tp->rx_opt.dsack)
		tcp_dsack_set(sk, seq, end_seq);
	else
		tcp_sack_extend(tp->duplicate_sack, seq, end_seq);
}

static void tcp_rcv_spurious_retrans(struct sock *sk, const struct sk_buff *skb)
{
	/* When the ACK path fails or drops most ACKs, the sender would
	 * timeout and spuriously retransmit the same segment repeatedly.
	 * The receiver remembers and reflects via DSACKs. Leverage the
	 * DSACK state and change the txhash to re-route speculatively.
	 */
	if (TCP_SKB_CB(skb)->seq == tcp_sk(sk)->duplicate_sack[0].start_seq)
		sk_rethink_txhash(sk);
}

static void tcp_send_dupack(struct sock *sk, const struct sk_buff *skb)
{
	struct tcp_sock *tp = tcp_sk(sk);

	if (TCP_SKB_CB(skb)->end_seq != TCP_SKB_CB(skb)->seq &&
	    before(TCP_SKB_CB(skb)->seq, tp->rcv_nxt)) {
		NET_INC_STATS(sock_net(sk), LINUX_MIB_DELAYEDACKLOST);
		tcp_enter_quickack_mode(sk, TCP_MAX_QUICKACKS);

		if (tcp_is_sack(tp) && sock_net(sk)->ipv4.sysctl_tcp_dsack) {
			u32 end_seq = TCP_SKB_CB(skb)->end_seq;

			tcp_rcv_spurious_retrans(sk, skb);
			if (after(TCP_SKB_CB(skb)->end_seq, tp->rcv_nxt))
				end_seq = tp->rcv_nxt;
			tcp_dsack_set(sk, TCP_SKB_CB(skb)->seq, end_seq);
		}
	}

	tcp_send_ack(sk);
}

/* These routines update the SACK block as out-of-order packets arrive or
 * in-order packets close up the sequence space.
 */
static void tcp_sack_maybe_coalesce(struct tcp_sock *tp)
{
	int this_sack;
	struct tcp_sack_block *sp = &tp->selective_acks[0];
	struct tcp_sack_block *swalk = sp + 1;

	/* See if the recent change to the first SACK eats into
	 * or hits the sequence space of other SACK blocks, if so coalesce.
	 */
	for (this_sack = 1; this_sack < tp->rx_opt.num_sacks;) {
		if (tcp_sack_extend(sp, swalk->start_seq, swalk->end_seq)) {
			int i;

			/* Zap SWALK, by moving every further SACK up by one slot.
			 * Decrease num_sacks.
			 */
			tp->rx_opt.num_sacks--;
			for (i = this_sack; i < tp->rx_opt.num_sacks; i++)
				sp[i] = sp[i + 1];
			continue;
		}
		this_sack++, swalk++;
	}
}

static void tcp_sack_new_ofo_skb(struct sock *sk, u32 seq, u32 end_seq)
{
	struct tcp_sock *tp = tcp_sk(sk);
	struct tcp_sack_block *sp = &tp->selective_acks[0];
	int cur_sacks = tp->rx_opt.num_sacks;
	int this_sack;

	if (!cur_sacks)
		goto new_sack;

	for (this_sack = 0; this_sack < cur_sacks; this_sack++, sp++) {
		if (tcp_sack_extend(sp, seq, end_seq)) {
			/* Rotate this_sack to the first one. */
			for (; this_sack > 0; this_sack--, sp--)
				swap(*sp, *(sp - 1));
			if (cur_sacks > 1)
				tcp_sack_maybe_coalesce(tp);
			return;
		}
	}

	/* Could not find an adjacent existing SACK, build a new one,
	 * put it at the front, and shift everyone else down.  We
	 * always know there is at least one SACK present already here.
	 *
	 * If the sack array is full, forget about the last one.
	 */
	if (this_sack >= TCP_NUM_SACKS) {
		if (tp->compressed_ack > TCP_FASTRETRANS_THRESH)
			tcp_send_ack(sk);
		this_sack--;
		tp->rx_opt.num_sacks--;
		sp--;
	}
	for (; this_sack > 0; this_sack--, sp--)
		*sp = *(sp - 1);

new_sack:
	/* Build the new head SACK, and we're done. */
	sp->start_seq = seq;
	sp->end_seq = end_seq;
	tp->rx_opt.num_sacks++;
}

/* RCV.NXT advances, some SACKs should be eaten. */

static void tcp_sack_remove(struct tcp_sock *tp)
{
	struct tcp_sack_block *sp = &tp->selective_acks[0];
	int num_sacks = tp->rx_opt.num_sacks;
	int this_sack;

	/* Empty ofo queue, hence, all the SACKs are eaten. Clear. */
	if (RB_EMPTY_ROOT(&tp->out_of_order_queue)) {
		tp->rx_opt.num_sacks = 0;
		return;
	}

	for (this_sack = 0; this_sack < num_sacks;) {
		/* Check if the start of the sack is covered by RCV.NXT. */
		if (!before(tp->rcv_nxt, sp->start_seq)) {
			int i;

			/* RCV.NXT must cover all the block! */
			WARN_ON(before(tp->rcv_nxt, sp->end_seq));

			/* Zap this SACK, by moving forward any other SACKS. */
			for (i = this_sack+1; i < num_sacks; i++)
				tp->selective_acks[i-1] = tp->selective_acks[i];
			num_sacks--;
			continue;
		}
		this_sack++;
		sp++;
	}
	tp->rx_opt.num_sacks = num_sacks;
}

/**
 * tcp_try_coalesce - try to merge skb to prior one
 * @sk: socket
 * @dest: destination queue
 * @to: prior buffer
 * @from: buffer to add in queue
 * @fragstolen: pointer to boolean
 *
 * Before queueing skb @from after @to, try to merge them
 * to reduce overall memory use and queue lengths, if cost is small.
 * Packets in ofo or receive queues can stay a long time.
 * Better try to coalesce them right now to avoid future collapses.
 * Returns true if caller should free @from instead of queueing it
 */
static bool tcp_try_coalesce(struct sock *sk,
			     struct sk_buff *to,
			     struct sk_buff *from,
			     bool *fragstolen)
{
	int delta;

	*fragstolen = false;

	/* Its possible this segment overlaps with prior segment in queue */
	if (TCP_SKB_CB(from)->seq != TCP_SKB_CB(to)->end_seq)
		return false;

#ifdef CONFIG_TLS_DEVICE
	if (from->decrypted != to->decrypted)
		return false;
#endif

	if (!skb_try_coalesce(to, from, fragstolen, &delta))
		return false;

	atomic_add(delta, &sk->sk_rmem_alloc);
	sk_mem_charge(sk, delta);
	NET_INC_STATS(sock_net(sk), LINUX_MIB_TCPRCVCOALESCE);
	TCP_SKB_CB(to)->end_seq = TCP_SKB_CB(from)->end_seq;
	TCP_SKB_CB(to)->ack_seq = TCP_SKB_CB(from)->ack_seq;
	TCP_SKB_CB(to)->tcp_flags |= TCP_SKB_CB(from)->tcp_flags;
	if (tcp_ecn_mode_accecn(tcp_sk(sk)))
		tcp_accecn_copy_skb_cb_ace(from, to);

	if (TCP_SKB_CB(from)->has_rxtstamp) {
		TCP_SKB_CB(to)->has_rxtstamp = true;
		to->tstamp = from->tstamp;
		skb_hwtstamps(to)->hwtstamp = skb_hwtstamps(from)->hwtstamp;
	}

	return true;
}

static bool tcp_ooo_try_coalesce(struct sock *sk,
			     struct sk_buff *to,
			     struct sk_buff *from,
			     bool *fragstolen)
{
	bool res = tcp_try_coalesce(sk, to, from, fragstolen);

	/* In case tcp_drop() is called later, update to->gso_segs */
	if (res) {
		u32 gso_segs = max_t(u16, 1, skb_shinfo(to)->gso_segs) +
			       max_t(u16, 1, skb_shinfo(from)->gso_segs);

		skb_shinfo(to)->gso_segs = min_t(u32, gso_segs, 0xFFFF);
	}
	return res;
}

static void tcp_drop(struct sock *sk, struct sk_buff *skb)
{
	sk_drops_add(sk, skb);
	__kfree_skb(skb);
}

/* This one checks to see if we can put data from the
 * out_of_order queue into the receive_queue.
 */
static void tcp_ofo_queue(struct sock *sk)
{
	struct tcp_sock *tp = tcp_sk(sk);
	__u32 dsack_high = tp->rcv_nxt;
	bool fin, fragstolen, eaten;
	struct sk_buff *skb, *tail;
	struct rb_node *p;

	p = rb_first(&tp->out_of_order_queue);
	while (p) {
		skb = rb_to_skb(p);
		if (after(TCP_SKB_CB(skb)->seq, tp->rcv_nxt))
			break;

		if (before(TCP_SKB_CB(skb)->seq, dsack_high)) {
			__u32 dsack = dsack_high;
			if (before(TCP_SKB_CB(skb)->end_seq, dsack_high))
				dsack_high = TCP_SKB_CB(skb)->end_seq;
			tcp_dsack_extend(sk, TCP_SKB_CB(skb)->seq, dsack);
		}
		p = rb_next(p);
		rb_erase(&skb->rbnode, &tp->out_of_order_queue);

		if (unlikely(!after(TCP_SKB_CB(skb)->end_seq, tp->rcv_nxt))) {
			tcp_drop(sk, skb);
			continue;
		}

		tail = skb_peek_tail(&sk->sk_receive_queue);
		eaten = tail && tcp_try_coalesce(sk, tail, skb, &fragstolen);
		tcp_rcv_nxt_update(tp, TCP_SKB_CB(skb)->end_seq);
		fin = TCP_SKB_CB(skb)->tcp_flags & TCPHDR_FIN;
		if (!eaten)
			__skb_queue_tail(&sk->sk_receive_queue, skb);
		else
			kfree_skb_partial(skb, fragstolen);

		if (unlikely(fin)) {
			tcp_fin(sk);
			/* tcp_fin() purges tp->out_of_order_queue,
			 * so we must end this loop right now.
			 */
			break;
		}
	}
}

static bool tcp_prune_ofo_queue(struct sock *sk);
static int tcp_prune_queue(struct sock *sk);

static int tcp_try_rmem_schedule(struct sock *sk, struct sk_buff *skb,
				 unsigned int size)
{
	if (atomic_read(&sk->sk_rmem_alloc) > sk->sk_rcvbuf ||
	    !sk_rmem_schedule(sk, skb, size)) {

		if (tcp_prune_queue(sk) < 0)
			return -1;

		while (!sk_rmem_schedule(sk, skb, size)) {
			if (!tcp_prune_ofo_queue(sk))
				return -1;
		}
	}
	return 0;
}

static void tcp_data_queue_ofo(struct sock *sk, struct sk_buff *skb)
{
	struct tcp_sock *tp = tcp_sk(sk);
	struct rb_node **p, *parent;
	struct sk_buff *skb1;
	u32 seq, end_seq;
	bool fragstolen;

	tcp_data_ip_ecn_field(sk, skb);

	if (unlikely(tcp_try_rmem_schedule(sk, skb, skb->truesize))) {
		NET_INC_STATS(sock_net(sk), LINUX_MIB_TCPOFODROP);
		tcp_drop(sk, skb);
		return;
	}

	/* Disable header prediction. */
	tp->pred_flags = 0;
	inet_csk_schedule_ack(sk);

	tp->rcv_ooopack += max_t(u16, 1, skb_shinfo(skb)->gso_segs);
	NET_INC_STATS(sock_net(sk), LINUX_MIB_TCPOFOQUEUE);
	seq = TCP_SKB_CB(skb)->seq;
	end_seq = TCP_SKB_CB(skb)->end_seq;

	p = &tp->out_of_order_queue.rb_node;
	if (RB_EMPTY_ROOT(&tp->out_of_order_queue)) {
		/* Initial out of order segment, build 1 SACK. */
		if (tcp_is_sack(tp)) {
			tp->rx_opt.num_sacks = 1;
			tp->selective_acks[0].start_seq = seq;
			tp->selective_acks[0].end_seq = end_seq;
		}
		rb_link_node(&skb->rbnode, NULL, p);
		rb_insert_color(&skb->rbnode, &tp->out_of_order_queue);
		tp->ooo_last_skb = skb;
		goto end;
	}

	/* In the typical case, we are adding an skb to the end of the list.
	 * Use of ooo_last_skb avoids the O(Log(N)) rbtree lookup.
	 */
	if (tcp_ooo_try_coalesce(sk, tp->ooo_last_skb,
				 skb, &fragstolen)) {
coalesce_done:
		tcp_grow_window(sk, skb);
		kfree_skb_partial(skb, fragstolen);
		skb = NULL;
		goto add_sack;
	}
	/* Can avoid an rbtree lookup if we are adding skb after ooo_last_skb */
	if (!before(seq, TCP_SKB_CB(tp->ooo_last_skb)->end_seq)) {
		parent = &tp->ooo_last_skb->rbnode;
		p = &parent->rb_right;
		goto insert;
	}

	/* Find place to insert this segment. Handle overlaps on the way. */
	parent = NULL;
	while (*p) {
		parent = *p;
		skb1 = rb_to_skb(parent);
		if (before(seq, TCP_SKB_CB(skb1)->seq)) {
			p = &parent->rb_left;
			continue;
		}
		if (before(seq, TCP_SKB_CB(skb1)->end_seq)) {
			if (!after(end_seq, TCP_SKB_CB(skb1)->end_seq)) {
				/* All the bits are present. Drop. */
				NET_INC_STATS(sock_net(sk),
					      LINUX_MIB_TCPOFOMERGE);
				tcp_drop(sk, skb);
				skb = NULL;
				tcp_dsack_set(sk, seq, end_seq);
				goto add_sack;
			}
			if (after(seq, TCP_SKB_CB(skb1)->seq)) {
				/* Partial overlap. */
				tcp_dsack_set(sk, seq, TCP_SKB_CB(skb1)->end_seq);
			} else {
				/* skb's seq == skb1's seq and skb covers skb1.
				 * Replace skb1 with skb.
				 */
				rb_replace_node(&skb1->rbnode, &skb->rbnode,
						&tp->out_of_order_queue);
				tcp_dsack_extend(sk,
						 TCP_SKB_CB(skb1)->seq,
						 TCP_SKB_CB(skb1)->end_seq);
				NET_INC_STATS(sock_net(sk),
					      LINUX_MIB_TCPOFOMERGE);
				tcp_drop(sk, skb1);
				goto merge_right;
			}
		} else if (tcp_ooo_try_coalesce(sk, skb1,
						skb, &fragstolen)) {
			goto coalesce_done;
		}
		p = &parent->rb_right;
	}
insert:
	/* Insert segment into RB tree. */
	rb_link_node(&skb->rbnode, parent, p);
	rb_insert_color(&skb->rbnode, &tp->out_of_order_queue);

merge_right:
	/* Remove other segments covered by skb. */
	while ((skb1 = skb_rb_next(skb)) != NULL) {
		if (!after(end_seq, TCP_SKB_CB(skb1)->seq))
			break;
		if (before(end_seq, TCP_SKB_CB(skb1)->end_seq)) {
			tcp_dsack_extend(sk, TCP_SKB_CB(skb1)->seq,
					 end_seq);
			break;
		}
		rb_erase(&skb1->rbnode, &tp->out_of_order_queue);
		tcp_dsack_extend(sk, TCP_SKB_CB(skb1)->seq,
				 TCP_SKB_CB(skb1)->end_seq);
		NET_INC_STATS(sock_net(sk), LINUX_MIB_TCPOFOMERGE);
		tcp_drop(sk, skb1);
	}
	/* If there is no skb after us, we are the last_skb ! */
	if (!skb1)
		tp->ooo_last_skb = skb;

add_sack:
	if (tcp_is_sack(tp))
		tcp_sack_new_ofo_skb(sk, seq, end_seq);
end:
	if (skb) {
		tcp_grow_window(sk, skb);
		skb_condense(skb);
		skb_set_owner_r(skb, sk);
	}
}

static int __must_check tcp_queue_rcv(struct sock *sk, struct sk_buff *skb,
				      bool *fragstolen)
{
	int eaten;
	struct sk_buff *tail = skb_peek_tail(&sk->sk_receive_queue);

	eaten = (tail &&
		 tcp_try_coalesce(sk, tail,
				  skb, fragstolen)) ? 1 : 0;
	tcp_rcv_nxt_update(tcp_sk(sk), TCP_SKB_CB(skb)->end_seq);
	if (!eaten) {
		__skb_queue_tail(&sk->sk_receive_queue, skb);
		skb_set_owner_r(skb, sk);
	}
	return eaten;
}

int tcp_send_rcvq(struct sock *sk, struct msghdr *msg, size_t size)
{
	struct sk_buff *skb;
	int err = -ENOMEM;
	int data_len = 0;
	bool fragstolen;

	if (size == 0)
		return 0;

	if (size > PAGE_SIZE) {
		int npages = min_t(size_t, size >> PAGE_SHIFT, MAX_SKB_FRAGS);

		data_len = npages << PAGE_SHIFT;
		size = data_len + (size & ~PAGE_MASK);
	}
	skb = alloc_skb_with_frags(size - data_len, data_len,
				   PAGE_ALLOC_COSTLY_ORDER,
				   &err, sk->sk_allocation);
	if (!skb)
		goto err;

	skb_put(skb, size - data_len);
	skb->data_len = data_len;
	skb->len = size;

	if (tcp_try_rmem_schedule(sk, skb, skb->truesize)) {
		NET_INC_STATS(sock_net(sk), LINUX_MIB_TCPRCVQDROP);
		goto err_free;
	}

	err = skb_copy_datagram_from_iter(skb, 0, &msg->msg_iter, size);
	if (err)
		goto err_free;

	TCP_SKB_CB(skb)->seq = tcp_sk(sk)->rcv_nxt;
	TCP_SKB_CB(skb)->end_seq = TCP_SKB_CB(skb)->seq + size;
	TCP_SKB_CB(skb)->ack_seq = tcp_sk(sk)->snd_una - 1;

	if (tcp_queue_rcv(sk, skb, &fragstolen)) {
		WARN_ON_ONCE(fragstolen); /* should not happen */
		__kfree_skb(skb);
	}
	return size;

err_free:
	kfree_skb(skb);
err:
	return err;

}

void tcp_data_ready(struct sock *sk)
{
	const struct tcp_sock *tp = tcp_sk(sk);
	int avail = tp->rcv_nxt - tp->copied_seq;

	if (avail < sk->sk_rcvlowat && !sock_flag(sk, SOCK_DONE))
		return;

	sk->sk_data_ready(sk);
}

static void tcp_data_queue(struct sock *sk, struct sk_buff *skb)
{
	struct tcp_sock *tp = tcp_sk(sk);
	bool fragstolen;
	int eaten;

	if (TCP_SKB_CB(skb)->seq == TCP_SKB_CB(skb)->end_seq) {
		__kfree_skb(skb);
		return;
	}
	skb_dst_drop(skb);
	__skb_pull(skb, tcp_hdr(skb)->doff * 4);

	tcp_ecn_accept_cwr(sk, skb);

	tp->rx_opt.dsack = 0;

	/*  Queue data for delivery to the user.
	 *  Packets in sequence go to the receive queue.
	 *  Out of sequence packets to the out_of_order_queue.
	 */
	if (TCP_SKB_CB(skb)->seq == tp->rcv_nxt) {
		if (tcp_receive_window(tp) == 0) {
			NET_INC_STATS(sock_net(sk), LINUX_MIB_TCPZEROWINDOWDROP);
			goto out_of_window;
		}

		/* Ok. In sequence. In window. */
queue_and_out:
		if (skb_queue_len(&sk->sk_receive_queue) == 0)
			sk_forced_mem_schedule(sk, skb->truesize);
		else if (tcp_try_rmem_schedule(sk, skb, skb->truesize)) {
			NET_INC_STATS(sock_net(sk), LINUX_MIB_TCPRCVQDROP);
			goto drop;
		}

		eaten = tcp_queue_rcv(sk, skb, &fragstolen);
		if (skb->len)
			tcp_event_data_recv(sk, skb);
		if (TCP_SKB_CB(skb)->tcp_flags & TCPHDR_FIN)
			tcp_fin(sk);

		if (!RB_EMPTY_ROOT(&tp->out_of_order_queue)) {
			tcp_ofo_queue(sk);

			/* RFC5681. 4.2. SHOULD send immediate ACK, when
			 * gap in queue is filled.
			 */
			if (RB_EMPTY_ROOT(&tp->out_of_order_queue))
				inet_csk(sk)->icsk_ack.pending |= ICSK_ACK_NOW;
		}

		if (tp->rx_opt.num_sacks)
			tcp_sack_remove(tp);

		tcp_fast_path_check(sk);

		if (eaten > 0)
			kfree_skb_partial(skb, fragstolen);
		if (!sock_flag(sk, SOCK_DEAD))
			tcp_data_ready(sk);
		return;
	}

	if (!after(TCP_SKB_CB(skb)->end_seq, tp->rcv_nxt)) {
		tcp_rcv_spurious_retrans(sk, skb);
		/* A retransmit, 2nd most common case.  Force an immediate ack. */
		NET_INC_STATS(sock_net(sk), LINUX_MIB_DELAYEDACKLOST);
		tcp_dsack_set(sk, TCP_SKB_CB(skb)->seq, TCP_SKB_CB(skb)->end_seq);

out_of_window:
		tcp_enter_quickack_mode(sk, TCP_MAX_QUICKACKS);
		inet_csk_schedule_ack(sk);
drop:
		tcp_drop(sk, skb);
		return;
	}

	/* Out of window. F.e. zero window probe. */
	if (!before(TCP_SKB_CB(skb)->seq, tp->rcv_nxt + tcp_receive_window(tp)))
		goto out_of_window;

	if (before(TCP_SKB_CB(skb)->seq, tp->rcv_nxt)) {
		/* Partial packet, seq < rcv_next < end_seq */
		tcp_dsack_set(sk, TCP_SKB_CB(skb)->seq, tp->rcv_nxt);

		/* If window is closed, drop tail of packet. But after
		 * remembering D-SACK for its head made in previous line.
		 */
		if (!tcp_receive_window(tp)) {
			NET_INC_STATS(sock_net(sk), LINUX_MIB_TCPZEROWINDOWDROP);
			goto out_of_window;
		}
		goto queue_and_out;
	}

	tcp_data_queue_ofo(sk, skb);
}

static struct sk_buff *tcp_skb_next(struct sk_buff *skb, struct sk_buff_head *list)
{
	if (list)
		return !skb_queue_is_last(list, skb) ? skb->next : NULL;

	return skb_rb_next(skb);
}

static struct sk_buff *tcp_collapse_one(struct sock *sk, struct sk_buff *skb,
					struct sk_buff_head *list,
					struct rb_root *root)
{
	struct sk_buff *next = tcp_skb_next(skb, list);

	if (list)
		__skb_unlink(skb, list);
	else
		rb_erase(&skb->rbnode, root);

	__kfree_skb(skb);
	NET_INC_STATS(sock_net(sk), LINUX_MIB_TCPRCVCOLLAPSED);

	return next;
}

/* Insert skb into rb tree, ordered by TCP_SKB_CB(skb)->seq */
void tcp_rbtree_insert(struct rb_root *root, struct sk_buff *skb)
{
	struct rb_node **p = &root->rb_node;
	struct rb_node *parent = NULL;
	struct sk_buff *skb1;

	while (*p) {
		parent = *p;
		skb1 = rb_to_skb(parent);
		if (before(TCP_SKB_CB(skb)->seq, TCP_SKB_CB(skb1)->seq))
			p = &parent->rb_left;
		else
			p = &parent->rb_right;
	}
	rb_link_node(&skb->rbnode, parent, p);
	rb_insert_color(&skb->rbnode, root);
}

/* Collapse contiguous sequence of skbs head..tail with
 * sequence numbers start..end.
 *
 * If tail is NULL, this means until the end of the queue.
 *
 * Segments with FIN/SYN are not collapsed (only because this
 * simplifies code)
 */
static void
tcp_collapse(struct sock *sk, struct sk_buff_head *list, struct rb_root *root,
	     struct sk_buff *head, struct sk_buff *tail, u32 start, u32 end)
{
	struct sk_buff *skb = head, *n;
	struct sk_buff_head tmp;
	bool end_of_skbs;

	/* First, check that queue is collapsible and find
	 * the point where collapsing can be useful.
	 */
restart:
	for (end_of_skbs = true; skb != NULL && skb != tail; skb = n) {
		n = tcp_skb_next(skb, list);

		/* No new bits? It is possible on ofo queue. */
		if (!before(start, TCP_SKB_CB(skb)->end_seq)) {
			skb = tcp_collapse_one(sk, skb, list, root);
			if (!skb)
				break;
			goto restart;
		}

		/* The first skb to collapse is:
		 * - not SYN/FIN and
		 * - bloated or contains data before "start" or
		 *   overlaps to the next one.
		 */
		if (!(TCP_SKB_CB(skb)->tcp_flags & (TCPHDR_SYN | TCPHDR_FIN)) &&
		    (tcp_win_from_space(sk, skb->truesize) > skb->len ||
		     before(TCP_SKB_CB(skb)->seq, start))) {
			end_of_skbs = false;
			break;
		}

		if (n && n != tail &&
		    TCP_SKB_CB(skb)->end_seq != TCP_SKB_CB(n)->seq) {
			end_of_skbs = false;
			break;
		}

		/* Decided to skip this, advance start seq. */
		start = TCP_SKB_CB(skb)->end_seq;
	}
	if (end_of_skbs ||
	    (TCP_SKB_CB(skb)->tcp_flags & (TCPHDR_SYN | TCPHDR_FIN)))
		return;

	__skb_queue_head_init(&tmp);

	while (before(start, end)) {
		int copy = min_t(int, SKB_MAX_ORDER(0, 0), end - start);
		struct sk_buff *nskb;

		nskb = alloc_skb(copy, GFP_ATOMIC);
		if (!nskb)
			break;

		memcpy(nskb->cb, skb->cb, sizeof(skb->cb));
#ifdef CONFIG_TLS_DEVICE
		nskb->decrypted = skb->decrypted;
#endif
		TCP_SKB_CB(nskb)->seq = TCP_SKB_CB(nskb)->end_seq = start;
		if (list)
			__skb_queue_before(list, skb, nskb);
		else
			__skb_queue_tail(&tmp, nskb); /* defer rbtree insertion */
		skb_set_owner_r(nskb, sk);

		/* Copy data, releasing collapsed skbs. */
		while (copy > 0) {
			int offset = start - TCP_SKB_CB(skb)->seq;
			int size = TCP_SKB_CB(skb)->end_seq - start;

			BUG_ON(offset < 0);
			if (size > 0) {
				size = min(copy, size);
				if (skb_copy_bits(skb, offset, skb_put(nskb, size), size))
					BUG();
				TCP_SKB_CB(nskb)->end_seq += size;
				copy -= size;
				start += size;
			}
			if (!before(start, TCP_SKB_CB(skb)->end_seq)) {
				skb = tcp_collapse_one(sk, skb, list, root);
				if (!skb ||
				    skb == tail ||
				    (TCP_SKB_CB(skb)->tcp_flags & (TCPHDR_SYN | TCPHDR_FIN)))
					goto end;
#ifdef CONFIG_TLS_DEVICE
				if (skb->decrypted != nskb->decrypted)
					goto end;
#endif
			}
		}
	}
end:
	skb_queue_walk_safe(&tmp, skb, n)
		tcp_rbtree_insert(root, skb);
}

/* Collapse ofo queue. Algorithm: select contiguous sequence of skbs
 * and tcp_collapse() them until all the queue is collapsed.
 */
static void tcp_collapse_ofo_queue(struct sock *sk)
{
	struct tcp_sock *tp = tcp_sk(sk);
	u32 range_truesize, sum_tiny = 0;
	struct sk_buff *skb, *head;
	u32 start, end;

	skb = skb_rb_first(&tp->out_of_order_queue);
new_range:
	if (!skb) {
		tp->ooo_last_skb = skb_rb_last(&tp->out_of_order_queue);
		return;
	}
	start = TCP_SKB_CB(skb)->seq;
	end = TCP_SKB_CB(skb)->end_seq;
	range_truesize = skb->truesize;

	for (head = skb;;) {
		skb = skb_rb_next(skb);

		/* Range is terminated when we see a gap or when
		 * we are at the queue end.
		 */
		if (!skb ||
		    after(TCP_SKB_CB(skb)->seq, end) ||
		    before(TCP_SKB_CB(skb)->end_seq, start)) {
			/* Do not attempt collapsing tiny skbs */
			if (range_truesize != head->truesize ||
			    end - start >= SKB_WITH_OVERHEAD(SK_MEM_QUANTUM)) {
				tcp_collapse(sk, NULL, &tp->out_of_order_queue,
					     head, skb, start, end);
			} else {
				sum_tiny += range_truesize;
				if (sum_tiny > sk->sk_rcvbuf >> 3)
					return;
			}
			goto new_range;
		}

		range_truesize += skb->truesize;
		if (unlikely(before(TCP_SKB_CB(skb)->seq, start)))
			start = TCP_SKB_CB(skb)->seq;
		if (after(TCP_SKB_CB(skb)->end_seq, end))
			end = TCP_SKB_CB(skb)->end_seq;
	}
}

/*
 * Clean the out-of-order queue to make room.
 * We drop high sequences packets to :
 * 1) Let a chance for holes to be filled.
 * 2) not add too big latencies if thousands of packets sit there.
 *    (But if application shrinks SO_RCVBUF, we could still end up
 *     freeing whole queue here)
 * 3) Drop at least 12.5 % of sk_rcvbuf to avoid malicious attacks.
 *
 * Return true if queue has shrunk.
 */
static bool tcp_prune_ofo_queue(struct sock *sk)
{
	struct tcp_sock *tp = tcp_sk(sk);
	struct rb_node *node, *prev;
	int goal;

	if (RB_EMPTY_ROOT(&tp->out_of_order_queue))
		return false;

	NET_INC_STATS(sock_net(sk), LINUX_MIB_OFOPRUNED);
	goal = sk->sk_rcvbuf >> 3;
	node = &tp->ooo_last_skb->rbnode;
	do {
		prev = rb_prev(node);
		rb_erase(node, &tp->out_of_order_queue);
		goal -= rb_to_skb(node)->truesize;
		tcp_drop(sk, rb_to_skb(node));
		if (!prev || goal <= 0) {
			sk_mem_reclaim(sk);
			if (atomic_read(&sk->sk_rmem_alloc) <= sk->sk_rcvbuf &&
			    !tcp_under_memory_pressure(sk))
				break;
			goal = sk->sk_rcvbuf >> 3;
		}
		node = prev;
	} while (node);
	tp->ooo_last_skb = rb_to_skb(prev);

	/* Reset SACK state.  A conforming SACK implementation will
	 * do the same at a timeout based retransmit.  When a connection
	 * is in a sad state like this, we care only about integrity
	 * of the connection not performance.
	 */
	if (tp->rx_opt.sack_ok)
		tcp_sack_reset(&tp->rx_opt);
	return true;
}

/* Reduce allocated memory if we can, trying to get
 * the socket within its memory limits again.
 *
 * Return less than zero if we should start dropping frames
 * until the socket owning process reads some of the data
 * to stabilize the situation.
 */
static int tcp_prune_queue(struct sock *sk)
{
	struct tcp_sock *tp = tcp_sk(sk);

	NET_INC_STATS(sock_net(sk), LINUX_MIB_PRUNECALLED);

	if (atomic_read(&sk->sk_rmem_alloc) >= sk->sk_rcvbuf)
		tcp_clamp_window(sk);
	else if (tcp_under_memory_pressure(sk))
		tp->rcv_ssthresh = min(tp->rcv_ssthresh, 4U * tp->advmss);

	if (atomic_read(&sk->sk_rmem_alloc) <= sk->sk_rcvbuf)
		return 0;

	tcp_collapse_ofo_queue(sk);
	if (!skb_queue_empty(&sk->sk_receive_queue))
		tcp_collapse(sk, &sk->sk_receive_queue, NULL,
			     skb_peek(&sk->sk_receive_queue),
			     NULL,
			     tp->copied_seq, tp->rcv_nxt);
	sk_mem_reclaim(sk);

	if (atomic_read(&sk->sk_rmem_alloc) <= sk->sk_rcvbuf)
		return 0;

	/* Collapsing did not help, destructive actions follow.
	 * This must not ever occur. */

	tcp_prune_ofo_queue(sk);

	if (atomic_read(&sk->sk_rmem_alloc) <= sk->sk_rcvbuf)
		return 0;

	/* If we are really being abused, tell the caller to silently
	 * drop receive data on the floor.  It will get retransmitted
	 * and hopefully then we'll have sufficient space.
	 */
	NET_INC_STATS(sock_net(sk), LINUX_MIB_RCVPRUNED);

	/* Massive buffer overcommit. */
	tp->pred_flags = 0;
	return -1;
}

static bool tcp_should_expand_sndbuf(const struct sock *sk)
{
	const struct tcp_sock *tp = tcp_sk(sk);

	/* If the user specified a specific send buffer setting, do
	 * not modify it.
	 */
	if (sk->sk_userlocks & SOCK_SNDBUF_LOCK)
		return false;

	/* If we are under global TCP memory pressure, do not expand.  */
	if (tcp_under_memory_pressure(sk))
		return false;

	/* If we are under soft global TCP memory pressure, do not expand.  */
	if (sk_memory_allocated(sk) >= sk_prot_mem_limits(sk, 0))
		return false;

	/* If we filled the congestion window, do not expand.  */
	if (tcp_packets_in_flight(tp) >= tp->snd_cwnd)
		return false;

	return true;
}

/* When incoming ACK allowed to free some skb from write_queue,
 * we remember this event in flag SOCK_QUEUE_SHRUNK and wake up socket
 * on the exit from tcp input handler.
 *
 * PROBLEM: sndbuf expansion does not work well with largesend.
 */
static void tcp_new_space(struct sock *sk)
{
	struct tcp_sock *tp = tcp_sk(sk);

	if (tcp_should_expand_sndbuf(sk)) {
		tcp_sndbuf_expand(sk);
		tp->snd_cwnd_stamp = tcp_jiffies32;
	}

	sk->sk_write_space(sk);
}

static void tcp_check_space(struct sock *sk)
{
	if (sock_flag(sk, SOCK_QUEUE_SHRUNK)) {
		sock_reset_flag(sk, SOCK_QUEUE_SHRUNK);
		/* pairs with tcp_poll() */
		smp_mb();
		if (sk->sk_socket &&
		    test_bit(SOCK_NOSPACE, &sk->sk_socket->flags)) {
			tcp_new_space(sk);
			if (!test_bit(SOCK_NOSPACE, &sk->sk_socket->flags))
				tcp_chrono_stop(sk, TCP_CHRONO_SNDBUF_LIMITED);
		}
	}
}

static inline void tcp_data_snd_check(struct sock *sk)
{
	tcp_push_pending_frames(sk);
	tcp_check_space(sk);
}

/*
 * Check if sending an ack is needed.
 */
static void __tcp_ack_snd_check(struct sock *sk, int ofo_possible)
{
	struct tcp_sock *tp = tcp_sk(sk);
	unsigned long rtt, delay;

	    /* More than one full frame received... */
	if (((tp->rcv_nxt - tp->rcv_wup) > inet_csk(sk)->icsk_ack.rcv_mss &&
	     /* ... and right edge of window advances far enough.
	      * (tcp_recvmsg() will send ACK otherwise).
	      * If application uses SO_RCVLOWAT, we want send ack now if
	      * we have not received enough bytes to satisfy the condition.
	      */
	    (tp->rcv_nxt - tp->copied_seq < sk->sk_rcvlowat ||
	     __tcp_select_window(sk) >= tp->rcv_wnd)) ||
	    /* We ACK each frame or... */
	    tcp_in_quickack_mode(sk) ||
	    /* Protocol state mandates a one-time immediate ACK */
	    inet_csk(sk)->icsk_ack.pending & ICSK_ACK_NOW) {
send_now:
		tcp_send_ack(sk);
		return;
	}

	if (!ofo_possible || RB_EMPTY_ROOT(&tp->out_of_order_queue)) {
		tcp_send_delayed_ack(sk);
		return;
	}

	if (!tcp_is_sack(tp) ||
	    tp->compressed_ack >= sock_net(sk)->ipv4.sysctl_tcp_comp_sack_nr)
		goto send_now;

	if (tp->compressed_ack_rcv_nxt != tp->rcv_nxt) {
		tp->compressed_ack_rcv_nxt = tp->rcv_nxt;
		if (tp->compressed_ack > TCP_FASTRETRANS_THRESH)
			NET_ADD_STATS(sock_net(sk), LINUX_MIB_TCPACKCOMPRESSED,
				      tp->compressed_ack - TCP_FASTRETRANS_THRESH);
		tp->compressed_ack = 0;
	}

	if (++tp->compressed_ack <= TCP_FASTRETRANS_THRESH)
		goto send_now;

	if (hrtimer_is_queued(&tp->compressed_ack_timer))
		return;

	/* compress ack timer : 5 % of rtt, but no more than tcp_comp_sack_delay_ns */

	rtt = tp->rcv_rtt_est.rtt_us;
	if (tp->srtt_us && tp->srtt_us < rtt)
		rtt = tp->srtt_us;

	delay = min_t(unsigned long, sock_net(sk)->ipv4.sysctl_tcp_comp_sack_delay_ns,
		      rtt * (NSEC_PER_USEC >> 3)/20);
	sock_hold(sk);
	hrtimer_start(&tp->compressed_ack_timer, ns_to_ktime(delay),
		      HRTIMER_MODE_REL_PINNED_SOFT);
}

static inline void tcp_ack_snd_check(struct sock *sk)
{
	if (!inet_csk_ack_scheduled(sk)) {
		/* We sent a data segment already. */
		return;
	}
	__tcp_ack_snd_check(sk, 1);
}

/*
 *	This routine is only called when we have urgent data
 *	signaled. Its the 'slow' part of tcp_urg. It could be
 *	moved inline now as tcp_urg is only called from one
 *	place. We handle URGent data wrong. We have to - as
 *	BSD still doesn't use the correction from RFC961.
 *	For 1003.1g we should support a new option TCP_STDURG to permit
 *	either form (or just set the sysctl tcp_stdurg).
 */

static void tcp_check_urg(struct sock *sk, const struct tcphdr *th)
{
	struct tcp_sock *tp = tcp_sk(sk);
	u32 ptr = ntohs(th->urg_ptr);

	if (ptr && !sock_net(sk)->ipv4.sysctl_tcp_stdurg)
		ptr--;
	ptr += ntohl(th->seq);

	/* Ignore urgent data that we've already seen and read. */
	if (after(tp->copied_seq, ptr))
		return;

	/* Do not replay urg ptr.
	 *
	 * NOTE: interesting situation not covered by specs.
	 * Misbehaving sender may send urg ptr, pointing to segment,
	 * which we already have in ofo queue. We are not able to fetch
	 * such data and will stay in TCP_URG_NOTYET until will be eaten
	 * by recvmsg(). Seems, we are not obliged to handle such wicked
	 * situations. But it is worth to think about possibility of some
	 * DoSes using some hypothetical application level deadlock.
	 */
	if (before(ptr, tp->rcv_nxt))
		return;

	/* Do we already have a newer (or duplicate) urgent pointer? */
	if (tp->urg_data && !after(ptr, tp->urg_seq))
		return;

	/* Tell the world about our new urgent pointer. */
	sk_send_sigurg(sk);

	/* We may be adding urgent data when the last byte read was
	 * urgent. To do this requires some care. We cannot just ignore
	 * tp->copied_seq since we would read the last urgent byte again
	 * as data, nor can we alter copied_seq until this data arrives
	 * or we break the semantics of SIOCATMARK (and thus sockatmark())
	 *
	 * NOTE. Double Dutch. Rendering to plain English: author of comment
	 * above did something sort of 	send("A", MSG_OOB); send("B", MSG_OOB);
	 * and expect that both A and B disappear from stream. This is _wrong_.
	 * Though this happens in BSD with high probability, this is occasional.
	 * Any application relying on this is buggy. Note also, that fix "works"
	 * only in this artificial test. Insert some normal data between A and B and we will
	 * decline of BSD again. Verdict: it is better to remove to trap
	 * buggy users.
	 */
	if (tp->urg_seq == tp->copied_seq && tp->urg_data &&
	    !sock_flag(sk, SOCK_URGINLINE) && tp->copied_seq != tp->rcv_nxt) {
		struct sk_buff *skb = skb_peek(&sk->sk_receive_queue);
		tp->copied_seq++;
		if (skb && !before(tp->copied_seq, TCP_SKB_CB(skb)->end_seq)) {
			__skb_unlink(skb, &sk->sk_receive_queue);
			__kfree_skb(skb);
		}
	}

	tp->urg_data = TCP_URG_NOTYET;
	WRITE_ONCE(tp->urg_seq, ptr);

	/* Disable header prediction. */
	tp->pred_flags = 0;
}

/* This is the 'fast' part of urgent handling. */
static void tcp_urg(struct sock *sk, struct sk_buff *skb, const struct tcphdr *th)
{
	struct tcp_sock *tp = tcp_sk(sk);

	/* Check if we get a new urgent pointer - normally not. */
	if (th->urg)
		tcp_check_urg(sk, th);

	/* Do we wait for any urgent data? - normally not... */
	if (tp->urg_data == TCP_URG_NOTYET) {
		u32 ptr = tp->urg_seq - ntohl(th->seq) + (th->doff * 4) -
			  th->syn;

		/* Is the urgent pointer pointing into this packet? */
		if (ptr < skb->len) {
			u8 tmp;
			if (skb_copy_bits(skb, ptr, &tmp, 1))
				BUG();
			tp->urg_data = TCP_URG_VALID | tmp;
			if (!sock_flag(sk, SOCK_DEAD))
				sk->sk_data_ready(sk);
		}
	}
}

static void tcp_ecn_update_received_counters(struct tcp_sock *tp,
					     struct sk_buff *skb)
{
<<<<<<< HEAD
	u32 payload_len = TCP_SKB_CB(skb)->end_seq - TCP_SKB_CB(skb)->seq;

	/* AccECN ACE counter tracks *all* segments, including pure acks, ... */
	if (INET_ECN_is_ce(TCP_SKB_CB(skb)->ip_dsfield))
=======
	switch (TCP_SKB_CB(skb)->ip_dsfield & INET_ECN_MASK) {
	case INET_ECN_CE:
		/* ACE counter tracks *all* segments including pure acks */
>>>>>>> 958de036
		tp->received_ce += max_t(u16, 1, skb_shinfo(skb)->gso_segs);
		break;
	}
}

/* Accept RST for rcv_nxt - 1 after a FIN.
 * When tcp connections are abruptly terminated from Mac OSX (via ^C), a
 * FIN is sent followed by a RST packet. The RST is sent with the same
 * sequence number as the FIN, and thus according to RFC 5961 a challenge
 * ACK should be sent. However, Mac OSX rate limits replies to challenge
 * ACKs on the closed socket. In addition middleboxes can drop either the
 * challenge ACK or a subsequent RST.
 */
static bool tcp_reset_check(const struct sock *sk, const struct sk_buff *skb)
{
	struct tcp_sock *tp = tcp_sk(sk);

	return unlikely(TCP_SKB_CB(skb)->seq == (tp->rcv_nxt - 1) &&
			(1 << sk->sk_state) & (TCPF_CLOSE_WAIT | TCPF_LAST_ACK |
					       TCPF_CLOSING));
}

/* Does PAWS and seqno based validation of an incoming segment, flags will
 * play significant role here.
 */
static bool tcp_validate_incoming(struct sock *sk, struct sk_buff *skb,
				  const struct tcphdr *th, int syn_inerr)
{
	struct tcp_sock *tp = tcp_sk(sk);
	bool rst_seq_match = false;

	/* RFC1323: H1. Apply PAWS check first. */
	if (tcp_fast_parse_options(sock_net(sk), skb, th, tp) &&
	    tp->rx_opt.saw_tstamp &&
	    tcp_paws_discard(sk, skb)) {
		if (!th->rst) {
			NET_INC_STATS(sock_net(sk), LINUX_MIB_PAWSESTABREJECTED);
			if (!tcp_oow_rate_limited(sock_net(sk), skb,
						  LINUX_MIB_TCPACKSKIPPEDPAWS,
						  &tp->last_oow_ack_time))
				tcp_send_dupack(sk, skb);
			goto discard;
		}
		/* Reset is accepted even if it did not pass PAWS. */
	}

	/* Step 1: check sequence number */
	if (!tcp_sequence(tp, TCP_SKB_CB(skb)->seq, TCP_SKB_CB(skb)->end_seq)) {
		/* RFC793, page 37: "In all states except SYN-SENT, all reset
		 * (RST) segments are validated by checking their SEQ-fields."
		 * And page 69: "If an incoming segment is not acceptable,
		 * an acknowledgment should be sent in reply (unless the RST
		 * bit is set, if so drop the segment and return)".
		 */
		if (!th->rst) {
			if (th->syn)
				goto syn_challenge;
			if (!tcp_oow_rate_limited(sock_net(sk), skb,
						  LINUX_MIB_TCPACKSKIPPEDSEQ,
						  &tp->last_oow_ack_time))
				tcp_send_dupack(sk, skb);
		} else if (tcp_reset_check(sk, skb)) {
			tcp_reset(sk);
		}
		goto discard;
	}

	/* Step 2: check RST bit */
	if (th->rst) {
		/* RFC 5961 3.2 (extend to match against (RCV.NXT - 1) after a
		 * FIN and SACK too if available):
		 * If seq num matches RCV.NXT or (RCV.NXT - 1) after a FIN, or
		 * the right-most SACK block,
		 * then
		 *     RESET the connection
		 * else
		 *     Send a challenge ACK
		 */
		if (TCP_SKB_CB(skb)->seq == tp->rcv_nxt ||
		    tcp_reset_check(sk, skb)) {
			rst_seq_match = true;
		} else if (tcp_is_sack(tp) && tp->rx_opt.num_sacks > 0) {
			struct tcp_sack_block *sp = &tp->selective_acks[0];
			int max_sack = sp[0].end_seq;
			int this_sack;

			for (this_sack = 1; this_sack < tp->rx_opt.num_sacks;
			     ++this_sack) {
				max_sack = after(sp[this_sack].end_seq,
						 max_sack) ?
					sp[this_sack].end_seq : max_sack;
			}

			if (TCP_SKB_CB(skb)->seq == max_sack)
				rst_seq_match = true;
		}

		if (rst_seq_match)
			tcp_reset(sk);
		else {
			/* Disable TFO if RST is out-of-order
			 * and no data has been received
			 * for current active TFO socket
			 */
			if (tp->syn_fastopen && !tp->data_segs_in &&
			    sk->sk_state == TCP_ESTABLISHED)
				tcp_fastopen_active_disable(sk);
			tcp_send_challenge_ack(sk, skb);
		}
		goto discard;
	}

	/* step 3: check security and precedence [ignored] */

	/* step 4: Check for a SYN
	 * RFC 5961 4.2 : Send a challenge ack
	 */
	if (th->syn) {
syn_challenge:
		if (syn_inerr)
			TCP_INC_STATS(sock_net(sk), TCP_MIB_INERRS);
		NET_INC_STATS(sock_net(sk), LINUX_MIB_TCPSYNCHALLENGE);
		tcp_send_challenge_ack(sk, skb);
		goto discard;
	}

	return true;

discard:
	tcp_drop(sk, skb);
	return false;
}

/*
 *	TCP receive function for the ESTABLISHED state.
 *
 *	It is split into a fast path and a slow path. The fast path is
 * 	disabled when:
 *	- A zero window was announced from us - zero window probing
 *        is only handled properly in the slow path.
 *	- Out of order segments arrived.
 *	- Urgent data is expected.
 *	- There is no buffer space left
 *	- Unexpected TCP flags/window values/header lengths are received
 *	  (detected by checking the TCP header against pred_flags)
 *	- Data is sent in both directions. Fast path only supports pure senders
 *	  or pure receivers (this means either the sequence number or the ack
 *	  value must stay constant)
 *	- Unexpected TCP option.
 *
 *	When these conditions are not satisfied it drops into a standard
 *	receive procedure patterned after RFC793 to handle all cases.
 *	The first three cases are guaranteed by proper pred_flags setting,
 *	the rest is checked inline. Fast processing is turned on in
 *	tcp_data_queue when everything is OK.
 */
void tcp_rcv_established(struct sock *sk, struct sk_buff *skb)
{
	const struct tcphdr *th = (const struct tcphdr *)skb->data;
	struct tcp_sock *tp = tcp_sk(sk);
	unsigned int len = skb->len;

	/* TCP congestion window tracking */
	trace_tcp_probe(sk, skb);

	tcp_ecn_update_received_counters(tp, skb);

	tcp_mstamp_refresh(tp);
	if (unlikely(!sk->sk_rx_dst))
		inet_csk(sk)->icsk_af_ops->sk_rx_dst_set(sk, skb);
	/*
	 *	Header prediction.
	 *	The code loosely follows the one in the famous
	 *	"30 instruction TCP receive" Van Jacobson mail.
	 *
	 *	Van's trick is to deposit buffers into socket queue
	 *	on a device interrupt, to call tcp_recv function
	 *	on the receive process context and checksum and copy
	 *	the buffer to user space. smart...
	 *
	 *	Our current scheme is not silly either but we take the
	 *	extra cost of the net_bh soft interrupt processing...
	 *	We do checksum and copy also but from device to kernel.
	 */

	tp->rx_opt.saw_tstamp = 0;

	/*	pred_flags is 0xS?10 << 16 + snd_wnd
	 *	if header_prediction is to be made
	 *	'S' will always be tp->tcp_header_len >> 2
	 *	'?' will be 0 for the fast path, otherwise pred_flags is 0 to
	 *  turn it off	(when there are holes in the receive
	 *	 space for instance)
	 *	PSH flag is ignored.
	 */

	if ((tcp_flag_word(th) & TCP_HP_BITS) == tp->pred_flags &&
	    TCP_SKB_CB(skb)->seq == tp->rcv_nxt &&
	    !after(TCP_SKB_CB(skb)->ack_seq, tp->snd_nxt)) {
		int tcp_header_len = tp->tcp_header_len;
		int flag = 0;
		s32 tstamp_delta = 0;

		/* Timestamp header prediction: tcp_header_len
		 * is automatically equal to th->doff*4 due to pred_flags
		 * match.
		 */

		/* Check timestamp */
		if (tcp_header_len == sizeof(struct tcphdr) + TCPOLEN_TSTAMP_ALIGNED) {
			/* No? Slow path! */
			if (!tcp_parse_aligned_timestamp(tp, th))
				goto slow_path;

			tstamp_delta = tp->rx_opt.rcv_tsval - tp->rx_opt.ts_recent;
			/* If PAWS failed, check it more carefully in slow path */
			if (tstamp_delta < 0)
				goto slow_path;

			/* DO NOT update ts_recent here, if checksum fails
			 * and timestamp was corrupted part, it will result
			 * in a hung connection since we will drop all
			 * future packets due to the PAWS test.
			 */
		}

		if (len <= tcp_header_len) {
			/* Bulk data transfer: sender */
			if (len == tcp_header_len) {
				/* Predicted packet is in window by definition.
				 * seq == rcv_nxt and rcv_wup <= rcv_nxt.
				 * Hence, check seq<=rcv_wup reduces to:
				 */
				if (tcp_header_len ==
				    (sizeof(struct tcphdr) + TCPOLEN_TSTAMP_ALIGNED) &&
				    tp->rcv_nxt == tp->rcv_wup)
					flag |= __tcp_replace_ts_recent(tp, tstamp_delta);

				/* We know that such packets are checksummed
				 * on entry.
				 */
				tcp_ack(sk, skb, flag);
				__kfree_skb(skb);
				tcp_data_snd_check(sk);
				/* When receiving pure ack in fast path, update
				 * last ts ecr directly instead of calling
				 * tcp_rcv_rtt_measure_ts()
				 */
				tp->rcv_rtt_last_tsecr = tp->rx_opt.rcv_tsecr;
				return;
			} else { /* Header too small */
				TCP_INC_STATS(sock_net(sk), TCP_MIB_INERRS);
				goto discard;
			}
		} else {
			int eaten = 0;
			bool fragstolen = false;

			if (tcp_checksum_complete(skb))
				goto csum_error;

			if ((int)skb->truesize > sk->sk_forward_alloc)
				goto step5;

			/* Predicted packet is in window by definition.
			 * seq == rcv_nxt and rcv_wup <= rcv_nxt.
			 * Hence, check seq<=rcv_wup reduces to:
			 */
			if (tcp_header_len ==
			    (sizeof(struct tcphdr) + TCPOLEN_TSTAMP_ALIGNED) &&
			    tp->rcv_nxt == tp->rcv_wup)
				flag |= __tcp_replace_ts_recent(tp, tstamp_delta);

			tcp_rcv_rtt_measure_ts(sk, skb);

			NET_INC_STATS(sock_net(sk), LINUX_MIB_TCPHPHITS);

			/* Bulk data transfer: receiver */
			__skb_pull(skb, tcp_header_len);
			eaten = tcp_queue_rcv(sk, skb, &fragstolen);

			tcp_event_data_recv(sk, skb);

			if (TCP_SKB_CB(skb)->ack_seq != tp->snd_una) {
				/* Well, only one small jumplet in fast path... */
				tcp_ack(sk, skb, flag | FLAG_DATA);
				tcp_data_snd_check(sk);
				if (!inet_csk_ack_scheduled(sk))
					goto no_ack;
			}

			__tcp_ack_snd_check(sk, 0);
no_ack:
			if (eaten)
				kfree_skb_partial(skb, fragstolen);
			tcp_data_ready(sk);
			return;
		}
	}

slow_path:
	if (len < (th->doff << 2) || tcp_checksum_complete(skb))
		goto csum_error;

	if (!th->ack && !th->rst && !th->syn)
		goto discard;

	/*
	 *	Standard slow path.
	 */

	if (!tcp_validate_incoming(sk, skb, th, 1))
		return;

step5:
	if (tcp_ack(sk, skb, FLAG_SLOWPATH | FLAG_UPDATE_TS_RECENT) < 0)
		goto discard;

	tcp_rcv_rtt_measure_ts(sk, skb);

	/* Process urgent data. */
	tcp_urg(sk, skb, th);

	/* step 7: process the segment text */
	tcp_data_queue(sk, skb);

	tcp_data_snd_check(sk);
	tcp_ack_snd_check(sk);
	return;

csum_error:
	TCP_INC_STATS(sock_net(sk), TCP_MIB_CSUMERRORS);
	TCP_INC_STATS(sock_net(sk), TCP_MIB_INERRS);

discard:
	tcp_drop(sk, skb);
}
EXPORT_SYMBOL(tcp_rcv_established);

void tcp_init_transfer(struct sock *sk, int bpf_op)
{
	struct inet_connection_sock *icsk = inet_csk(sk);
	struct tcp_sock *tp = tcp_sk(sk);

	tcp_mtup_init(sk);
	icsk->icsk_af_ops->rebuild_header(sk);
	tcp_init_metrics(sk);

	/* Initialize the congestion window to start the transfer.
	 * Cut cwnd down to 1 per RFC5681 if SYN or SYN-ACK has been
	 * retransmitted. In light of RFC6298 more aggressive 1sec
	 * initRTO, we only reset cwnd when more than 1 SYN/SYN-ACK
	 * retransmission has occurred.
	 */
	if (tp->total_retrans > 1 && tp->undo_marker)
		tp->snd_cwnd = 1;
	else
		tp->snd_cwnd = tcp_init_cwnd(tp, __sk_dst_get(sk));
	tp->snd_cwnd_stamp = tcp_jiffies32;

	tcp_call_bpf(sk, bpf_op, 0, NULL);
	tcp_init_congestion_control(sk);
	tcp_init_buffer_space(sk);
}

void tcp_finish_connect(struct sock *sk, struct sk_buff *skb)
{
	struct tcp_sock *tp = tcp_sk(sk);
	struct inet_connection_sock *icsk = inet_csk(sk);

	tcp_set_state(sk, TCP_ESTABLISHED);
	icsk->icsk_ack.lrcvtime = tcp_jiffies32;

	if (skb) {
		icsk->icsk_af_ops->sk_rx_dst_set(sk, skb);
		security_inet_conn_established(sk, skb);
		sk_mark_napi_id(sk, skb);
	}

	tcp_init_transfer(sk, BPF_SOCK_OPS_ACTIVE_ESTABLISHED_CB);

	/* Prevent spurious tcp_cwnd_restart() on first data
	 * packet.
	 */
	tp->lsndtime = tcp_jiffies32;

	if (sock_flag(sk, SOCK_KEEPOPEN))
		inet_csk_reset_keepalive_timer(sk, keepalive_time_when(tp));

	if (!tp->rx_opt.snd_wscale)
		__tcp_fast_path_on(tp, tp->snd_wnd);
	else
		tp->pred_flags = 0;
}

static bool tcp_rcv_fastopen_synack(struct sock *sk, struct sk_buff *synack,
				    struct tcp_fastopen_cookie *cookie)
{
	struct tcp_sock *tp = tcp_sk(sk);
	struct sk_buff *data = tp->syn_data ? tcp_rtx_queue_head(sk) : NULL;
	u16 mss = tp->rx_opt.mss_clamp, try_exp = 0;
	bool syn_drop = false;

	if (mss == tp->rx_opt.user_mss) {
		struct tcp_options_received opt;

		/* Get original SYNACK MSS value if user MSS sets mss_clamp */
		tcp_clear_options(&opt);
		opt.user_mss = opt.mss_clamp = 0;
		tcp_parse_options(sock_net(sk), synack, &opt, 0, NULL);
		mss = opt.mss_clamp;
	}

	if (!tp->syn_fastopen) {
		/* Ignore an unsolicited cookie */
		cookie->len = -1;
	} else if (tp->total_retrans) {
		/* SYN timed out and the SYN-ACK neither has a cookie nor
		 * acknowledges data. Presumably the remote received only
		 * the retransmitted (regular) SYNs: either the original
		 * SYN-data or the corresponding SYN-ACK was dropped.
		 */
		syn_drop = (cookie->len < 0 && data);
	} else if (cookie->len < 0 && !tp->syn_data) {
		/* We requested a cookie but didn't get it. If we did not use
		 * the (old) exp opt format then try so next time (try_exp=1).
		 * Otherwise we go back to use the RFC7413 opt (try_exp=2).
		 */
		try_exp = tp->syn_fastopen_exp ? 2 : 1;
	}

	tcp_fastopen_cache_set(sk, mss, cookie, syn_drop, try_exp);

	if (data) { /* Retransmit unacked data in SYN */
		if (tp->total_retrans)
			tp->fastopen_client_fail = TFO_SYN_RETRANSMITTED;
		else
			tp->fastopen_client_fail = TFO_DATA_NOT_ACKED;
		skb_rbtree_walk_from(data) {
			if (__tcp_retransmit_skb(sk, data, 1))
				break;
		}
		tcp_rearm_rto(sk);
		NET_INC_STATS(sock_net(sk),
				LINUX_MIB_TCPFASTOPENACTIVEFAIL);
		return true;
	}
	tp->syn_data_acked = tp->syn_data;
	if (tp->syn_data_acked) {
		NET_INC_STATS(sock_net(sk), LINUX_MIB_TCPFASTOPENACTIVE);
		/* SYN-data is counted as two separate packets in tcp_ack() */
		if (tp->delivered > 1)
			--tp->delivered;
	}

	tcp_fastopen_add_skb(sk, synack);

	return false;
}

static void smc_check_reset_syn(struct tcp_sock *tp)
{
#if IS_ENABLED(CONFIG_SMC)
	if (static_branch_unlikely(&tcp_have_smc)) {
		if (tp->syn_smc && !tp->rx_opt.smc_ok)
			tp->syn_smc = 0;
	}
#endif
}

static void tcp_try_undo_spurious_syn(struct sock *sk)
{
	struct tcp_sock *tp = tcp_sk(sk);
	u32 syn_stamp;

	/* undo_marker is set when SYN or SYNACK times out. The timeout is
	 * spurious if the ACK's timestamp option echo value matches the
	 * original SYN timestamp.
	 */
	syn_stamp = tp->retrans_stamp;
	if (tp->undo_marker && syn_stamp && tp->rx_opt.saw_tstamp &&
	    syn_stamp == tp->rx_opt.rcv_tsecr)
		tp->undo_marker = 0;
}

static int tcp_rcv_synsent_state_process(struct sock *sk, struct sk_buff *skb,
					 const struct tcphdr *th)
{
	struct inet_connection_sock *icsk = inet_csk(sk);
	struct tcp_sock *tp = tcp_sk(sk);
	struct tcp_fastopen_cookie foc = { .len = -1 };
	int saved_clamp = tp->rx_opt.mss_clamp;
	bool fastopen_fail;

	tcp_parse_options(sock_net(sk), skb, &tp->rx_opt, 0, &foc);
	if (tp->rx_opt.saw_tstamp && tp->rx_opt.rcv_tsecr)
		tp->rx_opt.rcv_tsecr -= tp->tsoffset;

	if (th->ack) {
		/* rfc793:
		 * "If the state is SYN-SENT then
		 *    first check the ACK bit
		 *      If the ACK bit is set
		 *	  If SEG.ACK =< ISS, or SEG.ACK > SND.NXT, send
		 *        a reset (unless the RST bit is set, if so drop
		 *        the segment and return)"
		 */
		if (!after(TCP_SKB_CB(skb)->ack_seq, tp->snd_una) ||
		    after(TCP_SKB_CB(skb)->ack_seq, tp->snd_nxt))
			goto reset_and_undo;

		if (tp->rx_opt.saw_tstamp && tp->rx_opt.rcv_tsecr &&
		    !between(tp->rx_opt.rcv_tsecr, tp->retrans_stamp,
			     tcp_time_stamp(tp))) {
			NET_INC_STATS(sock_net(sk),
					LINUX_MIB_PAWSACTIVEREJECTED);
			goto reset_and_undo;
		}

		/* Now ACK is acceptable.
		 *
		 * "If the RST bit is set
		 *    If the ACK was acceptable then signal the user "error:
		 *    connection reset", drop the segment, enter CLOSED state,
		 *    delete TCB, and return."
		 */

		if (th->rst) {
			tcp_reset(sk);
			goto discard;
		}

		/* rfc793:
		 *   "fifth, if neither of the SYN or RST bits is set then
		 *    drop the segment and return."
		 *
		 *    See note below!
		 *                                        --ANK(990513)
		 */
		if (!th->syn)
			goto discard_and_undo;

		/* rfc793:
		 *   "If the SYN bit is on ...
		 *    are acceptable then ...
		 *    (our SYN has been ACKed), change the connection
		 *    state to ESTABLISHED..."
		 */

		tcp_ecn_rcv_synack(sk, th, TCP_SKB_CB(skb)->ip_dsfield);

		tcp_init_wl(tp, TCP_SKB_CB(skb)->seq);
		tcp_try_undo_spurious_syn(sk);
		tcp_ack(sk, skb, FLAG_SLOWPATH);

		/* Ok.. it's good. Set up sequence numbers and
		 * move to established.
		 */
		WRITE_ONCE(tp->rcv_nxt, TCP_SKB_CB(skb)->seq + 1);
		tp->rcv_wup = TCP_SKB_CB(skb)->seq + 1;

		/* RFC1323: The window in SYN & SYN/ACK segments is
		 * never scaled.
		 */
		tp->snd_wnd = ntohs(th->window);

		if (!tp->rx_opt.wscale_ok) {
			tp->rx_opt.snd_wscale = tp->rx_opt.rcv_wscale = 0;
			tp->window_clamp = min(tp->window_clamp, 65535U);
		}

		if (tp->rx_opt.saw_tstamp) {
			tp->rx_opt.tstamp_ok	   = 1;
			tp->tcp_header_len =
				sizeof(struct tcphdr) + TCPOLEN_TSTAMP_ALIGNED;
			tp->advmss	    -= TCPOLEN_TSTAMP_ALIGNED;
			tcp_store_ts_recent(tp);
		} else {
			tp->tcp_header_len = sizeof(struct tcphdr);
		}

		tcp_sync_mss(sk, icsk->icsk_pmtu_cookie);
		tcp_initialize_rcv_mss(sk);

		/* Remember, tcp_poll() does not lock socket!
		 * Change state from SYN-SENT only after copied_seq
		 * is initialized. */
		WRITE_ONCE(tp->copied_seq, tp->rcv_nxt);

		smc_check_reset_syn(tp);

		smp_mb();

		tcp_finish_connect(sk, skb);

		fastopen_fail = (tp->syn_fastopen || tp->syn_data) &&
				tcp_rcv_fastopen_synack(sk, skb, &foc);

		if (!sock_flag(sk, SOCK_DEAD)) {
			sk->sk_state_change(sk);
			sk_wake_async(sk, SOCK_WAKE_IO, POLL_OUT);
		}
		if (fastopen_fail)
			return -1;
		if (sk->sk_write_pending ||
		    icsk->icsk_accept_queue.rskq_defer_accept ||
		    inet_csk_in_pingpong_mode(sk)) {
			/* Save one ACK. Data will be ready after
			 * several ticks, if write_pending is set.
			 *
			 * It may be deleted, but with this feature tcpdumps
			 * look so _wonderfully_ clever, that I was not able
			 * to stand against the temptation 8)     --ANK
			 */
			inet_csk_schedule_ack(sk);
			tcp_enter_quickack_mode(sk, TCP_MAX_QUICKACKS);
			inet_csk_reset_xmit_timer(sk, ICSK_TIME_DACK,
						  TCP_DELACK_MAX, TCP_RTO_MAX);

discard:
			tcp_drop(sk, skb);
			return 0;
		} else {
			tcp_send_ack(sk);
		}
		return -1;
	}

	/* No ACK in the segment */

	if (th->rst) {
		/* rfc793:
		 * "If the RST bit is set
		 *
		 *      Otherwise (no ACK) drop the segment and return."
		 */

		goto discard_and_undo;
	}

	/* PAWS check. */
	if (tp->rx_opt.ts_recent_stamp && tp->rx_opt.saw_tstamp &&
	    tcp_paws_reject(&tp->rx_opt, 0))
		goto discard_and_undo;

	if (th->syn) {
		/* We see SYN without ACK. It is attempt of
		 * simultaneous connect with crossed SYNs.
		 * Particularly, it can be connect to self.
		 */
		tcp_set_state(sk, TCP_SYN_RECV);

		if (tp->rx_opt.saw_tstamp) {
			tp->rx_opt.tstamp_ok = 1;
			tcp_store_ts_recent(tp);
			tp->tcp_header_len =
				sizeof(struct tcphdr) + TCPOLEN_TSTAMP_ALIGNED;
		} else {
			tp->tcp_header_len = sizeof(struct tcphdr);
		}

		WRITE_ONCE(tp->rcv_nxt, TCP_SKB_CB(skb)->seq + 1);
		WRITE_ONCE(tp->copied_seq, tp->rcv_nxt);
		tp->rcv_wup = TCP_SKB_CB(skb)->seq + 1;

		/* RFC1323: The window in SYN & SYN/ACK segments is
		 * never scaled.
		 */
		tp->snd_wnd    = ntohs(th->window);
		tp->snd_wl1    = TCP_SKB_CB(skb)->seq;
		tp->max_window = tp->snd_wnd;

		tcp_ecn_rcv_syn(tp, th, skb);

		tcp_mtup_init(sk);
		tcp_sync_mss(sk, icsk->icsk_pmtu_cookie);
		tcp_initialize_rcv_mss(sk);

		tcp_send_synack(sk);
#if 0
		/* Note, we could accept data and URG from this segment.
		 * There are no obstacles to make this (except that we must
		 * either change tcp_recvmsg() to prevent it from returning data
		 * before 3WHS completes per RFC793, or employ TCP Fast Open).
		 *
		 * However, if we ignore data in ACKless segments sometimes,
		 * we have no reasons to accept it sometimes.
		 * Also, seems the code doing it in step6 of tcp_rcv_state_process
		 * is not flawless. So, discard packet for sanity.
		 * Uncomment this return to process the data.
		 */
		return -1;
#else
		goto discard;
#endif
	}
	/* "fifth, if neither of the SYN or RST bits is set then
	 * drop the segment and return."
	 */

discard_and_undo:
	tcp_clear_options(&tp->rx_opt);
	tp->rx_opt.mss_clamp = saved_clamp;
	goto discard;

reset_and_undo:
	tcp_clear_options(&tp->rx_opt);
	tp->rx_opt.mss_clamp = saved_clamp;
	return 1;
}

static void tcp_rcv_synrecv_state_fastopen(struct sock *sk)
{
	struct request_sock *req;

	tcp_try_undo_loss(sk, false);

	/* Reset rtx states to prevent spurious retransmits_timed_out() */
	tcp_sk(sk)->retrans_stamp = 0;
	inet_csk(sk)->icsk_retransmits = 0;

	/* Once we leave TCP_SYN_RECV or TCP_FIN_WAIT_1,
	 * we no longer need req so release it.
	 */
	req = rcu_dereference_protected(tcp_sk(sk)->fastopen_rsk,
					lockdep_sock_is_held(sk));
	reqsk_fastopen_remove(sk, req, false);

	/* Re-arm the timer because data may have been sent out.
	 * This is similar to the regular data transmission case
	 * when new data has just been ack'ed.
	 *
	 * (TFO) - we could try to be more aggressive and
	 * retransmitting any data sooner based on when they
	 * are sent out.
	 */
	tcp_rearm_rto(sk);
}

/*
 *	This function implements the receiving procedure of RFC 793 for
 *	all states except ESTABLISHED and TIME_WAIT.
 *	It's called from both tcp_v4_rcv and tcp_v6_rcv and should be
 *	address independent.
 */

int tcp_rcv_state_process(struct sock *sk, struct sk_buff *skb)
{
	struct tcp_sock *tp = tcp_sk(sk);
	struct inet_connection_sock *icsk = inet_csk(sk);
	const struct tcphdr *th = tcp_hdr(skb);
	struct request_sock *req;
	int queued = 0;
	bool acceptable;

	switch (sk->sk_state) {
	case TCP_CLOSE:
		goto discard;

	case TCP_LISTEN:
		if (th->ack)
			return 1;

		if (th->rst)
			goto discard;

		if (th->syn) {
			if (th->fin)
				goto discard;
			/* It is possible that we process SYN packets from backlog,
			 * so we need to make sure to disable BH and RCU right there.
			 */
			rcu_read_lock();
			local_bh_disable();
			acceptable = icsk->icsk_af_ops->conn_request(sk, skb) >= 0;
			local_bh_enable();
			rcu_read_unlock();

			if (!acceptable)
				return 1;
			consume_skb(skb);
			return 0;
		}
		goto discard;

	case TCP_SYN_SENT:
		tp->rx_opt.saw_tstamp = 0;
		tcp_mstamp_refresh(tp);
		queued = tcp_rcv_synsent_state_process(sk, skb, th);
		if (queued >= 0)
			return queued;

		/* Do step6 onward by hand. */
		tcp_urg(sk, skb, th);
		__kfree_skb(skb);
		tcp_data_snd_check(sk);
		return 0;
	}

	tcp_mstamp_refresh(tp);
	tp->rx_opt.saw_tstamp = 0;
	req = rcu_dereference_protected(tp->fastopen_rsk,
					lockdep_sock_is_held(sk));
	if (req) {
		bool req_stolen;

		WARN_ON_ONCE(sk->sk_state != TCP_SYN_RECV &&
		    sk->sk_state != TCP_FIN_WAIT1);

		if (!tcp_check_req(sk, skb, req, true, &req_stolen))
			goto discard;
	}

	if (!th->ack && !th->rst && !th->syn)
		goto discard;

	if (!tcp_validate_incoming(sk, skb, th, 0))
		return 0;

	/* step 5: check the ACK field */
	acceptable = tcp_ack(sk, skb, FLAG_SLOWPATH |
				      FLAG_UPDATE_TS_RECENT |
				      FLAG_NO_CHALLENGE_ACK) > 0;

	if (!acceptable) {
		if (sk->sk_state == TCP_SYN_RECV)
			return 1;	/* send one RST */
		tcp_send_challenge_ack(sk, skb);
		goto discard;
	}
	switch (sk->sk_state) {
	case TCP_SYN_RECV:
		tp->delivered++; /* SYN-ACK delivery isn't tracked in tcp_ack */
		if (!tp->srtt_us)
			tcp_synack_rtt_meas(sk, req);

		if (req) {
			tcp_rcv_synrecv_state_fastopen(sk);
		} else {
			tcp_try_undo_spurious_syn(sk);
			tp->retrans_stamp = 0;
			tcp_init_transfer(sk, BPF_SOCK_OPS_PASSIVE_ESTABLISHED_CB);
			WRITE_ONCE(tp->copied_seq, tp->rcv_nxt);
		}
		smp_mb();
		tcp_set_state(sk, TCP_ESTABLISHED);
		sk->sk_state_change(sk);

		/* Note, that this wakeup is only for marginal crossed SYN case.
		 * Passively open sockets are not waked up, because
		 * sk->sk_sleep == NULL and sk->sk_socket == NULL.
		 */
		if (sk->sk_socket)
			sk_wake_async(sk, SOCK_WAKE_IO, POLL_OUT);

		tp->snd_una = TCP_SKB_CB(skb)->ack_seq;
		tp->snd_wnd = ntohs(th->window) << tp->rx_opt.snd_wscale;
		tcp_init_wl(tp, TCP_SKB_CB(skb)->seq);

		if (tp->rx_opt.tstamp_ok)
			tp->advmss -= TCPOLEN_TSTAMP_ALIGNED;

		if (!inet_csk(sk)->icsk_ca_ops->cong_control)
			tcp_update_pacing_rate(sk);

		/* Prevent spurious tcp_cwnd_restart() on first data packet */
		tp->lsndtime = tcp_jiffies32;

		tcp_initialize_rcv_mss(sk);
		tcp_fast_path_on(tp);
		break;

	case TCP_FIN_WAIT1: {
		int tmo;

		if (req)
			tcp_rcv_synrecv_state_fastopen(sk);

		if (tp->snd_una != tp->write_seq)
			break;

		tcp_set_state(sk, TCP_FIN_WAIT2);
		sk->sk_shutdown |= SEND_SHUTDOWN;

		sk_dst_confirm(sk);

		if (!sock_flag(sk, SOCK_DEAD)) {
			/* Wake up lingering close() */
			sk->sk_state_change(sk);
			break;
		}

		if (tp->linger2 < 0) {
			tcp_done(sk);
			NET_INC_STATS(sock_net(sk), LINUX_MIB_TCPABORTONDATA);
			return 1;
		}
		if (TCP_SKB_CB(skb)->end_seq != TCP_SKB_CB(skb)->seq &&
		    after(TCP_SKB_CB(skb)->end_seq - th->fin, tp->rcv_nxt)) {
			/* Receive out of order FIN after close() */
			if (tp->syn_fastopen && th->fin)
				tcp_fastopen_active_disable(sk);
			tcp_done(sk);
			NET_INC_STATS(sock_net(sk), LINUX_MIB_TCPABORTONDATA);
			return 1;
		}

		tmo = tcp_fin_time(sk);
		if (tmo > TCP_TIMEWAIT_LEN) {
			inet_csk_reset_keepalive_timer(sk, tmo - TCP_TIMEWAIT_LEN);
		} else if (th->fin || sock_owned_by_user(sk)) {
			/* Bad case. We could lose such FIN otherwise.
			 * It is not a big problem, but it looks confusing
			 * and not so rare event. We still can lose it now,
			 * if it spins in bh_lock_sock(), but it is really
			 * marginal case.
			 */
			inet_csk_reset_keepalive_timer(sk, tmo);
		} else {
			tcp_time_wait(sk, TCP_FIN_WAIT2, tmo);
			goto discard;
		}
		break;
	}

	case TCP_CLOSING:
		if (tp->snd_una == tp->write_seq) {
			tcp_time_wait(sk, TCP_TIME_WAIT, 0);
			goto discard;
		}
		break;

	case TCP_LAST_ACK:
		if (tp->snd_una == tp->write_seq) {
			tcp_update_metrics(sk);
			tcp_done(sk);
			goto discard;
		}
		break;
	}

	/* step 6: check the URG bit */
	tcp_urg(sk, skb, th);

	/* step 7: process the segment text */
	switch (sk->sk_state) {
	case TCP_CLOSE_WAIT:
	case TCP_CLOSING:
	case TCP_LAST_ACK:
		if (!before(TCP_SKB_CB(skb)->seq, tp->rcv_nxt))
			break;
		/* fall through */
	case TCP_FIN_WAIT1:
	case TCP_FIN_WAIT2:
		/* RFC 793 says to queue data in these states,
		 * RFC 1122 says we MUST send a reset.
		 * BSD 4.4 also does reset.
		 */
		if (sk->sk_shutdown & RCV_SHUTDOWN) {
			if (TCP_SKB_CB(skb)->end_seq != TCP_SKB_CB(skb)->seq &&
			    after(TCP_SKB_CB(skb)->end_seq - th->fin, tp->rcv_nxt)) {
				NET_INC_STATS(sock_net(sk), LINUX_MIB_TCPABORTONDATA);
				tcp_reset(sk);
				return 1;
			}
		}
		/* Fall through */
	case TCP_ESTABLISHED:
		tcp_data_queue(sk, skb);
		queued = 1;
		break;
	}

	/* tcp_data could move socket to TIME-WAIT */
	if (sk->sk_state != TCP_CLOSE) {
		tcp_data_snd_check(sk);
		tcp_ack_snd_check(sk);
	}

	if (!queued) {
discard:
		tcp_drop(sk, skb);
	}
	return 0;
}
EXPORT_SYMBOL(tcp_rcv_state_process);

static inline void pr_drop_req(struct request_sock *req, __u16 port, int family)
{
	struct inet_request_sock *ireq = inet_rsk(req);

	if (family == AF_INET)
		net_dbg_ratelimited("drop open request from %pI4/%u\n",
				    &ireq->ir_rmt_addr, port);
#if IS_ENABLED(CONFIG_IPV6)
	else if (family == AF_INET6)
		net_dbg_ratelimited("drop open request from %pI6/%u\n",
				    &ireq->ir_v6_rmt_addr, port);
#endif
}

/* RFC3168 : 6.1.1 SYN packets must not have ECT/ECN bits set
 *
 * If we receive a SYN packet with these bits set, it means a
 * network is playing bad games with TOS bits. In order to
 * avoid possible false congestion notifications, we disable
 * TCP ECN negotiation.
 *
 * Exception: tcp_ca wants ECN. This is required for DCTCP
 * congestion control: Linux DCTCP asserts ECT on all packets,
 * including SYN, which is most optimal solution; however,
 * others, such as FreeBSD do not.
 *
 * Exception: At least one of the reserved bits of the TCP header (th->res1) is
 * set, indicating the use of a future TCP extension (such as AccECN). See
 * RFC8311 §4.3 which updates RFC3168 to allow the development of such
 * extensions.
 */
static void tcp_ecn_create_request(struct request_sock *req,
				   const struct sk_buff *skb,
				   const struct sock *listen_sk,
				   const struct dst_entry *dst)
{
	const struct tcphdr *th = tcp_hdr(skb);
	const struct net *net = sock_net(listen_sk);
	bool th_ecn = th->ece && th->cwr;
	bool ect, ecn_ok;
	u32 ecn_ok_dst;

	if (tcp_accecn_syn_requested(th) &&
	    (net->ipv4.sysctl_tcp_ecn || tcp_ca_needs_accecn(listen_sk))) {
		inet_rsk(req)->ecn_ok = 1;
		tcp_rsk(req)->accecn_ok = 1;
		tcp_rsk(req)->ect_rcv =
			TCP_SKB_CB(skb)->ip_dsfield & INET_ECN_MASK;
		return;
	}

	if (!th_ecn)
		return;

	ect = !INET_ECN_is_not_ect(TCP_SKB_CB(skb)->ip_dsfield);
	ecn_ok_dst = dst_feature(dst, DST_FEATURE_ECN_MASK);
	ecn_ok = net->ipv4.sysctl_tcp_ecn || ecn_ok_dst;

	if (((!ect || th->res1) && ecn_ok) || tcp_ca_needs_ecn(listen_sk) ||
	    (ecn_ok_dst & DST_FEATURE_ECN_CA) ||
	    tcp_bpf_ca_needs_ecn((struct sock *)req))
		inet_rsk(req)->ecn_ok = 1;
}

static void tcp_openreq_init(struct request_sock *req,
			     const struct tcp_options_received *rx_opt,
			     struct sk_buff *skb, const struct sock *sk)
{
	struct inet_request_sock *ireq = inet_rsk(req);

	req->rsk_rcv_wnd = 0;		/* So that tcp_send_synack() knows! */
	req->cookie_ts = 0;
	tcp_rsk(req)->rcv_isn = TCP_SKB_CB(skb)->seq;
	tcp_rsk(req)->rcv_nxt = TCP_SKB_CB(skb)->seq + 1;
	tcp_rsk(req)->snt_synack = 0;
	tcp_rsk(req)->last_oow_ack_time = 0;
	tcp_rsk(req)->accecn_ok = 0;
	tcp_rsk(req)->ect_rcv = 0;
	tcp_rsk(req)->ect_snt = 0;
	req->mss = rx_opt->mss_clamp;
	req->ts_recent = rx_opt->saw_tstamp ? rx_opt->rcv_tsval : 0;
	ireq->tstamp_ok = rx_opt->tstamp_ok;
	ireq->sack_ok = rx_opt->sack_ok;
	ireq->snd_wscale = rx_opt->snd_wscale;
	ireq->wscale_ok = rx_opt->wscale_ok;
	ireq->acked = 0;
	ireq->ecn_ok = 0;
	ireq->ir_rmt_port = tcp_hdr(skb)->source;
	ireq->ir_num = ntohs(tcp_hdr(skb)->dest);
	ireq->ir_mark = inet_request_mark(sk, skb);
#if IS_ENABLED(CONFIG_SMC)
	ireq->smc_ok = rx_opt->smc_ok;
#endif
}

struct request_sock *inet_reqsk_alloc(const struct request_sock_ops *ops,
				      struct sock *sk_listener,
				      bool attach_listener)
{
	struct request_sock *req = reqsk_alloc(ops, sk_listener,
					       attach_listener);

	if (req) {
		struct inet_request_sock *ireq = inet_rsk(req);

		ireq->ireq_opt = NULL;
#if IS_ENABLED(CONFIG_IPV6)
		ireq->pktopts = NULL;
#endif
		atomic64_set(&ireq->ir_cookie, 0);
		ireq->ireq_state = TCP_NEW_SYN_RECV;
		write_pnet(&ireq->ireq_net, sock_net(sk_listener));
		ireq->ireq_family = sk_listener->sk_family;
	}

	return req;
}
EXPORT_SYMBOL(inet_reqsk_alloc);

/*
 * Return true if a syncookie should be sent
 */
static bool tcp_syn_flood_action(const struct sock *sk, const char *proto)
{
	struct request_sock_queue *queue = &inet_csk(sk)->icsk_accept_queue;
	const char *msg = "Dropping request";
	bool want_cookie = false;
	struct net *net = sock_net(sk);

#ifdef CONFIG_SYN_COOKIES
	if (net->ipv4.sysctl_tcp_syncookies) {
		msg = "Sending cookies";
		want_cookie = true;
		__NET_INC_STATS(sock_net(sk), LINUX_MIB_TCPREQQFULLDOCOOKIES);
	} else
#endif
		__NET_INC_STATS(sock_net(sk), LINUX_MIB_TCPREQQFULLDROP);

	if (!queue->synflood_warned &&
	    net->ipv4.sysctl_tcp_syncookies != 2 &&
	    xchg(&queue->synflood_warned, 1) == 0)
		net_info_ratelimited("%s: Possible SYN flooding on port %d. %s.  Check SNMP counters.\n",
				     proto, sk->sk_num, msg);

	return want_cookie;
}

static void tcp_reqsk_record_syn(const struct sock *sk,
				 struct request_sock *req,
				 const struct sk_buff *skb)
{
	if (tcp_sk(sk)->save_syn) {
		u32 len = skb_network_header_len(skb) + tcp_hdrlen(skb);
		u32 *copy;

		copy = kmalloc(len + sizeof(u32), GFP_ATOMIC);
		if (copy) {
			copy[0] = len;
			memcpy(&copy[1], skb_network_header(skb), len);
			req->saved_syn = copy;
		}
	}
}

/* If a SYN cookie is required and supported, returns a clamped MSS value to be
 * used for SYN cookie generation.
 */
u16 tcp_get_syncookie_mss(struct request_sock_ops *rsk_ops,
			  const struct tcp_request_sock_ops *af_ops,
			  struct sock *sk, struct tcphdr *th)
{
	struct tcp_sock *tp = tcp_sk(sk);
	u16 mss;

	if (sock_net(sk)->ipv4.sysctl_tcp_syncookies != 2 &&
	    !inet_csk_reqsk_queue_is_full(sk))
		return 0;

	if (!tcp_syn_flood_action(sk, rsk_ops->slab_name))
		return 0;

	if (sk_acceptq_is_full(sk)) {
		NET_INC_STATS(sock_net(sk), LINUX_MIB_LISTENOVERFLOWS);
		return 0;
	}

	mss = tcp_parse_mss_option(th, tp->rx_opt.user_mss);
	if (!mss)
		mss = af_ops->mss_clamp;

	return mss;
}
EXPORT_SYMBOL_GPL(tcp_get_syncookie_mss);

int tcp_conn_request(struct request_sock_ops *rsk_ops,
		     const struct tcp_request_sock_ops *af_ops,
		     struct sock *sk, struct sk_buff *skb)
{
	struct tcp_fastopen_cookie foc = { .len = -1 };
	__u32 isn = TCP_SKB_CB(skb)->tcp_tw_isn;
	struct tcp_options_received tmp_opt;
	struct tcp_sock *tp = tcp_sk(sk);
	struct net *net = sock_net(sk);
	struct sock *fastopen_sk = NULL;
	struct request_sock *req;
	bool want_cookie = false;
	struct dst_entry *dst;
	struct flowi fl;

	/* TW buckets are converted to open requests without
	 * limitations, they conserve resources and peer is
	 * evidently real one.
	 */
	if ((net->ipv4.sysctl_tcp_syncookies == 2 ||
	     inet_csk_reqsk_queue_is_full(sk)) && !isn) {
		want_cookie = tcp_syn_flood_action(sk, rsk_ops->slab_name);
		if (!want_cookie)
			goto drop;
	}

	if (sk_acceptq_is_full(sk)) {
		NET_INC_STATS(sock_net(sk), LINUX_MIB_LISTENOVERFLOWS);
		goto drop;
	}

	req = inet_reqsk_alloc(rsk_ops, sk, !want_cookie);
	if (!req)
		goto drop;

	tcp_rsk(req)->af_specific = af_ops;
	tcp_rsk(req)->ts_off = 0;

	tcp_clear_options(&tmp_opt);
	tmp_opt.mss_clamp = af_ops->mss_clamp;
	tmp_opt.user_mss  = tp->rx_opt.user_mss;
	tcp_parse_options(sock_net(sk), skb, &tmp_opt, 0,
			  want_cookie ? NULL : &foc);

	if (want_cookie && !tmp_opt.saw_tstamp)
		tcp_clear_options(&tmp_opt);

	if (IS_ENABLED(CONFIG_SMC) && want_cookie)
		tmp_opt.smc_ok = 0;

	tmp_opt.tstamp_ok = tmp_opt.saw_tstamp;
	tcp_openreq_init(req, &tmp_opt, skb, sk);
	inet_rsk(req)->no_srccheck = inet_sk(sk)->transparent;

	/* Note: tcp_v6_init_req() might override ir_iif for link locals */
	inet_rsk(req)->ir_iif = inet_request_bound_dev_if(sk, skb);

	af_ops->init_req(req, sk, skb);

	if (security_inet_conn_request(sk, skb, req))
		goto drop_and_free;

	if (tmp_opt.tstamp_ok)
		tcp_rsk(req)->ts_off = af_ops->init_ts_off(net, skb);

	dst = af_ops->route_req(sk, &fl, req);
	if (!dst)
		goto drop_and_free;

	if (!want_cookie && !isn) {
		/* Kill the following clause, if you dislike this way. */
		if (!net->ipv4.sysctl_tcp_syncookies &&
		    (net->ipv4.sysctl_max_syn_backlog - inet_csk_reqsk_queue_len(sk) <
		     (net->ipv4.sysctl_max_syn_backlog >> 2)) &&
		    !tcp_peer_is_proven(req, dst)) {
			/* Without syncookies last quarter of
			 * backlog is filled with destinations,
			 * proven to be alive.
			 * It means that we continue to communicate
			 * to destinations, already remembered
			 * to the moment of synflood.
			 */
			pr_drop_req(req, ntohs(tcp_hdr(skb)->source),
				    rsk_ops->family);
			goto drop_and_release;
		}

		isn = af_ops->init_seq(skb);
	}

	tcp_ecn_create_request(req, skb, sk, dst);

	if (want_cookie) {
		isn = cookie_init_sequence(af_ops, sk, skb, &req->mss);
		req->cookie_ts = tmp_opt.tstamp_ok;
		if (!tmp_opt.tstamp_ok)
			inet_rsk(req)->ecn_ok = 0;
	}

	tcp_rsk(req)->snt_isn = isn;
	tcp_rsk(req)->txhash = net_tx_rndhash();
	tcp_openreq_init_rwin(req, sk, dst);
	sk_rx_queue_set(req_to_sk(req), skb);
	if (!want_cookie) {
		tcp_reqsk_record_syn(sk, req, skb);
		fastopen_sk = tcp_try_fastopen(sk, skb, req, &foc, dst);
	}
	if (fastopen_sk) {
		af_ops->send_synack(fastopen_sk, dst, &fl, req,
				    &foc, TCP_SYNACK_FASTOPEN);
		/* Add the child socket directly into the accept queue */
		if (!inet_csk_reqsk_queue_add(sk, req, fastopen_sk)) {
			reqsk_fastopen_remove(fastopen_sk, req, false);
			bh_unlock_sock(fastopen_sk);
			sock_put(fastopen_sk);
			goto drop_and_free;
		}
		sk->sk_data_ready(sk);
		bh_unlock_sock(fastopen_sk);
		sock_put(fastopen_sk);
	} else {
		tcp_rsk(req)->tfo_listener = false;
		if (!want_cookie)
			inet_csk_reqsk_queue_hash_add(sk, req,
				tcp_timeout_init((struct sock *)req));
		af_ops->send_synack(sk, dst, &fl, req, &foc,
				    !want_cookie ? TCP_SYNACK_NORMAL :
						   TCP_SYNACK_COOKIE);
		if (want_cookie) {
			reqsk_free(req);
			return 0;
		}
	}
	reqsk_put(req);
	return 0;

drop_and_release:
	dst_release(dst);
drop_and_free:
	__reqsk_free(req);
drop:
	tcp_listendrop(sk);
	return 0;
}
EXPORT_SYMBOL(tcp_conn_request);<|MERGE_RESOLUTION|>--- conflicted
+++ resolved
@@ -5552,16 +5552,11 @@
 static void tcp_ecn_update_received_counters(struct tcp_sock *tp,
 					     struct sk_buff *skb)
 {
-<<<<<<< HEAD
 	u32 payload_len = TCP_SKB_CB(skb)->end_seq - TCP_SKB_CB(skb)->seq;
 
-	/* AccECN ACE counter tracks *all* segments, including pure acks, ... */
-	if (INET_ECN_is_ce(TCP_SKB_CB(skb)->ip_dsfield))
-=======
 	switch (TCP_SKB_CB(skb)->ip_dsfield & INET_ECN_MASK) {
 	case INET_ECN_CE:
 		/* ACE counter tracks *all* segments including pure acks */
->>>>>>> 958de036
 		tp->received_ce += max_t(u16, 1, skb_shinfo(skb)->gso_segs);
 		break;
 	}
