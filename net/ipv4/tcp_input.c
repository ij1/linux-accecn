--- conflicted
+++ resolved
@@ -6746,24 +6746,12 @@
 	u32 ecn_ok_dst;
 
 	if (tcp_accecn_syn_requested(th) &&
-<<<<<<< HEAD
-	    ((net->ipv4.sysctl_tcp_ecn & TCP_ECN_ENABLE_MASK) ||
-	     tcp_ca_needs_accecn(listen_sk))) {
-		inet_rsk(req)->ecn_ok = 1;
-		if (((net->ipv4.sysctl_tcp_ecn & TCP_ECN_ENABLE_MASK) >= 2) ||
-		    tcp_ca_needs_accecn(listen_sk)) {
-			tcp_rsk(req)->accecn_ok = 1;
-			tcp_rsk(req)->syn_ect_rcv =
-				TCP_SKB_CB(skb)->ip_dsfield & INET_ECN_MASK;
-		}
-=======
 	    (net->ipv4.sysctl_tcp_ecn & (TCP_ACCECN_INOUT|TCP_ACCECN_IN) ||
 	     tcp_ca_needs_accecn(listen_sk))) {
 		inet_rsk(req)->ecn_ok = 1;
 		tcp_rsk(req)->accecn_ok = 1;
 		tcp_rsk(req)->syn_ect_rcv =
 			TCP_SKB_CB(skb)->ip_dsfield & INET_ECN_MASK;
->>>>>>> c461beb2
 		return;
 	}
 
@@ -6772,7 +6760,7 @@
 
 	ect = !INET_ECN_is_not_ect(TCP_SKB_CB(skb)->ip_dsfield);
 	ecn_ok_dst = dst_feature(dst, DST_FEATURE_ECN_MASK);
-	ecn_ok = (net->ipv4.sysctl_tcp_ecn & TCP_ECN_ENABLE_MASK) || ecn_ok_dst;
+	ecn_ok = (net->ipv4.sysctl_tcp_ecn & TCP_ECN_ENABLE_MASKQQ) || ecn_ok_dst;
 
 	if (((!ect || th->res1 || th->ae) && ecn_ok) ||
 	    tcp_ca_needs_ecn(listen_sk) ||
