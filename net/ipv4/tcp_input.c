// SPDX-License-Identifier: GPL-2.0
/*
 * INET		An implementation of the TCP/IP protocol suite for the LINUX
 *		operating system.  INET is implemented using the  BSD Socket
 *		interface as the means of communication with the user level.
 *
 *		Implementation of the Transmission Control Protocol(TCP).
 *
 * Authors:	Ross Biro
 *		Fred N. van Kempen, <waltje@uWalt.NL.Mugnet.ORG>
 *		Mark Evans, <evansmp@uhura.aston.ac.uk>
 *		Corey Minyard <wf-rch!minyard@relay.EU.net>
 *		Florian La Roche, <flla@stud.uni-sb.de>
 *		Charles Hedrick, <hedrick@klinzhai.rutgers.edu>
 *		Linus Torvalds, <torvalds@cs.helsinki.fi>
 *		Alan Cox, <gw4pts@gw4pts.ampr.org>
 *		Matthew Dillon, <dillon@apollo.west.oic.com>
 *		Arnt Gulbrandsen, <agulbra@nvg.unit.no>
 *		Jorge Cwik, <jorge@laser.satlink.net>
 */

/*
 * Changes:
 *		Pedro Roque	:	Fast Retransmit/Recovery.
 *					Two receive queues.
 *					Retransmit queue handled by TCP.
 *					Better retransmit timer handling.
 *					New congestion avoidance.
 *					Header prediction.
 *					Variable renaming.
 *
 *		Eric		:	Fast Retransmit.
 *		Randy Scott	:	MSS option defines.
 *		Eric Schenk	:	Fixes to slow start algorithm.
 *		Eric Schenk	:	Yet another double ACK bug.
 *		Eric Schenk	:	Delayed ACK bug fixes.
 *		Eric Schenk	:	Floyd style fast retrans war avoidance.
 *		David S. Miller	:	Don't allow zero congestion window.
 *		Eric Schenk	:	Fix retransmitter so that it sends
 *					next packet on ack of previous packet.
 *		Andi Kleen	:	Moved open_request checking here
 *					and process RSTs for open_requests.
 *		Andi Kleen	:	Better prune_queue, and other fixes.
 *		Andrey Savochkin:	Fix RTT measurements in the presence of
 *					timestamps.
 *		Andrey Savochkin:	Check sequence numbers correctly when
 *					removing SACKs due to in sequence incoming
 *					data segments.
 *		Andi Kleen:		Make sure we never ack data there is not
 *					enough room for. Also make this condition
 *					a fatal error if it might still happen.
 *		Andi Kleen:		Add tcp_measure_rcv_mss to make
 *					connections with MSS<min(MTU,ann. MSS)
 *					work without delayed acks.
 *		Andi Kleen:		Process packets with PSH set in the
 *					fast path.
 *		J Hadi Salim:		ECN support
 *	 	Andrei Gurtov,
 *		Pasi Sarolahti,
 *		Panu Kuhlberg:		Experimental audit of TCP (re)transmission
 *					engine. Lots of bugs are found.
 *		Pasi Sarolahti:		F-RTO for dealing with spurious RTOs
 */

#define pr_fmt(fmt) "TCP: " fmt

#include <linux/mm.h>
#include <linux/slab.h>
#include <linux/module.h>
#include <linux/sysctl.h>
#include <linux/kernel.h>
#include <linux/prefetch.h>
#include <net/dst.h>
#include <net/tcp.h>
#include <net/inet_common.h>
#include <linux/ipsec.h>
#include <asm/unaligned.h>
#include <linux/errqueue.h>
#include <trace/events/tcp.h>
#include <linux/jump_label_ratelimit.h>
#include <net/busy_poll.h>
#include <net/mptcp.h>

int sysctl_tcp_max_orphans __read_mostly = NR_FILE;

#define FLAG_DATA		0x01 /* Incoming frame contained data.		*/
#define FLAG_WIN_UPDATE		0x02 /* Incoming ACK was a window update.	*/
#define FLAG_DATA_ACKED		0x04 /* This ACK acknowledged new data.		*/
#define FLAG_RETRANS_DATA_ACKED	0x08 /* "" "" some of which was retransmitted.	*/
#define FLAG_SYN_ACKED		0x10 /* This ACK acknowledged SYN.		*/
#define FLAG_DATA_SACKED	0x20 /* New SACK.				*/
#define FLAG_ECE		0x40 /* ECE in this ACK				*/
#define FLAG_LOST_RETRANS	0x80 /* This ACK marks some retransmission lost */
#define FLAG_SLOWPATH		0x100 /* Do not skip RFC checks for window update.*/
#define FLAG_ORIG_SACK_ACKED	0x200 /* Never retransmitted data are (s)acked	*/
#define FLAG_SND_UNA_ADVANCED	0x400 /* Snd_una was changed (!= FLAG_DATA_ACKED) */
#define FLAG_DSACKING_ACK	0x800 /* SACK blocks contained D-SACK info */
#define FLAG_SET_XMIT_TIMER	0x1000 /* Set TLP or RTO timer */
#define FLAG_SACK_RENEGING	0x2000 /* snd_una advanced to a sacked seq */
#define FLAG_UPDATE_TS_RECENT	0x4000 /* tcp_replace_ts_recent() */
#define FLAG_NO_CHALLENGE_ACK	0x8000 /* do not call tcp_send_challenge_ack()	*/
#define FLAG_ACK_MAYBE_DELAYED	0x10000 /* Likely a delayed ACK */
#define FLAG_TS_PROGRESS	0x20000 /* Positive timestamp delta */

#define FLAG_ACKED		(FLAG_DATA_ACKED|FLAG_SYN_ACKED)
#define FLAG_NOT_DUP		(FLAG_DATA|FLAG_WIN_UPDATE|FLAG_ACKED)
#define FLAG_CA_ALERT		(FLAG_DATA_SACKED|FLAG_ECE|FLAG_DSACKING_ACK)
#define FLAG_FORWARD_PROGRESS	(FLAG_ACKED|FLAG_DATA_SACKED)

#define TCP_REMNANT (TCP_FLAG_FIN|TCP_FLAG_URG|TCP_FLAG_SYN|TCP_FLAG_PSH)
#define TCP_HP_BITS (~(TCP_RESERVED_BITS|TCP_FLAG_PSH))

#define REXMIT_NONE	0 /* no loss recovery to do */
#define REXMIT_LOST	1 /* retransmit packets marked lost */
#define REXMIT_NEW	2 /* FRTO-style transmit of unsent/new packets */

#if IS_ENABLED(CONFIG_TLS_DEVICE)
static DEFINE_STATIC_KEY_DEFERRED_FALSE(clean_acked_data_enabled, HZ);

void clean_acked_data_enable(struct inet_connection_sock *icsk,
			     void (*cad)(struct sock *sk, u32 ack_seq))
{
	icsk->icsk_clean_acked = cad;
	static_branch_deferred_inc(&clean_acked_data_enabled);
}
EXPORT_SYMBOL_GPL(clean_acked_data_enable);

void clean_acked_data_disable(struct inet_connection_sock *icsk)
{
	static_branch_slow_dec_deferred(&clean_acked_data_enabled);
	icsk->icsk_clean_acked = NULL;
}
EXPORT_SYMBOL_GPL(clean_acked_data_disable);

void clean_acked_data_flush(void)
{
	static_key_deferred_flush(&clean_acked_data_enabled);
}
EXPORT_SYMBOL_GPL(clean_acked_data_flush);
#endif

#ifdef CONFIG_CGROUP_BPF
static void bpf_skops_parse_hdr(struct sock *sk, struct sk_buff *skb)
{
	bool unknown_opt = tcp_sk(sk)->rx_opt.saw_unknown &&
		BPF_SOCK_OPS_TEST_FLAG(tcp_sk(sk),
				       BPF_SOCK_OPS_PARSE_UNKNOWN_HDR_OPT_CB_FLAG);
	bool parse_all_opt = BPF_SOCK_OPS_TEST_FLAG(tcp_sk(sk),
						    BPF_SOCK_OPS_PARSE_ALL_HDR_OPT_CB_FLAG);
	struct bpf_sock_ops_kern sock_ops;

	if (likely(!unknown_opt && !parse_all_opt))
		return;

	/* The skb will be handled in the
	 * bpf_skops_established() or
	 * bpf_skops_write_hdr_opt().
	 */
	switch (sk->sk_state) {
	case TCP_SYN_RECV:
	case TCP_SYN_SENT:
	case TCP_LISTEN:
		return;
	}

	sock_owned_by_me(sk);

	memset(&sock_ops, 0, offsetof(struct bpf_sock_ops_kern, temp));
	sock_ops.op = BPF_SOCK_OPS_PARSE_HDR_OPT_CB;
	sock_ops.is_fullsock = 1;
	sock_ops.sk = sk;
	bpf_skops_init_skb(&sock_ops, skb, tcp_hdrlen(skb));

	BPF_CGROUP_RUN_PROG_SOCK_OPS(&sock_ops);
}

static void bpf_skops_established(struct sock *sk, int bpf_op,
				  struct sk_buff *skb)
{
	struct bpf_sock_ops_kern sock_ops;

	sock_owned_by_me(sk);

	memset(&sock_ops, 0, offsetof(struct bpf_sock_ops_kern, temp));
	sock_ops.op = bpf_op;
	sock_ops.is_fullsock = 1;
	sock_ops.sk = sk;
	/* sk with TCP_REPAIR_ON does not have skb in tcp_finish_connect */
	if (skb)
		bpf_skops_init_skb(&sock_ops, skb, tcp_hdrlen(skb));

	BPF_CGROUP_RUN_PROG_SOCK_OPS(&sock_ops);
}
#else
static void bpf_skops_parse_hdr(struct sock *sk, struct sk_buff *skb)
{
}

static void bpf_skops_established(struct sock *sk, int bpf_op,
				  struct sk_buff *skb)
{
}
#endif

static void tcp_gro_dev_warn(struct sock *sk, const struct sk_buff *skb,
			     unsigned int len)
{
	static bool __once __read_mostly;

	if (!__once) {
		struct net_device *dev;

		__once = true;

		rcu_read_lock();
		dev = dev_get_by_index_rcu(sock_net(sk), skb->skb_iif);
		if (!dev || len >= dev->mtu)
			pr_warn("%s: Driver has suspect GRO implementation, TCP performance may be compromised.\n",
				dev ? dev->name : "Unknown driver");
		rcu_read_unlock();
	}
}

/* Adapt the MSS value used to make delayed ack decision to the
 * real world.
 */
static void tcp_measure_rcv_mss(struct sock *sk, const struct sk_buff *skb)
{
	struct inet_connection_sock *icsk = inet_csk(sk);
	const unsigned int lss = icsk->icsk_ack.last_seg_size;
	unsigned int len;

	icsk->icsk_ack.last_seg_size = 0;

	/* skb->len may jitter because of SACKs, even if peer
	 * sends good full-sized frames.
	 */
	len = skb_shinfo(skb)->gso_size ? : skb->len;
	if (len >= icsk->icsk_ack.rcv_mss) {
		icsk->icsk_ack.rcv_mss = min_t(unsigned int, len,
					       tcp_sk(sk)->advmss);
		/* Account for possibly-removed options */
		if (unlikely(len > icsk->icsk_ack.rcv_mss +
				   MAX_TCP_OPTION_SPACE))
			tcp_gro_dev_warn(sk, skb, len);
	} else {
		/* Otherwise, we make more careful check taking into account,
		 * that SACKs block is variable.
		 *
		 * "len" is invariant segment length, including TCP header.
		 */
		len += skb->data - skb_transport_header(skb);
		if (len >= TCP_MSS_DEFAULT + sizeof(struct tcphdr) ||
		    /* If PSH is not set, packet should be
		     * full sized, provided peer TCP is not badly broken.
		     * This observation (if it is correct 8)) allows
		     * to handle super-low mtu links fairly.
		     */
		    (len >= TCP_MIN_MSS + sizeof(struct tcphdr) &&
		     !(tcp_flag_word(tcp_hdr(skb)) & TCP_REMNANT))) {
			/* Subtract also invariant (if peer is RFC compliant),
			 * tcp header plus fixed timestamp option length.
			 * Resulting "len" is MSS free of SACK jitter.
			 */
			len -= tcp_sk(sk)->tcp_header_len;
			icsk->icsk_ack.last_seg_size = len;
			if (len == lss) {
				icsk->icsk_ack.rcv_mss = len;
				return;
			}
		}
		if (icsk->icsk_ack.pending & ICSK_ACK_PUSHED)
			icsk->icsk_ack.pending |= ICSK_ACK_PUSHED2;
		icsk->icsk_ack.pending |= ICSK_ACK_PUSHED;
	}
}

static void tcp_incr_quickack(struct sock *sk, unsigned int max_quickacks)
{
	struct inet_connection_sock *icsk = inet_csk(sk);
	unsigned int quickacks = tcp_sk(sk)->rcv_wnd / (2 * icsk->icsk_ack.rcv_mss);

	if (quickacks == 0)
		quickacks = 2;
	quickacks = min(quickacks, max_quickacks);
	if (quickacks > icsk->icsk_ack.quick)
		icsk->icsk_ack.quick = quickacks;
}

void tcp_enter_quickack_mode(struct sock *sk, unsigned int max_quickacks)
{
	struct inet_connection_sock *icsk = inet_csk(sk);

	tcp_incr_quickack(sk, max_quickacks);
	inet_csk_exit_pingpong_mode(sk);
	icsk->icsk_ack.ato = TCP_ATO_MIN;
}
EXPORT_SYMBOL(tcp_enter_quickack_mode);

/* Send ACKs quickly, if "quick" count is not exhausted
 * and the session is not interactive.
 */

static bool tcp_in_quickack_mode(struct sock *sk)
{
	const struct inet_connection_sock *icsk = inet_csk(sk);
	const struct dst_entry *dst = __sk_dst_get(sk);

	return (dst && dst_metric(dst, RTAX_QUICKACK)) ||
		(icsk->icsk_ack.quick && !inet_csk_in_pingpong_mode(sk));
}

static void tcp_count_delivered_ce(struct tcp_sock *tp, u32 ecn_count)
{
	tp->delivered_ce += ecn_count;
}

/* Updates the delivered and delivered_ce counts */
static void tcp_count_delivered(struct tcp_sock *tp, u32 delivered,
				bool ece_ack)
{
	tp->delivered += delivered;
	if (tcp_ecn_mode_rfc3168(tp) && ece_ack)
		tcp_count_delivered_ce(tp, delivered);
}

static void tcp_ecn_queue_cwr(struct tcp_sock *tp)
{
	/* Do not set CWR if in AccECN mode! */
	if (tcp_ecn_mode_rfc3168(tp))
		tp->ecn_flags |= TCP_ECN_QUEUE_CWR;
}

static void tcp_ecn_accept_cwr(struct sock *sk, const struct sk_buff *skb)
{
	struct tcp_sock *tp = tcp_sk(sk);

	if (tcp_ecn_mode_rfc3168(tp) && tcp_hdr(skb)->cwr) {
		tp->ecn_flags &= ~TCP_ECN_DEMAND_CWR;

		/* If the sender is telling us it has entered CWR, then its
		 * cwnd may be very low (even just 1 packet), so we should ACK
		 * immediately.
		 */
		if (TCP_SKB_CB(skb)->seq != TCP_SKB_CB(skb)->end_seq)
			inet_csk(sk)->icsk_ack.pending |= ICSK_ACK_NOW;
	}
}

static void tcp_ecn_withdraw_cwr(struct tcp_sock *tp)
{
	tp->ecn_flags &= ~TCP_ECN_QUEUE_CWR;
}

static void tcp_data_ecn_check(struct sock *sk, const struct sk_buff *skb)
{
	struct tcp_sock *tp = tcp_sk(sk);

	if (tcp_ecn_disabled(tp))
		return;

	switch (TCP_SKB_CB(skb)->ip_dsfield & INET_ECN_MASK) {
	case INET_ECN_NOT_ECT:
		/* Funny extension: if ECT is not set on a segment,
		 * and we already seen ECT on a previous segment,
		 * it is probably a retransmit.
		 */
		if (tp->ecn_flags & TCP_ECN_SEEN)
			tcp_enter_quickack_mode(sk, 2);
		break;
	case INET_ECN_CE:
		if (tcp_ca_needs_ecn(sk))
			tcp_ca_event(sk, CA_EVENT_ECN_IS_CE);

		if (!(tp->ecn_flags & TCP_ECN_DEMAND_CWR) &&
		    tcp_ecn_mode_rfc3168(tp)) {
			/* Better not delay acks, sender can have a very low cwnd */
			tcp_enter_quickack_mode(sk, 2);
			tp->ecn_flags |= TCP_ECN_DEMAND_CWR;
		}
		break;
	default:
		if (tcp_ca_needs_ecn(sk))
			tcp_ca_event(sk, CA_EVENT_ECN_NO_CE);
		break;
	}
}

/* §3.1.2 If a TCP server that implements AccECN receives a SYN with the three
 * TCP header flags (AE, CWR and ECE) set to any combination other than 000,
 * 011 or 111, it MUST negotiate the use of AccECN as if they had been set to
 * 111.
 */
static bool tcp_accecn_syn_requested(const struct tcphdr *th)
{
	u8 ace = tcp_accecn_ace(th);

	return ace && ace != 0x3;
}

/* Check ECN field transition to detect invalid transitions */
static bool tcp_ect_transition_valid(u8 snt, u8 rcv)
{
	if (rcv == snt)
		return true;

	/* Non-ECT altered to something or something became non-ECT */
	if ((snt == INET_ECN_NOT_ECT) || (rcv == INET_ECN_NOT_ECT))
		return false;
	/* CE -> ECT(0/1)? */
	if (snt == INET_ECN_CE)
		return false;
	return true;
}

bool tcp_accecn_validate_syn_feedback(struct sock *sk, u8 ace, u8 sent_ect)
{
	u8 ect = tcp_accecn_extract_syn_ect(ace);
	struct tcp_sock *tp = tcp_sk(sk);

	if (!sock_net(sk)->ipv4.sysctl_tcp_ecn_fallback)
		return true;

	if (!tcp_ect_transition_valid(sent_ect, ect)) {
		tp->ecn_fail = 1;
		return false;
	}

	return true;
}

/* See Table 2 of the AccECN draft */
static void tcp_ecn_rcv_synack(struct sock *sk, const struct sk_buff *skb,
			       const struct tcphdr *th,
			       u8 ip_dsfield)
{
	struct tcp_sock *tp = tcp_sk(sk);
	u8 ace = tcp_accecn_ace(th);

	switch (ace) {
	case 0x0:
	case 0x7:
		tcp_ecn_mode_set(tp, TCP_ECN_DISABLED);
		break;
	case 0x1:
	case 0x5:
		if (tcp_ecn_mode_pending(tp))
			/* Downgrade from AccECN, or requested initially */
			tcp_ecn_mode_set(tp, TCP_ECN_MODE_RFC3168);
		break;
	default:
		tcp_ecn_mode_set(tp, TCP_ECN_MODE_ACCECN);
		tp->syn_ect_rcv = ip_dsfield & INET_ECN_MASK;
		if (tp->rx_opt.accecn &&
		    tp->saw_accecn_opt < TCP_ACCECN_OPT_COUNTER_SEEN) {
			tp->saw_accecn_opt = tcp_accecn_option_init(skb,
								    tp->rx_opt.accecn);
			tp->accecn_opt_demand = 2;
		}
		if (tcp_accecn_validate_syn_feedback(sk, ace, tp->syn_ect_snt) &&
		    INET_ECN_is_ce(ip_dsfield))
			tp->received_ce++;
		break;
	}
}

static void tcp_ecn_rcv_syn(struct tcp_sock *tp, const struct tcphdr *th,
			    const struct sk_buff *skb)
{
	if (tcp_ecn_mode_pending(tp)) {
		if (!tcp_accecn_syn_requested(th)) {
			/* Downgrade to classic ECN feedback */
			tcp_ecn_mode_set(tp, TCP_ECN_MODE_RFC3168);
		} else {
			tp->syn_ect_rcv = TCP_SKB_CB(skb)->ip_dsfield & INET_ECN_MASK;
			tp->prev_ecnfield = tp->syn_ect_rcv;
			tcp_ecn_mode_set(tp, TCP_ECN_MODE_ACCECN);
		}
	}
	if (tcp_ecn_mode_rfc3168(tp) && (!th->ece || !th->cwr))
		tcp_ecn_mode_set(tp, TCP_ECN_DISABLED);
}

static bool tcp_ecn_rcv_ecn_echo(const struct tcp_sock *tp, const struct tcphdr *th)
{
	if (th->ece && !th->syn && tcp_ecn_mode_rfc3168(tp))
		return true;
	return false;
}

/* Maps IP ECN field ECT/CE bits to AccECN option field #nr */
static unsigned int tcp_ecnfield_to_accecn_optfield(u8 ecnfield)
{
	unsigned int opt;

	opt = (ecnfield - 2) & INET_ECN_MASK;
	/* Shift+XOR for 11 -> 10 */
	opt = (opt ^ (opt >> 1)) + 1;

	return opt;
}

/* Maps AccECN option field #nr to IP ECN field ECT/CE bits */
static unsigned int tcp_accecn_optfield_to_ecnfield(unsigned int optfield, bool order)
{
	u8 tmp;

	optfield = order ? 2 - optfield : optfield;
	tmp = optfield + 2;

	return (tmp + (tmp >> 2)) & INET_ECN_MASK;
}


/* Handles AccECN option ECT and CE 24-bit byte counters update into
 * the u32 value in tcp_sock. As we're processing TCP options, it is
 * safe to access from - 1.
 */
static s32 tcp_update_ecn_bytes(u32 *cnt, const char *from, u32 init_offset)
{
	u32 truncated = (get_unaligned_be32(from - 1) - init_offset) & 0xFFFFFFU;
	u32 delta = (truncated - *cnt) & 0xFFFFFFU;

	/* If delta has the highest bit set (24th bit) indicating negative,
	 * sign extend to correct an estimation error in the ecn_bytes
	 */
	delta = delta & 0x800000 ? delta | 0xFF000000 : delta;
	*cnt += delta;
	return (s32)delta;
}

/* Returns true if the byte counters can be used */
static bool tcp_accecn_process_option(struct tcp_sock *tp,
				      const struct sk_buff *skb,
				      u32 delivered_bytes, int flag)
{
	u8 estimate_ecnfield = tp->estimate_ecnfield;
	bool ambiguous_ecn_bytes_incr = false;
	bool first_changed = false;
	unsigned int optlen;
	unsigned char *ptr;
	bool order, res;
	unsigned int i;

	if (tp->saw_accecn_opt == TCP_ACCECN_OPT_FAIL)
		return false;

	if (!(flag & FLAG_SLOWPATH) || !tp->rx_opt.accecn) {
		if (!tp->saw_accecn_opt) {
			/* Too late to enable after this point due to
			 * potential counter wraps
			 */
			if (tp->bytes_sent >= (1 << 23) - 1)
				tp->saw_accecn_opt = TCP_ACCECN_OPT_FAIL;
			return false;
		}

		if (estimate_ecnfield) {
			tp->delivered_ecn_bytes[estimate_ecnfield - 1] += delivered_bytes;
			return true;
		}
		return false;
	}

	ptr = skb_transport_header(skb) + tp->rx_opt.accecn;
	optlen = ptr[1] - 2;
	WARN_ON_ONCE(ptr[0] != TCPOPT_EXP);
	ptr += 2;
	order = get_unaligned_be16(ptr) == TCPOPT_ACCECN1_MAGIC;
	ptr += 2;

	if (tp->saw_accecn_opt < TCP_ACCECN_OPT_COUNTER_SEEN)
		tp->saw_accecn_opt = tcp_accecn_option_init(skb,
							    tp->rx_opt.accecn);

	res = !!estimate_ecnfield;
	for (i = 0; i < 3; i++) {
		if (optlen >= TCPOLEN_ACCECN_PERCOUNTER) {
			u8 ecnfield = tcp_accecn_optfield_to_ecnfield(i, order);
			u32 init_offset = ecnfield == INET_ECN_ECT_0 ?
					  TCP_ACCECN_E0B_INIT_OFFSET : 0;
			s32 delta;

			delta = tcp_update_ecn_bytes(&(tp->delivered_ecn_bytes[ecnfield - 1]),
						     ptr, init_offset);
			if (delta) {
				if (delta < 0) {
					res = false;
					ambiguous_ecn_bytes_incr = true;
				}
				if (ecnfield != estimate_ecnfield) {
					if (!first_changed) {
						tp->estimate_ecnfield = ecnfield;
						first_changed = true;
					} else {
						res = false;
						ambiguous_ecn_bytes_incr = true;
					}
				}
			}

			optlen -= TCPOLEN_ACCECN_PERCOUNTER;
			ptr += TCPOLEN_ACCECN_PERCOUNTER;
		}
	}
	if (ambiguous_ecn_bytes_incr)
		tp->estimate_ecnfield = 0;

	return res;
}

#define PKTS_ACKED_WEIGHT	6
#define PKTS_ACKED_PREC		6
#define ACK_COMP_THRESH		4

/* Returns the ECN CE delta */
static u32 __tcp_accecn_process(struct sock *sk, const struct sk_buff *skb,
				u32 delivered_pkts, u32 delivered_bytes, int flag)
{
	u32 old_ceb = tcp_sk(sk)->delivered_ecn_bytes[INET_ECN_CE - 1];
	struct tcp_sock *tp = tcp_sk(sk);
	u32 delta, safe_delta, d_ceb;
	bool opt_deltas_valid;
	u32 corrected_ace;

	/* Reordered ACK? (...or uncertain due to lack of data to send and ts) */
	if (!(flag & (FLAG_FORWARD_PROGRESS|FLAG_TS_PROGRESS)))
		return 0;

	opt_deltas_valid = tcp_accecn_process_option(tp, skb, delivered_bytes, flag);

<<<<<<< HEAD
	if (delivered_pkts) {
		if (!tp->pkts_acked_ewma) {
			tp->pkts_acked_ewma = delivered_pkts << PKTS_ACKED_PREC;
		} else {
			u32 ewma = tp->pkts_acked_ewma;

			ewma = (((ewma << PKTS_ACKED_WEIGHT) - ewma) +
				(delivered_pkts << PKTS_ACKED_PREC)) >>
			       PKTS_ACKED_WEIGHT;
			tp->pkts_acked_ewma = min_t(u32, ewma, 0xFFFFU);
		}
	}

	if (!(*flag & FLAG_SLOWPATH)) {
=======
	if (!(flag & FLAG_SLOWPATH)) {
>>>>>>> 7f17827f
		/* AccECN counter might overflow on large ACKs */
		if (delivered_pkts <= TCP_ACCECN_CEP_ACE_MASK)
			return 0;
	}

	/* ACE field is not available during handshake */
	if (flag & FLAG_SYN_ACKED)
		return 0;

	if (tcp_accecn_ace_deficit(tp) >= TCP_ACCECN_ACE_MAX_DELTA)
		inet_csk(sk)->icsk_ack.pending |= ICSK_ACK_NOW;

	corrected_ace = tcp_accecn_ace(tcp_hdr(skb)) - TCP_ACCECN_CEP_INIT_OFFSET;
	delta = (corrected_ace - tp->delivered_ce) & TCP_ACCECN_CEP_ACE_MASK;
	if (delivered_pkts < TCP_ACCECN_CEP_ACE_MASK)
		return delta;

	safe_delta = delivered_pkts - ((delivered_pkts - delta) & TCP_ACCECN_CEP_ACE_MASK);

	if (opt_deltas_valid) {
		d_ceb = tp->delivered_ecn_bytes[INET_ECN_CE - 1] - old_ceb;
		if (!d_ceb)
			return delta;
		if (d_ceb > delta * tp->mss_cache)
			return safe_delta;
		if (d_ceb < safe_delta * tp->mss_cache >> TCP_ACCECN_SAFETY_SHIFT)
			return delta;
	} else if (tp->pkts_acked_ewma > (ACK_COMP_THRESH << PKTS_ACKED_PREC))
		return delta;

	return safe_delta;
}

static u32 tcp_accecn_process(struct sock *sk, const struct sk_buff *skb,
			      u32 delivered_pkts, u32 delivered_bytes, int *flag)
{
	u32 delta = __tcp_accecn_process(sk, skb, delivered_pkts,
					 delivered_bytes, *flag);
	struct tcp_sock *tp = tcp_sk(sk);

	if (delta > 0) {
		tcp_count_delivered_ce(tp, delta);
		*flag |= FLAG_ECE;
		/* Recalculate header predictor */
		if (tp->pred_flags)
			tcp_fast_path_on(tp);
	}
	return delta;
}

/* Buffer size and advertised window tuning.
 *
 * 1. Tuning sk->sk_sndbuf, when connection enters established state.
 */

static void tcp_sndbuf_expand(struct sock *sk)
{
	const struct tcp_sock *tp = tcp_sk(sk);
	const struct tcp_congestion_ops *ca_ops = inet_csk(sk)->icsk_ca_ops;
	int sndmem, per_mss;
	u32 nr_segs;

	/* Worst case is non GSO/TSO : each frame consumes one skb
	 * and skb->head is kmalloced using power of two area of memory
	 */
	per_mss = max_t(u32, tp->rx_opt.mss_clamp, tp->mss_cache) +
		  MAX_TCP_HEADER +
		  SKB_DATA_ALIGN(sizeof(struct skb_shared_info));

	per_mss = roundup_pow_of_two(per_mss) +
		  SKB_DATA_ALIGN(sizeof(struct sk_buff));

	nr_segs = max_t(u32, TCP_INIT_CWND, tp->snd_cwnd);
	nr_segs = max_t(u32, nr_segs, tp->reordering + 1);

	/* Fast Recovery (RFC 5681 3.2) :
	 * Cubic needs 1.7 factor, rounded to 2 to include
	 * extra cushion (application might react slowly to EPOLLOUT)
	 */
	sndmem = ca_ops->sndbuf_expand ? ca_ops->sndbuf_expand(sk) : 2;
	sndmem *= nr_segs * per_mss;

	if (sk->sk_sndbuf < sndmem)
		WRITE_ONCE(sk->sk_sndbuf,
			   min(sndmem, sock_net(sk)->ipv4.sysctl_tcp_wmem[2]));
}

/* 2. Tuning advertised window (window_clamp, rcv_ssthresh)
 *
 * All tcp_full_space() is split to two parts: "network" buffer, allocated
 * forward and advertised in receiver window (tp->rcv_wnd) and
 * "application buffer", required to isolate scheduling/application
 * latencies from network.
 * window_clamp is maximal advertised window. It can be less than
 * tcp_full_space(), in this case tcp_full_space() - window_clamp
 * is reserved for "application" buffer. The less window_clamp is
 * the smoother our behaviour from viewpoint of network, but the lower
 * throughput and the higher sensitivity of the connection to losses. 8)
 *
 * rcv_ssthresh is more strict window_clamp used at "slow start"
 * phase to predict further behaviour of this connection.
 * It is used for two goals:
 * - to enforce header prediction at sender, even when application
 *   requires some significant "application buffer". It is check #1.
 * - to prevent pruning of receive queue because of misprediction
 *   of receiver window. Check #2.
 *
 * The scheme does not work when sender sends good segments opening
 * window and then starts to feed us spaghetti. But it should work
 * in common situations. Otherwise, we have to rely on queue collapsing.
 */

/* Slow part of check#2. */
static int __tcp_grow_window(const struct sock *sk, const struct sk_buff *skb)
{
	struct tcp_sock *tp = tcp_sk(sk);
	/* Optimize this! */
	int truesize = tcp_win_from_space(sk, skb->truesize) >> 1;
	int window = tcp_win_from_space(sk, sock_net(sk)->ipv4.sysctl_tcp_rmem[2]) >> 1;

	while (tp->rcv_ssthresh <= window) {
		if (truesize <= skb->len)
			return 2 * inet_csk(sk)->icsk_ack.rcv_mss;

		truesize >>= 1;
		window >>= 1;
	}
	return 0;
}

static void tcp_grow_window(struct sock *sk, const struct sk_buff *skb)
{
	struct tcp_sock *tp = tcp_sk(sk);
	int room;

	room = min_t(int, tp->window_clamp, tcp_space(sk)) - tp->rcv_ssthresh;

	/* Check #1 */
	if (room > 0 && !tcp_under_memory_pressure(sk)) {
		int incr;

		/* Check #2. Increase window, if skb with such overhead
		 * will fit to rcvbuf in future.
		 */
		if (tcp_win_from_space(sk, skb->truesize) <= skb->len)
			incr = 2 * tp->advmss;
		else
			incr = __tcp_grow_window(sk, skb);

		if (incr) {
			incr = max_t(int, incr, 2 * skb->len);
			tp->rcv_ssthresh += min(room, incr);
			inet_csk(sk)->icsk_ack.quick |= 1;
		}
	}
}

/* 3. Try to fixup all. It is made immediately after connection enters
 *    established state.
 */
static void tcp_init_buffer_space(struct sock *sk)
{
	int tcp_app_win = sock_net(sk)->ipv4.sysctl_tcp_app_win;
	struct tcp_sock *tp = tcp_sk(sk);
	int maxwin;

	if (!(sk->sk_userlocks & SOCK_SNDBUF_LOCK))
		tcp_sndbuf_expand(sk);

	tcp_mstamp_refresh(tp);
	tp->rcvq_space.time = tp->tcp_mstamp;
	tp->rcvq_space.seq = tp->copied_seq;

	maxwin = tcp_full_space(sk);

	if (tp->window_clamp >= maxwin) {
		tp->window_clamp = maxwin;

		if (tcp_app_win && maxwin > 4 * tp->advmss)
			tp->window_clamp = max(maxwin -
					       (maxwin >> tcp_app_win),
					       4 * tp->advmss);
	}

	/* Force reservation of one segment. */
	if (tcp_app_win &&
	    tp->window_clamp > 2 * tp->advmss &&
	    tp->window_clamp + tp->advmss > maxwin)
		tp->window_clamp = max(2 * tp->advmss, maxwin - tp->advmss);

	tp->rcv_ssthresh = min(tp->rcv_ssthresh, tp->window_clamp);
	tp->snd_cwnd_stamp = tcp_jiffies32;
	tp->rcvq_space.space = min3(tp->rcv_ssthresh, tp->rcv_wnd,
				    (u32)TCP_INIT_CWND * tp->advmss);
}

/* 4. Recalculate window clamp after socket hit its memory bounds. */
static void tcp_clamp_window(struct sock *sk)
{
	struct tcp_sock *tp = tcp_sk(sk);
	struct inet_connection_sock *icsk = inet_csk(sk);
	struct net *net = sock_net(sk);

	icsk->icsk_ack.quick = 0;

	if (sk->sk_rcvbuf < net->ipv4.sysctl_tcp_rmem[2] &&
	    !(sk->sk_userlocks & SOCK_RCVBUF_LOCK) &&
	    !tcp_under_memory_pressure(sk) &&
	    sk_memory_allocated(sk) < sk_prot_mem_limits(sk, 0)) {
		WRITE_ONCE(sk->sk_rcvbuf,
			   min(atomic_read(&sk->sk_rmem_alloc),
			       net->ipv4.sysctl_tcp_rmem[2]));
	}
	if (atomic_read(&sk->sk_rmem_alloc) > sk->sk_rcvbuf)
		tp->rcv_ssthresh = min(tp->window_clamp, 2U * tp->advmss);
}

/* Initialize RCV_MSS value.
 * RCV_MSS is an our guess about MSS used by the peer.
 * We haven't any direct information about the MSS.
 * It's better to underestimate the RCV_MSS rather than overestimate.
 * Overestimations make us ACKing less frequently than needed.
 * Underestimations are more easy to detect and fix by tcp_measure_rcv_mss().
 */
void tcp_initialize_rcv_mss(struct sock *sk)
{
	const struct tcp_sock *tp = tcp_sk(sk);
	unsigned int hint = min_t(unsigned int, tp->advmss, tp->mss_cache);

	hint = min(hint, tp->rcv_wnd / 2);
	hint = min(hint, TCP_MSS_DEFAULT);
	hint = max(hint, TCP_MIN_MSS);

	inet_csk(sk)->icsk_ack.rcv_mss = hint;
}
EXPORT_SYMBOL(tcp_initialize_rcv_mss);

/* Receiver "autotuning" code.
 *
 * The algorithm for RTT estimation w/o timestamps is based on
 * Dynamic Right-Sizing (DRS) by Wu Feng and Mike Fisk of LANL.
 * <https://public.lanl.gov/radiant/pubs.html#DRS>
 *
 * More detail on this code can be found at
 * <http://staff.psc.edu/jheffner/>,
 * though this reference is out of date.  A new paper
 * is pending.
 */
static void tcp_rcv_rtt_update(struct tcp_sock *tp, u32 sample, int win_dep)
{
	u32 new_sample = tp->rcv_rtt_est.rtt_us;
	long m = sample;

	if (new_sample != 0) {
		/* If we sample in larger samples in the non-timestamp
		 * case, we could grossly overestimate the RTT especially
		 * with chatty applications or bulk transfer apps which
		 * are stalled on filesystem I/O.
		 *
		 * Also, since we are only going for a minimum in the
		 * non-timestamp case, we do not smooth things out
		 * else with timestamps disabled convergence takes too
		 * long.
		 */
		if (!win_dep) {
			m -= (new_sample >> 3);
			new_sample += m;
		} else {
			m <<= 3;
			if (m < new_sample)
				new_sample = m;
		}
	} else {
		/* No previous measure. */
		new_sample = m << 3;
	}

	tp->rcv_rtt_est.rtt_us = new_sample;
}

static inline void tcp_rcv_rtt_measure(struct tcp_sock *tp)
{
	u32 delta_us;

	if (tp->rcv_rtt_est.time == 0)
		goto new_measure;
	if (before(tp->rcv_nxt, tp->rcv_rtt_est.seq))
		return;
	delta_us = tcp_stamp_us_delta(tp->tcp_mstamp, tp->rcv_rtt_est.time);
	if (!delta_us)
		delta_us = 1;
	tcp_rcv_rtt_update(tp, delta_us, 1);

new_measure:
	tp->rcv_rtt_est.seq = tp->rcv_nxt + tp->rcv_wnd;
	tp->rcv_rtt_est.time = tp->tcp_mstamp;
}

static inline void tcp_rcv_rtt_measure_ts(struct sock *sk,
					  const struct sk_buff *skb)
{
	struct tcp_sock *tp = tcp_sk(sk);

	if (tp->rx_opt.rcv_tsecr == tp->rcv_rtt_last_tsecr)
		return;
	tp->rcv_rtt_last_tsecr = tp->rx_opt.rcv_tsecr;

	if (TCP_SKB_CB(skb)->end_seq -
	    TCP_SKB_CB(skb)->seq >= inet_csk(sk)->icsk_ack.rcv_mss) {
		u32 delta = tcp_time_stamp(tp) - tp->rx_opt.rcv_tsecr;
		u32 delta_us;

		if (likely(delta < INT_MAX / (USEC_PER_SEC / TCP_TS_HZ))) {
			if (!delta)
				delta = 1;
			delta_us = delta * (USEC_PER_SEC / TCP_TS_HZ);
			tcp_rcv_rtt_update(tp, delta_us, 0);
		}
	}
}

/*
 * This function should be called every time data is copied to user space.
 * It calculates the appropriate TCP receive buffer space.
 */
void tcp_rcv_space_adjust(struct sock *sk)
{
	struct tcp_sock *tp = tcp_sk(sk);
	u32 copied;
	int time;

	trace_tcp_rcv_space_adjust(sk);

	tcp_mstamp_refresh(tp);
	time = tcp_stamp_us_delta(tp->tcp_mstamp, tp->rcvq_space.time);
	if (time < (tp->rcv_rtt_est.rtt_us >> 3) || tp->rcv_rtt_est.rtt_us == 0)
		return;

	/* Number of bytes copied to user in last RTT */
	copied = tp->copied_seq - tp->rcvq_space.seq;
	if (copied <= tp->rcvq_space.space)
		goto new_measure;

	/* A bit of theory :
	 * copied = bytes received in previous RTT, our base window
	 * To cope with packet losses, we need a 2x factor
	 * To cope with slow start, and sender growing its cwin by 100 %
	 * every RTT, we need a 4x factor, because the ACK we are sending
	 * now is for the next RTT, not the current one :
	 * <prev RTT . ><current RTT .. ><next RTT .... >
	 */

	if (sock_net(sk)->ipv4.sysctl_tcp_moderate_rcvbuf &&
	    !(sk->sk_userlocks & SOCK_RCVBUF_LOCK)) {
		int rcvmem, rcvbuf;
		u64 rcvwin, grow;

		/* minimal window to cope with packet losses, assuming
		 * steady state. Add some cushion because of small variations.
		 */
		rcvwin = ((u64)copied << 1) + 16 * tp->advmss;

		/* Accommodate for sender rate increase (eg. slow start) */
		grow = rcvwin * (copied - tp->rcvq_space.space);
		do_div(grow, tp->rcvq_space.space);
		rcvwin += (grow << 1);

		rcvmem = SKB_TRUESIZE(tp->advmss + MAX_TCP_HEADER);
		while (tcp_win_from_space(sk, rcvmem) < tp->advmss)
			rcvmem += 128;

		do_div(rcvwin, tp->advmss);
		rcvbuf = min_t(u64, rcvwin * rcvmem,
			       sock_net(sk)->ipv4.sysctl_tcp_rmem[2]);
		if (rcvbuf > sk->sk_rcvbuf) {
			WRITE_ONCE(sk->sk_rcvbuf, rcvbuf);

			/* Make the window clamp follow along.  */
			tp->window_clamp = tcp_win_from_space(sk, rcvbuf);
		}
	}
	tp->rcvq_space.space = copied;

new_measure:
	tp->rcvq_space.seq = tp->copied_seq;
	tp->rcvq_space.time = tp->tcp_mstamp;
}

/* There is something which you must keep in mind when you analyze the
 * behavior of the tp->ato delayed ack timeout interval.  When a
 * connection starts up, we want to ack as quickly as possible.  The
 * problem is that "good" TCP's do slow start at the beginning of data
 * transmission.  The means that until we send the first few ACK's the
 * sender will sit on his end and only queue most of his data, because
 * he can only send snd_cwnd unacked packets at any given time.  For
 * each ACK we send, he increments snd_cwnd and transmits more of his
 * queue.  -DaveM
 */
static void tcp_event_data_recv(struct sock *sk, struct sk_buff *skb)
{
	struct tcp_sock *tp = tcp_sk(sk);
	struct inet_connection_sock *icsk = inet_csk(sk);
	u32 now;

	inet_csk_schedule_ack(sk);

	tcp_measure_rcv_mss(sk, skb);

	tcp_rcv_rtt_measure(tp);

	now = tcp_jiffies32;

	if (!icsk->icsk_ack.ato) {
		/* The _first_ data packet received, initialize
		 * delayed ACK engine.
		 */
		tcp_incr_quickack(sk, TCP_MAX_QUICKACKS);
		icsk->icsk_ack.ato = TCP_ATO_MIN;
	} else {
		int m = now - icsk->icsk_ack.lrcvtime;

		if (m <= TCP_ATO_MIN / 2) {
			/* The fastest case is the first. */
			icsk->icsk_ack.ato = (icsk->icsk_ack.ato >> 1) + TCP_ATO_MIN / 2;
		} else if (m < icsk->icsk_ack.ato) {
			icsk->icsk_ack.ato = (icsk->icsk_ack.ato >> 1) + m;
			if (icsk->icsk_ack.ato > icsk->icsk_rto)
				icsk->icsk_ack.ato = icsk->icsk_rto;
		} else if (m > icsk->icsk_rto) {
			/* Too long gap. Apparently sender failed to
			 * restart window, so that we send ACKs quickly.
			 */
			tcp_incr_quickack(sk, TCP_MAX_QUICKACKS);
			sk_mem_reclaim(sk);
		}
	}
	icsk->icsk_ack.lrcvtime = now;

	tcp_data_ecn_check(sk, skb);

	if (skb->len >= 128)
		tcp_grow_window(sk, skb);
}

/* Called to compute a smoothed rtt estimate. The data fed to this
 * routine either comes from timestamps, or from segments that were
 * known _not_ to have been retransmitted [see Karn/Partridge
 * Proceedings SIGCOMM 87]. The algorithm is from the SIGCOMM 88
 * piece by Van Jacobson.
 * NOTE: the next three routines used to be one big routine.
 * To save cycles in the RFC 1323 implementation it was better to break
 * it up into three procedures. -- erics
 */
static void tcp_rtt_estimator(struct sock *sk, long mrtt_us)
{
	struct tcp_sock *tp = tcp_sk(sk);
	long m = mrtt_us; /* RTT */
	u32 srtt = tp->srtt_us;

	/*	The following amusing code comes from Jacobson's
	 *	article in SIGCOMM '88.  Note that rtt and mdev
	 *	are scaled versions of rtt and mean deviation.
	 *	This is designed to be as fast as possible
	 *	m stands for "measurement".
	 *
	 *	On a 1990 paper the rto value is changed to:
	 *	RTO = rtt + 4 * mdev
	 *
	 * Funny. This algorithm seems to be very broken.
	 * These formulae increase RTO, when it should be decreased, increase
	 * too slowly, when it should be increased quickly, decrease too quickly
	 * etc. I guess in BSD RTO takes ONE value, so that it is absolutely
	 * does not matter how to _calculate_ it. Seems, it was trap
	 * that VJ failed to avoid. 8)
	 */
	if (srtt != 0) {
		m -= (srtt >> 3);	/* m is now error in rtt est */
		srtt += m;		/* rtt = 7/8 rtt + 1/8 new */
		if (m < 0) {
			m = -m;		/* m is now abs(error) */
			m -= (tp->mdev_us >> 2);   /* similar update on mdev */
			/* This is similar to one of Eifel findings.
			 * Eifel blocks mdev updates when rtt decreases.
			 * This solution is a bit different: we use finer gain
			 * for mdev in this case (alpha*beta).
			 * Like Eifel it also prevents growth of rto,
			 * but also it limits too fast rto decreases,
			 * happening in pure Eifel.
			 */
			if (m > 0)
				m >>= 3;
		} else {
			m -= (tp->mdev_us >> 2);   /* similar update on mdev */
		}
		tp->mdev_us += m;		/* mdev = 3/4 mdev + 1/4 new */
		if (tp->mdev_us > tp->mdev_max_us) {
			tp->mdev_max_us = tp->mdev_us;
			if (tp->mdev_max_us > tp->rttvar_us)
				tp->rttvar_us = tp->mdev_max_us;
		}
		if (after(tp->snd_una, tp->rtt_seq)) {
			if (tp->mdev_max_us < tp->rttvar_us)
				tp->rttvar_us -= (tp->rttvar_us - tp->mdev_max_us) >> 2;
			tp->rtt_seq = tp->snd_nxt;
			tp->mdev_max_us = tcp_rto_min_us(sk);

			tcp_bpf_rtt(sk);
		}
	} else {
		/* no previous measure. */
		srtt = m << 3;		/* take the measured time to be rtt */
		tp->mdev_us = m << 1;	/* make sure rto = 3*rtt */
		tp->rttvar_us = max(tp->mdev_us, tcp_rto_min_us(sk));
		tp->mdev_max_us = tp->rttvar_us;
		tp->rtt_seq = tp->snd_nxt;

		tcp_bpf_rtt(sk);
	}
	tp->srtt_us = max(1U, srtt);
}

static void tcp_update_pacing_rate(struct sock *sk)
{
	const struct tcp_sock *tp = tcp_sk(sk);
	u64 rate;

	/* set sk_pacing_rate to 200 % of current rate (mss * cwnd / srtt) */
	rate = (u64)tp->mss_cache * ((USEC_PER_SEC / 100) << 3);

	/* current rate is (cwnd * mss) / srtt
	 * In Slow Start [1], set sk_pacing_rate to 200 % the current rate.
	 * In Congestion Avoidance phase, set it to 120 % the current rate.
	 *
	 * [1] : Normal Slow Start condition is (tp->snd_cwnd < tp->snd_ssthresh)
	 *	 If snd_cwnd >= (tp->snd_ssthresh / 2), we are approaching
	 *	 end of slow start and should slow down.
	 */
	if (tp->snd_cwnd < tp->snd_ssthresh / 2)
		rate *= sock_net(sk)->ipv4.sysctl_tcp_pacing_ss_ratio;
	else
		rate *= sock_net(sk)->ipv4.sysctl_tcp_pacing_ca_ratio;

	rate *= max(tp->snd_cwnd, tp->packets_out);

	if (likely(tp->srtt_us))
		do_div(rate, tp->srtt_us);

	/* WRITE_ONCE() is needed because sch_fq fetches sk_pacing_rate
	 * without any lock. We want to make sure compiler wont store
	 * intermediate values in this location.
	 */
	WRITE_ONCE(sk->sk_pacing_rate, min_t(u64, rate,
					     sk->sk_max_pacing_rate));
}

/* Calculate rto without backoff.  This is the second half of Van Jacobson's
 * routine referred to above.
 */
static void tcp_set_rto(struct sock *sk)
{
	const struct tcp_sock *tp = tcp_sk(sk);
	/* Old crap is replaced with new one. 8)
	 *
	 * More seriously:
	 * 1. If rtt variance happened to be less 50msec, it is hallucination.
	 *    It cannot be less due to utterly erratic ACK generation made
	 *    at least by solaris and freebsd. "Erratic ACKs" has _nothing_
	 *    to do with delayed acks, because at cwnd>2 true delack timeout
	 *    is invisible. Actually, Linux-2.4 also generates erratic
	 *    ACKs in some circumstances.
	 */
	inet_csk(sk)->icsk_rto = __tcp_set_rto(tp);

	/* 2. Fixups made earlier cannot be right.
	 *    If we do not estimate RTO correctly without them,
	 *    all the algo is pure shit and should be replaced
	 *    with correct one. It is exactly, which we pretend to do.
	 */

	/* NOTE: clamping at TCP_RTO_MIN is not required, current algo
	 * guarantees that rto is higher.
	 */
	tcp_bound_rto(sk);
}

__u32 tcp_init_cwnd(const struct tcp_sock *tp, const struct dst_entry *dst)
{
	__u32 cwnd = (dst ? dst_metric(dst, RTAX_INITCWND) : 0);

	if (!cwnd)
		cwnd = TCP_INIT_CWND;
	return min_t(__u32, cwnd, tp->snd_cwnd_clamp);
}

struct tcp_sacktag_state {
	/* Timestamps for earliest and latest never-retransmitted segment
	 * that was SACKed. RTO needs the earliest RTT to stay conservative,
	 * but congestion control should still get an accurate delay signal.
	 */
	u64	first_sackt;
	u64	last_sackt;
	u32	reord;
	u32	sack_delivered;
	u32	delivered_bytes;
	int	flag;
	unsigned int mss_now;
	struct rate_sample *rate;
};

/* Take a notice that peer is sending D-SACKs. Skip update of data delivery
 * and spurious retransmission information if this DSACK is unlikely caused by
 * sender's action:
 * - DSACKed sequence range is larger than maximum receiver's window.
 * - Total no. of DSACKed segments exceed the total no. of retransmitted segs.
 */
static u32 tcp_dsack_seen(struct tcp_sock *tp, u32 start_seq,
			  u32 end_seq, struct tcp_sacktag_state *state)
{
	u32 seq_len, dup_segs = 1;

	if (!before(start_seq, end_seq))
		return 0;

	seq_len = end_seq - start_seq;
	/* Dubious DSACK: DSACKed range greater than maximum advertised rwnd */
	if (seq_len > tp->max_window)
		return 0;
	if (seq_len > tp->mss_cache)
		dup_segs = DIV_ROUND_UP(seq_len, tp->mss_cache);

	tp->dsack_dups += dup_segs;
	/* Skip the DSACK if dup segs weren't retransmitted by sender */
	if (tp->dsack_dups > tp->total_retrans)
		return 0;

	tp->rx_opt.sack_ok |= TCP_DSACK_SEEN;
	tp->rack.dsack_seen = 1;

	state->flag |= FLAG_DSACKING_ACK;
	/* A spurious retransmission is delivered */
	state->sack_delivered += dup_segs;

	return dup_segs;
}

/* It's reordering when higher sequence was delivered (i.e. sacked) before
 * some lower never-retransmitted sequence ("low_seq"). The maximum reordering
 * distance is approximated in full-mss packet distance ("reordering").
 */
static void tcp_check_sack_reordering(struct sock *sk, const u32 low_seq,
				      const int ts)
{
	struct tcp_sock *tp = tcp_sk(sk);
	const u32 mss = tp->mss_cache;
	u32 fack, metric;

	fack = tcp_highest_sack_seq(tp);
	if (!before(low_seq, fack))
		return;

	metric = fack - low_seq;
	if ((metric > tp->reordering * mss) && mss) {
#if FASTRETRANS_DEBUG > 1
		pr_debug("Disorder%d %d %u f%u s%u rr%d\n",
			 tp->rx_opt.sack_ok, inet_csk(sk)->icsk_ca_state,
			 tp->reordering,
			 0,
			 tp->sacked_out,
			 tp->undo_marker ? tp->undo_retrans : 0);
#endif
		tp->reordering = min_t(u32, (metric + mss - 1) / mss,
				       sock_net(sk)->ipv4.sysctl_tcp_max_reordering);
	}

	/* This exciting event is worth to be remembered. 8) */
	tp->reord_seen++;
	NET_INC_STATS(sock_net(sk),
		      ts ? LINUX_MIB_TCPTSREORDER : LINUX_MIB_TCPSACKREORDER);
}

 /* This must be called before lost_out or retrans_out are updated
  * on a new loss, because we want to know if all skbs previously
  * known to be lost have already been retransmitted, indicating
  * that this newly lost skb is our next skb to retransmit.
  */
static void tcp_verify_retransmit_hint(struct tcp_sock *tp, struct sk_buff *skb)
{
	if ((!tp->retransmit_skb_hint && tp->retrans_out >= tp->lost_out) ||
	    (tp->retransmit_skb_hint &&
	     before(TCP_SKB_CB(skb)->seq,
		    TCP_SKB_CB(tp->retransmit_skb_hint)->seq)))
		tp->retransmit_skb_hint = skb;
}

/* Sum the number of packets on the wire we have marked as lost, and
 * notify the congestion control module that the given skb was marked lost.
 */
static void tcp_notify_skb_loss_event(struct tcp_sock *tp, const struct sk_buff *skb)
{
	tp->lost += tcp_skb_pcount(skb);
}

void tcp_mark_skb_lost(struct sock *sk, struct sk_buff *skb)
{
	__u8 sacked = TCP_SKB_CB(skb)->sacked;
	struct tcp_sock *tp = tcp_sk(sk);

	if (sacked & TCPCB_SACKED_ACKED)
		return;

	tcp_verify_retransmit_hint(tp, skb);
	if (sacked & TCPCB_LOST) {
		if (sacked & TCPCB_SACKED_RETRANS) {
			/* Account for retransmits that are lost again */
			TCP_SKB_CB(skb)->sacked &= ~TCPCB_SACKED_RETRANS;
			tp->retrans_out -= tcp_skb_pcount(skb);
			NET_ADD_STATS(sock_net(sk), LINUX_MIB_TCPLOSTRETRANSMIT,
				      tcp_skb_pcount(skb));
			tcp_notify_skb_loss_event(tp, skb);
		}
	} else {
		tp->lost_out += tcp_skb_pcount(skb);
		TCP_SKB_CB(skb)->sacked |= TCPCB_LOST;
		tcp_notify_skb_loss_event(tp, skb);
	}
}

/* This procedure tags the retransmission queue when SACKs arrive.
 *
 * We have three tag bits: SACKED(S), RETRANS(R) and LOST(L).
 * Packets in queue with these bits set are counted in variables
 * sacked_out, retrans_out and lost_out, correspondingly.
 *
 * Valid combinations are:
 * Tag  InFlight	Description
 * 0	1		- orig segment is in flight.
 * S	0		- nothing flies, orig reached receiver.
 * L	0		- nothing flies, orig lost by net.
 * R	2		- both orig and retransmit are in flight.
 * L|R	1		- orig is lost, retransmit is in flight.
 * S|R  1		- orig reached receiver, retrans is still in flight.
 * (L|S|R is logically valid, it could occur when L|R is sacked,
 *  but it is equivalent to plain S and code short-curcuits it to S.
 *  L|S is logically invalid, it would mean -1 packet in flight 8))
 *
 * These 6 states form finite state machine, controlled by the following events:
 * 1. New ACK (+SACK) arrives. (tcp_sacktag_write_queue())
 * 2. Retransmission. (tcp_retransmit_skb(), tcp_xmit_retransmit_queue())
 * 3. Loss detection event of two flavors:
 *	A. Scoreboard estimator decided the packet is lost.
 *	   A'. Reno "three dupacks" marks head of queue lost.
 *	B. SACK arrives sacking SND.NXT at the moment, when the
 *	   segment was retransmitted.
 * 4. D-SACK added new rule: D-SACK changes any tag to S.
 *
 * It is pleasant to note, that state diagram turns out to be commutative,
 * so that we are allowed not to be bothered by order of our actions,
 * when multiple events arrive simultaneously. (see the function below).
 *
 * Reordering detection.
 * --------------------
 * Reordering metric is maximal distance, which a packet can be displaced
 * in packet stream. With SACKs we can estimate it:
 *
 * 1. SACK fills old hole and the corresponding segment was not
 *    ever retransmitted -> reordering. Alas, we cannot use it
 *    when segment was retransmitted.
 * 2. The last flaw is solved with D-SACK. D-SACK arrives
 *    for retransmitted and already SACKed segment -> reordering..
 * Both of these heuristics are not used in Loss state, when we cannot
 * account for retransmits accurately.
 *
 * SACK block validation.
 * ----------------------
 *
 * SACK block range validation checks that the received SACK block fits to
 * the expected sequence limits, i.e., it is between SND.UNA and SND.NXT.
 * Note that SND.UNA is not included to the range though being valid because
 * it means that the receiver is rather inconsistent with itself reporting
 * SACK reneging when it should advance SND.UNA. Such SACK block this is
 * perfectly valid, however, in light of RFC2018 which explicitly states
 * that "SACK block MUST reflect the newest segment.  Even if the newest
 * segment is going to be discarded ...", not that it looks very clever
 * in case of head skb. Due to potentional receiver driven attacks, we
 * choose to avoid immediate execution of a walk in write queue due to
 * reneging and defer head skb's loss recovery to standard loss recovery
 * procedure that will eventually trigger (nothing forbids us doing this).
 *
 * Implements also blockage to start_seq wrap-around. Problem lies in the
 * fact that though start_seq (s) is before end_seq (i.e., not reversed),
 * there's no guarantee that it will be before snd_nxt (n). The problem
 * happens when start_seq resides between end_seq wrap (e_w) and snd_nxt
 * wrap (s_w):
 *
 *         <- outs wnd ->                          <- wrapzone ->
 *         u     e      n                         u_w   e_w  s n_w
 *         |     |      |                          |     |   |  |
 * |<------------+------+----- TCP seqno space --------------+---------->|
 * ...-- <2^31 ->|                                           |<--------...
 * ...---- >2^31 ------>|                                    |<--------...
 *
 * Current code wouldn't be vulnerable but it's better still to discard such
 * crazy SACK blocks. Doing this check for start_seq alone closes somewhat
 * similar case (end_seq after snd_nxt wrap) as earlier reversed check in
 * snd_nxt wrap -> snd_una region will then become "well defined", i.e.,
 * equal to the ideal case (infinite seqno space without wrap caused issues).
 *
 * With D-SACK the lower bound is extended to cover sequence space below
 * SND.UNA down to undo_marker, which is the last point of interest. Yet
 * again, D-SACK block must not to go across snd_una (for the same reason as
 * for the normal SACK blocks, explained above). But there all simplicity
 * ends, TCP might receive valid D-SACKs below that. As long as they reside
 * fully below undo_marker they do not affect behavior in anyway and can
 * therefore be safely ignored. In rare cases (which are more or less
 * theoretical ones), the D-SACK will nicely cross that boundary due to skb
 * fragmentation and packet reordering past skb's retransmission. To consider
 * them correctly, the acceptable range must be extended even more though
 * the exact amount is rather hard to quantify. However, tp->max_window can
 * be used as an exaggerated estimate.
 */
static bool tcp_is_sackblock_valid(struct tcp_sock *tp, bool is_dsack,
				   u32 start_seq, u32 end_seq)
{
	/* Too far in future, or reversed (interpretation is ambiguous) */
	if (after(end_seq, tp->snd_nxt) || !before(start_seq, end_seq))
		return false;

	/* Nasty start_seq wrap-around check (see comments above) */
	if (!before(start_seq, tp->snd_nxt))
		return false;

	/* In outstanding window? ...This is valid exit for D-SACKs too.
	 * start_seq == snd_una is non-sensical (see comments above)
	 */
	if (after(start_seq, tp->snd_una))
		return true;

	if (!is_dsack || !tp->undo_marker)
		return false;

	/* ...Then it's D-SACK, and must reside below snd_una completely */
	if (after(end_seq, tp->snd_una))
		return false;

	if (!before(start_seq, tp->undo_marker))
		return true;

	/* Too old */
	if (!after(end_seq, tp->undo_marker))
		return false;

	/* Undo_marker boundary crossing (overestimates a lot). Known already:
	 *   start_seq < undo_marker and end_seq >= undo_marker.
	 */
	return !before(start_seq, end_seq - tp->max_window);
}

static bool tcp_check_dsack(struct sock *sk, const struct sk_buff *ack_skb,
			    struct tcp_sack_block_wire *sp, int num_sacks,
			    u32 prior_snd_una, struct tcp_sacktag_state *state)
{
	struct tcp_sock *tp = tcp_sk(sk);
	u32 start_seq_0 = get_unaligned_be32(&sp[0].start_seq);
	u32 end_seq_0 = get_unaligned_be32(&sp[0].end_seq);
	u32 dup_segs;

	if (before(start_seq_0, TCP_SKB_CB(ack_skb)->ack_seq)) {
		NET_INC_STATS(sock_net(sk), LINUX_MIB_TCPDSACKRECV);
	} else if (num_sacks > 1) {
		u32 end_seq_1 = get_unaligned_be32(&sp[1].end_seq);
		u32 start_seq_1 = get_unaligned_be32(&sp[1].start_seq);

		if (after(end_seq_0, end_seq_1) || before(start_seq_0, start_seq_1))
			return false;
		NET_INC_STATS(sock_net(sk), LINUX_MIB_TCPDSACKOFORECV);
	} else {
		return false;
	}

	dup_segs = tcp_dsack_seen(tp, start_seq_0, end_seq_0, state);
	if (!dup_segs) {	/* Skip dubious DSACK */
		NET_INC_STATS(sock_net(sk), LINUX_MIB_TCPDSACKIGNOREDDUBIOUS);
		return false;
	}

	NET_ADD_STATS(sock_net(sk), LINUX_MIB_TCPDSACKRECVSEGS, dup_segs);

	/* D-SACK for already forgotten data... Do dumb counting. */
	if (tp->undo_marker && tp->undo_retrans > 0 &&
	    !after(end_seq_0, prior_snd_una) &&
	    after(end_seq_0, tp->undo_marker))
		tp->undo_retrans = max_t(int, 0, tp->undo_retrans - dup_segs);

	return true;
}

/* Check if skb is fully within the SACK block. In presence of GSO skbs,
 * the incoming SACK may not exactly match but we can find smaller MSS
 * aligned portion of it that matches. Therefore we might need to fragment
 * which may fail and creates some hassle (caller must handle error case
 * returns).
 *
 * FIXME: this could be merged to shift decision code
 */
static int tcp_match_skb_to_sack(struct sock *sk, struct sk_buff *skb,
				  u32 start_seq, u32 end_seq)
{
	int err;
	bool in_sack;
	unsigned int pkt_len;
	unsigned int mss;

	in_sack = !after(start_seq, TCP_SKB_CB(skb)->seq) &&
		  !before(end_seq, TCP_SKB_CB(skb)->end_seq);

	if (tcp_skb_pcount(skb) > 1 && !in_sack &&
	    after(TCP_SKB_CB(skb)->end_seq, start_seq)) {
		mss = tcp_skb_mss(skb);
		in_sack = !after(start_seq, TCP_SKB_CB(skb)->seq);

		if (!in_sack) {
			pkt_len = start_seq - TCP_SKB_CB(skb)->seq;
			if (pkt_len < mss)
				pkt_len = mss;
		} else {
			pkt_len = end_seq - TCP_SKB_CB(skb)->seq;
			if (pkt_len < mss)
				return -EINVAL;
		}

		/* Round if necessary so that SACKs cover only full MSSes
		 * and/or the remaining small portion (if present)
		 */
		if (pkt_len > mss) {
			unsigned int new_len = (pkt_len / mss) * mss;
			if (!in_sack && new_len < pkt_len)
				new_len += mss;
			pkt_len = new_len;
		}

		if (pkt_len >= skb->len && !in_sack)
			return 0;

		err = tcp_fragment(sk, TCP_FRAG_IN_RTX_QUEUE, skb,
				   pkt_len, mss, GFP_ATOMIC);
		if (err < 0)
			return err;
	}

	return in_sack;
}

/* Mark the given newly-SACKed range as such, adjusting counters and hints. */
static u8 tcp_sacktag_one(struct sock *sk,
			  struct tcp_sacktag_state *state, u8 sacked,
			  u32 start_seq, u32 end_seq,
			  int dup_sack, int pcount, u32 plen,
			  u64 xmit_time)
{
	struct tcp_sock *tp = tcp_sk(sk);

	/* Account D-SACK for retransmitted packet. */
	if (dup_sack && (sacked & TCPCB_RETRANS)) {
		if (tp->undo_marker && tp->undo_retrans > 0 &&
		    after(end_seq, tp->undo_marker))
			tp->undo_retrans--;
		if ((sacked & TCPCB_SACKED_ACKED) &&
		    before(start_seq, state->reord))
				state->reord = start_seq;
	}

	/* Nothing to do; acked frame is about to be dropped (was ACKed). */
	if (!after(end_seq, tp->snd_una))
		return sacked;

	if (!(sacked & TCPCB_SACKED_ACKED)) {
		tcp_rack_advance(tp, sacked, end_seq, xmit_time);

		if (sacked & TCPCB_SACKED_RETRANS) {
			/* If the segment is not tagged as lost,
			 * we do not clear RETRANS, believing
			 * that retransmission is still in flight.
			 */
			if (sacked & TCPCB_LOST) {
				sacked &= ~(TCPCB_LOST|TCPCB_SACKED_RETRANS);
				tp->lost_out -= pcount;
				tp->retrans_out -= pcount;
			}
		} else {
			if (!(sacked & TCPCB_RETRANS)) {
				/* New sack for not retransmitted frame,
				 * which was in hole. It is reordering.
				 */
				if (before(start_seq,
					   tcp_highest_sack_seq(tp)) &&
				    before(start_seq, state->reord))
					state->reord = start_seq;

				if (!after(end_seq, tp->high_seq))
					state->flag |= FLAG_ORIG_SACK_ACKED;
				if (state->first_sackt == 0)
					state->first_sackt = xmit_time;
				state->last_sackt = xmit_time;
			}

			if (sacked & TCPCB_LOST) {
				sacked &= ~TCPCB_LOST;
				tp->lost_out -= pcount;
			}
		}

		sacked |= TCPCB_SACKED_ACKED;
		state->flag |= FLAG_DATA_SACKED;
		tp->sacked_out += pcount;
		/* Out-of-order packets delivered */
		state->sack_delivered += pcount;
		state->delivered_bytes += plen;

		/* Lost marker hint past SACKed? Tweak RFC3517 cnt */
		if (tp->lost_skb_hint &&
		    before(start_seq, TCP_SKB_CB(tp->lost_skb_hint)->seq))
			tp->lost_cnt_hint += pcount;
	}

	/* D-SACK. We can detect redundant retransmission in S|R and plain R
	 * frames and clear it. undo_retrans is decreased above, L|R frames
	 * are accounted above as well.
	 */
	if (dup_sack && (sacked & TCPCB_SACKED_RETRANS)) {
		sacked &= ~TCPCB_SACKED_RETRANS;
		tp->retrans_out -= pcount;
	}

	return sacked;
}

/* Shift newly-SACKed bytes from this skb to the immediately previous
 * already-SACKed sk_buff. Mark the newly-SACKed bytes as such.
 */
static bool tcp_shifted_skb(struct sock *sk, struct sk_buff *prev,
			    struct sk_buff *skb,
			    struct tcp_sacktag_state *state,
			    unsigned int pcount, int shifted, int mss,
			    bool dup_sack)
{
	struct tcp_sock *tp = tcp_sk(sk);
	u32 start_seq = TCP_SKB_CB(skb)->seq;	/* start of newly-SACKed */
	u32 end_seq = start_seq + shifted;	/* end of newly-SACKed */

	BUG_ON(!pcount);

	/* Adjust counters and hints for the newly sacked sequence
	 * range but discard the return value since prev is already
	 * marked. We must tag the range first because the seq
	 * advancement below implicitly advances
	 * tcp_highest_sack_seq() when skb is highest_sack.
	 */
	tcp_sacktag_one(sk, state, TCP_SKB_CB(skb)->sacked,
			start_seq, end_seq, dup_sack, pcount, skb->len,
			tcp_skb_timestamp_us(skb));
	tcp_rate_skb_delivered(sk, skb, state->rate);

	if (skb == tp->lost_skb_hint)
		tp->lost_cnt_hint += pcount;

	TCP_SKB_CB(prev)->end_seq += shifted;
	TCP_SKB_CB(skb)->seq += shifted;

	tcp_skb_pcount_add(prev, pcount);
	WARN_ON_ONCE(tcp_skb_pcount(skb) < pcount);
	tcp_skb_pcount_add(skb, -pcount);

	/* When we're adding to gso_segs == 1, gso_size will be zero,
	 * in theory this shouldn't be necessary but as long as DSACK
	 * code can come after this skb later on it's better to keep
	 * setting gso_size to something.
	 */
	if (!TCP_SKB_CB(prev)->tcp_gso_size)
		TCP_SKB_CB(prev)->tcp_gso_size = mss;

	/* CHECKME: To clear or not to clear? Mimics normal skb currently */
	if (tcp_skb_pcount(skb) <= 1)
		TCP_SKB_CB(skb)->tcp_gso_size = 0;

	/* Difference in this won't matter, both ACKed by the same cumul. ACK */
	TCP_SKB_CB(prev)->sacked |= (TCP_SKB_CB(skb)->sacked & TCPCB_EVER_RETRANS);

	if (skb->len > 0) {
		BUG_ON(!tcp_skb_pcount(skb));
		NET_INC_STATS(sock_net(sk), LINUX_MIB_SACKSHIFTED);
		return false;
	}

	/* Whole SKB was eaten :-) */

	if (skb == tp->retransmit_skb_hint)
		tp->retransmit_skb_hint = prev;
	if (skb == tp->lost_skb_hint) {
		tp->lost_skb_hint = prev;
		tp->lost_cnt_hint -= tcp_skb_pcount(prev);
	}

	TCP_SKB_CB(prev)->tcp_flags |= TCP_SKB_CB(skb)->tcp_flags;
	TCP_SKB_CB(prev)->eor = TCP_SKB_CB(skb)->eor;
	if (TCP_SKB_CB(skb)->tcp_flags & TCPHDR_FIN)
		TCP_SKB_CB(prev)->end_seq++;

	if (skb == tcp_highest_sack(sk))
		tcp_advance_highest_sack(sk, skb);

	tcp_skb_collapse_tstamp(prev, skb);
	if (unlikely(TCP_SKB_CB(prev)->tx.delivered_mstamp))
		TCP_SKB_CB(prev)->tx.delivered_mstamp = 0;

	tcp_rtx_queue_unlink_and_free(skb, sk);

	NET_INC_STATS(sock_net(sk), LINUX_MIB_SACKMERGED);

	return true;
}

/* I wish gso_size would have a bit more sane initialization than
 * something-or-zero which complicates things
 */
static int tcp_skb_seglen(const struct sk_buff *skb)
{
	return tcp_skb_pcount(skb) == 1 ? skb->len : tcp_skb_mss(skb);
}

/* Shifting pages past head area doesn't work */
static int skb_can_shift(const struct sk_buff *skb)
{
	return !skb_headlen(skb) && skb_is_nonlinear(skb);
}

int tcp_skb_shift(struct sk_buff *to, struct sk_buff *from,
		  int pcount, int shiftlen)
{
	/* TCP min gso_size is 8 bytes (TCP_MIN_GSO_SIZE)
	 * Since TCP_SKB_CB(skb)->tcp_gso_segs is 16 bits, we need
	 * to make sure not storing more than 65535 * 8 bytes per skb,
	 * even if current MSS is bigger.
	 */
	if (unlikely(to->len + shiftlen >= 65535 * TCP_MIN_GSO_SIZE))
		return 0;
	if (unlikely(tcp_skb_pcount(to) + pcount > 65535))
		return 0;
	return skb_shift(to, from, shiftlen);
}

/* Try collapsing SACK blocks spanning across multiple skbs to a single
 * skb.
 */
static struct sk_buff *tcp_shift_skb_data(struct sock *sk, struct sk_buff *skb,
					  struct tcp_sacktag_state *state,
					  u32 start_seq, u32 end_seq,
					  bool dup_sack)
{
	struct tcp_sock *tp = tcp_sk(sk);
	struct sk_buff *prev;
	int mss;
	int pcount = 0;
	int len;
	int in_sack;

	/* Normally R but no L won't result in plain S */
	if (!dup_sack &&
	    (TCP_SKB_CB(skb)->sacked & (TCPCB_LOST|TCPCB_SACKED_RETRANS)) == TCPCB_SACKED_RETRANS)
		goto fallback;
	if (!skb_can_shift(skb))
		goto fallback;
	/* This frame is about to be dropped (was ACKed). */
	if (!after(TCP_SKB_CB(skb)->end_seq, tp->snd_una))
		goto fallback;

	/* Can only happen with delayed DSACK + discard craziness */
	prev = skb_rb_prev(skb);
	if (!prev)
		goto fallback;

	if ((TCP_SKB_CB(prev)->sacked & TCPCB_TAGBITS) != TCPCB_SACKED_ACKED)
		goto fallback;

	if (!tcp_skb_can_collapse(prev, skb))
		goto fallback;

	in_sack = !after(start_seq, TCP_SKB_CB(skb)->seq) &&
		  !before(end_seq, TCP_SKB_CB(skb)->end_seq);

	if (in_sack) {
		len = skb->len;
		pcount = tcp_skb_pcount(skb);
		mss = tcp_skb_seglen(skb);

		/* TODO: Fix DSACKs to not fragment already SACKed and we can
		 * drop this restriction as unnecessary
		 */
		if (mss != tcp_skb_seglen(prev))
			goto fallback;
	} else {
		if (!after(TCP_SKB_CB(skb)->end_seq, start_seq))
			goto noop;
		/* CHECKME: This is non-MSS split case only?, this will
		 * cause skipped skbs due to advancing loop btw, original
		 * has that feature too
		 */
		if (tcp_skb_pcount(skb) <= 1)
			goto noop;

		in_sack = !after(start_seq, TCP_SKB_CB(skb)->seq);
		if (!in_sack) {
			/* TODO: head merge to next could be attempted here
			 * if (!after(TCP_SKB_CB(skb)->end_seq, end_seq)),
			 * though it might not be worth of the additional hassle
			 *
			 * ...we can probably just fallback to what was done
			 * previously. We could try merging non-SACKed ones
			 * as well but it probably isn't going to buy off
			 * because later SACKs might again split them, and
			 * it would make skb timestamp tracking considerably
			 * harder problem.
			 */
			goto fallback;
		}

		len = end_seq - TCP_SKB_CB(skb)->seq;
		BUG_ON(len < 0);
		BUG_ON(len > skb->len);

		/* MSS boundaries should be honoured or else pcount will
		 * severely break even though it makes things bit trickier.
		 * Optimize common case to avoid most of the divides
		 */
		mss = tcp_skb_mss(skb);

		/* TODO: Fix DSACKs to not fragment already SACKed and we can
		 * drop this restriction as unnecessary
		 */
		if (mss != tcp_skb_seglen(prev))
			goto fallback;

		if (len == mss) {
			pcount = 1;
		} else if (len < mss) {
			goto noop;
		} else {
			pcount = len / mss;
			len = pcount * mss;
		}
	}

	/* tcp_sacktag_one() won't SACK-tag ranges below snd_una */
	if (!after(TCP_SKB_CB(skb)->seq + len, tp->snd_una))
		goto fallback;

	if (!tcp_skb_shift(prev, skb, pcount, len))
		goto fallback;
	if (!tcp_shifted_skb(sk, prev, skb, state, pcount, len, mss, dup_sack))
		goto out;

	/* Hole filled allows collapsing with the next as well, this is very
	 * useful when hole on every nth skb pattern happens
	 */
	skb = skb_rb_next(prev);
	if (!skb)
		goto out;

	if (!skb_can_shift(skb) ||
	    ((TCP_SKB_CB(skb)->sacked & TCPCB_TAGBITS) != TCPCB_SACKED_ACKED) ||
	    (mss != tcp_skb_seglen(skb)))
		goto out;

	len = skb->len;
	pcount = tcp_skb_pcount(skb);
	if (tcp_skb_shift(prev, skb, pcount, len))
		tcp_shifted_skb(sk, prev, skb, state, pcount,
				len, mss, 0);

out:
	return prev;

noop:
	return skb;

fallback:
	NET_INC_STATS(sock_net(sk), LINUX_MIB_SACKSHIFTFALLBACK);
	return NULL;
}

static struct sk_buff *tcp_sacktag_walk(struct sk_buff *skb, struct sock *sk,
					struct tcp_sack_block *next_dup,
					struct tcp_sacktag_state *state,
					u32 start_seq, u32 end_seq,
					bool dup_sack_in)
{
	struct tcp_sock *tp = tcp_sk(sk);
	struct sk_buff *tmp;

	skb_rbtree_walk_from(skb) {
		int in_sack = 0;
		bool dup_sack = dup_sack_in;

		/* queue is in-order => we can short-circuit the walk early */
		if (!before(TCP_SKB_CB(skb)->seq, end_seq))
			break;

		if (next_dup  &&
		    before(TCP_SKB_CB(skb)->seq, next_dup->end_seq)) {
			in_sack = tcp_match_skb_to_sack(sk, skb,
							next_dup->start_seq,
							next_dup->end_seq);
			if (in_sack > 0)
				dup_sack = true;
		}

		/* skb reference here is a bit tricky to get right, since
		 * shifting can eat and free both this skb and the next,
		 * so not even _safe variant of the loop is enough.
		 */
		if (in_sack <= 0) {
			tmp = tcp_shift_skb_data(sk, skb, state,
						 start_seq, end_seq, dup_sack);
			if (tmp) {
				if (tmp != skb) {
					skb = tmp;
					continue;
				}

				in_sack = 0;
			} else {
				in_sack = tcp_match_skb_to_sack(sk, skb,
								start_seq,
								end_seq);
			}
		}

		if (unlikely(in_sack < 0))
			break;

		if (in_sack) {
			TCP_SKB_CB(skb)->sacked =
				tcp_sacktag_one(sk,
						state,
						TCP_SKB_CB(skb)->sacked,
						TCP_SKB_CB(skb)->seq,
						TCP_SKB_CB(skb)->end_seq,
						dup_sack,
						tcp_skb_pcount(skb),
						skb->len,
						tcp_skb_timestamp_us(skb));
			tcp_rate_skb_delivered(sk, skb, state->rate);
			if (TCP_SKB_CB(skb)->sacked & TCPCB_SACKED_ACKED)
				list_del_init(&skb->tcp_tsorted_anchor);

			if (!before(TCP_SKB_CB(skb)->seq,
				    tcp_highest_sack_seq(tp)))
				tcp_advance_highest_sack(sk, skb);
		}
	}
	return skb;
}

static struct sk_buff *tcp_sacktag_bsearch(struct sock *sk, u32 seq)
{
	struct rb_node *parent, **p = &sk->tcp_rtx_queue.rb_node;
	struct sk_buff *skb;

	while (*p) {
		parent = *p;
		skb = rb_to_skb(parent);
		if (before(seq, TCP_SKB_CB(skb)->seq)) {
			p = &parent->rb_left;
			continue;
		}
		if (!before(seq, TCP_SKB_CB(skb)->end_seq)) {
			p = &parent->rb_right;
			continue;
		}
		return skb;
	}
	return NULL;
}

static struct sk_buff *tcp_sacktag_skip(struct sk_buff *skb, struct sock *sk,
					u32 skip_to_seq)
{
	if (skb && after(TCP_SKB_CB(skb)->seq, skip_to_seq))
		return skb;

	return tcp_sacktag_bsearch(sk, skip_to_seq);
}

static struct sk_buff *tcp_maybe_skipping_dsack(struct sk_buff *skb,
						struct sock *sk,
						struct tcp_sack_block *next_dup,
						struct tcp_sacktag_state *state,
						u32 skip_to_seq)
{
	if (!next_dup)
		return skb;

	if (before(next_dup->start_seq, skip_to_seq)) {
		skb = tcp_sacktag_skip(skb, sk, next_dup->start_seq);
		skb = tcp_sacktag_walk(skb, sk, NULL, state,
				       next_dup->start_seq, next_dup->end_seq,
				       1);
	}

	return skb;
}

static int tcp_sack_cache_ok(const struct tcp_sock *tp, const struct tcp_sack_block *cache)
{
	return cache < tp->recv_sack_cache + ARRAY_SIZE(tp->recv_sack_cache);
}

static int
tcp_sacktag_write_queue(struct sock *sk, const struct sk_buff *ack_skb,
			u32 prior_snd_una, struct tcp_sacktag_state *state)
{
	struct tcp_sock *tp = tcp_sk(sk);
	const unsigned char *ptr = (skb_transport_header(ack_skb) +
				    TCP_SKB_CB(ack_skb)->sacked);
	struct tcp_sack_block_wire *sp_wire = (struct tcp_sack_block_wire *)(ptr+2);
	struct tcp_sack_block sp[TCP_NUM_SACKS];
	struct tcp_sack_block *cache;
	struct sk_buff *skb;
	int num_sacks = min(TCP_NUM_SACKS, (ptr[1] - TCPOLEN_SACK_BASE) >> 3);
	int used_sacks;
	bool found_dup_sack = false;
	int i, j;
	int first_sack_index;

	state->flag = 0;
	state->reord = tp->snd_nxt;

	if (!tp->sacked_out)
		tcp_highest_sack_reset(sk);

	found_dup_sack = tcp_check_dsack(sk, ack_skb, sp_wire,
					 num_sacks, prior_snd_una, state);

	/* Eliminate too old ACKs, but take into
	 * account more or less fresh ones, they can
	 * contain valid SACK info.
	 */
	if (before(TCP_SKB_CB(ack_skb)->ack_seq, prior_snd_una - tp->max_window))
		return 0;

	if (!tp->packets_out)
		goto out;

	used_sacks = 0;
	first_sack_index = 0;
	for (i = 0; i < num_sacks; i++) {
		bool dup_sack = !i && found_dup_sack;

		sp[used_sacks].start_seq = get_unaligned_be32(&sp_wire[i].start_seq);
		sp[used_sacks].end_seq = get_unaligned_be32(&sp_wire[i].end_seq);

		if (!tcp_is_sackblock_valid(tp, dup_sack,
					    sp[used_sacks].start_seq,
					    sp[used_sacks].end_seq)) {
			int mib_idx;

			if (dup_sack) {
				if (!tp->undo_marker)
					mib_idx = LINUX_MIB_TCPDSACKIGNOREDNOUNDO;
				else
					mib_idx = LINUX_MIB_TCPDSACKIGNOREDOLD;
			} else {
				/* Don't count olds caused by ACK reordering */
				if ((TCP_SKB_CB(ack_skb)->ack_seq != tp->snd_una) &&
				    !after(sp[used_sacks].end_seq, tp->snd_una))
					continue;
				mib_idx = LINUX_MIB_TCPSACKDISCARD;
			}

			NET_INC_STATS(sock_net(sk), mib_idx);
			if (i == 0)
				first_sack_index = -1;
			continue;
		}

		/* Ignore very old stuff early */
		if (!after(sp[used_sacks].end_seq, prior_snd_una)) {
			if (i == 0)
				first_sack_index = -1;
			continue;
		}

		used_sacks++;
	}

	/* order SACK blocks to allow in order walk of the retrans queue */
	for (i = used_sacks - 1; i > 0; i--) {
		for (j = 0; j < i; j++) {
			if (after(sp[j].start_seq, sp[j + 1].start_seq)) {
				swap(sp[j], sp[j + 1]);

				/* Track where the first SACK block goes to */
				if (j == first_sack_index)
					first_sack_index = j + 1;
			}
		}
	}

	state->mss_now = tcp_current_mss(sk);
	skb = NULL;
	i = 0;

	if (!tp->sacked_out) {
		/* It's already past, so skip checking against it */
		cache = tp->recv_sack_cache + ARRAY_SIZE(tp->recv_sack_cache);
	} else {
		cache = tp->recv_sack_cache;
		/* Skip empty blocks in at head of the cache */
		while (tcp_sack_cache_ok(tp, cache) && !cache->start_seq &&
		       !cache->end_seq)
			cache++;
	}

	while (i < used_sacks) {
		u32 start_seq = sp[i].start_seq;
		u32 end_seq = sp[i].end_seq;
		bool dup_sack = (found_dup_sack && (i == first_sack_index));
		struct tcp_sack_block *next_dup = NULL;

		if (found_dup_sack && ((i + 1) == first_sack_index))
			next_dup = &sp[i + 1];

		/* Skip too early cached blocks */
		while (tcp_sack_cache_ok(tp, cache) &&
		       !before(start_seq, cache->end_seq))
			cache++;

		/* Can skip some work by looking recv_sack_cache? */
		if (tcp_sack_cache_ok(tp, cache) && !dup_sack &&
		    after(end_seq, cache->start_seq)) {

			/* Head todo? */
			if (before(start_seq, cache->start_seq)) {
				skb = tcp_sacktag_skip(skb, sk, start_seq);
				skb = tcp_sacktag_walk(skb, sk, next_dup,
						       state,
						       start_seq,
						       cache->start_seq,
						       dup_sack);
			}

			/* Rest of the block already fully processed? */
			if (!after(end_seq, cache->end_seq))
				goto advance_sp;

			skb = tcp_maybe_skipping_dsack(skb, sk, next_dup,
						       state,
						       cache->end_seq);

			/* ...tail remains todo... */
			if (tcp_highest_sack_seq(tp) == cache->end_seq) {
				/* ...but better entrypoint exists! */
				skb = tcp_highest_sack(sk);
				if (!skb)
					break;
				cache++;
				goto walk;
			}

			skb = tcp_sacktag_skip(skb, sk, cache->end_seq);
			/* Check overlap against next cached too (past this one already) */
			cache++;
			continue;
		}

		if (!before(start_seq, tcp_highest_sack_seq(tp))) {
			skb = tcp_highest_sack(sk);
			if (!skb)
				break;
		}
		skb = tcp_sacktag_skip(skb, sk, start_seq);

walk:
		skb = tcp_sacktag_walk(skb, sk, next_dup, state,
				       start_seq, end_seq, dup_sack);

advance_sp:
		i++;
	}

	/* Clear the head of the cache sack blocks so we can skip it next time */
	for (i = 0; i < ARRAY_SIZE(tp->recv_sack_cache) - used_sacks; i++) {
		tp->recv_sack_cache[i].start_seq = 0;
		tp->recv_sack_cache[i].end_seq = 0;
	}
	for (j = 0; j < used_sacks; j++)
		tp->recv_sack_cache[i++] = sp[j];

	if (inet_csk(sk)->icsk_ca_state != TCP_CA_Loss || tp->undo_marker)
		tcp_check_sack_reordering(sk, state->reord, 0);

	tcp_verify_left_out(tp);
out:

#if FASTRETRANS_DEBUG > 0
	WARN_ON((int)tp->sacked_out < 0);
	WARN_ON((int)tp->lost_out < 0);
	WARN_ON((int)tp->retrans_out < 0);
	WARN_ON((int)tcp_packets_in_flight(tp) < 0);
#endif
	return state->flag;
}

/* Limits sacked_out so that sum with lost_out isn't ever larger than
 * packets_out. Returns false if sacked_out adjustement wasn't necessary.
 */
static bool tcp_limit_reno_sacked(struct tcp_sock *tp)
{
	u32 holes;

	holes = max(tp->lost_out, 1U);
	holes = min(holes, tp->packets_out);

	if ((tp->sacked_out + holes) > tp->packets_out) {
		tp->sacked_out = tp->packets_out - holes;
		return true;
	}
	return false;
}

/* If we receive more dupacks than we expected counting segments
 * in assumption of absent reordering, interpret this as reordering.
 * The only another reason could be bug in receiver TCP.
 */
static void tcp_check_reno_reordering(struct sock *sk, const int addend)
{
	struct tcp_sock *tp = tcp_sk(sk);

	if (!tcp_limit_reno_sacked(tp))
		return;

	tp->reordering = min_t(u32, tp->packets_out + addend,
			       sock_net(sk)->ipv4.sysctl_tcp_max_reordering);
	tp->reord_seen++;
	NET_INC_STATS(sock_net(sk), LINUX_MIB_TCPRENOREORDER);
}

/* Emulate SACKs for SACKless connection: account for a new dupack. */

static void tcp_add_reno_sack(struct sock *sk, int num_dupack, bool ece_ack)
{
	if (num_dupack) {
		struct tcp_sock *tp = tcp_sk(sk);
		u32 prior_sacked = tp->sacked_out;
		s32 delivered;

		tp->sacked_out += num_dupack;
		tcp_check_reno_reordering(sk, 0);
		delivered = tp->sacked_out - prior_sacked;
		if (delivered > 0)
			tcp_count_delivered(tp, delivered, ece_ack);
		tcp_verify_left_out(tp);
	}
}

/* Account for ACK, ACKing some data in Reno Recovery phase. */

static void tcp_remove_reno_sacks(struct sock *sk, int acked, bool ece_ack)
{
	struct tcp_sock *tp = tcp_sk(sk);

	if (acked > 0) {
		/* One ACK acked hole. The rest eat duplicate ACKs. */
		tcp_count_delivered(tp, max_t(int, acked - tp->sacked_out, 1),
				    ece_ack);
		if (acked - 1 >= tp->sacked_out)
			tp->sacked_out = 0;
		else
			tp->sacked_out -= acked - 1;
	}
	tcp_check_reno_reordering(sk, acked);
	tcp_verify_left_out(tp);
}

static inline void tcp_reset_reno_sack(struct tcp_sock *tp)
{
	tp->sacked_out = 0;
}

void tcp_clear_retrans(struct tcp_sock *tp)
{
	tp->retrans_out = 0;
	tp->lost_out = 0;
	tp->undo_marker = 0;
	tp->undo_retrans = -1;
	tp->sacked_out = 0;
}

static inline void tcp_init_undo(struct tcp_sock *tp)
{
	tp->undo_marker = tp->snd_una;
	/* Retransmission still in flight may cause DSACKs later. */
	tp->undo_retrans = tp->retrans_out ? : -1;
}

static bool tcp_is_rack(const struct sock *sk)
{
	return sock_net(sk)->ipv4.sysctl_tcp_recovery & TCP_RACK_LOSS_DETECTION;
}

/* If we detect SACK reneging, forget all SACK information
 * and reset tags completely, otherwise preserve SACKs. If receiver
 * dropped its ofo queue, we will know this due to reneging detection.
 */
static void tcp_timeout_mark_lost(struct sock *sk)
{
	struct tcp_sock *tp = tcp_sk(sk);
	struct sk_buff *skb, *head;
	bool is_reneg;			/* is receiver reneging on SACKs? */

	head = tcp_rtx_queue_head(sk);
	is_reneg = head && (TCP_SKB_CB(head)->sacked & TCPCB_SACKED_ACKED);
	if (is_reneg) {
		NET_INC_STATS(sock_net(sk), LINUX_MIB_TCPSACKRENEGING);
		tp->sacked_out = 0;
		/* Mark SACK reneging until we recover from this loss event. */
		tp->is_sack_reneg = 1;
	} else if (tcp_is_reno(tp)) {
		tcp_reset_reno_sack(tp);
	}

	skb = head;
	skb_rbtree_walk_from(skb) {
		if (is_reneg)
			TCP_SKB_CB(skb)->sacked &= ~TCPCB_SACKED_ACKED;
		else if (tcp_is_rack(sk) && skb != head &&
			 tcp_rack_skb_timeout(tp, skb, 0) > 0)
			continue; /* Don't mark recently sent ones lost yet */
		tcp_mark_skb_lost(sk, skb);
	}
	tcp_verify_left_out(tp);
	tcp_clear_all_retrans_hints(tp);
}

/* Enter Loss state. */
void tcp_enter_loss(struct sock *sk)
{
	const struct inet_connection_sock *icsk = inet_csk(sk);
	struct tcp_sock *tp = tcp_sk(sk);
	struct net *net = sock_net(sk);
	bool new_recovery = icsk->icsk_ca_state < TCP_CA_Recovery;

	tcp_timeout_mark_lost(sk);

	/* Reduce ssthresh if it has not yet been made inside this window. */
	if (icsk->icsk_ca_state <= TCP_CA_Disorder ||
	    !after(tp->high_seq, tp->snd_una) ||
	    (icsk->icsk_ca_state == TCP_CA_Loss && !icsk->icsk_retransmits)) {
		tp->prior_ssthresh = tcp_current_ssthresh(sk);
		tp->prior_cwnd = tp->snd_cwnd;
		tp->snd_ssthresh = icsk->icsk_ca_ops->ssthresh(sk);
		tcp_ca_event(sk, CA_EVENT_LOSS);
		tcp_init_undo(tp);
	}
	tp->snd_cwnd	   = tcp_packets_in_flight(tp) + 1;
	tp->snd_cwnd_cnt   = 0;
	tp->snd_cwnd_stamp = tcp_jiffies32;

	/* Timeout in disordered state after receiving substantial DUPACKs
	 * suggests that the degree of reordering is over-estimated.
	 */
	if (icsk->icsk_ca_state <= TCP_CA_Disorder &&
	    tp->sacked_out >= net->ipv4.sysctl_tcp_reordering)
		tp->reordering = min_t(unsigned int, tp->reordering,
				       net->ipv4.sysctl_tcp_reordering);
	tcp_set_ca_state(sk, TCP_CA_Loss);
	tp->high_seq = tp->snd_nxt;
	tcp_ecn_queue_cwr(tp);

	/* F-RTO RFC5682 sec 3.1 step 1: retransmit SND.UNA if no previous
	 * loss recovery is underway except recurring timeout(s) on
	 * the same SND.UNA (sec 3.2). Disable F-RTO on path MTU probing
	 */
	tp->frto = net->ipv4.sysctl_tcp_frto &&
		   (new_recovery || icsk->icsk_retransmits) &&
		   !inet_csk(sk)->icsk_mtup.probe_size;
}

/* If ACK arrived pointing to a remembered SACK, it means that our
 * remembered SACKs do not reflect real state of receiver i.e.
 * receiver _host_ is heavily congested (or buggy).
 *
 * To avoid big spurious retransmission bursts due to transient SACK
 * scoreboard oddities that look like reneging, we give the receiver a
 * little time (max(RTT/2, 10ms)) to send us some more ACKs that will
 * restore sanity to the SACK scoreboard. If the apparent reneging
 * persists until this RTO then we'll clear the SACK scoreboard.
 */
static bool tcp_check_sack_reneging(struct sock *sk, int flag)
{
	if (flag & FLAG_SACK_RENEGING) {
		struct tcp_sock *tp = tcp_sk(sk);
		unsigned long delay = max(usecs_to_jiffies(tp->srtt_us >> 4),
					  msecs_to_jiffies(10));

		inet_csk_reset_xmit_timer(sk, ICSK_TIME_RETRANS,
					  delay, TCP_RTO_MAX);
		return true;
	}
	return false;
}

/* Heurestics to calculate number of duplicate ACKs. There's no dupACKs
 * counter when SACK is enabled (without SACK, sacked_out is used for
 * that purpose).
 *
 * With reordering, holes may still be in flight, so RFC3517 recovery
 * uses pure sacked_out (total number of SACKed segments) even though
 * it violates the RFC that uses duplicate ACKs, often these are equal
 * but when e.g. out-of-window ACKs or packet duplication occurs,
 * they differ. Since neither occurs due to loss, TCP should really
 * ignore them.
 */
static inline int tcp_dupack_heuristics(const struct tcp_sock *tp)
{
	return tp->sacked_out + 1;
}

/* Linux NewReno/SACK/ECN state machine.
 * --------------------------------------
 *
 * "Open"	Normal state, no dubious events, fast path.
 * "Disorder"   In all the respects it is "Open",
 *		but requires a bit more attention. It is entered when
 *		we see some SACKs or dupacks. It is split of "Open"
 *		mainly to move some processing from fast path to slow one.
 * "CWR"	CWND was reduced due to some Congestion Notification event.
 *		It can be ECN, ICMP source quench, local device congestion.
 * "Recovery"	CWND was reduced, we are fast-retransmitting.
 * "Loss"	CWND was reduced due to RTO timeout or SACK reneging.
 *
 * tcp_fastretrans_alert() is entered:
 * - each incoming ACK, if state is not "Open"
 * - when arrived ACK is unusual, namely:
 *	* SACK
 *	* Duplicate ACK.
 *	* ECN ECE.
 *
 * Counting packets in flight is pretty simple.
 *
 *	in_flight = packets_out - left_out + retrans_out
 *
 *	packets_out is SND.NXT-SND.UNA counted in packets.
 *
 *	retrans_out is number of retransmitted segments.
 *
 *	left_out is number of segments left network, but not ACKed yet.
 *
 *		left_out = sacked_out + lost_out
 *
 *     sacked_out: Packets, which arrived to receiver out of order
 *		   and hence not ACKed. With SACKs this number is simply
 *		   amount of SACKed data. Even without SACKs
 *		   it is easy to give pretty reliable estimate of this number,
 *		   counting duplicate ACKs.
 *
 *       lost_out: Packets lost by network. TCP has no explicit
 *		   "loss notification" feedback from network (for now).
 *		   It means that this number can be only _guessed_.
 *		   Actually, it is the heuristics to predict lossage that
 *		   distinguishes different algorithms.
 *
 *	F.e. after RTO, when all the queue is considered as lost,
 *	lost_out = packets_out and in_flight = retrans_out.
 *
 *		Essentially, we have now a few algorithms detecting
 *		lost packets.
 *
 *		If the receiver supports SACK:
 *
 *		RFC6675/3517: It is the conventional algorithm. A packet is
 *		considered lost if the number of higher sequence packets
 *		SACKed is greater than or equal the DUPACK thoreshold
 *		(reordering). This is implemented in tcp_mark_head_lost and
 *		tcp_update_scoreboard.
 *
 *		RACK (draft-ietf-tcpm-rack-01): it is a newer algorithm
 *		(2017-) that checks timing instead of counting DUPACKs.
 *		Essentially a packet is considered lost if it's not S/ACKed
 *		after RTT + reordering_window, where both metrics are
 *		dynamically measured and adjusted. This is implemented in
 *		tcp_rack_mark_lost.
 *
 *		If the receiver does not support SACK:
 *
 *		NewReno (RFC6582): in Recovery we assume that one segment
 *		is lost (classic Reno). While we are in Recovery and
 *		a partial ACK arrives, we assume that one more packet
 *		is lost (NewReno). This heuristics are the same in NewReno
 *		and SACK.
 *
 * Really tricky (and requiring careful tuning) part of algorithm
 * is hidden in functions tcp_time_to_recover() and tcp_xmit_retransmit_queue().
 * The first determines the moment _when_ we should reduce CWND and,
 * hence, slow down forward transmission. In fact, it determines the moment
 * when we decide that hole is caused by loss, rather than by a reorder.
 *
 * tcp_xmit_retransmit_queue() decides, _what_ we should retransmit to fill
 * holes, caused by lost packets.
 *
 * And the most logically complicated part of algorithm is undo
 * heuristics. We detect false retransmits due to both too early
 * fast retransmit (reordering) and underestimated RTO, analyzing
 * timestamps and D-SACKs. When we detect that some segments were
 * retransmitted by mistake and CWND reduction was wrong, we undo
 * window reduction and abort recovery phase. This logic is hidden
 * inside several functions named tcp_try_undo_<something>.
 */

/* This function decides, when we should leave Disordered state
 * and enter Recovery phase, reducing congestion window.
 *
 * Main question: may we further continue forward transmission
 * with the same cwnd?
 */
static bool tcp_time_to_recover(struct sock *sk, int flag)
{
	struct tcp_sock *tp = tcp_sk(sk);

	/* Trick#1: The loss is proven. */
	if (tp->lost_out)
		return true;

	/* Not-A-Trick#2 : Classic rule... */
	if (!tcp_is_rack(sk) && tcp_dupack_heuristics(tp) > tp->reordering)
		return true;

	return false;
}

/* Detect loss in event "A" above by marking head of queue up as lost.
 * For RFC3517 SACK, a segment is considered lost if it
 * has at least tp->reordering SACKed seqments above it; "packets" refers to
 * the maximum SACKed segments to pass before reaching this limit.
 */
static void tcp_mark_head_lost(struct sock *sk, int packets, int mark_head)
{
	struct tcp_sock *tp = tcp_sk(sk);
	struct sk_buff *skb;
	int cnt;
	/* Use SACK to deduce losses of new sequences sent during recovery */
	const u32 loss_high = tp->snd_nxt;

	WARN_ON(packets > tp->packets_out);
	skb = tp->lost_skb_hint;
	if (skb) {
		/* Head already handled? */
		if (mark_head && after(TCP_SKB_CB(skb)->seq, tp->snd_una))
			return;
		cnt = tp->lost_cnt_hint;
	} else {
		skb = tcp_rtx_queue_head(sk);
		cnt = 0;
	}

	skb_rbtree_walk_from(skb) {
		/* TODO: do this better */
		/* this is not the most efficient way to do this... */
		tp->lost_skb_hint = skb;
		tp->lost_cnt_hint = cnt;

		if (after(TCP_SKB_CB(skb)->end_seq, loss_high))
			break;

		if (TCP_SKB_CB(skb)->sacked & TCPCB_SACKED_ACKED)
			cnt += tcp_skb_pcount(skb);

		if (cnt > packets)
			break;

		if (!(TCP_SKB_CB(skb)->sacked & TCPCB_LOST))
			tcp_mark_skb_lost(sk, skb);

		if (mark_head)
			break;
	}
	tcp_verify_left_out(tp);
}

/* Account newly detected lost packet(s) */

static void tcp_update_scoreboard(struct sock *sk, int fast_rexmit)
{
	struct tcp_sock *tp = tcp_sk(sk);

	if (tcp_is_sack(tp)) {
		int sacked_upto = tp->sacked_out - tp->reordering;
		if (sacked_upto >= 0)
			tcp_mark_head_lost(sk, sacked_upto, 0);
		else if (fast_rexmit)
			tcp_mark_head_lost(sk, 1, 1);
	}
}

static bool tcp_tsopt_ecr_before(const struct tcp_sock *tp, u32 when)
{
	return tp->rx_opt.saw_tstamp && tp->rx_opt.rcv_tsecr &&
	       before(tp->rx_opt.rcv_tsecr, when);
}

/* skb is spurious retransmitted if the returned timestamp echo
 * reply is prior to the skb transmission time
 */
static bool tcp_skb_spurious_retrans(const struct tcp_sock *tp,
				     const struct sk_buff *skb)
{
	return (TCP_SKB_CB(skb)->sacked & TCPCB_RETRANS) &&
	       tcp_tsopt_ecr_before(tp, tcp_skb_timestamp(skb));
}

/* Nothing was retransmitted or returned timestamp is less
 * than timestamp of the first retransmission.
 */
static inline bool tcp_packet_delayed(const struct tcp_sock *tp)
{
	return tp->retrans_stamp &&
	       tcp_tsopt_ecr_before(tp, tp->retrans_stamp);
}

/* Undo procedures. */

/* We can clear retrans_stamp when there are no retransmissions in the
 * window. It would seem that it is trivially available for us in
 * tp->retrans_out, however, that kind of assumptions doesn't consider
 * what will happen if errors occur when sending retransmission for the
 * second time. ...It could the that such segment has only
 * TCPCB_EVER_RETRANS set at the present time. It seems that checking
 * the head skb is enough except for some reneging corner cases that
 * are not worth the effort.
 *
 * Main reason for all this complexity is the fact that connection dying
 * time now depends on the validity of the retrans_stamp, in particular,
 * that successive retransmissions of a segment must not advance
 * retrans_stamp under any conditions.
 */
static bool tcp_any_retrans_done(const struct sock *sk)
{
	const struct tcp_sock *tp = tcp_sk(sk);
	struct sk_buff *skb;

	if (tp->retrans_out)
		return true;

	skb = tcp_rtx_queue_head(sk);
	if (unlikely(skb && TCP_SKB_CB(skb)->sacked & TCPCB_EVER_RETRANS))
		return true;

	return false;
}

static void DBGUNDO(struct sock *sk, const char *msg)
{
#if FASTRETRANS_DEBUG > 1
	struct tcp_sock *tp = tcp_sk(sk);
	struct inet_sock *inet = inet_sk(sk);

	if (sk->sk_family == AF_INET) {
		pr_debug("Undo %s %pI4/%u c%u l%u ss%u/%u p%u\n",
			 msg,
			 &inet->inet_daddr, ntohs(inet->inet_dport),
			 tp->snd_cwnd, tcp_left_out(tp),
			 tp->snd_ssthresh, tp->prior_ssthresh,
			 tp->packets_out);
	}
#if IS_ENABLED(CONFIG_IPV6)
	else if (sk->sk_family == AF_INET6) {
		pr_debug("Undo %s %pI6/%u c%u l%u ss%u/%u p%u\n",
			 msg,
			 &sk->sk_v6_daddr, ntohs(inet->inet_dport),
			 tp->snd_cwnd, tcp_left_out(tp),
			 tp->snd_ssthresh, tp->prior_ssthresh,
			 tp->packets_out);
	}
#endif
#endif
}

static void tcp_undo_cwnd_reduction(struct sock *sk, bool unmark_loss)
{
	struct tcp_sock *tp = tcp_sk(sk);

	if (unmark_loss) {
		struct sk_buff *skb;

		skb_rbtree_walk(skb, &sk->tcp_rtx_queue) {
			TCP_SKB_CB(skb)->sacked &= ~TCPCB_LOST;
		}
		tp->lost_out = 0;
		tcp_clear_all_retrans_hints(tp);
	}

	if (tp->prior_ssthresh) {
		const struct inet_connection_sock *icsk = inet_csk(sk);

		tp->snd_cwnd = icsk->icsk_ca_ops->undo_cwnd(sk);

		if (tp->prior_ssthresh > tp->snd_ssthresh) {
			tp->snd_ssthresh = tp->prior_ssthresh;
			tcp_ecn_withdraw_cwr(tp);
		}
	}
	tp->snd_cwnd_stamp = tcp_jiffies32;
	tp->undo_marker = 0;
	tp->rack.advanced = 1; /* Force RACK to re-exam losses */
}

static inline bool tcp_may_undo(const struct tcp_sock *tp)
{
	return tp->undo_marker && (!tp->undo_retrans || tcp_packet_delayed(tp));
}

/* People celebrate: "We love our President!" */
static bool tcp_try_undo_recovery(struct sock *sk)
{
	struct tcp_sock *tp = tcp_sk(sk);

	if (tcp_may_undo(tp)) {
		int mib_idx;

		/* Happy end! We did not retransmit anything
		 * or our original transmission succeeded.
		 */
		DBGUNDO(sk, inet_csk(sk)->icsk_ca_state == TCP_CA_Loss ? "loss" : "retrans");
		tcp_undo_cwnd_reduction(sk, false);
		if (inet_csk(sk)->icsk_ca_state == TCP_CA_Loss)
			mib_idx = LINUX_MIB_TCPLOSSUNDO;
		else
			mib_idx = LINUX_MIB_TCPFULLUNDO;

		NET_INC_STATS(sock_net(sk), mib_idx);
	} else if (tp->rack.reo_wnd_persist) {
		tp->rack.reo_wnd_persist--;
	}
	if (tp->snd_una == tp->high_seq && tcp_is_reno(tp)) {
		/* Hold old state until something *above* high_seq
		 * is ACKed. For Reno it is MUST to prevent false
		 * fast retransmits (RFC2582). SACK TCP is safe. */
		if (!tcp_any_retrans_done(sk))
			tp->retrans_stamp = 0;
		return true;
	}
	tcp_set_ca_state(sk, TCP_CA_Open);
	tp->is_sack_reneg = 0;
	return false;
}

/* Try to undo cwnd reduction, because D-SACKs acked all retransmitted data */
static bool tcp_try_undo_dsack(struct sock *sk)
{
	struct tcp_sock *tp = tcp_sk(sk);

	if (tp->undo_marker && !tp->undo_retrans) {
		tp->rack.reo_wnd_persist = min(TCP_RACK_RECOVERY_THRESH,
					       tp->rack.reo_wnd_persist + 1);
		DBGUNDO(sk, "D-SACK");
		tcp_undo_cwnd_reduction(sk, false);
		NET_INC_STATS(sock_net(sk), LINUX_MIB_TCPDSACKUNDO);
		return true;
	}
	return false;
}

/* Undo during loss recovery after partial ACK or using F-RTO. */
static bool tcp_try_undo_loss(struct sock *sk, bool frto_undo)
{
	struct tcp_sock *tp = tcp_sk(sk);

	if (frto_undo || tcp_may_undo(tp)) {
		tcp_undo_cwnd_reduction(sk, true);

		DBGUNDO(sk, "partial loss");
		NET_INC_STATS(sock_net(sk), LINUX_MIB_TCPLOSSUNDO);
		if (frto_undo)
			NET_INC_STATS(sock_net(sk),
					LINUX_MIB_TCPSPURIOUSRTOS);
		inet_csk(sk)->icsk_retransmits = 0;
		if (frto_undo || tcp_is_sack(tp)) {
			tcp_set_ca_state(sk, TCP_CA_Open);
			tp->is_sack_reneg = 0;
		}
		return true;
	}
	return false;
}

/* The cwnd reduction in CWR and Recovery uses the PRR algorithm in RFC 6937.
 * It computes the number of packets to send (sndcnt) based on packets newly
 * delivered:
 *   1) If the packets in flight is larger than ssthresh, PRR spreads the
 *	cwnd reductions across a full RTT.
 *   2) Otherwise PRR uses packet conservation to send as much as delivered.
 *      But when the retransmits are acked without further losses, PRR
 *      slow starts cwnd up to ssthresh to speed up the recovery.
 */
static void tcp_init_cwnd_reduction(struct sock *sk)
{
	struct tcp_sock *tp = tcp_sk(sk);

	tp->high_seq = tp->snd_nxt;
	tp->tlp_high_seq = 0;
	tp->snd_cwnd_cnt = 0;
	tp->prior_cwnd = tp->snd_cwnd;
	tp->prr_delivered = 0;
	tp->prr_out = 0;
	tp->snd_ssthresh = inet_csk(sk)->icsk_ca_ops->ssthresh(sk);
	tcp_ecn_queue_cwr(tp);
}

void tcp_cwnd_reduction(struct sock *sk, int newly_acked_sacked, int flag)
{
	struct tcp_sock *tp = tcp_sk(sk);
	int sndcnt = 0;
	int delta = tp->snd_ssthresh - tcp_packets_in_flight(tp);

	if (newly_acked_sacked <= 0 || WARN_ON_ONCE(!tp->prior_cwnd))
		return;

	tp->prr_delivered += newly_acked_sacked;
	if (delta < 0) {
		u64 dividend = (u64)tp->snd_ssthresh * tp->prr_delivered +
			       tp->prior_cwnd - 1;
		sndcnt = div_u64(dividend, tp->prior_cwnd) - tp->prr_out;
	} else if ((flag & (FLAG_RETRANS_DATA_ACKED | FLAG_LOST_RETRANS)) ==
		   FLAG_RETRANS_DATA_ACKED) {
		sndcnt = min_t(int, delta,
			       max_t(int, tp->prr_delivered - tp->prr_out,
				     newly_acked_sacked) + 1);
	} else {
		sndcnt = min(delta, newly_acked_sacked);
	}
	/* Force a fast retransmit upon entering fast recovery */
	sndcnt = max(sndcnt, (tp->prr_out ? 0 : 1));
	tp->snd_cwnd = tcp_packets_in_flight(tp) + sndcnt;
}

static inline void tcp_end_cwnd_reduction(struct sock *sk)
{
	struct tcp_sock *tp = tcp_sk(sk);

	if (inet_csk(sk)->icsk_ca_ops->cong_control)
		return;

	/* Reset cwnd to ssthresh in CWR or Recovery (unless it's undone) */
	if (tp->snd_ssthresh < TCP_INFINITE_SSTHRESH &&
	    (inet_csk(sk)->icsk_ca_state == TCP_CA_CWR || tp->undo_marker)) {
		tp->snd_cwnd = tp->snd_ssthresh;
		tp->snd_cwnd_stamp = tcp_jiffies32;
	}
	tcp_ca_event(sk, CA_EVENT_COMPLETE_CWR);
}

/* Enter CWR state. Disable cwnd undo since congestion is proven with ECN */
void tcp_enter_cwr(struct sock *sk)
{
	struct tcp_sock *tp = tcp_sk(sk);

	tp->prior_ssthresh = 0;
	if (inet_csk(sk)->icsk_ca_state < TCP_CA_CWR) {
		tp->undo_marker = 0;
		tcp_init_cwnd_reduction(sk);
		tcp_set_ca_state(sk, TCP_CA_CWR);
	}
}
EXPORT_SYMBOL(tcp_enter_cwr);

static void tcp_try_keep_open(struct sock *sk)
{
	struct tcp_sock *tp = tcp_sk(sk);
	int state = TCP_CA_Open;

	if (tcp_left_out(tp) || tcp_any_retrans_done(sk))
		state = TCP_CA_Disorder;

	if (inet_csk(sk)->icsk_ca_state != state) {
		tcp_set_ca_state(sk, state);
		tp->high_seq = tp->snd_nxt;
	}
}

static void tcp_try_to_open(struct sock *sk, int flag)
{
	struct tcp_sock *tp = tcp_sk(sk);

	tcp_verify_left_out(tp);

	if (!tcp_any_retrans_done(sk))
		tp->retrans_stamp = 0;

	if (flag & FLAG_ECE)
		tcp_enter_cwr(sk);

	if (inet_csk(sk)->icsk_ca_state != TCP_CA_CWR) {
		tcp_try_keep_open(sk);
	}
}

static void tcp_mtup_probe_failed(struct sock *sk)
{
	struct inet_connection_sock *icsk = inet_csk(sk);

	icsk->icsk_mtup.search_high = icsk->icsk_mtup.probe_size - 1;
	icsk->icsk_mtup.probe_size = 0;
	NET_INC_STATS(sock_net(sk), LINUX_MIB_TCPMTUPFAIL);
}

static void tcp_mtup_probe_success(struct sock *sk)
{
	struct tcp_sock *tp = tcp_sk(sk);
	struct inet_connection_sock *icsk = inet_csk(sk);

	/* FIXME: breaks with very large cwnd */
	tp->prior_ssthresh = tcp_current_ssthresh(sk);
	tp->snd_cwnd = tp->snd_cwnd *
		       tcp_mss_to_mtu(sk, tp->mss_cache) /
		       icsk->icsk_mtup.probe_size;
	tp->snd_cwnd_cnt = 0;
	tp->snd_cwnd_stamp = tcp_jiffies32;
	tp->snd_ssthresh = tcp_current_ssthresh(sk);

	icsk->icsk_mtup.search_low = icsk->icsk_mtup.probe_size;
	icsk->icsk_mtup.probe_size = 0;
	tcp_sync_mss(sk, icsk->icsk_pmtu_cookie);
	NET_INC_STATS(sock_net(sk), LINUX_MIB_TCPMTUPSUCCESS);
}

/* Do a simple retransmit without using the backoff mechanisms in
 * tcp_timer. This is used for path mtu discovery.
 * The socket is already locked here.
 */
void tcp_simple_retransmit(struct sock *sk)
{
	const struct inet_connection_sock *icsk = inet_csk(sk);
	struct tcp_sock *tp = tcp_sk(sk);
	struct sk_buff *skb;
	unsigned int mss = tcp_current_mss(sk);

	skb_rbtree_walk(skb, &sk->tcp_rtx_queue) {
		if (tcp_skb_seglen(skb) > mss)
			tcp_mark_skb_lost(sk, skb);
	}

	tcp_clear_retrans_hints_partial(tp);

	if (!tp->lost_out)
		return;

	if (tcp_is_reno(tp))
		tcp_limit_reno_sacked(tp);

	tcp_verify_left_out(tp);

	/* Don't muck with the congestion window here.
	 * Reason is that we do not increase amount of _data_
	 * in network, but units changed and effective
	 * cwnd/ssthresh really reduced now.
	 */
	if (icsk->icsk_ca_state != TCP_CA_Loss) {
		tp->high_seq = tp->snd_nxt;
		tp->snd_ssthresh = tcp_current_ssthresh(sk);
		tp->prior_ssthresh = 0;
		tp->undo_marker = 0;
		tcp_set_ca_state(sk, TCP_CA_Loss);
	}
	tcp_xmit_retransmit_queue(sk);
}
EXPORT_SYMBOL(tcp_simple_retransmit);

void tcp_enter_recovery(struct sock *sk, bool ece_ack)
{
	struct tcp_sock *tp = tcp_sk(sk);
	int mib_idx;

	if (tcp_is_reno(tp))
		mib_idx = LINUX_MIB_TCPRENORECOVERY;
	else
		mib_idx = LINUX_MIB_TCPSACKRECOVERY;

	NET_INC_STATS(sock_net(sk), mib_idx);

	tp->prior_ssthresh = 0;
	tcp_init_undo(tp);

	if (!tcp_in_cwnd_reduction(sk)) {
		if (!ece_ack)
			tp->prior_ssthresh = tcp_current_ssthresh(sk);
		tcp_init_cwnd_reduction(sk);
	}
	tcp_set_ca_state(sk, TCP_CA_Recovery);
}

/* Process an ACK in CA_Loss state. Move to CA_Open if lost data are
 * recovered or spurious. Otherwise retransmits more on partial ACKs.
 */
static void tcp_process_loss(struct sock *sk, int flag, int num_dupack,
			     int *rexmit)
{
	struct tcp_sock *tp = tcp_sk(sk);
	bool recovered = !before(tp->snd_una, tp->high_seq);

	if ((flag & FLAG_SND_UNA_ADVANCED || rcu_access_pointer(tp->fastopen_rsk)) &&
	    tcp_try_undo_loss(sk, false))
		return;

	if (tp->frto) { /* F-RTO RFC5682 sec 3.1 (sack enhanced version). */
		/* Step 3.b. A timeout is spurious if not all data are
		 * lost, i.e., never-retransmitted data are (s)acked.
		 */
		if ((flag & FLAG_ORIG_SACK_ACKED) &&
		    tcp_try_undo_loss(sk, true))
			return;

		if (after(tp->snd_nxt, tp->high_seq)) {
			if (flag & FLAG_DATA_SACKED || num_dupack)
				tp->frto = 0; /* Step 3.a. loss was real */
		} else if (flag & FLAG_SND_UNA_ADVANCED && !recovered) {
			tp->high_seq = tp->snd_nxt;
			/* Step 2.b. Try send new data (but deferred until cwnd
			 * is updated in tcp_ack()). Otherwise fall back to
			 * the conventional recovery.
			 */
			if (!tcp_write_queue_empty(sk) &&
			    after(tcp_wnd_end(tp), tp->snd_nxt)) {
				*rexmit = REXMIT_NEW;
				return;
			}
			tp->frto = 0;
		}
	}

	if (recovered) {
		/* F-RTO RFC5682 sec 3.1 step 2.a and 1st part of step 3.a */
		tcp_try_undo_recovery(sk);
		return;
	}
	if (tcp_is_reno(tp)) {
		/* A Reno DUPACK means new data in F-RTO step 2.b above are
		 * delivered. Lower inflight to clock out (re)tranmissions.
		 */
		if (after(tp->snd_nxt, tp->high_seq) && num_dupack)
			tcp_add_reno_sack(sk, num_dupack, flag & FLAG_ECE);
		else if (flag & FLAG_SND_UNA_ADVANCED)
			tcp_reset_reno_sack(tp);
	}
	*rexmit = REXMIT_LOST;
}

/* Undo during fast recovery after partial ACK. */
static bool tcp_try_undo_partial(struct sock *sk, u32 prior_snd_una)
{
	struct tcp_sock *tp = tcp_sk(sk);

	if (tp->undo_marker && tcp_packet_delayed(tp)) {
		/* Plain luck! Hole if filled with delayed
		 * packet, rather than with a retransmit. Check reordering.
		 */
		tcp_check_sack_reordering(sk, prior_snd_una, 1);

		/* We are getting evidence that the reordering degree is higher
		 * than we realized. If there are no retransmits out then we
		 * can undo. Otherwise we clock out new packets but do not
		 * mark more packets lost or retransmit more.
		 */
		if (tp->retrans_out)
			return true;

		if (!tcp_any_retrans_done(sk))
			tp->retrans_stamp = 0;

		DBGUNDO(sk, "partial recovery");
		tcp_undo_cwnd_reduction(sk, true);
		NET_INC_STATS(sock_net(sk), LINUX_MIB_TCPPARTIALUNDO);
		tcp_try_keep_open(sk);
		return true;
	}
	return false;
}

static void tcp_identify_packet_loss(struct sock *sk, int *ack_flag)
{
	struct tcp_sock *tp = tcp_sk(sk);

	if (tcp_rtx_queue_empty(sk))
		return;

	if (unlikely(tcp_is_reno(tp))) {
		tcp_newreno_mark_lost(sk, *ack_flag & FLAG_SND_UNA_ADVANCED);
	} else if (tcp_is_rack(sk)) {
		u32 prior_retrans = tp->retrans_out;

		tcp_rack_mark_lost(sk);
		if (prior_retrans > tp->retrans_out)
			*ack_flag |= FLAG_LOST_RETRANS;
	}
}

static bool tcp_force_fast_retransmit(struct sock *sk)
{
	struct tcp_sock *tp = tcp_sk(sk);

	return after(tcp_highest_sack_seq(tp),
		     tp->snd_una + tp->reordering * tp->mss_cache);
}

/* Process an event, which can update packets-in-flight not trivially.
 * Main goal of this function is to calculate new estimate for left_out,
 * taking into account both packets sitting in receiver's buffer and
 * packets lost by network.
 *
 * Besides that it updates the congestion state when packet loss or ECN
 * is detected. But it does not reduce the cwnd, it is done by the
 * congestion control later.
 *
 * It does _not_ decide what to send, it is made in function
 * tcp_xmit_retransmit_queue().
 */
static void tcp_fastretrans_alert(struct sock *sk, const u32 prior_snd_una,
				  int num_dupack, int *ack_flag, int *rexmit)
{
	struct inet_connection_sock *icsk = inet_csk(sk);
	struct tcp_sock *tp = tcp_sk(sk);
	int fast_rexmit = 0, flag = *ack_flag;
	bool ece_ack = flag & FLAG_ECE;
	bool do_lost = num_dupack || ((flag & FLAG_DATA_SACKED) &&
				      tcp_force_fast_retransmit(sk));

	if (!tp->packets_out && tp->sacked_out)
		tp->sacked_out = 0;

	/* Now state machine starts.
	 * A. ECE, hence prohibit cwnd undoing, the reduction is required. */
	if (ece_ack)
		tp->prior_ssthresh = 0;

	/* B. In all the states check for reneging SACKs. */
	if (tcp_check_sack_reneging(sk, flag))
		return;

	/* C. Check consistency of the current state. */
	tcp_verify_left_out(tp);

	/* D. Check state exit conditions. State can be terminated
	 *    when high_seq is ACKed. */
	if (icsk->icsk_ca_state == TCP_CA_Open) {
		WARN_ON(tp->retrans_out != 0);
		tp->retrans_stamp = 0;
	} else if (!before(tp->snd_una, tp->high_seq)) {
		switch (icsk->icsk_ca_state) {
		case TCP_CA_CWR:
			/* CWR is to be held something *above* high_seq
			 * is ACKed for CWR bit to reach receiver. */
			if (tp->snd_una != tp->high_seq) {
				tcp_end_cwnd_reduction(sk);
				tcp_set_ca_state(sk, TCP_CA_Open);
			}
			break;

		case TCP_CA_Recovery:
			if (tcp_is_reno(tp))
				tcp_reset_reno_sack(tp);
			if (tcp_try_undo_recovery(sk))
				return;
			tcp_end_cwnd_reduction(sk);
			break;
		}
	}

	/* E. Process state. */
	switch (icsk->icsk_ca_state) {
	case TCP_CA_Recovery:
		if (!(flag & FLAG_SND_UNA_ADVANCED)) {
			if (tcp_is_reno(tp))
				tcp_add_reno_sack(sk, num_dupack, ece_ack);
		} else {
			if (tcp_try_undo_partial(sk, prior_snd_una))
				return;
			/* Partial ACK arrived. Force fast retransmit. */
			do_lost = tcp_force_fast_retransmit(sk);
		}
		if (tcp_try_undo_dsack(sk)) {
			tcp_try_keep_open(sk);
			return;
		}
		tcp_identify_packet_loss(sk, ack_flag);
		break;
	case TCP_CA_Loss:
		tcp_process_loss(sk, flag, num_dupack, rexmit);
		tcp_identify_packet_loss(sk, ack_flag);
		if (!(icsk->icsk_ca_state == TCP_CA_Open ||
		      (*ack_flag & FLAG_LOST_RETRANS)))
			return;
		/* Change state if cwnd is undone or retransmits are lost */
		fallthrough;
	default:
		if (tcp_is_reno(tp)) {
			if (flag & FLAG_SND_UNA_ADVANCED)
				tcp_reset_reno_sack(tp);
			tcp_add_reno_sack(sk, num_dupack, ece_ack);
		}

		if (icsk->icsk_ca_state <= TCP_CA_Disorder)
			tcp_try_undo_dsack(sk);

		tcp_identify_packet_loss(sk, ack_flag);
		if (!tcp_time_to_recover(sk, flag)) {
			tcp_try_to_open(sk, flag);
			return;
		}

		/* MTU probe failure: don't reduce cwnd */
		if (icsk->icsk_ca_state < TCP_CA_CWR &&
		    icsk->icsk_mtup.probe_size &&
		    tp->snd_una == tp->mtu_probe.probe_seq_start) {
			tcp_mtup_probe_failed(sk);
			/* Restores the reduction we did in tcp_mtup_probe() */
			tp->snd_cwnd++;
			tcp_simple_retransmit(sk);
			return;
		}

		/* Otherwise enter Recovery state */
		tcp_enter_recovery(sk, ece_ack);
		fast_rexmit = 1;
	}

	if (!tcp_is_rack(sk) && do_lost)
		tcp_update_scoreboard(sk, fast_rexmit);
	*rexmit = REXMIT_LOST;
}

static void tcp_update_rtt_min(struct sock *sk, u32 rtt_us, const int flag)
{
	u32 wlen = sock_net(sk)->ipv4.sysctl_tcp_min_rtt_wlen * HZ;
	struct tcp_sock *tp = tcp_sk(sk);

	if ((flag & FLAG_ACK_MAYBE_DELAYED) && rtt_us > tcp_min_rtt(tp)) {
		/* If the remote keeps returning delayed ACKs, eventually
		 * the min filter would pick it up and overestimate the
		 * prop. delay when it expires. Skip suspected delayed ACKs.
		 */
		return;
	}
	minmax_running_min(&tp->rtt_min, wlen, tcp_jiffies32,
			   rtt_us ? : jiffies_to_usecs(1));
}

static bool tcp_ack_update_rtt(struct sock *sk, const int flag,
			       long seq_rtt_us, long sack_rtt_us,
			       long ca_rtt_us, struct rate_sample *rs)
{
	const struct tcp_sock *tp = tcp_sk(sk);

	/* Prefer RTT measured from ACK's timing to TS-ECR. This is because
	 * broken middle-boxes or peers may corrupt TS-ECR fields. But
	 * Karn's algorithm forbids taking RTT if some retransmitted data
	 * is acked (RFC6298).
	 */
	if (seq_rtt_us < 0)
		seq_rtt_us = sack_rtt_us;

	/* RTTM Rule: A TSecr value received in a segment is used to
	 * update the averaged RTT measurement only if the segment
	 * acknowledges some new data, i.e., only if it advances the
	 * left edge of the send window.
	 * See draft-ietf-tcplw-high-performance-00, section 3.3.
	 */
	if (seq_rtt_us < 0 && tp->rx_opt.saw_tstamp && tp->rx_opt.rcv_tsecr &&
	    flag & FLAG_ACKED) {
		u32 delta = tcp_time_stamp(tp) - tp->rx_opt.rcv_tsecr;

		if (likely(delta < INT_MAX / (USEC_PER_SEC / TCP_TS_HZ))) {
			if (!delta)
				delta = 1;
			seq_rtt_us = delta * (USEC_PER_SEC / TCP_TS_HZ);
			ca_rtt_us = seq_rtt_us;
		}
	}
	rs->rtt_us = ca_rtt_us; /* RTT of last (S)ACKed packet (or -1) */
	if (seq_rtt_us < 0)
		return false;

	/* ca_rtt_us >= 0 is counting on the invariant that ca_rtt_us is
	 * always taken together with ACK, SACK, or TS-opts. Any negative
	 * values will be skipped with the seq_rtt_us < 0 check above.
	 */
	tcp_update_rtt_min(sk, ca_rtt_us, flag);
	tcp_rtt_estimator(sk, seq_rtt_us);
	tcp_set_rto(sk);

	/* RFC6298: only reset backoff on valid RTT measurement. */
	inet_csk(sk)->icsk_backoff = 0;
	return true;
}

/* Compute time elapsed between (last) SYNACK and the ACK completing 3WHS. */
void tcp_synack_rtt_meas(struct sock *sk, struct request_sock *req)
{
	struct rate_sample rs;
	long rtt_us = -1L;

	if (req && !req->num_retrans && tcp_rsk(req)->snt_synack)
		rtt_us = tcp_stamp_us_delta(tcp_clock_us(), tcp_rsk(req)->snt_synack);

	tcp_ack_update_rtt(sk, FLAG_SYN_ACKED, rtt_us, -1L, rtt_us, &rs);
}


static void tcp_cong_avoid(struct sock *sk, u32 ack, u32 acked)
{
	const struct inet_connection_sock *icsk = inet_csk(sk);

	icsk->icsk_ca_ops->cong_avoid(sk, ack, acked);
	tcp_sk(sk)->snd_cwnd_stamp = tcp_jiffies32;
}

/* Restart timer after forward progress on connection.
 * RFC2988 recommends to restart timer to now+rto.
 */
void tcp_rearm_rto(struct sock *sk)
{
	const struct inet_connection_sock *icsk = inet_csk(sk);
	struct tcp_sock *tp = tcp_sk(sk);

	/* If the retrans timer is currently being used by Fast Open
	 * for SYN-ACK retrans purpose, stay put.
	 */
	if (rcu_access_pointer(tp->fastopen_rsk))
		return;

	if (!tp->packets_out) {
		inet_csk_clear_xmit_timer(sk, ICSK_TIME_RETRANS);
	} else {
		u32 rto = inet_csk(sk)->icsk_rto;
		/* Offset the time elapsed after installing regular RTO */
		if (icsk->icsk_pending == ICSK_TIME_REO_TIMEOUT ||
		    icsk->icsk_pending == ICSK_TIME_LOSS_PROBE) {
			s64 delta_us = tcp_rto_delta_us(sk);
			/* delta_us may not be positive if the socket is locked
			 * when the retrans timer fires and is rescheduled.
			 */
			rto = usecs_to_jiffies(max_t(int, delta_us, 1));
		}
		tcp_reset_xmit_timer(sk, ICSK_TIME_RETRANS, rto,
				     TCP_RTO_MAX);
	}
}

/* Try to schedule a loss probe; if that doesn't work, then schedule an RTO. */
static void tcp_set_xmit_timer(struct sock *sk)
{
	if (!tcp_schedule_loss_probe(sk, true))
		tcp_rearm_rto(sk);
}

/* If we get here, the whole TSO packet has not been acked. */
static u32 tcp_tso_acked(struct sock *sk, struct sk_buff *skb)
{
	struct tcp_sock *tp = tcp_sk(sk);
	u32 packets_acked;

	BUG_ON(!after(TCP_SKB_CB(skb)->end_seq, tp->snd_una));

	packets_acked = tcp_skb_pcount(skb);
	if (tcp_trim_head(sk, skb, tp->snd_una - TCP_SKB_CB(skb)->seq))
		return 0;
	packets_acked -= tcp_skb_pcount(skb);

	if (packets_acked) {
		BUG_ON(tcp_skb_pcount(skb) == 0);
		BUG_ON(!before(TCP_SKB_CB(skb)->seq, TCP_SKB_CB(skb)->end_seq));
	}

	return packets_acked;
}

static void tcp_ack_tstamp(struct sock *sk, struct sk_buff *skb,
			   u32 prior_snd_una)
{
	const struct skb_shared_info *shinfo;

	/* Avoid cache line misses to get skb_shinfo() and shinfo->tx_flags */
	if (likely(!TCP_SKB_CB(skb)->txstamp_ack))
		return;

	shinfo = skb_shinfo(skb);
	if (!before(shinfo->tskey, prior_snd_una) &&
	    before(shinfo->tskey, tcp_sk(sk)->snd_una)) {
		tcp_skb_tsorted_save(skb) {
			__skb_tstamp_tx(skb, NULL, sk, SCM_TSTAMP_ACK);
		} tcp_skb_tsorted_restore(skb);
	}
}

/* Remove acknowledged frames from the retransmission queue. If our packet
 * is before the ack sequence we can discard it as it's confirmed to have
 * arrived at the other end.
 */
static int tcp_clean_rtx_queue(struct sock *sk, u32 prior_fack,
			       u32 prior_snd_una,
			       struct tcp_sacktag_state *sack, bool ece_ack)
{
	const struct inet_connection_sock *icsk = inet_csk(sk);
	u64 first_ackt, last_ackt;
	struct tcp_sock *tp = tcp_sk(sk);
	u32 prior_sacked = tp->sacked_out;
	u32 reord = tp->snd_nxt; /* lowest acked un-retx un-sacked seq */
	struct sk_buff *skb, *next;
	bool fully_acked = true;
	long sack_rtt_us = -1L;
	long seq_rtt_us = -1L;
	long ca_rtt_us = -1L;
	u32 pkts_acked = 0;
	u32 last_in_flight = 0;
	bool rtt_update;
	int flag = 0;

	first_ackt = 0;

	for (skb = skb_rb_first(&sk->tcp_rtx_queue); skb; skb = next) {
		struct tcp_skb_cb *scb = TCP_SKB_CB(skb);
		const u32 start_seq = scb->seq;
		u8 sacked = scb->sacked;
		u32 acked_pcount;

		/* Determine how many packets and what bytes were acked, tso and else */
		if (after(scb->end_seq, tp->snd_una)) {
			if (tcp_skb_pcount(skb) == 1 ||
			    !after(tp->snd_una, scb->seq))
				break;

			acked_pcount = tcp_tso_acked(sk, skb);
			if (!acked_pcount)
				break;
			fully_acked = false;
		} else {
			acked_pcount = tcp_skb_pcount(skb);
		}

		if (unlikely(sacked & TCPCB_RETRANS)) {
			if (sacked & TCPCB_SACKED_RETRANS)
				tp->retrans_out -= acked_pcount;
			flag |= FLAG_RETRANS_DATA_ACKED;
		} else if (!(sacked & TCPCB_SACKED_ACKED)) {
			last_ackt = tcp_skb_timestamp_us(skb);
			WARN_ON_ONCE(last_ackt == 0);
			if (!first_ackt)
				first_ackt = last_ackt;

			last_in_flight = TCP_SKB_CB(skb)->tx.in_flight;
			if (before(start_seq, reord))
				reord = start_seq;
			if (!after(scb->end_seq, tp->high_seq))
				flag |= FLAG_ORIG_SACK_ACKED;
		}

		if (sacked & TCPCB_SACKED_ACKED) {
			tp->sacked_out -= acked_pcount;
			/* snd_una delta covers these skbs */
			sack->delivered_bytes -= skb->len;
		} else if (tcp_is_sack(tp)) {
			tcp_count_delivered(tp, acked_pcount, ece_ack);
			if (!tcp_skb_spurious_retrans(tp, skb))
				tcp_rack_advance(tp, sacked, scb->end_seq,
						 tcp_skb_timestamp_us(skb));
		}
		if (sacked & TCPCB_LOST)
			tp->lost_out -= acked_pcount;

		tp->packets_out -= acked_pcount;
		pkts_acked += acked_pcount;
		tcp_rate_skb_delivered(sk, skb, sack->rate);

		/* Initial outgoing SYN's get put onto the write_queue
		 * just like anything else we transmit.  It is not
		 * true data, and if we misinform our callers that
		 * this ACK acks real data, we will erroneously exit
		 * connection startup slow start one packet too
		 * quickly.  This is severely frowned upon behavior.
		 */
		if (likely(!(scb->tcp_flags & TCPHDR_SYN))) {
			flag |= FLAG_DATA_ACKED;
		} else {
			flag |= FLAG_SYN_ACKED;
			tp->retrans_stamp = 0;
		}

		if (!fully_acked)
			break;

		tcp_ack_tstamp(sk, skb, prior_snd_una);

		next = skb_rb_next(skb);
		if (unlikely(skb == tp->retransmit_skb_hint))
			tp->retransmit_skb_hint = NULL;
		if (unlikely(skb == tp->lost_skb_hint))
			tp->lost_skb_hint = NULL;
		tcp_highest_sack_replace(sk, skb, next);
		tcp_rtx_queue_unlink_and_free(skb, sk);
	}

	if (!skb)
		tcp_chrono_stop(sk, TCP_CHRONO_BUSY);

	if (likely(between(tp->snd_up, prior_snd_una, tp->snd_una)))
		tp->snd_up = tp->snd_una;

	if (skb) {
		tcp_ack_tstamp(sk, skb, prior_snd_una);
		if (TCP_SKB_CB(skb)->sacked & TCPCB_SACKED_ACKED)
			flag |= FLAG_SACK_RENEGING;
	}

	if (likely(first_ackt) && !(flag & FLAG_RETRANS_DATA_ACKED)) {
		seq_rtt_us = tcp_stamp_us_delta(tp->tcp_mstamp, first_ackt);
		ca_rtt_us = tcp_stamp_us_delta(tp->tcp_mstamp, last_ackt);

		if (pkts_acked == 1 && last_in_flight < tp->mss_cache &&
		    last_in_flight && !prior_sacked && fully_acked &&
		    sack->rate->prior_delivered + 1 == tp->delivered &&
		    !(flag & (FLAG_CA_ALERT | FLAG_SYN_ACKED))) {
			/* Conservatively mark a delayed ACK. It's typically
			 * from a lone runt packet over the round trip to
			 * a receiver w/o out-of-order or CE events.
			 */
			flag |= FLAG_ACK_MAYBE_DELAYED;
		}
	}
	if (sack->first_sackt) {
		sack_rtt_us = tcp_stamp_us_delta(tp->tcp_mstamp, sack->first_sackt);
		ca_rtt_us = tcp_stamp_us_delta(tp->tcp_mstamp, sack->last_sackt);
	}
	rtt_update = tcp_ack_update_rtt(sk, flag, seq_rtt_us, sack_rtt_us,
					ca_rtt_us, sack->rate);

	if (flag & FLAG_ACKED) {
		flag |= FLAG_SET_XMIT_TIMER;  /* set TLP or RTO timer */
		if (unlikely(icsk->icsk_mtup.probe_size &&
			     !after(tp->mtu_probe.probe_seq_end, tp->snd_una))) {
			tcp_mtup_probe_success(sk);
		}

		if (tcp_is_reno(tp)) {
			tcp_remove_reno_sacks(sk, pkts_acked, ece_ack);

			/* If any of the cumulatively ACKed segments was
			 * retransmitted, non-SACK case cannot confirm that
			 * progress was due to original transmission due to
			 * lack of TCPCB_SACKED_ACKED bits even if some of
			 * the packets may have been never retransmitted.
			 */
			if (flag & FLAG_RETRANS_DATA_ACKED)
				flag &= ~FLAG_ORIG_SACK_ACKED;

		} else {
			int delta;

			/* Non-retransmitted hole got filled? That's reordering */
			if (before(reord, prior_fack))
				tcp_check_sack_reordering(sk, reord, 0);

			delta = prior_sacked - tp->sacked_out;
			tp->lost_cnt_hint -= min(tp->lost_cnt_hint, delta);
		}

		sack->delivered_bytes = (skb ?
					 TCP_SKB_CB(skb)->seq : tp->snd_una) -
					prior_snd_una;
	} else if (skb && rtt_update && sack_rtt_us >= 0 &&
		   sack_rtt_us > tcp_stamp_us_delta(tp->tcp_mstamp,
						    tcp_skb_timestamp_us(skb))) {
		/* Do not re-arm RTO if the sack RTT is measured from data sent
		 * after when the head was last (re)transmitted. Otherwise the
		 * timeout may continue to extend in loss recovery.
		 */
		flag |= FLAG_SET_XMIT_TIMER;  /* set TLP or RTO timer */
	}

	if (icsk->icsk_ca_ops->pkts_acked) {
		struct ack_sample sample = { .pkts_acked = pkts_acked,
					     .rtt_us = sack->rate->rtt_us,
					     .in_flight = last_in_flight };

		icsk->icsk_ca_ops->pkts_acked(sk, &sample);
	}

#if FASTRETRANS_DEBUG > 0
	WARN_ON((int)tp->sacked_out < 0);
	WARN_ON((int)tp->lost_out < 0);
	WARN_ON((int)tp->retrans_out < 0);
	if (!tp->packets_out && tcp_is_sack(tp)) {
		icsk = inet_csk(sk);
		if (tp->lost_out) {
			pr_debug("Leak l=%u %d\n",
				 tp->lost_out, icsk->icsk_ca_state);
			tp->lost_out = 0;
		}
		if (tp->sacked_out) {
			pr_debug("Leak s=%u %d\n",
				 tp->sacked_out, icsk->icsk_ca_state);
			tp->sacked_out = 0;
		}
		if (tp->retrans_out) {
			pr_debug("Leak r=%u %d\n",
				 tp->retrans_out, icsk->icsk_ca_state);
			tp->retrans_out = 0;
		}
	}
#endif
	return flag;
}

static void tcp_ack_probe(struct sock *sk)
{
	struct inet_connection_sock *icsk = inet_csk(sk);
	struct sk_buff *head = tcp_send_head(sk);
	const struct tcp_sock *tp = tcp_sk(sk);

	/* Was it a usable window open? */
	if (!head)
		return;
	if (!after(TCP_SKB_CB(head)->end_seq, tcp_wnd_end(tp))) {
		icsk->icsk_backoff = 0;
		inet_csk_clear_xmit_timer(sk, ICSK_TIME_PROBE0);
		/* Socket must be waked up by subsequent tcp_data_snd_check().
		 * This function is not for random using!
		 */
	} else {
		unsigned long when = tcp_probe0_when(sk, TCP_RTO_MAX);

		tcp_reset_xmit_timer(sk, ICSK_TIME_PROBE0,
				     when, TCP_RTO_MAX);
	}
}

static inline bool tcp_ack_is_dubious(const struct sock *sk, const int flag)
{
	return !(flag & FLAG_NOT_DUP) || (flag & FLAG_CA_ALERT) ||
		inet_csk(sk)->icsk_ca_state != TCP_CA_Open;
}

/* Decide wheather to run the increase function of congestion control. */
static inline bool tcp_may_raise_cwnd(const struct sock *sk, const int flag)
{
	/* If reordering is high then always grow cwnd whenever data is
	 * delivered regardless of its ordering. Otherwise stay conservative
	 * and only grow cwnd on in-order delivery (RFC5681). A stretched ACK w/
	 * new SACK or ECE mark may first advance cwnd here and later reduce
	 * cwnd in tcp_fastretrans_alert() based on more states.
	 */
	if (tcp_sk(sk)->reordering > sock_net(sk)->ipv4.sysctl_tcp_reordering)
		return flag & FLAG_FORWARD_PROGRESS;

	return flag & FLAG_DATA_ACKED;
}

/* The "ultimate" congestion control function that aims to replace the rigid
 * cwnd increase and decrease control (tcp_cong_avoid,tcp_*cwnd_reduction).
 * It's called toward the end of processing an ACK with precise rate
 * information. All transmission or retransmission are delayed afterwards.
 */
static void tcp_cong_control(struct sock *sk, u32 ack, u32 acked_sacked,
			     int flag, const struct rate_sample *rs)
{
	const struct inet_connection_sock *icsk = inet_csk(sk);

	if (icsk->icsk_ca_ops->cong_control) {
		icsk->icsk_ca_ops->cong_control(sk, rs);
		return;
	}

	if (tcp_in_cwnd_reduction(sk)) {
		/* Reduce cwnd if state mandates */
		tcp_cwnd_reduction(sk, acked_sacked, flag);
	} else if (tcp_may_raise_cwnd(sk, flag)) {
		/* Advance cwnd if state allows */
		tcp_cong_avoid(sk, ack, acked_sacked);
	}
	tcp_update_pacing_rate(sk);
}

/* Check that window update is acceptable.
 * The function assumes that snd_una<=ack<=snd_next.
 */
static inline bool tcp_may_update_window(const struct tcp_sock *tp,
					const u32 ack, const u32 ack_seq,
					const u32 nwin)
{
	return	after(ack, tp->snd_una) ||
		after(ack_seq, tp->snd_wl1) ||
		(ack_seq == tp->snd_wl1 && nwin > tp->snd_wnd);
}

/* If we update tp->snd_una, also update tp->bytes_acked */
static void tcp_snd_una_update(struct tcp_sock *tp, u32 ack)
{
	u32 delta = ack - tp->snd_una;

	sock_owned_by_me((struct sock *)tp);
	tp->bytes_acked += delta;
	tp->snd_una = ack;
}

/* If we update tp->rcv_nxt, also update tp->bytes_received */
static void tcp_rcv_nxt_update(struct tcp_sock *tp, u32 seq)
{
	u32 delta = seq - tp->rcv_nxt;

	sock_owned_by_me((struct sock *)tp);
	tp->bytes_received += delta;
	WRITE_ONCE(tp->rcv_nxt, seq);
}

/* Update our send window.
 *
 * Window update algorithm, described in RFC793/RFC1122 (used in linux-2.2
 * and in FreeBSD. NetBSD's one is even worse.) is wrong.
 */
static int tcp_ack_update_window(struct sock *sk, const struct sk_buff *skb, u32 ack,
				 u32 ack_seq)
{
	struct tcp_sock *tp = tcp_sk(sk);
	int flag = 0;
	u32 nwin = ntohs(tcp_hdr(skb)->window);

	if (likely(!tcp_hdr(skb)->syn))
		nwin <<= tp->rx_opt.snd_wscale;

	if (tcp_may_update_window(tp, ack, ack_seq, nwin)) {
		flag |= FLAG_WIN_UPDATE;
		tcp_update_wl(tp, ack_seq);

		if (tp->snd_wnd != nwin) {
			tp->snd_wnd = nwin;

			/* Note, it is the only place, where
			 * fast path is recovered for sending TCP.
			 */
			tp->pred_flags = 0;
			tcp_fast_path_check(sk);

			if (!tcp_write_queue_empty(sk))
				tcp_slow_start_after_idle_check(sk);

			if (nwin > tp->max_window) {
				tp->max_window = nwin;
				tcp_sync_mss(sk, inet_csk(sk)->icsk_pmtu_cookie);
			}
		}
	}

	tcp_snd_una_update(tp, ack);

	return flag;
}

static bool __tcp_oow_rate_limited(struct net *net, int mib_idx,
				   u32 *last_oow_ack_time)
{
	if (*last_oow_ack_time) {
		s32 elapsed = (s32)(tcp_jiffies32 - *last_oow_ack_time);

		if (0 <= elapsed && elapsed < net->ipv4.sysctl_tcp_invalid_ratelimit) {
			NET_INC_STATS(net, mib_idx);
			return true;	/* rate-limited: don't send yet! */
		}
	}

	*last_oow_ack_time = tcp_jiffies32;

	return false;	/* not rate-limited: go ahead, send dupack now! */
}

/* Return true if we're currently rate-limiting out-of-window ACKs and
 * thus shouldn't send a dupack right now. We rate-limit dupacks in
 * response to out-of-window SYNs or ACKs to mitigate ACK loops or DoS
 * attacks that send repeated SYNs or ACKs for the same connection. To
 * do this, we do not send a duplicate SYNACK or ACK if the remote
 * endpoint is sending out-of-window SYNs or pure ACKs at a high rate.
 */
bool tcp_oow_rate_limited(struct net *net, const struct sk_buff *skb,
			  int mib_idx, u32 *last_oow_ack_time)
{
	/* Data packets without SYNs are not likely part of an ACK loop. */
	if ((TCP_SKB_CB(skb)->seq != TCP_SKB_CB(skb)->end_seq) &&
	    !tcp_hdr(skb)->syn)
		return false;

	return __tcp_oow_rate_limited(net, mib_idx, last_oow_ack_time);
}

/* RFC 5961 7 [ACK Throttling] */
static void tcp_send_challenge_ack(struct sock *sk, const struct sk_buff *skb,
				   bool accecn_reflector)
{
	/* unprotected vars, we dont care of overwrites */
	static u32 challenge_timestamp;
	static unsigned int challenge_count;
	struct tcp_sock *tp = tcp_sk(sk);
	struct net *net = sock_net(sk);
	u32 count, now;

	/* First check our per-socket dupack rate limit. */
	if (__tcp_oow_rate_limited(net,
				   LINUX_MIB_TCPACKSKIPPEDCHALLENGE,
				   &tp->last_oow_ack_time))
		return;

	/* Then check host-wide RFC 5961 rate limit. */
	now = jiffies / HZ;
	if (now != challenge_timestamp) {
		u32 ack_limit = net->ipv4.sysctl_tcp_challenge_ack_limit;
		u32 half = (ack_limit + 1) >> 1;

		challenge_timestamp = now;
		WRITE_ONCE(challenge_count, half + prandom_u32_max(ack_limit));
	}
	count = READ_ONCE(challenge_count);
	if (count > 0) {
		WRITE_ONCE(challenge_count, count - 1);
		NET_INC_STATS(net, LINUX_MIB_TCPCHALLENGEACK);
		__tcp_send_ack(sk, tp->rcv_nxt,
			       !accecn_reflector ? 0 : tcp_accecn_reflector_flags(tp->syn_ect_rcv));
	}
}

static void tcp_store_ts_recent(struct tcp_sock *tp)
{
	tp->rx_opt.ts_recent = tp->rx_opt.rcv_tsval;
	tp->rx_opt.ts_recent_stamp = ktime_get_seconds();
}

static int __tcp_replace_ts_recent(struct tcp_sock *tp, s32 tstamp_delta)
{
	tcp_store_ts_recent(tp);
	return tstamp_delta > 0 ? FLAG_TS_PROGRESS : 0;
}

static int tcp_replace_ts_recent(struct tcp_sock *tp, u32 seq)
{
	s32 delta;

	if (tp->rx_opt.saw_tstamp && !after(seq, tp->rcv_wup)) {
		/* PAWS bug workaround wrt. ACK frames, the PAWS discard
		 * extra check below makes sure this can only happen
		 * for pure ACK frames.  -DaveM
		 *
		 * Not only, also it occurs for expired timestamps.
		 */

		if (tcp_paws_check(&tp->rx_opt, 0)) {
			delta = tp->rx_opt.rcv_tsval - tp->rx_opt.ts_recent;
			return __tcp_replace_ts_recent(tp, delta);
		}
	}

	return 0;
}

/* This routine deals with acks during a TLP episode and ends an episode by
 * resetting tlp_high_seq. Ref: TLP algorithm in draft-ietf-tcpm-rack
 */
static void tcp_process_tlp_ack(struct sock *sk, u32 ack, int flag)
{
	struct tcp_sock *tp = tcp_sk(sk);

	if (before(ack, tp->tlp_high_seq))
		return;

	if (!tp->tlp_retrans) {
		/* TLP of new data has been acknowledged */
		tp->tlp_high_seq = 0;
	} else if (flag & FLAG_DSACKING_ACK) {
		/* This DSACK means original and TLP probe arrived; no loss */
		tp->tlp_high_seq = 0;
	} else if (after(ack, tp->tlp_high_seq)) {
		/* ACK advances: there was a loss, so reduce cwnd. Reset
		 * tlp_high_seq in tcp_init_cwnd_reduction()
		 */
		tcp_init_cwnd_reduction(sk);
		tcp_set_ca_state(sk, TCP_CA_CWR);
		tcp_end_cwnd_reduction(sk);
		tcp_try_keep_open(sk);
		NET_INC_STATS(sock_net(sk),
				LINUX_MIB_TCPLOSSPROBERECOVERY);
	} else if (!(flag & (FLAG_SND_UNA_ADVANCED |
			     FLAG_NOT_DUP | FLAG_DATA_SACKED))) {
		/* Pure dupack: original and TLP probe arrived; no loss */
		tp->tlp_high_seq = 0;
	}
}

static void tcp_in_ack_event(struct sock *sk, int flag)
{
	const struct inet_connection_sock *icsk = inet_csk(sk);

	if (icsk->icsk_ca_ops->in_ack_event) {
		u32 ack_ev_flags = 0;

		if (flag & FLAG_WIN_UPDATE)
			ack_ev_flags |= CA_ACK_WIN_UPDATE;
		if (flag & FLAG_SLOWPATH) {
			ack_ev_flags = CA_ACK_SLOWPATH;
			if (flag & FLAG_ECE)
				ack_ev_flags |= CA_ACK_ECE;
		}

		icsk->icsk_ca_ops->in_ack_event(sk, ack_ev_flags);
	}
}

/* Congestion control has updated the cwnd already. So if we're in
 * loss recovery then now we do any new sends (for FRTO) or
 * retransmits (for CA_Loss or CA_recovery) that make sense.
 */
static void tcp_xmit_recovery(struct sock *sk, int rexmit)
{
	struct tcp_sock *tp = tcp_sk(sk);

	if (rexmit == REXMIT_NONE || sk->sk_state == TCP_SYN_SENT)
		return;

	if (unlikely(rexmit == REXMIT_NEW)) {
		__tcp_push_pending_frames(sk, tcp_current_mss(sk),
					  TCP_NAGLE_OFF);
		if (after(tp->snd_nxt, tp->high_seq))
			return;
		tp->frto = 0;
	}
	tcp_xmit_retransmit_queue(sk);
}

/* Returns the number of packets newly acked or sacked by the current ACK */
static u32 tcp_newly_delivered(struct sock *sk, u32 prior_delivered,
			       u32 ecn_count, int flag)
{
	const struct net *net = sock_net(sk);
	struct tcp_sock *tp = tcp_sk(sk);
	u32 delivered;

	delivered = tp->delivered - prior_delivered;
	NET_ADD_STATS(net, LINUX_MIB_TCPDELIVERED, delivered);

	if (flag & FLAG_ECE) {
		if (tcp_ecn_mode_rfc3168(tp))
			ecn_count = delivered;
		NET_ADD_STATS(net, LINUX_MIB_TCPDELIVEREDCE, ecn_count);
	}

	return delivered;
}

/* This routine deals with incoming acks, but not outgoing ones. */
static int tcp_ack(struct sock *sk, const struct sk_buff *skb, int flag)
{
	struct inet_connection_sock *icsk = inet_csk(sk);
	struct tcp_sock *tp = tcp_sk(sk);
	struct tcp_sacktag_state sack_state;
	struct rate_sample rs = { .prior_delivered = 0 };
	u32 prior_snd_una = tp->snd_una;
	bool is_sack_reneg = tp->is_sack_reneg;
	u32 ack_seq = TCP_SKB_CB(skb)->seq;
	u32 ack = TCP_SKB_CB(skb)->ack_seq;
	int num_dupack = 0;
	int prior_packets = tp->packets_out;
	u32 delivered = tp->delivered;
	u32 lost = tp->lost;
	int rexmit = REXMIT_NONE; /* Flag to (re)transmit to recover losses */
	u32 ecn_count = 0;	  /* Did we receive ECE/an AccECN ACE update? */
	u32 prior_fack;

	sack_state.first_sackt = 0;
	sack_state.rate = &rs;
	sack_state.sack_delivered = 0;
	sack_state.delivered_bytes = 0;

	/* We very likely will need to access rtx queue. */
	prefetch(sk->tcp_rtx_queue.rb_node);

	/* If the ack is older than previous acks
	 * then we can probably ignore it.
	 */
	if (before(ack, prior_snd_una)) {
		/* RFC 5961 5.2 [Blind Data Injection Attack].[Mitigation] */
		if (before(ack, prior_snd_una - tp->max_window)) {
			if (!(flag & FLAG_NO_CHALLENGE_ACK))
				tcp_send_challenge_ack(sk, skb, false);
			return -1;
		}
		goto old_ack;
	}

	/* If the ack includes data we haven't sent yet, discard
	 * this segment (RFC793 Section 3.9).
	 */
	if (after(ack, tp->snd_nxt))
		return -1;

	if (after(ack, prior_snd_una)) {
		flag |= FLAG_SND_UNA_ADVANCED;
		icsk->icsk_retransmits = 0;

#if IS_ENABLED(CONFIG_TLS_DEVICE)
		if (static_branch_unlikely(&clean_acked_data_enabled.key))
			if (icsk->icsk_clean_acked)
				icsk->icsk_clean_acked(sk, ack);
#endif
	}

	prior_fack = tcp_is_sack(tp) ? tcp_highest_sack_seq(tp) : tp->snd_una;
	rs.prior_in_flight = tcp_packets_in_flight(tp);

	/* ts_recent update must be made after we are sure that the packet
	 * is in window.
	 */
	if (flag & FLAG_UPDATE_TS_RECENT)
		flag |= tcp_replace_ts_recent(tp, TCP_SKB_CB(skb)->seq);

	if ((flag & (FLAG_SLOWPATH | FLAG_SND_UNA_ADVANCED)) ==
	    FLAG_SND_UNA_ADVANCED) {
		/* Window is constant, pure forward advance.
		 * No more checks are required.
		 * Note, we use the fact that SND.UNA>=SND.WL2.
		 */
		tcp_update_wl(tp, ack_seq);
		tcp_snd_una_update(tp, ack);
		flag |= FLAG_WIN_UPDATE;

		NET_INC_STATS(sock_net(sk), LINUX_MIB_TCPHPACKS);
	} else {
		if (ack_seq != TCP_SKB_CB(skb)->end_seq)
			flag |= FLAG_DATA;
		else
			NET_INC_STATS(sock_net(sk), LINUX_MIB_TCPPUREACKS);

		flag |= tcp_ack_update_window(sk, skb, ack, ack_seq);

		if (TCP_SKB_CB(skb)->sacked)
			flag |= tcp_sacktag_write_queue(sk, skb, prior_snd_una,
							&sack_state);

		if (tcp_ecn_rcv_ecn_echo(tp, tcp_hdr(skb)))
			flag |= FLAG_ECE;

		if (sack_state.sack_delivered)
			tcp_count_delivered(tp, sack_state.sack_delivered,
					    flag & FLAG_ECE);
	}

	/* This is a deviation from RFC3168 since it states that:
	 * "When the TCP data sender is ready to set the CWR bit after reducing
	 * the congestion window, it SHOULD set the CWR bit only on the first
	 * new data packet that it transmits."
	 * We accept CWR on pure ACKs to be more robust
	 * with widely-deployed TCP implementations that do this.
	 */
	tcp_ecn_accept_cwr(sk, skb);

	/* We passed data and got it acked, remove any soft error
	 * log. Something worked...
	 */
	sk->sk_err_soft = 0;
	icsk->icsk_probes_out = 0;
	tp->rcv_tstamp = tcp_jiffies32;
	if (!prior_packets)
		goto no_queue;

	/* See if we can take anything off of the retransmit queue. */
	flag |= tcp_clean_rtx_queue(sk, prior_fack, prior_snd_una, &sack_state,
				    flag & FLAG_ECE);

	tcp_rack_update_reo_wnd(sk, &rs);

	if (tcp_ecn_mode_accecn(tp))
		ecn_count = tcp_accecn_process(sk, skb, tp->delivered - delivered,
					       sack_state.delivered_bytes, &flag);

	tcp_in_ack_event(sk, flag);

	if (tp->tlp_high_seq)
		tcp_process_tlp_ack(sk, ack, flag);
	/* If needed, reset TLP/RTO timer; RACK may later override this. */
	if (flag & FLAG_SET_XMIT_TIMER)
		tcp_set_xmit_timer(sk);

	if (tcp_ack_is_dubious(sk, flag)) {
		if (!(flag & (FLAG_SND_UNA_ADVANCED | FLAG_NOT_DUP))) {
			num_dupack = 1;
			/* Consider if pure acks were aggregated in tcp_add_backlog() */
			if (!(flag & FLAG_DATA))
				num_dupack = max_t(u16, 1, skb_shinfo(skb)->gso_segs);
		}
		tcp_fastretrans_alert(sk, prior_snd_una, num_dupack, &flag,
				      &rexmit);
	}

	if ((flag & FLAG_FORWARD_PROGRESS) || !(flag & FLAG_NOT_DUP))
		sk_dst_confirm(sk);

	delivered = tcp_newly_delivered(sk, delivered, ecn_count, flag);

	lost = tp->lost - lost;			/* freshly marked lost */
	rs.is_ack_delayed = !!(flag & FLAG_ACK_MAYBE_DELAYED);
	tcp_rate_gen(sk, delivered, lost, is_sack_reneg, sack_state.rate);
	tcp_cong_control(sk, ack, delivered, flag, sack_state.rate);
	tcp_xmit_recovery(sk, rexmit);
	return 1;

no_queue:
	if (tcp_ecn_mode_accecn(tp))
		ecn_count = tcp_accecn_process(sk, skb, tp->delivered - delivered,
					       sack_state.delivered_bytes, &flag);
	tcp_in_ack_event(sk, flag);
	/* If data was DSACKed, see if we can undo a cwnd reduction. */
	if (flag & FLAG_DSACKING_ACK) {
		tcp_fastretrans_alert(sk, prior_snd_una, num_dupack, &flag,
				      &rexmit);
		tcp_newly_delivered(sk, delivered, ecn_count, flag);
	}
	/* If this ack opens up a zero window, clear backoff.  It was
	 * being used to time the probes, and is probably far higher than
	 * it needs to be for normal retransmission.
	 */
	tcp_ack_probe(sk);

	if (tp->tlp_high_seq)
		tcp_process_tlp_ack(sk, ack, flag);
	return 1;

old_ack:
	/* If data was SACKed, tag it and see if we should send more data.
	 * If data was DSACKed, see if we can undo a cwnd reduction.
	 */
	if (TCP_SKB_CB(skb)->sacked) {
		flag |= tcp_sacktag_write_queue(sk, skb, prior_snd_una,
						&sack_state);
		tcp_fastretrans_alert(sk, prior_snd_una, num_dupack, &flag,
				      &rexmit);
		tcp_newly_delivered(sk, delivered, ecn_count, flag);
		tcp_xmit_recovery(sk, rexmit);
	}

	return 0;
}

static void tcp_parse_fastopen_option(int len, const unsigned char *cookie,
				      bool syn, struct tcp_fastopen_cookie *foc,
				      bool exp_opt)
{
	/* Valid only in SYN or SYN-ACK with an even length.  */
	if (!foc || !syn || len < 0 || (len & 1))
		return;

	if (len >= TCP_FASTOPEN_COOKIE_MIN &&
	    len <= TCP_FASTOPEN_COOKIE_MAX)
		memcpy(foc->val, cookie, len);
	else if (len != 0)
		len = -1;
	foc->len = len;
	foc->exp = exp_opt;
}

static bool smc_parse_options(const struct tcphdr *th,
			      struct tcp_options_received *opt_rx,
			      const unsigned char *ptr,
			      int opsize)
{
#if IS_ENABLED(CONFIG_SMC)
	if (static_branch_unlikely(&tcp_have_smc)) {
		if (th->syn && !(opsize & 1) &&
		    opsize >= TCPOLEN_EXP_SMC_BASE &&
		    get_unaligned_be32(ptr) == TCPOPT_SMC_MAGIC) {
			opt_rx->smc_ok = 1;
			return true;
		}
	}
#endif
	return false;
}

/* Try to parse the MSS option from the TCP header. Return 0 on failure, clamped
 * value on success.
 */
static u16 tcp_parse_mss_option(const struct tcphdr *th, u16 user_mss)
{
	const unsigned char *ptr = (const unsigned char *)(th + 1);
	int length = (th->doff * 4) - sizeof(struct tcphdr);
	u16 mss = 0;

	while (length > 0) {
		int opcode = *ptr++;
		int opsize;

		switch (opcode) {
		case TCPOPT_EOL:
			return mss;
		case TCPOPT_NOP:	/* Ref: RFC 793 section 3.1 */
			length--;
			continue;
		default:
			if (length < 2)
				return mss;
			opsize = *ptr++;
			if (opsize < 2) /* "silly options" */
				return mss;
			if (opsize > length)
				return mss;	/* fail on partial options */
			if (opcode == TCPOPT_MSS && opsize == TCPOLEN_MSS) {
				u16 in_mss = get_unaligned_be16(ptr);

				if (in_mss) {
					if (user_mss && user_mss < in_mss)
						in_mss = user_mss;
					mss = in_mss;
				}
			}
			ptr += opsize - 2;
			length -= opsize;
		}
	}
	return mss;
}

/* Look for tcp options. Normally only called on SYN and SYNACK packets.
 * But, this can also be called on packets in the established flow when
 * the fast version below fails.
 */
void tcp_parse_options(const struct net *net,
		       const struct sk_buff *skb,
		       struct tcp_options_received *opt_rx, int estab,
		       struct tcp_fastopen_cookie *foc)
{
	const unsigned char *ptr;
	const struct tcphdr *th = tcp_hdr(skb);
	int length = (th->doff * 4) - sizeof(struct tcphdr);

	ptr = (const unsigned char *)(th + 1);
	opt_rx->saw_tstamp = 0;
	opt_rx->accecn = 0;
	opt_rx->saw_unknown = 0;

	while (length > 0) {
		int opcode = *ptr++;
		int opsize;

		switch (opcode) {
		case TCPOPT_EOL:
			return;
		case TCPOPT_NOP:	/* Ref: RFC 793 section 3.1 */
			length--;
			continue;
		default:
			if (length < 2)
				return;
			opsize = *ptr++;
			if (opsize < 2) /* "silly options" */
				return;
			if (opsize > length)
				return;	/* don't parse partial options */
			switch (opcode) {
			case TCPOPT_MSS:
				if (opsize == TCPOLEN_MSS && th->syn && !estab) {
					u16 in_mss = get_unaligned_be16(ptr);
					if (in_mss) {
						if (opt_rx->user_mss &&
						    opt_rx->user_mss < in_mss)
							in_mss = opt_rx->user_mss;
						opt_rx->mss_clamp = in_mss;
					}
				}
				break;
			case TCPOPT_WINDOW:
				if (opsize == TCPOLEN_WINDOW && th->syn &&
				    !estab && net->ipv4.sysctl_tcp_window_scaling) {
					__u8 snd_wscale = *(__u8 *)ptr;
					opt_rx->wscale_ok = 1;
					if (snd_wscale > TCP_MAX_WSCALE) {
						net_info_ratelimited("%s: Illegal window scaling value %d > %u received\n",
								     __func__,
								     snd_wscale,
								     TCP_MAX_WSCALE);
						snd_wscale = TCP_MAX_WSCALE;
					}
					opt_rx->snd_wscale = snd_wscale;
				}
				break;
			case TCPOPT_TIMESTAMP:
				if ((opsize == TCPOLEN_TIMESTAMP) &&
				    ((estab && opt_rx->tstamp_ok) ||
				     (!estab && net->ipv4.sysctl_tcp_timestamps))) {
					opt_rx->saw_tstamp = 1;
					opt_rx->rcv_tsval = get_unaligned_be32(ptr);
					opt_rx->rcv_tsecr = get_unaligned_be32(ptr + 4);
				}
				break;
			case TCPOPT_SACK_PERM:
				if (opsize == TCPOLEN_SACK_PERM && th->syn &&
				    !estab && net->ipv4.sysctl_tcp_sack) {
					opt_rx->sack_ok = TCP_SACK_SEEN;
					tcp_sack_reset(opt_rx);
				}
				break;

			case TCPOPT_SACK:
				if ((opsize >= (TCPOLEN_SACK_BASE + TCPOLEN_SACK_PERBLOCK)) &&
				   !((opsize - TCPOLEN_SACK_BASE) % TCPOLEN_SACK_PERBLOCK) &&
				   opt_rx->sack_ok) {
					TCP_SKB_CB(skb)->sacked = (ptr - 2) - (unsigned char *)th;
				}
				break;
#ifdef CONFIG_TCP_MD5SIG
			case TCPOPT_MD5SIG:
				/*
				 * The MD5 Hash has already been
				 * checked (see tcp_v{4,6}_do_rcv()).
				 */
				break;
#endif
			case TCPOPT_FASTOPEN:
				tcp_parse_fastopen_option(
					opsize - TCPOLEN_FASTOPEN_BASE,
					ptr, th->syn, foc, false);
				break;

			case TCPOPT_EXP:
				if (opsize >= TCPOLEN_EXP_ACCECN_BASE) {
					__be16 magic = get_unaligned_be16(ptr);
					if (magic == TCPOPT_ACCECN0_MAGIC ||
					    magic == TCPOPT_ACCECN1_MAGIC)
						opt_rx->accecn = (ptr - 2) - (unsigned char *)th;
				/* Fast Open option shares code 254 using a
				 * 16 bits magic number.
				 */
				} else if (opsize >= TCPOLEN_EXP_FASTOPEN_BASE &&
					 get_unaligned_be16(ptr) ==
					 TCPOPT_FASTOPEN_MAGIC) {
					tcp_parse_fastopen_option(opsize -
						TCPOLEN_EXP_FASTOPEN_BASE,
						ptr + 2, th->syn, foc, true);
					break;
				}

				if (smc_parse_options(th, opt_rx, ptr, opsize))
					break;

				opt_rx->saw_unknown = 1;
				break;

			default:
				opt_rx->saw_unknown = 1;
			}
			ptr += opsize-2;
			length -= opsize;
		}
	}
}
EXPORT_SYMBOL(tcp_parse_options);

static bool tcp_parse_aligned_timestamp(struct tcp_sock *tp, const struct tcphdr *th)
{
	const __be32 *ptr = (const __be32 *)(th + 1);

	if (*ptr == htonl((TCPOPT_NOP << 24) | (TCPOPT_NOP << 16)
			  | (TCPOPT_TIMESTAMP << 8) | TCPOLEN_TIMESTAMP)) {
		tp->rx_opt.saw_tstamp = 1;
		++ptr;
		tp->rx_opt.rcv_tsval = ntohl(*ptr);
		++ptr;
		if (*ptr)
			tp->rx_opt.rcv_tsecr = ntohl(*ptr) - tp->tsoffset;
		else
			tp->rx_opt.rcv_tsecr = 0;
		return true;
	}
	return false;
}

/* Fast parse options. This hopes to only see timestamps.
 * If it is wrong it falls back on tcp_parse_options().
 */
static bool tcp_fast_parse_options(const struct net *net,
				   const struct sk_buff *skb,
				   const struct tcphdr *th, struct tcp_sock *tp)
{
	/* In the spirit of fast parsing, compare doff directly to constant
	 * values.  Because equality is used, short doff can be ignored here.
	 */
	if (th->doff == (sizeof(*th) / 4)) {
		tp->rx_opt.saw_tstamp = 0;
		tp->rx_opt.accecn = 0;
		return false;
	} else if (tp->rx_opt.tstamp_ok &&
		   th->doff == ((sizeof(*th) + TCPOLEN_TSTAMP_ALIGNED) / 4)) {
		if (tcp_parse_aligned_timestamp(tp, th)) {
			tp->rx_opt.accecn = 0;
			return true;
		}
	}

	tcp_parse_options(net, skb, &tp->rx_opt, 1, NULL);
	if (tp->rx_opt.saw_tstamp && tp->rx_opt.rcv_tsecr)
		tp->rx_opt.rcv_tsecr -= tp->tsoffset;

	return true;
}

#ifdef CONFIG_TCP_MD5SIG
/*
 * Parse MD5 Signature option
 */
const u8 *tcp_parse_md5sig_option(const struct tcphdr *th)
{
	int length = (th->doff << 2) - sizeof(*th);
	const u8 *ptr = (const u8 *)(th + 1);

	/* If not enough data remaining, we can short cut */
	while (length >= TCPOLEN_MD5SIG) {
		int opcode = *ptr++;
		int opsize;

		switch (opcode) {
		case TCPOPT_EOL:
			return NULL;
		case TCPOPT_NOP:
			length--;
			continue;
		default:
			opsize = *ptr++;
			if (opsize < 2 || opsize > length)
				return NULL;
			if (opcode == TCPOPT_MD5SIG)
				return opsize == TCPOLEN_MD5SIG ? ptr : NULL;
		}
		ptr += opsize - 2;
		length -= opsize;
	}
	return NULL;
}
EXPORT_SYMBOL(tcp_parse_md5sig_option);
#endif

/* Sorry, PAWS as specified is broken wrt. pure-ACKs -DaveM
 *
 * It is not fatal. If this ACK does _not_ change critical state (seqs, window)
 * it can pass through stack. So, the following predicate verifies that
 * this segment is not used for anything but congestion avoidance or
 * fast retransmit. Moreover, we even are able to eliminate most of such
 * second order effects, if we apply some small "replay" window (~RTO)
 * to timestamp space.
 *
 * All these measures still do not guarantee that we reject wrapped ACKs
 * on networks with high bandwidth, when sequence space is recycled fastly,
 * but it guarantees that such events will be very rare and do not affect
 * connection seriously. This doesn't look nice, but alas, PAWS is really
 * buggy extension.
 *
 * [ Later note. Even worse! It is buggy for segments _with_ data. RFC
 * states that events when retransmit arrives after original data are rare.
 * It is a blatant lie. VJ forgot about fast retransmit! 8)8) It is
 * the biggest problem on large power networks even with minor reordering.
 * OK, let's give it small replay window. If peer clock is even 1hz, it is safe
 * up to bandwidth of 18Gigabit/sec. 8) ]
 */

static int tcp_disordered_ack(const struct sock *sk, const struct sk_buff *skb)
{
	const struct tcp_sock *tp = tcp_sk(sk);
	const struct tcphdr *th = tcp_hdr(skb);
	u32 seq = TCP_SKB_CB(skb)->seq;
	u32 ack = TCP_SKB_CB(skb)->ack_seq;

	return (/* 1. Pure ACK with correct sequence number. */
		(th->ack && seq == TCP_SKB_CB(skb)->end_seq && seq == tp->rcv_nxt) &&

		/* 2. ... and duplicate ACK. */
		ack == tp->snd_una &&

		/* 3. ... and does not update window. */
		!tcp_may_update_window(tp, ack, seq, ntohs(th->window) << tp->rx_opt.snd_wscale) &&

		/* 4. ... and sits in replay window. */
		(s32)(tp->rx_opt.ts_recent - tp->rx_opt.rcv_tsval) <= (inet_csk(sk)->icsk_rto * 1024) / HZ);
}

static inline bool tcp_paws_discard(const struct sock *sk,
				   const struct sk_buff *skb)
{
	const struct tcp_sock *tp = tcp_sk(sk);

	return !tcp_paws_check(&tp->rx_opt, TCP_PAWS_WINDOW) &&
	       !tcp_disordered_ack(sk, skb);
}

/* Check segment sequence number for validity.
 *
 * Segment controls are considered valid, if the segment
 * fits to the window after truncation to the window. Acceptability
 * of data (and SYN, FIN, of course) is checked separately.
 * See tcp_data_queue(), for example.
 *
 * Also, controls (RST is main one) are accepted using RCV.WUP instead
 * of RCV.NXT. Peer still did not advance his SND.UNA when we
 * delayed ACK, so that hisSND.UNA<=ourRCV.WUP.
 * (borrowed from freebsd)
 */

static inline bool tcp_sequence(const struct tcp_sock *tp, u32 seq, u32 end_seq)
{
	return	!before(end_seq, tp->rcv_wup) &&
		!after(seq, tp->rcv_nxt + tcp_receive_window(tp));
}

/* When we get a reset we do this. */
void tcp_reset(struct sock *sk)
{
	trace_tcp_receive_reset(sk);

	/* We want the right error as BSD sees it (and indeed as we do). */
	switch (sk->sk_state) {
	case TCP_SYN_SENT:
		sk->sk_err = ECONNREFUSED;
		break;
	case TCP_CLOSE_WAIT:
		sk->sk_err = EPIPE;
		break;
	case TCP_CLOSE:
		return;
	default:
		sk->sk_err = ECONNRESET;
	}
	/* This barrier is coupled with smp_rmb() in tcp_poll() */
	smp_wmb();

	tcp_write_queue_purge(sk);
	tcp_done(sk);

	if (!sock_flag(sk, SOCK_DEAD))
		sk->sk_error_report(sk);
}

/*
 * 	Process the FIN bit. This now behaves as it is supposed to work
 *	and the FIN takes effect when it is validly part of sequence
 *	space. Not before when we get holes.
 *
 *	If we are ESTABLISHED, a received fin moves us to CLOSE-WAIT
 *	(and thence onto LAST-ACK and finally, CLOSE, we never enter
 *	TIME-WAIT)
 *
 *	If we are in FINWAIT-1, a received FIN indicates simultaneous
 *	close and we go into CLOSING (and later onto TIME-WAIT)
 *
 *	If we are in FINWAIT-2, a received FIN moves us to TIME-WAIT.
 */
void tcp_fin(struct sock *sk)
{
	struct tcp_sock *tp = tcp_sk(sk);

	inet_csk_schedule_ack(sk);

	sk->sk_shutdown |= RCV_SHUTDOWN;
	sock_set_flag(sk, SOCK_DONE);

	switch (sk->sk_state) {
	case TCP_SYN_RECV:
	case TCP_ESTABLISHED:
		/* Move to CLOSE_WAIT */
		tcp_set_state(sk, TCP_CLOSE_WAIT);
		inet_csk_enter_pingpong_mode(sk);
		break;

	case TCP_CLOSE_WAIT:
	case TCP_CLOSING:
		/* Received a retransmission of the FIN, do
		 * nothing.
		 */
		break;
	case TCP_LAST_ACK:
		/* RFC793: Remain in the LAST-ACK state. */
		break;

	case TCP_FIN_WAIT1:
		/* This case occurs when a simultaneous close
		 * happens, we must ack the received FIN and
		 * enter the CLOSING state.
		 */
		tcp_send_ack(sk);
		tcp_set_state(sk, TCP_CLOSING);
		break;
	case TCP_FIN_WAIT2:
		/* Received a FIN -- send ACK and enter TIME_WAIT. */
		tcp_send_ack(sk);
		tcp_time_wait(sk, TCP_TIME_WAIT, 0);
		break;
	default:
		/* Only TCP_LISTEN and TCP_CLOSE are left, in these
		 * cases we should never reach this piece of code.
		 */
		pr_err("%s: Impossible, sk->sk_state=%d\n",
		       __func__, sk->sk_state);
		break;
	}

	/* It _is_ possible, that we have something out-of-order _after_ FIN.
	 * Probably, we should reset in this case. For now drop them.
	 */
	skb_rbtree_purge(&tp->out_of_order_queue);
	if (tcp_is_sack(tp))
		tcp_sack_reset(&tp->rx_opt);
	sk_mem_reclaim(sk);

	if (!sock_flag(sk, SOCK_DEAD)) {
		sk->sk_state_change(sk);

		/* Do not send POLL_HUP for half duplex close. */
		if (sk->sk_shutdown == SHUTDOWN_MASK ||
		    sk->sk_state == TCP_CLOSE)
			sk_wake_async(sk, SOCK_WAKE_WAITD, POLL_HUP);
		else
			sk_wake_async(sk, SOCK_WAKE_WAITD, POLL_IN);
	}
}

static inline bool tcp_sack_extend(struct tcp_sack_block *sp, u32 seq,
				  u32 end_seq)
{
	if (!after(seq, sp->end_seq) && !after(sp->start_seq, end_seq)) {
		if (before(seq, sp->start_seq))
			sp->start_seq = seq;
		if (after(end_seq, sp->end_seq))
			sp->end_seq = end_seq;
		return true;
	}
	return false;
}

static void tcp_dsack_set(struct sock *sk, u32 seq, u32 end_seq)
{
	struct tcp_sock *tp = tcp_sk(sk);

	if (tcp_is_sack(tp) && sock_net(sk)->ipv4.sysctl_tcp_dsack) {
		int mib_idx;

		if (before(seq, tp->rcv_nxt))
			mib_idx = LINUX_MIB_TCPDSACKOLDSENT;
		else
			mib_idx = LINUX_MIB_TCPDSACKOFOSENT;

		NET_INC_STATS(sock_net(sk), mib_idx);

		tp->rx_opt.dsack = 1;
		tp->duplicate_sack[0].start_seq = seq;
		tp->duplicate_sack[0].end_seq = end_seq;
	}
}

static void tcp_dsack_extend(struct sock *sk, u32 seq, u32 end_seq)
{
	struct tcp_sock *tp = tcp_sk(sk);

	if (!tp->rx_opt.dsack)
		tcp_dsack_set(sk, seq, end_seq);
	else
		tcp_sack_extend(tp->duplicate_sack, seq, end_seq);
}

static void tcp_rcv_spurious_retrans(struct sock *sk, const struct sk_buff *skb)
{
	/* When the ACK path fails or drops most ACKs, the sender would
	 * timeout and spuriously retransmit the same segment repeatedly.
	 * The receiver remembers and reflects via DSACKs. Leverage the
	 * DSACK state and change the txhash to re-route speculatively.
	 */
	if (TCP_SKB_CB(skb)->seq == tcp_sk(sk)->duplicate_sack[0].start_seq) {
		sk_rethink_txhash(sk);
		NET_INC_STATS(sock_net(sk), LINUX_MIB_TCPDUPLICATEDATAREHASH);
	}
}

static void tcp_send_dupack(struct sock *sk, const struct sk_buff *skb)
{
	struct tcp_sock *tp = tcp_sk(sk);

	if (TCP_SKB_CB(skb)->end_seq != TCP_SKB_CB(skb)->seq &&
	    before(TCP_SKB_CB(skb)->seq, tp->rcv_nxt)) {
		NET_INC_STATS(sock_net(sk), LINUX_MIB_DELAYEDACKLOST);
		tcp_enter_quickack_mode(sk, TCP_MAX_QUICKACKS);

		if (tcp_is_sack(tp) && sock_net(sk)->ipv4.sysctl_tcp_dsack) {
			u32 end_seq = TCP_SKB_CB(skb)->end_seq;

			tcp_rcv_spurious_retrans(sk, skb);
			if (after(TCP_SKB_CB(skb)->end_seq, tp->rcv_nxt))
				end_seq = tp->rcv_nxt;
			tcp_dsack_set(sk, TCP_SKB_CB(skb)->seq, end_seq);
		}
	}

	tcp_send_ack(sk);
}

/* These routines update the SACK block as out-of-order packets arrive or
 * in-order packets close up the sequence space.
 */
static void tcp_sack_maybe_coalesce(struct tcp_sock *tp)
{
	int this_sack;
	struct tcp_sack_block *sp = &tp->selective_acks[0];
	struct tcp_sack_block *swalk = sp + 1;

	/* See if the recent change to the first SACK eats into
	 * or hits the sequence space of other SACK blocks, if so coalesce.
	 */
	for (this_sack = 1; this_sack < tp->rx_opt.num_sacks;) {
		if (tcp_sack_extend(sp, swalk->start_seq, swalk->end_seq)) {
			int i;

			/* Zap SWALK, by moving every further SACK up by one slot.
			 * Decrease num_sacks.
			 */
			tp->rx_opt.num_sacks--;
			for (i = this_sack; i < tp->rx_opt.num_sacks; i++)
				sp[i] = sp[i + 1];
			continue;
		}
		this_sack++;
		swalk++;
	}
}

static void tcp_sack_compress_send_ack(struct sock *sk)
{
	struct tcp_sock *tp = tcp_sk(sk);

	if (!tp->compressed_ack)
		return;

	if (hrtimer_try_to_cancel(&tp->compressed_ack_timer) == 1)
		__sock_put(sk);

	/* Since we have to send one ack finally,
	 * substract one from tp->compressed_ack to keep
	 * LINUX_MIB_TCPACKCOMPRESSED accurate.
	 */
	NET_ADD_STATS(sock_net(sk), LINUX_MIB_TCPACKCOMPRESSED,
		      tp->compressed_ack - 1);

	tp->compressed_ack = 0;
	tcp_send_ack(sk);
}

/* Reasonable amount of sack blocks included in TCP SACK option
 * The max is 4, but this becomes 3 if TCP timestamps are there.
 * Given that SACK packets might be lost, be conservative and use 2.
 */
#define TCP_SACK_BLOCKS_EXPECTED 2

static void tcp_sack_new_ofo_skb(struct sock *sk, u32 seq, u32 end_seq)
{
	struct tcp_sock *tp = tcp_sk(sk);
	struct tcp_sack_block *sp = &tp->selective_acks[0];
	int cur_sacks = tp->rx_opt.num_sacks;
	int this_sack;

	if (!cur_sacks)
		goto new_sack;

	for (this_sack = 0; this_sack < cur_sacks; this_sack++, sp++) {
		if (tcp_sack_extend(sp, seq, end_seq)) {
			if (this_sack >= TCP_SACK_BLOCKS_EXPECTED)
				tcp_sack_compress_send_ack(sk);
			/* Rotate this_sack to the first one. */
			for (; this_sack > 0; this_sack--, sp--)
				swap(*sp, *(sp - 1));
			if (cur_sacks > 1)
				tcp_sack_maybe_coalesce(tp);
			return;
		}
	}

	if (this_sack >= TCP_SACK_BLOCKS_EXPECTED)
		tcp_sack_compress_send_ack(sk);

	/* Could not find an adjacent existing SACK, build a new one,
	 * put it at the front, and shift everyone else down.  We
	 * always know there is at least one SACK present already here.
	 *
	 * If the sack array is full, forget about the last one.
	 */
	if (this_sack >= TCP_NUM_SACKS) {
		this_sack--;
		tp->rx_opt.num_sacks--;
		sp--;
	}
	for (; this_sack > 0; this_sack--, sp--)
		*sp = *(sp - 1);

new_sack:
	/* Build the new head SACK, and we're done. */
	sp->start_seq = seq;
	sp->end_seq = end_seq;
	tp->rx_opt.num_sacks++;
}

/* RCV.NXT advances, some SACKs should be eaten. */

static void tcp_sack_remove(struct tcp_sock *tp)
{
	struct tcp_sack_block *sp = &tp->selective_acks[0];
	int num_sacks = tp->rx_opt.num_sacks;
	int this_sack;

	/* Empty ofo queue, hence, all the SACKs are eaten. Clear. */
	if (RB_EMPTY_ROOT(&tp->out_of_order_queue)) {
		tp->rx_opt.num_sacks = 0;
		return;
	}

	for (this_sack = 0; this_sack < num_sacks;) {
		/* Check if the start of the sack is covered by RCV.NXT. */
		if (!before(tp->rcv_nxt, sp->start_seq)) {
			int i;

			/* RCV.NXT must cover all the block! */
			WARN_ON(before(tp->rcv_nxt, sp->end_seq));

			/* Zap this SACK, by moving forward any other SACKS. */
			for (i = this_sack+1; i < num_sacks; i++)
				tp->selective_acks[i-1] = tp->selective_acks[i];
			num_sacks--;
			continue;
		}
		this_sack++;
		sp++;
	}
	tp->rx_opt.num_sacks = num_sacks;
}

/**
 * tcp_try_coalesce - try to merge skb to prior one
 * @sk: socket
 * @to: prior buffer
 * @from: buffer to add in queue
 * @fragstolen: pointer to boolean
 *
 * Before queueing skb @from after @to, try to merge them
 * to reduce overall memory use and queue lengths, if cost is small.
 * Packets in ofo or receive queues can stay a long time.
 * Better try to coalesce them right now to avoid future collapses.
 * Returns true if caller should free @from instead of queueing it
 */
static bool tcp_try_coalesce(struct sock *sk,
			     struct sk_buff *to,
			     struct sk_buff *from,
			     bool *fragstolen)
{
	int delta;

	*fragstolen = false;

	/* Its possible this segment overlaps with prior segment in queue */
	if (TCP_SKB_CB(from)->seq != TCP_SKB_CB(to)->end_seq)
		return false;

	if (!mptcp_skb_can_collapse(to, from))
		return false;

#ifdef CONFIG_TLS_DEVICE
	if (from->decrypted != to->decrypted)
		return false;
#endif

	if (!skb_try_coalesce(to, from, fragstolen, &delta))
		return false;

	atomic_add(delta, &sk->sk_rmem_alloc);
	sk_mem_charge(sk, delta);
	NET_INC_STATS(sock_net(sk), LINUX_MIB_TCPRCVCOALESCE);
	TCP_SKB_CB(to)->end_seq = TCP_SKB_CB(from)->end_seq;
	TCP_SKB_CB(to)->ack_seq = TCP_SKB_CB(from)->ack_seq;
	TCP_SKB_CB(to)->tcp_flags |= TCP_SKB_CB(from)->tcp_flags;

	if (TCP_SKB_CB(from)->has_rxtstamp) {
		TCP_SKB_CB(to)->has_rxtstamp = true;
		to->tstamp = from->tstamp;
		skb_hwtstamps(to)->hwtstamp = skb_hwtstamps(from)->hwtstamp;
	}

	return true;
}

static bool tcp_ooo_try_coalesce(struct sock *sk,
			     struct sk_buff *to,
			     struct sk_buff *from,
			     bool *fragstolen)
{
	bool res = tcp_try_coalesce(sk, to, from, fragstolen);

	/* In case tcp_drop() is called later, update to->gso_segs */
	if (res) {
		u32 gso_segs = max_t(u16, 1, skb_shinfo(to)->gso_segs) +
			       max_t(u16, 1, skb_shinfo(from)->gso_segs);

		skb_shinfo(to)->gso_segs = min_t(u32, gso_segs, 0xFFFF);
	}
	return res;
}

static void tcp_drop(struct sock *sk, struct sk_buff *skb)
{
	sk_drops_add(sk, skb);
	__kfree_skb(skb);
}

/* This one checks to see if we can put data from the
 * out_of_order queue into the receive_queue.
 */
static void tcp_ofo_queue(struct sock *sk)
{
	struct tcp_sock *tp = tcp_sk(sk);
	__u32 dsack_high = tp->rcv_nxt;
	bool fin, fragstolen, eaten;
	struct sk_buff *skb, *tail;
	struct rb_node *p;

	p = rb_first(&tp->out_of_order_queue);
	while (p) {
		skb = rb_to_skb(p);
		if (after(TCP_SKB_CB(skb)->seq, tp->rcv_nxt))
			break;

		if (before(TCP_SKB_CB(skb)->seq, dsack_high)) {
			__u32 dsack = dsack_high;
			if (before(TCP_SKB_CB(skb)->end_seq, dsack_high))
				dsack_high = TCP_SKB_CB(skb)->end_seq;
			tcp_dsack_extend(sk, TCP_SKB_CB(skb)->seq, dsack);
		}
		p = rb_next(p);
		rb_erase(&skb->rbnode, &tp->out_of_order_queue);

		if (unlikely(!after(TCP_SKB_CB(skb)->end_seq, tp->rcv_nxt))) {
			tcp_drop(sk, skb);
			continue;
		}

		tail = skb_peek_tail(&sk->sk_receive_queue);
		eaten = tail && tcp_try_coalesce(sk, tail, skb, &fragstolen);
		tcp_rcv_nxt_update(tp, TCP_SKB_CB(skb)->end_seq);
		fin = TCP_SKB_CB(skb)->tcp_flags & TCPHDR_FIN;
		if (!eaten)
			__skb_queue_tail(&sk->sk_receive_queue, skb);
		else
			kfree_skb_partial(skb, fragstolen);

		if (unlikely(fin)) {
			tcp_fin(sk);
			/* tcp_fin() purges tp->out_of_order_queue,
			 * so we must end this loop right now.
			 */
			break;
		}
	}
}

static bool tcp_prune_ofo_queue(struct sock *sk);
static int tcp_prune_queue(struct sock *sk);

static int tcp_try_rmem_schedule(struct sock *sk, struct sk_buff *skb,
				 unsigned int size)
{
	if (atomic_read(&sk->sk_rmem_alloc) > sk->sk_rcvbuf ||
	    !sk_rmem_schedule(sk, skb, size)) {

		if (tcp_prune_queue(sk) < 0)
			return -1;

		while (!sk_rmem_schedule(sk, skb, size)) {
			if (!tcp_prune_ofo_queue(sk))
				return -1;
		}
	}
	return 0;
}

static void tcp_data_queue_ofo(struct sock *sk, struct sk_buff *skb)
{
	struct tcp_sock *tp = tcp_sk(sk);
	struct rb_node **p, *parent;
	struct sk_buff *skb1;
	u32 seq, end_seq;
	bool fragstolen;

	tcp_data_ecn_check(sk, skb);

	if (unlikely(tcp_try_rmem_schedule(sk, skb, skb->truesize))) {
		NET_INC_STATS(sock_net(sk), LINUX_MIB_TCPOFODROP);
		sk->sk_data_ready(sk);
		tcp_drop(sk, skb);
		return;
	}

	/* Disable header prediction. */
	tp->pred_flags = 0;
	inet_csk_schedule_ack(sk);

	tp->rcv_ooopack += max_t(u16, 1, skb_shinfo(skb)->gso_segs);
	NET_INC_STATS(sock_net(sk), LINUX_MIB_TCPOFOQUEUE);
	seq = TCP_SKB_CB(skb)->seq;
	end_seq = TCP_SKB_CB(skb)->end_seq;

	p = &tp->out_of_order_queue.rb_node;
	if (RB_EMPTY_ROOT(&tp->out_of_order_queue)) {
		/* Initial out of order segment, build 1 SACK. */
		if (tcp_is_sack(tp)) {
			tp->rx_opt.num_sacks = 1;
			tp->selective_acks[0].start_seq = seq;
			tp->selective_acks[0].end_seq = end_seq;
		}
		rb_link_node(&skb->rbnode, NULL, p);
		rb_insert_color(&skb->rbnode, &tp->out_of_order_queue);
		tp->ooo_last_skb = skb;
		goto end;
	}

	/* In the typical case, we are adding an skb to the end of the list.
	 * Use of ooo_last_skb avoids the O(Log(N)) rbtree lookup.
	 */
	if (tcp_ooo_try_coalesce(sk, tp->ooo_last_skb,
				 skb, &fragstolen)) {
coalesce_done:
		/* For non sack flows, do not grow window to force DUPACK
		 * and trigger fast retransmit.
		 */
		if (tcp_is_sack(tp))
			tcp_grow_window(sk, skb);
		kfree_skb_partial(skb, fragstolen);
		skb = NULL;
		goto add_sack;
	}
	/* Can avoid an rbtree lookup if we are adding skb after ooo_last_skb */
	if (!before(seq, TCP_SKB_CB(tp->ooo_last_skb)->end_seq)) {
		parent = &tp->ooo_last_skb->rbnode;
		p = &parent->rb_right;
		goto insert;
	}

	/* Find place to insert this segment. Handle overlaps on the way. */
	parent = NULL;
	while (*p) {
		parent = *p;
		skb1 = rb_to_skb(parent);
		if (before(seq, TCP_SKB_CB(skb1)->seq)) {
			p = &parent->rb_left;
			continue;
		}
		if (before(seq, TCP_SKB_CB(skb1)->end_seq)) {
			if (!after(end_seq, TCP_SKB_CB(skb1)->end_seq)) {
				/* All the bits are present. Drop. */
				NET_INC_STATS(sock_net(sk),
					      LINUX_MIB_TCPOFOMERGE);
				tcp_drop(sk, skb);
				skb = NULL;
				tcp_dsack_set(sk, seq, end_seq);
				goto add_sack;
			}
			if (after(seq, TCP_SKB_CB(skb1)->seq)) {
				/* Partial overlap. */
				tcp_dsack_set(sk, seq, TCP_SKB_CB(skb1)->end_seq);
			} else {
				/* skb's seq == skb1's seq and skb covers skb1.
				 * Replace skb1 with skb.
				 */
				rb_replace_node(&skb1->rbnode, &skb->rbnode,
						&tp->out_of_order_queue);
				tcp_dsack_extend(sk,
						 TCP_SKB_CB(skb1)->seq,
						 TCP_SKB_CB(skb1)->end_seq);
				NET_INC_STATS(sock_net(sk),
					      LINUX_MIB_TCPOFOMERGE);
				tcp_drop(sk, skb1);
				goto merge_right;
			}
		} else if (tcp_ooo_try_coalesce(sk, skb1,
						skb, &fragstolen)) {
			goto coalesce_done;
		}
		p = &parent->rb_right;
	}
insert:
	/* Insert segment into RB tree. */
	rb_link_node(&skb->rbnode, parent, p);
	rb_insert_color(&skb->rbnode, &tp->out_of_order_queue);

merge_right:
	/* Remove other segments covered by skb. */
	while ((skb1 = skb_rb_next(skb)) != NULL) {
		if (!after(end_seq, TCP_SKB_CB(skb1)->seq))
			break;
		if (before(end_seq, TCP_SKB_CB(skb1)->end_seq)) {
			tcp_dsack_extend(sk, TCP_SKB_CB(skb1)->seq,
					 end_seq);
			break;
		}
		rb_erase(&skb1->rbnode, &tp->out_of_order_queue);
		tcp_dsack_extend(sk, TCP_SKB_CB(skb1)->seq,
				 TCP_SKB_CB(skb1)->end_seq);
		NET_INC_STATS(sock_net(sk), LINUX_MIB_TCPOFOMERGE);
		tcp_drop(sk, skb1);
	}
	/* If there is no skb after us, we are the last_skb ! */
	if (!skb1)
		tp->ooo_last_skb = skb;

add_sack:
	if (tcp_is_sack(tp))
		tcp_sack_new_ofo_skb(sk, seq, end_seq);
end:
	if (skb) {
		/* For non sack flows, do not grow window to force DUPACK
		 * and trigger fast retransmit.
		 */
		if (tcp_is_sack(tp))
			tcp_grow_window(sk, skb);
		skb_condense(skb);
		skb_set_owner_r(skb, sk);
	}
}

static int __must_check tcp_queue_rcv(struct sock *sk, struct sk_buff *skb,
				      bool *fragstolen)
{
	int eaten;
	struct sk_buff *tail = skb_peek_tail(&sk->sk_receive_queue);

	eaten = (tail &&
		 tcp_try_coalesce(sk, tail,
				  skb, fragstolen)) ? 1 : 0;
	tcp_rcv_nxt_update(tcp_sk(sk), TCP_SKB_CB(skb)->end_seq);
	if (!eaten) {
		__skb_queue_tail(&sk->sk_receive_queue, skb);
		skb_set_owner_r(skb, sk);
	}
	return eaten;
}

int tcp_send_rcvq(struct sock *sk, struct msghdr *msg, size_t size)
{
	struct sk_buff *skb;
	int err = -ENOMEM;
	int data_len = 0;
	bool fragstolen;

	if (size == 0)
		return 0;

	if (size > PAGE_SIZE) {
		int npages = min_t(size_t, size >> PAGE_SHIFT, MAX_SKB_FRAGS);

		data_len = npages << PAGE_SHIFT;
		size = data_len + (size & ~PAGE_MASK);
	}
	skb = alloc_skb_with_frags(size - data_len, data_len,
				   PAGE_ALLOC_COSTLY_ORDER,
				   &err, sk->sk_allocation);
	if (!skb)
		goto err;

	skb_put(skb, size - data_len);
	skb->data_len = data_len;
	skb->len = size;

	if (tcp_try_rmem_schedule(sk, skb, skb->truesize)) {
		NET_INC_STATS(sock_net(sk), LINUX_MIB_TCPRCVQDROP);
		goto err_free;
	}

	err = skb_copy_datagram_from_iter(skb, 0, &msg->msg_iter, size);
	if (err)
		goto err_free;

	TCP_SKB_CB(skb)->seq = tcp_sk(sk)->rcv_nxt;
	TCP_SKB_CB(skb)->end_seq = TCP_SKB_CB(skb)->seq + size;
	TCP_SKB_CB(skb)->ack_seq = tcp_sk(sk)->snd_una - 1;

	if (tcp_queue_rcv(sk, skb, &fragstolen)) {
		WARN_ON_ONCE(fragstolen); /* should not happen */
		__kfree_skb(skb);
	}
	return size;

err_free:
	kfree_skb(skb);
err:
	return err;

}

void tcp_data_ready(struct sock *sk)
{
	const struct tcp_sock *tp = tcp_sk(sk);
	int avail = tp->rcv_nxt - tp->copied_seq;

	if (avail < sk->sk_rcvlowat && !tcp_rmem_pressure(sk) &&
	    !sock_flag(sk, SOCK_DONE) &&
	    tcp_receive_window(tp) > inet_csk(sk)->icsk_ack.rcv_mss)
		return;

	sk->sk_data_ready(sk);
}

static void tcp_data_queue(struct sock *sk, struct sk_buff *skb)
{
	struct tcp_sock *tp = tcp_sk(sk);
	bool fragstolen;
	int eaten;

	if (sk_is_mptcp(sk))
		mptcp_incoming_options(sk, skb);

	if (TCP_SKB_CB(skb)->seq == TCP_SKB_CB(skb)->end_seq) {
		__kfree_skb(skb);
		return;
	}
	skb_dst_drop(skb);
	__skb_pull(skb, tcp_hdr(skb)->doff * 4);

	tp->rx_opt.dsack = 0;

	/*  Queue data for delivery to the user.
	 *  Packets in sequence go to the receive queue.
	 *  Out of sequence packets to the out_of_order_queue.
	 */
	if (TCP_SKB_CB(skb)->seq == tp->rcv_nxt) {
		if (tcp_receive_window(tp) == 0) {
			NET_INC_STATS(sock_net(sk), LINUX_MIB_TCPZEROWINDOWDROP);
			goto out_of_window;
		}

		/* Ok. In sequence. In window. */
queue_and_out:
		if (skb_queue_len(&sk->sk_receive_queue) == 0)
			sk_forced_mem_schedule(sk, skb->truesize);
		else if (tcp_try_rmem_schedule(sk, skb, skb->truesize)) {
			NET_INC_STATS(sock_net(sk), LINUX_MIB_TCPRCVQDROP);
			sk->sk_data_ready(sk);
			goto drop;
		}

		eaten = tcp_queue_rcv(sk, skb, &fragstolen);
		if (skb->len)
			tcp_event_data_recv(sk, skb);
		if (TCP_SKB_CB(skb)->tcp_flags & TCPHDR_FIN)
			tcp_fin(sk);

		if (!RB_EMPTY_ROOT(&tp->out_of_order_queue)) {
			tcp_ofo_queue(sk);

			/* RFC5681. 4.2. SHOULD send immediate ACK, when
			 * gap in queue is filled.
			 */
			if (RB_EMPTY_ROOT(&tp->out_of_order_queue))
				inet_csk(sk)->icsk_ack.pending |= ICSK_ACK_NOW;
		}

		if (tp->rx_opt.num_sacks)
			tcp_sack_remove(tp);

		tcp_fast_path_check(sk);

		if (eaten > 0)
			kfree_skb_partial(skb, fragstolen);
		if (!sock_flag(sk, SOCK_DEAD))
			tcp_data_ready(sk);
		return;
	}

	if (!after(TCP_SKB_CB(skb)->end_seq, tp->rcv_nxt)) {
		tcp_rcv_spurious_retrans(sk, skb);
		/* A retransmit, 2nd most common case.  Force an immediate ack. */
		NET_INC_STATS(sock_net(sk), LINUX_MIB_DELAYEDACKLOST);
		tcp_dsack_set(sk, TCP_SKB_CB(skb)->seq, TCP_SKB_CB(skb)->end_seq);

out_of_window:
		tcp_enter_quickack_mode(sk, TCP_MAX_QUICKACKS);
		inet_csk_schedule_ack(sk);
drop:
		tcp_drop(sk, skb);
		return;
	}

	/* Out of window. F.e. zero window probe. */
	if (!before(TCP_SKB_CB(skb)->seq, tp->rcv_nxt + tcp_receive_window(tp)))
		goto out_of_window;

	if (before(TCP_SKB_CB(skb)->seq, tp->rcv_nxt)) {
		/* Partial packet, seq < rcv_next < end_seq */
		tcp_dsack_set(sk, TCP_SKB_CB(skb)->seq, tp->rcv_nxt);

		/* If window is closed, drop tail of packet. But after
		 * remembering D-SACK for its head made in previous line.
		 */
		if (!tcp_receive_window(tp)) {
			NET_INC_STATS(sock_net(sk), LINUX_MIB_TCPZEROWINDOWDROP);
			goto out_of_window;
		}
		goto queue_and_out;
	}

	tcp_data_queue_ofo(sk, skb);
}

static struct sk_buff *tcp_skb_next(struct sk_buff *skb, struct sk_buff_head *list)
{
	if (list)
		return !skb_queue_is_last(list, skb) ? skb->next : NULL;

	return skb_rb_next(skb);
}

static struct sk_buff *tcp_collapse_one(struct sock *sk, struct sk_buff *skb,
					struct sk_buff_head *list,
					struct rb_root *root)
{
	struct sk_buff *next = tcp_skb_next(skb, list);

	if (list)
		__skb_unlink(skb, list);
	else
		rb_erase(&skb->rbnode, root);

	__kfree_skb(skb);
	NET_INC_STATS(sock_net(sk), LINUX_MIB_TCPRCVCOLLAPSED);

	return next;
}

/* Insert skb into rb tree, ordered by TCP_SKB_CB(skb)->seq */
void tcp_rbtree_insert(struct rb_root *root, struct sk_buff *skb)
{
	struct rb_node **p = &root->rb_node;
	struct rb_node *parent = NULL;
	struct sk_buff *skb1;

	while (*p) {
		parent = *p;
		skb1 = rb_to_skb(parent);
		if (before(TCP_SKB_CB(skb)->seq, TCP_SKB_CB(skb1)->seq))
			p = &parent->rb_left;
		else
			p = &parent->rb_right;
	}
	rb_link_node(&skb->rbnode, parent, p);
	rb_insert_color(&skb->rbnode, root);
}

/* Collapse contiguous sequence of skbs head..tail with
 * sequence numbers start..end.
 *
 * If tail is NULL, this means until the end of the queue.
 *
 * Segments with FIN/SYN are not collapsed (only because this
 * simplifies code)
 */
static void
tcp_collapse(struct sock *sk, struct sk_buff_head *list, struct rb_root *root,
	     struct sk_buff *head, struct sk_buff *tail, u32 start, u32 end)
{
	struct sk_buff *skb = head, *n;
	struct sk_buff_head tmp;
	bool end_of_skbs;

	/* First, check that queue is collapsible and find
	 * the point where collapsing can be useful.
	 */
restart:
	for (end_of_skbs = true; skb != NULL && skb != tail; skb = n) {
		n = tcp_skb_next(skb, list);

		/* No new bits? It is possible on ofo queue. */
		if (!before(start, TCP_SKB_CB(skb)->end_seq)) {
			skb = tcp_collapse_one(sk, skb, list, root);
			if (!skb)
				break;
			goto restart;
		}

		/* The first skb to collapse is:
		 * - not SYN/FIN and
		 * - bloated or contains data before "start" or
		 *   overlaps to the next one and mptcp allow collapsing.
		 */
		if (!(TCP_SKB_CB(skb)->tcp_flags & (TCPHDR_SYN | TCPHDR_FIN)) &&
		    (tcp_win_from_space(sk, skb->truesize) > skb->len ||
		     before(TCP_SKB_CB(skb)->seq, start))) {
			end_of_skbs = false;
			break;
		}

		if (n && n != tail && mptcp_skb_can_collapse(skb, n) &&
		    TCP_SKB_CB(skb)->end_seq != TCP_SKB_CB(n)->seq) {
			end_of_skbs = false;
			break;
		}

		/* Decided to skip this, advance start seq. */
		start = TCP_SKB_CB(skb)->end_seq;
	}
	if (end_of_skbs ||
	    (TCP_SKB_CB(skb)->tcp_flags & (TCPHDR_SYN | TCPHDR_FIN)))
		return;

	__skb_queue_head_init(&tmp);

	while (before(start, end)) {
		int copy = min_t(int, SKB_MAX_ORDER(0, 0), end - start);
		struct sk_buff *nskb;

		nskb = alloc_skb(copy, GFP_ATOMIC);
		if (!nskb)
			break;

		memcpy(nskb->cb, skb->cb, sizeof(skb->cb));
#ifdef CONFIG_TLS_DEVICE
		nskb->decrypted = skb->decrypted;
#endif
		TCP_SKB_CB(nskb)->seq = TCP_SKB_CB(nskb)->end_seq = start;
		if (list)
			__skb_queue_before(list, skb, nskb);
		else
			__skb_queue_tail(&tmp, nskb); /* defer rbtree insertion */
		skb_set_owner_r(nskb, sk);
		mptcp_skb_ext_move(nskb, skb);

		/* Copy data, releasing collapsed skbs. */
		while (copy > 0) {
			int offset = start - TCP_SKB_CB(skb)->seq;
			int size = TCP_SKB_CB(skb)->end_seq - start;

			BUG_ON(offset < 0);
			if (size > 0) {
				size = min(copy, size);
				if (skb_copy_bits(skb, offset, skb_put(nskb, size), size))
					BUG();
				TCP_SKB_CB(nskb)->end_seq += size;
				copy -= size;
				start += size;
			}
			if (!before(start, TCP_SKB_CB(skb)->end_seq)) {
				skb = tcp_collapse_one(sk, skb, list, root);
				if (!skb ||
				    skb == tail ||
				    !mptcp_skb_can_collapse(nskb, skb) ||
				    (TCP_SKB_CB(skb)->tcp_flags & (TCPHDR_SYN | TCPHDR_FIN)))
					goto end;
#ifdef CONFIG_TLS_DEVICE
				if (skb->decrypted != nskb->decrypted)
					goto end;
#endif
			}
		}
	}
end:
	skb_queue_walk_safe(&tmp, skb, n)
		tcp_rbtree_insert(root, skb);
}

/* Collapse ofo queue. Algorithm: select contiguous sequence of skbs
 * and tcp_collapse() them until all the queue is collapsed.
 */
static void tcp_collapse_ofo_queue(struct sock *sk)
{
	struct tcp_sock *tp = tcp_sk(sk);
	u32 range_truesize, sum_tiny = 0;
	struct sk_buff *skb, *head;
	u32 start, end;

	skb = skb_rb_first(&tp->out_of_order_queue);
new_range:
	if (!skb) {
		tp->ooo_last_skb = skb_rb_last(&tp->out_of_order_queue);
		return;
	}
	start = TCP_SKB_CB(skb)->seq;
	end = TCP_SKB_CB(skb)->end_seq;
	range_truesize = skb->truesize;

	for (head = skb;;) {
		skb = skb_rb_next(skb);

		/* Range is terminated when we see a gap or when
		 * we are at the queue end.
		 */
		if (!skb ||
		    after(TCP_SKB_CB(skb)->seq, end) ||
		    before(TCP_SKB_CB(skb)->end_seq, start)) {
			/* Do not attempt collapsing tiny skbs */
			if (range_truesize != head->truesize ||
			    end - start >= SKB_WITH_OVERHEAD(SK_MEM_QUANTUM)) {
				tcp_collapse(sk, NULL, &tp->out_of_order_queue,
					     head, skb, start, end);
			} else {
				sum_tiny += range_truesize;
				if (sum_tiny > sk->sk_rcvbuf >> 3)
					return;
			}
			goto new_range;
		}

		range_truesize += skb->truesize;
		if (unlikely(before(TCP_SKB_CB(skb)->seq, start)))
			start = TCP_SKB_CB(skb)->seq;
		if (after(TCP_SKB_CB(skb)->end_seq, end))
			end = TCP_SKB_CB(skb)->end_seq;
	}
}

/*
 * Clean the out-of-order queue to make room.
 * We drop high sequences packets to :
 * 1) Let a chance for holes to be filled.
 * 2) not add too big latencies if thousands of packets sit there.
 *    (But if application shrinks SO_RCVBUF, we could still end up
 *     freeing whole queue here)
 * 3) Drop at least 12.5 % of sk_rcvbuf to avoid malicious attacks.
 *
 * Return true if queue has shrunk.
 */
static bool tcp_prune_ofo_queue(struct sock *sk)
{
	struct tcp_sock *tp = tcp_sk(sk);
	struct rb_node *node, *prev;
	int goal;

	if (RB_EMPTY_ROOT(&tp->out_of_order_queue))
		return false;

	NET_INC_STATS(sock_net(sk), LINUX_MIB_OFOPRUNED);
	goal = sk->sk_rcvbuf >> 3;
	node = &tp->ooo_last_skb->rbnode;
	do {
		prev = rb_prev(node);
		rb_erase(node, &tp->out_of_order_queue);
		goal -= rb_to_skb(node)->truesize;
		tcp_drop(sk, rb_to_skb(node));
		if (!prev || goal <= 0) {
			sk_mem_reclaim(sk);
			if (atomic_read(&sk->sk_rmem_alloc) <= sk->sk_rcvbuf &&
			    !tcp_under_memory_pressure(sk))
				break;
			goal = sk->sk_rcvbuf >> 3;
		}
		node = prev;
	} while (node);
	tp->ooo_last_skb = rb_to_skb(prev);

	/* Reset SACK state.  A conforming SACK implementation will
	 * do the same at a timeout based retransmit.  When a connection
	 * is in a sad state like this, we care only about integrity
	 * of the connection not performance.
	 */
	if (tp->rx_opt.sack_ok)
		tcp_sack_reset(&tp->rx_opt);
	return true;
}

/* Reduce allocated memory if we can, trying to get
 * the socket within its memory limits again.
 *
 * Return less than zero if we should start dropping frames
 * until the socket owning process reads some of the data
 * to stabilize the situation.
 */
static int tcp_prune_queue(struct sock *sk)
{
	struct tcp_sock *tp = tcp_sk(sk);

	NET_INC_STATS(sock_net(sk), LINUX_MIB_PRUNECALLED);

	if (atomic_read(&sk->sk_rmem_alloc) >= sk->sk_rcvbuf)
		tcp_clamp_window(sk);
	else if (tcp_under_memory_pressure(sk))
		tp->rcv_ssthresh = min(tp->rcv_ssthresh, 4U * tp->advmss);

	if (atomic_read(&sk->sk_rmem_alloc) <= sk->sk_rcvbuf)
		return 0;

	tcp_collapse_ofo_queue(sk);
	if (!skb_queue_empty(&sk->sk_receive_queue))
		tcp_collapse(sk, &sk->sk_receive_queue, NULL,
			     skb_peek(&sk->sk_receive_queue),
			     NULL,
			     tp->copied_seq, tp->rcv_nxt);
	sk_mem_reclaim(sk);

	if (atomic_read(&sk->sk_rmem_alloc) <= sk->sk_rcvbuf)
		return 0;

	/* Collapsing did not help, destructive actions follow.
	 * This must not ever occur. */

	tcp_prune_ofo_queue(sk);

	if (atomic_read(&sk->sk_rmem_alloc) <= sk->sk_rcvbuf)
		return 0;

	/* If we are really being abused, tell the caller to silently
	 * drop receive data on the floor.  It will get retransmitted
	 * and hopefully then we'll have sufficient space.
	 */
	NET_INC_STATS(sock_net(sk), LINUX_MIB_RCVPRUNED);

	/* Massive buffer overcommit. */
	tp->pred_flags = 0;
	return -1;
}

static bool tcp_should_expand_sndbuf(const struct sock *sk)
{
	const struct tcp_sock *tp = tcp_sk(sk);

	/* If the user specified a specific send buffer setting, do
	 * not modify it.
	 */
	if (sk->sk_userlocks & SOCK_SNDBUF_LOCK)
		return false;

	/* If we are under global TCP memory pressure, do not expand.  */
	if (tcp_under_memory_pressure(sk))
		return false;

	/* If we are under soft global TCP memory pressure, do not expand.  */
	if (sk_memory_allocated(sk) >= sk_prot_mem_limits(sk, 0))
		return false;

	/* If we filled the congestion window, do not expand.  */
	if (tcp_packets_in_flight(tp) >= tp->snd_cwnd)
		return false;

	return true;
}

static void tcp_new_space(struct sock *sk)
{
	struct tcp_sock *tp = tcp_sk(sk);

	if (tcp_should_expand_sndbuf(sk)) {
		tcp_sndbuf_expand(sk);
		tp->snd_cwnd_stamp = tcp_jiffies32;
	}

	sk->sk_write_space(sk);
}

static void tcp_check_space(struct sock *sk)
{
	/* pairs with tcp_poll() */
	smp_mb();
	if (sk->sk_socket &&
	    test_bit(SOCK_NOSPACE, &sk->sk_socket->flags)) {
		tcp_new_space(sk);
		if (!test_bit(SOCK_NOSPACE, &sk->sk_socket->flags))
			tcp_chrono_stop(sk, TCP_CHRONO_SNDBUF_LIMITED);
	}
}

static inline void tcp_data_snd_check(struct sock *sk)
{
	tcp_push_pending_frames(sk);
	tcp_check_space(sk);
}

/*
 * Check if sending an ack is needed.
 */
static void __tcp_ack_snd_check(struct sock *sk, int ofo_possible)
{
	struct tcp_sock *tp = tcp_sk(sk);
	unsigned long rtt, delay;

	    /* More than one full frame received... */
	if (((tp->rcv_nxt - tp->rcv_wup) > inet_csk(sk)->icsk_ack.rcv_mss &&
	     /* ... and right edge of window advances far enough.
	      * (tcp_recvmsg() will send ACK otherwise).
	      * If application uses SO_RCVLOWAT, we want send ack now if
	      * we have not received enough bytes to satisfy the condition.
	      */
	    (tp->rcv_nxt - tp->copied_seq < sk->sk_rcvlowat ||
	     __tcp_select_window(sk) >= tp->rcv_wnd)) ||
	    /* We ACK each frame or... */
	    tcp_in_quickack_mode(sk) ||
	    /* Protocol state mandates a one-time immediate ACK */
	    inet_csk(sk)->icsk_ack.pending & ICSK_ACK_NOW) {
send_now:
		tcp_send_ack(sk);
		return;
	}

	if (!ofo_possible || RB_EMPTY_ROOT(&tp->out_of_order_queue)) {
		tcp_send_delayed_ack(sk);
		return;
	}

	if (!tcp_is_sack(tp) ||
	    tp->compressed_ack >= sock_net(sk)->ipv4.sysctl_tcp_comp_sack_nr)
		goto send_now;

	if (tp->compressed_ack_rcv_nxt != tp->rcv_nxt) {
		tp->compressed_ack_rcv_nxt = tp->rcv_nxt;
		tp->dup_ack_counter = 0;
	}
	if (tp->dup_ack_counter < TCP_FASTRETRANS_THRESH) {
		tp->dup_ack_counter++;
		goto send_now;
	}
	tp->compressed_ack++;
	if (hrtimer_is_queued(&tp->compressed_ack_timer))
		return;

	/* compress ack timer : 5 % of rtt, but no more than tcp_comp_sack_delay_ns */

	rtt = tp->rcv_rtt_est.rtt_us;
	if (tp->srtt_us && tp->srtt_us < rtt)
		rtt = tp->srtt_us;

	delay = min_t(unsigned long, sock_net(sk)->ipv4.sysctl_tcp_comp_sack_delay_ns,
		      rtt * (NSEC_PER_USEC >> 3)/20);
	sock_hold(sk);
	hrtimer_start_range_ns(&tp->compressed_ack_timer, ns_to_ktime(delay),
			       sock_net(sk)->ipv4.sysctl_tcp_comp_sack_slack_ns,
			       HRTIMER_MODE_REL_PINNED_SOFT);
}

static inline void tcp_ack_snd_check(struct sock *sk)
{
	if (!inet_csk_ack_scheduled(sk)) {
		/* We sent a data segment already. */
		return;
	}
	__tcp_ack_snd_check(sk, 1);
}

/*
 *	This routine is only called when we have urgent data
 *	signaled. Its the 'slow' part of tcp_urg. It could be
 *	moved inline now as tcp_urg is only called from one
 *	place. We handle URGent data wrong. We have to - as
 *	BSD still doesn't use the correction from RFC961.
 *	For 1003.1g we should support a new option TCP_STDURG to permit
 *	either form (or just set the sysctl tcp_stdurg).
 */

static void tcp_check_urg(struct sock *sk, const struct tcphdr *th)
{
	struct tcp_sock *tp = tcp_sk(sk);
	u32 ptr = ntohs(th->urg_ptr);

	if (ptr && !sock_net(sk)->ipv4.sysctl_tcp_stdurg)
		ptr--;
	ptr += ntohl(th->seq);

	/* Ignore urgent data that we've already seen and read. */
	if (after(tp->copied_seq, ptr))
		return;

	/* Do not replay urg ptr.
	 *
	 * NOTE: interesting situation not covered by specs.
	 * Misbehaving sender may send urg ptr, pointing to segment,
	 * which we already have in ofo queue. We are not able to fetch
	 * such data and will stay in TCP_URG_NOTYET until will be eaten
	 * by recvmsg(). Seems, we are not obliged to handle such wicked
	 * situations. But it is worth to think about possibility of some
	 * DoSes using some hypothetical application level deadlock.
	 */
	if (before(ptr, tp->rcv_nxt))
		return;

	/* Do we already have a newer (or duplicate) urgent pointer? */
	if (tp->urg_data && !after(ptr, tp->urg_seq))
		return;

	/* Tell the world about our new urgent pointer. */
	sk_send_sigurg(sk);

	/* We may be adding urgent data when the last byte read was
	 * urgent. To do this requires some care. We cannot just ignore
	 * tp->copied_seq since we would read the last urgent byte again
	 * as data, nor can we alter copied_seq until this data arrives
	 * or we break the semantics of SIOCATMARK (and thus sockatmark())
	 *
	 * NOTE. Double Dutch. Rendering to plain English: author of comment
	 * above did something sort of 	send("A", MSG_OOB); send("B", MSG_OOB);
	 * and expect that both A and B disappear from stream. This is _wrong_.
	 * Though this happens in BSD with high probability, this is occasional.
	 * Any application relying on this is buggy. Note also, that fix "works"
	 * only in this artificial test. Insert some normal data between A and B and we will
	 * decline of BSD again. Verdict: it is better to remove to trap
	 * buggy users.
	 */
	if (tp->urg_seq == tp->copied_seq && tp->urg_data &&
	    !sock_flag(sk, SOCK_URGINLINE) && tp->copied_seq != tp->rcv_nxt) {
		struct sk_buff *skb = skb_peek(&sk->sk_receive_queue);
		tp->copied_seq++;
		if (skb && !before(tp->copied_seq, TCP_SKB_CB(skb)->end_seq)) {
			__skb_unlink(skb, &sk->sk_receive_queue);
			__kfree_skb(skb);
		}
	}

	tp->urg_data = TCP_URG_NOTYET;
	WRITE_ONCE(tp->urg_seq, ptr);

	/* Disable header prediction. */
	tp->pred_flags = 0;
}

/* This is the 'fast' part of urgent handling. */
static void tcp_urg(struct sock *sk, struct sk_buff *skb, const struct tcphdr *th)
{
	struct tcp_sock *tp = tcp_sk(sk);

	/* Check if we get a new urgent pointer - normally not. */
	if (th->urg)
		tcp_check_urg(sk, th);

	/* Do we wait for any urgent data? - normally not... */
	if (tp->urg_data == TCP_URG_NOTYET) {
		u32 ptr = tp->urg_seq - ntohl(th->seq) + (th->doff * 4) -
			  th->syn;

		/* Is the urgent pointer pointing into this packet? */
		if (ptr < skb->len) {
			u8 tmp;
			if (skb_copy_bits(skb, ptr, &tmp, 1))
				BUG();
			tp->urg_data = TCP_URG_VALID | tmp;
			if (!sock_flag(sk, SOCK_DEAD))
				sk->sk_data_ready(sk);
		}
	}
}

/* Updates Accurate ECN received counters from the received IP ECN field */
void tcp_ecn_received_counters(struct sock *sk, const struct sk_buff *skb,
			       u32 payload_len)
{
	u8 ecnfield = TCP_SKB_CB(skb)->ip_dsfield & INET_ECN_MASK;
	u8 is_ce = INET_ECN_is_ce(ecnfield);
	struct tcp_sock *tp = tcp_sk(sk);
	bool ecn_edge;

	if (!INET_ECN_is_not_ect(ecnfield)) {
		tp->ecn_flags |= TCP_ECN_SEEN;

		/* ACE counter tracks *all* segments including pure acks */
		tp->received_ce += is_ce * max_t(u16, 1, skb_shinfo(skb)->gso_segs);

		if (payload_len > 0) {
			u8 minlen = tcp_ecnfield_to_accecn_optfield(ecnfield);
			u32 oldbytes = tp->received_ecn_bytes[ecnfield - 1];

			tp->received_ecn_bytes[ecnfield - 1] += payload_len;
			tp->accecn_minlen = max_t(u8, tp->accecn_minlen, minlen);

			/* Demand AccECN option at least every 2^22 bytes to
			 * avoid overflowing the ECN byte counters.
			 */
			if ((tp->received_ecn_bytes[ecnfield - 1] ^ oldbytes) &
			    ~((1 << 22) - 1))
				tp->accecn_opt_demand = max_t(u8, 1,
							      tp->accecn_opt_demand);
		}
	}

	ecn_edge = tp->prev_ecnfield != ecnfield;
	if (ecn_edge || is_ce) {
		tp->prev_ecnfield = ecnfield;
		/* Demand Accurate ECN change-triggered ACKs. Two ACK are
		 * demanded to indicate unambiguously the ecnfield value
		 * in the latter ACK.
		 */
		if (tcp_ecn_mode_accecn(tp)) {
			if (ecn_edge)
				inet_csk(sk)->icsk_ack.pending |= ICSK_ACK_NOW;
			tp->accecn_opt_demand = 2;
		}
	}
}

/* Accept RST for rcv_nxt - 1 after a FIN.
 * When tcp connections are abruptly terminated from Mac OSX (via ^C), a
 * FIN is sent followed by a RST packet. The RST is sent with the same
 * sequence number as the FIN, and thus according to RFC 5961 a challenge
 * ACK should be sent. However, Mac OSX rate limits replies to challenge
 * ACKs on the closed socket. In addition middleboxes can drop either the
 * challenge ACK or a subsequent RST.
 */
static bool tcp_reset_check(const struct sock *sk, const struct sk_buff *skb)
{
	struct tcp_sock *tp = tcp_sk(sk);

	return unlikely(TCP_SKB_CB(skb)->seq == (tp->rcv_nxt - 1) &&
			(1 << sk->sk_state) & (TCPF_CLOSE_WAIT | TCPF_LAST_ACK |
					       TCPF_CLOSING));
}

/* Does PAWS and seqno based validation of an incoming segment, flags will
 * play significant role here.
 */
static bool tcp_validate_incoming(struct sock *sk, struct sk_buff *skb,
				  const struct tcphdr *th, int syn_inerr)
{
	bool send_accecn_reflector = false;
	struct tcp_sock *tp = tcp_sk(sk);
	bool rst_seq_match = false;

	/* RFC1323: H1. Apply PAWS check first. */
	if (tcp_fast_parse_options(sock_net(sk), skb, th, tp) &&
	    tp->rx_opt.saw_tstamp &&
	    tcp_paws_discard(sk, skb)) {
		if (!th->rst) {
			NET_INC_STATS(sock_net(sk), LINUX_MIB_PAWSESTABREJECTED);
			if (!tcp_oow_rate_limited(sock_net(sk), skb,
						  LINUX_MIB_TCPACKSKIPPEDPAWS,
						  &tp->last_oow_ack_time))
				tcp_send_dupack(sk, skb);
			goto discard;
		}
		/* Reset is accepted even if it did not pass PAWS. */
	}

	/* Step 1: check sequence number */
	if (!tcp_sequence(tp, TCP_SKB_CB(skb)->seq, TCP_SKB_CB(skb)->end_seq)) {
		/* RFC793, page 37: "In all states except SYN-SENT, all reset
		 * (RST) segments are validated by checking their SEQ-fields."
		 * And page 69: "If an incoming segment is not acceptable,
		 * an acknowledgment should be sent in reply (unless the RST
		 * bit is set, if so drop the segment and return)".
		 */
		if (!th->rst) {
			if (th->syn)
				goto syn_challenge;
			if (!tcp_oow_rate_limited(sock_net(sk), skb,
						  LINUX_MIB_TCPACKSKIPPEDSEQ,
						  &tp->last_oow_ack_time))
				tcp_send_dupack(sk, skb);
		} else if (tcp_reset_check(sk, skb)) {
			tcp_reset(sk);
		}
		goto discard;
	}

	/* Step 2: check RST bit */
	if (th->rst) {
		/* RFC 5961 3.2 (extend to match against (RCV.NXT - 1) after a
		 * FIN and SACK too if available):
		 * If seq num matches RCV.NXT or (RCV.NXT - 1) after a FIN, or
		 * the right-most SACK block,
		 * then
		 *     RESET the connection
		 * else
		 *     Send a challenge ACK
		 */
		if (TCP_SKB_CB(skb)->seq == tp->rcv_nxt ||
		    tcp_reset_check(sk, skb)) {
			rst_seq_match = true;
		} else if (tcp_is_sack(tp) && tp->rx_opt.num_sacks > 0) {
			struct tcp_sack_block *sp = &tp->selective_acks[0];
			int max_sack = sp[0].end_seq;
			int this_sack;

			for (this_sack = 1; this_sack < tp->rx_opt.num_sacks;
			     ++this_sack) {
				max_sack = after(sp[this_sack].end_seq,
						 max_sack) ?
					sp[this_sack].end_seq : max_sack;
			}

			if (TCP_SKB_CB(skb)->seq == max_sack)
				rst_seq_match = true;
		}

		if (rst_seq_match)
			tcp_reset(sk);
		else {
			/* Disable TFO if RST is out-of-order
			 * and no data has been received
			 * for current active TFO socket
			 */
			if (tp->syn_fastopen && !tp->data_segs_in &&
			    sk->sk_state == TCP_ESTABLISHED)
				tcp_fastopen_active_disable(sk);
			tcp_send_challenge_ack(sk, skb, false);
		}
		goto discard;
	}

	/* step 3: check security and precedence [ignored] */

	/* step 4: Check for a SYN
	 * RFC 5961 4.2 : Send a challenge ack
	 */
	if (th->syn) {
		if (tcp_ecn_mode_accecn(tp)) {
			send_accecn_reflector = true;
			if (tp->rx_opt.accecn &&
			    tp->saw_accecn_opt < TCP_ACCECN_OPT_COUNTER_SEEN) {
				tp->saw_accecn_opt = tcp_accecn_option_init(skb,
									    tp->rx_opt.accecn);
				tp->accecn_opt_demand = max_t(u8, 1, tp->accecn_opt_demand);
			}
		}
syn_challenge:
		if (syn_inerr)
			TCP_INC_STATS(sock_net(sk), TCP_MIB_INERRS);
		NET_INC_STATS(sock_net(sk), LINUX_MIB_TCPSYNCHALLENGE);
		tcp_send_challenge_ack(sk, skb, send_accecn_reflector);
		goto discard;
	}

	bpf_skops_parse_hdr(sk, skb);

	return true;

discard:
	tcp_drop(sk, skb);
	return false;
}

/*
 *	TCP receive function for the ESTABLISHED state.
 *
 *	It is split into a fast path and a slow path. The fast path is
 * 	disabled when:
 *	- A zero window was announced from us - zero window probing
 *        is only handled properly in the slow path.
 *	- Out of order segments arrived.
 *	- Urgent data is expected.
 *	- There is no buffer space left
 *	- Unexpected TCP flags/window values/header lengths are received
 *	  (detected by checking the TCP header against pred_flags)
 *	- Data is sent in both directions. Fast path only supports pure senders
 *	  or pure receivers (this means either the sequence number or the ack
 *	  value must stay constant)
 *	- Unexpected TCP option.
 *
 *	When these conditions are not satisfied it drops into a standard
 *	receive procedure patterned after RFC793 to handle all cases.
 *	The first three cases are guaranteed by proper pred_flags setting,
 *	the rest is checked inline. Fast processing is turned on in
 *	tcp_data_queue when everything is OK.
 */
void tcp_rcv_established(struct sock *sk, struct sk_buff *skb)
{
	const struct tcphdr *th = (const struct tcphdr *)skb->data;
	struct tcp_sock *tp = tcp_sk(sk);
	unsigned int len = skb->len;

	/* TCP congestion window tracking */
	trace_tcp_probe(sk, skb);

	tcp_mstamp_refresh(tp);
	if (unlikely(!sk->sk_rx_dst))
		inet_csk(sk)->icsk_af_ops->sk_rx_dst_set(sk, skb);
	/*
	 *	Header prediction.
	 *	The code loosely follows the one in the famous
	 *	"30 instruction TCP receive" Van Jacobson mail.
	 *
	 *	Van's trick is to deposit buffers into socket queue
	 *	on a device interrupt, to call tcp_recv function
	 *	on the receive process context and checksum and copy
	 *	the buffer to user space. smart...
	 *
	 *	Our current scheme is not silly either but we take the
	 *	extra cost of the net_bh soft interrupt processing...
	 *	We do checksum and copy also but from device to kernel.
	 */

	tp->rx_opt.saw_tstamp = 0;
	tp->rx_opt.accecn = 0;

	/*	pred_flags is 0xS?10 << 16 + snd_wnd
	 *	if header_prediction is to be made
	 *	'S' will always be tp->tcp_header_len >> 2
	 *	'?' will be 0 for the fast path, otherwise pred_flags is 0 to
	 *  turn it off	(when there are holes in the receive
	 *	 space for instance)
	 *	PSH flag is ignored.
	 */

	if ((tcp_flag_word(th) & TCP_HP_BITS) == tp->pred_flags &&
	    TCP_SKB_CB(skb)->seq == tp->rcv_nxt &&
	    !after(TCP_SKB_CB(skb)->ack_seq, tp->snd_nxt)) {
		int tcp_header_len = tp->tcp_header_len;
		s32 tstamp_delta = 0;
		int flag = 0;

		/* Timestamp header prediction: tcp_header_len
		 * is automatically equal to th->doff*4 due to pred_flags
		 * match.
		 */

		/* Check timestamp */
		if (tcp_header_len == sizeof(struct tcphdr) + TCPOLEN_TSTAMP_ALIGNED) {
			/* No? Slow path! */
			if (!tcp_parse_aligned_timestamp(tp, th))
				goto slow_path;

			tstamp_delta = tp->rx_opt.rcv_tsval - tp->rx_opt.ts_recent;
			/* If PAWS failed, check it more carefully in slow path */
			if (tstamp_delta < 0)
				goto slow_path;

			/* DO NOT update ts_recent here, if checksum fails
			 * and timestamp was corrupted part, it will result
			 * in a hung connection since we will drop all
			 * future packets due to the PAWS test.
			 */
		}

		if (len <= tcp_header_len) {
			/* Bulk data transfer: sender */
			if (len == tcp_header_len) {
				/* Predicted packet is in window by definition.
				 * seq == rcv_nxt and rcv_wup <= rcv_nxt.
				 * Hence, check seq<=rcv_wup reduces to:
				 */
				if (tcp_header_len ==
				    (sizeof(struct tcphdr) + TCPOLEN_TSTAMP_ALIGNED) &&
				    tp->rcv_nxt == tp->rcv_wup)
					flag |= __tcp_replace_ts_recent(tp, tstamp_delta);

				tcp_ecn_received_counters(sk, skb, 0);

				/* We know that such packets are checksummed
				 * on entry.
				 */
				tcp_ack(sk, skb, flag);
				__kfree_skb(skb);
				tcp_data_snd_check(sk);
				/* When receiving pure ack in fast path, update
				 * last ts ecr directly instead of calling
				 * tcp_rcv_rtt_measure_ts()
				 */
				tp->rcv_rtt_last_tsecr = tp->rx_opt.rcv_tsecr;
				return;
			} else { /* Header too small */
				TCP_INC_STATS(sock_net(sk), TCP_MIB_INERRS);
				goto discard;
			}
		} else {
			int eaten = 0;
			bool fragstolen = false;

			if (tcp_checksum_complete(skb))
				goto csum_error;

			if ((int)skb->truesize > sk->sk_forward_alloc)
				goto step5;

			/* Predicted packet is in window by definition.
			 * seq == rcv_nxt and rcv_wup <= rcv_nxt.
			 * Hence, check seq<=rcv_wup reduces to:
			 */
			if (tcp_header_len ==
			    (sizeof(struct tcphdr) + TCPOLEN_TSTAMP_ALIGNED) &&
			    tp->rcv_nxt == tp->rcv_wup)
				flag |= __tcp_replace_ts_recent(tp, tstamp_delta);

			tcp_rcv_rtt_measure_ts(sk, skb);

			NET_INC_STATS(sock_net(sk), LINUX_MIB_TCPHPHITS);

			/* Bulk data transfer: receiver */
			__skb_pull(skb, tcp_header_len);
			tcp_ecn_received_counters(sk, skb, len - tcp_header_len);
			eaten = tcp_queue_rcv(sk, skb, &fragstolen);

			tcp_event_data_recv(sk, skb);

			if (TCP_SKB_CB(skb)->ack_seq != tp->snd_una) {
				/* Well, only one small jumplet in fast path... */
				tcp_ack(sk, skb, flag | FLAG_DATA);
				tcp_data_snd_check(sk);
				if (!inet_csk_ack_scheduled(sk))
					goto no_ack;
			} else {
				tcp_update_wl(tp, TCP_SKB_CB(skb)->seq);
			}

			__tcp_ack_snd_check(sk, 0);
no_ack:
			if (eaten)
				kfree_skb_partial(skb, fragstolen);
			tcp_data_ready(sk);
			return;
		}
	}

slow_path:
	if (len < (th->doff << 2) || tcp_checksum_complete(skb))
		goto csum_error;

	if (!th->ack && !th->rst && !th->syn)
		goto discard;

	/*
	 *	Standard slow path.
	 */

	if (!tcp_validate_incoming(sk, skb, th, 1))
		return;

step5:
	tcp_ecn_received_counters(sk, skb, len - th->doff * 4);

	if (tcp_ack(sk, skb, FLAG_SLOWPATH | FLAG_UPDATE_TS_RECENT) < 0)
		goto discard;

	tcp_rcv_rtt_measure_ts(sk, skb);

	/* Process urgent data. */
	tcp_urg(sk, skb, th);

	/* step 7: process the segment text */
	tcp_data_queue(sk, skb);

	tcp_data_snd_check(sk);
	tcp_ack_snd_check(sk);
	return;

csum_error:
	TCP_INC_STATS(sock_net(sk), TCP_MIB_CSUMERRORS);
	TCP_INC_STATS(sock_net(sk), TCP_MIB_INERRS);

discard:
	tcp_drop(sk, skb);
}
EXPORT_SYMBOL(tcp_rcv_established);

void tcp_init_transfer(struct sock *sk, int bpf_op, struct sk_buff *skb)
{
	struct inet_connection_sock *icsk = inet_csk(sk);
	struct tcp_sock *tp = tcp_sk(sk);

	tcp_mtup_init(sk);
	icsk->icsk_af_ops->rebuild_header(sk);
	tcp_init_metrics(sk);

	/* Initialize the congestion window to start the transfer.
	 * Cut cwnd down to 1 per RFC5681 if SYN or SYN-ACK has been
	 * retransmitted. In light of RFC6298 more aggressive 1sec
	 * initRTO, we only reset cwnd when more than 1 SYN/SYN-ACK
	 * retransmission has occurred.
	 */
	if (tp->total_retrans > 1 && tp->undo_marker)
		tp->snd_cwnd = 1;
	else
		tp->snd_cwnd = tcp_init_cwnd(tp, __sk_dst_get(sk));
	tp->snd_cwnd_stamp = tcp_jiffies32;

	icsk->icsk_ca_initialized = 0;
	bpf_skops_established(sk, bpf_op, skb);
	if (!icsk->icsk_ca_initialized)
		tcp_init_congestion_control(sk);
	tcp_init_buffer_space(sk);
}

void tcp_finish_connect(struct sock *sk, struct sk_buff *skb)
{
	struct tcp_sock *tp = tcp_sk(sk);
	struct inet_connection_sock *icsk = inet_csk(sk);

	tcp_set_state(sk, TCP_ESTABLISHED);
	icsk->icsk_ack.lrcvtime = tcp_jiffies32;

	if (skb) {
		icsk->icsk_af_ops->sk_rx_dst_set(sk, skb);
		security_inet_conn_established(sk, skb);
		sk_mark_napi_id(sk, skb);
	}

	tcp_init_transfer(sk, BPF_SOCK_OPS_ACTIVE_ESTABLISHED_CB, skb);

	/* Prevent spurious tcp_cwnd_restart() on first data
	 * packet.
	 */
	tp->lsndtime = tcp_jiffies32;

	if (sock_flag(sk, SOCK_KEEPOPEN))
		inet_csk_reset_keepalive_timer(sk, keepalive_time_when(tp));

	if (!tp->rx_opt.snd_wscale)
		__tcp_fast_path_on(tp, tp->snd_wnd);
	else
		tp->pred_flags = 0;
}

static bool tcp_rcv_fastopen_synack(struct sock *sk, struct sk_buff *synack,
				    struct tcp_fastopen_cookie *cookie)
{
	struct tcp_sock *tp = tcp_sk(sk);
	struct sk_buff *data = tp->syn_data ? tcp_rtx_queue_head(sk) : NULL;
	u16 mss = tp->rx_opt.mss_clamp, try_exp = 0;
	bool syn_drop = false;

	if (mss == tp->rx_opt.user_mss) {
		struct tcp_options_received opt;

		/* Get original SYNACK MSS value if user MSS sets mss_clamp */
		tcp_clear_options(&opt);
		opt.user_mss = opt.mss_clamp = 0;
		tcp_parse_options(sock_net(sk), synack, &opt, 0, NULL);
		mss = opt.mss_clamp;
	}

	if (!tp->syn_fastopen) {
		/* Ignore an unsolicited cookie */
		cookie->len = -1;
	} else if (tp->total_retrans) {
		/* SYN timed out and the SYN-ACK neither has a cookie nor
		 * acknowledges data. Presumably the remote received only
		 * the retransmitted (regular) SYNs: either the original
		 * SYN-data or the corresponding SYN-ACK was dropped.
		 */
		syn_drop = (cookie->len < 0 && data);
	} else if (cookie->len < 0 && !tp->syn_data) {
		/* We requested a cookie but didn't get it. If we did not use
		 * the (old) exp opt format then try so next time (try_exp=1).
		 * Otherwise we go back to use the RFC7413 opt (try_exp=2).
		 */
		try_exp = tp->syn_fastopen_exp ? 2 : 1;
	}

	tcp_fastopen_cache_set(sk, mss, cookie, syn_drop, try_exp);

	if (data) { /* Retransmit unacked data in SYN */
		if (tp->total_retrans)
			tp->fastopen_client_fail = TFO_SYN_RETRANSMITTED;
		else
			tp->fastopen_client_fail = TFO_DATA_NOT_ACKED;
		skb_rbtree_walk_from(data) {
			if (__tcp_retransmit_skb(sk, data, 1))
				break;
		}
		tcp_rearm_rto(sk);
		NET_INC_STATS(sock_net(sk),
				LINUX_MIB_TCPFASTOPENACTIVEFAIL);
		return true;
	}
	tp->syn_data_acked = tp->syn_data;
	if (tp->syn_data_acked) {
		NET_INC_STATS(sock_net(sk), LINUX_MIB_TCPFASTOPENACTIVE);
		/* SYN-data is counted as two separate packets in tcp_ack() */
		if (tp->delivered > 1)
			--tp->delivered;
	}

	tcp_fastopen_add_skb(sk, synack);

	return false;
}

static void smc_check_reset_syn(struct tcp_sock *tp)
{
#if IS_ENABLED(CONFIG_SMC)
	if (static_branch_unlikely(&tcp_have_smc)) {
		if (tp->syn_smc && !tp->rx_opt.smc_ok)
			tp->syn_smc = 0;
	}
#endif
}

static void tcp_try_undo_spurious_syn(struct sock *sk)
{
	struct tcp_sock *tp = tcp_sk(sk);
	u32 syn_stamp;

	/* undo_marker is set when SYN or SYNACK times out. The timeout is
	 * spurious if the ACK's timestamp option echo value matches the
	 * original SYN timestamp.
	 */
	syn_stamp = tp->retrans_stamp;
	if (tp->undo_marker && syn_stamp && tp->rx_opt.saw_tstamp &&
	    syn_stamp == tp->rx_opt.rcv_tsecr)
		tp->undo_marker = 0;
}

static int tcp_rcv_synsent_state_process(struct sock *sk, struct sk_buff *skb,
					 const struct tcphdr *th)
{
	struct inet_connection_sock *icsk = inet_csk(sk);
	struct tcp_sock *tp = tcp_sk(sk);
	struct tcp_fastopen_cookie foc = { .len = -1 };
	int saved_clamp = tp->rx_opt.mss_clamp;
	bool fastopen_fail;

	tcp_parse_options(sock_net(sk), skb, &tp->rx_opt, 0, &foc);
	if (tp->rx_opt.saw_tstamp && tp->rx_opt.rcv_tsecr)
		tp->rx_opt.rcv_tsecr -= tp->tsoffset;

	if (th->ack) {
		/* rfc793:
		 * "If the state is SYN-SENT then
		 *    first check the ACK bit
		 *      If the ACK bit is set
		 *	  If SEG.ACK =< ISS, or SEG.ACK > SND.NXT, send
		 *        a reset (unless the RST bit is set, if so drop
		 *        the segment and return)"
		 */
		if (!after(TCP_SKB_CB(skb)->ack_seq, tp->snd_una) ||
		    after(TCP_SKB_CB(skb)->ack_seq, tp->snd_nxt)) {
			/* Previous FIN/ACK or RST/ACK might be ignored. */
			if (icsk->icsk_retransmits == 0)
				inet_csk_reset_xmit_timer(sk,
						ICSK_TIME_RETRANS,
						TCP_TIMEOUT_MIN, TCP_RTO_MAX);
			goto reset_and_undo;
		}

		if (tp->rx_opt.saw_tstamp && tp->rx_opt.rcv_tsecr &&
		    !between(tp->rx_opt.rcv_tsecr, tp->retrans_stamp,
			     tcp_time_stamp(tp))) {
			NET_INC_STATS(sock_net(sk),
					LINUX_MIB_PAWSACTIVEREJECTED);
			goto reset_and_undo;
		}

		/* Now ACK is acceptable.
		 *
		 * "If the RST bit is set
		 *    If the ACK was acceptable then signal the user "error:
		 *    connection reset", drop the segment, enter CLOSED state,
		 *    delete TCB, and return."
		 */

		if (th->rst) {
			tcp_reset(sk);
			goto discard;
		}

		/* rfc793:
		 *   "fifth, if neither of the SYN or RST bits is set then
		 *    drop the segment and return."
		 *
		 *    See note below!
		 *                                        --ANK(990513)
		 */
		if (!th->syn)
			goto discard_and_undo;

		/* rfc793:
		 *   "If the SYN bit is on ...
		 *    are acceptable then ...
		 *    (our SYN has been ACKed), change the connection
		 *    state to ESTABLISHED..."
		 */

		if (tcp_ecn_mode_any(tp))
			tcp_ecn_rcv_synack(sk, skb, th, TCP_SKB_CB(skb)->ip_dsfield);

		tcp_init_wl(tp, TCP_SKB_CB(skb)->seq);
		tcp_try_undo_spurious_syn(sk);
		tcp_ack(sk, skb, FLAG_SLOWPATH);

		/* Ok.. it's good. Set up sequence numbers and
		 * move to established.
		 */
		WRITE_ONCE(tp->rcv_nxt, TCP_SKB_CB(skb)->seq + 1);
		tp->rcv_wup = TCP_SKB_CB(skb)->seq + 1;

		/* RFC1323: The window in SYN & SYN/ACK segments is
		 * never scaled.
		 */
		tp->snd_wnd = ntohs(th->window);

		if (!tp->rx_opt.wscale_ok) {
			tp->rx_opt.snd_wscale = tp->rx_opt.rcv_wscale = 0;
			tp->window_clamp = min(tp->window_clamp, 65535U);
		}

		if (tp->rx_opt.saw_tstamp) {
			tp->rx_opt.tstamp_ok	   = 1;
			tp->tcp_header_len =
				sizeof(struct tcphdr) + TCPOLEN_TSTAMP_ALIGNED;
			tp->advmss	    -= TCPOLEN_TSTAMP_ALIGNED;
			tcp_store_ts_recent(tp);
		} else {
			tp->tcp_header_len = sizeof(struct tcphdr);
		}

		tcp_sync_mss(sk, icsk->icsk_pmtu_cookie);
		tcp_initialize_rcv_mss(sk);

		/* Remember, tcp_poll() does not lock socket!
		 * Change state from SYN-SENT only after copied_seq
		 * is initialized. */
		WRITE_ONCE(tp->copied_seq, tp->rcv_nxt);

		smc_check_reset_syn(tp);

		smp_mb();

		tcp_finish_connect(sk, skb);

		fastopen_fail = (tp->syn_fastopen || tp->syn_data) &&
				tcp_rcv_fastopen_synack(sk, skb, &foc);

		if (!sock_flag(sk, SOCK_DEAD)) {
			sk->sk_state_change(sk);
			sk_wake_async(sk, SOCK_WAKE_IO, POLL_OUT);
		}
		if (fastopen_fail)
			return -1;
		if (sk->sk_write_pending ||
		    icsk->icsk_accept_queue.rskq_defer_accept ||
		    inet_csk_in_pingpong_mode(sk)) {
			/* Save one ACK. Data will be ready after
			 * several ticks, if write_pending is set.
			 *
			 * It may be deleted, but with this feature tcpdumps
			 * look so _wonderfully_ clever, that I was not able
			 * to stand against the temptation 8)     --ANK
			 */
			inet_csk_schedule_ack(sk);
			tcp_enter_quickack_mode(sk, TCP_MAX_QUICKACKS);
			inet_csk_reset_xmit_timer(sk, ICSK_TIME_DACK,
						  TCP_DELACK_MAX, TCP_RTO_MAX);

discard:
			tcp_drop(sk, skb);
			return 0;
		} else {
			__tcp_send_ack(sk, tp->rcv_nxt,
				       !tcp_ecn_mode_accecn(tp) ? 0 :
				       tcp_accecn_reflector_flags(tp->syn_ect_rcv));
		}
		return -1;
	}

	/* No ACK in the segment */

	if (th->rst) {
		/* rfc793:
		 * "If the RST bit is set
		 *
		 *      Otherwise (no ACK) drop the segment and return."
		 */

		goto discard_and_undo;
	}

	/* PAWS check. */
	if (tp->rx_opt.ts_recent_stamp && tp->rx_opt.saw_tstamp &&
	    tcp_paws_reject(&tp->rx_opt, 0))
		goto discard_and_undo;

	if (th->syn) {
		/* We see SYN without ACK. It is attempt of
		 * simultaneous connect with crossed SYNs.
		 * Particularly, it can be connect to self.
		 */
		tcp_set_state(sk, TCP_SYN_RECV);

		if (tp->rx_opt.saw_tstamp) {
			tp->rx_opt.tstamp_ok = 1;
			tcp_store_ts_recent(tp);
			tp->tcp_header_len =
				sizeof(struct tcphdr) + TCPOLEN_TSTAMP_ALIGNED;
		} else {
			tp->tcp_header_len = sizeof(struct tcphdr);
		}

		WRITE_ONCE(tp->rcv_nxt, TCP_SKB_CB(skb)->seq + 1);
		WRITE_ONCE(tp->copied_seq, tp->rcv_nxt);
		tp->rcv_wup = TCP_SKB_CB(skb)->seq + 1;

		/* RFC1323: The window in SYN & SYN/ACK segments is
		 * never scaled.
		 */
		tp->snd_wnd    = ntohs(th->window);
		tp->snd_wl1    = TCP_SKB_CB(skb)->seq;
		tp->max_window = tp->snd_wnd;

		tcp_ecn_rcv_syn(tp, th, skb);

		tcp_mtup_init(sk);
		tcp_sync_mss(sk, icsk->icsk_pmtu_cookie);
		tcp_initialize_rcv_mss(sk);

		tcp_send_synack(sk);
#if 0
		/* Note, we could accept data and URG from this segment.
		 * There are no obstacles to make this (except that we must
		 * either change tcp_recvmsg() to prevent it from returning data
		 * before 3WHS completes per RFC793, or employ TCP Fast Open).
		 *
		 * However, if we ignore data in ACKless segments sometimes,
		 * we have no reasons to accept it sometimes.
		 * Also, seems the code doing it in step6 of tcp_rcv_state_process
		 * is not flawless. So, discard packet for sanity.
		 * Uncomment this return to process the data.
		 */
		return -1;
#else
		goto discard;
#endif
	}
	/* "fifth, if neither of the SYN or RST bits is set then
	 * drop the segment and return."
	 */

discard_and_undo:
	tcp_clear_options(&tp->rx_opt);
	tp->rx_opt.mss_clamp = saved_clamp;
	goto discard;

reset_and_undo:
	tcp_clear_options(&tp->rx_opt);
	tp->rx_opt.mss_clamp = saved_clamp;
	return 1;
}

static void tcp_rcv_synrecv_state_fastopen(struct sock *sk)
{
	struct request_sock *req;

	/* If we are still handling the SYNACK RTO, see if timestamp ECR allows
	 * undo. If peer SACKs triggered fast recovery, we can't undo here.
	 */
	if (inet_csk(sk)->icsk_ca_state == TCP_CA_Loss)
		tcp_try_undo_loss(sk, false);

	/* Reset rtx states to prevent spurious retransmits_timed_out() */
	tcp_sk(sk)->retrans_stamp = 0;
	inet_csk(sk)->icsk_retransmits = 0;

	/* Once we leave TCP_SYN_RECV or TCP_FIN_WAIT_1,
	 * we no longer need req so release it.
	 */
	req = rcu_dereference_protected(tcp_sk(sk)->fastopen_rsk,
					lockdep_sock_is_held(sk));
	reqsk_fastopen_remove(sk, req, false);

	/* Re-arm the timer because data may have been sent out.
	 * This is similar to the regular data transmission case
	 * when new data has just been ack'ed.
	 *
	 * (TFO) - we could try to be more aggressive and
	 * retransmitting any data sooner based on when they
	 * are sent out.
	 */
	tcp_rearm_rto(sk);
}

/*
 *	This function implements the receiving procedure of RFC 793 for
 *	all states except ESTABLISHED and TIME_WAIT.
 *	It's called from both tcp_v4_rcv and tcp_v6_rcv and should be
 *	address independent.
 */

int tcp_rcv_state_process(struct sock *sk, struct sk_buff *skb)
{
	struct tcp_sock *tp = tcp_sk(sk);
	struct inet_connection_sock *icsk = inet_csk(sk);
	const struct tcphdr *th = tcp_hdr(skb);
	struct request_sock *req;
	int queued = 0;
	bool acceptable;

	switch (sk->sk_state) {
	case TCP_CLOSE:
		goto discard;

	case TCP_LISTEN:
		if (th->ack)
			return 1;

		if (th->rst)
			goto discard;

		if (th->syn) {
			if (th->fin)
				goto discard;
			/* It is possible that we process SYN packets from backlog,
			 * so we need to make sure to disable BH and RCU right there.
			 */
			rcu_read_lock();
			local_bh_disable();
			acceptable = icsk->icsk_af_ops->conn_request(sk, skb) >= 0;
			local_bh_enable();
			rcu_read_unlock();

			if (!acceptable)
				return 1;
			consume_skb(skb);
			return 0;
		}
		goto discard;

	case TCP_SYN_SENT:
		tp->rx_opt.saw_tstamp = 0;
		tcp_mstamp_refresh(tp);
		queued = tcp_rcv_synsent_state_process(sk, skb, th);
		if (queued >= 0)
			return queued;

		/* Do step6 onward by hand. */
		tcp_urg(sk, skb, th);
		__kfree_skb(skb);
		tcp_data_snd_check(sk);
		return 0;
	}

	tcp_mstamp_refresh(tp);
	tp->rx_opt.saw_tstamp = 0;
	req = rcu_dereference_protected(tp->fastopen_rsk,
					lockdep_sock_is_held(sk));
	if (req) {
		bool req_stolen;

		WARN_ON_ONCE(sk->sk_state != TCP_SYN_RECV &&
		    sk->sk_state != TCP_FIN_WAIT1);

		if (!tcp_check_req(sk, skb, req, true, &req_stolen))
			goto discard;
	}

	if (!th->ack && !th->rst && !th->syn)
		goto discard;

	if (!tcp_validate_incoming(sk, skb, th, 0))
		return 0;

	/* step 5: check the ACK field */
	acceptable = tcp_ack(sk, skb, FLAG_SLOWPATH |
				      FLAG_UPDATE_TS_RECENT |
				      FLAG_NO_CHALLENGE_ACK) > 0;

	if (!acceptable) {
		if (sk->sk_state == TCP_SYN_RECV)
			return 1;	/* send one RST */
		tcp_send_challenge_ack(sk, skb, false);
		goto discard;
	}
	switch (sk->sk_state) {
	case TCP_SYN_RECV:
		tp->delivered++; /* SYN-ACK delivery isn't tracked in tcp_ack */
		if (!tp->srtt_us)
			tcp_synack_rtt_meas(sk, req);

		if (req) {
			tcp_rcv_synrecv_state_fastopen(sk);
		} else {
			tcp_try_undo_spurious_syn(sk);
			tp->retrans_stamp = 0;
			tcp_init_transfer(sk, BPF_SOCK_OPS_PASSIVE_ESTABLISHED_CB,
					  skb);
			WRITE_ONCE(tp->copied_seq, tp->rcv_nxt);
		}
		smp_mb();
		tcp_set_state(sk, TCP_ESTABLISHED);
		sk->sk_state_change(sk);

		/* Note, that this wakeup is only for marginal crossed SYN case.
		 * Passively open sockets are not waked up, because
		 * sk->sk_sleep == NULL and sk->sk_socket == NULL.
		 */
		if (sk->sk_socket)
			sk_wake_async(sk, SOCK_WAKE_IO, POLL_OUT);

		tp->snd_una = TCP_SKB_CB(skb)->ack_seq;
		tp->snd_wnd = ntohs(th->window) << tp->rx_opt.snd_wscale;
		tcp_init_wl(tp, TCP_SKB_CB(skb)->seq);

		if (tp->rx_opt.tstamp_ok)
			tp->advmss -= TCPOLEN_TSTAMP_ALIGNED;

		if (!inet_csk(sk)->icsk_ca_ops->cong_control)
			tcp_update_pacing_rate(sk);

		/* Prevent spurious tcp_cwnd_restart() on first data packet */
		tp->lsndtime = tcp_jiffies32;

		tcp_initialize_rcv_mss(sk);
		if (tcp_ecn_mode_accecn(tp))
			tcp_accecn_third_ack(sk, skb, tp->syn_ect_snt);
		tcp_fast_path_on(tp);
		break;

	case TCP_FIN_WAIT1: {
		int tmo;

		if (req)
			tcp_rcv_synrecv_state_fastopen(sk);

		if (tp->snd_una != tp->write_seq)
			break;

		tcp_set_state(sk, TCP_FIN_WAIT2);
		sk->sk_shutdown |= SEND_SHUTDOWN;

		sk_dst_confirm(sk);

		if (!sock_flag(sk, SOCK_DEAD)) {
			/* Wake up lingering close() */
			sk->sk_state_change(sk);
			break;
		}

		if (tp->linger2 < 0) {
			tcp_done(sk);
			NET_INC_STATS(sock_net(sk), LINUX_MIB_TCPABORTONDATA);
			return 1;
		}
		if (TCP_SKB_CB(skb)->end_seq != TCP_SKB_CB(skb)->seq &&
		    after(TCP_SKB_CB(skb)->end_seq - th->fin, tp->rcv_nxt)) {
			/* Receive out of order FIN after close() */
			if (tp->syn_fastopen && th->fin)
				tcp_fastopen_active_disable(sk);
			tcp_done(sk);
			NET_INC_STATS(sock_net(sk), LINUX_MIB_TCPABORTONDATA);
			return 1;
		}

		tmo = tcp_fin_time(sk);
		if (tmo > TCP_TIMEWAIT_LEN) {
			inet_csk_reset_keepalive_timer(sk, tmo - TCP_TIMEWAIT_LEN);
		} else if (th->fin || sock_owned_by_user(sk)) {
			/* Bad case. We could lose such FIN otherwise.
			 * It is not a big problem, but it looks confusing
			 * and not so rare event. We still can lose it now,
			 * if it spins in bh_lock_sock(), but it is really
			 * marginal case.
			 */
			inet_csk_reset_keepalive_timer(sk, tmo);
		} else {
			tcp_time_wait(sk, TCP_FIN_WAIT2, tmo);
			goto discard;
		}
		break;
	}

	case TCP_CLOSING:
		if (tp->snd_una == tp->write_seq) {
			tcp_time_wait(sk, TCP_TIME_WAIT, 0);
			goto discard;
		}
		break;

	case TCP_LAST_ACK:
		if (tp->snd_una == tp->write_seq) {
			tcp_update_metrics(sk);
			tcp_done(sk);
			goto discard;
		}
		break;
	}

	/* step 6: check the URG bit */
	tcp_urg(sk, skb, th);

	/* step 7: process the segment text */
	switch (sk->sk_state) {
	case TCP_CLOSE_WAIT:
	case TCP_CLOSING:
	case TCP_LAST_ACK:
		if (!before(TCP_SKB_CB(skb)->seq, tp->rcv_nxt)) {
			if (sk_is_mptcp(sk))
				mptcp_incoming_options(sk, skb);
			break;
		}
		fallthrough;
	case TCP_FIN_WAIT1:
	case TCP_FIN_WAIT2:
		/* RFC 793 says to queue data in these states,
		 * RFC 1122 says we MUST send a reset.
		 * BSD 4.4 also does reset.
		 */
		if (sk->sk_shutdown & RCV_SHUTDOWN) {
			if (TCP_SKB_CB(skb)->end_seq != TCP_SKB_CB(skb)->seq &&
			    after(TCP_SKB_CB(skb)->end_seq - th->fin, tp->rcv_nxt)) {
				NET_INC_STATS(sock_net(sk), LINUX_MIB_TCPABORTONDATA);
				tcp_reset(sk);
				return 1;
			}
		}
		fallthrough;
	case TCP_ESTABLISHED:
		tcp_data_queue(sk, skb);
		queued = 1;
		break;
	}

	/* tcp_data could move socket to TIME-WAIT */
	if (sk->sk_state != TCP_CLOSE) {
		tcp_data_snd_check(sk);
		tcp_ack_snd_check(sk);
	}

	if (!queued) {
discard:
		tcp_drop(sk, skb);
	}
	return 0;
}
EXPORT_SYMBOL(tcp_rcv_state_process);

static inline void pr_drop_req(struct request_sock *req, __u16 port, int family)
{
	struct inet_request_sock *ireq = inet_rsk(req);

	if (family == AF_INET)
		net_dbg_ratelimited("drop open request from %pI4/%u\n",
				    &ireq->ir_rmt_addr, port);
#if IS_ENABLED(CONFIG_IPV6)
	else if (family == AF_INET6)
		net_dbg_ratelimited("drop open request from %pI6/%u\n",
				    &ireq->ir_v6_rmt_addr, port);
#endif
}

/* RFC3168 : 6.1.1 SYN packets must not have ECT/ECN bits set
 *
 * If we receive a SYN packet with these bits set, it means a
 * network is playing bad games with TOS bits. In order to
 * avoid possible false congestion notifications, we disable
 * TCP ECN negotiation.
 *
 * Exception: tcp_ca wants ECN. This is required for DCTCP
 * congestion control: Linux DCTCP asserts ECT on all packets,
 * including SYN, which is most optimal solution; however,
 * others, such as FreeBSD do not.
 *
 * Exception: At least one of the reserved bits of the TCP header (th->res1) is
 * set, indicating the use of a future TCP extension (such as AccECN). See
 * RFC8311 §4.3 which updates RFC3168 to allow the development of such
 * extensions.
 */
static void tcp_ecn_create_request(struct request_sock *req,
				   const struct sk_buff *skb,
				   const struct sock *listen_sk,
				   const struct dst_entry *dst)
{
	const struct tcphdr *th = tcp_hdr(skb);
	const struct net *net = sock_net(listen_sk);
	bool th_ecn = th->ece && th->cwr;
	bool ect, ecn_ok;
	u32 ecn_ok_dst;

	if (tcp_accecn_syn_requested(th) &&
	    (net->ipv4.sysctl_tcp_ecn >= 3 || tcp_ca_needs_accecn(listen_sk))) {
		inet_rsk(req)->ecn_ok = 1;
		tcp_rsk(req)->accecn_ok = 1;
		tcp_rsk(req)->syn_ect_rcv =
			TCP_SKB_CB(skb)->ip_dsfield & INET_ECN_MASK;
		return;
	}

	if (!th_ecn)
		return;

	ect = !INET_ECN_is_not_ect(TCP_SKB_CB(skb)->ip_dsfield);
	ecn_ok_dst = dst_feature(dst, DST_FEATURE_ECN_MASK);
	ecn_ok = net->ipv4.sysctl_tcp_ecn || ecn_ok_dst;

	if (((!ect || th->res1 || th->ae) && ecn_ok) ||
	    tcp_ca_needs_ecn(listen_sk) ||
	    (ecn_ok_dst & DST_FEATURE_ECN_CA) ||
	    tcp_bpf_ca_needs_ecn((struct sock *)req))
		inet_rsk(req)->ecn_ok = 1;
}

static void tcp_openreq_init(struct request_sock *req,
			     const struct tcp_options_received *rx_opt,
			     struct sk_buff *skb, const struct sock *sk)
{
	struct inet_request_sock *ireq = inet_rsk(req);

	req->rsk_rcv_wnd = 0;		/* So that tcp_send_synack() knows! */
	tcp_rsk(req)->rcv_isn = TCP_SKB_CB(skb)->seq;
	tcp_rsk(req)->rcv_nxt = TCP_SKB_CB(skb)->seq + 1;
	tcp_rsk(req)->snt_synack = 0;
	tcp_rsk(req)->last_oow_ack_time = 0;
	tcp_rsk(req)->accecn_ok = 0;
	tcp_rsk(req)->saw_accecn_opt = 0;
	tcp_rsk(req)->syn_ect_rcv = 0;
	tcp_rsk(req)->syn_ect_snt = 0;
	req->mss = rx_opt->mss_clamp;
	req->ts_recent = rx_opt->saw_tstamp ? rx_opt->rcv_tsval : 0;
	ireq->tstamp_ok = rx_opt->tstamp_ok;
	ireq->sack_ok = rx_opt->sack_ok;
	ireq->snd_wscale = rx_opt->snd_wscale;
	ireq->wscale_ok = rx_opt->wscale_ok;
	ireq->acked = 0;
	ireq->ecn_ok = 0;
	ireq->ir_rmt_port = tcp_hdr(skb)->source;
	ireq->ir_num = ntohs(tcp_hdr(skb)->dest);
	ireq->ir_mark = inet_request_mark(sk, skb);
#if IS_ENABLED(CONFIG_SMC)
	ireq->smc_ok = rx_opt->smc_ok;
#endif
}

struct request_sock *inet_reqsk_alloc(const struct request_sock_ops *ops,
				      struct sock *sk_listener,
				      bool attach_listener)
{
	struct request_sock *req = reqsk_alloc(ops, sk_listener,
					       attach_listener);

	if (req) {
		struct inet_request_sock *ireq = inet_rsk(req);

		ireq->ireq_opt = NULL;
#if IS_ENABLED(CONFIG_IPV6)
		ireq->pktopts = NULL;
#endif
		atomic64_set(&ireq->ir_cookie, 0);
		ireq->ireq_state = TCP_NEW_SYN_RECV;
		write_pnet(&ireq->ireq_net, sock_net(sk_listener));
		ireq->ireq_family = sk_listener->sk_family;
	}

	return req;
}
EXPORT_SYMBOL(inet_reqsk_alloc);

/*
 * Return true if a syncookie should be sent
 */
static bool tcp_syn_flood_action(const struct sock *sk, const char *proto)
{
	struct request_sock_queue *queue = &inet_csk(sk)->icsk_accept_queue;
	const char *msg = "Dropping request";
	bool want_cookie = false;
	struct net *net = sock_net(sk);

#ifdef CONFIG_SYN_COOKIES
	if (net->ipv4.sysctl_tcp_syncookies) {
		msg = "Sending cookies";
		want_cookie = true;
		__NET_INC_STATS(sock_net(sk), LINUX_MIB_TCPREQQFULLDOCOOKIES);
	} else
#endif
		__NET_INC_STATS(sock_net(sk), LINUX_MIB_TCPREQQFULLDROP);

	if (!queue->synflood_warned &&
	    net->ipv4.sysctl_tcp_syncookies != 2 &&
	    xchg(&queue->synflood_warned, 1) == 0)
		net_info_ratelimited("%s: Possible SYN flooding on port %d. %s.  Check SNMP counters.\n",
				     proto, sk->sk_num, msg);

	return want_cookie;
}

static void tcp_reqsk_record_syn(const struct sock *sk,
				 struct request_sock *req,
				 const struct sk_buff *skb)
{
	if (tcp_sk(sk)->save_syn) {
		u32 len = skb_network_header_len(skb) + tcp_hdrlen(skb);
		struct saved_syn *saved_syn;
		u32 mac_hdrlen;
		void *base;

		if (tcp_sk(sk)->save_syn == 2) {  /* Save full header. */
			base = skb_mac_header(skb);
			mac_hdrlen = skb_mac_header_len(skb);
			len += mac_hdrlen;
		} else {
			base = skb_network_header(skb);
			mac_hdrlen = 0;
		}

		saved_syn = kmalloc(struct_size(saved_syn, data, len),
				    GFP_ATOMIC);
		if (saved_syn) {
			saved_syn->mac_hdrlen = mac_hdrlen;
			saved_syn->network_hdrlen = skb_network_header_len(skb);
			saved_syn->tcp_hdrlen = tcp_hdrlen(skb);
			memcpy(saved_syn->data, base, len);
			req->saved_syn = saved_syn;
		}
	}
}

/* If a SYN cookie is required and supported, returns a clamped MSS value to be
 * used for SYN cookie generation.
 */
u16 tcp_get_syncookie_mss(struct request_sock_ops *rsk_ops,
			  const struct tcp_request_sock_ops *af_ops,
			  struct sock *sk, struct tcphdr *th)
{
	struct tcp_sock *tp = tcp_sk(sk);
	u16 mss;

	if (sock_net(sk)->ipv4.sysctl_tcp_syncookies != 2 &&
	    !inet_csk_reqsk_queue_is_full(sk))
		return 0;

	if (!tcp_syn_flood_action(sk, rsk_ops->slab_name))
		return 0;

	if (sk_acceptq_is_full(sk)) {
		NET_INC_STATS(sock_net(sk), LINUX_MIB_LISTENOVERFLOWS);
		return 0;
	}

	mss = tcp_parse_mss_option(th, tp->rx_opt.user_mss);
	if (!mss)
		mss = af_ops->mss_clamp;

	return mss;
}
EXPORT_SYMBOL_GPL(tcp_get_syncookie_mss);

int tcp_conn_request(struct request_sock_ops *rsk_ops,
		     const struct tcp_request_sock_ops *af_ops,
		     struct sock *sk, struct sk_buff *skb)
{
	struct tcp_fastopen_cookie foc = { .len = -1 };
	__u32 isn = TCP_SKB_CB(skb)->tcp_tw_isn;
	struct tcp_options_received tmp_opt;
	struct tcp_sock *tp = tcp_sk(sk);
	struct net *net = sock_net(sk);
	struct sock *fastopen_sk = NULL;
	struct request_sock *req;
	bool want_cookie = false;
	struct dst_entry *dst;
	struct flowi fl;

	/* TW buckets are converted to open requests without
	 * limitations, they conserve resources and peer is
	 * evidently real one.
	 */
	if ((net->ipv4.sysctl_tcp_syncookies == 2 ||
	     inet_csk_reqsk_queue_is_full(sk)) && !isn) {
		want_cookie = tcp_syn_flood_action(sk, rsk_ops->slab_name);
		if (!want_cookie)
			goto drop;
	}

	if (sk_acceptq_is_full(sk)) {
		NET_INC_STATS(sock_net(sk), LINUX_MIB_LISTENOVERFLOWS);
		goto drop;
	}

	req = inet_reqsk_alloc(rsk_ops, sk, !want_cookie);
	if (!req)
		goto drop;

	req->syncookie = want_cookie;
	tcp_rsk(req)->af_specific = af_ops;
	tcp_rsk(req)->ts_off = 0;
#if IS_ENABLED(CONFIG_MPTCP)
	tcp_rsk(req)->is_mptcp = 0;
#endif

	tcp_clear_options(&tmp_opt);
	tmp_opt.mss_clamp = af_ops->mss_clamp;
	tmp_opt.user_mss  = tp->rx_opt.user_mss;
	tcp_parse_options(sock_net(sk), skb, &tmp_opt, 0,
			  want_cookie ? NULL : &foc);

	if (want_cookie && !tmp_opt.saw_tstamp)
		tcp_clear_options(&tmp_opt);

	if (IS_ENABLED(CONFIG_SMC) && want_cookie)
		tmp_opt.smc_ok = 0;

	tmp_opt.tstamp_ok = tmp_opt.saw_tstamp;
	tcp_openreq_init(req, &tmp_opt, skb, sk);
	inet_rsk(req)->no_srccheck = inet_sk(sk)->transparent;

	/* Note: tcp_v6_init_req() might override ir_iif for link locals */
	inet_rsk(req)->ir_iif = inet_request_bound_dev_if(sk, skb);

	af_ops->init_req(req, sk, skb);

	if (security_inet_conn_request(sk, skb, req))
		goto drop_and_free;

	if (tmp_opt.tstamp_ok)
		tcp_rsk(req)->ts_off = af_ops->init_ts_off(net, skb);

	dst = af_ops->route_req(sk, &fl, req);
	if (!dst)
		goto drop_and_free;

	if (!want_cookie && !isn) {
		/* Kill the following clause, if you dislike this way. */
		if (!net->ipv4.sysctl_tcp_syncookies &&
		    (net->ipv4.sysctl_max_syn_backlog - inet_csk_reqsk_queue_len(sk) <
		     (net->ipv4.sysctl_max_syn_backlog >> 2)) &&
		    !tcp_peer_is_proven(req, dst)) {
			/* Without syncookies last quarter of
			 * backlog is filled with destinations,
			 * proven to be alive.
			 * It means that we continue to communicate
			 * to destinations, already remembered
			 * to the moment of synflood.
			 */
			pr_drop_req(req, ntohs(tcp_hdr(skb)->source),
				    rsk_ops->family);
			goto drop_and_release;
		}

		isn = af_ops->init_seq(skb);
	}

	tcp_ecn_create_request(req, skb, sk, dst);

	if (want_cookie) {
		isn = cookie_init_sequence(af_ops, sk, skb, &req->mss);
		if (!tmp_opt.tstamp_ok)
			inet_rsk(req)->ecn_ok = 0;
	}

	tcp_rsk(req)->snt_isn = isn;
	tcp_rsk(req)->txhash = net_tx_rndhash();
	tcp_rsk(req)->syn_tos = TCP_SKB_CB(skb)->ip_dsfield;
	tcp_openreq_init_rwin(req, sk, dst);
	sk_rx_queue_set(req_to_sk(req), skb);
	if (!want_cookie) {
		tcp_reqsk_record_syn(sk, req, skb);
		fastopen_sk = tcp_try_fastopen(sk, skb, req, &foc, dst);
	}
	if (fastopen_sk) {
		af_ops->send_synack(fastopen_sk, dst, &fl, req,
				    &foc, TCP_SYNACK_FASTOPEN, skb);
		/* Add the child socket directly into the accept queue */
		if (!inet_csk_reqsk_queue_add(sk, req, fastopen_sk)) {
			reqsk_fastopen_remove(fastopen_sk, req, false);
			bh_unlock_sock(fastopen_sk);
			sock_put(fastopen_sk);
			goto drop_and_free;
		}
		sk->sk_data_ready(sk);
		bh_unlock_sock(fastopen_sk);
		sock_put(fastopen_sk);
	} else {
		tcp_rsk(req)->tfo_listener = false;
		if (!want_cookie)
			inet_csk_reqsk_queue_hash_add(sk, req,
				tcp_timeout_init((struct sock *)req));
		af_ops->send_synack(sk, dst, &fl, req, &foc,
				    !want_cookie ? TCP_SYNACK_NORMAL :
						   TCP_SYNACK_COOKIE,
				    skb);
		if (want_cookie) {
			reqsk_free(req);
			return 0;
		}
	}
	reqsk_put(req);
	return 0;

drop_and_release:
	dst_release(dst);
drop_and_free:
	__reqsk_free(req);
drop:
	tcp_listendrop(sk);
	return 0;
}
EXPORT_SYMBOL(tcp_conn_request);<|MERGE_RESOLUTION|>--- conflicted
+++ resolved
@@ -629,7 +629,6 @@
 
 	opt_deltas_valid = tcp_accecn_process_option(tp, skb, delivered_bytes, flag);
 
-<<<<<<< HEAD
 	if (delivered_pkts) {
 		if (!tp->pkts_acked_ewma) {
 			tp->pkts_acked_ewma = delivered_pkts << PKTS_ACKED_PREC;
@@ -643,10 +642,7 @@
 		}
 	}
 
-	if (!(*flag & FLAG_SLOWPATH)) {
-=======
 	if (!(flag & FLAG_SLOWPATH)) {
->>>>>>> 7f17827f
 		/* AccECN counter might overflow on large ACKs */
 		if (delivered_pkts <= TCP_ACCECN_CEP_ACE_MASK)
 			return 0;
