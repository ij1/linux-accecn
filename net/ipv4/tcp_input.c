// SPDX-License-Identifier: GPL-2.0
/*
 * INET		An implementation of the TCP/IP protocol suite for the LINUX
 *		operating system.  INET is implemented using the  BSD Socket
 *		interface as the means of communication with the user level.
 *
 *		Implementation of the Transmission Control Protocol(TCP).
 *
 * Authors:	Ross Biro
 *		Fred N. van Kempen, <waltje@uWalt.NL.Mugnet.ORG>
 *		Mark Evans, <evansmp@uhura.aston.ac.uk>
 *		Corey Minyard <wf-rch!minyard@relay.EU.net>
 *		Florian La Roche, <flla@stud.uni-sb.de>
 *		Charles Hedrick, <hedrick@klinzhai.rutgers.edu>
 *		Linus Torvalds, <torvalds@cs.helsinki.fi>
 *		Alan Cox, <gw4pts@gw4pts.ampr.org>
 *		Matthew Dillon, <dillon@apollo.west.oic.com>
 *		Arnt Gulbrandsen, <agulbra@nvg.unit.no>
 *		Jorge Cwik, <jorge@laser.satlink.net>
 */

/*
 * Changes:
 *		Pedro Roque	:	Fast Retransmit/Recovery.
 *					Two receive queues.
 *					Retransmit queue handled by TCP.
 *					Better retransmit timer handling.
 *					New congestion avoidance.
 *					Header prediction.
 *					Variable renaming.
 *
 *		Eric		:	Fast Retransmit.
 *		Randy Scott	:	MSS option defines.
 *		Eric Schenk	:	Fixes to slow start algorithm.
 *		Eric Schenk	:	Yet another double ACK bug.
 *		Eric Schenk	:	Delayed ACK bug fixes.
 *		Eric Schenk	:	Floyd style fast retrans war avoidance.
 *		David S. Miller	:	Don't allow zero congestion window.
 *		Eric Schenk	:	Fix retransmitter so that it sends
 *					next packet on ack of previous packet.
 *		Andi Kleen	:	Moved open_request checking here
 *					and process RSTs for open_requests.
 *		Andi Kleen	:	Better prune_queue, and other fixes.
 *		Andrey Savochkin:	Fix RTT measurements in the presence of
 *					timestamps.
 *		Andrey Savochkin:	Check sequence numbers correctly when
 *					removing SACKs due to in sequence incoming
 *					data segments.
 *		Andi Kleen:		Make sure we never ack data there is not
 *					enough room for. Also make this condition
 *					a fatal error if it might still happen.
 *		Andi Kleen:		Add tcp_measure_rcv_mss to make
 *					connections with MSS<min(MTU,ann. MSS)
 *					work without delayed acks.
 *		Andi Kleen:		Process packets with PSH set in the
 *					fast path.
 *		J Hadi Salim:		ECN support
 *	 	Andrei Gurtov,
 *		Pasi Sarolahti,
 *		Panu Kuhlberg:		Experimental audit of TCP (re)transmission
 *					engine. Lots of bugs are found.
 *		Pasi Sarolahti:		F-RTO for dealing with spurious RTOs
 */

#define pr_fmt(fmt) "TCP: " fmt

#include <linux/mm.h>
#include <linux/slab.h>
#include <linux/module.h>
#include <linux/sysctl.h>
#include <linux/kernel.h>
#include <linux/prefetch.h>
#include <net/dst.h>
#include <net/tcp.h>
#include <net/inet_common.h>
#include <linux/ipsec.h>
#include <asm/unaligned.h>
#include <linux/errqueue.h>
#include <trace/events/tcp.h>
#include <linux/jump_label_ratelimit.h>
#include <net/busy_poll.h>
#include <net/mptcp.h>

int sysctl_tcp_max_orphans __read_mostly = NR_FILE;

#define FLAG_DATA		0x01 /* Incoming frame contained data.		*/
#define FLAG_WIN_UPDATE		0x02 /* Incoming ACK was a window update.	*/
#define FLAG_DATA_ACKED		0x04 /* This ACK acknowledged new data.		*/
#define FLAG_RETRANS_DATA_ACKED	0x08 /* "" "" some of which was retransmitted.	*/
#define FLAG_SYN_ACKED		0x10 /* This ACK acknowledged SYN.		*/
#define FLAG_DATA_SACKED	0x20 /* New SACK.				*/
#define FLAG_ECE		0x40 /* ECE in this ACK				*/
#define FLAG_LOST_RETRANS	0x80 /* This ACK marks some retransmission lost */
#define FLAG_SLOWPATH		0x100 /* Do not skip RFC checks for window update.*/
#define FLAG_ORIG_SACK_ACKED	0x200 /* Never retransmitted data are (s)acked	*/
#define FLAG_SND_UNA_ADVANCED	0x400 /* Snd_una was changed (!= FLAG_DATA_ACKED) */
#define FLAG_DSACKING_ACK	0x800 /* SACK blocks contained D-SACK info */
#define FLAG_SET_XMIT_TIMER	0x1000 /* Set TLP or RTO timer */
#define FLAG_SACK_RENEGING	0x2000 /* snd_una advanced to a sacked seq */
#define FLAG_UPDATE_TS_RECENT	0x4000 /* tcp_replace_ts_recent() */
#define FLAG_NO_CHALLENGE_ACK	0x8000 /* do not call tcp_send_challenge_ack()	*/
#define FLAG_ACK_MAYBE_DELAYED	0x10000 /* Likely a delayed ACK */
#define FLAG_TS_PROGRESS	0x20000 /* Positive timestamp delta */

#define FLAG_ACKED		(FLAG_DATA_ACKED|FLAG_SYN_ACKED)
#define FLAG_NOT_DUP		(FLAG_DATA|FLAG_WIN_UPDATE|FLAG_ACKED)
#define FLAG_CA_ALERT		(FLAG_DATA_SACKED|FLAG_ECE|FLAG_DSACKING_ACK)
#define FLAG_FORWARD_PROGRESS	(FLAG_ACKED|FLAG_DATA_SACKED)

#define TCP_REMNANT (TCP_FLAG_FIN|TCP_FLAG_URG|TCP_FLAG_SYN|TCP_FLAG_PSH)
#define TCP_HP_BITS (~(TCP_RESERVED_BITS|TCP_FLAG_PSH))

#define REXMIT_NONE	0 /* no loss recovery to do */
#define REXMIT_LOST	1 /* retransmit packets marked lost */
#define REXMIT_NEW	2 /* FRTO-style transmit of unsent/new packets */

#if IS_ENABLED(CONFIG_TLS_DEVICE)
static DEFINE_STATIC_KEY_DEFERRED_FALSE(clean_acked_data_enabled, HZ);

void clean_acked_data_enable(struct inet_connection_sock *icsk,
			     void (*cad)(struct sock *sk, u32 ack_seq))
{
	icsk->icsk_clean_acked = cad;
	static_branch_deferred_inc(&clean_acked_data_enabled);
}
EXPORT_SYMBOL_GPL(clean_acked_data_enable);

void clean_acked_data_disable(struct inet_connection_sock *icsk)
{
	static_branch_slow_dec_deferred(&clean_acked_data_enabled);
	icsk->icsk_clean_acked = NULL;
}
EXPORT_SYMBOL_GPL(clean_acked_data_disable);

void clean_acked_data_flush(void)
{
	static_key_deferred_flush(&clean_acked_data_enabled);
}
EXPORT_SYMBOL_GPL(clean_acked_data_flush);
#endif

#ifdef CONFIG_CGROUP_BPF
static void bpf_skops_parse_hdr(struct sock *sk, struct sk_buff *skb)
{
	bool unknown_opt = tcp_sk(sk)->rx_opt.saw_unknown &&
		BPF_SOCK_OPS_TEST_FLAG(tcp_sk(sk),
				       BPF_SOCK_OPS_PARSE_UNKNOWN_HDR_OPT_CB_FLAG);
	bool parse_all_opt = BPF_SOCK_OPS_TEST_FLAG(tcp_sk(sk),
						    BPF_SOCK_OPS_PARSE_ALL_HDR_OPT_CB_FLAG);
	struct bpf_sock_ops_kern sock_ops;

	if (likely(!unknown_opt && !parse_all_opt))
		return;

	/* The skb will be handled in the
	 * bpf_skops_established() or
	 * bpf_skops_write_hdr_opt().
	 */
	switch (sk->sk_state) {
	case TCP_SYN_RECV:
	case TCP_SYN_SENT:
	case TCP_LISTEN:
		return;
	}

	sock_owned_by_me(sk);

	memset(&sock_ops, 0, offsetof(struct bpf_sock_ops_kern, temp));
	sock_ops.op = BPF_SOCK_OPS_PARSE_HDR_OPT_CB;
	sock_ops.is_fullsock = 1;
	sock_ops.sk = sk;
	bpf_skops_init_skb(&sock_ops, skb, tcp_hdrlen(skb));

	BPF_CGROUP_RUN_PROG_SOCK_OPS(&sock_ops);
}

static void bpf_skops_established(struct sock *sk, int bpf_op,
				  struct sk_buff *skb)
{
	struct bpf_sock_ops_kern sock_ops;

	sock_owned_by_me(sk);

	memset(&sock_ops, 0, offsetof(struct bpf_sock_ops_kern, temp));
	sock_ops.op = bpf_op;
	sock_ops.is_fullsock = 1;
	sock_ops.sk = sk;
	/* sk with TCP_REPAIR_ON does not have skb in tcp_finish_connect */
	if (skb)
		bpf_skops_init_skb(&sock_ops, skb, tcp_hdrlen(skb));

	BPF_CGROUP_RUN_PROG_SOCK_OPS(&sock_ops);
}
#else
static void bpf_skops_parse_hdr(struct sock *sk, struct sk_buff *skb)
{
}

static void bpf_skops_established(struct sock *sk, int bpf_op,
				  struct sk_buff *skb)
{
}
#endif

static void tcp_gro_dev_warn(struct sock *sk, const struct sk_buff *skb,
			     unsigned int len)
{
	static bool __once __read_mostly;

	if (!__once) {
		struct net_device *dev;

		__once = true;

		rcu_read_lock();
		dev = dev_get_by_index_rcu(sock_net(sk), skb->skb_iif);
		if (!dev || len >= dev->mtu)
			pr_warn("%s: Driver has suspect GRO implementation, TCP performance may be compromised.\n",
				dev ? dev->name : "Unknown driver");
		rcu_read_unlock();
	}
}

/* Adapt the MSS value used to make delayed ack decision to the
 * real world.
 */
static void tcp_measure_rcv_mss(struct sock *sk, const struct sk_buff *skb)
{
	struct inet_connection_sock *icsk = inet_csk(sk);
	const unsigned int lss = icsk->icsk_ack.last_seg_size;
	unsigned int len;

	icsk->icsk_ack.last_seg_size = 0;

	/* skb->len may jitter because of SACKs, even if peer
	 * sends good full-sized frames.
	 */
	len = skb_shinfo(skb)->gso_size ? : skb->len;
	if (len >= icsk->icsk_ack.rcv_mss) {
		icsk->icsk_ack.rcv_mss = min_t(unsigned int, len,
					       tcp_sk(sk)->advmss);
		/* Account for possibly-removed options */
		if (unlikely(len > icsk->icsk_ack.rcv_mss +
				   MAX_TCP_OPTION_SPACE))
			tcp_gro_dev_warn(sk, skb, len);
	} else {
		/* Otherwise, we make more careful check taking into account,
		 * that SACKs block is variable.
		 *
		 * "len" is invariant segment length, including TCP header.
		 */
		len += skb->data - skb_transport_header(skb);
		if (len >= TCP_MSS_DEFAULT + sizeof(struct tcphdr) ||
		    /* If PSH is not set, packet should be
		     * full sized, provided peer TCP is not badly broken.
		     * This observation (if it is correct 8)) allows
		     * to handle super-low mtu links fairly.
		     */
		    (len >= TCP_MIN_MSS + sizeof(struct tcphdr) &&
		     !(tcp_flag_word(tcp_hdr(skb)) & TCP_REMNANT))) {
			/* Subtract also invariant (if peer is RFC compliant),
			 * tcp header plus fixed timestamp option length.
			 * Resulting "len" is MSS free of SACK jitter.
			 */
			len -= tcp_sk(sk)->tcp_header_len;
			icsk->icsk_ack.last_seg_size = len;
			if (len == lss) {
				icsk->icsk_ack.rcv_mss = len;
				return;
			}
		}
		if (icsk->icsk_ack.pending & ICSK_ACK_PUSHED)
			icsk->icsk_ack.pending |= ICSK_ACK_PUSHED2;
		icsk->icsk_ack.pending |= ICSK_ACK_PUSHED;
	}
}

static void tcp_incr_quickack(struct sock *sk, unsigned int max_quickacks)
{
	struct inet_connection_sock *icsk = inet_csk(sk);
	unsigned int quickacks = tcp_sk(sk)->rcv_wnd / (2 * icsk->icsk_ack.rcv_mss);

	if (quickacks == 0)
		quickacks = 2;
	quickacks = min(quickacks, max_quickacks);
	if (quickacks > icsk->icsk_ack.quick)
		icsk->icsk_ack.quick = quickacks;
}

void tcp_enter_quickack_mode(struct sock *sk, unsigned int max_quickacks)
{
	struct inet_connection_sock *icsk = inet_csk(sk);

	tcp_incr_quickack(sk, max_quickacks);
	inet_csk_exit_pingpong_mode(sk);
	icsk->icsk_ack.ato = TCP_ATO_MIN;
}
EXPORT_SYMBOL(tcp_enter_quickack_mode);

/* Send ACKs quickly, if "quick" count is not exhausted
 * and the session is not interactive.
 */

static bool tcp_in_quickack_mode(struct sock *sk)
{
	const struct inet_connection_sock *icsk = inet_csk(sk);
	const struct dst_entry *dst = __sk_dst_get(sk);

	return (dst && dst_metric(dst, RTAX_QUICKACK)) ||
		(icsk->icsk_ack.quick && !inet_csk_in_pingpong_mode(sk));
}

static void tcp_count_delivered_ce(struct tcp_sock *tp, u32 ecn_count)
{
	tp->delivered_ce += ecn_count;
}

/* Updates the delivered and delivered_ce counts */
static void tcp_count_delivered(struct tcp_sock *tp, u32 delivered,
				bool ece_ack)
{
	tp->delivered += delivered;
	if (tcp_ecn_mode_rfc3168(tp) && ece_ack)
		tcp_count_delivered_ce(tp, delivered);
}

static void tcp_ecn_queue_cwr(struct tcp_sock *tp)
{
	/* Do not set CWR if in AccECN mode! */
	if (tcp_ecn_mode_rfc3168(tp))
		tp->ecn_flags |= TCP_ECN_QUEUE_CWR;
}

static void tcp_ecn_accept_cwr(struct sock *sk, const struct sk_buff *skb)
{
	struct tcp_sock *tp = tcp_sk(sk);

	if (tcp_ecn_mode_rfc3168(tp) && tcp_hdr(skb)->cwr) {
		tp->ecn_flags &= ~TCP_ECN_DEMAND_CWR;

		/* If the sender is telling us it has entered CWR, then its
		 * cwnd may be very low (even just 1 packet), so we should ACK
		 * immediately.
		 */
		if (TCP_SKB_CB(skb)->seq != TCP_SKB_CB(skb)->end_seq)
			inet_csk(sk)->icsk_ack.pending |= ICSK_ACK_NOW;
	}
}

static void tcp_ecn_withdraw_cwr(struct tcp_sock *tp)
{
	tp->ecn_flags &= ~TCP_ECN_QUEUE_CWR;
}

static void tcp_data_ecn_check(struct sock *sk, const struct sk_buff *skb)
{
	struct tcp_sock *tp = tcp_sk(sk);

	if (tcp_ecn_disabled(tp))
		return;

	switch (TCP_SKB_CB(skb)->ip_dsfield & INET_ECN_MASK) {
	case INET_ECN_NOT_ECT:
		/* Funny extension: if ECT is not set on a segment,
		 * and we already seen ECT on a previous segment,
		 * it is probably a retransmit.
		 */
		if (tp->ecn_flags & TCP_ECN_SEEN)
			tcp_enter_quickack_mode(sk, 2);
		break;
	case INET_ECN_CE:
		if (tcp_ca_needs_ecn(sk))
			tcp_ca_event(sk, CA_EVENT_ECN_IS_CE);

		if (!(tp->ecn_flags & TCP_ECN_DEMAND_CWR) &&
		    tcp_ecn_mode_rfc3168(tp)) {
			/* Better not delay acks, sender can have a very low cwnd */
			tcp_enter_quickack_mode(sk, 2);
			tp->ecn_flags |= TCP_ECN_DEMAND_CWR;
		}
		break;
	default:
		if (tcp_ca_needs_ecn(sk))
			tcp_ca_event(sk, CA_EVENT_ECN_NO_CE);
		break;
	}
}

/* §3.1.2 If a TCP server that implements AccECN receives a SYN with the three
 * TCP header flags (AE, CWR and ECE) set to any combination other than 000,
 * 011 or 111, it MUST negotiate the use of AccECN as if they had been set to
 * 111.
 */
static bool tcp_accecn_syn_requested(const struct tcphdr *th)
{
	u8 ace = tcp_accecn_ace(th);

	return ace && ace != 0x3;
}

/* Check ECN field transition to detect invalid transitions */
static bool tcp_ect_transition_valid(u8 snt, u8 rcv)
{
	if (rcv == snt)
		return true;

	/* Non-ECT altered to something or something became non-ECT */
	if ((snt == INET_ECN_NOT_ECT) || (rcv == INET_ECN_NOT_ECT))
		return false;
	/* CE -> ECT(0/1)? */
	if (snt == INET_ECN_CE)
		return false;
	return true;
}

bool tcp_accecn_validate_syn_feedback(struct sock *sk, u8 ace, u8 sent_ect)
{
	u8 ect = tcp_accecn_extract_syn_ect(ace);
	struct tcp_sock *tp = tcp_sk(sk);

	if (!sock_net(sk)->ipv4.sysctl_tcp_ecn_fallback)
		return true;

	if (!tcp_ect_transition_valid(sent_ect, ect)) {
		tp->ecn_fail = 1;
		return false;
	}

	return true;
}

/* See Table 2 of the AccECN draft */
static void tcp_ecn_rcv_synack(struct sock *sk, const struct sk_buff *skb,
			       const struct tcphdr *th,
			       u8 ip_dsfield)
{
	struct tcp_sock *tp = tcp_sk(sk);
	u8 ace = tcp_accecn_ace(th);

	switch (ace) {
	case 0x0:
	case 0x7:
		tcp_ecn_mode_set(tp, TCP_ECN_DISABLED);
		break;
	case 0x1:
	case 0x5:
		if (tcp_ecn_mode_pending(tp))
			/* Downgrade from AccECN, or requested initially */
			tcp_ecn_mode_set(tp, TCP_ECN_MODE_RFC3168);
		break;
	default:
		tcp_ecn_mode_set(tp, TCP_ECN_MODE_ACCECN);
		tp->syn_ect_rcv = ip_dsfield & INET_ECN_MASK;
		if (tp->rx_opt.accecn >= 0 &&
		    tp->saw_accecn_opt < TCP_ACCECN_OPT_COUNTER_SEEN) {
			tp->saw_accecn_opt = tcp_accecn_option_init(skb,
								    tp->rx_opt.accecn);
			tp->accecn_opt_demand = 2;
		}
		if (tcp_accecn_validate_syn_feedback(sk, ace, tp->syn_ect_snt) &&
		    INET_ECN_is_ce(ip_dsfield))
			tp->received_ce++;
		break;
	}
}

static void tcp_ecn_rcv_syn(struct tcp_sock *tp, const struct tcphdr *th,
			    const struct sk_buff *skb)
{
	if (tcp_ecn_mode_pending(tp)) {
		if (!tcp_accecn_syn_requested(th)) {
			/* Downgrade to classic ECN feedback */
			tcp_ecn_mode_set(tp, TCP_ECN_MODE_RFC3168);
		} else {
			tp->syn_ect_rcv = TCP_SKB_CB(skb)->ip_dsfield & INET_ECN_MASK;
			tp->prev_ecnfield = tp->syn_ect_rcv;
			tcp_ecn_mode_set(tp, TCP_ECN_MODE_ACCECN);
		}
	}
	if (tcp_ecn_mode_rfc3168(tp) && (!th->ece || !th->cwr))
		tcp_ecn_mode_set(tp, TCP_ECN_DISABLED);
}

static bool tcp_ecn_rcv_ecn_echo(const struct tcp_sock *tp, const struct tcphdr *th)
{
	if (th->ece && !th->syn && tcp_ecn_mode_rfc3168(tp))
		return true;
	return false;
}

/* Handles AccECN option ECT and CE 24-bit byte counters update into
 * the u32 value in tcp_sock. As we're processing TCP options, it is
 * safe to access from - 1.
 */
static s32 tcp_update_ecn_bytes(u32 *cnt, const char *from, u32 init_offset)
{
	u32 truncated = (get_unaligned_be32(from - 1) - init_offset) & 0xFFFFFFU;
	u32 delta = (truncated - *cnt) & 0xFFFFFFU;

	/* If delta has the highest bit set (24th bit) indicating negative,
	 * sign extend to correct an estimation error in the ecn_bytes
	 */
	delta = delta & 0x800000 ? delta | 0xFF000000 : delta;
	*cnt += delta;
	return (s32)delta;
}

static u8 accecn_opt_ecnfield[3] = {
	INET_ECN_ECT_0, INET_ECN_CE, INET_ECN_ECT_1,
};

/* Returns true if the byte counters can be used */
static bool tcp_accecn_process_option(struct tcp_sock *tp,
				      const struct sk_buff *skb,
				      u32 delivered_bytes)
{
	bool ambiguous_ecn_bytes_incr = false;
	bool first_changed = false;
	unsigned int optlen;
	unsigned char *ptr;
	bool res;
	int i;

	if (tp->saw_accecn_opt == TCP_ACCECN_OPT_FAIL)
		return false;

	if (tp->rx_opt.accecn < 0) {
		if (!tp->saw_accecn_opt) {
			/* Too late to enable after this point due to
			 * potential counter wraps
			 */
			if (tp->bytes_sent >= (1 << 23) - 1)
				tp->saw_accecn_opt = TCP_ACCECN_OPT_FAIL;
			return false;
		}

		if (tp->estimate_ecnfield) {
			tp->delivered_ecn_bytes[tp->estimate_ecnfield - 1] +=
				delivered_bytes;
			return true;
		}
		return false;
	}

	ptr = skb_transport_header(skb) + tp->rx_opt.accecn;
	optlen = ptr[1];
	if (ptr[0] == TCPOPT_EXP) {
		optlen -= 2;
		ptr += 2;
	}
	ptr += 2;

	if (tp->saw_accecn_opt < TCP_ACCECN_OPT_COUNTER_SEEN)
		tp->saw_accecn_opt = tcp_accecn_option_init(skb,
							    tp->rx_opt.accecn);

	res = !!tp->estimate_ecnfield;
	for (i = 0; i < 3; i++) {
		if (optlen >= TCPOLEN_ACCECN_PERCOUNTER) {
			u8 orderbit = tp->saw_accecn_opt & TCP_ACCECN_OPT_ORDERBIT;
			int idx = orderbit ? i : 2 - i;
			u8 ecnfield = accecn_opt_ecnfield[idx];
			u32 init_offset = i ? 0 :
					      !orderbit ?
					      TCP_ACCECN_E0B_INIT_OFFSET :
					      TCP_ACCECN_E1B_FIRST_INIT_OFFSET;
			s32 delta;

			delta = tcp_update_ecn_bytes(&(tp->delivered_ecn_bytes[ecnfield - 1]),
						     ptr, init_offset);
			if (delta) {
				if (delta < 0) {
					res = false;
					ambiguous_ecn_bytes_incr = true;
				}
				if (ecnfield != tp->estimate_ecnfield) {
					if (!first_changed) {
						tp->estimate_ecnfield = ecnfield;
						first_changed = true;
					} else {
						res = false;
						ambiguous_ecn_bytes_incr = true;
					}
				}
			}

			optlen -= TCPOLEN_ACCECN_PERCOUNTER;
		}
	}
	if (ambiguous_ecn_bytes_incr)
		tp->estimate_ecnfield = 0;

	return res;
}

#define PKTS_ACKED_WEIGHT	6
#define PKTS_ACKED_PREC		6
#define ACK_COMP_THRESH		4

/* Returns the ECN CE delta */
static u32 __tcp_accecn_process(struct sock *sk, const struct sk_buff *skb,
				u32 delivered_pkts, u32 delivered_bytes, int *flag)
{
	u32 old_ceb = tcp_sk(sk)->delivered_ecn_bytes[INET_ECN_CE - 1];
	struct tcp_sock *tp = tcp_sk(sk);
	u32 delta, safe_delta, d_ceb;
	bool opt_deltas_valid;
	u32 corrected_ace;

	/* Reordered ACK? (...or uncertain due to lack of data to send and ts) */
	if (!(*flag & (FLAG_FORWARD_PROGRESS|FLAG_TS_PROGRESS)))
		return 0;

	opt_deltas_valid = tcp_accecn_process_option(tp, skb, delivered_bytes);

	if (delivered_pkts) {
		if (!tp->pkts_acked_ewma) {
			tp->pkts_acked_ewma = delivered_pkts << PKTS_ACKED_PREC;
		} else {
			u32 ewma = tp->pkts_acked_ewma;

			ewma = (((ewma << PKTS_ACKED_WEIGHT) - ewma) +
				(delivered_pkts << PKTS_ACKED_PREC)) >>
			       PKTS_ACKED_WEIGHT;
			tp->pkts_acked_ewma = min_t(u32, ewma, 0xFFFFU);
		}
	}

	if (!(*flag & FLAG_SLOWPATH)) {
		/* AccECN counter might overflow on large ACKs */
		if (delivered_pkts <= TCP_ACCECN_CEP_ACE_MASK)
			return 0;
	}

	/* ACE field is not available during handshake */
	if (*flag & FLAG_SYN_ACKED)
		return 0;

	if (tcp_accecn_ace_deficit(tp) >= TCP_ACCECN_ACE_MAX_DELTA)
		inet_csk(sk)->icsk_ack.pending |= ICSK_ACK_NOW;

	corrected_ace = tcp_accecn_ace(tcp_hdr(skb)) - TCP_ACCECN_CEP_INIT_OFFSET;
	delta = (corrected_ace - tp->delivered_ce) & TCP_ACCECN_CEP_ACE_MASK;
	if (delivered_pkts < TCP_ACCECN_CEP_ACE_MASK)
		return delta;
<<<<<<< HEAD
	if ((sock_net(sk)->ipv4.sysctl_tcp_ecn & TCP_ACCECN_UNSAFE_CEP))
=======
	if (sock_net(sk)->ipv4.sysctl_tcp_ecn_unsafe_cep)
>>>>>>> 4573c34c
		return delta;

	safe_delta = delivered_pkts - ((delivered_pkts - delta) & TCP_ACCECN_CEP_ACE_MASK);

	if (opt_deltas_valid) {
		d_ceb = tp->delivered_ecn_bytes[INET_ECN_CE - 1] - old_ceb;
		if (!d_ceb)
			return delta;
		if (d_ceb > delta * tp->mss_cache)
			return safe_delta;
		if (d_ceb < safe_delta * tp->mss_cache >> TCP_ACCECN_SAFETY_SHIFT)
			return delta;
	} else if (tp->pkts_acked_ewma > (ACK_COMP_THRESH << PKTS_ACKED_PREC))
		return delta;

	return safe_delta;
}

static u32 tcp_accecn_process(struct sock *sk, const struct sk_buff *skb,
			      u32 delivered_pkts, u32 delivered_bytes, int *flag)
{
	u32 delta = __tcp_accecn_process(sk, skb, delivered_pkts,
					 delivered_bytes, flag);

	if (delta > 0) {
		tcp_count_delivered_ce(tcp_sk(sk), delta);
		*flag |= FLAG_ECE;
	}
	return delta;
}

/* Buffer size and advertised window tuning.
 *
 * 1. Tuning sk->sk_sndbuf, when connection enters established state.
 */

static void tcp_sndbuf_expand(struct sock *sk)
{
	const struct tcp_sock *tp = tcp_sk(sk);
	const struct tcp_congestion_ops *ca_ops = inet_csk(sk)->icsk_ca_ops;
	int sndmem, per_mss;
	u32 nr_segs;

	/* Worst case is non GSO/TSO : each frame consumes one skb
	 * and skb->head is kmalloced using power of two area of memory
	 */
	per_mss = max_t(u32, tp->rx_opt.mss_clamp, tp->mss_cache) +
		  MAX_TCP_HEADER +
		  SKB_DATA_ALIGN(sizeof(struct skb_shared_info));

	per_mss = roundup_pow_of_two(per_mss) +
		  SKB_DATA_ALIGN(sizeof(struct sk_buff));

	nr_segs = max_t(u32, TCP_INIT_CWND, tp->snd_cwnd);
	nr_segs = max_t(u32, nr_segs, tp->reordering + 1);

	/* Fast Recovery (RFC 5681 3.2) :
	 * Cubic needs 1.7 factor, rounded to 2 to include
	 * extra cushion (application might react slowly to EPOLLOUT)
	 */
	sndmem = ca_ops->sndbuf_expand ? ca_ops->sndbuf_expand(sk) : 2;
	sndmem *= nr_segs * per_mss;

	if (sk->sk_sndbuf < sndmem)
		WRITE_ONCE(sk->sk_sndbuf,
			   min(sndmem, sock_net(sk)->ipv4.sysctl_tcp_wmem[2]));
}

/* 2. Tuning advertised window (window_clamp, rcv_ssthresh)
 *
 * All tcp_full_space() is split to two parts: "network" buffer, allocated
 * forward and advertised in receiver window (tp->rcv_wnd) and
 * "application buffer", required to isolate scheduling/application
 * latencies from network.
 * window_clamp is maximal advertised window. It can be less than
 * tcp_full_space(), in this case tcp_full_space() - window_clamp
 * is reserved for "application" buffer. The less window_clamp is
 * the smoother our behaviour from viewpoint of network, but the lower
 * throughput and the higher sensitivity of the connection to losses. 8)
 *
 * rcv_ssthresh is more strict window_clamp used at "slow start"
 * phase to predict further behaviour of this connection.
 * It is used for two goals:
 * - to enforce header prediction at sender, even when application
 *   requires some significant "application buffer". It is check #1.
 * - to prevent pruning of receive queue because of misprediction
 *   of receiver window. Check #2.
 *
 * The scheme does not work when sender sends good segments opening
 * window and then starts to feed us spaghetti. But it should work
 * in common situations. Otherwise, we have to rely on queue collapsing.
 */

/* Slow part of check#2. */
static int __tcp_grow_window(const struct sock *sk, const struct sk_buff *skb)
{
	struct tcp_sock *tp = tcp_sk(sk);
	/* Optimize this! */
	int truesize = tcp_win_from_space(sk, skb->truesize) >> 1;
	int window = tcp_win_from_space(sk, sock_net(sk)->ipv4.sysctl_tcp_rmem[2]) >> 1;

	while (tp->rcv_ssthresh <= window) {
		if (truesize <= skb->len)
			return 2 * inet_csk(sk)->icsk_ack.rcv_mss;

		truesize >>= 1;
		window >>= 1;
	}
	return 0;
}

static void tcp_grow_window(struct sock *sk, const struct sk_buff *skb)
{
	struct tcp_sock *tp = tcp_sk(sk);
	int room;

	room = min_t(int, tp->window_clamp, tcp_space(sk)) - tp->rcv_ssthresh;

	/* Check #1 */
	if (room > 0 && !tcp_under_memory_pressure(sk)) {
		int incr;

		/* Check #2. Increase window, if skb with such overhead
		 * will fit to rcvbuf in future.
		 */
		if (tcp_win_from_space(sk, skb->truesize) <= skb->len)
			incr = 2 * tp->advmss;
		else
			incr = __tcp_grow_window(sk, skb);

		if (incr) {
			incr = max_t(int, incr, 2 * skb->len);
			tp->rcv_ssthresh += min(room, incr);
			inet_csk(sk)->icsk_ack.quick |= 1;
		}
	}
}

/* 3. Try to fixup all. It is made immediately after connection enters
 *    established state.
 */
static void tcp_init_buffer_space(struct sock *sk)
{
	int tcp_app_win = sock_net(sk)->ipv4.sysctl_tcp_app_win;
	struct tcp_sock *tp = tcp_sk(sk);
	int maxwin;

	if (!(sk->sk_userlocks & SOCK_SNDBUF_LOCK))
		tcp_sndbuf_expand(sk);

	tcp_mstamp_refresh(tp);
	tp->rcvq_space.time = tp->tcp_mstamp;
	tp->rcvq_space.seq = tp->copied_seq;

	maxwin = tcp_full_space(sk);

	if (tp->window_clamp >= maxwin) {
		tp->window_clamp = maxwin;

		if (tcp_app_win && maxwin > 4 * tp->advmss)
			tp->window_clamp = max(maxwin -
					       (maxwin >> tcp_app_win),
					       4 * tp->advmss);
	}

	/* Force reservation of one segment. */
	if (tcp_app_win &&
	    tp->window_clamp > 2 * tp->advmss &&
	    tp->window_clamp + tp->advmss > maxwin)
		tp->window_clamp = max(2 * tp->advmss, maxwin - tp->advmss);

	tp->rcv_ssthresh = min(tp->rcv_ssthresh, tp->window_clamp);
	tp->snd_cwnd_stamp = tcp_jiffies32;
	tp->rcvq_space.space = min3(tp->rcv_ssthresh, tp->rcv_wnd,
				    (u32)TCP_INIT_CWND * tp->advmss);
}

/* 4. Recalculate window clamp after socket hit its memory bounds. */
static void tcp_clamp_window(struct sock *sk)
{
	struct tcp_sock *tp = tcp_sk(sk);
	struct inet_connection_sock *icsk = inet_csk(sk);
	struct net *net = sock_net(sk);

	icsk->icsk_ack.quick = 0;

	if (sk->sk_rcvbuf < net->ipv4.sysctl_tcp_rmem[2] &&
	    !(sk->sk_userlocks & SOCK_RCVBUF_LOCK) &&
	    !tcp_under_memory_pressure(sk) &&
	    sk_memory_allocated(sk) < sk_prot_mem_limits(sk, 0)) {
		WRITE_ONCE(sk->sk_rcvbuf,
			   min(atomic_read(&sk->sk_rmem_alloc),
			       net->ipv4.sysctl_tcp_rmem[2]));
	}
	if (atomic_read(&sk->sk_rmem_alloc) > sk->sk_rcvbuf)
		tp->rcv_ssthresh = min(tp->window_clamp, 2U * tp->advmss);
}

/* Initialize RCV_MSS value.
 * RCV_MSS is an our guess about MSS used by the peer.
 * We haven't any direct information about the MSS.
 * It's better to underestimate the RCV_MSS rather than overestimate.
 * Overestimations make us ACKing less frequently than needed.
 * Underestimations are more easy to detect and fix by tcp_measure_rcv_mss().
 */
void tcp_initialize_rcv_mss(struct sock *sk)
{
	const struct tcp_sock *tp = tcp_sk(sk);
	unsigned int hint = min_t(unsigned int, tp->advmss, tp->mss_cache);

	hint = min(hint, tp->rcv_wnd / 2);
	hint = min(hint, TCP_MSS_DEFAULT);
	hint = max(hint, TCP_MIN_MSS);

	inet_csk(sk)->icsk_ack.rcv_mss = hint;
}
EXPORT_SYMBOL(tcp_initialize_rcv_mss);

/* Receiver "autotuning" code.
 *
 * The algorithm for RTT estimation w/o timestamps is based on
 * Dynamic Right-Sizing (DRS) by Wu Feng and Mike Fisk of LANL.
 * <https://public.lanl.gov/radiant/pubs.html#DRS>
 *
 * More detail on this code can be found at
 * <http://staff.psc.edu/jheffner/>,
 * though this reference is out of date.  A new paper
 * is pending.
 */
static void tcp_rcv_rtt_update(struct tcp_sock *tp, u32 sample, int win_dep)
{
	u32 new_sample = tp->rcv_rtt_est.rtt_us;
	long m = sample;

	if (new_sample != 0) {
		/* If we sample in larger samples in the non-timestamp
		 * case, we could grossly overestimate the RTT especially
		 * with chatty applications or bulk transfer apps which
		 * are stalled on filesystem I/O.
		 *
		 * Also, since we are only going for a minimum in the
		 * non-timestamp case, we do not smooth things out
		 * else with timestamps disabled convergence takes too
		 * long.
		 */
		if (!win_dep) {
			m -= (new_sample >> 3);
			new_sample += m;
		} else {
			m <<= 3;
			if (m < new_sample)
				new_sample = m;
		}
	} else {
		/* No previous measure. */
		new_sample = m << 3;
	}

	tp->rcv_rtt_est.rtt_us = new_sample;
}

static inline void tcp_rcv_rtt_measure(struct tcp_sock *tp)
{
	u32 delta_us;

	if (tp->rcv_rtt_est.time == 0)
		goto new_measure;
	if (before(tp->rcv_nxt, tp->rcv_rtt_est.seq))
		return;
	delta_us = tcp_stamp_us_delta(tp->tcp_mstamp, tp->rcv_rtt_est.time);
	if (!delta_us)
		delta_us = 1;
	tcp_rcv_rtt_update(tp, delta_us, 1);

new_measure:
	tp->rcv_rtt_est.seq = tp->rcv_nxt + tp->rcv_wnd;
	tp->rcv_rtt_est.time = tp->tcp_mstamp;
}

static inline void tcp_rcv_rtt_measure_ts(struct sock *sk,
					  const struct sk_buff *skb)
{
	struct tcp_sock *tp = tcp_sk(sk);

	if (tp->rx_opt.rcv_tsecr == tp->rcv_rtt_last_tsecr)
		return;
	tp->rcv_rtt_last_tsecr = tp->rx_opt.rcv_tsecr;

	if (TCP_SKB_CB(skb)->end_seq -
	    TCP_SKB_CB(skb)->seq >= inet_csk(sk)->icsk_ack.rcv_mss) {
		u32 delta = tcp_time_stamp(tp) - tp->rx_opt.rcv_tsecr;
		u32 delta_us;

		if (likely(delta < INT_MAX / (USEC_PER_SEC / TCP_TS_HZ))) {
			if (!delta)
				delta = 1;
			delta_us = delta * (USEC_PER_SEC / TCP_TS_HZ);
			tcp_rcv_rtt_update(tp, delta_us, 0);
		}
	}
}

/*
 * This function should be called every time data is copied to user space.
 * It calculates the appropriate TCP receive buffer space.
 */
void tcp_rcv_space_adjust(struct sock *sk)
{
	struct tcp_sock *tp = tcp_sk(sk);
	u32 copied;
	int time;

	trace_tcp_rcv_space_adjust(sk);

	tcp_mstamp_refresh(tp);
	time = tcp_stamp_us_delta(tp->tcp_mstamp, tp->rcvq_space.time);
	if (time < (tp->rcv_rtt_est.rtt_us >> 3) || tp->rcv_rtt_est.rtt_us == 0)
		return;

	/* Number of bytes copied to user in last RTT */
	copied = tp->copied_seq - tp->rcvq_space.seq;
	if (copied <= tp->rcvq_space.space)
		goto new_measure;

	/* A bit of theory :
	 * copied = bytes received in previous RTT, our base window
	 * To cope with packet losses, we need a 2x factor
	 * To cope with slow start, and sender growing its cwin by 100 %
	 * every RTT, we need a 4x factor, because the ACK we are sending
	 * now is for the next RTT, not the current one :
	 * <prev RTT . ><current RTT .. ><next RTT .... >
	 */

	if (sock_net(sk)->ipv4.sysctl_tcp_moderate_rcvbuf &&
	    !(sk->sk_userlocks & SOCK_RCVBUF_LOCK)) {
		int rcvmem, rcvbuf;
		u64 rcvwin, grow;

		/* minimal window to cope with packet losses, assuming
		 * steady state. Add some cushion because of small variations.
		 */
		rcvwin = ((u64)copied << 1) + 16 * tp->advmss;

		/* Accommodate for sender rate increase (eg. slow start) */
		grow = rcvwin * (copied - tp->rcvq_space.space);
		do_div(grow, tp->rcvq_space.space);
		rcvwin += (grow << 1);

		rcvmem = SKB_TRUESIZE(tp->advmss + MAX_TCP_HEADER);
		while (tcp_win_from_space(sk, rcvmem) < tp->advmss)
			rcvmem += 128;

		do_div(rcvwin, tp->advmss);
		rcvbuf = min_t(u64, rcvwin * rcvmem,
			       sock_net(sk)->ipv4.sysctl_tcp_rmem[2]);
		if (rcvbuf > sk->sk_rcvbuf) {
			WRITE_ONCE(sk->sk_rcvbuf, rcvbuf);

			/* Make the window clamp follow along.  */
			tp->window_clamp = tcp_win_from_space(sk, rcvbuf);
		}
	}
	tp->rcvq_space.space = copied;

new_measure:
	tp->rcvq_space.seq = tp->copied_seq;
	tp->rcvq_space.time = tp->tcp_mstamp;
}

/* There is something which you must keep in mind when you analyze the
 * behavior of the tp->ato delayed ack timeout interval.  When a
 * connection starts up, we want to ack as quickly as possible.  The
 * problem is that "good" TCP's do slow start at the beginning of data
 * transmission.  The means that until we send the first few ACK's the
 * sender will sit on his end and only queue most of his data, because
 * he can only send snd_cwnd unacked packets at any given time.  For
 * each ACK we send, he increments snd_cwnd and transmits more of his
 * queue.  -DaveM
 */
static void tcp_event_data_recv(struct sock *sk, struct sk_buff *skb)
{
	struct tcp_sock *tp = tcp_sk(sk);
	struct inet_connection_sock *icsk = inet_csk(sk);
	u32 now;

	inet_csk_schedule_ack(sk);

	tcp_measure_rcv_mss(sk, skb);

	tcp_rcv_rtt_measure(tp);

	now = tcp_jiffies32;

	if (!icsk->icsk_ack.ato) {
		/* The _first_ data packet received, initialize
		 * delayed ACK engine.
		 */
		tcp_incr_quickack(sk, TCP_MAX_QUICKACKS);
		icsk->icsk_ack.ato = TCP_ATO_MIN;
	} else {
		int m = now - icsk->icsk_ack.lrcvtime;

		if (m <= TCP_ATO_MIN / 2) {
			/* The fastest case is the first. */
			icsk->icsk_ack.ato = (icsk->icsk_ack.ato >> 1) + TCP_ATO_MIN / 2;
		} else if (m < icsk->icsk_ack.ato) {
			icsk->icsk_ack.ato = (icsk->icsk_ack.ato >> 1) + m;
			if (icsk->icsk_ack.ato > icsk->icsk_rto)
				icsk->icsk_ack.ato = icsk->icsk_rto;
		} else if (m > icsk->icsk_rto) {
			/* Too long gap. Apparently sender failed to
			 * restart window, so that we send ACKs quickly.
			 */
			tcp_incr_quickack(sk, TCP_MAX_QUICKACKS);
			sk_mem_reclaim(sk);
		}
	}
	icsk->icsk_ack.lrcvtime = now;

	tcp_data_ecn_check(sk, skb);

	if (skb->len >= 128)
		tcp_grow_window(sk, skb);
}

/* Called to compute a smoothed rtt estimate. The data fed to this
 * routine either comes from timestamps, or from segments that were
 * known _not_ to have been retransmitted [see Karn/Partridge
 * Proceedings SIGCOMM 87]. The algorithm is from the SIGCOMM 88
 * piece by Van Jacobson.
 * NOTE: the next three routines used to be one big routine.
 * To save cycles in the RFC 1323 implementation it was better to break
 * it up into three procedures. -- erics
 */
static void tcp_rtt_estimator(struct sock *sk, long mrtt_us)
{
	struct tcp_sock *tp = tcp_sk(sk);
	long m = mrtt_us; /* RTT */
	u32 srtt = tp->srtt_us;

	/*	The following amusing code comes from Jacobson's
	 *	article in SIGCOMM '88.  Note that rtt and mdev
	 *	are scaled versions of rtt and mean deviation.
	 *	This is designed to be as fast as possible
	 *	m stands for "measurement".
	 *
	 *	On a 1990 paper the rto value is changed to:
	 *	RTO = rtt + 4 * mdev
	 *
	 * Funny. This algorithm seems to be very broken.
	 * These formulae increase RTO, when it should be decreased, increase
	 * too slowly, when it should be increased quickly, decrease too quickly
	 * etc. I guess in BSD RTO takes ONE value, so that it is absolutely
	 * does not matter how to _calculate_ it. Seems, it was trap
	 * that VJ failed to avoid. 8)
	 */
	if (srtt != 0) {
		m -= (srtt >> 3);	/* m is now error in rtt est */
		srtt += m;		/* rtt = 7/8 rtt + 1/8 new */
		if (m < 0) {
			m = -m;		/* m is now abs(error) */
			m -= (tp->mdev_us >> 2);   /* similar update on mdev */
			/* This is similar to one of Eifel findings.
			 * Eifel blocks mdev updates when rtt decreases.
			 * This solution is a bit different: we use finer gain
			 * for mdev in this case (alpha*beta).
			 * Like Eifel it also prevents growth of rto,
			 * but also it limits too fast rto decreases,
			 * happening in pure Eifel.
			 */
			if (m > 0)
				m >>= 3;
		} else {
			m -= (tp->mdev_us >> 2);   /* similar update on mdev */
		}
		tp->mdev_us += m;		/* mdev = 3/4 mdev + 1/4 new */
		if (tp->mdev_us > tp->mdev_max_us) {
			tp->mdev_max_us = tp->mdev_us;
			if (tp->mdev_max_us > tp->rttvar_us)
				tp->rttvar_us = tp->mdev_max_us;
		}
		if (after(tp->snd_una, tp->rtt_seq)) {
			if (tp->mdev_max_us < tp->rttvar_us)
				tp->rttvar_us -= (tp->rttvar_us - tp->mdev_max_us) >> 2;
			tp->rtt_seq = tp->snd_nxt;
			tp->mdev_max_us = tcp_rto_min_us(sk);

			tcp_bpf_rtt(sk);
		}
	} else {
		/* no previous measure. */
		srtt = m << 3;		/* take the measured time to be rtt */
		tp->mdev_us = m << 1;	/* make sure rto = 3*rtt */
		tp->rttvar_us = max(tp->mdev_us, tcp_rto_min_us(sk));
		tp->mdev_max_us = tp->rttvar_us;
		tp->rtt_seq = tp->snd_nxt;

		tcp_bpf_rtt(sk);
	}
	tp->srtt_us = max(1U, srtt);
}

static void tcp_update_pacing_rate(struct sock *sk)
{
	const struct tcp_sock *tp = tcp_sk(sk);
	u64 rate;

	/* set sk_pacing_rate to 200 % of current rate (mss * cwnd / srtt) */
	rate = (u64)tp->mss_cache * ((USEC_PER_SEC / 100) << 3);

	/* current rate is (cwnd * mss) / srtt
	 * In Slow Start [1], set sk_pacing_rate to 200 % the current rate.
	 * In Congestion Avoidance phase, set it to 120 % the current rate.
	 *
	 * [1] : Normal Slow Start condition is (tp->snd_cwnd < tp->snd_ssthresh)
	 *	 If snd_cwnd >= (tp->snd_ssthresh / 2), we are approaching
	 *	 end of slow start and should slow down.
	 */
	if (tp->snd_cwnd < tp->snd_ssthresh / 2)
		rate *= sock_net(sk)->ipv4.sysctl_tcp_pacing_ss_ratio;
	else
		rate *= sock_net(sk)->ipv4.sysctl_tcp_pacing_ca_ratio;

	rate *= max(tp->snd_cwnd, tp->packets_out);

	if (likely(tp->srtt_us))
		do_div(rate, tp->srtt_us);

	/* WRITE_ONCE() is needed because sch_fq fetches sk_pacing_rate
	 * without any lock. We want to make sure compiler wont store
	 * intermediate values in this location.
	 */
	WRITE_ONCE(sk->sk_pacing_rate, min_t(u64, rate,
					     sk->sk_max_pacing_rate));
}

/* Calculate rto without backoff.  This is the second half of Van Jacobson's
 * routine referred to above.
 */
static void tcp_set_rto(struct sock *sk)
{
	const struct tcp_sock *tp = tcp_sk(sk);
	/* Old crap is replaced with new one. 8)
	 *
	 * More seriously:
	 * 1. If rtt variance happened to be less 50msec, it is hallucination.
	 *    It cannot be less due to utterly erratic ACK generation made
	 *    at least by solaris and freebsd. "Erratic ACKs" has _nothing_
	 *    to do with delayed acks, because at cwnd>2 true delack timeout
	 *    is invisible. Actually, Linux-2.4 also generates erratic
	 *    ACKs in some circumstances.
	 */
	inet_csk(sk)->icsk_rto = __tcp_set_rto(tp);

	/* 2. Fixups made earlier cannot be right.
	 *    If we do not estimate RTO correctly without them,
	 *    all the algo is pure shit and should be replaced
	 *    with correct one. It is exactly, which we pretend to do.
	 */

	/* NOTE: clamping at TCP_RTO_MIN is not required, current algo
	 * guarantees that rto is higher.
	 */
	tcp_bound_rto(sk);
}

__u32 tcp_init_cwnd(const struct tcp_sock *tp, const struct dst_entry *dst)
{
	__u32 cwnd = (dst ? dst_metric(dst, RTAX_INITCWND) : 0);

	if (!cwnd)
		cwnd = TCP_INIT_CWND;
	return min_t(__u32, cwnd, tp->snd_cwnd_clamp);
}

struct tcp_sacktag_state {
	/* Timestamps for earliest and latest never-retransmitted segment
	 * that was SACKed. RTO needs the earliest RTT to stay conservative,
	 * but congestion control should still get an accurate delay signal.
	 */
	u64	first_sackt;
	u64	last_sackt;
	u32	reord;
	u32	sack_delivered;
	u32	delivered_bytes;
	int	flag;
	unsigned int mss_now;
	struct rate_sample *rate;
};

/* Take a notice that peer is sending D-SACKs. Skip update of data delivery
 * and spurious retransmission information if this DSACK is unlikely caused by
 * sender's action:
 * - DSACKed sequence range is larger than maximum receiver's window.
 * - Total no. of DSACKed segments exceed the total no. of retransmitted segs.
 */
static u32 tcp_dsack_seen(struct tcp_sock *tp, u32 start_seq,
			  u32 end_seq, struct tcp_sacktag_state *state)
{
	u32 seq_len, dup_segs = 1;

	if (!before(start_seq, end_seq))
		return 0;

	seq_len = end_seq - start_seq;
	/* Dubious DSACK: DSACKed range greater than maximum advertised rwnd */
	if (seq_len > tp->max_window)
		return 0;
	if (seq_len > tp->mss_cache)
		dup_segs = DIV_ROUND_UP(seq_len, tp->mss_cache);

	tp->dsack_dups += dup_segs;
	/* Skip the DSACK if dup segs weren't retransmitted by sender */
	if (tp->dsack_dups > tp->total_retrans)
		return 0;

	tp->rx_opt.sack_ok |= TCP_DSACK_SEEN;
	tp->rack.dsack_seen = 1;

	state->flag |= FLAG_DSACKING_ACK;
	/* A spurious retransmission is delivered */
	state->sack_delivered += dup_segs;

	return dup_segs;
}

/* It's reordering when higher sequence was delivered (i.e. sacked) before
 * some lower never-retransmitted sequence ("low_seq"). The maximum reordering
 * distance is approximated in full-mss packet distance ("reordering").
 */
static void tcp_check_sack_reordering(struct sock *sk, const u32 low_seq,
				      const int ts)
{
	struct tcp_sock *tp = tcp_sk(sk);
	const u32 mss = tp->mss_cache;
	u32 fack, metric;

	fack = tcp_highest_sack_seq(tp);
	if (!before(low_seq, fack))
		return;

	metric = fack - low_seq;
	if ((metric > tp->reordering * mss) && mss) {
#if FASTRETRANS_DEBUG > 1
		pr_debug("Disorder%d %d %u f%u s%u rr%d\n",
			 tp->rx_opt.sack_ok, inet_csk(sk)->icsk_ca_state,
			 tp->reordering,
			 0,
			 tp->sacked_out,
			 tp->undo_marker ? tp->undo_retrans : 0);
#endif
		tp->reordering = min_t(u32, (metric + mss - 1) / mss,
				       sock_net(sk)->ipv4.sysctl_tcp_max_reordering);
	}

	/* This exciting event is worth to be remembered. 8) */
	tp->reord_seen++;
	NET_INC_STATS(sock_net(sk),
		      ts ? LINUX_MIB_TCPTSREORDER : LINUX_MIB_TCPSACKREORDER);
}

 /* This must be called before lost_out or retrans_out are updated
  * on a new loss, because we want to know if all skbs previously
  * known to be lost have already been retransmitted, indicating
  * that this newly lost skb is our next skb to retransmit.
  */
static void tcp_verify_retransmit_hint(struct tcp_sock *tp, struct sk_buff *skb)
{
	if ((!tp->retransmit_skb_hint && tp->retrans_out >= tp->lost_out) ||
	    (tp->retransmit_skb_hint &&
	     before(TCP_SKB_CB(skb)->seq,
		    TCP_SKB_CB(tp->retransmit_skb_hint)->seq)))
		tp->retransmit_skb_hint = skb;
}

/* Sum the number of packets on the wire we have marked as lost, and
 * notify the congestion control module that the given skb was marked lost.
 */
static void tcp_notify_skb_loss_event(struct tcp_sock *tp, const struct sk_buff *skb)
{
	tp->lost += tcp_skb_pcount(skb);
}

void tcp_mark_skb_lost(struct sock *sk, struct sk_buff *skb)
{
	__u8 sacked = TCP_SKB_CB(skb)->sacked;
	struct tcp_sock *tp = tcp_sk(sk);

	if (sacked & TCPCB_SACKED_ACKED)
		return;

	tcp_verify_retransmit_hint(tp, skb);
	if (sacked & TCPCB_LOST) {
		if (sacked & TCPCB_SACKED_RETRANS) {
			/* Account for retransmits that are lost again */
			TCP_SKB_CB(skb)->sacked &= ~TCPCB_SACKED_RETRANS;
			tp->retrans_out -= tcp_skb_pcount(skb);
			NET_ADD_STATS(sock_net(sk), LINUX_MIB_TCPLOSTRETRANSMIT,
				      tcp_skb_pcount(skb));
			tcp_notify_skb_loss_event(tp, skb);
		}
	} else {
		tp->lost_out += tcp_skb_pcount(skb);
		TCP_SKB_CB(skb)->sacked |= TCPCB_LOST;
		tcp_notify_skb_loss_event(tp, skb);
	}
}

/* This procedure tags the retransmission queue when SACKs arrive.
 *
 * We have three tag bits: SACKED(S), RETRANS(R) and LOST(L).
 * Packets in queue with these bits set are counted in variables
 * sacked_out, retrans_out and lost_out, correspondingly.
 *
 * Valid combinations are:
 * Tag  InFlight	Description
 * 0	1		- orig segment is in flight.
 * S	0		- nothing flies, orig reached receiver.
 * L	0		- nothing flies, orig lost by net.
 * R	2		- both orig and retransmit are in flight.
 * L|R	1		- orig is lost, retransmit is in flight.
 * S|R  1		- orig reached receiver, retrans is still in flight.
 * (L|S|R is logically valid, it could occur when L|R is sacked,
 *  but it is equivalent to plain S and code short-curcuits it to S.
 *  L|S is logically invalid, it would mean -1 packet in flight 8))
 *
 * These 6 states form finite state machine, controlled by the following events:
 * 1. New ACK (+SACK) arrives. (tcp_sacktag_write_queue())
 * 2. Retransmission. (tcp_retransmit_skb(), tcp_xmit_retransmit_queue())
 * 3. Loss detection event of two flavors:
 *	A. Scoreboard estimator decided the packet is lost.
 *	   A'. Reno "three dupacks" marks head of queue lost.
 *	B. SACK arrives sacking SND.NXT at the moment, when the
 *	   segment was retransmitted.
 * 4. D-SACK added new rule: D-SACK changes any tag to S.
 *
 * It is pleasant to note, that state diagram turns out to be commutative,
 * so that we are allowed not to be bothered by order of our actions,
 * when multiple events arrive simultaneously. (see the function below).
 *
 * Reordering detection.
 * --------------------
 * Reordering metric is maximal distance, which a packet can be displaced
 * in packet stream. With SACKs we can estimate it:
 *
 * 1. SACK fills old hole and the corresponding segment was not
 *    ever retransmitted -> reordering. Alas, we cannot use it
 *    when segment was retransmitted.
 * 2. The last flaw is solved with D-SACK. D-SACK arrives
 *    for retransmitted and already SACKed segment -> reordering..
 * Both of these heuristics are not used in Loss state, when we cannot
 * account for retransmits accurately.
 *
 * SACK block validation.
 * ----------------------
 *
 * SACK block range validation checks that the received SACK block fits to
 * the expected sequence limits, i.e., it is between SND.UNA and SND.NXT.
 * Note that SND.UNA is not included to the range though being valid because
 * it means that the receiver is rather inconsistent with itself reporting
 * SACK reneging when it should advance SND.UNA. Such SACK block this is
 * perfectly valid, however, in light of RFC2018 which explicitly states
 * that "SACK block MUST reflect the newest segment.  Even if the newest
 * segment is going to be discarded ...", not that it looks very clever
 * in case of head skb. Due to potentional receiver driven attacks, we
 * choose to avoid immediate execution of a walk in write queue due to
 * reneging and defer head skb's loss recovery to standard loss recovery
 * procedure that will eventually trigger (nothing forbids us doing this).
 *
 * Implements also blockage to start_seq wrap-around. Problem lies in the
 * fact that though start_seq (s) is before end_seq (i.e., not reversed),
 * there's no guarantee that it will be before snd_nxt (n). The problem
 * happens when start_seq resides between end_seq wrap (e_w) and snd_nxt
 * wrap (s_w):
 *
 *         <- outs wnd ->                          <- wrapzone ->
 *         u     e      n                         u_w   e_w  s n_w
 *         |     |      |                          |     |   |  |
 * |<------------+------+----- TCP seqno space --------------+---------->|
 * ...-- <2^31 ->|                                           |<--------...
 * ...---- >2^31 ------>|                                    |<--------...
 *
 * Current code wouldn't be vulnerable but it's better still to discard such
 * crazy SACK blocks. Doing this check for start_seq alone closes somewhat
 * similar case (end_seq after snd_nxt wrap) as earlier reversed check in
 * snd_nxt wrap -> snd_una region will then become "well defined", i.e.,
 * equal to the ideal case (infinite seqno space without wrap caused issues).
 *
 * With D-SACK the lower bound is extended to cover sequence space below
 * SND.UNA down to undo_marker, which is the last point of interest. Yet
 * again, D-SACK block must not to go across snd_una (for the same reason as
 * for the normal SACK blocks, explained above). But there all simplicity
 * ends, TCP might receive valid D-SACKs below that. As long as they reside
 * fully below undo_marker they do not affect behavior in anyway and can
 * therefore be safely ignored. In rare cases (which are more or less
 * theoretical ones), the D-SACK will nicely cross that boundary due to skb
 * fragmentation and packet reordering past skb's retransmission. To consider
 * them correctly, the acceptable range must be extended even more though
 * the exact amount is rather hard to quantify. However, tp->max_window can
 * be used as an exaggerated estimate.
 */
static bool tcp_is_sackblock_valid(struct tcp_sock *tp, bool is_dsack,
				   u32 start_seq, u32 end_seq)
{
	/* Too far in future, or reversed (interpretation is ambiguous) */
	if (after(end_seq, tp->snd_nxt) || !before(start_seq, end_seq))
		return false;

	/* Nasty start_seq wrap-around check (see comments above) */
	if (!before(start_seq, tp->snd_nxt))
		return false;

	/* In outstanding window? ...This is valid exit for D-SACKs too.
	 * start_seq == snd_una is non-sensical (see comments above)
	 */
	if (after(start_seq, tp->snd_una))
		return true;

	if (!is_dsack || !tp->undo_marker)
		return false;

	/* ...Then it's D-SACK, and must reside below snd_una completely */
	if (after(end_seq, tp->snd_una))
		return false;

	if (!before(start_seq, tp->undo_marker))
		return true;

	/* Too old */
	if (!after(end_seq, tp->undo_marker))
		return false;

	/* Undo_marker boundary crossing (overestimates a lot). Known already:
	 *   start_seq < undo_marker and end_seq >= undo_marker.
	 */
	return !before(start_seq, end_seq - tp->max_window);
}

static bool tcp_check_dsack(struct sock *sk, const struct sk_buff *ack_skb,
			    struct tcp_sack_block_wire *sp, int num_sacks,
			    u32 prior_snd_una, struct tcp_sacktag_state *state)
{
	struct tcp_sock *tp = tcp_sk(sk);
	u32 start_seq_0 = get_unaligned_be32(&sp[0].start_seq);
	u32 end_seq_0 = get_unaligned_be32(&sp[0].end_seq);
	u32 dup_segs;

	if (before(start_seq_0, TCP_SKB_CB(ack_skb)->ack_seq)) {
		NET_INC_STATS(sock_net(sk), LINUX_MIB_TCPDSACKRECV);
	} else if (num_sacks > 1) {
		u32 end_seq_1 = get_unaligned_be32(&sp[1].end_seq);
		u32 start_seq_1 = get_unaligned_be32(&sp[1].start_seq);

		if (after(end_seq_0, end_seq_1) || before(start_seq_0, start_seq_1))
			return false;
		NET_INC_STATS(sock_net(sk), LINUX_MIB_TCPDSACKOFORECV);
	} else {
		return false;
	}

	dup_segs = tcp_dsack_seen(tp, start_seq_0, end_seq_0, state);
	if (!dup_segs) {	/* Skip dubious DSACK */
		NET_INC_STATS(sock_net(sk), LINUX_MIB_TCPDSACKIGNOREDDUBIOUS);
		return false;
	}

	NET_ADD_STATS(sock_net(sk), LINUX_MIB_TCPDSACKRECVSEGS, dup_segs);

	/* D-SACK for already forgotten data... Do dumb counting. */
	if (tp->undo_marker && tp->undo_retrans > 0 &&
	    !after(end_seq_0, prior_snd_una) &&
	    after(end_seq_0, tp->undo_marker))
		tp->undo_retrans = max_t(int, 0, tp->undo_retrans - dup_segs);

	return true;
}

/* Check if skb is fully within the SACK block. In presence of GSO skbs,
 * the incoming SACK may not exactly match but we can find smaller MSS
 * aligned portion of it that matches. Therefore we might need to fragment
 * which may fail and creates some hassle (caller must handle error case
 * returns).
 *
 * FIXME: this could be merged to shift decision code
 */
static int tcp_match_skb_to_sack(struct sock *sk, struct sk_buff *skb,
				  u32 start_seq, u32 end_seq)
{
	int err;
	bool in_sack;
	unsigned int pkt_len;
	unsigned int mss;

	in_sack = !after(start_seq, TCP_SKB_CB(skb)->seq) &&
		  !before(end_seq, TCP_SKB_CB(skb)->end_seq);

	if (tcp_skb_pcount(skb) > 1 && !in_sack &&
	    after(TCP_SKB_CB(skb)->end_seq, start_seq)) {
		mss = tcp_skb_mss(skb);
		in_sack = !after(start_seq, TCP_SKB_CB(skb)->seq);

		if (!in_sack) {
			pkt_len = start_seq - TCP_SKB_CB(skb)->seq;
			if (pkt_len < mss)
				pkt_len = mss;
		} else {
			pkt_len = end_seq - TCP_SKB_CB(skb)->seq;
			if (pkt_len < mss)
				return -EINVAL;
		}

		/* Round if necessary so that SACKs cover only full MSSes
		 * and/or the remaining small portion (if present)
		 */
		if (pkt_len > mss) {
			unsigned int new_len = (pkt_len / mss) * mss;
			if (!in_sack && new_len < pkt_len)
				new_len += mss;
			pkt_len = new_len;
		}

		if (pkt_len >= skb->len && !in_sack)
			return 0;

		err = tcp_fragment(sk, TCP_FRAG_IN_RTX_QUEUE, skb,
				   pkt_len, mss, GFP_ATOMIC);
		if (err < 0)
			return err;
	}

	return in_sack;
}

/* Mark the given newly-SACKed range as such, adjusting counters and hints. */
static u8 tcp_sacktag_one(struct sock *sk,
			  struct tcp_sacktag_state *state, u8 sacked,
			  u32 start_seq, u32 end_seq,
			  int dup_sack, int pcount, u32 plen,
			  u64 xmit_time)
{
	struct tcp_sock *tp = tcp_sk(sk);

	/* Account D-SACK for retransmitted packet. */
	if (dup_sack && (sacked & TCPCB_RETRANS)) {
		if (tp->undo_marker && tp->undo_retrans > 0 &&
		    after(end_seq, tp->undo_marker))
			tp->undo_retrans--;
		if ((sacked & TCPCB_SACKED_ACKED) &&
		    before(start_seq, state->reord))
				state->reord = start_seq;
	}

	/* Nothing to do; acked frame is about to be dropped (was ACKed). */
	if (!after(end_seq, tp->snd_una))
		return sacked;

	if (!(sacked & TCPCB_SACKED_ACKED)) {
		tcp_rack_advance(tp, sacked, end_seq, xmit_time);

		if (sacked & TCPCB_SACKED_RETRANS) {
			/* If the segment is not tagged as lost,
			 * we do not clear RETRANS, believing
			 * that retransmission is still in flight.
			 */
			if (sacked & TCPCB_LOST) {
				sacked &= ~(TCPCB_LOST|TCPCB_SACKED_RETRANS);
				tp->lost_out -= pcount;
				tp->retrans_out -= pcount;
			}
		} else {
			if (!(sacked & TCPCB_RETRANS)) {
				/* New sack for not retransmitted frame,
				 * which was in hole. It is reordering.
				 */
				if (before(start_seq,
					   tcp_highest_sack_seq(tp)) &&
				    before(start_seq, state->reord))
					state->reord = start_seq;

				if (!after(end_seq, tp->high_seq))
					state->flag |= FLAG_ORIG_SACK_ACKED;
				if (state->first_sackt == 0)
					state->first_sackt = xmit_time;
				state->last_sackt = xmit_time;
			}

			if (sacked & TCPCB_LOST) {
				sacked &= ~TCPCB_LOST;
				tp->lost_out -= pcount;
			}
		}

		sacked |= TCPCB_SACKED_ACKED;
		state->flag |= FLAG_DATA_SACKED;
		tp->sacked_out += pcount;
		/* Out-of-order packets delivered */
		state->sack_delivered += pcount;
		state->delivered_bytes += plen;

		/* Lost marker hint past SACKed? Tweak RFC3517 cnt */
		if (tp->lost_skb_hint &&
		    before(start_seq, TCP_SKB_CB(tp->lost_skb_hint)->seq))
			tp->lost_cnt_hint += pcount;
	}

	/* D-SACK. We can detect redundant retransmission in S|R and plain R
	 * frames and clear it. undo_retrans is decreased above, L|R frames
	 * are accounted above as well.
	 */
	if (dup_sack && (sacked & TCPCB_SACKED_RETRANS)) {
		sacked &= ~TCPCB_SACKED_RETRANS;
		tp->retrans_out -= pcount;
	}

	return sacked;
}

/* Shift newly-SACKed bytes from this skb to the immediately previous
 * already-SACKed sk_buff. Mark the newly-SACKed bytes as such.
 */
static bool tcp_shifted_skb(struct sock *sk, struct sk_buff *prev,
			    struct sk_buff *skb,
			    struct tcp_sacktag_state *state,
			    unsigned int pcount, int shifted, int mss,
			    bool dup_sack)
{
	struct tcp_sock *tp = tcp_sk(sk);
	u32 start_seq = TCP_SKB_CB(skb)->seq;	/* start of newly-SACKed */
	u32 end_seq = start_seq + shifted;	/* end of newly-SACKed */

	BUG_ON(!pcount);

	/* Adjust counters and hints for the newly sacked sequence
	 * range but discard the return value since prev is already
	 * marked. We must tag the range first because the seq
	 * advancement below implicitly advances
	 * tcp_highest_sack_seq() when skb is highest_sack.
	 */
	tcp_sacktag_one(sk, state, TCP_SKB_CB(skb)->sacked,
			start_seq, end_seq, dup_sack, pcount, skb->len,
			tcp_skb_timestamp_us(skb));
	tcp_rate_skb_delivered(sk, skb, state->rate);

	if (skb == tp->lost_skb_hint)
		tp->lost_cnt_hint += pcount;

	TCP_SKB_CB(prev)->end_seq += shifted;
	TCP_SKB_CB(skb)->seq += shifted;

	tcp_skb_pcount_add(prev, pcount);
	WARN_ON_ONCE(tcp_skb_pcount(skb) < pcount);
	tcp_skb_pcount_add(skb, -pcount);

	/* When we're adding to gso_segs == 1, gso_size will be zero,
	 * in theory this shouldn't be necessary but as long as DSACK
	 * code can come after this skb later on it's better to keep
	 * setting gso_size to something.
	 */
	if (!TCP_SKB_CB(prev)->tcp_gso_size)
		TCP_SKB_CB(prev)->tcp_gso_size = mss;

	/* CHECKME: To clear or not to clear? Mimics normal skb currently */
	if (tcp_skb_pcount(skb) <= 1)
		TCP_SKB_CB(skb)->tcp_gso_size = 0;

	/* Difference in this won't matter, both ACKed by the same cumul. ACK */
	TCP_SKB_CB(prev)->sacked |= (TCP_SKB_CB(skb)->sacked & TCPCB_EVER_RETRANS);

	if (skb->len > 0) {
		BUG_ON(!tcp_skb_pcount(skb));
		NET_INC_STATS(sock_net(sk), LINUX_MIB_SACKSHIFTED);
		return false;
	}

	/* Whole SKB was eaten :-) */

	if (skb == tp->retransmit_skb_hint)
		tp->retransmit_skb_hint = prev;
	if (skb == tp->lost_skb_hint) {
		tp->lost_skb_hint = prev;
		tp->lost_cnt_hint -= tcp_skb_pcount(prev);
	}

	TCP_SKB_CB(prev)->tcp_flags |= TCP_SKB_CB(skb)->tcp_flags;
	TCP_SKB_CB(prev)->eor = TCP_SKB_CB(skb)->eor;
	if (TCP_SKB_CB(skb)->tcp_flags & TCPHDR_FIN)
		TCP_SKB_CB(prev)->end_seq++;

	if (skb == tcp_highest_sack(sk))
		tcp_advance_highest_sack(sk, skb);

	tcp_skb_collapse_tstamp(prev, skb);
	if (unlikely(TCP_SKB_CB(prev)->tx.delivered_mstamp))
		TCP_SKB_CB(prev)->tx.delivered_mstamp = 0;

	tcp_rtx_queue_unlink_and_free(skb, sk);

	NET_INC_STATS(sock_net(sk), LINUX_MIB_SACKMERGED);

	return true;
}

/* I wish gso_size would have a bit more sane initialization than
 * something-or-zero which complicates things
 */
static int tcp_skb_seglen(const struct sk_buff *skb)
{
	return tcp_skb_pcount(skb) == 1 ? skb->len : tcp_skb_mss(skb);
}

/* Shifting pages past head area doesn't work */
static int skb_can_shift(const struct sk_buff *skb)
{
	return !skb_headlen(skb) && skb_is_nonlinear(skb);
}

int tcp_skb_shift(struct sk_buff *to, struct sk_buff *from,
		  int pcount, int shiftlen)
{
	/* TCP min gso_size is 8 bytes (TCP_MIN_GSO_SIZE)
	 * Since TCP_SKB_CB(skb)->tcp_gso_segs is 16 bits, we need
	 * to make sure not storing more than 65535 * 8 bytes per skb,
	 * even if current MSS is bigger.
	 */
	if (unlikely(to->len + shiftlen >= 65535 * TCP_MIN_GSO_SIZE))
		return 0;
	if (unlikely(tcp_skb_pcount(to) + pcount > 65535))
		return 0;
	return skb_shift(to, from, shiftlen);
}

/* Try collapsing SACK blocks spanning across multiple skbs to a single
 * skb.
 */
static struct sk_buff *tcp_shift_skb_data(struct sock *sk, struct sk_buff *skb,
					  struct tcp_sacktag_state *state,
					  u32 start_seq, u32 end_seq,
					  bool dup_sack)
{
	struct tcp_sock *tp = tcp_sk(sk);
	struct sk_buff *prev;
	int mss;
	int pcount = 0;
	int len;
	int in_sack;

	/* Normally R but no L won't result in plain S */
	if (!dup_sack &&
	    (TCP_SKB_CB(skb)->sacked & (TCPCB_LOST|TCPCB_SACKED_RETRANS)) == TCPCB_SACKED_RETRANS)
		goto fallback;
	if (!skb_can_shift(skb))
		goto fallback;
	/* This frame is about to be dropped (was ACKed). */
	if (!after(TCP_SKB_CB(skb)->end_seq, tp->snd_una))
		goto fallback;

	/* Can only happen with delayed DSACK + discard craziness */
	prev = skb_rb_prev(skb);
	if (!prev)
		goto fallback;

	if ((TCP_SKB_CB(prev)->sacked & TCPCB_TAGBITS) != TCPCB_SACKED_ACKED)
		goto fallback;

	if (!tcp_skb_can_collapse(prev, skb))
		goto fallback;

	in_sack = !after(start_seq, TCP_SKB_CB(skb)->seq) &&
		  !before(end_seq, TCP_SKB_CB(skb)->end_seq);

	if (in_sack) {
		len = skb->len;
		pcount = tcp_skb_pcount(skb);
		mss = tcp_skb_seglen(skb);

		/* TODO: Fix DSACKs to not fragment already SACKed and we can
		 * drop this restriction as unnecessary
		 */
		if (mss != tcp_skb_seglen(prev))
			goto fallback;
	} else {
		if (!after(TCP_SKB_CB(skb)->end_seq, start_seq))
			goto noop;
		/* CHECKME: This is non-MSS split case only?, this will
		 * cause skipped skbs due to advancing loop btw, original
		 * has that feature too
		 */
		if (tcp_skb_pcount(skb) <= 1)
			goto noop;

		in_sack = !after(start_seq, TCP_SKB_CB(skb)->seq);
		if (!in_sack) {
			/* TODO: head merge to next could be attempted here
			 * if (!after(TCP_SKB_CB(skb)->end_seq, end_seq)),
			 * though it might not be worth of the additional hassle
			 *
			 * ...we can probably just fallback to what was done
			 * previously. We could try merging non-SACKed ones
			 * as well but it probably isn't going to buy off
			 * because later SACKs might again split them, and
			 * it would make skb timestamp tracking considerably
			 * harder problem.
			 */
			goto fallback;
		}

		len = end_seq - TCP_SKB_CB(skb)->seq;
		BUG_ON(len < 0);
		BUG_ON(len > skb->len);

		/* MSS boundaries should be honoured or else pcount will
		 * severely break even though it makes things bit trickier.
		 * Optimize common case to avoid most of the divides
		 */
		mss = tcp_skb_mss(skb);

		/* TODO: Fix DSACKs to not fragment already SACKed and we can
		 * drop this restriction as unnecessary
		 */
		if (mss != tcp_skb_seglen(prev))
			goto fallback;

		if (len == mss) {
			pcount = 1;
		} else if (len < mss) {
			goto noop;
		} else {
			pcount = len / mss;
			len = pcount * mss;
		}
	}

	/* tcp_sacktag_one() won't SACK-tag ranges below snd_una */
	if (!after(TCP_SKB_CB(skb)->seq + len, tp->snd_una))
		goto fallback;

	if (!tcp_skb_shift(prev, skb, pcount, len))
		goto fallback;
	if (!tcp_shifted_skb(sk, prev, skb, state, pcount, len, mss, dup_sack))
		goto out;

	/* Hole filled allows collapsing with the next as well, this is very
	 * useful when hole on every nth skb pattern happens
	 */
	skb = skb_rb_next(prev);
	if (!skb)
		goto out;

	if (!skb_can_shift(skb) ||
	    ((TCP_SKB_CB(skb)->sacked & TCPCB_TAGBITS) != TCPCB_SACKED_ACKED) ||
	    (mss != tcp_skb_seglen(skb)))
		goto out;

	len = skb->len;
	pcount = tcp_skb_pcount(skb);
	if (tcp_skb_shift(prev, skb, pcount, len))
		tcp_shifted_skb(sk, prev, skb, state, pcount,
				len, mss, 0);

out:
	return prev;

noop:
	return skb;

fallback:
	NET_INC_STATS(sock_net(sk), LINUX_MIB_SACKSHIFTFALLBACK);
	return NULL;
}

static struct sk_buff *tcp_sacktag_walk(struct sk_buff *skb, struct sock *sk,
					struct tcp_sack_block *next_dup,
					struct tcp_sacktag_state *state,
					u32 start_seq, u32 end_seq,
					bool dup_sack_in)
{
	struct tcp_sock *tp = tcp_sk(sk);
	struct sk_buff *tmp;

	skb_rbtree_walk_from(skb) {
		int in_sack = 0;
		bool dup_sack = dup_sack_in;

		/* queue is in-order => we can short-circuit the walk early */
		if (!before(TCP_SKB_CB(skb)->seq, end_seq))
			break;

		if (next_dup  &&
		    before(TCP_SKB_CB(skb)->seq, next_dup->end_seq)) {
			in_sack = tcp_match_skb_to_sack(sk, skb,
							next_dup->start_seq,
							next_dup->end_seq);
			if (in_sack > 0)
				dup_sack = true;
		}

		/* skb reference here is a bit tricky to get right, since
		 * shifting can eat and free both this skb and the next,
		 * so not even _safe variant of the loop is enough.
		 */
		if (in_sack <= 0) {
			tmp = tcp_shift_skb_data(sk, skb, state,
						 start_seq, end_seq, dup_sack);
			if (tmp) {
				if (tmp != skb) {
					skb = tmp;
					continue;
				}

				in_sack = 0;
			} else {
				in_sack = tcp_match_skb_to_sack(sk, skb,
								start_seq,
								end_seq);
			}
		}

		if (unlikely(in_sack < 0))
			break;

		if (in_sack) {
			TCP_SKB_CB(skb)->sacked =
				tcp_sacktag_one(sk,
						state,
						TCP_SKB_CB(skb)->sacked,
						TCP_SKB_CB(skb)->seq,
						TCP_SKB_CB(skb)->end_seq,
						dup_sack,
						tcp_skb_pcount(skb),
						skb->len,
						tcp_skb_timestamp_us(skb));
			tcp_rate_skb_delivered(sk, skb, state->rate);
			if (TCP_SKB_CB(skb)->sacked & TCPCB_SACKED_ACKED)
				list_del_init(&skb->tcp_tsorted_anchor);

			if (!before(TCP_SKB_CB(skb)->seq,
				    tcp_highest_sack_seq(tp)))
				tcp_advance_highest_sack(sk, skb);
		}
	}
	return skb;
}

static struct sk_buff *tcp_sacktag_bsearch(struct sock *sk, u32 seq)
{
	struct rb_node *parent, **p = &sk->tcp_rtx_queue.rb_node;
	struct sk_buff *skb;

	while (*p) {
		parent = *p;
		skb = rb_to_skb(parent);
		if (before(seq, TCP_SKB_CB(skb)->seq)) {
			p = &parent->rb_left;
			continue;
		}
		if (!before(seq, TCP_SKB_CB(skb)->end_seq)) {
			p = &parent->rb_right;
			continue;
		}
		return skb;
	}
	return NULL;
}

static struct sk_buff *tcp_sacktag_skip(struct sk_buff *skb, struct sock *sk,
					u32 skip_to_seq)
{
	if (skb && after(TCP_SKB_CB(skb)->seq, skip_to_seq))
		return skb;

	return tcp_sacktag_bsearch(sk, skip_to_seq);
}

static struct sk_buff *tcp_maybe_skipping_dsack(struct sk_buff *skb,
						struct sock *sk,
						struct tcp_sack_block *next_dup,
						struct tcp_sacktag_state *state,
						u32 skip_to_seq)
{
	if (!next_dup)
		return skb;

	if (before(next_dup->start_seq, skip_to_seq)) {
		skb = tcp_sacktag_skip(skb, sk, next_dup->start_seq);
		skb = tcp_sacktag_walk(skb, sk, NULL, state,
				       next_dup->start_seq, next_dup->end_seq,
				       1);
	}

	return skb;
}

static int tcp_sack_cache_ok(const struct tcp_sock *tp, const struct tcp_sack_block *cache)
{
	return cache < tp->recv_sack_cache + ARRAY_SIZE(tp->recv_sack_cache);
}

static int
tcp_sacktag_write_queue(struct sock *sk, const struct sk_buff *ack_skb,
			u32 prior_snd_una, struct tcp_sacktag_state *state)
{
	struct tcp_sock *tp = tcp_sk(sk);
	const unsigned char *ptr = (skb_transport_header(ack_skb) +
				    TCP_SKB_CB(ack_skb)->sacked);
	struct tcp_sack_block_wire *sp_wire = (struct tcp_sack_block_wire *)(ptr+2);
	struct tcp_sack_block sp[TCP_NUM_SACKS];
	struct tcp_sack_block *cache;
	struct sk_buff *skb;
	int num_sacks = min(TCP_NUM_SACKS, (ptr[1] - TCPOLEN_SACK_BASE) >> 3);
	int used_sacks;
	bool found_dup_sack = false;
	int i, j;
	int first_sack_index;

	state->flag = 0;
	state->reord = tp->snd_nxt;

	if (!tp->sacked_out)
		tcp_highest_sack_reset(sk);

	found_dup_sack = tcp_check_dsack(sk, ack_skb, sp_wire,
					 num_sacks, prior_snd_una, state);

	/* Eliminate too old ACKs, but take into
	 * account more or less fresh ones, they can
	 * contain valid SACK info.
	 */
	if (before(TCP_SKB_CB(ack_skb)->ack_seq, prior_snd_una - tp->max_window))
		return 0;

	if (!tp->packets_out)
		goto out;

	used_sacks = 0;
	first_sack_index = 0;
	for (i = 0; i < num_sacks; i++) {
		bool dup_sack = !i && found_dup_sack;

		sp[used_sacks].start_seq = get_unaligned_be32(&sp_wire[i].start_seq);
		sp[used_sacks].end_seq = get_unaligned_be32(&sp_wire[i].end_seq);

		if (!tcp_is_sackblock_valid(tp, dup_sack,
					    sp[used_sacks].start_seq,
					    sp[used_sacks].end_seq)) {
			int mib_idx;

			if (dup_sack) {
				if (!tp->undo_marker)
					mib_idx = LINUX_MIB_TCPDSACKIGNOREDNOUNDO;
				else
					mib_idx = LINUX_MIB_TCPDSACKIGNOREDOLD;
			} else {
				/* Don't count olds caused by ACK reordering */
				if ((TCP_SKB_CB(ack_skb)->ack_seq != tp->snd_una) &&
				    !after(sp[used_sacks].end_seq, tp->snd_una))
					continue;
				mib_idx = LINUX_MIB_TCPSACKDISCARD;
			}

			NET_INC_STATS(sock_net(sk), mib_idx);
			if (i == 0)
				first_sack_index = -1;
			continue;
		}

		/* Ignore very old stuff early */
		if (!after(sp[used_sacks].end_seq, prior_snd_una)) {
			if (i == 0)
				first_sack_index = -1;
			continue;
		}

		used_sacks++;
	}

	/* order SACK blocks to allow in order walk of the retrans queue */
	for (i = used_sacks - 1; i > 0; i--) {
		for (j = 0; j < i; j++) {
			if (after(sp[j].start_seq, sp[j + 1].start_seq)) {
				swap(sp[j], sp[j + 1]);

				/* Track where the first SACK block goes to */
				if (j == first_sack_index)
					first_sack_index = j + 1;
			}
		}
	}

	state->mss_now = tcp_current_mss(sk);
	skb = NULL;
	i = 0;

	if (!tp->sacked_out) {
		/* It's already past, so skip checking against it */
		cache = tp->recv_sack_cache + ARRAY_SIZE(tp->recv_sack_cache);
	} else {
		cache = tp->recv_sack_cache;
		/* Skip empty blocks in at head of the cache */
		while (tcp_sack_cache_ok(tp, cache) && !cache->start_seq &&
		       !cache->end_seq)
			cache++;
	}

	while (i < used_sacks) {
		u32 start_seq = sp[i].start_seq;
		u32 end_seq = sp[i].end_seq;
		bool dup_sack = (found_dup_sack && (i == first_sack_index));
		struct tcp_sack_block *next_dup = NULL;

		if (found_dup_sack && ((i + 1) == first_sack_index))
			next_dup = &sp[i + 1];

		/* Skip too early cached blocks */
		while (tcp_sack_cache_ok(tp, cache) &&
		       !before(start_seq, cache->end_seq))
			cache++;

		/* Can skip some work by looking recv_sack_cache? */
		if (tcp_sack_cache_ok(tp, cache) && !dup_sack &&
		    after(end_seq, cache->start_seq)) {

			/* Head todo? */
			if (before(start_seq, cache->start_seq)) {
				skb = tcp_sacktag_skip(skb, sk, start_seq);
				skb = tcp_sacktag_walk(skb, sk, next_dup,
						       state,
						       start_seq,
						       cache->start_seq,
						       dup_sack);
			}

			/* Rest of the block already fully processed? */
			if (!after(end_seq, cache->end_seq))
				goto advance_sp;

			skb = tcp_maybe_skipping_dsack(skb, sk, next_dup,
						       state,
						       cache->end_seq);

			/* ...tail remains todo... */
			if (tcp_highest_sack_seq(tp) == cache->end_seq) {
				/* ...but better entrypoint exists! */
				skb = tcp_highest_sack(sk);
				if (!skb)
					break;
				cache++;
				goto walk;
			}

			skb = tcp_sacktag_skip(skb, sk, cache->end_seq);
			/* Check overlap against next cached too (past this one already) */
			cache++;
			continue;
		}

		if (!before(start_seq, tcp_highest_sack_seq(tp))) {
			skb = tcp_highest_sack(sk);
			if (!skb)
				break;
		}
		skb = tcp_sacktag_skip(skb, sk, start_seq);

walk:
		skb = tcp_sacktag_walk(skb, sk, next_dup, state,
				       start_seq, end_seq, dup_sack);

advance_sp:
		i++;
	}

	/* Clear the head of the cache sack blocks so we can skip it next time */
	for (i = 0; i < ARRAY_SIZE(tp->recv_sack_cache) - used_sacks; i++) {
		tp->recv_sack_cache[i].start_seq = 0;
		tp->recv_sack_cache[i].end_seq = 0;
	}
	for (j = 0; j < used_sacks; j++)
		tp->recv_sack_cache[i++] = sp[j];

	if (inet_csk(sk)->icsk_ca_state != TCP_CA_Loss || tp->undo_marker)
		tcp_check_sack_reordering(sk, state->reord, 0);

	tcp_verify_left_out(tp);
out:

#if FASTRETRANS_DEBUG > 0
	WARN_ON((int)tp->sacked_out < 0);
	WARN_ON((int)tp->lost_out < 0);
	WARN_ON((int)tp->retrans_out < 0);
	WARN_ON((int)tcp_packets_in_flight(tp) < 0);
#endif
	return state->flag;
}

/* Limits sacked_out so that sum with lost_out isn't ever larger than
 * packets_out. Returns false if sacked_out adjustement wasn't necessary.
 */
static bool tcp_limit_reno_sacked(struct tcp_sock *tp)
{
	u32 holes;

	holes = max(tp->lost_out, 1U);
	holes = min(holes, tp->packets_out);

	if ((tp->sacked_out + holes) > tp->packets_out) {
		tp->sacked_out = tp->packets_out - holes;
		return true;
	}
	return false;
}

/* If we receive more dupacks than we expected counting segments
 * in assumption of absent reordering, interpret this as reordering.
 * The only another reason could be bug in receiver TCP.
 */
static void tcp_check_reno_reordering(struct sock *sk, const int addend)
{
	struct tcp_sock *tp = tcp_sk(sk);

	if (!tcp_limit_reno_sacked(tp))
		return;

	tp->reordering = min_t(u32, tp->packets_out + addend,
			       sock_net(sk)->ipv4.sysctl_tcp_max_reordering);
	tp->reord_seen++;
	NET_INC_STATS(sock_net(sk), LINUX_MIB_TCPRENOREORDER);
}

/* Emulate SACKs for SACKless connection: account for a new dupack. */

static void tcp_add_reno_sack(struct sock *sk, int num_dupack, bool ece_ack)
{
	if (num_dupack) {
		struct tcp_sock *tp = tcp_sk(sk);
		u32 prior_sacked = tp->sacked_out;
		s32 delivered;

		tp->sacked_out += num_dupack;
		tcp_check_reno_reordering(sk, 0);
		delivered = tp->sacked_out - prior_sacked;
		if (delivered > 0)
			tcp_count_delivered(tp, delivered, ece_ack);
		tcp_verify_left_out(tp);
	}
}

/* Account for ACK, ACKing some data in Reno Recovery phase. */

static void tcp_remove_reno_sacks(struct sock *sk, int acked, bool ece_ack)
{
	struct tcp_sock *tp = tcp_sk(sk);

	if (acked > 0) {
		/* One ACK acked hole. The rest eat duplicate ACKs. */
		tcp_count_delivered(tp, max_t(int, acked - tp->sacked_out, 1),
				    ece_ack);
		if (acked - 1 >= tp->sacked_out)
			tp->sacked_out = 0;
		else
			tp->sacked_out -= acked - 1;
	}
	tcp_check_reno_reordering(sk, acked);
	tcp_verify_left_out(tp);
}

static inline void tcp_reset_reno_sack(struct tcp_sock *tp)
{
	tp->sacked_out = 0;
}

void tcp_clear_retrans(struct tcp_sock *tp)
{
	tp->retrans_out = 0;
	tp->lost_out = 0;
	tp->undo_marker = 0;
	tp->undo_retrans = -1;
	tp->sacked_out = 0;
}

static inline void tcp_init_undo(struct tcp_sock *tp)
{
	tp->undo_marker = tp->snd_una;
	/* Retransmission still in flight may cause DSACKs later. */
	tp->undo_retrans = tp->retrans_out ? : -1;
}

static bool tcp_is_rack(const struct sock *sk)
{
	return sock_net(sk)->ipv4.sysctl_tcp_recovery & TCP_RACK_LOSS_DETECTION;
}

/* If we detect SACK reneging, forget all SACK information
 * and reset tags completely, otherwise preserve SACKs. If receiver
 * dropped its ofo queue, we will know this due to reneging detection.
 */
static void tcp_timeout_mark_lost(struct sock *sk)
{
	struct tcp_sock *tp = tcp_sk(sk);
	struct sk_buff *skb, *head;
	bool is_reneg;			/* is receiver reneging on SACKs? */

	head = tcp_rtx_queue_head(sk);
	is_reneg = head && (TCP_SKB_CB(head)->sacked & TCPCB_SACKED_ACKED);
	if (is_reneg) {
		NET_INC_STATS(sock_net(sk), LINUX_MIB_TCPSACKRENEGING);
		tp->sacked_out = 0;
		/* Mark SACK reneging until we recover from this loss event. */
		tp->is_sack_reneg = 1;
	} else if (tcp_is_reno(tp)) {
		tcp_reset_reno_sack(tp);
	}

	skb = head;
	skb_rbtree_walk_from(skb) {
		if (is_reneg)
			TCP_SKB_CB(skb)->sacked &= ~TCPCB_SACKED_ACKED;
		else if (tcp_is_rack(sk) && skb != head &&
			 tcp_rack_skb_timeout(tp, skb, 0) > 0)
			continue; /* Don't mark recently sent ones lost yet */
		tcp_mark_skb_lost(sk, skb);
	}
	tcp_verify_left_out(tp);
	tcp_clear_all_retrans_hints(tp);
}

/* Enter Loss state. */
void tcp_enter_loss(struct sock *sk)
{
	const struct inet_connection_sock *icsk = inet_csk(sk);
	struct tcp_sock *tp = tcp_sk(sk);
	struct net *net = sock_net(sk);
	bool new_recovery = icsk->icsk_ca_state < TCP_CA_Recovery;

	tcp_timeout_mark_lost(sk);

	/* Reduce ssthresh if it has not yet been made inside this window. */
	if (icsk->icsk_ca_state <= TCP_CA_Disorder ||
	    !after(tp->high_seq, tp->snd_una) ||
	    (icsk->icsk_ca_state == TCP_CA_Loss && !icsk->icsk_retransmits)) {
		tp->prior_ssthresh = tcp_current_ssthresh(sk);
		tp->prior_cwnd = tp->snd_cwnd;
		tp->snd_ssthresh = icsk->icsk_ca_ops->ssthresh(sk);
		tcp_ca_event(sk, CA_EVENT_LOSS);
		tcp_init_undo(tp);
	}
	tp->snd_cwnd	   = tcp_packets_in_flight(tp) + 1;
	tp->snd_cwnd_cnt   = 0;
	tp->snd_cwnd_stamp = tcp_jiffies32;

	/* Timeout in disordered state after receiving substantial DUPACKs
	 * suggests that the degree of reordering is over-estimated.
	 */
	if (icsk->icsk_ca_state <= TCP_CA_Disorder &&
	    tp->sacked_out >= net->ipv4.sysctl_tcp_reordering)
		tp->reordering = min_t(unsigned int, tp->reordering,
				       net->ipv4.sysctl_tcp_reordering);
	tcp_set_ca_state(sk, TCP_CA_Loss);
	tp->high_seq = tp->snd_nxt;
	tcp_ecn_queue_cwr(tp);

	/* F-RTO RFC5682 sec 3.1 step 1: retransmit SND.UNA if no previous
	 * loss recovery is underway except recurring timeout(s) on
	 * the same SND.UNA (sec 3.2). Disable F-RTO on path MTU probing
	 */
	tp->frto = net->ipv4.sysctl_tcp_frto &&
		   (new_recovery || icsk->icsk_retransmits) &&
		   !inet_csk(sk)->icsk_mtup.probe_size;
}

/* If ACK arrived pointing to a remembered SACK, it means that our
 * remembered SACKs do not reflect real state of receiver i.e.
 * receiver _host_ is heavily congested (or buggy).
 *
 * To avoid big spurious retransmission bursts due to transient SACK
 * scoreboard oddities that look like reneging, we give the receiver a
 * little time (max(RTT/2, 10ms)) to send us some more ACKs that will
 * restore sanity to the SACK scoreboard. If the apparent reneging
 * persists until this RTO then we'll clear the SACK scoreboard.
 */
static bool tcp_check_sack_reneging(struct sock *sk, int flag)
{
	if (flag & FLAG_SACK_RENEGING) {
		struct tcp_sock *tp = tcp_sk(sk);
		unsigned long delay = max(usecs_to_jiffies(tp->srtt_us >> 4),
					  msecs_to_jiffies(10));

		inet_csk_reset_xmit_timer(sk, ICSK_TIME_RETRANS,
					  delay, TCP_RTO_MAX);
		return true;
	}
	return false;
}

/* Heurestics to calculate number of duplicate ACKs. There's no dupACKs
 * counter when SACK is enabled (without SACK, sacked_out is used for
 * that purpose).
 *
 * With reordering, holes may still be in flight, so RFC3517 recovery
 * uses pure sacked_out (total number of SACKed segments) even though
 * it violates the RFC that uses duplicate ACKs, often these are equal
 * but when e.g. out-of-window ACKs or packet duplication occurs,
 * they differ. Since neither occurs due to loss, TCP should really
 * ignore them.
 */
static inline int tcp_dupack_heuristics(const struct tcp_sock *tp)
{
	return tp->sacked_out + 1;
}

/* Linux NewReno/SACK/ECN state machine.
 * --------------------------------------
 *
 * "Open"	Normal state, no dubious events, fast path.
 * "Disorder"   In all the respects it is "Open",
 *		but requires a bit more attention. It is entered when
 *		we see some SACKs or dupacks. It is split of "Open"
 *		mainly to move some processing from fast path to slow one.
 * "CWR"	CWND was reduced due to some Congestion Notification event.
 *		It can be ECN, ICMP source quench, local device congestion.
 * "Recovery"	CWND was reduced, we are fast-retransmitting.
 * "Loss"	CWND was reduced due to RTO timeout or SACK reneging.
 *
 * tcp_fastretrans_alert() is entered:
 * - each incoming ACK, if state is not "Open"
 * - when arrived ACK is unusual, namely:
 *	* SACK
 *	* Duplicate ACK.
 *	* ECN ECE.
 *
 * Counting packets in flight is pretty simple.
 *
 *	in_flight = packets_out - left_out + retrans_out
 *
 *	packets_out is SND.NXT-SND.UNA counted in packets.
 *
 *	retrans_out is number of retransmitted segments.
 *
 *	left_out is number of segments left network, but not ACKed yet.
 *
 *		left_out = sacked_out + lost_out
 *
 *     sacked_out: Packets, which arrived to receiver out of order
 *		   and hence not ACKed. With SACKs this number is simply
 *		   amount of SACKed data. Even without SACKs
 *		   it is easy to give pretty reliable estimate of this number,
 *		   counting duplicate ACKs.
 *
 *       lost_out: Packets lost by network. TCP has no explicit
 *		   "loss notification" feedback from network (for now).
 *		   It means that this number can be only _guessed_.
 *		   Actually, it is the heuristics to predict lossage that
 *		   distinguishes different algorithms.
 *
 *	F.e. after RTO, when all the queue is considered as lost,
 *	lost_out = packets_out and in_flight = retrans_out.
 *
 *		Essentially, we have now a few algorithms detecting
 *		lost packets.
 *
 *		If the receiver supports SACK:
 *
 *		RFC6675/3517: It is the conventional algorithm. A packet is
 *		considered lost if the number of higher sequence packets
 *		SACKed is greater than or equal the DUPACK thoreshold
 *		(reordering). This is implemented in tcp_mark_head_lost and
 *		tcp_update_scoreboard.
 *
 *		RACK (draft-ietf-tcpm-rack-01): it is a newer algorithm
 *		(2017-) that checks timing instead of counting DUPACKs.
 *		Essentially a packet is considered lost if it's not S/ACKed
 *		after RTT + reordering_window, where both metrics are
 *		dynamically measured and adjusted. This is implemented in
 *		tcp_rack_mark_lost.
 *
 *		If the receiver does not support SACK:
 *
 *		NewReno (RFC6582): in Recovery we assume that one segment
 *		is lost (classic Reno). While we are in Recovery and
 *		a partial ACK arrives, we assume that one more packet
 *		is lost (NewReno). This heuristics are the same in NewReno
 *		and SACK.
 *
 * Really tricky (and requiring careful tuning) part of algorithm
 * is hidden in functions tcp_time_to_recover() and tcp_xmit_retransmit_queue().
 * The first determines the moment _when_ we should reduce CWND and,
 * hence, slow down forward transmission. In fact, it determines the moment
 * when we decide that hole is caused by loss, rather than by a reorder.
 *
 * tcp_xmit_retransmit_queue() decides, _what_ we should retransmit to fill
 * holes, caused by lost packets.
 *
 * And the most logically complicated part of algorithm is undo
 * heuristics. We detect false retransmits due to both too early
 * fast retransmit (reordering) and underestimated RTO, analyzing
 * timestamps and D-SACKs. When we detect that some segments were
 * retransmitted by mistake and CWND reduction was wrong, we undo
 * window reduction and abort recovery phase. This logic is hidden
 * inside several functions named tcp_try_undo_<something>.
 */

/* This function decides, when we should leave Disordered state
 * and enter Recovery phase, reducing congestion window.
 *
 * Main question: may we further continue forward transmission
 * with the same cwnd?
 */
static bool tcp_time_to_recover(struct sock *sk, int flag)
{
	struct tcp_sock *tp = tcp_sk(sk);

	/* Trick#1: The loss is proven. */
	if (tp->lost_out)
		return true;

	/* Not-A-Trick#2 : Classic rule... */
	if (!tcp_is_rack(sk) && tcp_dupack_heuristics(tp) > tp->reordering)
		return true;

	return false;
}

/* Detect loss in event "A" above by marking head of queue up as lost.
 * For RFC3517 SACK, a segment is considered lost if it
 * has at least tp->reordering SACKed seqments above it; "packets" refers to
 * the maximum SACKed segments to pass before reaching this limit.
 */
static void tcp_mark_head_lost(struct sock *sk, int packets, int mark_head)
{
	struct tcp_sock *tp = tcp_sk(sk);
	struct sk_buff *skb;
	int cnt;
	/* Use SACK to deduce losses of new sequences sent during recovery */
	const u32 loss_high = tp->snd_nxt;

	WARN_ON(packets > tp->packets_out);
	skb = tp->lost_skb_hint;
	if (skb) {
		/* Head already handled? */
		if (mark_head && after(TCP_SKB_CB(skb)->seq, tp->snd_una))
			return;
		cnt = tp->lost_cnt_hint;
	} else {
		skb = tcp_rtx_queue_head(sk);
		cnt = 0;
	}

	skb_rbtree_walk_from(skb) {
		/* TODO: do this better */
		/* this is not the most efficient way to do this... */
		tp->lost_skb_hint = skb;
		tp->lost_cnt_hint = cnt;

		if (after(TCP_SKB_CB(skb)->end_seq, loss_high))
			break;

		if (TCP_SKB_CB(skb)->sacked & TCPCB_SACKED_ACKED)
			cnt += tcp_skb_pcount(skb);

		if (cnt > packets)
			break;

		if (!(TCP_SKB_CB(skb)->sacked & TCPCB_LOST))
			tcp_mark_skb_lost(sk, skb);

		if (mark_head)
			break;
	}
	tcp_verify_left_out(tp);
}

/* Account newly detected lost packet(s) */

static void tcp_update_scoreboard(struct sock *sk, int fast_rexmit)
{
	struct tcp_sock *tp = tcp_sk(sk);

	if (tcp_is_sack(tp)) {
		int sacked_upto = tp->sacked_out - tp->reordering;
		if (sacked_upto >= 0)
			tcp_mark_head_lost(sk, sacked_upto, 0);
		else if (fast_rexmit)
			tcp_mark_head_lost(sk, 1, 1);
	}
}

static bool tcp_tsopt_ecr_before(const struct tcp_sock *tp, u32 when)
{
	return tp->rx_opt.saw_tstamp && tp->rx_opt.rcv_tsecr &&
	       before(tp->rx_opt.rcv_tsecr, when);
}

/* skb is spurious retransmitted if the returned timestamp echo
 * reply is prior to the skb transmission time
 */
static bool tcp_skb_spurious_retrans(const struct tcp_sock *tp,
				     const struct sk_buff *skb)
{
	return (TCP_SKB_CB(skb)->sacked & TCPCB_RETRANS) &&
	       tcp_tsopt_ecr_before(tp, tcp_skb_timestamp(skb));
}

/* Nothing was retransmitted or returned timestamp is less
 * than timestamp of the first retransmission.
 */
static inline bool tcp_packet_delayed(const struct tcp_sock *tp)
{
	return tp->retrans_stamp &&
	       tcp_tsopt_ecr_before(tp, tp->retrans_stamp);
}

/* Undo procedures. */

/* We can clear retrans_stamp when there are no retransmissions in the
 * window. It would seem that it is trivially available for us in
 * tp->retrans_out, however, that kind of assumptions doesn't consider
 * what will happen if errors occur when sending retransmission for the
 * second time. ...It could the that such segment has only
 * TCPCB_EVER_RETRANS set at the present time. It seems that checking
 * the head skb is enough except for some reneging corner cases that
 * are not worth the effort.
 *
 * Main reason for all this complexity is the fact that connection dying
 * time now depends on the validity of the retrans_stamp, in particular,
 * that successive retransmissions of a segment must not advance
 * retrans_stamp under any conditions.
 */
static bool tcp_any_retrans_done(const struct sock *sk)
{
	const struct tcp_sock *tp = tcp_sk(sk);
	struct sk_buff *skb;

	if (tp->retrans_out)
		return true;

	skb = tcp_rtx_queue_head(sk);
	if (unlikely(skb && TCP_SKB_CB(skb)->sacked & TCPCB_EVER_RETRANS))
		return true;

	return false;
}

static void DBGUNDO(struct sock *sk, const char *msg)
{
#if FASTRETRANS_DEBUG > 1
	struct tcp_sock *tp = tcp_sk(sk);
	struct inet_sock *inet = inet_sk(sk);

	if (sk->sk_family == AF_INET) {
		pr_debug("Undo %s %pI4/%u c%u l%u ss%u/%u p%u\n",
			 msg,
			 &inet->inet_daddr, ntohs(inet->inet_dport),
			 tp->snd_cwnd, tcp_left_out(tp),
			 tp->snd_ssthresh, tp->prior_ssthresh,
			 tp->packets_out);
	}
#if IS_ENABLED(CONFIG_IPV6)
	else if (sk->sk_family == AF_INET6) {
		pr_debug("Undo %s %pI6/%u c%u l%u ss%u/%u p%u\n",
			 msg,
			 &sk->sk_v6_daddr, ntohs(inet->inet_dport),
			 tp->snd_cwnd, tcp_left_out(tp),
			 tp->snd_ssthresh, tp->prior_ssthresh,
			 tp->packets_out);
	}
#endif
#endif
}

static void tcp_undo_cwnd_reduction(struct sock *sk, bool unmark_loss)
{
	struct tcp_sock *tp = tcp_sk(sk);

	if (unmark_loss) {
		struct sk_buff *skb;

		skb_rbtree_walk(skb, &sk->tcp_rtx_queue) {
			TCP_SKB_CB(skb)->sacked &= ~TCPCB_LOST;
		}
		tp->lost_out = 0;
		tcp_clear_all_retrans_hints(tp);
	}

	if (tp->prior_ssthresh) {
		const struct inet_connection_sock *icsk = inet_csk(sk);

		tp->snd_cwnd = icsk->icsk_ca_ops->undo_cwnd(sk);

		if (tp->prior_ssthresh > tp->snd_ssthresh) {
			tp->snd_ssthresh = tp->prior_ssthresh;
			tcp_ecn_withdraw_cwr(tp);
		}
	}
	tp->snd_cwnd_stamp = tcp_jiffies32;
	tp->undo_marker = 0;
	tp->rack.advanced = 1; /* Force RACK to re-exam losses */
}

static inline bool tcp_may_undo(const struct tcp_sock *tp)
{
	return tp->undo_marker && (!tp->undo_retrans || tcp_packet_delayed(tp));
}

/* People celebrate: "We love our President!" */
static bool tcp_try_undo_recovery(struct sock *sk)
{
	struct tcp_sock *tp = tcp_sk(sk);

	if (tcp_may_undo(tp)) {
		int mib_idx;

		/* Happy end! We did not retransmit anything
		 * or our original transmission succeeded.
		 */
		DBGUNDO(sk, inet_csk(sk)->icsk_ca_state == TCP_CA_Loss ? "loss" : "retrans");
		tcp_undo_cwnd_reduction(sk, false);
		if (inet_csk(sk)->icsk_ca_state == TCP_CA_Loss)
			mib_idx = LINUX_MIB_TCPLOSSUNDO;
		else
			mib_idx = LINUX_MIB_TCPFULLUNDO;

		NET_INC_STATS(sock_net(sk), mib_idx);
	} else if (tp->rack.reo_wnd_persist) {
		tp->rack.reo_wnd_persist--;
	}
	if (tp->snd_una == tp->high_seq && tcp_is_reno(tp)) {
		/* Hold old state until something *above* high_seq
		 * is ACKed. For Reno it is MUST to prevent false
		 * fast retransmits (RFC2582). SACK TCP is safe. */
		if (!tcp_any_retrans_done(sk))
			tp->retrans_stamp = 0;
		return true;
	}
	tcp_set_ca_state(sk, TCP_CA_Open);
	tp->is_sack_reneg = 0;
	return false;
}

/* Try to undo cwnd reduction, because D-SACKs acked all retransmitted data */
static bool tcp_try_undo_dsack(struct sock *sk)
{
	struct tcp_sock *tp = tcp_sk(sk);

	if (tp->undo_marker && !tp->undo_retrans) {
		tp->rack.reo_wnd_persist = min(TCP_RACK_RECOVERY_THRESH,
					       tp->rack.reo_wnd_persist + 1);
		DBGUNDO(sk, "D-SACK");
		tcp_undo_cwnd_reduction(sk, false);
		NET_INC_STATS(sock_net(sk), LINUX_MIB_TCPDSACKUNDO);
		return true;
	}
	return false;
}

/* Undo during loss recovery after partial ACK or using F-RTO. */
static bool tcp_try_undo_loss(struct sock *sk, bool frto_undo)
{
	struct tcp_sock *tp = tcp_sk(sk);

	if (frto_undo || tcp_may_undo(tp)) {
		tcp_undo_cwnd_reduction(sk, true);

		DBGUNDO(sk, "partial loss");
		NET_INC_STATS(sock_net(sk), LINUX_MIB_TCPLOSSUNDO);
		if (frto_undo)
			NET_INC_STATS(sock_net(sk),
					LINUX_MIB_TCPSPURIOUSRTOS);
		inet_csk(sk)->icsk_retransmits = 0;
		if (frto_undo || tcp_is_sack(tp)) {
			tcp_set_ca_state(sk, TCP_CA_Open);
			tp->is_sack_reneg = 0;
		}
		return true;
	}
	return false;
}

/* The cwnd reduction in CWR and Recovery uses the PRR algorithm in RFC 6937.
 * It computes the number of packets to send (sndcnt) based on packets newly
 * delivered:
 *   1) If the packets in flight is larger than ssthresh, PRR spreads the
 *	cwnd reductions across a full RTT.
 *   2) Otherwise PRR uses packet conservation to send as much as delivered.
 *      But when the retransmits are acked without further losses, PRR
 *      slow starts cwnd up to ssthresh to speed up the recovery.
 */
static void tcp_init_cwnd_reduction(struct sock *sk)
{
	struct tcp_sock *tp = tcp_sk(sk);

	tp->high_seq = tp->snd_nxt;
	tp->tlp_high_seq = 0;
	tp->snd_cwnd_cnt = 0;
	tp->prior_cwnd = tp->snd_cwnd;
	tp->prr_delivered = 0;
	tp->prr_out = 0;
	tp->snd_ssthresh = inet_csk(sk)->icsk_ca_ops->ssthresh(sk);
	tcp_ecn_queue_cwr(tp);
}

void tcp_cwnd_reduction(struct sock *sk, int newly_acked_sacked, int flag)
{
	struct tcp_sock *tp = tcp_sk(sk);
	int sndcnt = 0;
	int delta = tp->snd_ssthresh - tcp_packets_in_flight(tp);

	if (newly_acked_sacked <= 0 || WARN_ON_ONCE(!tp->prior_cwnd))
		return;

	tp->prr_delivered += newly_acked_sacked;
	if (delta < 0) {
		u64 dividend = (u64)tp->snd_ssthresh * tp->prr_delivered +
			       tp->prior_cwnd - 1;
		sndcnt = div_u64(dividend, tp->prior_cwnd) - tp->prr_out;
	} else if ((flag & (FLAG_RETRANS_DATA_ACKED | FLAG_LOST_RETRANS)) ==
		   FLAG_RETRANS_DATA_ACKED) {
		sndcnt = min_t(int, delta,
			       max_t(int, tp->prr_delivered - tp->prr_out,
				     newly_acked_sacked) + 1);
	} else {
		sndcnt = min(delta, newly_acked_sacked);
	}
	/* Force a fast retransmit upon entering fast recovery */
	sndcnt = max(sndcnt, (tp->prr_out ? 0 : 1));
	tp->snd_cwnd = tcp_packets_in_flight(tp) + sndcnt;
}

static inline void tcp_end_cwnd_reduction(struct sock *sk)
{
	struct tcp_sock *tp = tcp_sk(sk);

	if (inet_csk(sk)->icsk_ca_ops->cong_control)
		return;

	/* Reset cwnd to ssthresh in CWR or Recovery (unless it's undone) */
	if (tp->snd_ssthresh < TCP_INFINITE_SSTHRESH &&
	    (inet_csk(sk)->icsk_ca_state == TCP_CA_CWR || tp->undo_marker)) {
		tp->snd_cwnd = tp->snd_ssthresh;
		tp->snd_cwnd_stamp = tcp_jiffies32;
	}
	tcp_ca_event(sk, CA_EVENT_COMPLETE_CWR);
}

/* Enter CWR state. Disable cwnd undo since congestion is proven with ECN */
void tcp_enter_cwr(struct sock *sk)
{
	struct tcp_sock *tp = tcp_sk(sk);

	tp->prior_ssthresh = 0;
	if (inet_csk(sk)->icsk_ca_state < TCP_CA_CWR) {
		tp->undo_marker = 0;
		tcp_init_cwnd_reduction(sk);
		tcp_set_ca_state(sk, TCP_CA_CWR);
	}
}
EXPORT_SYMBOL(tcp_enter_cwr);

static void tcp_try_keep_open(struct sock *sk)
{
	struct tcp_sock *tp = tcp_sk(sk);
	int state = TCP_CA_Open;

	if (tcp_left_out(tp) || tcp_any_retrans_done(sk))
		state = TCP_CA_Disorder;

	if (inet_csk(sk)->icsk_ca_state != state) {
		tcp_set_ca_state(sk, state);
		tp->high_seq = tp->snd_nxt;
	}
}

static void tcp_try_to_open(struct sock *sk, int flag)
{
	struct tcp_sock *tp = tcp_sk(sk);

	tcp_verify_left_out(tp);

	if (!tcp_any_retrans_done(sk))
		tp->retrans_stamp = 0;

	if (flag & FLAG_ECE)
		tcp_enter_cwr(sk);

	if (inet_csk(sk)->icsk_ca_state != TCP_CA_CWR) {
		tcp_try_keep_open(sk);
	}
}

static void tcp_mtup_probe_failed(struct sock *sk)
{
	struct inet_connection_sock *icsk = inet_csk(sk);

	icsk->icsk_mtup.search_high = icsk->icsk_mtup.probe_size - 1;
	icsk->icsk_mtup.probe_size = 0;
	NET_INC_STATS(sock_net(sk), LINUX_MIB_TCPMTUPFAIL);
}

static void tcp_mtup_probe_success(struct sock *sk)
{
	struct tcp_sock *tp = tcp_sk(sk);
	struct inet_connection_sock *icsk = inet_csk(sk);

	/* FIXME: breaks with very large cwnd */
	tp->prior_ssthresh = tcp_current_ssthresh(sk);
	tp->snd_cwnd = tp->snd_cwnd *
		       tcp_mss_to_mtu(sk, tp->mss_cache) /
		       icsk->icsk_mtup.probe_size;
	tp->snd_cwnd_cnt = 0;
	tp->snd_cwnd_stamp = tcp_jiffies32;
	tp->snd_ssthresh = tcp_current_ssthresh(sk);

	icsk->icsk_mtup.search_low = icsk->icsk_mtup.probe_size;
	icsk->icsk_mtup.probe_size = 0;
	tcp_sync_mss(sk, icsk->icsk_pmtu_cookie);
	NET_INC_STATS(sock_net(sk), LINUX_MIB_TCPMTUPSUCCESS);
}

/* Do a simple retransmit without using the backoff mechanisms in
 * tcp_timer. This is used for path mtu discovery.
 * The socket is already locked here.
 */
void tcp_simple_retransmit(struct sock *sk)
{
	const struct inet_connection_sock *icsk = inet_csk(sk);
	struct tcp_sock *tp = tcp_sk(sk);
	struct sk_buff *skb;
	unsigned int mss = tcp_current_mss(sk);

	skb_rbtree_walk(skb, &sk->tcp_rtx_queue) {
		if (tcp_skb_seglen(skb) > mss)
			tcp_mark_skb_lost(sk, skb);
	}

	tcp_clear_retrans_hints_partial(tp);

	if (!tp->lost_out)
		return;

	if (tcp_is_reno(tp))
		tcp_limit_reno_sacked(tp);

	tcp_verify_left_out(tp);

	/* Don't muck with the congestion window here.
	 * Reason is that we do not increase amount of _data_
	 * in network, but units changed and effective
	 * cwnd/ssthresh really reduced now.
	 */
	if (icsk->icsk_ca_state != TCP_CA_Loss) {
		tp->high_seq = tp->snd_nxt;
		tp->snd_ssthresh = tcp_current_ssthresh(sk);
		tp->prior_ssthresh = 0;
		tp->undo_marker = 0;
		tcp_set_ca_state(sk, TCP_CA_Loss);
	}
	tcp_xmit_retransmit_queue(sk);
}
EXPORT_SYMBOL(tcp_simple_retransmit);

void tcp_enter_recovery(struct sock *sk, bool ece_ack)
{
	struct tcp_sock *tp = tcp_sk(sk);
	int mib_idx;

	if (tcp_is_reno(tp))
		mib_idx = LINUX_MIB_TCPRENORECOVERY;
	else
		mib_idx = LINUX_MIB_TCPSACKRECOVERY;

	NET_INC_STATS(sock_net(sk), mib_idx);

	tp->prior_ssthresh = 0;
	tcp_init_undo(tp);

	if (!tcp_in_cwnd_reduction(sk)) {
		if (!ece_ack)
			tp->prior_ssthresh = tcp_current_ssthresh(sk);
		tcp_init_cwnd_reduction(sk);
	}
	tcp_set_ca_state(sk, TCP_CA_Recovery);
}

/* Process an ACK in CA_Loss state. Move to CA_Open if lost data are
 * recovered or spurious. Otherwise retransmits more on partial ACKs.
 */
static void tcp_process_loss(struct sock *sk, int flag, int num_dupack,
			     int *rexmit)
{
	struct tcp_sock *tp = tcp_sk(sk);
	bool recovered = !before(tp->snd_una, tp->high_seq);

	if ((flag & FLAG_SND_UNA_ADVANCED || rcu_access_pointer(tp->fastopen_rsk)) &&
	    tcp_try_undo_loss(sk, false))
		return;

	if (tp->frto) { /* F-RTO RFC5682 sec 3.1 (sack enhanced version). */
		/* Step 3.b. A timeout is spurious if not all data are
		 * lost, i.e., never-retransmitted data are (s)acked.
		 */
		if ((flag & FLAG_ORIG_SACK_ACKED) &&
		    tcp_try_undo_loss(sk, true))
			return;

		if (after(tp->snd_nxt, tp->high_seq)) {
			if (flag & FLAG_DATA_SACKED || num_dupack)
				tp->frto = 0; /* Step 3.a. loss was real */
		} else if (flag & FLAG_SND_UNA_ADVANCED && !recovered) {
			tp->high_seq = tp->snd_nxt;
			/* Step 2.b. Try send new data (but deferred until cwnd
			 * is updated in tcp_ack()). Otherwise fall back to
			 * the conventional recovery.
			 */
			if (!tcp_write_queue_empty(sk) &&
			    after(tcp_wnd_end(tp), tp->snd_nxt)) {
				*rexmit = REXMIT_NEW;
				return;
			}
			tp->frto = 0;
		}
	}

	if (recovered) {
		/* F-RTO RFC5682 sec 3.1 step 2.a and 1st part of step 3.a */
		tcp_try_undo_recovery(sk);
		return;
	}
	if (tcp_is_reno(tp)) {
		/* A Reno DUPACK means new data in F-RTO step 2.b above are
		 * delivered. Lower inflight to clock out (re)tranmissions.
		 */
		if (after(tp->snd_nxt, tp->high_seq) && num_dupack)
			tcp_add_reno_sack(sk, num_dupack, flag & FLAG_ECE);
		else if (flag & FLAG_SND_UNA_ADVANCED)
			tcp_reset_reno_sack(tp);
	}
	*rexmit = REXMIT_LOST;
}

/* Undo during fast recovery after partial ACK. */
static bool tcp_try_undo_partial(struct sock *sk, u32 prior_snd_una)
{
	struct tcp_sock *tp = tcp_sk(sk);

	if (tp->undo_marker && tcp_packet_delayed(tp)) {
		/* Plain luck! Hole if filled with delayed
		 * packet, rather than with a retransmit. Check reordering.
		 */
		tcp_check_sack_reordering(sk, prior_snd_una, 1);

		/* We are getting evidence that the reordering degree is higher
		 * than we realized. If there are no retransmits out then we
		 * can undo. Otherwise we clock out new packets but do not
		 * mark more packets lost or retransmit more.
		 */
		if (tp->retrans_out)
			return true;

		if (!tcp_any_retrans_done(sk))
			tp->retrans_stamp = 0;

		DBGUNDO(sk, "partial recovery");
		tcp_undo_cwnd_reduction(sk, true);
		NET_INC_STATS(sock_net(sk), LINUX_MIB_TCPPARTIALUNDO);
		tcp_try_keep_open(sk);
		return true;
	}
	return false;
}

static void tcp_identify_packet_loss(struct sock *sk, int *ack_flag)
{
	struct tcp_sock *tp = tcp_sk(sk);

	if (tcp_rtx_queue_empty(sk))
		return;

	if (unlikely(tcp_is_reno(tp))) {
		tcp_newreno_mark_lost(sk, *ack_flag & FLAG_SND_UNA_ADVANCED);
	} else if (tcp_is_rack(sk)) {
		u32 prior_retrans = tp->retrans_out;

		tcp_rack_mark_lost(sk);
		if (prior_retrans > tp->retrans_out)
			*ack_flag |= FLAG_LOST_RETRANS;
	}
}

static bool tcp_force_fast_retransmit(struct sock *sk)
{
	struct tcp_sock *tp = tcp_sk(sk);

	return after(tcp_highest_sack_seq(tp),
		     tp->snd_una + tp->reordering * tp->mss_cache);
}

/* Process an event, which can update packets-in-flight not trivially.
 * Main goal of this function is to calculate new estimate for left_out,
 * taking into account both packets sitting in receiver's buffer and
 * packets lost by network.
 *
 * Besides that it updates the congestion state when packet loss or ECN
 * is detected. But it does not reduce the cwnd, it is done by the
 * congestion control later.
 *
 * It does _not_ decide what to send, it is made in function
 * tcp_xmit_retransmit_queue().
 */
static void tcp_fastretrans_alert(struct sock *sk, const u32 prior_snd_una,
				  int num_dupack, int *ack_flag, int *rexmit)
{
	struct inet_connection_sock *icsk = inet_csk(sk);
	struct tcp_sock *tp = tcp_sk(sk);
	int fast_rexmit = 0, flag = *ack_flag;
	bool ece_ack = flag & FLAG_ECE;
	bool do_lost = num_dupack || ((flag & FLAG_DATA_SACKED) &&
				      tcp_force_fast_retransmit(sk));

	if (!tp->packets_out && tp->sacked_out)
		tp->sacked_out = 0;

	/* Now state machine starts.
	 * A. ECE, hence prohibit cwnd undoing, the reduction is required. */
	if (ece_ack)
		tp->prior_ssthresh = 0;

	/* B. In all the states check for reneging SACKs. */
	if (tcp_check_sack_reneging(sk, flag))
		return;

	/* C. Check consistency of the current state. */
	tcp_verify_left_out(tp);

	/* D. Check state exit conditions. State can be terminated
	 *    when high_seq is ACKed. */
	if (icsk->icsk_ca_state == TCP_CA_Open) {
		WARN_ON(tp->retrans_out != 0);
		tp->retrans_stamp = 0;
	} else if (!before(tp->snd_una, tp->high_seq)) {
		switch (icsk->icsk_ca_state) {
		case TCP_CA_CWR:
			/* CWR is to be held something *above* high_seq
			 * is ACKed for CWR bit to reach receiver. */
			if (tp->snd_una != tp->high_seq) {
				tcp_end_cwnd_reduction(sk);
				tcp_set_ca_state(sk, TCP_CA_Open);
			}
			break;

		case TCP_CA_Recovery:
			if (tcp_is_reno(tp))
				tcp_reset_reno_sack(tp);
			if (tcp_try_undo_recovery(sk))
				return;
			tcp_end_cwnd_reduction(sk);
			break;
		}
	}

	/* E. Process state. */
	switch (icsk->icsk_ca_state) {
	case TCP_CA_Recovery:
		if (!(flag & FLAG_SND_UNA_ADVANCED)) {
			if (tcp_is_reno(tp))
				tcp_add_reno_sack(sk, num_dupack, ece_ack);
		} else {
			if (tcp_try_undo_partial(sk, prior_snd_una))
				return;
			/* Partial ACK arrived. Force fast retransmit. */
			do_lost = tcp_force_fast_retransmit(sk);
		}
		if (tcp_try_undo_dsack(sk)) {
			tcp_try_keep_open(sk);
			return;
		}
		tcp_identify_packet_loss(sk, ack_flag);
		break;
	case TCP_CA_Loss:
		tcp_process_loss(sk, flag, num_dupack, rexmit);
		tcp_identify_packet_loss(sk, ack_flag);
		if (!(icsk->icsk_ca_state == TCP_CA_Open ||
		      (*ack_flag & FLAG_LOST_RETRANS)))
			return;
		/* Change state if cwnd is undone or retransmits are lost */
		fallthrough;
	default:
		if (tcp_is_reno(tp)) {
			if (flag & FLAG_SND_UNA_ADVANCED)
				tcp_reset_reno_sack(tp);
			tcp_add_reno_sack(sk, num_dupack, ece_ack);
		}

		if (icsk->icsk_ca_state <= TCP_CA_Disorder)
			tcp_try_undo_dsack(sk);

		tcp_identify_packet_loss(sk, ack_flag);
		if (!tcp_time_to_recover(sk, flag)) {
			tcp_try_to_open(sk, flag);
			return;
		}

		/* MTU probe failure: don't reduce cwnd */
		if (icsk->icsk_ca_state < TCP_CA_CWR &&
		    icsk->icsk_mtup.probe_size &&
		    tp->snd_una == tp->mtu_probe.probe_seq_start) {
			tcp_mtup_probe_failed(sk);
			/* Restores the reduction we did in tcp_mtup_probe() */
			tp->snd_cwnd++;
			tcp_simple_retransmit(sk);
			return;
		}

		/* Otherwise enter Recovery state */
		tcp_enter_recovery(sk, ece_ack);
		fast_rexmit = 1;
	}

	if (!tcp_is_rack(sk) && do_lost)
		tcp_update_scoreboard(sk, fast_rexmit);
	*rexmit = REXMIT_LOST;
}

static void tcp_update_rtt_min(struct sock *sk, u32 rtt_us, const int flag)
{
	u32 wlen = sock_net(sk)->ipv4.sysctl_tcp_min_rtt_wlen * HZ;
	struct tcp_sock *tp = tcp_sk(sk);

	if ((flag & FLAG_ACK_MAYBE_DELAYED) && rtt_us > tcp_min_rtt(tp)) {
		/* If the remote keeps returning delayed ACKs, eventually
		 * the min filter would pick it up and overestimate the
		 * prop. delay when it expires. Skip suspected delayed ACKs.
		 */
		return;
	}
	minmax_running_min(&tp->rtt_min, wlen, tcp_jiffies32,
			   rtt_us ? : jiffies_to_usecs(1));
}

static bool tcp_ack_update_rtt(struct sock *sk, const int flag,
			       long seq_rtt_us, long sack_rtt_us,
			       long ca_rtt_us, struct rate_sample *rs)
{
	const struct tcp_sock *tp = tcp_sk(sk);

	/* Prefer RTT measured from ACK's timing to TS-ECR. This is because
	 * broken middle-boxes or peers may corrupt TS-ECR fields. But
	 * Karn's algorithm forbids taking RTT if some retransmitted data
	 * is acked (RFC6298).
	 */
	if (seq_rtt_us < 0)
		seq_rtt_us = sack_rtt_us;

	/* RTTM Rule: A TSecr value received in a segment is used to
	 * update the averaged RTT measurement only if the segment
	 * acknowledges some new data, i.e., only if it advances the
	 * left edge of the send window.
	 * See draft-ietf-tcplw-high-performance-00, section 3.3.
	 */
	if (seq_rtt_us < 0 && tp->rx_opt.saw_tstamp && tp->rx_opt.rcv_tsecr &&
	    flag & FLAG_ACKED) {
		u32 delta = tcp_time_stamp(tp) - tp->rx_opt.rcv_tsecr;

		if (likely(delta < INT_MAX / (USEC_PER_SEC / TCP_TS_HZ))) {
			if (!delta)
				delta = 1;
			seq_rtt_us = delta * (USEC_PER_SEC / TCP_TS_HZ);
			ca_rtt_us = seq_rtt_us;
		}
	}
	rs->rtt_us = ca_rtt_us; /* RTT of last (S)ACKed packet (or -1) */
	if (seq_rtt_us < 0)
		return false;

	/* ca_rtt_us >= 0 is counting on the invariant that ca_rtt_us is
	 * always taken together with ACK, SACK, or TS-opts. Any negative
	 * values will be skipped with the seq_rtt_us < 0 check above.
	 */
	tcp_update_rtt_min(sk, ca_rtt_us, flag);
	tcp_rtt_estimator(sk, seq_rtt_us);
	tcp_set_rto(sk);

	/* RFC6298: only reset backoff on valid RTT measurement. */
	inet_csk(sk)->icsk_backoff = 0;
	return true;
}

/* Compute time elapsed between (last) SYNACK and the ACK completing 3WHS. */
void tcp_synack_rtt_meas(struct sock *sk, struct request_sock *req)
{
	struct rate_sample rs;
	long rtt_us = -1L;

	if (req && !req->num_retrans && tcp_rsk(req)->snt_synack)
		rtt_us = tcp_stamp_us_delta(tcp_clock_us(), tcp_rsk(req)->snt_synack);

	tcp_ack_update_rtt(sk, FLAG_SYN_ACKED, rtt_us, -1L, rtt_us, &rs);
}


static void tcp_cong_avoid(struct sock *sk, u32 ack, u32 acked)
{
	const struct inet_connection_sock *icsk = inet_csk(sk);

	icsk->icsk_ca_ops->cong_avoid(sk, ack, acked);
	tcp_sk(sk)->snd_cwnd_stamp = tcp_jiffies32;
}

/* Restart timer after forward progress on connection.
 * RFC2988 recommends to restart timer to now+rto.
 */
void tcp_rearm_rto(struct sock *sk)
{
	const struct inet_connection_sock *icsk = inet_csk(sk);
	struct tcp_sock *tp = tcp_sk(sk);

	/* If the retrans timer is currently being used by Fast Open
	 * for SYN-ACK retrans purpose, stay put.
	 */
	if (rcu_access_pointer(tp->fastopen_rsk))
		return;

	if (!tp->packets_out) {
		inet_csk_clear_xmit_timer(sk, ICSK_TIME_RETRANS);
	} else {
		u32 rto = inet_csk(sk)->icsk_rto;
		/* Offset the time elapsed after installing regular RTO */
		if (icsk->icsk_pending == ICSK_TIME_REO_TIMEOUT ||
		    icsk->icsk_pending == ICSK_TIME_LOSS_PROBE) {
			s64 delta_us = tcp_rto_delta_us(sk);
			/* delta_us may not be positive if the socket is locked
			 * when the retrans timer fires and is rescheduled.
			 */
			rto = usecs_to_jiffies(max_t(int, delta_us, 1));
		}
		tcp_reset_xmit_timer(sk, ICSK_TIME_RETRANS, rto,
				     TCP_RTO_MAX);
	}
}

/* Try to schedule a loss probe; if that doesn't work, then schedule an RTO. */
static void tcp_set_xmit_timer(struct sock *sk)
{
	if (!tcp_schedule_loss_probe(sk, true))
		tcp_rearm_rto(sk);
}

/* If we get here, the whole TSO packet has not been acked. */
static u32 tcp_tso_acked(struct sock *sk, struct sk_buff *skb)
{
	struct tcp_sock *tp = tcp_sk(sk);
	u32 packets_acked;

	BUG_ON(!after(TCP_SKB_CB(skb)->end_seq, tp->snd_una));

	packets_acked = tcp_skb_pcount(skb);
	if (tcp_trim_head(sk, skb, tp->snd_una - TCP_SKB_CB(skb)->seq))
		return 0;
	packets_acked -= tcp_skb_pcount(skb);

	if (packets_acked) {
		BUG_ON(tcp_skb_pcount(skb) == 0);
		BUG_ON(!before(TCP_SKB_CB(skb)->seq, TCP_SKB_CB(skb)->end_seq));
	}

	return packets_acked;
}

static void tcp_ack_tstamp(struct sock *sk, struct sk_buff *skb,
			   u32 prior_snd_una)
{
	const struct skb_shared_info *shinfo;

	/* Avoid cache line misses to get skb_shinfo() and shinfo->tx_flags */
	if (likely(!TCP_SKB_CB(skb)->txstamp_ack))
		return;

	shinfo = skb_shinfo(skb);
	if (!before(shinfo->tskey, prior_snd_una) &&
	    before(shinfo->tskey, tcp_sk(sk)->snd_una)) {
		tcp_skb_tsorted_save(skb) {
			__skb_tstamp_tx(skb, NULL, sk, SCM_TSTAMP_ACK);
		} tcp_skb_tsorted_restore(skb);
	}
}

/* Remove acknowledged frames from the retransmission queue. If our packet
 * is before the ack sequence we can discard it as it's confirmed to have
 * arrived at the other end.
 */
static int tcp_clean_rtx_queue(struct sock *sk, u32 prior_fack,
			       u32 prior_snd_una,
			       struct tcp_sacktag_state *sack, bool ece_ack)
{
	const struct inet_connection_sock *icsk = inet_csk(sk);
	u64 first_ackt, last_ackt;
	struct tcp_sock *tp = tcp_sk(sk);
	u32 prior_sacked = tp->sacked_out;
	u32 reord = tp->snd_nxt; /* lowest acked un-retx un-sacked seq */
	struct sk_buff *skb, *next;
	bool fully_acked = true;
	long sack_rtt_us = -1L;
	long seq_rtt_us = -1L;
	long ca_rtt_us = -1L;
	u32 pkts_acked = 0;
	u32 last_in_flight = 0;
	bool rtt_update;
	int flag = 0;

	first_ackt = 0;

	for (skb = skb_rb_first(&sk->tcp_rtx_queue); skb; skb = next) {
		struct tcp_skb_cb *scb = TCP_SKB_CB(skb);
		const u32 start_seq = scb->seq;
		u8 sacked = scb->sacked;
		u32 acked_pcount;

		/* Determine how many packets and what bytes were acked, tso and else */
		if (after(scb->end_seq, tp->snd_una)) {
			if (tcp_skb_pcount(skb) == 1 ||
			    !after(tp->snd_una, scb->seq))
				break;

			acked_pcount = tcp_tso_acked(sk, skb);
			if (!acked_pcount)
				break;
			fully_acked = false;
		} else {
			acked_pcount = tcp_skb_pcount(skb);
		}

		if (unlikely(sacked & TCPCB_RETRANS)) {
			if (sacked & TCPCB_SACKED_RETRANS)
				tp->retrans_out -= acked_pcount;
			flag |= FLAG_RETRANS_DATA_ACKED;
		} else if (!(sacked & TCPCB_SACKED_ACKED)) {
			last_ackt = tcp_skb_timestamp_us(skb);
			WARN_ON_ONCE(last_ackt == 0);
			if (!first_ackt)
				first_ackt = last_ackt;

			last_in_flight = TCP_SKB_CB(skb)->tx.in_flight;
			if (before(start_seq, reord))
				reord = start_seq;
			if (!after(scb->end_seq, tp->high_seq))
				flag |= FLAG_ORIG_SACK_ACKED;
		}

		if (sacked & TCPCB_SACKED_ACKED) {
			tp->sacked_out -= acked_pcount;
			/* snd_una delta covers these skbs */
			sack->delivered_bytes -= skb->len;
		} else if (tcp_is_sack(tp)) {
			tcp_count_delivered(tp, acked_pcount, ece_ack);
			if (!tcp_skb_spurious_retrans(tp, skb))
				tcp_rack_advance(tp, sacked, scb->end_seq,
						 tcp_skb_timestamp_us(skb));
		}
		if (sacked & TCPCB_LOST)
			tp->lost_out -= acked_pcount;

		tp->packets_out -= acked_pcount;
		pkts_acked += acked_pcount;
		tcp_rate_skb_delivered(sk, skb, sack->rate);

		/* Initial outgoing SYN's get put onto the write_queue
		 * just like anything else we transmit.  It is not
		 * true data, and if we misinform our callers that
		 * this ACK acks real data, we will erroneously exit
		 * connection startup slow start one packet too
		 * quickly.  This is severely frowned upon behavior.
		 */
		if (likely(!(scb->tcp_flags & TCPHDR_SYN))) {
			flag |= FLAG_DATA_ACKED;
		} else {
			flag |= FLAG_SYN_ACKED;
			tp->retrans_stamp = 0;
		}

		if (!fully_acked)
			break;

		tcp_ack_tstamp(sk, skb, prior_snd_una);

		next = skb_rb_next(skb);
		if (unlikely(skb == tp->retransmit_skb_hint))
			tp->retransmit_skb_hint = NULL;
		if (unlikely(skb == tp->lost_skb_hint))
			tp->lost_skb_hint = NULL;
		tcp_highest_sack_replace(sk, skb, next);
		tcp_rtx_queue_unlink_and_free(skb, sk);
	}

	if (!skb)
		tcp_chrono_stop(sk, TCP_CHRONO_BUSY);

	if (likely(between(tp->snd_up, prior_snd_una, tp->snd_una)))
		tp->snd_up = tp->snd_una;

	if (skb) {
		tcp_ack_tstamp(sk, skb, prior_snd_una);
		if (TCP_SKB_CB(skb)->sacked & TCPCB_SACKED_ACKED)
			flag |= FLAG_SACK_RENEGING;
	}

	if (likely(first_ackt) && !(flag & FLAG_RETRANS_DATA_ACKED)) {
		seq_rtt_us = tcp_stamp_us_delta(tp->tcp_mstamp, first_ackt);
		ca_rtt_us = tcp_stamp_us_delta(tp->tcp_mstamp, last_ackt);

		if (pkts_acked == 1 && last_in_flight < tp->mss_cache &&
		    last_in_flight && !prior_sacked && fully_acked &&
		    sack->rate->prior_delivered + 1 == tp->delivered &&
		    !(flag & (FLAG_CA_ALERT | FLAG_SYN_ACKED))) {
			/* Conservatively mark a delayed ACK. It's typically
			 * from a lone runt packet over the round trip to
			 * a receiver w/o out-of-order or CE events.
			 */
			flag |= FLAG_ACK_MAYBE_DELAYED;
		}
	}
	if (sack->first_sackt) {
		sack_rtt_us = tcp_stamp_us_delta(tp->tcp_mstamp, sack->first_sackt);
		ca_rtt_us = tcp_stamp_us_delta(tp->tcp_mstamp, sack->last_sackt);
	}
	rtt_update = tcp_ack_update_rtt(sk, flag, seq_rtt_us, sack_rtt_us,
					ca_rtt_us, sack->rate);

	if (flag & FLAG_ACKED) {
		flag |= FLAG_SET_XMIT_TIMER;  /* set TLP or RTO timer */
		if (unlikely(icsk->icsk_mtup.probe_size &&
			     !after(tp->mtu_probe.probe_seq_end, tp->snd_una))) {
			tcp_mtup_probe_success(sk);
		}

		if (tcp_is_reno(tp)) {
			tcp_remove_reno_sacks(sk, pkts_acked, ece_ack);

			/* If any of the cumulatively ACKed segments was
			 * retransmitted, non-SACK case cannot confirm that
			 * progress was due to original transmission due to
			 * lack of TCPCB_SACKED_ACKED bits even if some of
			 * the packets may have been never retransmitted.
			 */
			if (flag & FLAG_RETRANS_DATA_ACKED)
				flag &= ~FLAG_ORIG_SACK_ACKED;

		} else {
			int delta;

			/* Non-retransmitted hole got filled? That's reordering */
			if (before(reord, prior_fack))
				tcp_check_sack_reordering(sk, reord, 0);

			delta = prior_sacked - tp->sacked_out;
			tp->lost_cnt_hint -= min(tp->lost_cnt_hint, delta);
		}

		sack->delivered_bytes = (skb ?
					 TCP_SKB_CB(skb)->seq : tp->snd_una) -
					prior_snd_una;
	} else if (skb && rtt_update && sack_rtt_us >= 0 &&
		   sack_rtt_us > tcp_stamp_us_delta(tp->tcp_mstamp,
						    tcp_skb_timestamp_us(skb))) {
		/* Do not re-arm RTO if the sack RTT is measured from data sent
		 * after when the head was last (re)transmitted. Otherwise the
		 * timeout may continue to extend in loss recovery.
		 */
		flag |= FLAG_SET_XMIT_TIMER;  /* set TLP or RTO timer */
	}

	if (icsk->icsk_ca_ops->pkts_acked) {
		struct ack_sample sample = { .pkts_acked = pkts_acked,
					     .rtt_us = sack->rate->rtt_us,
					     .in_flight = last_in_flight };

		icsk->icsk_ca_ops->pkts_acked(sk, &sample);
	}

#if FASTRETRANS_DEBUG > 0
	WARN_ON((int)tp->sacked_out < 0);
	WARN_ON((int)tp->lost_out < 0);
	WARN_ON((int)tp->retrans_out < 0);
	if (!tp->packets_out && tcp_is_sack(tp)) {
		icsk = inet_csk(sk);
		if (tp->lost_out) {
			pr_debug("Leak l=%u %d\n",
				 tp->lost_out, icsk->icsk_ca_state);
			tp->lost_out = 0;
		}
		if (tp->sacked_out) {
			pr_debug("Leak s=%u %d\n",
				 tp->sacked_out, icsk->icsk_ca_state);
			tp->sacked_out = 0;
		}
		if (tp->retrans_out) {
			pr_debug("Leak r=%u %d\n",
				 tp->retrans_out, icsk->icsk_ca_state);
			tp->retrans_out = 0;
		}
	}
#endif
	return flag;
}

static void tcp_ack_probe(struct sock *sk)
{
	struct inet_connection_sock *icsk = inet_csk(sk);
	struct sk_buff *head = tcp_send_head(sk);
	const struct tcp_sock *tp = tcp_sk(sk);

	/* Was it a usable window open? */
	if (!head)
		return;
	if (!after(TCP_SKB_CB(head)->end_seq, tcp_wnd_end(tp))) {
		icsk->icsk_backoff = 0;
		inet_csk_clear_xmit_timer(sk, ICSK_TIME_PROBE0);
		/* Socket must be waked up by subsequent tcp_data_snd_check().
		 * This function is not for random using!
		 */
	} else {
		unsigned long when = tcp_probe0_when(sk, TCP_RTO_MAX);

		tcp_reset_xmit_timer(sk, ICSK_TIME_PROBE0,
				     when, TCP_RTO_MAX);
	}
}

static inline bool tcp_ack_is_dubious(const struct sock *sk, const int flag)
{
	return !(flag & FLAG_NOT_DUP) || (flag & FLAG_CA_ALERT) ||
		inet_csk(sk)->icsk_ca_state != TCP_CA_Open;
}

/* Decide wheather to run the increase function of congestion control. */
static inline bool tcp_may_raise_cwnd(const struct sock *sk, const int flag)
{
	/* If reordering is high then always grow cwnd whenever data is
	 * delivered regardless of its ordering. Otherwise stay conservative
	 * and only grow cwnd on in-order delivery (RFC5681). A stretched ACK w/
	 * new SACK or ECE mark may first advance cwnd here and later reduce
	 * cwnd in tcp_fastretrans_alert() based on more states.
	 */
	if (tcp_sk(sk)->reordering > sock_net(sk)->ipv4.sysctl_tcp_reordering)
		return flag & FLAG_FORWARD_PROGRESS;

	return flag & FLAG_DATA_ACKED;
}

/* The "ultimate" congestion control function that aims to replace the rigid
 * cwnd increase and decrease control (tcp_cong_avoid,tcp_*cwnd_reduction).
 * It's called toward the end of processing an ACK with precise rate
 * information. All transmission or retransmission are delayed afterwards.
 */
static void tcp_cong_control(struct sock *sk, u32 ack, u32 acked_sacked,
			     int flag, const struct rate_sample *rs)
{
	const struct inet_connection_sock *icsk = inet_csk(sk);

	if (icsk->icsk_ca_ops->cong_control) {
		icsk->icsk_ca_ops->cong_control(sk, rs);
		return;
	}

	if (tcp_in_cwnd_reduction(sk)) {
		/* Reduce cwnd if state mandates */
		tcp_cwnd_reduction(sk, acked_sacked, flag);
	} else if (tcp_may_raise_cwnd(sk, flag)) {
		/* Advance cwnd if state allows */
		tcp_cong_avoid(sk, ack, acked_sacked);
	}
	tcp_update_pacing_rate(sk);
}

/* Check that window update is acceptable.
 * The function assumes that snd_una<=ack<=snd_next.
 */
static inline bool tcp_may_update_window(const struct tcp_sock *tp,
					const u32 ack, const u32 ack_seq,
					const u32 nwin)
{
	return	after(ack, tp->snd_una) ||
		after(ack_seq, tp->snd_wl1) ||
		(ack_seq == tp->snd_wl1 && nwin > tp->snd_wnd);
}

/* If we update tp->snd_una, also update tp->bytes_acked */
static void tcp_snd_una_update(struct tcp_sock *tp, u32 ack)
{
	u32 delta = ack - tp->snd_una;

	sock_owned_by_me((struct sock *)tp);
	tp->bytes_acked += delta;
	tp->snd_una = ack;
}

/* If we update tp->rcv_nxt, also update tp->bytes_received */
static void tcp_rcv_nxt_update(struct tcp_sock *tp, u32 seq)
{
	u32 delta = seq - tp->rcv_nxt;

	sock_owned_by_me((struct sock *)tp);
	tp->bytes_received += delta;
	WRITE_ONCE(tp->rcv_nxt, seq);
}

/* Update our send window.
 *
 * Window update algorithm, described in RFC793/RFC1122 (used in linux-2.2
 * and in FreeBSD. NetBSD's one is even worse.) is wrong.
 */
static int tcp_ack_update_window(struct sock *sk, const struct sk_buff *skb, u32 ack,
				 u32 ack_seq)
{
	struct tcp_sock *tp = tcp_sk(sk);
	int flag = 0;
	u32 nwin = ntohs(tcp_hdr(skb)->window);

	if (likely(!tcp_hdr(skb)->syn))
		nwin <<= tp->rx_opt.snd_wscale;

	if (tcp_may_update_window(tp, ack, ack_seq, nwin)) {
		flag |= FLAG_WIN_UPDATE;
		tcp_update_wl(tp, ack_seq);

		if (tp->snd_wnd != nwin) {
			tp->snd_wnd = nwin;

			/* Note, it is the only place, where
			 * fast path is recovered for sending TCP.
			 */
			tp->pred_flags = 0;
			tcp_fast_path_check(sk);

			if (!tcp_write_queue_empty(sk))
				tcp_slow_start_after_idle_check(sk);

			if (nwin > tp->max_window) {
				tp->max_window = nwin;
				tcp_sync_mss(sk, inet_csk(sk)->icsk_pmtu_cookie);
			}
		}
	}

	tcp_snd_una_update(tp, ack);

	return flag;
}

static bool __tcp_oow_rate_limited(struct net *net, int mib_idx,
				   u32 *last_oow_ack_time)
{
	if (*last_oow_ack_time) {
		s32 elapsed = (s32)(tcp_jiffies32 - *last_oow_ack_time);

		if (0 <= elapsed && elapsed < net->ipv4.sysctl_tcp_invalid_ratelimit) {
			NET_INC_STATS(net, mib_idx);
			return true;	/* rate-limited: don't send yet! */
		}
	}

	*last_oow_ack_time = tcp_jiffies32;

	return false;	/* not rate-limited: go ahead, send dupack now! */
}

/* Return true if we're currently rate-limiting out-of-window ACKs and
 * thus shouldn't send a dupack right now. We rate-limit dupacks in
 * response to out-of-window SYNs or ACKs to mitigate ACK loops or DoS
 * attacks that send repeated SYNs or ACKs for the same connection. To
 * do this, we do not send a duplicate SYNACK or ACK if the remote
 * endpoint is sending out-of-window SYNs or pure ACKs at a high rate.
 */
bool tcp_oow_rate_limited(struct net *net, const struct sk_buff *skb,
			  int mib_idx, u32 *last_oow_ack_time)
{
	/* Data packets without SYNs are not likely part of an ACK loop. */
	if ((TCP_SKB_CB(skb)->seq != TCP_SKB_CB(skb)->end_seq) &&
	    !tcp_hdr(skb)->syn)
		return false;

	return __tcp_oow_rate_limited(net, mib_idx, last_oow_ack_time);
}

/* RFC 5961 7 [ACK Throttling] */
static void tcp_send_challenge_ack(struct sock *sk, const struct sk_buff *skb,
				   bool accecn_reflector)
{
	/* unprotected vars, we dont care of overwrites */
	static u32 challenge_timestamp;
	static unsigned int challenge_count;
	struct tcp_sock *tp = tcp_sk(sk);
	struct net *net = sock_net(sk);
	u32 count, now;

	/* First check our per-socket dupack rate limit. */
	if (__tcp_oow_rate_limited(net,
				   LINUX_MIB_TCPACKSKIPPEDCHALLENGE,
				   &tp->last_oow_ack_time))
		return;

	/* Then check host-wide RFC 5961 rate limit. */
	now = jiffies / HZ;
	if (now != challenge_timestamp) {
		u32 ack_limit = net->ipv4.sysctl_tcp_challenge_ack_limit;
		u32 half = (ack_limit + 1) >> 1;

		challenge_timestamp = now;
		WRITE_ONCE(challenge_count, half + prandom_u32_max(ack_limit));
	}
	count = READ_ONCE(challenge_count);
	if (count > 0) {
		WRITE_ONCE(challenge_count, count - 1);
		NET_INC_STATS(net, LINUX_MIB_TCPCHALLENGEACK);
		__tcp_send_ack(sk, tp->rcv_nxt,
			       !accecn_reflector ? 0 : tcp_accecn_reflector_flags(tp->syn_ect_rcv));
	}
}

static void tcp_store_ts_recent(struct tcp_sock *tp)
{
	tp->rx_opt.ts_recent = tp->rx_opt.rcv_tsval;
	tp->rx_opt.ts_recent_stamp = ktime_get_seconds();
}

static int __tcp_replace_ts_recent(struct tcp_sock *tp, s32 tstamp_delta)
{
	tcp_store_ts_recent(tp);
	return tstamp_delta > 0 ? FLAG_TS_PROGRESS : 0;
}

static int tcp_replace_ts_recent(struct tcp_sock *tp, u32 seq)
{
	s32 delta;

	if (tp->rx_opt.saw_tstamp && !after(seq, tp->rcv_wup)) {
		/* PAWS bug workaround wrt. ACK frames, the PAWS discard
		 * extra check below makes sure this can only happen
		 * for pure ACK frames.  -DaveM
		 *
		 * Not only, also it occurs for expired timestamps.
		 */

		if (tcp_paws_check(&tp->rx_opt, 0)) {
			delta = tp->rx_opt.rcv_tsval - tp->rx_opt.ts_recent;
			return __tcp_replace_ts_recent(tp, delta);
		}
	}

	return 0;
}

/* This routine deals with acks during a TLP episode and ends an episode by
 * resetting tlp_high_seq. Ref: TLP algorithm in draft-ietf-tcpm-rack
 */
static void tcp_process_tlp_ack(struct sock *sk, u32 ack, int flag)
{
	struct tcp_sock *tp = tcp_sk(sk);

	if (before(ack, tp->tlp_high_seq))
		return;

	if (!tp->tlp_retrans) {
		/* TLP of new data has been acknowledged */
		tp->tlp_high_seq = 0;
	} else if (flag & FLAG_DSACKING_ACK) {
		/* This DSACK means original and TLP probe arrived; no loss */
		tp->tlp_high_seq = 0;
	} else if (after(ack, tp->tlp_high_seq)) {
		/* ACK advances: there was a loss, so reduce cwnd. Reset
		 * tlp_high_seq in tcp_init_cwnd_reduction()
		 */
		tcp_init_cwnd_reduction(sk);
		tcp_set_ca_state(sk, TCP_CA_CWR);
		tcp_end_cwnd_reduction(sk);
		tcp_try_keep_open(sk);
		NET_INC_STATS(sock_net(sk),
				LINUX_MIB_TCPLOSSPROBERECOVERY);
	} else if (!(flag & (FLAG_SND_UNA_ADVANCED |
			     FLAG_NOT_DUP | FLAG_DATA_SACKED))) {
		/* Pure dupack: original and TLP probe arrived; no loss */
		tp->tlp_high_seq = 0;
	}
}

static void tcp_in_ack_event(struct sock *sk, int flag)
{
	const struct inet_connection_sock *icsk = inet_csk(sk);

	if (icsk->icsk_ca_ops->in_ack_event) {
		u32 ack_ev_flags = 0;

		if (flag & FLAG_WIN_UPDATE)
			ack_ev_flags |= CA_ACK_WIN_UPDATE;
		if (flag & FLAG_SLOWPATH) {
			ack_ev_flags = CA_ACK_SLOWPATH;
			if (flag & FLAG_ECE)
				ack_ev_flags |= CA_ACK_ECE;
		}

		icsk->icsk_ca_ops->in_ack_event(sk, ack_ev_flags);
	}
}

/* Congestion control has updated the cwnd already. So if we're in
 * loss recovery then now we do any new sends (for FRTO) or
 * retransmits (for CA_Loss or CA_recovery) that make sense.
 */
static void tcp_xmit_recovery(struct sock *sk, int rexmit)
{
	struct tcp_sock *tp = tcp_sk(sk);

	if (rexmit == REXMIT_NONE || sk->sk_state == TCP_SYN_SENT)
		return;

	if (unlikely(rexmit == REXMIT_NEW)) {
		__tcp_push_pending_frames(sk, tcp_current_mss(sk),
					  TCP_NAGLE_OFF);
		if (after(tp->snd_nxt, tp->high_seq))
			return;
		tp->frto = 0;
	}
	tcp_xmit_retransmit_queue(sk);
}

/* Returns the number of packets newly acked or sacked by the current ACK */
static u32 tcp_newly_delivered(struct sock *sk, u32 prior_delivered,
			       u32 ecn_count, int flag)
{
	const struct net *net = sock_net(sk);
	struct tcp_sock *tp = tcp_sk(sk);
	u32 delivered;

	delivered = tp->delivered - prior_delivered;
	NET_ADD_STATS(net, LINUX_MIB_TCPDELIVERED, delivered);

	if (flag & FLAG_ECE) {
		if (tcp_ecn_mode_rfc3168(tp))
			ecn_count = delivered;
		NET_ADD_STATS(net, LINUX_MIB_TCPDELIVEREDCE, ecn_count);
	}

	return delivered;
}

/* This routine deals with incoming acks, but not outgoing ones. */
static int tcp_ack(struct sock *sk, const struct sk_buff *skb, int flag)
{
	struct inet_connection_sock *icsk = inet_csk(sk);
	struct tcp_sock *tp = tcp_sk(sk);
	struct tcp_sacktag_state sack_state;
	struct rate_sample rs = { .prior_delivered = 0 };
	u32 prior_snd_una = tp->snd_una;
	bool is_sack_reneg = tp->is_sack_reneg;
	u32 ack_seq = TCP_SKB_CB(skb)->seq;
	u32 ack = TCP_SKB_CB(skb)->ack_seq;
	int num_dupack = 0;
	int prior_packets = tp->packets_out;
	u32 delivered = tp->delivered;
	u32 lost = tp->lost;
	int rexmit = REXMIT_NONE; /* Flag to (re)transmit to recover losses */
	u32 ecn_count = 0;	  /* Did we receive ECE/an AccECN ACE update? */
	u32 prior_fack;

	sack_state.first_sackt = 0;
	sack_state.rate = &rs;
	sack_state.sack_delivered = 0;
	sack_state.delivered_bytes = 0;

	/* We very likely will need to access rtx queue. */
	prefetch(sk->tcp_rtx_queue.rb_node);

	/* If the ack is older than previous acks
	 * then we can probably ignore it.
	 */
	if (before(ack, prior_snd_una)) {
		/* RFC 5961 5.2 [Blind Data Injection Attack].[Mitigation] */
		if (before(ack, prior_snd_una - tp->max_window)) {
			if (!(flag & FLAG_NO_CHALLENGE_ACK))
				tcp_send_challenge_ack(sk, skb, false);
			return -1;
		}
		goto old_ack;
	}

	/* If the ack includes data we haven't sent yet, discard
	 * this segment (RFC793 Section 3.9).
	 */
	if (after(ack, tp->snd_nxt))
		return -1;

	if (after(ack, prior_snd_una)) {
		flag |= FLAG_SND_UNA_ADVANCED;
		icsk->icsk_retransmits = 0;

#if IS_ENABLED(CONFIG_TLS_DEVICE)
		if (static_branch_unlikely(&clean_acked_data_enabled.key))
			if (icsk->icsk_clean_acked)
				icsk->icsk_clean_acked(sk, ack);
#endif
	}

	prior_fack = tcp_is_sack(tp) ? tcp_highest_sack_seq(tp) : tp->snd_una;
	rs.prior_in_flight = tcp_packets_in_flight(tp);

	/* ts_recent update must be made after we are sure that the packet
	 * is in window.
	 */
	if (flag & FLAG_UPDATE_TS_RECENT)
		flag |= tcp_replace_ts_recent(tp, TCP_SKB_CB(skb)->seq);

	if ((flag & (FLAG_SLOWPATH | FLAG_SND_UNA_ADVANCED)) ==
	    FLAG_SND_UNA_ADVANCED) {
		/* Window is constant, pure forward advance.
		 * No more checks are required.
		 * Note, we use the fact that SND.UNA>=SND.WL2.
		 */
		tcp_update_wl(tp, ack_seq);
		tcp_snd_una_update(tp, ack);
		flag |= FLAG_WIN_UPDATE;

		NET_INC_STATS(sock_net(sk), LINUX_MIB_TCPHPACKS);
	} else {
		if (ack_seq != TCP_SKB_CB(skb)->end_seq)
			flag |= FLAG_DATA;
		else
			NET_INC_STATS(sock_net(sk), LINUX_MIB_TCPPUREACKS);

		flag |= tcp_ack_update_window(sk, skb, ack, ack_seq);

		if (TCP_SKB_CB(skb)->sacked)
			flag |= tcp_sacktag_write_queue(sk, skb, prior_snd_una,
							&sack_state);

		if (tcp_ecn_rcv_ecn_echo(tp, tcp_hdr(skb)))
			flag |= FLAG_ECE;

		if (sack_state.sack_delivered)
			tcp_count_delivered(tp, sack_state.sack_delivered,
					    flag & FLAG_ECE);
	}

	/* This is a deviation from RFC3168 since it states that:
	 * "When the TCP data sender is ready to set the CWR bit after reducing
	 * the congestion window, it SHOULD set the CWR bit only on the first
	 * new data packet that it transmits."
	 * We accept CWR on pure ACKs to be more robust
	 * with widely-deployed TCP implementations that do this.
	 */
	tcp_ecn_accept_cwr(sk, skb);

	/* We passed data and got it acked, remove any soft error
	 * log. Something worked...
	 */
	sk->sk_err_soft = 0;
	icsk->icsk_probes_out = 0;
	tp->rcv_tstamp = tcp_jiffies32;
	if (!prior_packets)
		goto no_queue;

	/* See if we can take anything off of the retransmit queue. */
	flag |= tcp_clean_rtx_queue(sk, prior_fack, prior_snd_una, &sack_state,
				    flag & FLAG_ECE);

	tcp_rack_update_reo_wnd(sk, &rs);

	if (tcp_ecn_mode_accecn(tp))
		ecn_count = tcp_accecn_process(sk, skb, tp->delivered - delivered,
					       sack_state.delivered_bytes, &flag);

	tcp_in_ack_event(sk, flag);

	if (tp->tlp_high_seq)
		tcp_process_tlp_ack(sk, ack, flag);
	/* If needed, reset TLP/RTO timer; RACK may later override this. */
	if (flag & FLAG_SET_XMIT_TIMER)
		tcp_set_xmit_timer(sk);

	if (tcp_ack_is_dubious(sk, flag)) {
		if (!(flag & (FLAG_SND_UNA_ADVANCED | FLAG_NOT_DUP))) {
			num_dupack = 1;
			/* Consider if pure acks were aggregated in tcp_add_backlog() */
			if (!(flag & FLAG_DATA))
				num_dupack = max_t(u16, 1, skb_shinfo(skb)->gso_segs);
		}
		tcp_fastretrans_alert(sk, prior_snd_una, num_dupack, &flag,
				      &rexmit);
	}

	if ((flag & FLAG_FORWARD_PROGRESS) || !(flag & FLAG_NOT_DUP))
		sk_dst_confirm(sk);

	delivered = tcp_newly_delivered(sk, delivered, ecn_count, flag);

	lost = tp->lost - lost;			/* freshly marked lost */
	rs.is_ack_delayed = !!(flag & FLAG_ACK_MAYBE_DELAYED);
	tcp_rate_gen(sk, delivered, lost, is_sack_reneg, sack_state.rate);
	tcp_cong_control(sk, ack, delivered, flag, sack_state.rate);
	tcp_xmit_recovery(sk, rexmit);
	return 1;

no_queue:
	if (tcp_ecn_mode_accecn(tp))
		ecn_count = tcp_accecn_process(sk, skb, tp->delivered - delivered,
					       sack_state.delivered_bytes, &flag);
	tcp_in_ack_event(sk, flag);
	/* If data was DSACKed, see if we can undo a cwnd reduction. */
	if (flag & FLAG_DSACKING_ACK) {
		tcp_fastretrans_alert(sk, prior_snd_una, num_dupack, &flag,
				      &rexmit);
		tcp_newly_delivered(sk, delivered, ecn_count, flag);
	}
	/* If this ack opens up a zero window, clear backoff.  It was
	 * being used to time the probes, and is probably far higher than
	 * it needs to be for normal retransmission.
	 */
	tcp_ack_probe(sk);

	if (tp->tlp_high_seq)
		tcp_process_tlp_ack(sk, ack, flag);
	return 1;

old_ack:
	/* If data was SACKed, tag it and see if we should send more data.
	 * If data was DSACKed, see if we can undo a cwnd reduction.
	 */
	if (TCP_SKB_CB(skb)->sacked) {
		flag |= tcp_sacktag_write_queue(sk, skb, prior_snd_una,
						&sack_state);
		tcp_fastretrans_alert(sk, prior_snd_una, num_dupack, &flag,
				      &rexmit);
		tcp_newly_delivered(sk, delivered, ecn_count, flag);
		tcp_xmit_recovery(sk, rexmit);
	}

	return 0;
}

static void tcp_parse_fastopen_option(int len, const unsigned char *cookie,
				      bool syn, struct tcp_fastopen_cookie *foc,
				      bool exp_opt)
{
	/* Valid only in SYN or SYN-ACK with an even length.  */
	if (!foc || !syn || len < 0 || (len & 1))
		return;

	if (len >= TCP_FASTOPEN_COOKIE_MIN &&
	    len <= TCP_FASTOPEN_COOKIE_MAX)
		memcpy(foc->val, cookie, len);
	else if (len != 0)
		len = -1;
	foc->len = len;
	foc->exp = exp_opt;
}

static bool smc_parse_options(const struct tcphdr *th,
			      struct tcp_options_received *opt_rx,
			      const unsigned char *ptr,
			      int opsize)
{
#if IS_ENABLED(CONFIG_SMC)
	if (static_branch_unlikely(&tcp_have_smc)) {
		if (th->syn && !(opsize & 1) &&
		    opsize >= TCPOLEN_EXP_SMC_BASE &&
		    get_unaligned_be32(ptr) == TCPOPT_SMC_MAGIC) {
			opt_rx->smc_ok = 1;
			return true;
		}
	}
#endif
	return false;
}

/* Try to parse the MSS option from the TCP header. Return 0 on failure, clamped
 * value on success.
 */
static u16 tcp_parse_mss_option(const struct tcphdr *th, u16 user_mss)
{
	const unsigned char *ptr = (const unsigned char *)(th + 1);
	int length = (th->doff * 4) - sizeof(struct tcphdr);
	u16 mss = 0;

	while (length > 0) {
		int opcode = *ptr++;
		int opsize;

		switch (opcode) {
		case TCPOPT_EOL:
			return mss;
		case TCPOPT_NOP:	/* Ref: RFC 793 section 3.1 */
			length--;
			continue;
		default:
			if (length < 2)
				return mss;
			opsize = *ptr++;
			if (opsize < 2) /* "silly options" */
				return mss;
			if (opsize > length)
				return mss;	/* fail on partial options */
			if (opcode == TCPOPT_MSS && opsize == TCPOLEN_MSS) {
				u16 in_mss = get_unaligned_be16(ptr);

				if (in_mss) {
					if (user_mss && user_mss < in_mss)
						in_mss = user_mss;
					mss = in_mss;
				}
			}
			ptr += opsize - 2;
			length -= opsize;
		}
	}
	return mss;
}

/* Look for tcp options. Normally only called on SYN and SYNACK packets.
 * But, this can also be called on packets in the established flow when
 * the fast version below fails.
 */
void tcp_parse_options(const struct net *net,
		       const struct sk_buff *skb,
		       struct tcp_options_received *opt_rx, int estab,
		       struct tcp_fastopen_cookie *foc)
{
	const unsigned char *ptr;
	const struct tcphdr *th = tcp_hdr(skb);
	int length = (th->doff * 4) - sizeof(struct tcphdr);

	ptr = (const unsigned char *)(th + 1);
	opt_rx->saw_tstamp = 0;
	opt_rx->accecn = -1;
	opt_rx->saw_unknown = 0;

	while (length > 0) {
		int opcode = *ptr++;
		int opsize;

		switch (opcode) {
		case TCPOPT_EOL:
			return;
		case TCPOPT_NOP:	/* Ref: RFC 793 section 3.1 */
			length--;
			continue;
		default:
			if (length < 2)
				return;
			opsize = *ptr++;
			if (opsize < 2) /* "silly options" */
				return;
			if (opsize > length)
				return;	/* don't parse partial options */
			switch (opcode) {
			case TCPOPT_MSS:
				if (opsize == TCPOLEN_MSS && th->syn && !estab) {
					u16 in_mss = get_unaligned_be16(ptr);
					if (in_mss) {
						if (opt_rx->user_mss &&
						    opt_rx->user_mss < in_mss)
							in_mss = opt_rx->user_mss;
						opt_rx->mss_clamp = in_mss;
					}
				}
				break;
			case TCPOPT_WINDOW:
				if (opsize == TCPOLEN_WINDOW && th->syn &&
				    !estab && net->ipv4.sysctl_tcp_window_scaling) {
					__u8 snd_wscale = *(__u8 *)ptr;
					opt_rx->wscale_ok = 1;
					if (snd_wscale > TCP_MAX_WSCALE) {
						net_info_ratelimited("%s: Illegal window scaling value %d > %u received\n",
								     __func__,
								     snd_wscale,
								     TCP_MAX_WSCALE);
						snd_wscale = TCP_MAX_WSCALE;
					}
					opt_rx->snd_wscale = snd_wscale;
				}
				break;
			case TCPOPT_TIMESTAMP:
				if ((opsize == TCPOLEN_TIMESTAMP) &&
				    ((estab && opt_rx->tstamp_ok) ||
				     (!estab && net->ipv4.sysctl_tcp_timestamps))) {
					opt_rx->saw_tstamp = 1;
					opt_rx->rcv_tsval = get_unaligned_be32(ptr);
					opt_rx->rcv_tsecr = get_unaligned_be32(ptr + 4);
				}
				break;
			case TCPOPT_SACK_PERM:
				if (opsize == TCPOLEN_SACK_PERM && th->syn &&
				    !estab && net->ipv4.sysctl_tcp_sack) {
					opt_rx->sack_ok = TCP_SACK_SEEN;
					tcp_sack_reset(opt_rx);
				}
				break;

			case TCPOPT_SACK:
				if ((opsize >= (TCPOLEN_SACK_BASE + TCPOLEN_SACK_PERBLOCK)) &&
				   !((opsize - TCPOLEN_SACK_BASE) % TCPOLEN_SACK_PERBLOCK) &&
				   opt_rx->sack_ok) {
					TCP_SKB_CB(skb)->sacked = (ptr - 2) - (unsigned char *)th;
				}
				break;
#ifdef CONFIG_TCP_MD5SIG
			case TCPOPT_MD5SIG:
				/*
				 * The MD5 Hash has already been
				 * checked (see tcp_v{4,6}_do_rcv()).
				 */
				break;
#endif
			case TCPOPT_FASTOPEN:
				tcp_parse_fastopen_option(
					opsize - TCPOLEN_FASTOPEN_BASE,
					ptr, th->syn, foc, false);
				break;

			case TCPOPT_EXP:
				if (opsize >= TCPOLEN_EXP_ACCECN_BASE &&
				    get_unaligned_be16(ptr) ==
				    TCPOPT_ACCECN_MAGIC)
					opt_rx->accecn = (ptr - 2) - (unsigned char *)th;

				/* Fast Open option shares code 254 using a
				 * 16 bits magic number.
				 */
				else if (opsize >= TCPOLEN_EXP_FASTOPEN_BASE &&
					 get_unaligned_be16(ptr) ==
					 TCPOPT_FASTOPEN_MAGIC) {
					tcp_parse_fastopen_option(opsize -
						TCPOLEN_EXP_FASTOPEN_BASE,
						ptr + 2, th->syn, foc, true);
					break;
				}

				if (smc_parse_options(th, opt_rx, ptr, opsize))
					break;

				opt_rx->saw_unknown = 1;
				break;

			default:
				opt_rx->saw_unknown = 1;
			}
			ptr += opsize-2;
			length -= opsize;
		}
	}
}
EXPORT_SYMBOL(tcp_parse_options);

static bool tcp_parse_aligned_timestamp(struct tcp_sock *tp, const struct tcphdr *th)
{
	const __be32 *ptr = (const __be32 *)(th + 1);

	if (*ptr == htonl((TCPOPT_NOP << 24) | (TCPOPT_NOP << 16)
			  | (TCPOPT_TIMESTAMP << 8) | TCPOLEN_TIMESTAMP)) {
		tp->rx_opt.saw_tstamp = 1;
		++ptr;
		tp->rx_opt.rcv_tsval = ntohl(*ptr);
		++ptr;
		if (*ptr)
			tp->rx_opt.rcv_tsecr = ntohl(*ptr) - tp->tsoffset;
		else
			tp->rx_opt.rcv_tsecr = 0;
		return true;
	}
	return false;
}

/* Fast parse options. This hopes to only see timestamps.
 * If it is wrong it falls back on tcp_parse_options().
 */
static bool tcp_fast_parse_options(const struct net *net,
				   const struct sk_buff *skb,
				   const struct tcphdr *th, struct tcp_sock *tp)
{
	/* In the spirit of fast parsing, compare doff directly to constant
	 * values.  Because equality is used, short doff can be ignored here.
	 */
	if (th->doff == (sizeof(*th) / 4)) {
		tp->rx_opt.saw_tstamp = 0;
		return false;
	} else if (tp->rx_opt.tstamp_ok &&
		   th->doff == ((sizeof(*th) + TCPOLEN_TSTAMP_ALIGNED) / 4)) {
		if (tcp_parse_aligned_timestamp(tp, th))
			return true;
	}

	tcp_parse_options(net, skb, &tp->rx_opt, 1, NULL);
	if (tp->rx_opt.saw_tstamp && tp->rx_opt.rcv_tsecr)
		tp->rx_opt.rcv_tsecr -= tp->tsoffset;

	return true;
}

#ifdef CONFIG_TCP_MD5SIG
/*
 * Parse MD5 Signature option
 */
const u8 *tcp_parse_md5sig_option(const struct tcphdr *th)
{
	int length = (th->doff << 2) - sizeof(*th);
	const u8 *ptr = (const u8 *)(th + 1);

	/* If not enough data remaining, we can short cut */
	while (length >= TCPOLEN_MD5SIG) {
		int opcode = *ptr++;
		int opsize;

		switch (opcode) {
		case TCPOPT_EOL:
			return NULL;
		case TCPOPT_NOP:
			length--;
			continue;
		default:
			opsize = *ptr++;
			if (opsize < 2 || opsize > length)
				return NULL;
			if (opcode == TCPOPT_MD5SIG)
				return opsize == TCPOLEN_MD5SIG ? ptr : NULL;
		}
		ptr += opsize - 2;
		length -= opsize;
	}
	return NULL;
}
EXPORT_SYMBOL(tcp_parse_md5sig_option);
#endif

/* Sorry, PAWS as specified is broken wrt. pure-ACKs -DaveM
 *
 * It is not fatal. If this ACK does _not_ change critical state (seqs, window)
 * it can pass through stack. So, the following predicate verifies that
 * this segment is not used for anything but congestion avoidance or
 * fast retransmit. Moreover, we even are able to eliminate most of such
 * second order effects, if we apply some small "replay" window (~RTO)
 * to timestamp space.
 *
 * All these measures still do not guarantee that we reject wrapped ACKs
 * on networks with high bandwidth, when sequence space is recycled fastly,
 * but it guarantees that such events will be very rare and do not affect
 * connection seriously. This doesn't look nice, but alas, PAWS is really
 * buggy extension.
 *
 * [ Later note. Even worse! It is buggy for segments _with_ data. RFC
 * states that events when retransmit arrives after original data are rare.
 * It is a blatant lie. VJ forgot about fast retransmit! 8)8) It is
 * the biggest problem on large power networks even with minor reordering.
 * OK, let's give it small replay window. If peer clock is even 1hz, it is safe
 * up to bandwidth of 18Gigabit/sec. 8) ]
 */

static int tcp_disordered_ack(const struct sock *sk, const struct sk_buff *skb)
{
	const struct tcp_sock *tp = tcp_sk(sk);
	const struct tcphdr *th = tcp_hdr(skb);
	u32 seq = TCP_SKB_CB(skb)->seq;
	u32 ack = TCP_SKB_CB(skb)->ack_seq;

	return (/* 1. Pure ACK with correct sequence number. */
		(th->ack && seq == TCP_SKB_CB(skb)->end_seq && seq == tp->rcv_nxt) &&

		/* 2. ... and duplicate ACK. */
		ack == tp->snd_una &&

		/* 3. ... and does not update window. */
		!tcp_may_update_window(tp, ack, seq, ntohs(th->window) << tp->rx_opt.snd_wscale) &&

		/* 4. ... and sits in replay window. */
		(s32)(tp->rx_opt.ts_recent - tp->rx_opt.rcv_tsval) <= (inet_csk(sk)->icsk_rto * 1024) / HZ);
}

static inline bool tcp_paws_discard(const struct sock *sk,
				   const struct sk_buff *skb)
{
	const struct tcp_sock *tp = tcp_sk(sk);

	return !tcp_paws_check(&tp->rx_opt, TCP_PAWS_WINDOW) &&
	       !tcp_disordered_ack(sk, skb);
}

/* Check segment sequence number for validity.
 *
 * Segment controls are considered valid, if the segment
 * fits to the window after truncation to the window. Acceptability
 * of data (and SYN, FIN, of course) is checked separately.
 * See tcp_data_queue(), for example.
 *
 * Also, controls (RST is main one) are accepted using RCV.WUP instead
 * of RCV.NXT. Peer still did not advance his SND.UNA when we
 * delayed ACK, so that hisSND.UNA<=ourRCV.WUP.
 * (borrowed from freebsd)
 */

static inline bool tcp_sequence(const struct tcp_sock *tp, u32 seq, u32 end_seq)
{
	return	!before(end_seq, tp->rcv_wup) &&
		!after(seq, tp->rcv_nxt + tcp_receive_window(tp));
}

/* When we get a reset we do this. */
void tcp_reset(struct sock *sk)
{
	trace_tcp_receive_reset(sk);

	/* We want the right error as BSD sees it (and indeed as we do). */
	switch (sk->sk_state) {
	case TCP_SYN_SENT:
		sk->sk_err = ECONNREFUSED;
		break;
	case TCP_CLOSE_WAIT:
		sk->sk_err = EPIPE;
		break;
	case TCP_CLOSE:
		return;
	default:
		sk->sk_err = ECONNRESET;
	}
	/* This barrier is coupled with smp_rmb() in tcp_poll() */
	smp_wmb();

	tcp_write_queue_purge(sk);
	tcp_done(sk);

	if (!sock_flag(sk, SOCK_DEAD))
		sk->sk_error_report(sk);
}

/*
 * 	Process the FIN bit. This now behaves as it is supposed to work
 *	and the FIN takes effect when it is validly part of sequence
 *	space. Not before when we get holes.
 *
 *	If we are ESTABLISHED, a received fin moves us to CLOSE-WAIT
 *	(and thence onto LAST-ACK and finally, CLOSE, we never enter
 *	TIME-WAIT)
 *
 *	If we are in FINWAIT-1, a received FIN indicates simultaneous
 *	close and we go into CLOSING (and later onto TIME-WAIT)
 *
 *	If we are in FINWAIT-2, a received FIN moves us to TIME-WAIT.
 */
void tcp_fin(struct sock *sk)
{
	struct tcp_sock *tp = tcp_sk(sk);

	inet_csk_schedule_ack(sk);

	sk->sk_shutdown |= RCV_SHUTDOWN;
	sock_set_flag(sk, SOCK_DONE);

	switch (sk->sk_state) {
	case TCP_SYN_RECV:
	case TCP_ESTABLISHED:
		/* Move to CLOSE_WAIT */
		tcp_set_state(sk, TCP_CLOSE_WAIT);
		inet_csk_enter_pingpong_mode(sk);
		break;

	case TCP_CLOSE_WAIT:
	case TCP_CLOSING:
		/* Received a retransmission of the FIN, do
		 * nothing.
		 */
		break;
	case TCP_LAST_ACK:
		/* RFC793: Remain in the LAST-ACK state. */
		break;

	case TCP_FIN_WAIT1:
		/* This case occurs when a simultaneous close
		 * happens, we must ack the received FIN and
		 * enter the CLOSING state.
		 */
		tcp_send_ack(sk);
		tcp_set_state(sk, TCP_CLOSING);
		break;
	case TCP_FIN_WAIT2:
		/* Received a FIN -- send ACK and enter TIME_WAIT. */
		tcp_send_ack(sk);
		tcp_time_wait(sk, TCP_TIME_WAIT, 0);
		break;
	default:
		/* Only TCP_LISTEN and TCP_CLOSE are left, in these
		 * cases we should never reach this piece of code.
		 */
		pr_err("%s: Impossible, sk->sk_state=%d\n",
		       __func__, sk->sk_state);
		break;
	}

	/* It _is_ possible, that we have something out-of-order _after_ FIN.
	 * Probably, we should reset in this case. For now drop them.
	 */
	skb_rbtree_purge(&tp->out_of_order_queue);
	if (tcp_is_sack(tp))
		tcp_sack_reset(&tp->rx_opt);
	sk_mem_reclaim(sk);

	if (!sock_flag(sk, SOCK_DEAD)) {
		sk->sk_state_change(sk);

		/* Do not send POLL_HUP for half duplex close. */
		if (sk->sk_shutdown == SHUTDOWN_MASK ||
		    sk->sk_state == TCP_CLOSE)
			sk_wake_async(sk, SOCK_WAKE_WAITD, POLL_HUP);
		else
			sk_wake_async(sk, SOCK_WAKE_WAITD, POLL_IN);
	}
}

static inline bool tcp_sack_extend(struct tcp_sack_block *sp, u32 seq,
				  u32 end_seq)
{
	if (!after(seq, sp->end_seq) && !after(sp->start_seq, end_seq)) {
		if (before(seq, sp->start_seq))
			sp->start_seq = seq;
		if (after(end_seq, sp->end_seq))
			sp->end_seq = end_seq;
		return true;
	}
	return false;
}

static void tcp_dsack_set(struct sock *sk, u32 seq, u32 end_seq)
{
	struct tcp_sock *tp = tcp_sk(sk);

	if (tcp_is_sack(tp) && sock_net(sk)->ipv4.sysctl_tcp_dsack) {
		int mib_idx;

		if (before(seq, tp->rcv_nxt))
			mib_idx = LINUX_MIB_TCPDSACKOLDSENT;
		else
			mib_idx = LINUX_MIB_TCPDSACKOFOSENT;

		NET_INC_STATS(sock_net(sk), mib_idx);

		tp->rx_opt.dsack = 1;
		tp->duplicate_sack[0].start_seq = seq;
		tp->duplicate_sack[0].end_seq = end_seq;
	}
}

static void tcp_dsack_extend(struct sock *sk, u32 seq, u32 end_seq)
{
	struct tcp_sock *tp = tcp_sk(sk);

	if (!tp->rx_opt.dsack)
		tcp_dsack_set(sk, seq, end_seq);
	else
		tcp_sack_extend(tp->duplicate_sack, seq, end_seq);
}

static void tcp_rcv_spurious_retrans(struct sock *sk, const struct sk_buff *skb)
{
	/* When the ACK path fails or drops most ACKs, the sender would
	 * timeout and spuriously retransmit the same segment repeatedly.
	 * The receiver remembers and reflects via DSACKs. Leverage the
	 * DSACK state and change the txhash to re-route speculatively.
	 */
	if (TCP_SKB_CB(skb)->seq == tcp_sk(sk)->duplicate_sack[0].start_seq) {
		sk_rethink_txhash(sk);
		NET_INC_STATS(sock_net(sk), LINUX_MIB_TCPDUPLICATEDATAREHASH);
	}
}

static void tcp_send_dupack(struct sock *sk, const struct sk_buff *skb)
{
	struct tcp_sock *tp = tcp_sk(sk);

	if (TCP_SKB_CB(skb)->end_seq != TCP_SKB_CB(skb)->seq &&
	    before(TCP_SKB_CB(skb)->seq, tp->rcv_nxt)) {
		NET_INC_STATS(sock_net(sk), LINUX_MIB_DELAYEDACKLOST);
		tcp_enter_quickack_mode(sk, TCP_MAX_QUICKACKS);

		if (tcp_is_sack(tp) && sock_net(sk)->ipv4.sysctl_tcp_dsack) {
			u32 end_seq = TCP_SKB_CB(skb)->end_seq;

			tcp_rcv_spurious_retrans(sk, skb);
			if (after(TCP_SKB_CB(skb)->end_seq, tp->rcv_nxt))
				end_seq = tp->rcv_nxt;
			tcp_dsack_set(sk, TCP_SKB_CB(skb)->seq, end_seq);
		}
	}

	tcp_send_ack(sk);
}

/* These routines update the SACK block as out-of-order packets arrive or
 * in-order packets close up the sequence space.
 */
static void tcp_sack_maybe_coalesce(struct tcp_sock *tp)
{
	int this_sack;
	struct tcp_sack_block *sp = &tp->selective_acks[0];
	struct tcp_sack_block *swalk = sp + 1;

	/* See if the recent change to the first SACK eats into
	 * or hits the sequence space of other SACK blocks, if so coalesce.
	 */
	for (this_sack = 1; this_sack < tp->rx_opt.num_sacks;) {
		if (tcp_sack_extend(sp, swalk->start_seq, swalk->end_seq)) {
			int i;

			/* Zap SWALK, by moving every further SACK up by one slot.
			 * Decrease num_sacks.
			 */
			tp->rx_opt.num_sacks--;
			for (i = this_sack; i < tp->rx_opt.num_sacks; i++)
				sp[i] = sp[i + 1];
			continue;
		}
		this_sack++;
		swalk++;
	}
}

static void tcp_sack_compress_send_ack(struct sock *sk)
{
	struct tcp_sock *tp = tcp_sk(sk);

	if (!tp->compressed_ack)
		return;

	if (hrtimer_try_to_cancel(&tp->compressed_ack_timer) == 1)
		__sock_put(sk);

	/* Since we have to send one ack finally,
	 * substract one from tp->compressed_ack to keep
	 * LINUX_MIB_TCPACKCOMPRESSED accurate.
	 */
	NET_ADD_STATS(sock_net(sk), LINUX_MIB_TCPACKCOMPRESSED,
		      tp->compressed_ack - 1);

	tp->compressed_ack = 0;
	tcp_send_ack(sk);
}

/* Reasonable amount of sack blocks included in TCP SACK option
 * The max is 4, but this becomes 3 if TCP timestamps are there.
 * Given that SACK packets might be lost, be conservative and use 2.
 */
#define TCP_SACK_BLOCKS_EXPECTED 2

static void tcp_sack_new_ofo_skb(struct sock *sk, u32 seq, u32 end_seq)
{
	struct tcp_sock *tp = tcp_sk(sk);
	struct tcp_sack_block *sp = &tp->selective_acks[0];
	int cur_sacks = tp->rx_opt.num_sacks;
	int this_sack;

	if (!cur_sacks)
		goto new_sack;

	for (this_sack = 0; this_sack < cur_sacks; this_sack++, sp++) {
		if (tcp_sack_extend(sp, seq, end_seq)) {
			if (this_sack >= TCP_SACK_BLOCKS_EXPECTED)
				tcp_sack_compress_send_ack(sk);
			/* Rotate this_sack to the first one. */
			for (; this_sack > 0; this_sack--, sp--)
				swap(*sp, *(sp - 1));
			if (cur_sacks > 1)
				tcp_sack_maybe_coalesce(tp);
			return;
		}
	}

	if (this_sack >= TCP_SACK_BLOCKS_EXPECTED)
		tcp_sack_compress_send_ack(sk);

	/* Could not find an adjacent existing SACK, build a new one,
	 * put it at the front, and shift everyone else down.  We
	 * always know there is at least one SACK present already here.
	 *
	 * If the sack array is full, forget about the last one.
	 */
	if (this_sack >= TCP_NUM_SACKS) {
		this_sack--;
		tp->rx_opt.num_sacks--;
		sp--;
	}
	for (; this_sack > 0; this_sack--, sp--)
		*sp = *(sp - 1);

new_sack:
	/* Build the new head SACK, and we're done. */
	sp->start_seq = seq;
	sp->end_seq = end_seq;
	tp->rx_opt.num_sacks++;
}

/* RCV.NXT advances, some SACKs should be eaten. */

static void tcp_sack_remove(struct tcp_sock *tp)
{
	struct tcp_sack_block *sp = &tp->selective_acks[0];
	int num_sacks = tp->rx_opt.num_sacks;
	int this_sack;

	/* Empty ofo queue, hence, all the SACKs are eaten. Clear. */
	if (RB_EMPTY_ROOT(&tp->out_of_order_queue)) {
		tp->rx_opt.num_sacks = 0;
		return;
	}

	for (this_sack = 0; this_sack < num_sacks;) {
		/* Check if the start of the sack is covered by RCV.NXT. */
		if (!before(tp->rcv_nxt, sp->start_seq)) {
			int i;

			/* RCV.NXT must cover all the block! */
			WARN_ON(before(tp->rcv_nxt, sp->end_seq));

			/* Zap this SACK, by moving forward any other SACKS. */
			for (i = this_sack+1; i < num_sacks; i++)
				tp->selective_acks[i-1] = tp->selective_acks[i];
			num_sacks--;
			continue;
		}
		this_sack++;
		sp++;
	}
	tp->rx_opt.num_sacks = num_sacks;
}

/**
 * tcp_try_coalesce - try to merge skb to prior one
 * @sk: socket
 * @to: prior buffer
 * @from: buffer to add in queue
 * @fragstolen: pointer to boolean
 *
 * Before queueing skb @from after @to, try to merge them
 * to reduce overall memory use and queue lengths, if cost is small.
 * Packets in ofo or receive queues can stay a long time.
 * Better try to coalesce them right now to avoid future collapses.
 * Returns true if caller should free @from instead of queueing it
 */
static bool tcp_try_coalesce(struct sock *sk,
			     struct sk_buff *to,
			     struct sk_buff *from,
			     bool *fragstolen)
{
	int delta;

	*fragstolen = false;

	/* Its possible this segment overlaps with prior segment in queue */
	if (TCP_SKB_CB(from)->seq != TCP_SKB_CB(to)->end_seq)
		return false;

	if (!mptcp_skb_can_collapse(to, from))
		return false;

#ifdef CONFIG_TLS_DEVICE
	if (from->decrypted != to->decrypted)
		return false;
#endif

	if (!skb_try_coalesce(to, from, fragstolen, &delta))
		return false;

	atomic_add(delta, &sk->sk_rmem_alloc);
	sk_mem_charge(sk, delta);
	NET_INC_STATS(sock_net(sk), LINUX_MIB_TCPRCVCOALESCE);
	TCP_SKB_CB(to)->end_seq = TCP_SKB_CB(from)->end_seq;
	TCP_SKB_CB(to)->ack_seq = TCP_SKB_CB(from)->ack_seq;
	TCP_SKB_CB(to)->tcp_flags |= TCP_SKB_CB(from)->tcp_flags;

	if (TCP_SKB_CB(from)->has_rxtstamp) {
		TCP_SKB_CB(to)->has_rxtstamp = true;
		to->tstamp = from->tstamp;
		skb_hwtstamps(to)->hwtstamp = skb_hwtstamps(from)->hwtstamp;
	}

	return true;
}

static bool tcp_ooo_try_coalesce(struct sock *sk,
			     struct sk_buff *to,
			     struct sk_buff *from,
			     bool *fragstolen)
{
	bool res = tcp_try_coalesce(sk, to, from, fragstolen);

	/* In case tcp_drop() is called later, update to->gso_segs */
	if (res) {
		u32 gso_segs = max_t(u16, 1, skb_shinfo(to)->gso_segs) +
			       max_t(u16, 1, skb_shinfo(from)->gso_segs);

		skb_shinfo(to)->gso_segs = min_t(u32, gso_segs, 0xFFFF);
	}
	return res;
}

static void tcp_drop(struct sock *sk, struct sk_buff *skb)
{
	sk_drops_add(sk, skb);
	__kfree_skb(skb);
}

/* This one checks to see if we can put data from the
 * out_of_order queue into the receive_queue.
 */
static void tcp_ofo_queue(struct sock *sk)
{
	struct tcp_sock *tp = tcp_sk(sk);
	__u32 dsack_high = tp->rcv_nxt;
	bool fin, fragstolen, eaten;
	struct sk_buff *skb, *tail;
	struct rb_node *p;

	p = rb_first(&tp->out_of_order_queue);
	while (p) {
		skb = rb_to_skb(p);
		if (after(TCP_SKB_CB(skb)->seq, tp->rcv_nxt))
			break;

		if (before(TCP_SKB_CB(skb)->seq, dsack_high)) {
			__u32 dsack = dsack_high;
			if (before(TCP_SKB_CB(skb)->end_seq, dsack_high))
				dsack_high = TCP_SKB_CB(skb)->end_seq;
			tcp_dsack_extend(sk, TCP_SKB_CB(skb)->seq, dsack);
		}
		p = rb_next(p);
		rb_erase(&skb->rbnode, &tp->out_of_order_queue);

		if (unlikely(!after(TCP_SKB_CB(skb)->end_seq, tp->rcv_nxt))) {
			tcp_drop(sk, skb);
			continue;
		}

		tail = skb_peek_tail(&sk->sk_receive_queue);
		eaten = tail && tcp_try_coalesce(sk, tail, skb, &fragstolen);
		tcp_rcv_nxt_update(tp, TCP_SKB_CB(skb)->end_seq);
		fin = TCP_SKB_CB(skb)->tcp_flags & TCPHDR_FIN;
		if (!eaten)
			__skb_queue_tail(&sk->sk_receive_queue, skb);
		else
			kfree_skb_partial(skb, fragstolen);

		if (unlikely(fin)) {
			tcp_fin(sk);
			/* tcp_fin() purges tp->out_of_order_queue,
			 * so we must end this loop right now.
			 */
			break;
		}
	}
}

static bool tcp_prune_ofo_queue(struct sock *sk);
static int tcp_prune_queue(struct sock *sk);

static int tcp_try_rmem_schedule(struct sock *sk, struct sk_buff *skb,
				 unsigned int size)
{
	if (atomic_read(&sk->sk_rmem_alloc) > sk->sk_rcvbuf ||
	    !sk_rmem_schedule(sk, skb, size)) {

		if (tcp_prune_queue(sk) < 0)
			return -1;

		while (!sk_rmem_schedule(sk, skb, size)) {
			if (!tcp_prune_ofo_queue(sk))
				return -1;
		}
	}
	return 0;
}

static void tcp_data_queue_ofo(struct sock *sk, struct sk_buff *skb)
{
	struct tcp_sock *tp = tcp_sk(sk);
	struct rb_node **p, *parent;
	struct sk_buff *skb1;
	u32 seq, end_seq;
	bool fragstolen;

	tcp_data_ecn_check(sk, skb);

	if (unlikely(tcp_try_rmem_schedule(sk, skb, skb->truesize))) {
		NET_INC_STATS(sock_net(sk), LINUX_MIB_TCPOFODROP);
		sk->sk_data_ready(sk);
		tcp_drop(sk, skb);
		return;
	}

	/* Disable header prediction. */
	tp->pred_flags = 0;
	inet_csk_schedule_ack(sk);

	tp->rcv_ooopack += max_t(u16, 1, skb_shinfo(skb)->gso_segs);
	NET_INC_STATS(sock_net(sk), LINUX_MIB_TCPOFOQUEUE);
	seq = TCP_SKB_CB(skb)->seq;
	end_seq = TCP_SKB_CB(skb)->end_seq;

	p = &tp->out_of_order_queue.rb_node;
	if (RB_EMPTY_ROOT(&tp->out_of_order_queue)) {
		/* Initial out of order segment, build 1 SACK. */
		if (tcp_is_sack(tp)) {
			tp->rx_opt.num_sacks = 1;
			tp->selective_acks[0].start_seq = seq;
			tp->selective_acks[0].end_seq = end_seq;
		}
		rb_link_node(&skb->rbnode, NULL, p);
		rb_insert_color(&skb->rbnode, &tp->out_of_order_queue);
		tp->ooo_last_skb = skb;
		goto end;
	}

	/* In the typical case, we are adding an skb to the end of the list.
	 * Use of ooo_last_skb avoids the O(Log(N)) rbtree lookup.
	 */
	if (tcp_ooo_try_coalesce(sk, tp->ooo_last_skb,
				 skb, &fragstolen)) {
coalesce_done:
		/* For non sack flows, do not grow window to force DUPACK
		 * and trigger fast retransmit.
		 */
		if (tcp_is_sack(tp))
			tcp_grow_window(sk, skb);
		kfree_skb_partial(skb, fragstolen);
		skb = NULL;
		goto add_sack;
	}
	/* Can avoid an rbtree lookup if we are adding skb after ooo_last_skb */
	if (!before(seq, TCP_SKB_CB(tp->ooo_last_skb)->end_seq)) {
		parent = &tp->ooo_last_skb->rbnode;
		p = &parent->rb_right;
		goto insert;
	}

	/* Find place to insert this segment. Handle overlaps on the way. */
	parent = NULL;
	while (*p) {
		parent = *p;
		skb1 = rb_to_skb(parent);
		if (before(seq, TCP_SKB_CB(skb1)->seq)) {
			p = &parent->rb_left;
			continue;
		}
		if (before(seq, TCP_SKB_CB(skb1)->end_seq)) {
			if (!after(end_seq, TCP_SKB_CB(skb1)->end_seq)) {
				/* All the bits are present. Drop. */
				NET_INC_STATS(sock_net(sk),
					      LINUX_MIB_TCPOFOMERGE);
				tcp_drop(sk, skb);
				skb = NULL;
				tcp_dsack_set(sk, seq, end_seq);
				goto add_sack;
			}
			if (after(seq, TCP_SKB_CB(skb1)->seq)) {
				/* Partial overlap. */
				tcp_dsack_set(sk, seq, TCP_SKB_CB(skb1)->end_seq);
			} else {
				/* skb's seq == skb1's seq and skb covers skb1.
				 * Replace skb1 with skb.
				 */
				rb_replace_node(&skb1->rbnode, &skb->rbnode,
						&tp->out_of_order_queue);
				tcp_dsack_extend(sk,
						 TCP_SKB_CB(skb1)->seq,
						 TCP_SKB_CB(skb1)->end_seq);
				NET_INC_STATS(sock_net(sk),
					      LINUX_MIB_TCPOFOMERGE);
				tcp_drop(sk, skb1);
				goto merge_right;
			}
		} else if (tcp_ooo_try_coalesce(sk, skb1,
						skb, &fragstolen)) {
			goto coalesce_done;
		}
		p = &parent->rb_right;
	}
insert:
	/* Insert segment into RB tree. */
	rb_link_node(&skb->rbnode, parent, p);
	rb_insert_color(&skb->rbnode, &tp->out_of_order_queue);

merge_right:
	/* Remove other segments covered by skb. */
	while ((skb1 = skb_rb_next(skb)) != NULL) {
		if (!after(end_seq, TCP_SKB_CB(skb1)->seq))
			break;
		if (before(end_seq, TCP_SKB_CB(skb1)->end_seq)) {
			tcp_dsack_extend(sk, TCP_SKB_CB(skb1)->seq,
					 end_seq);
			break;
		}
		rb_erase(&skb1->rbnode, &tp->out_of_order_queue);
		tcp_dsack_extend(sk, TCP_SKB_CB(skb1)->seq,
				 TCP_SKB_CB(skb1)->end_seq);
		NET_INC_STATS(sock_net(sk), LINUX_MIB_TCPOFOMERGE);
		tcp_drop(sk, skb1);
	}
	/* If there is no skb after us, we are the last_skb ! */
	if (!skb1)
		tp->ooo_last_skb = skb;

add_sack:
	if (tcp_is_sack(tp))
		tcp_sack_new_ofo_skb(sk, seq, end_seq);
end:
	if (skb) {
		/* For non sack flows, do not grow window to force DUPACK
		 * and trigger fast retransmit.
		 */
		if (tcp_is_sack(tp))
			tcp_grow_window(sk, skb);
		skb_condense(skb);
		skb_set_owner_r(skb, sk);
	}
}

static int __must_check tcp_queue_rcv(struct sock *sk, struct sk_buff *skb,
				      bool *fragstolen)
{
	int eaten;
	struct sk_buff *tail = skb_peek_tail(&sk->sk_receive_queue);

	eaten = (tail &&
		 tcp_try_coalesce(sk, tail,
				  skb, fragstolen)) ? 1 : 0;
	tcp_rcv_nxt_update(tcp_sk(sk), TCP_SKB_CB(skb)->end_seq);
	if (!eaten) {
		__skb_queue_tail(&sk->sk_receive_queue, skb);
		skb_set_owner_r(skb, sk);
	}
	return eaten;
}

int tcp_send_rcvq(struct sock *sk, struct msghdr *msg, size_t size)
{
	struct sk_buff *skb;
	int err = -ENOMEM;
	int data_len = 0;
	bool fragstolen;

	if (size == 0)
		return 0;

	if (size > PAGE_SIZE) {
		int npages = min_t(size_t, size >> PAGE_SHIFT, MAX_SKB_FRAGS);

		data_len = npages << PAGE_SHIFT;
		size = data_len + (size & ~PAGE_MASK);
	}
	skb = alloc_skb_with_frags(size - data_len, data_len,
				   PAGE_ALLOC_COSTLY_ORDER,
				   &err, sk->sk_allocation);
	if (!skb)
		goto err;

	skb_put(skb, size - data_len);
	skb->data_len = data_len;
	skb->len = size;

	if (tcp_try_rmem_schedule(sk, skb, skb->truesize)) {
		NET_INC_STATS(sock_net(sk), LINUX_MIB_TCPRCVQDROP);
		goto err_free;
	}

	err = skb_copy_datagram_from_iter(skb, 0, &msg->msg_iter, size);
	if (err)
		goto err_free;

	TCP_SKB_CB(skb)->seq = tcp_sk(sk)->rcv_nxt;
	TCP_SKB_CB(skb)->end_seq = TCP_SKB_CB(skb)->seq + size;
	TCP_SKB_CB(skb)->ack_seq = tcp_sk(sk)->snd_una - 1;

	if (tcp_queue_rcv(sk, skb, &fragstolen)) {
		WARN_ON_ONCE(fragstolen); /* should not happen */
		__kfree_skb(skb);
	}
	return size;

err_free:
	kfree_skb(skb);
err:
	return err;

}

void tcp_data_ready(struct sock *sk)
{
	const struct tcp_sock *tp = tcp_sk(sk);
	int avail = tp->rcv_nxt - tp->copied_seq;

	if (avail < sk->sk_rcvlowat && !tcp_rmem_pressure(sk) &&
	    !sock_flag(sk, SOCK_DONE) &&
	    tcp_receive_window(tp) > inet_csk(sk)->icsk_ack.rcv_mss)
		return;

	sk->sk_data_ready(sk);
}

static void tcp_data_queue(struct sock *sk, struct sk_buff *skb)
{
	struct tcp_sock *tp = tcp_sk(sk);
	bool fragstolen;
	int eaten;

	if (sk_is_mptcp(sk))
		mptcp_incoming_options(sk, skb);

	if (TCP_SKB_CB(skb)->seq == TCP_SKB_CB(skb)->end_seq) {
		__kfree_skb(skb);
		return;
	}
	skb_dst_drop(skb);
	__skb_pull(skb, tcp_hdr(skb)->doff * 4);

	tp->rx_opt.dsack = 0;

	/*  Queue data for delivery to the user.
	 *  Packets in sequence go to the receive queue.
	 *  Out of sequence packets to the out_of_order_queue.
	 */
	if (TCP_SKB_CB(skb)->seq == tp->rcv_nxt) {
		if (tcp_receive_window(tp) == 0) {
			NET_INC_STATS(sock_net(sk), LINUX_MIB_TCPZEROWINDOWDROP);
			goto out_of_window;
		}

		/* Ok. In sequence. In window. */
queue_and_out:
		if (skb_queue_len(&sk->sk_receive_queue) == 0)
			sk_forced_mem_schedule(sk, skb->truesize);
		else if (tcp_try_rmem_schedule(sk, skb, skb->truesize)) {
			NET_INC_STATS(sock_net(sk), LINUX_MIB_TCPRCVQDROP);
			sk->sk_data_ready(sk);
			goto drop;
		}

		eaten = tcp_queue_rcv(sk, skb, &fragstolen);
		if (skb->len)
			tcp_event_data_recv(sk, skb);
		if (TCP_SKB_CB(skb)->tcp_flags & TCPHDR_FIN)
			tcp_fin(sk);

		if (!RB_EMPTY_ROOT(&tp->out_of_order_queue)) {
			tcp_ofo_queue(sk);

			/* RFC5681. 4.2. SHOULD send immediate ACK, when
			 * gap in queue is filled.
			 */
			if (RB_EMPTY_ROOT(&tp->out_of_order_queue))
				inet_csk(sk)->icsk_ack.pending |= ICSK_ACK_NOW;
		}

		if (tp->rx_opt.num_sacks)
			tcp_sack_remove(tp);

		tcp_fast_path_check(sk);

		if (eaten > 0)
			kfree_skb_partial(skb, fragstolen);
		if (!sock_flag(sk, SOCK_DEAD))
			tcp_data_ready(sk);
		return;
	}

	if (!after(TCP_SKB_CB(skb)->end_seq, tp->rcv_nxt)) {
		tcp_rcv_spurious_retrans(sk, skb);
		/* A retransmit, 2nd most common case.  Force an immediate ack. */
		NET_INC_STATS(sock_net(sk), LINUX_MIB_DELAYEDACKLOST);
		tcp_dsack_set(sk, TCP_SKB_CB(skb)->seq, TCP_SKB_CB(skb)->end_seq);

out_of_window:
		tcp_enter_quickack_mode(sk, TCP_MAX_QUICKACKS);
		inet_csk_schedule_ack(sk);
drop:
		tcp_drop(sk, skb);
		return;
	}

	/* Out of window. F.e. zero window probe. */
	if (!before(TCP_SKB_CB(skb)->seq, tp->rcv_nxt + tcp_receive_window(tp)))
		goto out_of_window;

	if (before(TCP_SKB_CB(skb)->seq, tp->rcv_nxt)) {
		/* Partial packet, seq < rcv_next < end_seq */
		tcp_dsack_set(sk, TCP_SKB_CB(skb)->seq, tp->rcv_nxt);

		/* If window is closed, drop tail of packet. But after
		 * remembering D-SACK for its head made in previous line.
		 */
		if (!tcp_receive_window(tp)) {
			NET_INC_STATS(sock_net(sk), LINUX_MIB_TCPZEROWINDOWDROP);
			goto out_of_window;
		}
		goto queue_and_out;
	}

	tcp_data_queue_ofo(sk, skb);
}

static struct sk_buff *tcp_skb_next(struct sk_buff *skb, struct sk_buff_head *list)
{
	if (list)
		return !skb_queue_is_last(list, skb) ? skb->next : NULL;

	return skb_rb_next(skb);
}

static struct sk_buff *tcp_collapse_one(struct sock *sk, struct sk_buff *skb,
					struct sk_buff_head *list,
					struct rb_root *root)
{
	struct sk_buff *next = tcp_skb_next(skb, list);

	if (list)
		__skb_unlink(skb, list);
	else
		rb_erase(&skb->rbnode, root);

	__kfree_skb(skb);
	NET_INC_STATS(sock_net(sk), LINUX_MIB_TCPRCVCOLLAPSED);

	return next;
}

/* Insert skb into rb tree, ordered by TCP_SKB_CB(skb)->seq */
void tcp_rbtree_insert(struct rb_root *root, struct sk_buff *skb)
{
	struct rb_node **p = &root->rb_node;
	struct rb_node *parent = NULL;
	struct sk_buff *skb1;

	while (*p) {
		parent = *p;
		skb1 = rb_to_skb(parent);
		if (before(TCP_SKB_CB(skb)->seq, TCP_SKB_CB(skb1)->seq))
			p = &parent->rb_left;
		else
			p = &parent->rb_right;
	}
	rb_link_node(&skb->rbnode, parent, p);
	rb_insert_color(&skb->rbnode, root);
}

/* Collapse contiguous sequence of skbs head..tail with
 * sequence numbers start..end.
 *
 * If tail is NULL, this means until the end of the queue.
 *
 * Segments with FIN/SYN are not collapsed (only because this
 * simplifies code)
 */
static void
tcp_collapse(struct sock *sk, struct sk_buff_head *list, struct rb_root *root,
	     struct sk_buff *head, struct sk_buff *tail, u32 start, u32 end)
{
	struct sk_buff *skb = head, *n;
	struct sk_buff_head tmp;
	bool end_of_skbs;

	/* First, check that queue is collapsible and find
	 * the point where collapsing can be useful.
	 */
restart:
	for (end_of_skbs = true; skb != NULL && skb != tail; skb = n) {
		n = tcp_skb_next(skb, list);

		/* No new bits? It is possible on ofo queue. */
		if (!before(start, TCP_SKB_CB(skb)->end_seq)) {
			skb = tcp_collapse_one(sk, skb, list, root);
			if (!skb)
				break;
			goto restart;
		}

		/* The first skb to collapse is:
		 * - not SYN/FIN and
		 * - bloated or contains data before "start" or
		 *   overlaps to the next one and mptcp allow collapsing.
		 */
		if (!(TCP_SKB_CB(skb)->tcp_flags & (TCPHDR_SYN | TCPHDR_FIN)) &&
		    (tcp_win_from_space(sk, skb->truesize) > skb->len ||
		     before(TCP_SKB_CB(skb)->seq, start))) {
			end_of_skbs = false;
			break;
		}

		if (n && n != tail && mptcp_skb_can_collapse(skb, n) &&
		    TCP_SKB_CB(skb)->end_seq != TCP_SKB_CB(n)->seq) {
			end_of_skbs = false;
			break;
		}

		/* Decided to skip this, advance start seq. */
		start = TCP_SKB_CB(skb)->end_seq;
	}
	if (end_of_skbs ||
	    (TCP_SKB_CB(skb)->tcp_flags & (TCPHDR_SYN | TCPHDR_FIN)))
		return;

	__skb_queue_head_init(&tmp);

	while (before(start, end)) {
		int copy = min_t(int, SKB_MAX_ORDER(0, 0), end - start);
		struct sk_buff *nskb;

		nskb = alloc_skb(copy, GFP_ATOMIC);
		if (!nskb)
			break;

		memcpy(nskb->cb, skb->cb, sizeof(skb->cb));
#ifdef CONFIG_TLS_DEVICE
		nskb->decrypted = skb->decrypted;
#endif
		TCP_SKB_CB(nskb)->seq = TCP_SKB_CB(nskb)->end_seq = start;
		if (list)
			__skb_queue_before(list, skb, nskb);
		else
			__skb_queue_tail(&tmp, nskb); /* defer rbtree insertion */
		skb_set_owner_r(nskb, sk);
		mptcp_skb_ext_move(nskb, skb);

		/* Copy data, releasing collapsed skbs. */
		while (copy > 0) {
			int offset = start - TCP_SKB_CB(skb)->seq;
			int size = TCP_SKB_CB(skb)->end_seq - start;

			BUG_ON(offset < 0);
			if (size > 0) {
				size = min(copy, size);
				if (skb_copy_bits(skb, offset, skb_put(nskb, size), size))
					BUG();
				TCP_SKB_CB(nskb)->end_seq += size;
				copy -= size;
				start += size;
			}
			if (!before(start, TCP_SKB_CB(skb)->end_seq)) {
				skb = tcp_collapse_one(sk, skb, list, root);
				if (!skb ||
				    skb == tail ||
				    !mptcp_skb_can_collapse(nskb, skb) ||
				    (TCP_SKB_CB(skb)->tcp_flags & (TCPHDR_SYN | TCPHDR_FIN)))
					goto end;
#ifdef CONFIG_TLS_DEVICE
				if (skb->decrypted != nskb->decrypted)
					goto end;
#endif
			}
		}
	}
end:
	skb_queue_walk_safe(&tmp, skb, n)
		tcp_rbtree_insert(root, skb);
}

/* Collapse ofo queue. Algorithm: select contiguous sequence of skbs
 * and tcp_collapse() them until all the queue is collapsed.
 */
static void tcp_collapse_ofo_queue(struct sock *sk)
{
	struct tcp_sock *tp = tcp_sk(sk);
	u32 range_truesize, sum_tiny = 0;
	struct sk_buff *skb, *head;
	u32 start, end;

	skb = skb_rb_first(&tp->out_of_order_queue);
new_range:
	if (!skb) {
		tp->ooo_last_skb = skb_rb_last(&tp->out_of_order_queue);
		return;
	}
	start = TCP_SKB_CB(skb)->seq;
	end = TCP_SKB_CB(skb)->end_seq;
	range_truesize = skb->truesize;

	for (head = skb;;) {
		skb = skb_rb_next(skb);

		/* Range is terminated when we see a gap or when
		 * we are at the queue end.
		 */
		if (!skb ||
		    after(TCP_SKB_CB(skb)->seq, end) ||
		    before(TCP_SKB_CB(skb)->end_seq, start)) {
			/* Do not attempt collapsing tiny skbs */
			if (range_truesize != head->truesize ||
			    end - start >= SKB_WITH_OVERHEAD(SK_MEM_QUANTUM)) {
				tcp_collapse(sk, NULL, &tp->out_of_order_queue,
					     head, skb, start, end);
			} else {
				sum_tiny += range_truesize;
				if (sum_tiny > sk->sk_rcvbuf >> 3)
					return;
			}
			goto new_range;
		}

		range_truesize += skb->truesize;
		if (unlikely(before(TCP_SKB_CB(skb)->seq, start)))
			start = TCP_SKB_CB(skb)->seq;
		if (after(TCP_SKB_CB(skb)->end_seq, end))
			end = TCP_SKB_CB(skb)->end_seq;
	}
}

/*
 * Clean the out-of-order queue to make room.
 * We drop high sequences packets to :
 * 1) Let a chance for holes to be filled.
 * 2) not add too big latencies if thousands of packets sit there.
 *    (But if application shrinks SO_RCVBUF, we could still end up
 *     freeing whole queue here)
 * 3) Drop at least 12.5 % of sk_rcvbuf to avoid malicious attacks.
 *
 * Return true if queue has shrunk.
 */
static bool tcp_prune_ofo_queue(struct sock *sk)
{
	struct tcp_sock *tp = tcp_sk(sk);
	struct rb_node *node, *prev;
	int goal;

	if (RB_EMPTY_ROOT(&tp->out_of_order_queue))
		return false;

	NET_INC_STATS(sock_net(sk), LINUX_MIB_OFOPRUNED);
	goal = sk->sk_rcvbuf >> 3;
	node = &tp->ooo_last_skb->rbnode;
	do {
		prev = rb_prev(node);
		rb_erase(node, &tp->out_of_order_queue);
		goal -= rb_to_skb(node)->truesize;
		tcp_drop(sk, rb_to_skb(node));
		if (!prev || goal <= 0) {
			sk_mem_reclaim(sk);
			if (atomic_read(&sk->sk_rmem_alloc) <= sk->sk_rcvbuf &&
			    !tcp_under_memory_pressure(sk))
				break;
			goal = sk->sk_rcvbuf >> 3;
		}
		node = prev;
	} while (node);
	tp->ooo_last_skb = rb_to_skb(prev);

	/* Reset SACK state.  A conforming SACK implementation will
	 * do the same at a timeout based retransmit.  When a connection
	 * is in a sad state like this, we care only about integrity
	 * of the connection not performance.
	 */
	if (tp->rx_opt.sack_ok)
		tcp_sack_reset(&tp->rx_opt);
	return true;
}

/* Reduce allocated memory if we can, trying to get
 * the socket within its memory limits again.
 *
 * Return less than zero if we should start dropping frames
 * until the socket owning process reads some of the data
 * to stabilize the situation.
 */
static int tcp_prune_queue(struct sock *sk)
{
	struct tcp_sock *tp = tcp_sk(sk);

	NET_INC_STATS(sock_net(sk), LINUX_MIB_PRUNECALLED);

	if (atomic_read(&sk->sk_rmem_alloc) >= sk->sk_rcvbuf)
		tcp_clamp_window(sk);
	else if (tcp_under_memory_pressure(sk))
		tp->rcv_ssthresh = min(tp->rcv_ssthresh, 4U * tp->advmss);

	if (atomic_read(&sk->sk_rmem_alloc) <= sk->sk_rcvbuf)
		return 0;

	tcp_collapse_ofo_queue(sk);
	if (!skb_queue_empty(&sk->sk_receive_queue))
		tcp_collapse(sk, &sk->sk_receive_queue, NULL,
			     skb_peek(&sk->sk_receive_queue),
			     NULL,
			     tp->copied_seq, tp->rcv_nxt);
	sk_mem_reclaim(sk);

	if (atomic_read(&sk->sk_rmem_alloc) <= sk->sk_rcvbuf)
		return 0;

	/* Collapsing did not help, destructive actions follow.
	 * This must not ever occur. */

	tcp_prune_ofo_queue(sk);

	if (atomic_read(&sk->sk_rmem_alloc) <= sk->sk_rcvbuf)
		return 0;

	/* If we are really being abused, tell the caller to silently
	 * drop receive data on the floor.  It will get retransmitted
	 * and hopefully then we'll have sufficient space.
	 */
	NET_INC_STATS(sock_net(sk), LINUX_MIB_RCVPRUNED);

	/* Massive buffer overcommit. */
	tp->pred_flags = 0;
	return -1;
}

static bool tcp_should_expand_sndbuf(const struct sock *sk)
{
	const struct tcp_sock *tp = tcp_sk(sk);

	/* If the user specified a specific send buffer setting, do
	 * not modify it.
	 */
	if (sk->sk_userlocks & SOCK_SNDBUF_LOCK)
		return false;

	/* If we are under global TCP memory pressure, do not expand.  */
	if (tcp_under_memory_pressure(sk))
		return false;

	/* If we are under soft global TCP memory pressure, do not expand.  */
	if (sk_memory_allocated(sk) >= sk_prot_mem_limits(sk, 0))
		return false;

	/* If we filled the congestion window, do not expand.  */
	if (tcp_packets_in_flight(tp) >= tp->snd_cwnd)
		return false;

	return true;
}

static void tcp_new_space(struct sock *sk)
{
	struct tcp_sock *tp = tcp_sk(sk);

	if (tcp_should_expand_sndbuf(sk)) {
		tcp_sndbuf_expand(sk);
		tp->snd_cwnd_stamp = tcp_jiffies32;
	}

	sk->sk_write_space(sk);
}

static void tcp_check_space(struct sock *sk)
{
	/* pairs with tcp_poll() */
	smp_mb();
	if (sk->sk_socket &&
	    test_bit(SOCK_NOSPACE, &sk->sk_socket->flags)) {
		tcp_new_space(sk);
		if (!test_bit(SOCK_NOSPACE, &sk->sk_socket->flags))
			tcp_chrono_stop(sk, TCP_CHRONO_SNDBUF_LIMITED);
	}
}

static inline void tcp_data_snd_check(struct sock *sk)
{
	tcp_push_pending_frames(sk);
	tcp_check_space(sk);
}

/*
 * Check if sending an ack is needed.
 */
static void __tcp_ack_snd_check(struct sock *sk, int ofo_possible)
{
	struct tcp_sock *tp = tcp_sk(sk);
	unsigned long rtt, delay;

	    /* More than one full frame received... */
	if (((tp->rcv_nxt - tp->rcv_wup) > inet_csk(sk)->icsk_ack.rcv_mss &&
	     /* ... and right edge of window advances far enough.
	      * (tcp_recvmsg() will send ACK otherwise).
	      * If application uses SO_RCVLOWAT, we want send ack now if
	      * we have not received enough bytes to satisfy the condition.
	      */
	    (tp->rcv_nxt - tp->copied_seq < sk->sk_rcvlowat ||
	     __tcp_select_window(sk) >= tp->rcv_wnd)) ||
	    /* We ACK each frame or... */
	    tcp_in_quickack_mode(sk) ||
	    /* Protocol state mandates a one-time immediate ACK */
	    inet_csk(sk)->icsk_ack.pending & ICSK_ACK_NOW) {
send_now:
		tcp_send_ack(sk);
		return;
	}

	if (!ofo_possible || RB_EMPTY_ROOT(&tp->out_of_order_queue)) {
		tcp_send_delayed_ack(sk);
		return;
	}

	if (!tcp_is_sack(tp) ||
	    tp->compressed_ack >= sock_net(sk)->ipv4.sysctl_tcp_comp_sack_nr)
		goto send_now;

	if (tp->compressed_ack_rcv_nxt != tp->rcv_nxt) {
		tp->compressed_ack_rcv_nxt = tp->rcv_nxt;
		tp->dup_ack_counter = 0;
	}
	if (tp->dup_ack_counter < TCP_FASTRETRANS_THRESH) {
		tp->dup_ack_counter++;
		goto send_now;
	}
	tp->compressed_ack++;
	if (hrtimer_is_queued(&tp->compressed_ack_timer))
		return;

	/* compress ack timer : 5 % of rtt, but no more than tcp_comp_sack_delay_ns */

	rtt = tp->rcv_rtt_est.rtt_us;
	if (tp->srtt_us && tp->srtt_us < rtt)
		rtt = tp->srtt_us;

	delay = min_t(unsigned long, sock_net(sk)->ipv4.sysctl_tcp_comp_sack_delay_ns,
		      rtt * (NSEC_PER_USEC >> 3)/20);
	sock_hold(sk);
	hrtimer_start_range_ns(&tp->compressed_ack_timer, ns_to_ktime(delay),
			       sock_net(sk)->ipv4.sysctl_tcp_comp_sack_slack_ns,
			       HRTIMER_MODE_REL_PINNED_SOFT);
}

static inline void tcp_ack_snd_check(struct sock *sk)
{
	if (!inet_csk_ack_scheduled(sk)) {
		/* We sent a data segment already. */
		return;
	}
	__tcp_ack_snd_check(sk, 1);
}

/*
 *	This routine is only called when we have urgent data
 *	signaled. Its the 'slow' part of tcp_urg. It could be
 *	moved inline now as tcp_urg is only called from one
 *	place. We handle URGent data wrong. We have to - as
 *	BSD still doesn't use the correction from RFC961.
 *	For 1003.1g we should support a new option TCP_STDURG to permit
 *	either form (or just set the sysctl tcp_stdurg).
 */

static void tcp_check_urg(struct sock *sk, const struct tcphdr *th)
{
	struct tcp_sock *tp = tcp_sk(sk);
	u32 ptr = ntohs(th->urg_ptr);

	if (ptr && !sock_net(sk)->ipv4.sysctl_tcp_stdurg)
		ptr--;
	ptr += ntohl(th->seq);

	/* Ignore urgent data that we've already seen and read. */
	if (after(tp->copied_seq, ptr))
		return;

	/* Do not replay urg ptr.
	 *
	 * NOTE: interesting situation not covered by specs.
	 * Misbehaving sender may send urg ptr, pointing to segment,
	 * which we already have in ofo queue. We are not able to fetch
	 * such data and will stay in TCP_URG_NOTYET until will be eaten
	 * by recvmsg(). Seems, we are not obliged to handle such wicked
	 * situations. But it is worth to think about possibility of some
	 * DoSes using some hypothetical application level deadlock.
	 */
	if (before(ptr, tp->rcv_nxt))
		return;

	/* Do we already have a newer (or duplicate) urgent pointer? */
	if (tp->urg_data && !after(ptr, tp->urg_seq))
		return;

	/* Tell the world about our new urgent pointer. */
	sk_send_sigurg(sk);

	/* We may be adding urgent data when the last byte read was
	 * urgent. To do this requires some care. We cannot just ignore
	 * tp->copied_seq since we would read the last urgent byte again
	 * as data, nor can we alter copied_seq until this data arrives
	 * or we break the semantics of SIOCATMARK (and thus sockatmark())
	 *
	 * NOTE. Double Dutch. Rendering to plain English: author of comment
	 * above did something sort of 	send("A", MSG_OOB); send("B", MSG_OOB);
	 * and expect that both A and B disappear from stream. This is _wrong_.
	 * Though this happens in BSD with high probability, this is occasional.
	 * Any application relying on this is buggy. Note also, that fix "works"
	 * only in this artificial test. Insert some normal data between A and B and we will
	 * decline of BSD again. Verdict: it is better to remove to trap
	 * buggy users.
	 */
	if (tp->urg_seq == tp->copied_seq && tp->urg_data &&
	    !sock_flag(sk, SOCK_URGINLINE) && tp->copied_seq != tp->rcv_nxt) {
		struct sk_buff *skb = skb_peek(&sk->sk_receive_queue);
		tp->copied_seq++;
		if (skb && !before(tp->copied_seq, TCP_SKB_CB(skb)->end_seq)) {
			__skb_unlink(skb, &sk->sk_receive_queue);
			__kfree_skb(skb);
		}
	}

	tp->urg_data = TCP_URG_NOTYET;
	WRITE_ONCE(tp->urg_seq, ptr);

	/* Disable header prediction. */
	tp->pred_flags = 0;
}

/* This is the 'fast' part of urgent handling. */
static void tcp_urg(struct sock *sk, struct sk_buff *skb, const struct tcphdr *th)
{
	struct tcp_sock *tp = tcp_sk(sk);

	/* Check if we get a new urgent pointer - normally not. */
	if (th->urg)
		tcp_check_urg(sk, th);

	/* Do we wait for any urgent data? - normally not... */
	if (tp->urg_data == TCP_URG_NOTYET) {
		u32 ptr = tp->urg_seq - ntohl(th->seq) + (th->doff * 4) -
			  th->syn;

		/* Is the urgent pointer pointing into this packet? */
		if (ptr < skb->len) {
			u8 tmp;
			if (skb_copy_bits(skb, ptr, &tmp, 1))
				BUG();
			tp->urg_data = TCP_URG_VALID | tmp;
			if (!sock_flag(sk, SOCK_DEAD))
				sk->sk_data_ready(sk);
		}
	}
}

/* Maps ECT/CE bits to minimum length of AccECN option */
static unsigned int tcp_ecn_field_to_accecn_len(u8 ecnfield)
{
	unsigned int opt;

	opt = (ecnfield - 2) & INET_ECN_MASK;
	/* Shift+XOR for 11 -> 10 */
	opt = (opt ^ (opt >> 1)) + 1;

	return opt;
}

/* Updates Accurate ECN received counters from the received IP ECN field */
void tcp_ecn_received_counters(struct sock *sk, const struct sk_buff *skb,
			       u32 payload_len)
{
	u8 ecnfield = TCP_SKB_CB(skb)->ip_dsfield & INET_ECN_MASK;
	u8 is_ce = INET_ECN_is_ce(ecnfield);
	struct tcp_sock *tp = tcp_sk(sk);
	bool ecn_edge;

	if (!INET_ECN_is_not_ect(ecnfield)) {
		tp->ecn_flags |= TCP_ECN_SEEN;

		/* ACE counter tracks *all* segments including pure acks */
		tp->received_ce += is_ce * max_t(u16, 1, skb_shinfo(skb)->gso_segs);

		if (payload_len > 0) {
			u8 minlen = tcp_ecn_field_to_accecn_len(ecnfield);
			u32 oldbytes = tp->received_ecn_bytes[ecnfield - 1];

			tp->received_ecn_bytes[ecnfield - 1] += payload_len;
			tp->accecn_minlen = max_t(u8, tp->accecn_minlen, minlen);

			/* Demand AccECN option at least every 2^22 bytes to
			 * avoid overflowing the ECN byte counters.
			 */
			if ((tp->received_ecn_bytes[ecnfield - 1] ^ oldbytes) &
			    ~((1 << 22) - 1))
				tp->accecn_opt_demand = max_t(u8, 1,
							      tp->accecn_opt_demand);
		}
	}

	ecn_edge = tp->prev_ecnfield != ecnfield;
	if (ecn_edge || is_ce) {
		tp->prev_ecnfield = ecnfield;
		/* Demand Accurate ECN change-triggered ACKs. Two ACK are
		 * demanded to indicate unambiguously the ecnfield value
		 * in the latter ACK.
		 */
		if (tcp_ecn_mode_accecn(tp)) {
			if (ecn_edge)
				inet_csk(sk)->icsk_ack.pending |= ICSK_ACK_NOW;
			tp->accecn_opt_demand = 2;
		}
	}
}

/* Accept RST for rcv_nxt - 1 after a FIN.
 * When tcp connections are abruptly terminated from Mac OSX (via ^C), a
 * FIN is sent followed by a RST packet. The RST is sent with the same
 * sequence number as the FIN, and thus according to RFC 5961 a challenge
 * ACK should be sent. However, Mac OSX rate limits replies to challenge
 * ACKs on the closed socket. In addition middleboxes can drop either the
 * challenge ACK or a subsequent RST.
 */
static bool tcp_reset_check(const struct sock *sk, const struct sk_buff *skb)
{
	struct tcp_sock *tp = tcp_sk(sk);

	return unlikely(TCP_SKB_CB(skb)->seq == (tp->rcv_nxt - 1) &&
			(1 << sk->sk_state) & (TCPF_CLOSE_WAIT | TCPF_LAST_ACK |
					       TCPF_CLOSING));
}

/* Does PAWS and seqno based validation of an incoming segment, flags will
 * play significant role here.
 */
static bool tcp_validate_incoming(struct sock *sk, struct sk_buff *skb,
				  const struct tcphdr *th, int syn_inerr)
{
	bool send_accecn_reflector = false;
	struct tcp_sock *tp = tcp_sk(sk);
	bool rst_seq_match = false;

	/* RFC1323: H1. Apply PAWS check first. */
	if (tcp_fast_parse_options(sock_net(sk), skb, th, tp) &&
	    tp->rx_opt.saw_tstamp &&
	    tcp_paws_discard(sk, skb)) {
		if (!th->rst) {
			NET_INC_STATS(sock_net(sk), LINUX_MIB_PAWSESTABREJECTED);
			if (!tcp_oow_rate_limited(sock_net(sk), skb,
						  LINUX_MIB_TCPACKSKIPPEDPAWS,
						  &tp->last_oow_ack_time))
				tcp_send_dupack(sk, skb);
			goto discard;
		}
		/* Reset is accepted even if it did not pass PAWS. */
	}

	/* Step 1: check sequence number */
	if (!tcp_sequence(tp, TCP_SKB_CB(skb)->seq, TCP_SKB_CB(skb)->end_seq)) {
		/* RFC793, page 37: "In all states except SYN-SENT, all reset
		 * (RST) segments are validated by checking their SEQ-fields."
		 * And page 69: "If an incoming segment is not acceptable,
		 * an acknowledgment should be sent in reply (unless the RST
		 * bit is set, if so drop the segment and return)".
		 */
		if (!th->rst) {
			if (th->syn)
				goto syn_challenge;
			if (!tcp_oow_rate_limited(sock_net(sk), skb,
						  LINUX_MIB_TCPACKSKIPPEDSEQ,
						  &tp->last_oow_ack_time))
				tcp_send_dupack(sk, skb);
		} else if (tcp_reset_check(sk, skb)) {
			tcp_reset(sk);
		}
		goto discard;
	}

	/* Step 2: check RST bit */
	if (th->rst) {
		/* RFC 5961 3.2 (extend to match against (RCV.NXT - 1) after a
		 * FIN and SACK too if available):
		 * If seq num matches RCV.NXT or (RCV.NXT - 1) after a FIN, or
		 * the right-most SACK block,
		 * then
		 *     RESET the connection
		 * else
		 *     Send a challenge ACK
		 */
		if (TCP_SKB_CB(skb)->seq == tp->rcv_nxt ||
		    tcp_reset_check(sk, skb)) {
			rst_seq_match = true;
		} else if (tcp_is_sack(tp) && tp->rx_opt.num_sacks > 0) {
			struct tcp_sack_block *sp = &tp->selective_acks[0];
			int max_sack = sp[0].end_seq;
			int this_sack;

			for (this_sack = 1; this_sack < tp->rx_opt.num_sacks;
			     ++this_sack) {
				max_sack = after(sp[this_sack].end_seq,
						 max_sack) ?
					sp[this_sack].end_seq : max_sack;
			}

			if (TCP_SKB_CB(skb)->seq == max_sack)
				rst_seq_match = true;
		}

		if (rst_seq_match)
			tcp_reset(sk);
		else {
			/* Disable TFO if RST is out-of-order
			 * and no data has been received
			 * for current active TFO socket
			 */
			if (tp->syn_fastopen && !tp->data_segs_in &&
			    sk->sk_state == TCP_ESTABLISHED)
				tcp_fastopen_active_disable(sk);
			tcp_send_challenge_ack(sk, skb, false);
		}
		goto discard;
	}

	/* step 3: check security and precedence [ignored] */

	/* step 4: Check for a SYN
	 * RFC 5961 4.2 : Send a challenge ack
	 */
	if (th->syn) {
		if (tcp_ecn_mode_accecn(tp)) {
			send_accecn_reflector = true;
			if (tp->rx_opt.accecn >= 0 &&
			    tp->saw_accecn_opt < TCP_ACCECN_OPT_COUNTER_SEEN) {
				tp->saw_accecn_opt = tcp_accecn_option_init(skb,
									    tp->rx_opt.accecn);
				tp->accecn_opt_demand = max_t(u8, 1, tp->accecn_opt_demand);
			}
		}
syn_challenge:
		if (syn_inerr)
			TCP_INC_STATS(sock_net(sk), TCP_MIB_INERRS);
		NET_INC_STATS(sock_net(sk), LINUX_MIB_TCPSYNCHALLENGE);
		tcp_send_challenge_ack(sk, skb, send_accecn_reflector);
		goto discard;
	}

	bpf_skops_parse_hdr(sk, skb);

	return true;

discard:
	tcp_drop(sk, skb);
	return false;
}

/*
 *	TCP receive function for the ESTABLISHED state.
 *
 *	It is split into a fast path and a slow path. The fast path is
 * 	disabled when:
 *	- A zero window was announced from us - zero window probing
 *        is only handled properly in the slow path.
 *	- Out of order segments arrived.
 *	- Urgent data is expected.
 *	- There is no buffer space left
 *	- Unexpected TCP flags/window values/header lengths are received
 *	  (detected by checking the TCP header against pred_flags)
 *	- Data is sent in both directions. Fast path only supports pure senders
 *	  or pure receivers (this means either the sequence number or the ack
 *	  value must stay constant)
 *	- Unexpected TCP option.
 *
 *	When these conditions are not satisfied it drops into a standard
 *	receive procedure patterned after RFC793 to handle all cases.
 *	The first three cases are guaranteed by proper pred_flags setting,
 *	the rest is checked inline. Fast processing is turned on in
 *	tcp_data_queue when everything is OK.
 */
void tcp_rcv_established(struct sock *sk, struct sk_buff *skb)
{
	const struct tcphdr *th = (const struct tcphdr *)skb->data;
	struct tcp_sock *tp = tcp_sk(sk);
	unsigned int len = skb->len;

	/* TCP congestion window tracking */
	trace_tcp_probe(sk, skb);

	tcp_mstamp_refresh(tp);
	if (unlikely(!sk->sk_rx_dst))
		inet_csk(sk)->icsk_af_ops->sk_rx_dst_set(sk, skb);
	/*
	 *	Header prediction.
	 *	The code loosely follows the one in the famous
	 *	"30 instruction TCP receive" Van Jacobson mail.
	 *
	 *	Van's trick is to deposit buffers into socket queue
	 *	on a device interrupt, to call tcp_recv function
	 *	on the receive process context and checksum and copy
	 *	the buffer to user space. smart...
	 *
	 *	Our current scheme is not silly either but we take the
	 *	extra cost of the net_bh soft interrupt processing...
	 *	We do checksum and copy also but from device to kernel.
	 */

	tp->rx_opt.saw_tstamp = 0;

	/*	pred_flags is 0xS?10 << 16 + snd_wnd
	 *	if header_prediction is to be made
	 *	'S' will always be tp->tcp_header_len >> 2
	 *	'?' will be 0 for the fast path, otherwise pred_flags is 0 to
	 *  turn it off	(when there are holes in the receive
	 *	 space for instance)
	 *	PSH flag is ignored.
	 */

	if ((tcp_flag_word(th) & TCP_HP_BITS) == tp->pred_flags &&
	    TCP_SKB_CB(skb)->seq == tp->rcv_nxt &&
	    !after(TCP_SKB_CB(skb)->ack_seq, tp->snd_nxt)) {
		int tcp_header_len = tp->tcp_header_len;
		s32 tstamp_delta = 0;
		int flag = 0;

		/* Timestamp header prediction: tcp_header_len
		 * is automatically equal to th->doff*4 due to pred_flags
		 * match.
		 */

		/* Check timestamp */
		if (tcp_header_len == sizeof(struct tcphdr) + TCPOLEN_TSTAMP_ALIGNED) {
			/* No? Slow path! */
			if (!tcp_parse_aligned_timestamp(tp, th))
				goto slow_path;

			tstamp_delta = tp->rx_opt.rcv_tsval - tp->rx_opt.ts_recent;
			/* If PAWS failed, check it more carefully in slow path */
			if (tstamp_delta < 0)
				goto slow_path;

			/* DO NOT update ts_recent here, if checksum fails
			 * and timestamp was corrupted part, it will result
			 * in a hung connection since we will drop all
			 * future packets due to the PAWS test.
			 */
		}

		if (len <= tcp_header_len) {
			/* Bulk data transfer: sender */
			if (len == tcp_header_len) {
				/* Predicted packet is in window by definition.
				 * seq == rcv_nxt and rcv_wup <= rcv_nxt.
				 * Hence, check seq<=rcv_wup reduces to:
				 */
				if (tcp_header_len ==
				    (sizeof(struct tcphdr) + TCPOLEN_TSTAMP_ALIGNED) &&
				    tp->rcv_nxt == tp->rcv_wup)
					flag |= __tcp_replace_ts_recent(tp, tstamp_delta);

				tcp_ecn_received_counters(sk, skb, 0);

				/* We know that such packets are checksummed
				 * on entry.
				 */
				tcp_ack(sk, skb, flag);
				__kfree_skb(skb);
				tcp_data_snd_check(sk);
				/* When receiving pure ack in fast path, update
				 * last ts ecr directly instead of calling
				 * tcp_rcv_rtt_measure_ts()
				 */
				tp->rcv_rtt_last_tsecr = tp->rx_opt.rcv_tsecr;
				return;
			} else { /* Header too small */
				TCP_INC_STATS(sock_net(sk), TCP_MIB_INERRS);
				goto discard;
			}
		} else {
			int eaten = 0;
			bool fragstolen = false;

			if (tcp_checksum_complete(skb))
				goto csum_error;

			if ((int)skb->truesize > sk->sk_forward_alloc)
				goto step5;

			/* Predicted packet is in window by definition.
			 * seq == rcv_nxt and rcv_wup <= rcv_nxt.
			 * Hence, check seq<=rcv_wup reduces to:
			 */
			if (tcp_header_len ==
			    (sizeof(struct tcphdr) + TCPOLEN_TSTAMP_ALIGNED) &&
			    tp->rcv_nxt == tp->rcv_wup)
				flag |= __tcp_replace_ts_recent(tp, tstamp_delta);

			tcp_rcv_rtt_measure_ts(sk, skb);

			NET_INC_STATS(sock_net(sk), LINUX_MIB_TCPHPHITS);

			/* Bulk data transfer: receiver */
			__skb_pull(skb, tcp_header_len);
			tcp_ecn_received_counters(sk, skb, len - tcp_header_len);
			eaten = tcp_queue_rcv(sk, skb, &fragstolen);

			tcp_event_data_recv(sk, skb);

			if (TCP_SKB_CB(skb)->ack_seq != tp->snd_una) {
				/* Well, only one small jumplet in fast path... */
				tcp_ack(sk, skb, flag | FLAG_DATA);
				tcp_data_snd_check(sk);
				if (!inet_csk_ack_scheduled(sk))
					goto no_ack;
			} else {
				tcp_update_wl(tp, TCP_SKB_CB(skb)->seq);
			}

			__tcp_ack_snd_check(sk, 0);
no_ack:
			if (eaten)
				kfree_skb_partial(skb, fragstolen);
			tcp_data_ready(sk);
			return;
		}
	}

slow_path:
	if (len < (th->doff << 2) || tcp_checksum_complete(skb))
		goto csum_error;

	if (!th->ack && !th->rst && !th->syn)
		goto discard;

	/*
	 *	Standard slow path.
	 */

	if (!tcp_validate_incoming(sk, skb, th, 1))
		return;

step5:
	tcp_ecn_received_counters(sk, skb, len - th->doff * 4);

	if (tcp_ack(sk, skb, FLAG_SLOWPATH | FLAG_UPDATE_TS_RECENT) < 0)
		goto discard;

	tcp_rcv_rtt_measure_ts(sk, skb);

	/* Process urgent data. */
	tcp_urg(sk, skb, th);

	/* step 7: process the segment text */
	tcp_data_queue(sk, skb);

	tcp_data_snd_check(sk);
	tcp_ack_snd_check(sk);
	return;

csum_error:
	TCP_INC_STATS(sock_net(sk), TCP_MIB_CSUMERRORS);
	TCP_INC_STATS(sock_net(sk), TCP_MIB_INERRS);

discard:
	tcp_drop(sk, skb);
}
EXPORT_SYMBOL(tcp_rcv_established);

void tcp_init_transfer(struct sock *sk, int bpf_op, struct sk_buff *skb)
{
	struct inet_connection_sock *icsk = inet_csk(sk);
	struct tcp_sock *tp = tcp_sk(sk);

	tcp_mtup_init(sk);
	icsk->icsk_af_ops->rebuild_header(sk);
	tcp_init_metrics(sk);

	/* Initialize the congestion window to start the transfer.
	 * Cut cwnd down to 1 per RFC5681 if SYN or SYN-ACK has been
	 * retransmitted. In light of RFC6298 more aggressive 1sec
	 * initRTO, we only reset cwnd when more than 1 SYN/SYN-ACK
	 * retransmission has occurred.
	 */
	if (tp->total_retrans > 1 && tp->undo_marker)
		tp->snd_cwnd = 1;
	else
		tp->snd_cwnd = tcp_init_cwnd(tp, __sk_dst_get(sk));
	tp->snd_cwnd_stamp = tcp_jiffies32;

	icsk->icsk_ca_initialized = 0;
	bpf_skops_established(sk, bpf_op, skb);
	if (!icsk->icsk_ca_initialized)
		tcp_init_congestion_control(sk);
	tcp_init_buffer_space(sk);
}

void tcp_finish_connect(struct sock *sk, struct sk_buff *skb)
{
	struct tcp_sock *tp = tcp_sk(sk);
	struct inet_connection_sock *icsk = inet_csk(sk);

	tcp_set_state(sk, TCP_ESTABLISHED);
	icsk->icsk_ack.lrcvtime = tcp_jiffies32;

	if (skb) {
		icsk->icsk_af_ops->sk_rx_dst_set(sk, skb);
		security_inet_conn_established(sk, skb);
		sk_mark_napi_id(sk, skb);
	}

	tcp_init_transfer(sk, BPF_SOCK_OPS_ACTIVE_ESTABLISHED_CB, skb);

	/* Prevent spurious tcp_cwnd_restart() on first data
	 * packet.
	 */
	tp->lsndtime = tcp_jiffies32;

	if (sock_flag(sk, SOCK_KEEPOPEN))
		inet_csk_reset_keepalive_timer(sk, keepalive_time_when(tp));

	if (!tp->rx_opt.snd_wscale)
		__tcp_fast_path_on(tp, tp->snd_wnd);
	else
		tp->pred_flags = 0;
}

static bool tcp_rcv_fastopen_synack(struct sock *sk, struct sk_buff *synack,
				    struct tcp_fastopen_cookie *cookie)
{
	struct tcp_sock *tp = tcp_sk(sk);
	struct sk_buff *data = tp->syn_data ? tcp_rtx_queue_head(sk) : NULL;
	u16 mss = tp->rx_opt.mss_clamp, try_exp = 0;
	bool syn_drop = false;

	if (mss == tp->rx_opt.user_mss) {
		struct tcp_options_received opt;

		/* Get original SYNACK MSS value if user MSS sets mss_clamp */
		tcp_clear_options(&opt);
		opt.user_mss = opt.mss_clamp = 0;
		tcp_parse_options(sock_net(sk), synack, &opt, 0, NULL);
		mss = opt.mss_clamp;
	}

	if (!tp->syn_fastopen) {
		/* Ignore an unsolicited cookie */
		cookie->len = -1;
	} else if (tp->total_retrans) {
		/* SYN timed out and the SYN-ACK neither has a cookie nor
		 * acknowledges data. Presumably the remote received only
		 * the retransmitted (regular) SYNs: either the original
		 * SYN-data or the corresponding SYN-ACK was dropped.
		 */
		syn_drop = (cookie->len < 0 && data);
	} else if (cookie->len < 0 && !tp->syn_data) {
		/* We requested a cookie but didn't get it. If we did not use
		 * the (old) exp opt format then try so next time (try_exp=1).
		 * Otherwise we go back to use the RFC7413 opt (try_exp=2).
		 */
		try_exp = tp->syn_fastopen_exp ? 2 : 1;
	}

	tcp_fastopen_cache_set(sk, mss, cookie, syn_drop, try_exp);

	if (data) { /* Retransmit unacked data in SYN */
		if (tp->total_retrans)
			tp->fastopen_client_fail = TFO_SYN_RETRANSMITTED;
		else
			tp->fastopen_client_fail = TFO_DATA_NOT_ACKED;
		skb_rbtree_walk_from(data) {
			if (__tcp_retransmit_skb(sk, data, 1))
				break;
		}
		tcp_rearm_rto(sk);
		NET_INC_STATS(sock_net(sk),
				LINUX_MIB_TCPFASTOPENACTIVEFAIL);
		return true;
	}
	tp->syn_data_acked = tp->syn_data;
	if (tp->syn_data_acked) {
		NET_INC_STATS(sock_net(sk), LINUX_MIB_TCPFASTOPENACTIVE);
		/* SYN-data is counted as two separate packets in tcp_ack() */
		if (tp->delivered > 1)
			--tp->delivered;
	}

	tcp_fastopen_add_skb(sk, synack);

	return false;
}

static void smc_check_reset_syn(struct tcp_sock *tp)
{
#if IS_ENABLED(CONFIG_SMC)
	if (static_branch_unlikely(&tcp_have_smc)) {
		if (tp->syn_smc && !tp->rx_opt.smc_ok)
			tp->syn_smc = 0;
	}
#endif
}

static void tcp_try_undo_spurious_syn(struct sock *sk)
{
	struct tcp_sock *tp = tcp_sk(sk);
	u32 syn_stamp;

	/* undo_marker is set when SYN or SYNACK times out. The timeout is
	 * spurious if the ACK's timestamp option echo value matches the
	 * original SYN timestamp.
	 */
	syn_stamp = tp->retrans_stamp;
	if (tp->undo_marker && syn_stamp && tp->rx_opt.saw_tstamp &&
	    syn_stamp == tp->rx_opt.rcv_tsecr)
		tp->undo_marker = 0;
}

static int tcp_rcv_synsent_state_process(struct sock *sk, struct sk_buff *skb,
					 const struct tcphdr *th)
{
	struct inet_connection_sock *icsk = inet_csk(sk);
	struct tcp_sock *tp = tcp_sk(sk);
	struct tcp_fastopen_cookie foc = { .len = -1 };
	int saved_clamp = tp->rx_opt.mss_clamp;
	bool fastopen_fail;

	tcp_parse_options(sock_net(sk), skb, &tp->rx_opt, 0, &foc);
	if (tp->rx_opt.saw_tstamp && tp->rx_opt.rcv_tsecr)
		tp->rx_opt.rcv_tsecr -= tp->tsoffset;

	if (th->ack) {
		/* rfc793:
		 * "If the state is SYN-SENT then
		 *    first check the ACK bit
		 *      If the ACK bit is set
		 *	  If SEG.ACK =< ISS, or SEG.ACK > SND.NXT, send
		 *        a reset (unless the RST bit is set, if so drop
		 *        the segment and return)"
		 */
		if (!after(TCP_SKB_CB(skb)->ack_seq, tp->snd_una) ||
		    after(TCP_SKB_CB(skb)->ack_seq, tp->snd_nxt)) {
			/* Previous FIN/ACK or RST/ACK might be ignored. */
			if (icsk->icsk_retransmits == 0)
				inet_csk_reset_xmit_timer(sk,
						ICSK_TIME_RETRANS,
						TCP_TIMEOUT_MIN, TCP_RTO_MAX);
			goto reset_and_undo;
		}

		if (tp->rx_opt.saw_tstamp && tp->rx_opt.rcv_tsecr &&
		    !between(tp->rx_opt.rcv_tsecr, tp->retrans_stamp,
			     tcp_time_stamp(tp))) {
			NET_INC_STATS(sock_net(sk),
					LINUX_MIB_PAWSACTIVEREJECTED);
			goto reset_and_undo;
		}

		/* Now ACK is acceptable.
		 *
		 * "If the RST bit is set
		 *    If the ACK was acceptable then signal the user "error:
		 *    connection reset", drop the segment, enter CLOSED state,
		 *    delete TCB, and return."
		 */

		if (th->rst) {
			tcp_reset(sk);
			goto discard;
		}

		/* rfc793:
		 *   "fifth, if neither of the SYN or RST bits is set then
		 *    drop the segment and return."
		 *
		 *    See note below!
		 *                                        --ANK(990513)
		 */
		if (!th->syn)
			goto discard_and_undo;

		/* rfc793:
		 *   "If the SYN bit is on ...
		 *    are acceptable then ...
		 *    (our SYN has been ACKed), change the connection
		 *    state to ESTABLISHED..."
		 */

		if (tcp_ecn_mode_any(tp))
			tcp_ecn_rcv_synack(sk, skb, th, TCP_SKB_CB(skb)->ip_dsfield);

		tcp_init_wl(tp, TCP_SKB_CB(skb)->seq);
		tcp_try_undo_spurious_syn(sk);
		tcp_ack(sk, skb, FLAG_SLOWPATH);

		/* Ok.. it's good. Set up sequence numbers and
		 * move to established.
		 */
		WRITE_ONCE(tp->rcv_nxt, TCP_SKB_CB(skb)->seq + 1);
		tp->rcv_wup = TCP_SKB_CB(skb)->seq + 1;

		/* RFC1323: The window in SYN & SYN/ACK segments is
		 * never scaled.
		 */
		tp->snd_wnd = ntohs(th->window);

		if (!tp->rx_opt.wscale_ok) {
			tp->rx_opt.snd_wscale = tp->rx_opt.rcv_wscale = 0;
			tp->window_clamp = min(tp->window_clamp, 65535U);
		}

		if (tp->rx_opt.saw_tstamp) {
			tp->rx_opt.tstamp_ok	   = 1;
			tp->tcp_header_len =
				sizeof(struct tcphdr) + TCPOLEN_TSTAMP_ALIGNED;
			tp->advmss	    -= TCPOLEN_TSTAMP_ALIGNED;
			tcp_store_ts_recent(tp);
		} else {
			tp->tcp_header_len = sizeof(struct tcphdr);
		}

		tcp_sync_mss(sk, icsk->icsk_pmtu_cookie);
		tcp_initialize_rcv_mss(sk);

		/* Remember, tcp_poll() does not lock socket!
		 * Change state from SYN-SENT only after copied_seq
		 * is initialized. */
		WRITE_ONCE(tp->copied_seq, tp->rcv_nxt);

		smc_check_reset_syn(tp);

		smp_mb();

		tcp_finish_connect(sk, skb);

		fastopen_fail = (tp->syn_fastopen || tp->syn_data) &&
				tcp_rcv_fastopen_synack(sk, skb, &foc);

		if (!sock_flag(sk, SOCK_DEAD)) {
			sk->sk_state_change(sk);
			sk_wake_async(sk, SOCK_WAKE_IO, POLL_OUT);
		}
		if (fastopen_fail)
			return -1;
		if (sk->sk_write_pending ||
		    icsk->icsk_accept_queue.rskq_defer_accept ||
		    inet_csk_in_pingpong_mode(sk)) {
			/* Save one ACK. Data will be ready after
			 * several ticks, if write_pending is set.
			 *
			 * It may be deleted, but with this feature tcpdumps
			 * look so _wonderfully_ clever, that I was not able
			 * to stand against the temptation 8)     --ANK
			 */
			inet_csk_schedule_ack(sk);
			tcp_enter_quickack_mode(sk, TCP_MAX_QUICKACKS);
			inet_csk_reset_xmit_timer(sk, ICSK_TIME_DACK,
						  TCP_DELACK_MAX, TCP_RTO_MAX);

discard:
			tcp_drop(sk, skb);
			return 0;
		} else {
			__tcp_send_ack(sk, tp->rcv_nxt,
				       !tcp_ecn_mode_accecn(tp) ? 0 :
				       tcp_accecn_reflector_flags(tp->syn_ect_rcv));
		}
		return -1;
	}

	/* No ACK in the segment */

	if (th->rst) {
		/* rfc793:
		 * "If the RST bit is set
		 *
		 *      Otherwise (no ACK) drop the segment and return."
		 */

		goto discard_and_undo;
	}

	/* PAWS check. */
	if (tp->rx_opt.ts_recent_stamp && tp->rx_opt.saw_tstamp &&
	    tcp_paws_reject(&tp->rx_opt, 0))
		goto discard_and_undo;

	if (th->syn) {
		/* We see SYN without ACK. It is attempt of
		 * simultaneous connect with crossed SYNs.
		 * Particularly, it can be connect to self.
		 */
		tcp_set_state(sk, TCP_SYN_RECV);

		if (tp->rx_opt.saw_tstamp) {
			tp->rx_opt.tstamp_ok = 1;
			tcp_store_ts_recent(tp);
			tp->tcp_header_len =
				sizeof(struct tcphdr) + TCPOLEN_TSTAMP_ALIGNED;
		} else {
			tp->tcp_header_len = sizeof(struct tcphdr);
		}

		WRITE_ONCE(tp->rcv_nxt, TCP_SKB_CB(skb)->seq + 1);
		WRITE_ONCE(tp->copied_seq, tp->rcv_nxt);
		tp->rcv_wup = TCP_SKB_CB(skb)->seq + 1;

		/* RFC1323: The window in SYN & SYN/ACK segments is
		 * never scaled.
		 */
		tp->snd_wnd    = ntohs(th->window);
		tp->snd_wl1    = TCP_SKB_CB(skb)->seq;
		tp->max_window = tp->snd_wnd;

		tcp_ecn_rcv_syn(tp, th, skb);

		tcp_mtup_init(sk);
		tcp_sync_mss(sk, icsk->icsk_pmtu_cookie);
		tcp_initialize_rcv_mss(sk);

		tcp_send_synack(sk);
#if 0
		/* Note, we could accept data and URG from this segment.
		 * There are no obstacles to make this (except that we must
		 * either change tcp_recvmsg() to prevent it from returning data
		 * before 3WHS completes per RFC793, or employ TCP Fast Open).
		 *
		 * However, if we ignore data in ACKless segments sometimes,
		 * we have no reasons to accept it sometimes.
		 * Also, seems the code doing it in step6 of tcp_rcv_state_process
		 * is not flawless. So, discard packet for sanity.
		 * Uncomment this return to process the data.
		 */
		return -1;
#else
		goto discard;
#endif
	}
	/* "fifth, if neither of the SYN or RST bits is set then
	 * drop the segment and return."
	 */

discard_and_undo:
	tcp_clear_options(&tp->rx_opt);
	tp->rx_opt.mss_clamp = saved_clamp;
	goto discard;

reset_and_undo:
	tcp_clear_options(&tp->rx_opt);
	tp->rx_opt.mss_clamp = saved_clamp;
	return 1;
}

static void tcp_rcv_synrecv_state_fastopen(struct sock *sk)
{
	struct request_sock *req;

	/* If we are still handling the SYNACK RTO, see if timestamp ECR allows
	 * undo. If peer SACKs triggered fast recovery, we can't undo here.
	 */
	if (inet_csk(sk)->icsk_ca_state == TCP_CA_Loss)
		tcp_try_undo_loss(sk, false);

	/* Reset rtx states to prevent spurious retransmits_timed_out() */
	tcp_sk(sk)->retrans_stamp = 0;
	inet_csk(sk)->icsk_retransmits = 0;

	/* Once we leave TCP_SYN_RECV or TCP_FIN_WAIT_1,
	 * we no longer need req so release it.
	 */
	req = rcu_dereference_protected(tcp_sk(sk)->fastopen_rsk,
					lockdep_sock_is_held(sk));
	reqsk_fastopen_remove(sk, req, false);

	/* Re-arm the timer because data may have been sent out.
	 * This is similar to the regular data transmission case
	 * when new data has just been ack'ed.
	 *
	 * (TFO) - we could try to be more aggressive and
	 * retransmitting any data sooner based on when they
	 * are sent out.
	 */
	tcp_rearm_rto(sk);
}

/*
 *	This function implements the receiving procedure of RFC 793 for
 *	all states except ESTABLISHED and TIME_WAIT.
 *	It's called from both tcp_v4_rcv and tcp_v6_rcv and should be
 *	address independent.
 */

int tcp_rcv_state_process(struct sock *sk, struct sk_buff *skb)
{
	struct tcp_sock *tp = tcp_sk(sk);
	struct inet_connection_sock *icsk = inet_csk(sk);
	const struct tcphdr *th = tcp_hdr(skb);
	struct request_sock *req;
	int queued = 0;
	bool acceptable;

	switch (sk->sk_state) {
	case TCP_CLOSE:
		goto discard;

	case TCP_LISTEN:
		if (th->ack)
			return 1;

		if (th->rst)
			goto discard;

		if (th->syn) {
			if (th->fin)
				goto discard;
			/* It is possible that we process SYN packets from backlog,
			 * so we need to make sure to disable BH and RCU right there.
			 */
			rcu_read_lock();
			local_bh_disable();
			acceptable = icsk->icsk_af_ops->conn_request(sk, skb) >= 0;
			local_bh_enable();
			rcu_read_unlock();

			if (!acceptable)
				return 1;
			consume_skb(skb);
			return 0;
		}
		goto discard;

	case TCP_SYN_SENT:
		tp->rx_opt.saw_tstamp = 0;
		tcp_mstamp_refresh(tp);
		queued = tcp_rcv_synsent_state_process(sk, skb, th);
		if (queued >= 0)
			return queued;

		/* Do step6 onward by hand. */
		tcp_urg(sk, skb, th);
		__kfree_skb(skb);
		tcp_data_snd_check(sk);
		return 0;
	}

	tcp_mstamp_refresh(tp);
	tp->rx_opt.saw_tstamp = 0;
	req = rcu_dereference_protected(tp->fastopen_rsk,
					lockdep_sock_is_held(sk));
	if (req) {
		bool req_stolen;

		WARN_ON_ONCE(sk->sk_state != TCP_SYN_RECV &&
		    sk->sk_state != TCP_FIN_WAIT1);

		if (!tcp_check_req(sk, skb, req, true, &req_stolen))
			goto discard;
	}

	if (!th->ack && !th->rst && !th->syn)
		goto discard;

	if (!tcp_validate_incoming(sk, skb, th, 0))
		return 0;

	/* step 5: check the ACK field */
	acceptable = tcp_ack(sk, skb, FLAG_SLOWPATH |
				      FLAG_UPDATE_TS_RECENT |
				      FLAG_NO_CHALLENGE_ACK) > 0;

	if (!acceptable) {
		if (sk->sk_state == TCP_SYN_RECV)
			return 1;	/* send one RST */
		tcp_send_challenge_ack(sk, skb, false);
		goto discard;
	}
	switch (sk->sk_state) {
	case TCP_SYN_RECV:
		tp->delivered++; /* SYN-ACK delivery isn't tracked in tcp_ack */
		if (!tp->srtt_us)
			tcp_synack_rtt_meas(sk, req);

		if (req) {
			tcp_rcv_synrecv_state_fastopen(sk);
		} else {
			tcp_try_undo_spurious_syn(sk);
			tp->retrans_stamp = 0;
			tcp_init_transfer(sk, BPF_SOCK_OPS_PASSIVE_ESTABLISHED_CB,
					  skb);
			WRITE_ONCE(tp->copied_seq, tp->rcv_nxt);
		}
		smp_mb();
		tcp_set_state(sk, TCP_ESTABLISHED);
		sk->sk_state_change(sk);

		/* Note, that this wakeup is only for marginal crossed SYN case.
		 * Passively open sockets are not waked up, because
		 * sk->sk_sleep == NULL and sk->sk_socket == NULL.
		 */
		if (sk->sk_socket)
			sk_wake_async(sk, SOCK_WAKE_IO, POLL_OUT);

		tp->snd_una = TCP_SKB_CB(skb)->ack_seq;
		tp->snd_wnd = ntohs(th->window) << tp->rx_opt.snd_wscale;
		tcp_init_wl(tp, TCP_SKB_CB(skb)->seq);

		if (tp->rx_opt.tstamp_ok)
			tp->advmss -= TCPOLEN_TSTAMP_ALIGNED;

		if (!inet_csk(sk)->icsk_ca_ops->cong_control)
			tcp_update_pacing_rate(sk);

		/* Prevent spurious tcp_cwnd_restart() on first data packet */
		tp->lsndtime = tcp_jiffies32;

		tcp_initialize_rcv_mss(sk);
		if (tcp_ecn_mode_accecn(tp))
			tcp_accecn_third_ack(sk, skb, tp->syn_ect_snt);
		tcp_fast_path_on(tp);
		break;

	case TCP_FIN_WAIT1: {
		int tmo;

		if (req)
			tcp_rcv_synrecv_state_fastopen(sk);

		if (tp->snd_una != tp->write_seq)
			break;

		tcp_set_state(sk, TCP_FIN_WAIT2);
		sk->sk_shutdown |= SEND_SHUTDOWN;

		sk_dst_confirm(sk);

		if (!sock_flag(sk, SOCK_DEAD)) {
			/* Wake up lingering close() */
			sk->sk_state_change(sk);
			break;
		}

		if (tp->linger2 < 0) {
			tcp_done(sk);
			NET_INC_STATS(sock_net(sk), LINUX_MIB_TCPABORTONDATA);
			return 1;
		}
		if (TCP_SKB_CB(skb)->end_seq != TCP_SKB_CB(skb)->seq &&
		    after(TCP_SKB_CB(skb)->end_seq - th->fin, tp->rcv_nxt)) {
			/* Receive out of order FIN after close() */
			if (tp->syn_fastopen && th->fin)
				tcp_fastopen_active_disable(sk);
			tcp_done(sk);
			NET_INC_STATS(sock_net(sk), LINUX_MIB_TCPABORTONDATA);
			return 1;
		}

		tmo = tcp_fin_time(sk);
		if (tmo > TCP_TIMEWAIT_LEN) {
			inet_csk_reset_keepalive_timer(sk, tmo - TCP_TIMEWAIT_LEN);
		} else if (th->fin || sock_owned_by_user(sk)) {
			/* Bad case. We could lose such FIN otherwise.
			 * It is not a big problem, but it looks confusing
			 * and not so rare event. We still can lose it now,
			 * if it spins in bh_lock_sock(), but it is really
			 * marginal case.
			 */
			inet_csk_reset_keepalive_timer(sk, tmo);
		} else {
			tcp_time_wait(sk, TCP_FIN_WAIT2, tmo);
			goto discard;
		}
		break;
	}

	case TCP_CLOSING:
		if (tp->snd_una == tp->write_seq) {
			tcp_time_wait(sk, TCP_TIME_WAIT, 0);
			goto discard;
		}
		break;

	case TCP_LAST_ACK:
		if (tp->snd_una == tp->write_seq) {
			tcp_update_metrics(sk);
			tcp_done(sk);
			goto discard;
		}
		break;
	}

	/* step 6: check the URG bit */
	tcp_urg(sk, skb, th);

	/* step 7: process the segment text */
	switch (sk->sk_state) {
	case TCP_CLOSE_WAIT:
	case TCP_CLOSING:
	case TCP_LAST_ACK:
		if (!before(TCP_SKB_CB(skb)->seq, tp->rcv_nxt)) {
			if (sk_is_mptcp(sk))
				mptcp_incoming_options(sk, skb);
			break;
		}
		fallthrough;
	case TCP_FIN_WAIT1:
	case TCP_FIN_WAIT2:
		/* RFC 793 says to queue data in these states,
		 * RFC 1122 says we MUST send a reset.
		 * BSD 4.4 also does reset.
		 */
		if (sk->sk_shutdown & RCV_SHUTDOWN) {
			if (TCP_SKB_CB(skb)->end_seq != TCP_SKB_CB(skb)->seq &&
			    after(TCP_SKB_CB(skb)->end_seq - th->fin, tp->rcv_nxt)) {
				NET_INC_STATS(sock_net(sk), LINUX_MIB_TCPABORTONDATA);
				tcp_reset(sk);
				return 1;
			}
		}
		fallthrough;
	case TCP_ESTABLISHED:
		tcp_data_queue(sk, skb);
		queued = 1;
		break;
	}

	/* tcp_data could move socket to TIME-WAIT */
	if (sk->sk_state != TCP_CLOSE) {
		tcp_data_snd_check(sk);
		tcp_ack_snd_check(sk);
	}

	if (!queued) {
discard:
		tcp_drop(sk, skb);
	}
	return 0;
}
EXPORT_SYMBOL(tcp_rcv_state_process);

static inline void pr_drop_req(struct request_sock *req, __u16 port, int family)
{
	struct inet_request_sock *ireq = inet_rsk(req);

	if (family == AF_INET)
		net_dbg_ratelimited("drop open request from %pI4/%u\n",
				    &ireq->ir_rmt_addr, port);
#if IS_ENABLED(CONFIG_IPV6)
	else if (family == AF_INET6)
		net_dbg_ratelimited("drop open request from %pI6/%u\n",
				    &ireq->ir_v6_rmt_addr, port);
#endif
}

/* RFC3168 : 6.1.1 SYN packets must not have ECT/ECN bits set
 *
 * If we receive a SYN packet with these bits set, it means a
 * network is playing bad games with TOS bits. In order to
 * avoid possible false congestion notifications, we disable
 * TCP ECN negotiation.
 *
 * Exception: tcp_ca wants ECN. This is required for DCTCP
 * congestion control: Linux DCTCP asserts ECT on all packets,
 * including SYN, which is most optimal solution; however,
 * others, such as FreeBSD do not.
 *
 * Exception: At least one of the reserved bits of the TCP header (th->res1) is
 * set, indicating the use of a future TCP extension (such as AccECN). See
 * RFC8311 §4.3 which updates RFC3168 to allow the development of such
 * extensions.
 */
static void tcp_ecn_create_request(struct request_sock *req,
				   const struct sk_buff *skb,
				   const struct sock *listen_sk,
				   const struct dst_entry *dst)
{
	const struct tcphdr *th = tcp_hdr(skb);
	const struct net *net = sock_net(listen_sk);
	bool th_ecn = th->ece && th->cwr;
	bool ect, ecn_ok;
	u32 ecn_ok_dst;

	if (tcp_accecn_syn_requested(th) &&
	    (net->ipv4.sysctl_tcp_ecn >= 3 || tcp_ca_needs_accecn(listen_sk))) {
		inet_rsk(req)->ecn_ok = 1;
		tcp_rsk(req)->accecn_ok = 1;
		tcp_rsk(req)->syn_ect_rcv =
			TCP_SKB_CB(skb)->ip_dsfield & INET_ECN_MASK;
		return;
	}

	if (!th_ecn)
		return;

	ect = !INET_ECN_is_not_ect(TCP_SKB_CB(skb)->ip_dsfield);
	ecn_ok_dst = dst_feature(dst, DST_FEATURE_ECN_MASK);
	ecn_ok = net->ipv4.sysctl_tcp_ecn || ecn_ok_dst;

	if (((!ect || th->res1 || th->ae) && ecn_ok) ||
	    tcp_ca_needs_ecn(listen_sk) ||
	    (ecn_ok_dst & DST_FEATURE_ECN_CA) ||
	    tcp_bpf_ca_needs_ecn((struct sock *)req))
		inet_rsk(req)->ecn_ok = 1;
}

static void tcp_openreq_init(struct request_sock *req,
			     const struct tcp_options_received *rx_opt,
			     struct sk_buff *skb, const struct sock *sk)
{
	struct inet_request_sock *ireq = inet_rsk(req);

	req->rsk_rcv_wnd = 0;		/* So that tcp_send_synack() knows! */
	tcp_rsk(req)->rcv_isn = TCP_SKB_CB(skb)->seq;
	tcp_rsk(req)->rcv_nxt = TCP_SKB_CB(skb)->seq + 1;
	tcp_rsk(req)->snt_synack = 0;
	tcp_rsk(req)->last_oow_ack_time = 0;
	tcp_rsk(req)->accecn_ok = 0;
	tcp_rsk(req)->saw_accecn_opt = 0;
	tcp_rsk(req)->syn_ect_rcv = 0;
	tcp_rsk(req)->syn_ect_snt = 0;
	req->mss = rx_opt->mss_clamp;
	req->ts_recent = rx_opt->saw_tstamp ? rx_opt->rcv_tsval : 0;
	ireq->tstamp_ok = rx_opt->tstamp_ok;
	ireq->sack_ok = rx_opt->sack_ok;
	ireq->snd_wscale = rx_opt->snd_wscale;
	ireq->wscale_ok = rx_opt->wscale_ok;
	ireq->acked = 0;
	ireq->ecn_ok = 0;
	ireq->ir_rmt_port = tcp_hdr(skb)->source;
	ireq->ir_num = ntohs(tcp_hdr(skb)->dest);
	ireq->ir_mark = inet_request_mark(sk, skb);
#if IS_ENABLED(CONFIG_SMC)
	ireq->smc_ok = rx_opt->smc_ok;
#endif
}

struct request_sock *inet_reqsk_alloc(const struct request_sock_ops *ops,
				      struct sock *sk_listener,
				      bool attach_listener)
{
	struct request_sock *req = reqsk_alloc(ops, sk_listener,
					       attach_listener);

	if (req) {
		struct inet_request_sock *ireq = inet_rsk(req);

		ireq->ireq_opt = NULL;
#if IS_ENABLED(CONFIG_IPV6)
		ireq->pktopts = NULL;
#endif
		atomic64_set(&ireq->ir_cookie, 0);
		ireq->ireq_state = TCP_NEW_SYN_RECV;
		write_pnet(&ireq->ireq_net, sock_net(sk_listener));
		ireq->ireq_family = sk_listener->sk_family;
	}

	return req;
}
EXPORT_SYMBOL(inet_reqsk_alloc);

/*
 * Return true if a syncookie should be sent
 */
static bool tcp_syn_flood_action(const struct sock *sk, const char *proto)
{
	struct request_sock_queue *queue = &inet_csk(sk)->icsk_accept_queue;
	const char *msg = "Dropping request";
	bool want_cookie = false;
	struct net *net = sock_net(sk);

#ifdef CONFIG_SYN_COOKIES
	if (net->ipv4.sysctl_tcp_syncookies) {
		msg = "Sending cookies";
		want_cookie = true;
		__NET_INC_STATS(sock_net(sk), LINUX_MIB_TCPREQQFULLDOCOOKIES);
	} else
#endif
		__NET_INC_STATS(sock_net(sk), LINUX_MIB_TCPREQQFULLDROP);

	if (!queue->synflood_warned &&
	    net->ipv4.sysctl_tcp_syncookies != 2 &&
	    xchg(&queue->synflood_warned, 1) == 0)
		net_info_ratelimited("%s: Possible SYN flooding on port %d. %s.  Check SNMP counters.\n",
				     proto, sk->sk_num, msg);

	return want_cookie;
}

static void tcp_reqsk_record_syn(const struct sock *sk,
				 struct request_sock *req,
				 const struct sk_buff *skb)
{
	if (tcp_sk(sk)->save_syn) {
		u32 len = skb_network_header_len(skb) + tcp_hdrlen(skb);
		struct saved_syn *saved_syn;
		u32 mac_hdrlen;
		void *base;

		if (tcp_sk(sk)->save_syn == 2) {  /* Save full header. */
			base = skb_mac_header(skb);
			mac_hdrlen = skb_mac_header_len(skb);
			len += mac_hdrlen;
		} else {
			base = skb_network_header(skb);
			mac_hdrlen = 0;
		}

		saved_syn = kmalloc(struct_size(saved_syn, data, len),
				    GFP_ATOMIC);
		if (saved_syn) {
			saved_syn->mac_hdrlen = mac_hdrlen;
			saved_syn->network_hdrlen = skb_network_header_len(skb);
			saved_syn->tcp_hdrlen = tcp_hdrlen(skb);
			memcpy(saved_syn->data, base, len);
			req->saved_syn = saved_syn;
		}
	}
}

/* If a SYN cookie is required and supported, returns a clamped MSS value to be
 * used for SYN cookie generation.
 */
u16 tcp_get_syncookie_mss(struct request_sock_ops *rsk_ops,
			  const struct tcp_request_sock_ops *af_ops,
			  struct sock *sk, struct tcphdr *th)
{
	struct tcp_sock *tp = tcp_sk(sk);
	u16 mss;

	if (sock_net(sk)->ipv4.sysctl_tcp_syncookies != 2 &&
	    !inet_csk_reqsk_queue_is_full(sk))
		return 0;

	if (!tcp_syn_flood_action(sk, rsk_ops->slab_name))
		return 0;

	if (sk_acceptq_is_full(sk)) {
		NET_INC_STATS(sock_net(sk), LINUX_MIB_LISTENOVERFLOWS);
		return 0;
	}

	mss = tcp_parse_mss_option(th, tp->rx_opt.user_mss);
	if (!mss)
		mss = af_ops->mss_clamp;

	return mss;
}
EXPORT_SYMBOL_GPL(tcp_get_syncookie_mss);

int tcp_conn_request(struct request_sock_ops *rsk_ops,
		     const struct tcp_request_sock_ops *af_ops,
		     struct sock *sk, struct sk_buff *skb)
{
	struct tcp_fastopen_cookie foc = { .len = -1 };
	__u32 isn = TCP_SKB_CB(skb)->tcp_tw_isn;
	struct tcp_options_received tmp_opt;
	struct tcp_sock *tp = tcp_sk(sk);
	struct net *net = sock_net(sk);
	struct sock *fastopen_sk = NULL;
	struct request_sock *req;
	bool want_cookie = false;
	struct dst_entry *dst;
	struct flowi fl;

	/* TW buckets are converted to open requests without
	 * limitations, they conserve resources and peer is
	 * evidently real one.
	 */
	if ((net->ipv4.sysctl_tcp_syncookies == 2 ||
	     inet_csk_reqsk_queue_is_full(sk)) && !isn) {
		want_cookie = tcp_syn_flood_action(sk, rsk_ops->slab_name);
		if (!want_cookie)
			goto drop;
	}

	if (sk_acceptq_is_full(sk)) {
		NET_INC_STATS(sock_net(sk), LINUX_MIB_LISTENOVERFLOWS);
		goto drop;
	}

	req = inet_reqsk_alloc(rsk_ops, sk, !want_cookie);
	if (!req)
		goto drop;

	req->syncookie = want_cookie;
	tcp_rsk(req)->af_specific = af_ops;
	tcp_rsk(req)->ts_off = 0;
#if IS_ENABLED(CONFIG_MPTCP)
	tcp_rsk(req)->is_mptcp = 0;
#endif

	tcp_clear_options(&tmp_opt);
	tmp_opt.mss_clamp = af_ops->mss_clamp;
	tmp_opt.user_mss  = tp->rx_opt.user_mss;
	tcp_parse_options(sock_net(sk), skb, &tmp_opt, 0,
			  want_cookie ? NULL : &foc);

	if (want_cookie && !tmp_opt.saw_tstamp)
		tcp_clear_options(&tmp_opt);

	if (IS_ENABLED(CONFIG_SMC) && want_cookie)
		tmp_opt.smc_ok = 0;

	tmp_opt.tstamp_ok = tmp_opt.saw_tstamp;
	tcp_openreq_init(req, &tmp_opt, skb, sk);
	inet_rsk(req)->no_srccheck = inet_sk(sk)->transparent;

	/* Note: tcp_v6_init_req() might override ir_iif for link locals */
	inet_rsk(req)->ir_iif = inet_request_bound_dev_if(sk, skb);

	af_ops->init_req(req, sk, skb);

	if (security_inet_conn_request(sk, skb, req))
		goto drop_and_free;

	if (tmp_opt.tstamp_ok)
		tcp_rsk(req)->ts_off = af_ops->init_ts_off(net, skb);

	dst = af_ops->route_req(sk, &fl, req);
	if (!dst)
		goto drop_and_free;

	if (!want_cookie && !isn) {
		/* Kill the following clause, if you dislike this way. */
		if (!net->ipv4.sysctl_tcp_syncookies &&
		    (net->ipv4.sysctl_max_syn_backlog - inet_csk_reqsk_queue_len(sk) <
		     (net->ipv4.sysctl_max_syn_backlog >> 2)) &&
		    !tcp_peer_is_proven(req, dst)) {
			/* Without syncookies last quarter of
			 * backlog is filled with destinations,
			 * proven to be alive.
			 * It means that we continue to communicate
			 * to destinations, already remembered
			 * to the moment of synflood.
			 */
			pr_drop_req(req, ntohs(tcp_hdr(skb)->source),
				    rsk_ops->family);
			goto drop_and_release;
		}

		isn = af_ops->init_seq(skb);
	}

	tcp_ecn_create_request(req, skb, sk, dst);

	if (want_cookie) {
		isn = cookie_init_sequence(af_ops, sk, skb, &req->mss);
		if (!tmp_opt.tstamp_ok)
			inet_rsk(req)->ecn_ok = 0;
	}

	tcp_rsk(req)->snt_isn = isn;
	tcp_rsk(req)->txhash = net_tx_rndhash();
	tcp_rsk(req)->syn_tos = TCP_SKB_CB(skb)->ip_dsfield;
	tcp_openreq_init_rwin(req, sk, dst);
	sk_rx_queue_set(req_to_sk(req), skb);
	if (!want_cookie) {
		tcp_reqsk_record_syn(sk, req, skb);
		fastopen_sk = tcp_try_fastopen(sk, skb, req, &foc, dst);
	}
	if (fastopen_sk) {
		af_ops->send_synack(fastopen_sk, dst, &fl, req,
				    &foc, TCP_SYNACK_FASTOPEN, skb);
		/* Add the child socket directly into the accept queue */
		if (!inet_csk_reqsk_queue_add(sk, req, fastopen_sk)) {
			reqsk_fastopen_remove(fastopen_sk, req, false);
			bh_unlock_sock(fastopen_sk);
			sock_put(fastopen_sk);
			goto drop_and_free;
		}
		sk->sk_data_ready(sk);
		bh_unlock_sock(fastopen_sk);
		sock_put(fastopen_sk);
	} else {
		tcp_rsk(req)->tfo_listener = false;
		if (!want_cookie)
			inet_csk_reqsk_queue_hash_add(sk, req,
				tcp_timeout_init((struct sock *)req));
		af_ops->send_synack(sk, dst, &fl, req, &foc,
				    !want_cookie ? TCP_SYNACK_NORMAL :
						   TCP_SYNACK_COOKIE,
				    skb);
		if (want_cookie) {
			reqsk_free(req);
			return 0;
		}
	}
	reqsk_put(req);
	return 0;

drop_and_release:
	dst_release(dst);
drop_and_free:
	__reqsk_free(req);
drop:
	tcp_listendrop(sk);
	return 0;
}
EXPORT_SYMBOL(tcp_conn_request);<|MERGE_RESOLUTION|>--- conflicted
+++ resolved
@@ -643,11 +643,7 @@
 	delta = (corrected_ace - tp->delivered_ce) & TCP_ACCECN_CEP_ACE_MASK;
 	if (delivered_pkts < TCP_ACCECN_CEP_ACE_MASK)
 		return delta;
-<<<<<<< HEAD
-	if ((sock_net(sk)->ipv4.sysctl_tcp_ecn & TCP_ACCECN_UNSAFE_CEP))
-=======
 	if (sock_net(sk)->ipv4.sysctl_tcp_ecn_unsafe_cep)
->>>>>>> 4573c34c
 		return delta;
 
 	safe_delta = delivered_pkts - ((delivered_pkts - delta) & TCP_ACCECN_CEP_ACE_MASK);
