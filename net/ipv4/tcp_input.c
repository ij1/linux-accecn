--- conflicted
+++ resolved
@@ -501,13 +501,10 @@
 		if (optlen >= TCPOLEN_ACCECN_PERCOUNTER) {
 			int idx = !tp->accecn_orderbit ? i : 2 - i;
 			u8 ecnfield = accecn_opt_ecnfield[i];
-<<<<<<< HEAD
 			u32 init_offset = idx ? 0 :
 					        !tp->accecn_orderbit ?
-					        1 : 0x800001;
-=======
-			u32 init_offset = i ? 0 : TCP_ACCECN_E0B_INIT_OFFSET;
->>>>>>> 52ac74fe
+					        TCP_ACCECN_E0B_INIT_OFFSET :
+					        TCP_ACCECN_E1B_FIRST_INIT_OFFSET;
 			s32 delta;
 
 			delta = tcp_update_ecn_bytes(&(tp->delivered_ecn_bytes[ecnfield - 1]),
