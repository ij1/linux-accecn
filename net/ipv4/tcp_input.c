--- conflicted
+++ resolved
@@ -255,14 +255,9 @@
 static void tcp_ecn_accept_cwr(struct sock *sk, const struct sk_buff *skb)
 {
 	struct tcp_sock *tp = tcp_sk(sk);
-<<<<<<< HEAD
+	struct inet_connection_sock *icsk = inet_csk(sk);
 
 	if (!tcp_ecnmode_accecn(tp) && tcp_hdr(skb)->cwr) {
-=======
-	struct inet_connection_sock *icsk = inet_csk(sk);
-
-	if (tcp_hdr(skb)->cwr) {
->>>>>>> 373003eb
 		tp->ecn_flags &= ~TCP_ECN_DEMAND_CWR;
 
 		/* If the sender is telling us it has entered CWR, then its
