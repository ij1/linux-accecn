--- conflicted
+++ resolved
@@ -5660,19 +5660,21 @@
 		/* ACE counter tracks *all* segments including pure acks */
 		tp->received_ce += is_ce * max_t(u16, 1, skb_shinfo(skb)->gso_segs);
 
-<<<<<<< HEAD
-		tp->accecn_minlen = max_t(u8, tp->accecn_minlen, minlen);
-	}
-	/* Demand Accurate ECN change-triggered ACK */
-	if (tp->prev_ecnfield != ecnfield) {
-		tp->accecn_opt_demand = 2;
-		tp->prev_ecnfield = ecnfield;
-=======
 		if (payload_len > 0) {
 			tp->received_ecn_bytes[ecnfield - 1] += payload_len;
 			tp->accecn_minlen = max_t(u8, tp->accecn_minlen, minlen);
 		}
->>>>>>> 3f4d7867
+	}
+	if (tp->prev_ecnfield != ecnfield) {
+		tp->prev_ecnfield = ecnfield;
+		/* Demand Accurate ECN change-triggered ACKs. Two ACK are
+		 * demanded to indicate unambiguously the ecnfield value
+		 * in the latter ACK.
+		 */
+		if (tcp_ecn_mode_accecn(tp)) {
+			inet_csk(sk)->icsk_ack.pending |= ICSK_ACK_NOW;
+			tp->accecn_opt_demand = 2;
+		}
 	}
 }
 
