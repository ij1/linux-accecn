--- conflicted
+++ resolved
@@ -3741,7 +3741,6 @@
 
 	tcp_rack_update_reo_wnd(sk, &rs);
 
-<<<<<<< HEAD
 	/* AccECN counter might have overflow on large ACKs? */
 	if (tcp_ecn_mode_accecn(tp) &&
 	    ((tp->delivered - delivered) > TCP_ACCECN_CEP_ACE_MASK)) {
@@ -3749,9 +3748,8 @@
 		if (ecn_alert > 0)
 			flag |= FLAG_ECE;
 	}
-=======
+
 	tcp_in_ack_event(sk, flag);
->>>>>>> 1ea560b9
 
 	if (tp->tlp_high_seq)
 		tcp_process_tlp_ack(sk, ack, flag);
