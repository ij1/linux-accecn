// SPDX-License-Identifier: GPL-2.0
/*
 * INET		An implementation of the TCP/IP protocol suite for the LINUX
 *		operating system.  INET is implemented using the  BSD Socket
 *		interface as the means of communication with the user level.
 *
 *		Implementation of the Transmission Control Protocol(TCP).
 *
 * Authors:	Ross Biro
 *		Fred N. van Kempen, <waltje@uWalt.NL.Mugnet.ORG>
 *		Mark Evans, <evansmp@uhura.aston.ac.uk>
 *		Corey Minyard <wf-rch!minyard@relay.EU.net>
 *		Florian La Roche, <flla@stud.uni-sb.de>
 *		Charles Hedrick, <hedrick@klinzhai.rutgers.edu>
 *		Linus Torvalds, <torvalds@cs.helsinki.fi>
 *		Alan Cox, <gw4pts@gw4pts.ampr.org>
 *		Matthew Dillon, <dillon@apollo.west.oic.com>
 *		Arnt Gulbrandsen, <agulbra@nvg.unit.no>
 *		Jorge Cwik, <jorge@laser.satlink.net>
 */

/*
 * Changes:
 *		Pedro Roque	:	Fast Retransmit/Recovery.
 *					Two receive queues.
 *					Retransmit queue handled by TCP.
 *					Better retransmit timer handling.
 *					New congestion avoidance.
 *					Header prediction.
 *					Variable renaming.
 *
 *		Eric		:	Fast Retransmit.
 *		Randy Scott	:	MSS option defines.
 *		Eric Schenk	:	Fixes to slow start algorithm.
 *		Eric Schenk	:	Yet another double ACK bug.
 *		Eric Schenk	:	Delayed ACK bug fixes.
 *		Eric Schenk	:	Floyd style fast retrans war avoidance.
 *		David S. Miller	:	Don't allow zero congestion window.
 *		Eric Schenk	:	Fix retransmitter so that it sends
 *					next packet on ack of previous packet.
 *		Andi Kleen	:	Moved open_request checking here
 *					and process RSTs for open_requests.
 *		Andi Kleen	:	Better prune_queue, and other fixes.
 *		Andrey Savochkin:	Fix RTT measurements in the presence of
 *					timestamps.
 *		Andrey Savochkin:	Check sequence numbers correctly when
 *					removing SACKs due to in sequence incoming
 *					data segments.
 *		Andi Kleen:		Make sure we never ack data there is not
 *					enough room for. Also make this condition
 *					a fatal error if it might still happen.
 *		Andi Kleen:		Add tcp_measure_rcv_mss to make
 *					connections with MSS<min(MTU,ann. MSS)
 *					work without delayed acks.
 *		Andi Kleen:		Process packets with PSH set in the
 *					fast path.
 *		J Hadi Salim:		ECN support
 *	 	Andrei Gurtov,
 *		Pasi Sarolahti,
 *		Panu Kuhlberg:		Experimental audit of TCP (re)transmission
 *					engine. Lots of bugs are found.
 *		Pasi Sarolahti:		F-RTO for dealing with spurious RTOs
 */

#define pr_fmt(fmt) "TCP: " fmt

#include <linux/mm.h>
#include <linux/slab.h>
#include <linux/module.h>
#include <linux/sysctl.h>
#include <linux/kernel.h>
#include <linux/prefetch.h>
#include <net/dst.h>
#include <net/tcp.h>
#include <net/inet_common.h>
#include <linux/ipsec.h>
#include <asm/unaligned.h>
#include <linux/errqueue.h>
#include <trace/events/tcp.h>
#include <linux/jump_label_ratelimit.h>
#include <net/busy_poll.h>
#include <net/mptcp.h>

int sysctl_tcp_max_orphans __read_mostly = NR_FILE;

#define FLAG_DATA		0x01 /* Incoming frame contained data.		*/
#define FLAG_WIN_UPDATE		0x02 /* Incoming ACK was a window update.	*/
#define FLAG_DATA_ACKED		0x04 /* This ACK acknowledged new data.		*/
#define FLAG_RETRANS_DATA_ACKED	0x08 /* "" "" some of which was retransmitted.	*/
#define FLAG_SYN_ACKED		0x10 /* This ACK acknowledged SYN.		*/
#define FLAG_DATA_SACKED	0x20 /* New SACK.				*/
#define FLAG_ECE		0x40 /* ECE in this ACK				*/
#define FLAG_LOST_RETRANS	0x80 /* This ACK marks some retransmission lost */
#define FLAG_SLOWPATH		0x100 /* Do not skip RFC checks for window update.*/
#define FLAG_ORIG_SACK_ACKED	0x200 /* Never retransmitted data are (s)acked	*/
#define FLAG_SND_UNA_ADVANCED	0x400 /* Snd_una was changed (!= FLAG_DATA_ACKED) */
#define FLAG_DSACKING_ACK	0x800 /* SACK blocks contained D-SACK info */
#define FLAG_SET_XMIT_TIMER	0x1000 /* Set TLP or RTO timer */
#define FLAG_SACK_RENEGING	0x2000 /* snd_una advanced to a sacked seq */
#define FLAG_UPDATE_TS_RECENT	0x4000 /* tcp_replace_ts_recent() */
#define FLAG_NO_CHALLENGE_ACK	0x8000 /* do not call tcp_send_challenge_ack()	*/
#define FLAG_ACK_MAYBE_DELAYED	0x10000 /* Likely a delayed ACK */
#define FLAG_TS_PROGRESS	0x20000 /* Positive timestamp delta */

#define FLAG_ACKED		(FLAG_DATA_ACKED|FLAG_SYN_ACKED)
#define FLAG_NOT_DUP		(FLAG_DATA|FLAG_WIN_UPDATE|FLAG_ACKED)
#define FLAG_CA_ALERT		(FLAG_DATA_SACKED|FLAG_ECE|FLAG_DSACKING_ACK)
#define FLAG_FORWARD_PROGRESS	(FLAG_ACKED|FLAG_DATA_SACKED)

#define TCP_REMNANT (TCP_FLAG_FIN|TCP_FLAG_URG|TCP_FLAG_SYN|TCP_FLAG_PSH)
#define TCP_HP_BITS (~(TCP_RESERVED_BITS|TCP_FLAG_PSH))

#define REXMIT_NONE	0 /* no loss recovery to do */
#define REXMIT_LOST	1 /* retransmit packets marked lost */
#define REXMIT_NEW	2 /* FRTO-style transmit of unsent/new packets */

#if IS_ENABLED(CONFIG_TLS_DEVICE)
static DEFINE_STATIC_KEY_DEFERRED_FALSE(clean_acked_data_enabled, HZ);

void clean_acked_data_enable(struct inet_connection_sock *icsk,
			     void (*cad)(struct sock *sk, u32 ack_seq))
{
	icsk->icsk_clean_acked = cad;
	static_branch_deferred_inc(&clean_acked_data_enabled);
}
EXPORT_SYMBOL_GPL(clean_acked_data_enable);

void clean_acked_data_disable(struct inet_connection_sock *icsk)
{
	static_branch_slow_dec_deferred(&clean_acked_data_enabled);
	icsk->icsk_clean_acked = NULL;
}
EXPORT_SYMBOL_GPL(clean_acked_data_disable);

void clean_acked_data_flush(void)
{
	static_key_deferred_flush(&clean_acked_data_enabled);
}
EXPORT_SYMBOL_GPL(clean_acked_data_flush);
#endif

#ifdef CONFIG_CGROUP_BPF
static void bpf_skops_parse_hdr(struct sock *sk, struct sk_buff *skb)
{
	bool unknown_opt = tcp_sk(sk)->rx_opt.saw_unknown &&
		BPF_SOCK_OPS_TEST_FLAG(tcp_sk(sk),
				       BPF_SOCK_OPS_PARSE_UNKNOWN_HDR_OPT_CB_FLAG);
	bool parse_all_opt = BPF_SOCK_OPS_TEST_FLAG(tcp_sk(sk),
						    BPF_SOCK_OPS_PARSE_ALL_HDR_OPT_CB_FLAG);
	struct bpf_sock_ops_kern sock_ops;

	if (likely(!unknown_opt && !parse_all_opt))
		return;

	/* The skb will be handled in the
	 * bpf_skops_established() or
	 * bpf_skops_write_hdr_opt().
	 */
	switch (sk->sk_state) {
	case TCP_SYN_RECV:
	case TCP_SYN_SENT:
	case TCP_LISTEN:
		return;
	}

	sock_owned_by_me(sk);

	memset(&sock_ops, 0, offsetof(struct bpf_sock_ops_kern, temp));
	sock_ops.op = BPF_SOCK_OPS_PARSE_HDR_OPT_CB;
	sock_ops.is_fullsock = 1;
	sock_ops.sk = sk;
	bpf_skops_init_skb(&sock_ops, skb, tcp_hdrlen(skb));

	BPF_CGROUP_RUN_PROG_SOCK_OPS(&sock_ops);
}

static void bpf_skops_established(struct sock *sk, int bpf_op,
				  struct sk_buff *skb)
{
	struct bpf_sock_ops_kern sock_ops;

	sock_owned_by_me(sk);

	memset(&sock_ops, 0, offsetof(struct bpf_sock_ops_kern, temp));
	sock_ops.op = bpf_op;
	sock_ops.is_fullsock = 1;
	sock_ops.sk = sk;
	/* sk with TCP_REPAIR_ON does not have skb in tcp_finish_connect */
	if (skb)
		bpf_skops_init_skb(&sock_ops, skb, tcp_hdrlen(skb));

	BPF_CGROUP_RUN_PROG_SOCK_OPS(&sock_ops);
}
#else
static void bpf_skops_parse_hdr(struct sock *sk, struct sk_buff *skb)
{
}

static void bpf_skops_established(struct sock *sk, int bpf_op,
				  struct sk_buff *skb)
{
}
#endif

static void tcp_gro_dev_warn(struct sock *sk, const struct sk_buff *skb,
			     unsigned int len)
{
	static bool __once __read_mostly;

	if (!__once) {
		struct net_device *dev;

		__once = true;

		rcu_read_lock();
		dev = dev_get_by_index_rcu(sock_net(sk), skb->skb_iif);
		if (!dev || len >= dev->mtu)
			pr_warn("%s: Driver has suspect GRO implementation, TCP performance may be compromised.\n",
				dev ? dev->name : "Unknown driver");
		rcu_read_unlock();
	}
}

/* Adapt the MSS value used to make delayed ack decision to the
 * real world.
 */
static void tcp_measure_rcv_mss(struct sock *sk, const struct sk_buff *skb)
{
	struct inet_connection_sock *icsk = inet_csk(sk);
	const unsigned int lss = icsk->icsk_ack.last_seg_size;
	unsigned int len;

	icsk->icsk_ack.last_seg_size = 0;

	/* skb->len may jitter because of SACKs, even if peer
	 * sends good full-sized frames.
	 */
	len = skb_shinfo(skb)->gso_size ? : skb->len;
	if (len >= icsk->icsk_ack.rcv_mss) {
		icsk->icsk_ack.rcv_mss = min_t(unsigned int, len,
					       tcp_sk(sk)->advmss);
		/* Account for possibly-removed options */
		if (unlikely(len > icsk->icsk_ack.rcv_mss +
				   MAX_TCP_OPTION_SPACE))
			tcp_gro_dev_warn(sk, skb, len);
	} else {
		/* Otherwise, we make more careful check taking into account,
		 * that SACKs block is variable.
		 *
		 * "len" is invariant segment length, including TCP header.
		 */
		len += skb->data - skb_transport_header(skb);
		if (len >= TCP_MSS_DEFAULT + sizeof(struct tcphdr) ||
		    /* If PSH is not set, packet should be
		     * full sized, provided peer TCP is not badly broken.
		     * This observation (if it is correct 8)) allows
		     * to handle super-low mtu links fairly.
		     */
		    (len >= TCP_MIN_MSS + sizeof(struct tcphdr) &&
		     !(tcp_flag_word(tcp_hdr(skb)) & TCP_REMNANT))) {
			/* Subtract also invariant (if peer is RFC compliant),
			 * tcp header plus fixed timestamp option length.
			 * Resulting "len" is MSS free of SACK jitter.
			 */
			len -= tcp_sk(sk)->tcp_header_len;
			icsk->icsk_ack.last_seg_size = len;
			if (len == lss) {
				icsk->icsk_ack.rcv_mss = len;
				return;
			}
		}
		if (icsk->icsk_ack.pending & ICSK_ACK_PUSHED)
			icsk->icsk_ack.pending |= ICSK_ACK_PUSHED2;
		icsk->icsk_ack.pending |= ICSK_ACK_PUSHED;
	}
}

static void tcp_incr_quickack(struct sock *sk, unsigned int max_quickacks)
{
	struct inet_connection_sock *icsk = inet_csk(sk);
	unsigned int quickacks = tcp_sk(sk)->rcv_wnd / (2 * icsk->icsk_ack.rcv_mss);

	if (quickacks == 0)
		quickacks = 2;
	quickacks = min(quickacks, max_quickacks);
	if (quickacks > icsk->icsk_ack.quick)
		icsk->icsk_ack.quick = quickacks;
}

void tcp_enter_quickack_mode(struct sock *sk, unsigned int max_quickacks)
{
	struct inet_connection_sock *icsk = inet_csk(sk);

	tcp_incr_quickack(sk, max_quickacks);
	inet_csk_exit_pingpong_mode(sk);
	icsk->icsk_ack.ato = TCP_ATO_MIN;
}
EXPORT_SYMBOL(tcp_enter_quickack_mode);

/* Send ACKs quickly, if "quick" count is not exhausted
 * and the session is not interactive.
 */

static bool tcp_in_quickack_mode(struct sock *sk)
{
	const struct inet_connection_sock *icsk = inet_csk(sk);
	const struct dst_entry *dst = __sk_dst_get(sk);

	return (dst && dst_metric(dst, RTAX_QUICKACK)) ||
		(icsk->icsk_ack.quick && !inet_csk_in_pingpong_mode(sk));
}

static void tcp_count_delivered_ce(struct tcp_sock *tp, s32 ecn_count)
{
	tp->delivered_ce += ecn_count;
}

/* Updates the delivered and delivered_ce counts */
static void tcp_count_delivered(struct tcp_sock *tp, u32 delivered,
				bool ece_ack)
{
	tp->delivered += delivered;
	if (tcp_ecn_mode_rfc3168(tp) && ece_ack)
		tcp_count_delivered_ce(tp, delivered);
}

static void tcp_ecn_queue_cwr(struct tcp_sock *tp)
{
	/* Do not set CWR if in AccECN mode! */
	if (tcp_ecn_mode_rfc3168(tp))
		tp->ecn_flags |= TCP_ECN_QUEUE_CWR;
}

static void tcp_ecn_accept_cwr(struct sock *sk, const struct sk_buff *skb)
{
	struct tcp_sock *tp = tcp_sk(sk);

	if (tcp_ecn_mode_rfc3168(tp) && tcp_hdr(skb)->cwr) {
		tp->ecn_flags &= ~TCP_ECN_DEMAND_CWR;

		/* If the sender is telling us it has entered CWR, then its
		 * cwnd may be very low (even just 1 packet), so we should ACK
		 * immediately.
		 */
		if (TCP_SKB_CB(skb)->seq != TCP_SKB_CB(skb)->end_seq)
			inet_csk(sk)->icsk_ack.pending |= ICSK_ACK_NOW;
	}
}

static void tcp_ecn_withdraw_cwr(struct tcp_sock *tp)
{
	tp->ecn_flags &= ~TCP_ECN_QUEUE_CWR;
}

static void tcp_data_ecn_check(struct sock *sk, const struct sk_buff *skb)
{
	struct tcp_sock *tp = tcp_sk(sk);

	if (tcp_ecn_disabled(tp))
		return;

	switch (TCP_SKB_CB(skb)->ip_dsfield & INET_ECN_MASK) {
	case INET_ECN_NOT_ECT:
		/* Funny extension: if ECT is not set on a segment,
		 * and we already seen ECT on a previous segment,
		 * it is probably a retransmit.
		 */
		if (tp->ecn_flags & TCP_ECN_SEEN)
			tcp_enter_quickack_mode(sk, 2);
		break;
	case INET_ECN_CE:
		if (tcp_ca_needs_ecn(sk))
			tcp_ca_event(sk, CA_EVENT_ECN_IS_CE);

		if (!(tp->ecn_flags & TCP_ECN_DEMAND_CWR) &&
		    tcp_ecn_mode_rfc3168(tp)) {
			/* Better not delay acks, sender can have a very low cwnd */
			tcp_enter_quickack_mode(sk, 2);
			tp->ecn_flags |= TCP_ECN_DEMAND_CWR;
		}
		break;
	default:
		if (tcp_ca_needs_ecn(sk))
			tcp_ca_event(sk, CA_EVENT_ECN_NO_CE);
		break;
	}
}

/* §3.1.2 If a TCP server that implements AccECN receives a SYN with the three
 * TCP header flags (AE, CWR and ECE) set to any combination other than 000,
 * 011 or 111, it MUST negotiate the use of AccECN as if they had been set to
 * 111.
 */
static bool tcp_accecn_syn_requested(const struct tcphdr *th)
{
	u8 ace = tcp_accecn_ace(th);

	return ace && ace != 0x3;
}

/* Check ECN field transition to detect invalid transitions */
static bool tcp_ect_transition_valid(u8 snt, u8 rcv)
{
	if (rcv == snt)
		return true;

	/* Non-ECT altered to something or something became non-ECT */
	if ((snt == INET_ECN_NOT_ECT) || (rcv == INET_ECN_NOT_ECT))
		return false;
	/* CE -> ECT(0/1)? */
	if (snt == INET_ECN_CE)
		return false;
	return true;
}

bool tcp_accecn_validate_syn_feedback(struct sock *sk, u8 ace, u8 sent_ect)
{
	u8 ect = tcp_accecn_extract_syn_ect(ace);
	struct tcp_sock *tp = tcp_sk(sk);

	if (!sock_net(sk)->ipv4.sysctl_tcp_ecn_fallback)
		return true;

	if (!tcp_ect_transition_valid(sent_ect, ect)) {
		tp->ecn_fail = 1;
		return false;
	}

	return true;
}

/* See Table 2 of the AccECN draft */
static void tcp_ecn_rcv_synack(struct sock *sk, const struct tcphdr *th,
			       u8 ip_dsfield)
{
	struct tcp_sock *tp = tcp_sk(sk);
	u8 ace = tcp_accecn_ace(th);

	switch (ace) {
	case 0x0:
	case 0x7:
		tcp_ecn_mode_set(tp, TCP_ECN_DISABLED);
		break;
	case 0x1:
	case 0x5:
		if (tcp_ecn_mode_pending(tp))
			/* Downgrade from AccECN, or requested initially */
			tcp_ecn_mode_set(tp, TCP_ECN_MODE_RFC3168);
		break;
	default:
		tcp_ecn_mode_set(tp, TCP_ECN_MODE_ACCECN);
		tp->syn_ect_rcv = ip_dsfield & INET_ECN_MASK;
		if (tcp_accecn_validate_syn_feedback(sk, ace, tp->syn_ect_snt) &&
		    INET_ECN_is_ce(ip_dsfield)) {
			tp->received_ce++;
			tp->received_ce_pending++;
		}
		break;
	}
}

static void tcp_ecn_rcv_syn(struct tcp_sock *tp, const struct tcphdr *th,
			    const struct sk_buff *skb)
{
	if (tcp_ecn_mode_pending(tp)) {
		if (!tcp_accecn_syn_requested(th)) {
			/* Downgrade to classic ECN feedback */
			tcp_ecn_mode_set(tp, TCP_ECN_MODE_RFC3168);
		} else {
			tp->syn_ect_rcv = TCP_SKB_CB(skb)->ip_dsfield & INET_ECN_MASK;
			tcp_ecn_mode_set(tp, TCP_ECN_MODE_ACCECN);
		}
	}
	if (tcp_ecn_mode_rfc3168(tp) && (!th->ece || !th->cwr))
		tcp_ecn_mode_set(tp, TCP_ECN_DISABLED);
}

static bool tcp_ecn_rcv_ecn_echo(const struct tcp_sock *tp, const struct tcphdr *th)
{
	if (th->ece && !th->syn && tcp_ecn_mode_rfc3168(tp))
		return true;
	return false;
}

/* Maps IP ECN field ECT/CE bits to AccECN option field #nr */
static unsigned int tcp_ecnfield_to_accecn_optfield(u8 ecnfield)
{
	unsigned int opt;

	opt = (ecnfield - 2) & INET_ECN_MASK;
	/* Shift+XOR for 11 -> 10 */
	opt = (opt ^ (opt >> 1)) + 1;

	return opt;
}

/* Maps AccECN option field #nr to IP ECN field ECT/CE bits */
static unsigned int tcp_accecn_optfield_to_ecnfield(unsigned int optfield, bool order)
{
	u8 tmp;

	optfield = order ? 2 - optfield : optfield;
	tmp = optfield + 2;

	return (tmp + (tmp >> 2)) & INET_ECN_MASK;
}


/* Handles AccECN option ECT and CE 24-bit byte counters update into
 * the u32 value in tcp_sock. As we're processing TCP options, it is
 * safe to access from - 1.
 */
static s32 tcp_update_ecn_bytes(u32 *cnt, const char *from, u32 init_offset)
{
	u32 truncated = (get_unaligned_be32(from - 1) - init_offset) & 0xFFFFFFU;
	u32 delta = (truncated - *cnt) & 0xFFFFFFU;

	/* If delta has the highest bit set (24th bit) indicating negative,
	 * sign extend to correct an estimation error in the ecn_bytes
	 */
	delta = delta & 0x800000 ? delta | 0xFF000000 : delta;
	*cnt += delta;
	return (s32)delta;
}

/* Returns true if the byte counters can be used */
static bool tcp_accecn_process_option(struct tcp_sock *tp,
				      const struct sk_buff *skb,
				      u32 delivered_bytes, int flag)
{
	u8 estimate_ecnfield = tp->estimate_ecnfield;
	bool ambiguous_ecn_bytes_incr = false;
	bool first_changed = false;
	unsigned int optlen;
	unsigned char *ptr;
	bool order, res;
	unsigned int i;

	if (!(flag & FLAG_SLOWPATH) || !tp->rx_opt.accecn) {
		if (estimate_ecnfield) {
			tp->delivered_ecn_bytes[estimate_ecnfield - 1] += delivered_bytes;
			return true;
		}
		return false;
	}

	ptr = skb_transport_header(skb) + tp->rx_opt.accecn;
	optlen = ptr[1] - 2;
	WARN_ON_ONCE(ptr[0] != TCPOPT_EXP);
	ptr += 2;
	order = get_unaligned_be16(ptr) == TCPOPT_ACCECN1_MAGIC;
	ptr += 2;

	res = !!estimate_ecnfield;
	for (i = 0; i < 3; i++) {
		if (optlen >= TCPOLEN_ACCECN_PERCOUNTER) {
			u8 ecnfield = tcp_accecn_optfield_to_ecnfield(i, order);
			u32 init_offset = ecnfield == INET_ECN_ECT_0 ?
					  TCP_ACCECN_E0B_INIT_OFFSET : 0;
			s32 delta;

			delta = tcp_update_ecn_bytes(&(tp->delivered_ecn_bytes[ecnfield - 1]),
						     ptr, init_offset);
			if (delta) {
				if (delta < 0) {
					res = false;
					ambiguous_ecn_bytes_incr = true;
				}
				if (ecnfield != estimate_ecnfield) {
					if (!first_changed) {
						tp->estimate_ecnfield = ecnfield;
						first_changed = true;
					} else {
						res = false;
						ambiguous_ecn_bytes_incr = true;
					}
				}
			}

			optlen -= TCPOLEN_ACCECN_PERCOUNTER;
			ptr += TCPOLEN_ACCECN_PERCOUNTER;
		}
	}
	if (ambiguous_ecn_bytes_incr)
		tp->estimate_ecnfield = 0;

	return res;
}

static u32 tcp_accecn_align_to_delta(u32 candidate, u32 delta)
{
	return candidate - ((candidate - delta) & TCP_ACCECN_CEP_ACE_MASK);
}

/* Returns the ECN CE delta */
static s32 __tcp_accecn_process(struct sock *sk, const struct sk_buff *skb,
				u32 delivered_pkts, u32 delivered_bytes, int flag)
{
	struct tcp_sock *tp = tcp_sk(sk);
	u32 delta, safe_delta;
	u32 corrected_ace;

	/* Reordered ACK? (...or uncertain due to lack of data to send and ts) */
	if (!(flag & (FLAG_FORWARD_PROGRESS|FLAG_TS_PROGRESS)))
		return 0;

	tcp_accecn_process_option(tp, skb, delivered_bytes, flag);

	if (!(flag & FLAG_SLOWPATH)) {
		/* AccECN counter might overflow on large ACKs */
		if (delivered_pkts <= TCP_ACCECN_CEP_ACE_MASK)
			return 0;
	}

	/* ACE field is not available during handshake */
	if (flag & FLAG_SYN_ACKED)
		return 0;

	if (tp->received_ce_pending >= TCP_ACCECN_ACE_MAX_DELTA)
		inet_csk(sk)->icsk_ack.pending |= ICSK_ACK_NOW;

	corrected_ace = tcp_accecn_ace(tcp_hdr(skb)) - TCP_ACCECN_CEP_INIT_OFFSET;
	delta = (corrected_ace - tp->delivered_ce) & TCP_ACCECN_CEP_ACE_MASK;
	if (delivered_pkts <= TCP_ACCECN_CEP_ACE_MASK)
		return delta;

	safe_delta = tcp_accecn_align_to_delta(delivered_pkts, delta);

	return safe_delta;
}

<<<<<<< HEAD
static u32 tcp_accecn_process(struct sock *sk, const struct sk_buff *skb,
			      u32 delivered_pkts, u32 delivered_bytes, int *flag)
=======
static u32 tcp_accecn_process(struct sock *sk, struct rate_sample *rs,
			      const struct sk_buff *skb,
			      u32 delivered_pkts, int *flag)
>>>>>>> 76b16f1a
{
	s32 delta = __tcp_accecn_process(sk, skb, delivered_pkts,
					 delivered_bytes, *flag);
	struct tcp_sock *tp = tcp_sk(sk);

	if (delta != 0) {
		if (delta > 0)
			*flag |= FLAG_ECE;
		tcp_count_delivered_ce(tp, delta);
		rs->ece_delta = delta;
		/* Recalculate header predictor */
		if (tp->pred_flags)
			tcp_fast_path_on(tp);
	}
	return delta;
}

/* Buffer size and advertised window tuning.
 *
 * 1. Tuning sk->sk_sndbuf, when connection enters established state.
 */

static void tcp_sndbuf_expand(struct sock *sk)
{
	const struct tcp_sock *tp = tcp_sk(sk);
	const struct tcp_congestion_ops *ca_ops = inet_csk(sk)->icsk_ca_ops;
	int sndmem, per_mss;
	u32 nr_segs;

	/* Worst case is non GSO/TSO : each frame consumes one skb
	 * and skb->head is kmalloced using power of two area of memory
	 */
	per_mss = max_t(u32, tp->rx_opt.mss_clamp, tp->mss_cache) +
		  MAX_TCP_HEADER +
		  SKB_DATA_ALIGN(sizeof(struct skb_shared_info));

	per_mss = roundup_pow_of_two(per_mss) +
		  SKB_DATA_ALIGN(sizeof(struct sk_buff));

	nr_segs = max_t(u32, TCP_INIT_CWND, tp->snd_cwnd);
	nr_segs = max_t(u32, nr_segs, tp->reordering + 1);

	/* Fast Recovery (RFC 5681 3.2) :
	 * Cubic needs 1.7 factor, rounded to 2 to include
	 * extra cushion (application might react slowly to EPOLLOUT)
	 */
	sndmem = ca_ops->sndbuf_expand ? ca_ops->sndbuf_expand(sk) : 2;
	sndmem *= nr_segs * per_mss;

	if (sk->sk_sndbuf < sndmem)
		WRITE_ONCE(sk->sk_sndbuf,
			   min(sndmem, sock_net(sk)->ipv4.sysctl_tcp_wmem[2]));
}

/* 2. Tuning advertised window (window_clamp, rcv_ssthresh)
 *
 * All tcp_full_space() is split to two parts: "network" buffer, allocated
 * forward and advertised in receiver window (tp->rcv_wnd) and
 * "application buffer", required to isolate scheduling/application
 * latencies from network.
 * window_clamp is maximal advertised window. It can be less than
 * tcp_full_space(), in this case tcp_full_space() - window_clamp
 * is reserved for "application" buffer. The less window_clamp is
 * the smoother our behaviour from viewpoint of network, but the lower
 * throughput and the higher sensitivity of the connection to losses. 8)
 *
 * rcv_ssthresh is more strict window_clamp used at "slow start"
 * phase to predict further behaviour of this connection.
 * It is used for two goals:
 * - to enforce header prediction at sender, even when application
 *   requires some significant "application buffer". It is check #1.
 * - to prevent pruning of receive queue because of misprediction
 *   of receiver window. Check #2.
 *
 * The scheme does not work when sender sends good segments opening
 * window and then starts to feed us spaghetti. But it should work
 * in common situations. Otherwise, we have to rely on queue collapsing.
 */

/* Slow part of check#2. */
static int __tcp_grow_window(const struct sock *sk, const struct sk_buff *skb)
{
	struct tcp_sock *tp = tcp_sk(sk);
	/* Optimize this! */
	int truesize = tcp_win_from_space(sk, skb->truesize) >> 1;
	int window = tcp_win_from_space(sk, sock_net(sk)->ipv4.sysctl_tcp_rmem[2]) >> 1;

	while (tp->rcv_ssthresh <= window) {
		if (truesize <= skb->len)
			return 2 * inet_csk(sk)->icsk_ack.rcv_mss;

		truesize >>= 1;
		window >>= 1;
	}
	return 0;
}

static void tcp_grow_window(struct sock *sk, const struct sk_buff *skb)
{
	struct tcp_sock *tp = tcp_sk(sk);
	int room;

	room = min_t(int, tp->window_clamp, tcp_space(sk)) - tp->rcv_ssthresh;

	/* Check #1 */
	if (room > 0 && !tcp_under_memory_pressure(sk)) {
		int incr;

		/* Check #2. Increase window, if skb with such overhead
		 * will fit to rcvbuf in future.
		 */
		if (tcp_win_from_space(sk, skb->truesize) <= skb->len)
			incr = 2 * tp->advmss;
		else
			incr = __tcp_grow_window(sk, skb);

		if (incr) {
			incr = max_t(int, incr, 2 * skb->len);
			tp->rcv_ssthresh += min(room, incr);
			inet_csk(sk)->icsk_ack.quick |= 1;
		}
	}
}

/* 3. Try to fixup all. It is made immediately after connection enters
 *    established state.
 */
static void tcp_init_buffer_space(struct sock *sk)
{
	int tcp_app_win = sock_net(sk)->ipv4.sysctl_tcp_app_win;
	struct tcp_sock *tp = tcp_sk(sk);
	int maxwin;

	if (!(sk->sk_userlocks & SOCK_SNDBUF_LOCK))
		tcp_sndbuf_expand(sk);

	tcp_mstamp_refresh(tp);
	tp->rcvq_space.time = tp->tcp_mstamp;
	tp->rcvq_space.seq = tp->copied_seq;

	maxwin = tcp_full_space(sk);

	if (tp->window_clamp >= maxwin) {
		tp->window_clamp = maxwin;

		if (tcp_app_win && maxwin > 4 * tp->advmss)
			tp->window_clamp = max(maxwin -
					       (maxwin >> tcp_app_win),
					       4 * tp->advmss);
	}

	/* Force reservation of one segment. */
	if (tcp_app_win &&
	    tp->window_clamp > 2 * tp->advmss &&
	    tp->window_clamp + tp->advmss > maxwin)
		tp->window_clamp = max(2 * tp->advmss, maxwin - tp->advmss);

	tp->rcv_ssthresh = min(tp->rcv_ssthresh, tp->window_clamp);
	tp->snd_cwnd_stamp = tcp_jiffies32;
	tp->rcvq_space.space = min3(tp->rcv_ssthresh, tp->rcv_wnd,
				    (u32)TCP_INIT_CWND * tp->advmss);
}

/* 4. Recalculate window clamp after socket hit its memory bounds. */
static void tcp_clamp_window(struct sock *sk)
{
	struct tcp_sock *tp = tcp_sk(sk);
	struct inet_connection_sock *icsk = inet_csk(sk);
	struct net *net = sock_net(sk);

	icsk->icsk_ack.quick = 0;

	if (sk->sk_rcvbuf < net->ipv4.sysctl_tcp_rmem[2] &&
	    !(sk->sk_userlocks & SOCK_RCVBUF_LOCK) &&
	    !tcp_under_memory_pressure(sk) &&
	    sk_memory_allocated(sk) < sk_prot_mem_limits(sk, 0)) {
		WRITE_ONCE(sk->sk_rcvbuf,
			   min(atomic_read(&sk->sk_rmem_alloc),
			       net->ipv4.sysctl_tcp_rmem[2]));
	}
	if (atomic_read(&sk->sk_rmem_alloc) > sk->sk_rcvbuf)
		tp->rcv_ssthresh = min(tp->window_clamp, 2U * tp->advmss);
}

/* Initialize RCV_MSS value.
 * RCV_MSS is an our guess about MSS used by the peer.
 * We haven't any direct information about the MSS.
 * It's better to underestimate the RCV_MSS rather than overestimate.
 * Overestimations make us ACKing less frequently than needed.
 * Underestimations are more easy to detect and fix by tcp_measure_rcv_mss().
 */
void tcp_initialize_rcv_mss(struct sock *sk)
{
	const struct tcp_sock *tp = tcp_sk(sk);
	unsigned int hint = min_t(unsigned int, tp->advmss, tp->mss_cache);

	hint = min(hint, tp->rcv_wnd / 2);
	hint = min(hint, TCP_MSS_DEFAULT);
	hint = max(hint, TCP_MIN_MSS);

	inet_csk(sk)->icsk_ack.rcv_mss = hint;
}
EXPORT_SYMBOL(tcp_initialize_rcv_mss);

/* Receiver "autotuning" code.
 *
 * The algorithm for RTT estimation w/o timestamps is based on
 * Dynamic Right-Sizing (DRS) by Wu Feng and Mike Fisk of LANL.
 * <https://public.lanl.gov/radiant/pubs.html#DRS>
 *
 * More detail on this code can be found at
 * <http://staff.psc.edu/jheffner/>,
 * though this reference is out of date.  A new paper
 * is pending.
 */
static void tcp_rcv_rtt_update(struct tcp_sock *tp, u32 sample, int win_dep)
{
	u32 new_sample = tp->rcv_rtt_est.rtt_us;
	long m = sample;

	if (new_sample != 0) {
		/* If we sample in larger samples in the non-timestamp
		 * case, we could grossly overestimate the RTT especially
		 * with chatty applications or bulk transfer apps which
		 * are stalled on filesystem I/O.
		 *
		 * Also, since we are only going for a minimum in the
		 * non-timestamp case, we do not smooth things out
		 * else with timestamps disabled convergence takes too
		 * long.
		 */
		if (!win_dep) {
			m -= (new_sample >> 3);
			new_sample += m;
		} else {
			m <<= 3;
			if (m < new_sample)
				new_sample = m;
		}
	} else {
		/* No previous measure. */
		new_sample = m << 3;
	}

	tp->rcv_rtt_est.rtt_us = new_sample;
}

static inline void tcp_rcv_rtt_measure(struct tcp_sock *tp)
{
	u32 delta_us;

	if (tp->rcv_rtt_est.time == 0)
		goto new_measure;
	if (before(tp->rcv_nxt, tp->rcv_rtt_est.seq))
		return;
	delta_us = tcp_stamp_us_delta(tp->tcp_mstamp, tp->rcv_rtt_est.time);
	if (!delta_us)
		delta_us = 1;
	tcp_rcv_rtt_update(tp, delta_us, 1);

new_measure:
	tp->rcv_rtt_est.seq = tp->rcv_nxt + tp->rcv_wnd;
	tp->rcv_rtt_est.time = tp->tcp_mstamp;
}

static inline void tcp_rcv_rtt_measure_ts(struct sock *sk,
					  const struct sk_buff *skb)
{
	struct tcp_sock *tp = tcp_sk(sk);

	if (tp->rx_opt.rcv_tsecr == tp->rcv_rtt_last_tsecr)
		return;
	tp->rcv_rtt_last_tsecr = tp->rx_opt.rcv_tsecr;

	if (TCP_SKB_CB(skb)->end_seq -
	    TCP_SKB_CB(skb)->seq >= inet_csk(sk)->icsk_ack.rcv_mss) {
		u32 delta = tcp_time_stamp(tp) - tp->rx_opt.rcv_tsecr;
		u32 delta_us;

		if (likely(delta < INT_MAX / (USEC_PER_SEC / TCP_TS_HZ))) {
			if (!delta)
				delta = 1;
			delta_us = delta * (USEC_PER_SEC / TCP_TS_HZ);
			tcp_rcv_rtt_update(tp, delta_us, 0);
		}
	}
}

/*
 * This function should be called every time data is copied to user space.
 * It calculates the appropriate TCP receive buffer space.
 */
void tcp_rcv_space_adjust(struct sock *sk)
{
	struct tcp_sock *tp = tcp_sk(sk);
	u32 copied;
	int time;

	trace_tcp_rcv_space_adjust(sk);

	tcp_mstamp_refresh(tp);
	time = tcp_stamp_us_delta(tp->tcp_mstamp, tp->rcvq_space.time);
	if (time < (tp->rcv_rtt_est.rtt_us >> 3) || tp->rcv_rtt_est.rtt_us == 0)
		return;

	/* Number of bytes copied to user in last RTT */
	copied = tp->copied_seq - tp->rcvq_space.seq;
	if (copied <= tp->rcvq_space.space)
		goto new_measure;

	/* A bit of theory :
	 * copied = bytes received in previous RTT, our base window
	 * To cope with packet losses, we need a 2x factor
	 * To cope with slow start, and sender growing its cwin by 100 %
	 * every RTT, we need a 4x factor, because the ACK we are sending
	 * now is for the next RTT, not the current one :
	 * <prev RTT . ><current RTT .. ><next RTT .... >
	 */

	if (sock_net(sk)->ipv4.sysctl_tcp_moderate_rcvbuf &&
	    !(sk->sk_userlocks & SOCK_RCVBUF_LOCK)) {
		int rcvmem, rcvbuf;
		u64 rcvwin, grow;

		/* minimal window to cope with packet losses, assuming
		 * steady state. Add some cushion because of small variations.
		 */
		rcvwin = ((u64)copied << 1) + 16 * tp->advmss;

		/* Accommodate for sender rate increase (eg. slow start) */
		grow = rcvwin * (copied - tp->rcvq_space.space);
		do_div(grow, tp->rcvq_space.space);
		rcvwin += (grow << 1);

		rcvmem = SKB_TRUESIZE(tp->advmss + MAX_TCP_HEADER);
		while (tcp_win_from_space(sk, rcvmem) < tp->advmss)
			rcvmem += 128;

		do_div(rcvwin, tp->advmss);
		rcvbuf = min_t(u64, rcvwin * rcvmem,
			       sock_net(sk)->ipv4.sysctl_tcp_rmem[2]);
		if (rcvbuf > sk->sk_rcvbuf) {
			WRITE_ONCE(sk->sk_rcvbuf, rcvbuf);

			/* Make the window clamp follow along.  */
			tp->window_clamp = tcp_win_from_space(sk, rcvbuf);
		}
	}
	tp->rcvq_space.space = copied;

new_measure:
	tp->rcvq_space.seq = tp->copied_seq;
	tp->rcvq_space.time = tp->tcp_mstamp;
}

/* There is something which you must keep in mind when you analyze the
 * behavior of the tp->ato delayed ack timeout interval.  When a
 * connection starts up, we want to ack as quickly as possible.  The
 * problem is that "good" TCP's do slow start at the beginning of data
 * transmission.  The means that until we send the first few ACK's the
 * sender will sit on his end and only queue most of his data, because
 * he can only send snd_cwnd unacked packets at any given time.  For
 * each ACK we send, he increments snd_cwnd and transmits more of his
 * queue.  -DaveM
 */
static void tcp_event_data_recv(struct sock *sk, struct sk_buff *skb)
{
	struct tcp_sock *tp = tcp_sk(sk);
	struct inet_connection_sock *icsk = inet_csk(sk);
	u32 now;

	inet_csk_schedule_ack(sk);

	tcp_measure_rcv_mss(sk, skb);

	tcp_rcv_rtt_measure(tp);

	now = tcp_jiffies32;

	if (!icsk->icsk_ack.ato) {
		/* The _first_ data packet received, initialize
		 * delayed ACK engine.
		 */
		tcp_incr_quickack(sk, TCP_MAX_QUICKACKS);
		icsk->icsk_ack.ato = TCP_ATO_MIN;
	} else {
		int m = now - icsk->icsk_ack.lrcvtime;

		if (m <= TCP_ATO_MIN / 2) {
			/* The fastest case is the first. */
			icsk->icsk_ack.ato = (icsk->icsk_ack.ato >> 1) + TCP_ATO_MIN / 2;
		} else if (m < icsk->icsk_ack.ato) {
			icsk->icsk_ack.ato = (icsk->icsk_ack.ato >> 1) + m;
			if (icsk->icsk_ack.ato > icsk->icsk_rto)
				icsk->icsk_ack.ato = icsk->icsk_rto;
		} else if (m > icsk->icsk_rto) {
			/* Too long gap. Apparently sender failed to
			 * restart window, so that we send ACKs quickly.
			 */
			tcp_incr_quickack(sk, TCP_MAX_QUICKACKS);
			sk_mem_reclaim(sk);
		}
	}
	icsk->icsk_ack.lrcvtime = now;

	tcp_data_ecn_check(sk, skb);

	if (skb->len >= 128)
		tcp_grow_window(sk, skb);
}

/* Called to compute a smoothed rtt estimate. The data fed to this
 * routine either comes from timestamps, or from segments that were
 * known _not_ to have been retransmitted [see Karn/Partridge
 * Proceedings SIGCOMM 87]. The algorithm is from the SIGCOMM 88
 * piece by Van Jacobson.
 * NOTE: the next three routines used to be one big routine.
 * To save cycles in the RFC 1323 implementation it was better to break
 * it up into three procedures. -- erics
 */
static void tcp_rtt_estimator(struct sock *sk, long mrtt_us)
{
	struct tcp_sock *tp = tcp_sk(sk);
	long m = mrtt_us; /* RTT */
	u32 srtt = tp->srtt_us;

	/*	The following amusing code comes from Jacobson's
	 *	article in SIGCOMM '88.  Note that rtt and mdev
	 *	are scaled versions of rtt and mean deviation.
	 *	This is designed to be as fast as possible
	 *	m stands for "measurement".
	 *
	 *	On a 1990 paper the rto value is changed to:
	 *	RTO = rtt + 4 * mdev
	 *
	 * Funny. This algorithm seems to be very broken.
	 * These formulae increase RTO, when it should be decreased, increase
	 * too slowly, when it should be increased quickly, decrease too quickly
	 * etc. I guess in BSD RTO takes ONE value, so that it is absolutely
	 * does not matter how to _calculate_ it. Seems, it was trap
	 * that VJ failed to avoid. 8)
	 */
	if (srtt != 0) {
		m -= (srtt >> 3);	/* m is now error in rtt est */
		srtt += m;		/* rtt = 7/8 rtt + 1/8 new */
		if (m < 0) {
			m = -m;		/* m is now abs(error) */
			m -= (tp->mdev_us >> 2);   /* similar update on mdev */
			/* This is similar to one of Eifel findings.
			 * Eifel blocks mdev updates when rtt decreases.
			 * This solution is a bit different: we use finer gain
			 * for mdev in this case (alpha*beta).
			 * Like Eifel it also prevents growth of rto,
			 * but also it limits too fast rto decreases,
			 * happening in pure Eifel.
			 */
			if (m > 0)
				m >>= 3;
		} else {
			m -= (tp->mdev_us >> 2);   /* similar update on mdev */
		}
		tp->mdev_us += m;		/* mdev = 3/4 mdev + 1/4 new */
		if (tp->mdev_us > tp->mdev_max_us) {
			tp->mdev_max_us = tp->mdev_us;
			if (tp->mdev_max_us > tp->rttvar_us)
				tp->rttvar_us = tp->mdev_max_us;
		}
		if (after(tp->snd_una, tp->rtt_seq)) {
			if (tp->mdev_max_us < tp->rttvar_us)
				tp->rttvar_us -= (tp->rttvar_us - tp->mdev_max_us) >> 2;
			tp->rtt_seq = tp->snd_nxt;
			tp->mdev_max_us = tcp_rto_min_us(sk);

			tcp_bpf_rtt(sk);
		}
	} else {
		/* no previous measure. */
		srtt = m << 3;		/* take the measured time to be rtt */
		tp->mdev_us = m << 1;	/* make sure rto = 3*rtt */
		tp->rttvar_us = max(tp->mdev_us, tcp_rto_min_us(sk));
		tp->mdev_max_us = tp->rttvar_us;
		tp->rtt_seq = tp->snd_nxt;

		tcp_bpf_rtt(sk);
	}
	tp->srtt_us = max(1U, srtt);
}

static void tcp_update_pacing_rate(struct sock *sk)
{
	const struct tcp_sock *tp = tcp_sk(sk);
	u64 rate;

	/* set sk_pacing_rate to 200 % of current rate (mss * cwnd / srtt) */
	rate = (u64)tp->mss_cache * ((USEC_PER_SEC / 100) << 3);

	/* current rate is (cwnd * mss) / srtt
	 * In Slow Start [1], set sk_pacing_rate to 200 % the current rate.
	 * In Congestion Avoidance phase, set it to 120 % the current rate.
	 *
	 * [1] : Normal Slow Start condition is (tp->snd_cwnd < tp->snd_ssthresh)
	 *	 If snd_cwnd >= (tp->snd_ssthresh / 2), we are approaching
	 *	 end of slow start and should slow down.
	 */
	if (tp->snd_cwnd < tp->snd_ssthresh / 2)
		rate *= sock_net(sk)->ipv4.sysctl_tcp_pacing_ss_ratio;
	else
		rate *= sock_net(sk)->ipv4.sysctl_tcp_pacing_ca_ratio;

	rate *= max(tp->snd_cwnd, tp->packets_out);

	if (likely(tp->srtt_us))
		do_div(rate, tp->srtt_us);

	/* WRITE_ONCE() is needed because sch_fq fetches sk_pacing_rate
	 * without any lock. We want to make sure compiler wont store
	 * intermediate values in this location.
	 */
	WRITE_ONCE(sk->sk_pacing_rate, min_t(u64, rate,
					     sk->sk_max_pacing_rate));
}

/* Calculate rto without backoff.  This is the second half of Van Jacobson's
 * routine referred to above.
 */
static void tcp_set_rto(struct sock *sk)
{
	const struct tcp_sock *tp = tcp_sk(sk);
	/* Old crap is replaced with new one. 8)
	 *
	 * More seriously:
	 * 1. If rtt variance happened to be less 50msec, it is hallucination.
	 *    It cannot be less due to utterly erratic ACK generation made
	 *    at least by solaris and freebsd. "Erratic ACKs" has _nothing_
	 *    to do with delayed acks, because at cwnd>2 true delack timeout
	 *    is invisible. Actually, Linux-2.4 also generates erratic
	 *    ACKs in some circumstances.
	 */
	inet_csk(sk)->icsk_rto = __tcp_set_rto(tp);

	/* 2. Fixups made earlier cannot be right.
	 *    If we do not estimate RTO correctly without them,
	 *    all the algo is pure shit and should be replaced
	 *    with correct one. It is exactly, which we pretend to do.
	 */

	/* NOTE: clamping at TCP_RTO_MIN is not required, current algo
	 * guarantees that rto is higher.
	 */
	tcp_bound_rto(sk);
}

__u32 tcp_init_cwnd(const struct tcp_sock *tp, const struct dst_entry *dst)
{
	__u32 cwnd = (dst ? dst_metric(dst, RTAX_INITCWND) : 0);

	if (!cwnd)
		cwnd = TCP_INIT_CWND;
	return min_t(__u32, cwnd, tp->snd_cwnd_clamp);
}

struct tcp_sacktag_state {
	/* Timestamps for earliest and latest never-retransmitted segment
	 * that was SACKed. RTO needs the earliest RTT to stay conservative,
	 * but congestion control should still get an accurate delay signal.
	 */
	u64	first_sackt;
	u64	last_sackt;
	u32	reord;
	u32	sack_delivered;
	u32	delivered_bytes;
	int	flag;
	unsigned int mss_now;
	struct rate_sample *rate;
};

/* Take a notice that peer is sending D-SACKs. Skip update of data delivery
 * and spurious retransmission information if this DSACK is unlikely caused by
 * sender's action:
 * - DSACKed sequence range is larger than maximum receiver's window.
 * - Total no. of DSACKed segments exceed the total no. of retransmitted segs.
 */
static u32 tcp_dsack_seen(struct tcp_sock *tp, u32 start_seq,
			  u32 end_seq, struct tcp_sacktag_state *state)
{
	u32 seq_len, dup_segs = 1;

	if (!before(start_seq, end_seq))
		return 0;

	seq_len = end_seq - start_seq;
	/* Dubious DSACK: DSACKed range greater than maximum advertised rwnd */
	if (seq_len > tp->max_window)
		return 0;
	if (seq_len > tp->mss_cache)
		dup_segs = DIV_ROUND_UP(seq_len, tp->mss_cache);

	tp->dsack_dups += dup_segs;
	/* Skip the DSACK if dup segs weren't retransmitted by sender */
	if (tp->dsack_dups > tp->total_retrans)
		return 0;

	tp->rx_opt.sack_ok |= TCP_DSACK_SEEN;
	tp->rack.dsack_seen = 1;

	state->flag |= FLAG_DSACKING_ACK;
	/* A spurious retransmission is delivered */
	state->sack_delivered += dup_segs;

	return dup_segs;
}

/* It's reordering when higher sequence was delivered (i.e. sacked) before
 * some lower never-retransmitted sequence ("low_seq"). The maximum reordering
 * distance is approximated in full-mss packet distance ("reordering").
 */
static void tcp_check_sack_reordering(struct sock *sk, const u32 low_seq,
				      const int ts)
{
	struct tcp_sock *tp = tcp_sk(sk);
	const u32 mss = tp->mss_cache;
	u32 fack, metric;

	fack = tcp_highest_sack_seq(tp);
	if (!before(low_seq, fack))
		return;

	metric = fack - low_seq;
	if ((metric > tp->reordering * mss) && mss) {
#if FASTRETRANS_DEBUG > 1
		pr_debug("Disorder%d %d %u f%u s%u rr%d\n",
			 tp->rx_opt.sack_ok, inet_csk(sk)->icsk_ca_state,
			 tp->reordering,
			 0,
			 tp->sacked_out,
			 tp->undo_marker ? tp->undo_retrans : 0);
#endif
		tp->reordering = min_t(u32, (metric + mss - 1) / mss,
				       sock_net(sk)->ipv4.sysctl_tcp_max_reordering);
	}

	/* This exciting event is worth to be remembered. 8) */
	tp->reord_seen++;
	NET_INC_STATS(sock_net(sk),
		      ts ? LINUX_MIB_TCPTSREORDER : LINUX_MIB_TCPSACKREORDER);
}

 /* This must be called before lost_out or retrans_out are updated
  * on a new loss, because we want to know if all skbs previously
  * known to be lost have already been retransmitted, indicating
  * that this newly lost skb is our next skb to retransmit.
  */
static void tcp_verify_retransmit_hint(struct tcp_sock *tp, struct sk_buff *skb)
{
	if ((!tp->retransmit_skb_hint && tp->retrans_out >= tp->lost_out) ||
	    (tp->retransmit_skb_hint &&
	     before(TCP_SKB_CB(skb)->seq,
		    TCP_SKB_CB(tp->retransmit_skb_hint)->seq)))
		tp->retransmit_skb_hint = skb;
}

/* Sum the number of packets on the wire we have marked as lost, and
 * notify the congestion control module that the given skb was marked lost.
 */
static void tcp_notify_skb_loss_event(struct tcp_sock *tp, const struct sk_buff *skb)
{
	tp->lost += tcp_skb_pcount(skb);
}

void tcp_mark_skb_lost(struct sock *sk, struct sk_buff *skb)
{
	__u8 sacked = TCP_SKB_CB(skb)->sacked;
	struct tcp_sock *tp = tcp_sk(sk);

	if (sacked & TCPCB_SACKED_ACKED)
		return;

	tcp_verify_retransmit_hint(tp, skb);
	if (sacked & TCPCB_LOST) {
		if (sacked & TCPCB_SACKED_RETRANS) {
			/* Account for retransmits that are lost again */
			TCP_SKB_CB(skb)->sacked &= ~TCPCB_SACKED_RETRANS;
			tp->retrans_out -= tcp_skb_pcount(skb);
			NET_ADD_STATS(sock_net(sk), LINUX_MIB_TCPLOSTRETRANSMIT,
				      tcp_skb_pcount(skb));
			tcp_notify_skb_loss_event(tp, skb);
		}
	} else {
		tp->lost_out += tcp_skb_pcount(skb);
		TCP_SKB_CB(skb)->sacked |= TCPCB_LOST;
		tcp_notify_skb_loss_event(tp, skb);
	}
}

/* This procedure tags the retransmission queue when SACKs arrive.
 *
 * We have three tag bits: SACKED(S), RETRANS(R) and LOST(L).
 * Packets in queue with these bits set are counted in variables
 * sacked_out, retrans_out and lost_out, correspondingly.
 *
 * Valid combinations are:
 * Tag  InFlight	Description
 * 0	1		- orig segment is in flight.
 * S	0		- nothing flies, orig reached receiver.
 * L	0		- nothing flies, orig lost by net.
 * R	2		- both orig and retransmit are in flight.
 * L|R	1		- orig is lost, retransmit is in flight.
 * S|R  1		- orig reached receiver, retrans is still in flight.
 * (L|S|R is logically valid, it could occur when L|R is sacked,
 *  but it is equivalent to plain S and code short-curcuits it to S.
 *  L|S is logically invalid, it would mean -1 packet in flight 8))
 *
 * These 6 states form finite state machine, controlled by the following events:
 * 1. New ACK (+SACK) arrives. (tcp_sacktag_write_queue())
 * 2. Retransmission. (tcp_retransmit_skb(), tcp_xmit_retransmit_queue())
 * 3. Loss detection event of two flavors:
 *	A. Scoreboard estimator decided the packet is lost.
 *	   A'. Reno "three dupacks" marks head of queue lost.
 *	B. SACK arrives sacking SND.NXT at the moment, when the
 *	   segment was retransmitted.
 * 4. D-SACK added new rule: D-SACK changes any tag to S.
 *
 * It is pleasant to note, that state diagram turns out to be commutative,
 * so that we are allowed not to be bothered by order of our actions,
 * when multiple events arrive simultaneously. (see the function below).
 *
 * Reordering detection.
 * --------------------
 * Reordering metric is maximal distance, which a packet can be displaced
 * in packet stream. With SACKs we can estimate it:
 *
 * 1. SACK fills old hole and the corresponding segment was not
 *    ever retransmitted -> reordering. Alas, we cannot use it
 *    when segment was retransmitted.
 * 2. The last flaw is solved with D-SACK. D-SACK arrives
 *    for retransmitted and already SACKed segment -> reordering..
 * Both of these heuristics are not used in Loss state, when we cannot
 * account for retransmits accurately.
 *
 * SACK block validation.
 * ----------------------
 *
 * SACK block range validation checks that the received SACK block fits to
 * the expected sequence limits, i.e., it is between SND.UNA and SND.NXT.
 * Note that SND.UNA is not included to the range though being valid because
 * it means that the receiver is rather inconsistent with itself reporting
 * SACK reneging when it should advance SND.UNA. Such SACK block this is
 * perfectly valid, however, in light of RFC2018 which explicitly states
 * that "SACK block MUST reflect the newest segment.  Even if the newest
 * segment is going to be discarded ...", not that it looks very clever
 * in case of head skb. Due to potentional receiver driven attacks, we
 * choose to avoid immediate execution of a walk in write queue due to
 * reneging and defer head skb's loss recovery to standard loss recovery
 * procedure that will eventually trigger (nothing forbids us doing this).
 *
 * Implements also blockage to start_seq wrap-around. Problem lies in the
 * fact that though start_seq (s) is before end_seq (i.e., not reversed),
 * there's no guarantee that it will be before snd_nxt (n). The problem
 * happens when start_seq resides between end_seq wrap (e_w) and snd_nxt
 * wrap (s_w):
 *
 *         <- outs wnd ->                          <- wrapzone ->
 *         u     e      n                         u_w   e_w  s n_w
 *         |     |      |                          |     |   |  |
 * |<------------+------+----- TCP seqno space --------------+---------->|
 * ...-- <2^31 ->|                                           |<--------...
 * ...---- >2^31 ------>|                                    |<--------...
 *
 * Current code wouldn't be vulnerable but it's better still to discard such
 * crazy SACK blocks. Doing this check for start_seq alone closes somewhat
 * similar case (end_seq after snd_nxt wrap) as earlier reversed check in
 * snd_nxt wrap -> snd_una region will then become "well defined", i.e.,
 * equal to the ideal case (infinite seqno space without wrap caused issues).
 *
 * With D-SACK the lower bound is extended to cover sequence space below
 * SND.UNA down to undo_marker, which is the last point of interest. Yet
 * again, D-SACK block must not to go across snd_una (for the same reason as
 * for the normal SACK blocks, explained above). But there all simplicity
 * ends, TCP might receive valid D-SACKs below that. As long as they reside
 * fully below undo_marker they do not affect behavior in anyway and can
 * therefore be safely ignored. In rare cases (which are more or less
 * theoretical ones), the D-SACK will nicely cross that boundary due to skb
 * fragmentation and packet reordering past skb's retransmission. To consider
 * them correctly, the acceptable range must be extended even more though
 * the exact amount is rather hard to quantify. However, tp->max_window can
 * be used as an exaggerated estimate.
 */
static bool tcp_is_sackblock_valid(struct tcp_sock *tp, bool is_dsack,
				   u32 start_seq, u32 end_seq)
{
	/* Too far in future, or reversed (interpretation is ambiguous) */
	if (after(end_seq, tp->snd_nxt) || !before(start_seq, end_seq))
		return false;

	/* Nasty start_seq wrap-around check (see comments above) */
	if (!before(start_seq, tp->snd_nxt))
		return false;

	/* In outstanding window? ...This is valid exit for D-SACKs too.
	 * start_seq == snd_una is non-sensical (see comments above)
	 */
	if (after(start_seq, tp->snd_una))
		return true;

	if (!is_dsack || !tp->undo_marker)
		return false;

	/* ...Then it's D-SACK, and must reside below snd_una completely */
	if (after(end_seq, tp->snd_una))
		return false;

	if (!before(start_seq, tp->undo_marker))
		return true;

	/* Too old */
	if (!after(end_seq, tp->undo_marker))
		return false;

	/* Undo_marker boundary crossing (overestimates a lot). Known already:
	 *   start_seq < undo_marker and end_seq >= undo_marker.
	 */
	return !before(start_seq, end_seq - tp->max_window);
}

static bool tcp_check_dsack(struct sock *sk, const struct sk_buff *ack_skb,
			    struct tcp_sack_block_wire *sp, int num_sacks,
			    u32 prior_snd_una, struct tcp_sacktag_state *state)
{
	struct tcp_sock *tp = tcp_sk(sk);
	u32 start_seq_0 = get_unaligned_be32(&sp[0].start_seq);
	u32 end_seq_0 = get_unaligned_be32(&sp[0].end_seq);
	u32 dup_segs;

	if (before(start_seq_0, TCP_SKB_CB(ack_skb)->ack_seq)) {
		NET_INC_STATS(sock_net(sk), LINUX_MIB_TCPDSACKRECV);
	} else if (num_sacks > 1) {
		u32 end_seq_1 = get_unaligned_be32(&sp[1].end_seq);
		u32 start_seq_1 = get_unaligned_be32(&sp[1].start_seq);

		if (after(end_seq_0, end_seq_1) || before(start_seq_0, start_seq_1))
			return false;
		NET_INC_STATS(sock_net(sk), LINUX_MIB_TCPDSACKOFORECV);
	} else {
		return false;
	}

	dup_segs = tcp_dsack_seen(tp, start_seq_0, end_seq_0, state);
	if (!dup_segs) {	/* Skip dubious DSACK */
		NET_INC_STATS(sock_net(sk), LINUX_MIB_TCPDSACKIGNOREDDUBIOUS);
		return false;
	}

	NET_ADD_STATS(sock_net(sk), LINUX_MIB_TCPDSACKRECVSEGS, dup_segs);

	/* D-SACK for already forgotten data... Do dumb counting. */
	if (tp->undo_marker && tp->undo_retrans > 0 &&
	    !after(end_seq_0, prior_snd_una) &&
	    after(end_seq_0, tp->undo_marker))
		tp->undo_retrans = max_t(int, 0, tp->undo_retrans - dup_segs);

	return true;
}

/* Check if skb is fully within the SACK block. In presence of GSO skbs,
 * the incoming SACK may not exactly match but we can find smaller MSS
 * aligned portion of it that matches. Therefore we might need to fragment
 * which may fail and creates some hassle (caller must handle error case
 * returns).
 *
 * FIXME: this could be merged to shift decision code
 */
static int tcp_match_skb_to_sack(struct sock *sk, struct sk_buff *skb,
				  u32 start_seq, u32 end_seq)
{
	int err;
	bool in_sack;
	unsigned int pkt_len;
	unsigned int mss;

	in_sack = !after(start_seq, TCP_SKB_CB(skb)->seq) &&
		  !before(end_seq, TCP_SKB_CB(skb)->end_seq);

	if (tcp_skb_pcount(skb) > 1 && !in_sack &&
	    after(TCP_SKB_CB(skb)->end_seq, start_seq)) {
		mss = tcp_skb_mss(skb);
		in_sack = !after(start_seq, TCP_SKB_CB(skb)->seq);

		if (!in_sack) {
			pkt_len = start_seq - TCP_SKB_CB(skb)->seq;
			if (pkt_len < mss)
				pkt_len = mss;
		} else {
			pkt_len = end_seq - TCP_SKB_CB(skb)->seq;
			if (pkt_len < mss)
				return -EINVAL;
		}

		/* Round if necessary so that SACKs cover only full MSSes
		 * and/or the remaining small portion (if present)
		 */
		if (pkt_len > mss) {
			unsigned int new_len = (pkt_len / mss) * mss;
			if (!in_sack && new_len < pkt_len)
				new_len += mss;
			pkt_len = new_len;
		}

		if (pkt_len >= skb->len && !in_sack)
			return 0;

		err = tcp_fragment(sk, TCP_FRAG_IN_RTX_QUEUE, skb,
				   pkt_len, mss, GFP_ATOMIC);
		if (err < 0)
			return err;
	}

	return in_sack;
}

/* Mark the given newly-SACKed range as such, adjusting counters and hints. */
static u8 tcp_sacktag_one(struct sock *sk,
			  struct tcp_sacktag_state *state, u8 sacked,
			  u32 start_seq, u32 end_seq,
			  int dup_sack, int pcount, u32 plen,
			  u64 xmit_time)
{
	struct tcp_sock *tp = tcp_sk(sk);

	/* Account D-SACK for retransmitted packet. */
	if (dup_sack && (sacked & TCPCB_RETRANS)) {
		if (tp->undo_marker && tp->undo_retrans > 0 &&
		    after(end_seq, tp->undo_marker))
			tp->undo_retrans--;
		if ((sacked & TCPCB_SACKED_ACKED) &&
		    before(start_seq, state->reord))
				state->reord = start_seq;
	}

	/* Nothing to do; acked frame is about to be dropped (was ACKed). */
	if (!after(end_seq, tp->snd_una))
		return sacked;

	if (!(sacked & TCPCB_SACKED_ACKED)) {
		tcp_rack_advance(tp, sacked, end_seq, xmit_time);

		if (sacked & TCPCB_SACKED_RETRANS) {
			/* If the segment is not tagged as lost,
			 * we do not clear RETRANS, believing
			 * that retransmission is still in flight.
			 */
			if (sacked & TCPCB_LOST) {
				sacked &= ~(TCPCB_LOST|TCPCB_SACKED_RETRANS);
				tp->lost_out -= pcount;
				tp->retrans_out -= pcount;
			}
		} else {
			if (!(sacked & TCPCB_RETRANS)) {
				/* New sack for not retransmitted frame,
				 * which was in hole. It is reordering.
				 */
				if (before(start_seq,
					   tcp_highest_sack_seq(tp)) &&
				    before(start_seq, state->reord))
					state->reord = start_seq;

				if (!after(end_seq, tp->high_seq))
					state->flag |= FLAG_ORIG_SACK_ACKED;
				if (state->first_sackt == 0)
					state->first_sackt = xmit_time;
				state->last_sackt = xmit_time;
			}

			if (sacked & TCPCB_LOST) {
				sacked &= ~TCPCB_LOST;
				tp->lost_out -= pcount;
			}
		}

		sacked |= TCPCB_SACKED_ACKED;
		state->flag |= FLAG_DATA_SACKED;
		tp->sacked_out += pcount;
		/* Out-of-order packets delivered */
		state->sack_delivered += pcount;
		state->delivered_bytes += plen;

		/* Lost marker hint past SACKed? Tweak RFC3517 cnt */
		if (tp->lost_skb_hint &&
		    before(start_seq, TCP_SKB_CB(tp->lost_skb_hint)->seq))
			tp->lost_cnt_hint += pcount;
	}

	/* D-SACK. We can detect redundant retransmission in S|R and plain R
	 * frames and clear it. undo_retrans is decreased above, L|R frames
	 * are accounted above as well.
	 */
	if (dup_sack && (sacked & TCPCB_SACKED_RETRANS)) {
		sacked &= ~TCPCB_SACKED_RETRANS;
		tp->retrans_out -= pcount;
	}

	return sacked;
}

/* Shift newly-SACKed bytes from this skb to the immediately previous
 * already-SACKed sk_buff. Mark the newly-SACKed bytes as such.
 */
static bool tcp_shifted_skb(struct sock *sk, struct sk_buff *prev,
			    struct sk_buff *skb,
			    struct tcp_sacktag_state *state,
			    unsigned int pcount, int shifted, int mss,
			    bool dup_sack)
{
	struct tcp_sock *tp = tcp_sk(sk);
	u32 start_seq = TCP_SKB_CB(skb)->seq;	/* start of newly-SACKed */
	u32 end_seq = start_seq + shifted;	/* end of newly-SACKed */

	BUG_ON(!pcount);

	/* Adjust counters and hints for the newly sacked sequence
	 * range but discard the return value since prev is already
	 * marked. We must tag the range first because the seq
	 * advancement below implicitly advances
	 * tcp_highest_sack_seq() when skb is highest_sack.
	 */
	tcp_sacktag_one(sk, state, TCP_SKB_CB(skb)->sacked,
			start_seq, end_seq, dup_sack, pcount, skb->len,
			tcp_skb_timestamp_us(skb));
	tcp_rate_skb_delivered(sk, skb, state->rate);

	if (skb == tp->lost_skb_hint)
		tp->lost_cnt_hint += pcount;

	TCP_SKB_CB(prev)->end_seq += shifted;
	TCP_SKB_CB(skb)->seq += shifted;

	tcp_skb_pcount_add(prev, pcount);
	WARN_ON_ONCE(tcp_skb_pcount(skb) < pcount);
	tcp_skb_pcount_add(skb, -pcount);

	/* When we're adding to gso_segs == 1, gso_size will be zero,
	 * in theory this shouldn't be necessary but as long as DSACK
	 * code can come after this skb later on it's better to keep
	 * setting gso_size to something.
	 */
	if (!TCP_SKB_CB(prev)->tcp_gso_size)
		TCP_SKB_CB(prev)->tcp_gso_size = mss;

	/* CHECKME: To clear or not to clear? Mimics normal skb currently */
	if (tcp_skb_pcount(skb) <= 1)
		TCP_SKB_CB(skb)->tcp_gso_size = 0;

	/* Difference in this won't matter, both ACKed by the same cumul. ACK */
	TCP_SKB_CB(prev)->sacked |= (TCP_SKB_CB(skb)->sacked & TCPCB_EVER_RETRANS);

	if (skb->len > 0) {
		BUG_ON(!tcp_skb_pcount(skb));
		NET_INC_STATS(sock_net(sk), LINUX_MIB_SACKSHIFTED);
		return false;
	}

	/* Whole SKB was eaten :-) */

	if (skb == tp->retransmit_skb_hint)
		tp->retransmit_skb_hint = prev;
	if (skb == tp->lost_skb_hint) {
		tp->lost_skb_hint = prev;
		tp->lost_cnt_hint -= tcp_skb_pcount(prev);
	}

	TCP_SKB_CB(prev)->tcp_flags |= TCP_SKB_CB(skb)->tcp_flags;
	TCP_SKB_CB(prev)->eor = TCP_SKB_CB(skb)->eor;
	if (TCP_SKB_CB(skb)->tcp_flags & TCPHDR_FIN)
		TCP_SKB_CB(prev)->end_seq++;

	if (skb == tcp_highest_sack(sk))
		tcp_advance_highest_sack(sk, skb);

	tcp_skb_collapse_tstamp(prev, skb);
	if (unlikely(TCP_SKB_CB(prev)->tx.delivered_mstamp))
		TCP_SKB_CB(prev)->tx.delivered_mstamp = 0;

	tcp_rtx_queue_unlink_and_free(skb, sk);

	NET_INC_STATS(sock_net(sk), LINUX_MIB_SACKMERGED);

	return true;
}

/* I wish gso_size would have a bit more sane initialization than
 * something-or-zero which complicates things
 */
static int tcp_skb_seglen(const struct sk_buff *skb)
{
	return tcp_skb_pcount(skb) == 1 ? skb->len : tcp_skb_mss(skb);
}

/* Shifting pages past head area doesn't work */
static int skb_can_shift(const struct sk_buff *skb)
{
	return !skb_headlen(skb) && skb_is_nonlinear(skb);
}

int tcp_skb_shift(struct sk_buff *to, struct sk_buff *from,
		  int pcount, int shiftlen)
{
	/* TCP min gso_size is 8 bytes (TCP_MIN_GSO_SIZE)
	 * Since TCP_SKB_CB(skb)->tcp_gso_segs is 16 bits, we need
	 * to make sure not storing more than 65535 * 8 bytes per skb,
	 * even if current MSS is bigger.
	 */
	if (unlikely(to->len + shiftlen >= 65535 * TCP_MIN_GSO_SIZE))
		return 0;
	if (unlikely(tcp_skb_pcount(to) + pcount > 65535))
		return 0;
	return skb_shift(to, from, shiftlen);
}

/* Try collapsing SACK blocks spanning across multiple skbs to a single
 * skb.
 */
static struct sk_buff *tcp_shift_skb_data(struct sock *sk, struct sk_buff *skb,
					  struct tcp_sacktag_state *state,
					  u32 start_seq, u32 end_seq,
					  bool dup_sack)
{
	struct tcp_sock *tp = tcp_sk(sk);
	struct sk_buff *prev;
	int mss;
	int pcount = 0;
	int len;
	int in_sack;

	/* Normally R but no L won't result in plain S */
	if (!dup_sack &&
	    (TCP_SKB_CB(skb)->sacked & (TCPCB_LOST|TCPCB_SACKED_RETRANS)) == TCPCB_SACKED_RETRANS)
		goto fallback;
	if (!skb_can_shift(skb))
		goto fallback;
	/* This frame is about to be dropped (was ACKed). */
	if (!after(TCP_SKB_CB(skb)->end_seq, tp->snd_una))
		goto fallback;

	/* Can only happen with delayed DSACK + discard craziness */
	prev = skb_rb_prev(skb);
	if (!prev)
		goto fallback;

	if ((TCP_SKB_CB(prev)->sacked & TCPCB_TAGBITS) != TCPCB_SACKED_ACKED)
		goto fallback;

	if (!tcp_skb_can_collapse(prev, skb))
		goto fallback;

	in_sack = !after(start_seq, TCP_SKB_CB(skb)->seq) &&
		  !before(end_seq, TCP_SKB_CB(skb)->end_seq);

	if (in_sack) {
		len = skb->len;
		pcount = tcp_skb_pcount(skb);
		mss = tcp_skb_seglen(skb);

		/* TODO: Fix DSACKs to not fragment already SACKed and we can
		 * drop this restriction as unnecessary
		 */
		if (mss != tcp_skb_seglen(prev))
			goto fallback;
	} else {
		if (!after(TCP_SKB_CB(skb)->end_seq, start_seq))
			goto noop;
		/* CHECKME: This is non-MSS split case only?, this will
		 * cause skipped skbs due to advancing loop btw, original
		 * has that feature too
		 */
		if (tcp_skb_pcount(skb) <= 1)
			goto noop;

		in_sack = !after(start_seq, TCP_SKB_CB(skb)->seq);
		if (!in_sack) {
			/* TODO: head merge to next could be attempted here
			 * if (!after(TCP_SKB_CB(skb)->end_seq, end_seq)),
			 * though it might not be worth of the additional hassle
			 *
			 * ...we can probably just fallback to what was done
			 * previously. We could try merging non-SACKed ones
			 * as well but it probably isn't going to buy off
			 * because later SACKs might again split them, and
			 * it would make skb timestamp tracking considerably
			 * harder problem.
			 */
			goto fallback;
		}

		len = end_seq - TCP_SKB_CB(skb)->seq;
		BUG_ON(len < 0);
		BUG_ON(len > skb->len);

		/* MSS boundaries should be honoured or else pcount will
		 * severely break even though it makes things bit trickier.
		 * Optimize common case to avoid most of the divides
		 */
		mss = tcp_skb_mss(skb);

		/* TODO: Fix DSACKs to not fragment already SACKed and we can
		 * drop this restriction as unnecessary
		 */
		if (mss != tcp_skb_seglen(prev))
			goto fallback;

		if (len == mss) {
			pcount = 1;
		} else if (len < mss) {
			goto noop;
		} else {
			pcount = len / mss;
			len = pcount * mss;
		}
	}

	/* tcp_sacktag_one() won't SACK-tag ranges below snd_una */
	if (!after(TCP_SKB_CB(skb)->seq + len, tp->snd_una))
		goto fallback;

	if (!tcp_skb_shift(prev, skb, pcount, len))
		goto fallback;
	if (!tcp_shifted_skb(sk, prev, skb, state, pcount, len, mss, dup_sack))
		goto out;

	/* Hole filled allows collapsing with the next as well, this is very
	 * useful when hole on every nth skb pattern happens
	 */
	skb = skb_rb_next(prev);
	if (!skb)
		goto out;

	if (!skb_can_shift(skb) ||
	    ((TCP_SKB_CB(skb)->sacked & TCPCB_TAGBITS) != TCPCB_SACKED_ACKED) ||
	    (mss != tcp_skb_seglen(skb)))
		goto out;

	len = skb->len;
	pcount = tcp_skb_pcount(skb);
	if (tcp_skb_shift(prev, skb, pcount, len))
		tcp_shifted_skb(sk, prev, skb, state, pcount,
				len, mss, 0);

out:
	return prev;

noop:
	return skb;

fallback:
	NET_INC_STATS(sock_net(sk), LINUX_MIB_SACKSHIFTFALLBACK);
	return NULL;
}

static struct sk_buff *tcp_sacktag_walk(struct sk_buff *skb, struct sock *sk,
					struct tcp_sack_block *next_dup,
					struct tcp_sacktag_state *state,
					u32 start_seq, u32 end_seq,
					bool dup_sack_in)
{
	struct tcp_sock *tp = tcp_sk(sk);
	struct sk_buff *tmp;

	skb_rbtree_walk_from(skb) {
		int in_sack = 0;
		bool dup_sack = dup_sack_in;

		/* queue is in-order => we can short-circuit the walk early */
		if (!before(TCP_SKB_CB(skb)->seq, end_seq))
			break;

		if (next_dup  &&
		    before(TCP_SKB_CB(skb)->seq, next_dup->end_seq)) {
			in_sack = tcp_match_skb_to_sack(sk, skb,
							next_dup->start_seq,
							next_dup->end_seq);
			if (in_sack > 0)
				dup_sack = true;
		}

		/* skb reference here is a bit tricky to get right, since
		 * shifting can eat and free both this skb and the next,
		 * so not even _safe variant of the loop is enough.
		 */
		if (in_sack <= 0) {
			tmp = tcp_shift_skb_data(sk, skb, state,
						 start_seq, end_seq, dup_sack);
			if (tmp) {
				if (tmp != skb) {
					skb = tmp;
					continue;
				}

				in_sack = 0;
			} else {
				in_sack = tcp_match_skb_to_sack(sk, skb,
								start_seq,
								end_seq);
			}
		}

		if (unlikely(in_sack < 0))
			break;

		if (in_sack) {
			TCP_SKB_CB(skb)->sacked =
				tcp_sacktag_one(sk,
						state,
						TCP_SKB_CB(skb)->sacked,
						TCP_SKB_CB(skb)->seq,
						TCP_SKB_CB(skb)->end_seq,
						dup_sack,
						tcp_skb_pcount(skb),
						skb->len,
						tcp_skb_timestamp_us(skb));
			tcp_rate_skb_delivered(sk, skb, state->rate);
			if (TCP_SKB_CB(skb)->sacked & TCPCB_SACKED_ACKED)
				list_del_init(&skb->tcp_tsorted_anchor);

			if (!before(TCP_SKB_CB(skb)->seq,
				    tcp_highest_sack_seq(tp)))
				tcp_advance_highest_sack(sk, skb);
		}
	}
	return skb;
}

static struct sk_buff *tcp_sacktag_bsearch(struct sock *sk, u32 seq)
{
	struct rb_node *parent, **p = &sk->tcp_rtx_queue.rb_node;
	struct sk_buff *skb;

	while (*p) {
		parent = *p;
		skb = rb_to_skb(parent);
		if (before(seq, TCP_SKB_CB(skb)->seq)) {
			p = &parent->rb_left;
			continue;
		}
		if (!before(seq, TCP_SKB_CB(skb)->end_seq)) {
			p = &parent->rb_right;
			continue;
		}
		return skb;
	}
	return NULL;
}

static struct sk_buff *tcp_sacktag_skip(struct sk_buff *skb, struct sock *sk,
					u32 skip_to_seq)
{
	if (skb && after(TCP_SKB_CB(skb)->seq, skip_to_seq))
		return skb;

	return tcp_sacktag_bsearch(sk, skip_to_seq);
}

static struct sk_buff *tcp_maybe_skipping_dsack(struct sk_buff *skb,
						struct sock *sk,
						struct tcp_sack_block *next_dup,
						struct tcp_sacktag_state *state,
						u32 skip_to_seq)
{
	if (!next_dup)
		return skb;

	if (before(next_dup->start_seq, skip_to_seq)) {
		skb = tcp_sacktag_skip(skb, sk, next_dup->start_seq);
		skb = tcp_sacktag_walk(skb, sk, NULL, state,
				       next_dup->start_seq, next_dup->end_seq,
				       1);
	}

	return skb;
}

static int tcp_sack_cache_ok(const struct tcp_sock *tp, const struct tcp_sack_block *cache)
{
	return cache < tp->recv_sack_cache + ARRAY_SIZE(tp->recv_sack_cache);
}

static int
tcp_sacktag_write_queue(struct sock *sk, const struct sk_buff *ack_skb,
			u32 prior_snd_una, struct tcp_sacktag_state *state)
{
	struct tcp_sock *tp = tcp_sk(sk);
	const unsigned char *ptr = (skb_transport_header(ack_skb) +
				    TCP_SKB_CB(ack_skb)->sacked);
	struct tcp_sack_block_wire *sp_wire = (struct tcp_sack_block_wire *)(ptr+2);
	struct tcp_sack_block sp[TCP_NUM_SACKS];
	struct tcp_sack_block *cache;
	struct sk_buff *skb;
	int num_sacks = min(TCP_NUM_SACKS, (ptr[1] - TCPOLEN_SACK_BASE) >> 3);
	int used_sacks;
	bool found_dup_sack = false;
	int i, j;
	int first_sack_index;

	state->flag = 0;
	state->reord = tp->snd_nxt;

	if (!tp->sacked_out)
		tcp_highest_sack_reset(sk);

	found_dup_sack = tcp_check_dsack(sk, ack_skb, sp_wire,
					 num_sacks, prior_snd_una, state);

	/* Eliminate too old ACKs, but take into
	 * account more or less fresh ones, they can
	 * contain valid SACK info.
	 */
	if (before(TCP_SKB_CB(ack_skb)->ack_seq, prior_snd_una - tp->max_window))
		return 0;

	if (!tp->packets_out)
		goto out;

	used_sacks = 0;
	first_sack_index = 0;
	for (i = 0; i < num_sacks; i++) {
		bool dup_sack = !i && found_dup_sack;

		sp[used_sacks].start_seq = get_unaligned_be32(&sp_wire[i].start_seq);
		sp[used_sacks].end_seq = get_unaligned_be32(&sp_wire[i].end_seq);

		if (!tcp_is_sackblock_valid(tp, dup_sack,
					    sp[used_sacks].start_seq,
					    sp[used_sacks].end_seq)) {
			int mib_idx;

			if (dup_sack) {
				if (!tp->undo_marker)
					mib_idx = LINUX_MIB_TCPDSACKIGNOREDNOUNDO;
				else
					mib_idx = LINUX_MIB_TCPDSACKIGNOREDOLD;
			} else {
				/* Don't count olds caused by ACK reordering */
				if ((TCP_SKB_CB(ack_skb)->ack_seq != tp->snd_una) &&
				    !after(sp[used_sacks].end_seq, tp->snd_una))
					continue;
				mib_idx = LINUX_MIB_TCPSACKDISCARD;
			}

			NET_INC_STATS(sock_net(sk), mib_idx);
			if (i == 0)
				first_sack_index = -1;
			continue;
		}

		/* Ignore very old stuff early */
		if (!after(sp[used_sacks].end_seq, prior_snd_una)) {
			if (i == 0)
				first_sack_index = -1;
			continue;
		}

		used_sacks++;
	}

	/* order SACK blocks to allow in order walk of the retrans queue */
	for (i = used_sacks - 1; i > 0; i--) {
		for (j = 0; j < i; j++) {
			if (after(sp[j].start_seq, sp[j + 1].start_seq)) {
				swap(sp[j], sp[j + 1]);

				/* Track where the first SACK block goes to */
				if (j == first_sack_index)
					first_sack_index = j + 1;
			}
		}
	}

	state->mss_now = tcp_current_mss(sk);
	skb = NULL;
	i = 0;

	if (!tp->sacked_out) {
		/* It's already past, so skip checking against it */
		cache = tp->recv_sack_cache + ARRAY_SIZE(tp->recv_sack_cache);
	} else {
		cache = tp->recv_sack_cache;
		/* Skip empty blocks in at head of the cache */
		while (tcp_sack_cache_ok(tp, cache) && !cache->start_seq &&
		       !cache->end_seq)
			cache++;
	}

	while (i < used_sacks) {
		u32 start_seq = sp[i].start_seq;
		u32 end_seq = sp[i].end_seq;
		bool dup_sack = (found_dup_sack && (i == first_sack_index));
		struct tcp_sack_block *next_dup = NULL;

		if (found_dup_sack && ((i + 1) == first_sack_index))
			next_dup = &sp[i + 1];

		/* Skip too early cached blocks */
		while (tcp_sack_cache_ok(tp, cache) &&
		       !before(start_seq, cache->end_seq))
			cache++;

		/* Can skip some work by looking recv_sack_cache? */
		if (tcp_sack_cache_ok(tp, cache) && !dup_sack &&
		    after(end_seq, cache->start_seq)) {

			/* Head todo? */
			if (before(start_seq, cache->start_seq)) {
				skb = tcp_sacktag_skip(skb, sk, start_seq);
				skb = tcp_sacktag_walk(skb, sk, next_dup,
						       state,
						       start_seq,
						       cache->start_seq,
						       dup_sack);
			}

			/* Rest of the block already fully processed? */
			if (!after(end_seq, cache->end_seq))
				goto advance_sp;

			skb = tcp_maybe_skipping_dsack(skb, sk, next_dup,
						       state,
						       cache->end_seq);

			/* ...tail remains todo... */
			if (tcp_highest_sack_seq(tp) == cache->end_seq) {
				/* ...but better entrypoint exists! */
				skb = tcp_highest_sack(sk);
				if (!skb)
					break;
				cache++;
				goto walk;
			}

			skb = tcp_sacktag_skip(skb, sk, cache->end_seq);
			/* Check overlap against next cached too (past this one already) */
			cache++;
			continue;
		}

		if (!before(start_seq, tcp_highest_sack_seq(tp))) {
			skb = tcp_highest_sack(sk);
			if (!skb)
				break;
		}
		skb = tcp_sacktag_skip(skb, sk, start_seq);

walk:
		skb = tcp_sacktag_walk(skb, sk, next_dup, state,
				       start_seq, end_seq, dup_sack);

advance_sp:
		i++;
	}

	/* Clear the head of the cache sack blocks so we can skip it next time */
	for (i = 0; i < ARRAY_SIZE(tp->recv_sack_cache) - used_sacks; i++) {
		tp->recv_sack_cache[i].start_seq = 0;
		tp->recv_sack_cache[i].end_seq = 0;
	}
	for (j = 0; j < used_sacks; j++)
		tp->recv_sack_cache[i++] = sp[j];

	if (inet_csk(sk)->icsk_ca_state != TCP_CA_Loss || tp->undo_marker)
		tcp_check_sack_reordering(sk, state->reord, 0);

	tcp_verify_left_out(tp);
out:

#if FASTRETRANS_DEBUG > 0
	WARN_ON((int)tp->sacked_out < 0);
	WARN_ON((int)tp->lost_out < 0);
	WARN_ON((int)tp->retrans_out < 0);
	WARN_ON((int)tcp_packets_in_flight(tp) < 0);
#endif
	return state->flag;
}

/* Limits sacked_out so that sum with lost_out isn't ever larger than
 * packets_out. Returns false if sacked_out adjustement wasn't necessary.
 */
static bool tcp_limit_reno_sacked(struct tcp_sock *tp)
{
	u32 holes;

	holes = max(tp->lost_out, 1U);
	holes = min(holes, tp->packets_out);

	if ((tp->sacked_out + holes) > tp->packets_out) {
		tp->sacked_out = tp->packets_out - holes;
		return true;
	}
	return false;
}

/* If we receive more dupacks than we expected counting segments
 * in assumption of absent reordering, interpret this as reordering.
 * The only another reason could be bug in receiver TCP.
 */
static void tcp_check_reno_reordering(struct sock *sk, const int addend)
{
	struct tcp_sock *tp = tcp_sk(sk);

	if (!tcp_limit_reno_sacked(tp))
		return;

	tp->reordering = min_t(u32, tp->packets_out + addend,
			       sock_net(sk)->ipv4.sysctl_tcp_max_reordering);
	tp->reord_seen++;
	NET_INC_STATS(sock_net(sk), LINUX_MIB_TCPRENOREORDER);
}

/* Emulate SACKs for SACKless connection: account for a new dupack. */

static void tcp_add_reno_sack(struct sock *sk, int num_dupack, bool ece_ack)
{
	if (num_dupack) {
		struct tcp_sock *tp = tcp_sk(sk);
		u32 prior_sacked = tp->sacked_out;
		s32 delivered;

		tp->sacked_out += num_dupack;
		tcp_check_reno_reordering(sk, 0);
		delivered = tp->sacked_out - prior_sacked;
		if (delivered > 0)
			tcp_count_delivered(tp, delivered, ece_ack);
		tcp_verify_left_out(tp);
	}
}

/* Account for ACK, ACKing some data in Reno Recovery phase. */

static void tcp_remove_reno_sacks(struct sock *sk, int acked, bool ece_ack)
{
	struct tcp_sock *tp = tcp_sk(sk);

	if (acked > 0) {
		/* One ACK acked hole. The rest eat duplicate ACKs. */
		tcp_count_delivered(tp, max_t(int, acked - tp->sacked_out, 1),
				    ece_ack);
		if (acked - 1 >= tp->sacked_out)
			tp->sacked_out = 0;
		else
			tp->sacked_out -= acked - 1;
	}
	tcp_check_reno_reordering(sk, acked);
	tcp_verify_left_out(tp);
}

static inline void tcp_reset_reno_sack(struct tcp_sock *tp)
{
	tp->sacked_out = 0;
}

void tcp_clear_retrans(struct tcp_sock *tp)
{
	tp->retrans_out = 0;
	tp->lost_out = 0;
	tp->undo_marker = 0;
	tp->undo_retrans = -1;
	tp->sacked_out = 0;
}

static inline void tcp_init_undo(struct tcp_sock *tp)
{
	tp->undo_marker = tp->snd_una;
	/* Retransmission still in flight may cause DSACKs later. */
	tp->undo_retrans = tp->retrans_out ? : -1;
}

static bool tcp_is_rack(const struct sock *sk)
{
	return sock_net(sk)->ipv4.sysctl_tcp_recovery & TCP_RACK_LOSS_DETECTION;
}

/* If we detect SACK reneging, forget all SACK information
 * and reset tags completely, otherwise preserve SACKs. If receiver
 * dropped its ofo queue, we will know this due to reneging detection.
 */
static void tcp_timeout_mark_lost(struct sock *sk)
{
	struct tcp_sock *tp = tcp_sk(sk);
	struct sk_buff *skb, *head;
	bool is_reneg;			/* is receiver reneging on SACKs? */

	head = tcp_rtx_queue_head(sk);
	is_reneg = head && (TCP_SKB_CB(head)->sacked & TCPCB_SACKED_ACKED);
	if (is_reneg) {
		NET_INC_STATS(sock_net(sk), LINUX_MIB_TCPSACKRENEGING);
		tp->sacked_out = 0;
		/* Mark SACK reneging until we recover from this loss event. */
		tp->is_sack_reneg = 1;
	} else if (tcp_is_reno(tp)) {
		tcp_reset_reno_sack(tp);
	}

	skb = head;
	skb_rbtree_walk_from(skb) {
		if (is_reneg)
			TCP_SKB_CB(skb)->sacked &= ~TCPCB_SACKED_ACKED;
		else if (tcp_is_rack(sk) && skb != head &&
			 tcp_rack_skb_timeout(tp, skb, 0) > 0)
			continue; /* Don't mark recently sent ones lost yet */
		tcp_mark_skb_lost(sk, skb);
	}
	tcp_verify_left_out(tp);
	tcp_clear_all_retrans_hints(tp);
}

/* Enter Loss state. */
void tcp_enter_loss(struct sock *sk)
{
	const struct inet_connection_sock *icsk = inet_csk(sk);
	struct tcp_sock *tp = tcp_sk(sk);
	struct net *net = sock_net(sk);
	bool new_recovery = icsk->icsk_ca_state < TCP_CA_Recovery;

	tcp_timeout_mark_lost(sk);

	/* Reduce ssthresh if it has not yet been made inside this window. */
	if (icsk->icsk_ca_state <= TCP_CA_Disorder ||
	    !after(tp->high_seq, tp->snd_una) ||
	    (icsk->icsk_ca_state == TCP_CA_Loss && !icsk->icsk_retransmits)) {
		tp->prior_ssthresh = tcp_current_ssthresh(sk);
		tp->prior_cwnd = tp->snd_cwnd;
		tp->snd_ssthresh = icsk->icsk_ca_ops->ssthresh(sk);
		tcp_ca_event(sk, CA_EVENT_LOSS);
		tcp_init_undo(tp);
	}
	tp->snd_cwnd	   = tcp_packets_in_flight(tp) + 1;
	tp->snd_cwnd_cnt   = 0;
	tp->snd_cwnd_stamp = tcp_jiffies32;

	/* Timeout in disordered state after receiving substantial DUPACKs
	 * suggests that the degree of reordering is over-estimated.
	 */
	if (icsk->icsk_ca_state <= TCP_CA_Disorder &&
	    tp->sacked_out >= net->ipv4.sysctl_tcp_reordering)
		tp->reordering = min_t(unsigned int, tp->reordering,
				       net->ipv4.sysctl_tcp_reordering);
	tcp_set_ca_state(sk, TCP_CA_Loss);
	tp->high_seq = tp->snd_nxt;
	tcp_ecn_queue_cwr(tp);

	/* F-RTO RFC5682 sec 3.1 step 1: retransmit SND.UNA if no previous
	 * loss recovery is underway except recurring timeout(s) on
	 * the same SND.UNA (sec 3.2). Disable F-RTO on path MTU probing
	 */
	tp->frto = net->ipv4.sysctl_tcp_frto &&
		   (new_recovery || icsk->icsk_retransmits) &&
		   !inet_csk(sk)->icsk_mtup.probe_size;
}

/* If ACK arrived pointing to a remembered SACK, it means that our
 * remembered SACKs do not reflect real state of receiver i.e.
 * receiver _host_ is heavily congested (or buggy).
 *
 * To avoid big spurious retransmission bursts due to transient SACK
 * scoreboard oddities that look like reneging, we give the receiver a
 * little time (max(RTT/2, 10ms)) to send us some more ACKs that will
 * restore sanity to the SACK scoreboard. If the apparent reneging
 * persists until this RTO then we'll clear the SACK scoreboard.
 */
static bool tcp_check_sack_reneging(struct sock *sk, int flag)
{
	if (flag & FLAG_SACK_RENEGING) {
		struct tcp_sock *tp = tcp_sk(sk);
		unsigned long delay = max(usecs_to_jiffies(tp->srtt_us >> 4),
					  msecs_to_jiffies(10));

		inet_csk_reset_xmit_timer(sk, ICSK_TIME_RETRANS,
					  delay, TCP_RTO_MAX);
		return true;
	}
	return false;
}

/* Heurestics to calculate number of duplicate ACKs. There's no dupACKs
 * counter when SACK is enabled (without SACK, sacked_out is used for
 * that purpose).
 *
 * With reordering, holes may still be in flight, so RFC3517 recovery
 * uses pure sacked_out (total number of SACKed segments) even though
 * it violates the RFC that uses duplicate ACKs, often these are equal
 * but when e.g. out-of-window ACKs or packet duplication occurs,
 * they differ. Since neither occurs due to loss, TCP should really
 * ignore them.
 */
static inline int tcp_dupack_heuristics(const struct tcp_sock *tp)
{
	return tp->sacked_out + 1;
}

/* Linux NewReno/SACK/ECN state machine.
 * --------------------------------------
 *
 * "Open"	Normal state, no dubious events, fast path.
 * "Disorder"   In all the respects it is "Open",
 *		but requires a bit more attention. It is entered when
 *		we see some SACKs or dupacks. It is split of "Open"
 *		mainly to move some processing from fast path to slow one.
 * "CWR"	CWND was reduced due to some Congestion Notification event.
 *		It can be ECN, ICMP source quench, local device congestion.
 * "Recovery"	CWND was reduced, we are fast-retransmitting.
 * "Loss"	CWND was reduced due to RTO timeout or SACK reneging.
 *
 * tcp_fastretrans_alert() is entered:
 * - each incoming ACK, if state is not "Open"
 * - when arrived ACK is unusual, namely:
 *	* SACK
 *	* Duplicate ACK.
 *	* ECN ECE.
 *
 * Counting packets in flight is pretty simple.
 *
 *	in_flight = packets_out - left_out + retrans_out
 *
 *	packets_out is SND.NXT-SND.UNA counted in packets.
 *
 *	retrans_out is number of retransmitted segments.
 *
 *	left_out is number of segments left network, but not ACKed yet.
 *
 *		left_out = sacked_out + lost_out
 *
 *     sacked_out: Packets, which arrived to receiver out of order
 *		   and hence not ACKed. With SACKs this number is simply
 *		   amount of SACKed data. Even without SACKs
 *		   it is easy to give pretty reliable estimate of this number,
 *		   counting duplicate ACKs.
 *
 *       lost_out: Packets lost by network. TCP has no explicit
 *		   "loss notification" feedback from network (for now).
 *		   It means that this number can be only _guessed_.
 *		   Actually, it is the heuristics to predict lossage that
 *		   distinguishes different algorithms.
 *
 *	F.e. after RTO, when all the queue is considered as lost,
 *	lost_out = packets_out and in_flight = retrans_out.
 *
 *		Essentially, we have now a few algorithms detecting
 *		lost packets.
 *
 *		If the receiver supports SACK:
 *
 *		RFC6675/3517: It is the conventional algorithm. A packet is
 *		considered lost if the number of higher sequence packets
 *		SACKed is greater than or equal the DUPACK thoreshold
 *		(reordering). This is implemented in tcp_mark_head_lost and
 *		tcp_update_scoreboard.
 *
 *		RACK (draft-ietf-tcpm-rack-01): it is a newer algorithm
 *		(2017-) that checks timing instead of counting DUPACKs.
 *		Essentially a packet is considered lost if it's not S/ACKed
 *		after RTT + reordering_window, where both metrics are
 *		dynamically measured and adjusted. This is implemented in
 *		tcp_rack_mark_lost.
 *
 *		If the receiver does not support SACK:
 *
 *		NewReno (RFC6582): in Recovery we assume that one segment
 *		is lost (classic Reno). While we are in Recovery and
 *		a partial ACK arrives, we assume that one more packet
 *		is lost (NewReno). This heuristics are the same in NewReno
 *		and SACK.
 *
 * Really tricky (and requiring careful tuning) part of algorithm
 * is hidden in functions tcp_time_to_recover() and tcp_xmit_retransmit_queue().
 * The first determines the moment _when_ we should reduce CWND and,
 * hence, slow down forward transmission. In fact, it determines the moment
 * when we decide that hole is caused by loss, rather than by a reorder.
 *
 * tcp_xmit_retransmit_queue() decides, _what_ we should retransmit to fill
 * holes, caused by lost packets.
 *
 * And the most logically complicated part of algorithm is undo
 * heuristics. We detect false retransmits due to both too early
 * fast retransmit (reordering) and underestimated RTO, analyzing
 * timestamps and D-SACKs. When we detect that some segments were
 * retransmitted by mistake and CWND reduction was wrong, we undo
 * window reduction and abort recovery phase. This logic is hidden
 * inside several functions named tcp_try_undo_<something>.
 */

/* This function decides, when we should leave Disordered state
 * and enter Recovery phase, reducing congestion window.
 *
 * Main question: may we further continue forward transmission
 * with the same cwnd?
 */
static bool tcp_time_to_recover(struct sock *sk, int flag)
{
	struct tcp_sock *tp = tcp_sk(sk);

	/* Trick#1: The loss is proven. */
	if (tp->lost_out)
		return true;

	/* Not-A-Trick#2 : Classic rule... */
	if (!tcp_is_rack(sk) && tcp_dupack_heuristics(tp) > tp->reordering)
		return true;

	return false;
}

/* Detect loss in event "A" above by marking head of queue up as lost.
 * For RFC3517 SACK, a segment is considered lost if it
 * has at least tp->reordering SACKed seqments above it; "packets" refers to
 * the maximum SACKed segments to pass before reaching this limit.
 */
static void tcp_mark_head_lost(struct sock *sk, int packets, int mark_head)
{
	struct tcp_sock *tp = tcp_sk(sk);
	struct sk_buff *skb;
	int cnt;
	/* Use SACK to deduce losses of new sequences sent during recovery */
	const u32 loss_high = tp->snd_nxt;

	WARN_ON(packets > tp->packets_out);
	skb = tp->lost_skb_hint;
	if (skb) {
		/* Head already handled? */
		if (mark_head && after(TCP_SKB_CB(skb)->seq, tp->snd_una))
			return;
		cnt = tp->lost_cnt_hint;
	} else {
		skb = tcp_rtx_queue_head(sk);
		cnt = 0;
	}

	skb_rbtree_walk_from(skb) {
		/* TODO: do this better */
		/* this is not the most efficient way to do this... */
		tp->lost_skb_hint = skb;
		tp->lost_cnt_hint = cnt;

		if (after(TCP_SKB_CB(skb)->end_seq, loss_high))
			break;

		if (TCP_SKB_CB(skb)->sacked & TCPCB_SACKED_ACKED)
			cnt += tcp_skb_pcount(skb);

		if (cnt > packets)
			break;

		if (!(TCP_SKB_CB(skb)->sacked & TCPCB_LOST))
			tcp_mark_skb_lost(sk, skb);

		if (mark_head)
			break;
	}
	tcp_verify_left_out(tp);
}

/* Account newly detected lost packet(s) */

static void tcp_update_scoreboard(struct sock *sk, int fast_rexmit)
{
	struct tcp_sock *tp = tcp_sk(sk);

	if (tcp_is_sack(tp)) {
		int sacked_upto = tp->sacked_out - tp->reordering;
		if (sacked_upto >= 0)
			tcp_mark_head_lost(sk, sacked_upto, 0);
		else if (fast_rexmit)
			tcp_mark_head_lost(sk, 1, 1);
	}
}

static bool tcp_tsopt_ecr_before(const struct tcp_sock *tp, u32 when)
{
	return tp->rx_opt.saw_tstamp && tp->rx_opt.rcv_tsecr &&
	       before(tp->rx_opt.rcv_tsecr, when);
}

/* skb is spurious retransmitted if the returned timestamp echo
 * reply is prior to the skb transmission time
 */
static bool tcp_skb_spurious_retrans(const struct tcp_sock *tp,
				     const struct sk_buff *skb)
{
	return (TCP_SKB_CB(skb)->sacked & TCPCB_RETRANS) &&
	       tcp_tsopt_ecr_before(tp, tcp_skb_timestamp(skb));
}

/* Nothing was retransmitted or returned timestamp is less
 * than timestamp of the first retransmission.
 */
static inline bool tcp_packet_delayed(const struct tcp_sock *tp)
{
	return tp->retrans_stamp &&
	       tcp_tsopt_ecr_before(tp, tp->retrans_stamp);
}

/* Undo procedures. */

/* We can clear retrans_stamp when there are no retransmissions in the
 * window. It would seem that it is trivially available for us in
 * tp->retrans_out, however, that kind of assumptions doesn't consider
 * what will happen if errors occur when sending retransmission for the
 * second time. ...It could the that such segment has only
 * TCPCB_EVER_RETRANS set at the present time. It seems that checking
 * the head skb is enough except for some reneging corner cases that
 * are not worth the effort.
 *
 * Main reason for all this complexity is the fact that connection dying
 * time now depends on the validity of the retrans_stamp, in particular,
 * that successive retransmissions of a segment must not advance
 * retrans_stamp under any conditions.
 */
static bool tcp_any_retrans_done(const struct sock *sk)
{
	const struct tcp_sock *tp = tcp_sk(sk);
	struct sk_buff *skb;

	if (tp->retrans_out)
		return true;

	skb = tcp_rtx_queue_head(sk);
	if (unlikely(skb && TCP_SKB_CB(skb)->sacked & TCPCB_EVER_RETRANS))
		return true;

	return false;
}

static void DBGUNDO(struct sock *sk, const char *msg)
{
#if FASTRETRANS_DEBUG > 1
	struct tcp_sock *tp = tcp_sk(sk);
	struct inet_sock *inet = inet_sk(sk);

	if (sk->sk_family == AF_INET) {
		pr_debug("Undo %s %pI4/%u c%u l%u ss%u/%u p%u\n",
			 msg,
			 &inet->inet_daddr, ntohs(inet->inet_dport),
			 tp->snd_cwnd, tcp_left_out(tp),
			 tp->snd_ssthresh, tp->prior_ssthresh,
			 tp->packets_out);
	}
#if IS_ENABLED(CONFIG_IPV6)
	else if (sk->sk_family == AF_INET6) {
		pr_debug("Undo %s %pI6/%u c%u l%u ss%u/%u p%u\n",
			 msg,
			 &sk->sk_v6_daddr, ntohs(inet->inet_dport),
			 tp->snd_cwnd, tcp_left_out(tp),
			 tp->snd_ssthresh, tp->prior_ssthresh,
			 tp->packets_out);
	}
#endif
#endif
}

static void tcp_undo_cwnd_reduction(struct sock *sk, bool unmark_loss)
{
	struct tcp_sock *tp = tcp_sk(sk);

	if (unmark_loss) {
		struct sk_buff *skb;

		skb_rbtree_walk(skb, &sk->tcp_rtx_queue) {
			TCP_SKB_CB(skb)->sacked &= ~TCPCB_LOST;
		}
		tp->lost_out = 0;
		tcp_clear_all_retrans_hints(tp);
	}

	if (tp->prior_ssthresh) {
		const struct inet_connection_sock *icsk = inet_csk(sk);

		tp->snd_cwnd = icsk->icsk_ca_ops->undo_cwnd(sk);

		if (tp->prior_ssthresh > tp->snd_ssthresh) {
			tp->snd_ssthresh = tp->prior_ssthresh;
			tcp_ecn_withdraw_cwr(tp);
		}
	}
	tp->snd_cwnd_stamp = tcp_jiffies32;
	tp->undo_marker = 0;
	tp->rack.advanced = 1; /* Force RACK to re-exam losses */
}

static inline bool tcp_may_undo(const struct tcp_sock *tp)
{
	return tp->undo_marker && (!tp->undo_retrans || tcp_packet_delayed(tp));
}

/* People celebrate: "We love our President!" */
static bool tcp_try_undo_recovery(struct sock *sk)
{
	struct tcp_sock *tp = tcp_sk(sk);

	if (tcp_may_undo(tp)) {
		int mib_idx;

		/* Happy end! We did not retransmit anything
		 * or our original transmission succeeded.
		 */
		DBGUNDO(sk, inet_csk(sk)->icsk_ca_state == TCP_CA_Loss ? "loss" : "retrans");
		tcp_undo_cwnd_reduction(sk, false);
		if (inet_csk(sk)->icsk_ca_state == TCP_CA_Loss)
			mib_idx = LINUX_MIB_TCPLOSSUNDO;
		else
			mib_idx = LINUX_MIB_TCPFULLUNDO;

		NET_INC_STATS(sock_net(sk), mib_idx);
	} else if (tp->rack.reo_wnd_persist) {
		tp->rack.reo_wnd_persist--;
	}
	if (tp->snd_una == tp->high_seq && tcp_is_reno(tp)) {
		/* Hold old state until something *above* high_seq
		 * is ACKed. For Reno it is MUST to prevent false
		 * fast retransmits (RFC2582). SACK TCP is safe. */
		if (!tcp_any_retrans_done(sk))
			tp->retrans_stamp = 0;
		return true;
	}
	tcp_set_ca_state(sk, TCP_CA_Open);
	tp->is_sack_reneg = 0;
	return false;
}

/* Try to undo cwnd reduction, because D-SACKs acked all retransmitted data */
static bool tcp_try_undo_dsack(struct sock *sk)
{
	struct tcp_sock *tp = tcp_sk(sk);

	if (tp->undo_marker && !tp->undo_retrans) {
		tp->rack.reo_wnd_persist = min(TCP_RACK_RECOVERY_THRESH,
					       tp->rack.reo_wnd_persist + 1);
		DBGUNDO(sk, "D-SACK");
		tcp_undo_cwnd_reduction(sk, false);
		NET_INC_STATS(sock_net(sk), LINUX_MIB_TCPDSACKUNDO);
		return true;
	}
	return false;
}

/* Undo during loss recovery after partial ACK or using F-RTO. */
static bool tcp_try_undo_loss(struct sock *sk, bool frto_undo)
{
	struct tcp_sock *tp = tcp_sk(sk);

	if (frto_undo || tcp_may_undo(tp)) {
		tcp_undo_cwnd_reduction(sk, true);

		DBGUNDO(sk, "partial loss");
		NET_INC_STATS(sock_net(sk), LINUX_MIB_TCPLOSSUNDO);
		if (frto_undo)
			NET_INC_STATS(sock_net(sk),
					LINUX_MIB_TCPSPURIOUSRTOS);
		inet_csk(sk)->icsk_retransmits = 0;
		if (frto_undo || tcp_is_sack(tp)) {
			tcp_set_ca_state(sk, TCP_CA_Open);
			tp->is_sack_reneg = 0;
		}
		return true;
	}
	return false;
}

/* The cwnd reduction in CWR and Recovery uses the PRR algorithm in RFC 6937.
 * It computes the number of packets to send (sndcnt) based on packets newly
 * delivered:
 *   1) If the packets in flight is larger than ssthresh, PRR spreads the
 *	cwnd reductions across a full RTT.
 *   2) Otherwise PRR uses packet conservation to send as much as delivered.
 *      But when the retransmits are acked without further losses, PRR
 *      slow starts cwnd up to ssthresh to speed up the recovery.
 */
static void tcp_init_cwnd_reduction(struct sock *sk)
{
	struct tcp_sock *tp = tcp_sk(sk);

	tp->high_seq = tp->snd_nxt;
	tp->tlp_high_seq = 0;
	tp->snd_cwnd_cnt = 0;
	tp->prior_cwnd = tp->snd_cwnd;
	tp->prr_delivered = 0;
	tp->prr_out = 0;
	tp->snd_ssthresh = inet_csk(sk)->icsk_ca_ops->ssthresh(sk);
	tcp_ecn_queue_cwr(tp);
}

void tcp_cwnd_reduction(struct sock *sk, int newly_acked_sacked, int flag)
{
	struct tcp_sock *tp = tcp_sk(sk);
	int sndcnt = 0;
	int delta = tp->snd_ssthresh - tcp_packets_in_flight(tp);

	if (newly_acked_sacked <= 0 || WARN_ON_ONCE(!tp->prior_cwnd))
		return;

	tp->prr_delivered += newly_acked_sacked;
	if (delta < 0) {
		u64 dividend = (u64)tp->snd_ssthresh * tp->prr_delivered +
			       tp->prior_cwnd - 1;
		sndcnt = div_u64(dividend, tp->prior_cwnd) - tp->prr_out;
	} else if ((flag & (FLAG_RETRANS_DATA_ACKED | FLAG_LOST_RETRANS)) ==
		   FLAG_RETRANS_DATA_ACKED) {
		sndcnt = min_t(int, delta,
			       max_t(int, tp->prr_delivered - tp->prr_out,
				     newly_acked_sacked) + 1);
	} else {
		sndcnt = min(delta, newly_acked_sacked);
	}
	/* Force a fast retransmit upon entering fast recovery */
	sndcnt = max(sndcnt, (tp->prr_out ? 0 : 1));
	tp->snd_cwnd = tcp_packets_in_flight(tp) + sndcnt;
}

static inline void tcp_end_cwnd_reduction(struct sock *sk)
{
	struct tcp_sock *tp = tcp_sk(sk);

	if (inet_csk(sk)->icsk_ca_ops->cong_control)
		return;

	/* Reset cwnd to ssthresh in CWR or Recovery (unless it's undone) */
	if (tp->snd_ssthresh < TCP_INFINITE_SSTHRESH &&
	    (inet_csk(sk)->icsk_ca_state == TCP_CA_CWR || tp->undo_marker)) {
		tp->snd_cwnd = tp->snd_ssthresh;
		tp->snd_cwnd_stamp = tcp_jiffies32;
	}
	tcp_ca_event(sk, CA_EVENT_COMPLETE_CWR);
}

/* Enter CWR state. Disable cwnd undo since congestion is proven with ECN */
void tcp_enter_cwr(struct sock *sk)
{
	struct tcp_sock *tp = tcp_sk(sk);

	tp->prior_ssthresh = 0;
	if (inet_csk(sk)->icsk_ca_state < TCP_CA_CWR) {
		tp->undo_marker = 0;
		tcp_init_cwnd_reduction(sk);
		tcp_set_ca_state(sk, TCP_CA_CWR);
	}
}
EXPORT_SYMBOL(tcp_enter_cwr);

static void tcp_try_keep_open(struct sock *sk)
{
	struct tcp_sock *tp = tcp_sk(sk);
	int state = TCP_CA_Open;

	if (tcp_left_out(tp) || tcp_any_retrans_done(sk))
		state = TCP_CA_Disorder;

	if (inet_csk(sk)->icsk_ca_state != state) {
		tcp_set_ca_state(sk, state);
		tp->high_seq = tp->snd_nxt;
	}
}

static void tcp_try_to_open(struct sock *sk, int flag)
{
	struct tcp_sock *tp = tcp_sk(sk);

	tcp_verify_left_out(tp);

	if (!tcp_any_retrans_done(sk))
		tp->retrans_stamp = 0;

	if (flag & FLAG_ECE)
		tcp_enter_cwr(sk);

	if (inet_csk(sk)->icsk_ca_state != TCP_CA_CWR) {
		tcp_try_keep_open(sk);
	}
}

static void tcp_mtup_probe_failed(struct sock *sk)
{
	struct inet_connection_sock *icsk = inet_csk(sk);

	icsk->icsk_mtup.search_high = icsk->icsk_mtup.probe_size - 1;
	icsk->icsk_mtup.probe_size = 0;
	NET_INC_STATS(sock_net(sk), LINUX_MIB_TCPMTUPFAIL);
}

static void tcp_mtup_probe_success(struct sock *sk)
{
	struct tcp_sock *tp = tcp_sk(sk);
	struct inet_connection_sock *icsk = inet_csk(sk);

	/* FIXME: breaks with very large cwnd */
	tp->prior_ssthresh = tcp_current_ssthresh(sk);
	tp->snd_cwnd = tp->snd_cwnd *
		       tcp_mss_to_mtu(sk, tp->mss_cache) /
		       icsk->icsk_mtup.probe_size;
	tp->snd_cwnd_cnt = 0;
	tp->snd_cwnd_stamp = tcp_jiffies32;
	tp->snd_ssthresh = tcp_current_ssthresh(sk);

	icsk->icsk_mtup.search_low = icsk->icsk_mtup.probe_size;
	icsk->icsk_mtup.probe_size = 0;
	tcp_sync_mss(sk, icsk->icsk_pmtu_cookie);
	NET_INC_STATS(sock_net(sk), LINUX_MIB_TCPMTUPSUCCESS);
}

/* Do a simple retransmit without using the backoff mechanisms in
 * tcp_timer. This is used for path mtu discovery.
 * The socket is already locked here.
 */
void tcp_simple_retransmit(struct sock *sk)
{
	const struct inet_connection_sock *icsk = inet_csk(sk);
	struct tcp_sock *tp = tcp_sk(sk);
	struct sk_buff *skb;
	unsigned int mss = tcp_current_mss(sk);

	skb_rbtree_walk(skb, &sk->tcp_rtx_queue) {
		if (tcp_skb_seglen(skb) > mss)
			tcp_mark_skb_lost(sk, skb);
	}

	tcp_clear_retrans_hints_partial(tp);

	if (!tp->lost_out)
		return;

	if (tcp_is_reno(tp))
		tcp_limit_reno_sacked(tp);

	tcp_verify_left_out(tp);

	/* Don't muck with the congestion window here.
	 * Reason is that we do not increase amount of _data_
	 * in network, but units changed and effective
	 * cwnd/ssthresh really reduced now.
	 */
	if (icsk->icsk_ca_state != TCP_CA_Loss) {
		tp->high_seq = tp->snd_nxt;
		tp->snd_ssthresh = tcp_current_ssthresh(sk);
		tp->prior_ssthresh = 0;
		tp->undo_marker = 0;
		tcp_set_ca_state(sk, TCP_CA_Loss);
	}
	tcp_xmit_retransmit_queue(sk);
}
EXPORT_SYMBOL(tcp_simple_retransmit);

void tcp_enter_recovery(struct sock *sk, bool ece_ack)
{
	struct tcp_sock *tp = tcp_sk(sk);
	int mib_idx;

	if (tcp_is_reno(tp))
		mib_idx = LINUX_MIB_TCPRENORECOVERY;
	else
		mib_idx = LINUX_MIB_TCPSACKRECOVERY;

	NET_INC_STATS(sock_net(sk), mib_idx);

	tp->prior_ssthresh = 0;
	tcp_init_undo(tp);

	if (!tcp_in_cwnd_reduction(sk)) {
		if (!ece_ack)
			tp->prior_ssthresh = tcp_current_ssthresh(sk);
		tcp_init_cwnd_reduction(sk);
	}
	tcp_set_ca_state(sk, TCP_CA_Recovery);
}

/* Process an ACK in CA_Loss state. Move to CA_Open if lost data are
 * recovered or spurious. Otherwise retransmits more on partial ACKs.
 */
static void tcp_process_loss(struct sock *sk, int flag, int num_dupack,
			     int *rexmit)
{
	struct tcp_sock *tp = tcp_sk(sk);
	bool recovered = !before(tp->snd_una, tp->high_seq);

	if ((flag & FLAG_SND_UNA_ADVANCED || rcu_access_pointer(tp->fastopen_rsk)) &&
	    tcp_try_undo_loss(sk, false))
		return;

	if (tp->frto) { /* F-RTO RFC5682 sec 3.1 (sack enhanced version). */
		/* Step 3.b. A timeout is spurious if not all data are
		 * lost, i.e., never-retransmitted data are (s)acked.
		 */
		if ((flag & FLAG_ORIG_SACK_ACKED) &&
		    tcp_try_undo_loss(sk, true))
			return;

		if (after(tp->snd_nxt, tp->high_seq)) {
			if (flag & FLAG_DATA_SACKED || num_dupack)
				tp->frto = 0; /* Step 3.a. loss was real */
		} else if (flag & FLAG_SND_UNA_ADVANCED && !recovered) {
			tp->high_seq = tp->snd_nxt;
			/* Step 2.b. Try send new data (but deferred until cwnd
			 * is updated in tcp_ack()). Otherwise fall back to
			 * the conventional recovery.
			 */
			if (!tcp_write_queue_empty(sk) &&
			    after(tcp_wnd_end(tp), tp->snd_nxt)) {
				*rexmit = REXMIT_NEW;
				return;
			}
			tp->frto = 0;
		}
	}

	if (recovered) {
		/* F-RTO RFC5682 sec 3.1 step 2.a and 1st part of step 3.a */
		tcp_try_undo_recovery(sk);
		return;
	}
	if (tcp_is_reno(tp)) {
		/* A Reno DUPACK means new data in F-RTO step 2.b above are
		 * delivered. Lower inflight to clock out (re)tranmissions.
		 */
		if (after(tp->snd_nxt, tp->high_seq) && num_dupack)
			tcp_add_reno_sack(sk, num_dupack, flag & FLAG_ECE);
		else if (flag & FLAG_SND_UNA_ADVANCED)
			tcp_reset_reno_sack(tp);
	}
	*rexmit = REXMIT_LOST;
}

/* Undo during fast recovery after partial ACK. */
static bool tcp_try_undo_partial(struct sock *sk, u32 prior_snd_una)
{
	struct tcp_sock *tp = tcp_sk(sk);

	if (tp->undo_marker && tcp_packet_delayed(tp)) {
		/* Plain luck! Hole if filled with delayed
		 * packet, rather than with a retransmit. Check reordering.
		 */
		tcp_check_sack_reordering(sk, prior_snd_una, 1);

		/* We are getting evidence that the reordering degree is higher
		 * than we realized. If there are no retransmits out then we
		 * can undo. Otherwise we clock out new packets but do not
		 * mark more packets lost or retransmit more.
		 */
		if (tp->retrans_out)
			return true;

		if (!tcp_any_retrans_done(sk))
			tp->retrans_stamp = 0;

		DBGUNDO(sk, "partial recovery");
		tcp_undo_cwnd_reduction(sk, true);
		NET_INC_STATS(sock_net(sk), LINUX_MIB_TCPPARTIALUNDO);
		tcp_try_keep_open(sk);
		return true;
	}
	return false;
}

static void tcp_identify_packet_loss(struct sock *sk, int *ack_flag)
{
	struct tcp_sock *tp = tcp_sk(sk);

	if (tcp_rtx_queue_empty(sk))
		return;

	if (unlikely(tcp_is_reno(tp))) {
		tcp_newreno_mark_lost(sk, *ack_flag & FLAG_SND_UNA_ADVANCED);
	} else if (tcp_is_rack(sk)) {
		u32 prior_retrans = tp->retrans_out;

		tcp_rack_mark_lost(sk);
		if (prior_retrans > tp->retrans_out)
			*ack_flag |= FLAG_LOST_RETRANS;
	}
}

static bool tcp_force_fast_retransmit(struct sock *sk)
{
	struct tcp_sock *tp = tcp_sk(sk);

	return after(tcp_highest_sack_seq(tp),
		     tp->snd_una + tp->reordering * tp->mss_cache);
}

/* Process an event, which can update packets-in-flight not trivially.
 * Main goal of this function is to calculate new estimate for left_out,
 * taking into account both packets sitting in receiver's buffer and
 * packets lost by network.
 *
 * Besides that it updates the congestion state when packet loss or ECN
 * is detected. But it does not reduce the cwnd, it is done by the
 * congestion control later.
 *
 * It does _not_ decide what to send, it is made in function
 * tcp_xmit_retransmit_queue().
 */
static void tcp_fastretrans_alert(struct sock *sk, const u32 prior_snd_una,
				  int num_dupack, int *ack_flag, int *rexmit)
{
	struct inet_connection_sock *icsk = inet_csk(sk);
	struct tcp_sock *tp = tcp_sk(sk);
	int fast_rexmit = 0, flag = *ack_flag;
	bool ece_ack = flag & FLAG_ECE;
	bool do_lost = num_dupack || ((flag & FLAG_DATA_SACKED) &&
				      tcp_force_fast_retransmit(sk));

	if (!tp->packets_out && tp->sacked_out)
		tp->sacked_out = 0;

	/* Now state machine starts.
	 * A. ECE, hence prohibit cwnd undoing, the reduction is required. */
	if (ece_ack)
		tp->prior_ssthresh = 0;

	/* B. In all the states check for reneging SACKs. */
	if (tcp_check_sack_reneging(sk, flag))
		return;

	/* C. Check consistency of the current state. */
	tcp_verify_left_out(tp);

	/* D. Check state exit conditions. State can be terminated
	 *    when high_seq is ACKed. */
	if (icsk->icsk_ca_state == TCP_CA_Open) {
		WARN_ON(tp->retrans_out != 0);
		tp->retrans_stamp = 0;
	} else if (!before(tp->snd_una, tp->high_seq)) {
		switch (icsk->icsk_ca_state) {
		case TCP_CA_CWR:
			/* CWR is to be held something *above* high_seq
			 * is ACKed for CWR bit to reach receiver. */
			if (tp->snd_una != tp->high_seq) {
				tcp_end_cwnd_reduction(sk);
				tcp_set_ca_state(sk, TCP_CA_Open);
			}
			break;

		case TCP_CA_Recovery:
			if (tcp_is_reno(tp))
				tcp_reset_reno_sack(tp);
			if (tcp_try_undo_recovery(sk))
				return;
			tcp_end_cwnd_reduction(sk);
			break;
		}
	}

	/* E. Process state. */
	switch (icsk->icsk_ca_state) {
	case TCP_CA_Recovery:
		if (!(flag & FLAG_SND_UNA_ADVANCED)) {
			if (tcp_is_reno(tp))
				tcp_add_reno_sack(sk, num_dupack, ece_ack);
		} else {
			if (tcp_try_undo_partial(sk, prior_snd_una))
				return;
			/* Partial ACK arrived. Force fast retransmit. */
			do_lost = tcp_force_fast_retransmit(sk);
		}
		if (tcp_try_undo_dsack(sk)) {
			tcp_try_keep_open(sk);
			return;
		}
		tcp_identify_packet_loss(sk, ack_flag);
		break;
	case TCP_CA_Loss:
		tcp_process_loss(sk, flag, num_dupack, rexmit);
		tcp_identify_packet_loss(sk, ack_flag);
		if (!(icsk->icsk_ca_state == TCP_CA_Open ||
		      (*ack_flag & FLAG_LOST_RETRANS)))
			return;
		/* Change state if cwnd is undone or retransmits are lost */
		fallthrough;
	default:
		if (tcp_is_reno(tp)) {
			if (flag & FLAG_SND_UNA_ADVANCED)
				tcp_reset_reno_sack(tp);
			tcp_add_reno_sack(sk, num_dupack, ece_ack);
		}

		if (icsk->icsk_ca_state <= TCP_CA_Disorder)
			tcp_try_undo_dsack(sk);

		tcp_identify_packet_loss(sk, ack_flag);
		if (!tcp_time_to_recover(sk, flag)) {
			tcp_try_to_open(sk, flag);
			return;
		}

		/* MTU probe failure: don't reduce cwnd */
		if (icsk->icsk_ca_state < TCP_CA_CWR &&
		    icsk->icsk_mtup.probe_size &&
		    tp->snd_una == tp->mtu_probe.probe_seq_start) {
			tcp_mtup_probe_failed(sk);
			/* Restores the reduction we did in tcp_mtup_probe() */
			tp->snd_cwnd++;
			tcp_simple_retransmit(sk);
			return;
		}

		/* Otherwise enter Recovery state */
		tcp_enter_recovery(sk, ece_ack);
		fast_rexmit = 1;
	}

	if (!tcp_is_rack(sk) && do_lost)
		tcp_update_scoreboard(sk, fast_rexmit);
	*rexmit = REXMIT_LOST;
}

static void tcp_update_rtt_min(struct sock *sk, u32 rtt_us, const int flag)
{
	u32 wlen = sock_net(sk)->ipv4.sysctl_tcp_min_rtt_wlen * HZ;
	struct tcp_sock *tp = tcp_sk(sk);

	if ((flag & FLAG_ACK_MAYBE_DELAYED) && rtt_us > tcp_min_rtt(tp)) {
		/* If the remote keeps returning delayed ACKs, eventually
		 * the min filter would pick it up and overestimate the
		 * prop. delay when it expires. Skip suspected delayed ACKs.
		 */
		return;
	}
	minmax_running_min(&tp->rtt_min, wlen, tcp_jiffies32,
			   rtt_us ? : jiffies_to_usecs(1));
}

static bool tcp_ack_update_rtt(struct sock *sk, const int flag,
			       long seq_rtt_us, long sack_rtt_us,
			       long ca_rtt_us, struct rate_sample *rs)
{
	const struct tcp_sock *tp = tcp_sk(sk);

	/* Prefer RTT measured from ACK's timing to TS-ECR. This is because
	 * broken middle-boxes or peers may corrupt TS-ECR fields. But
	 * Karn's algorithm forbids taking RTT if some retransmitted data
	 * is acked (RFC6298).
	 */
	if (seq_rtt_us < 0)
		seq_rtt_us = sack_rtt_us;

	/* RTTM Rule: A TSecr value received in a segment is used to
	 * update the averaged RTT measurement only if the segment
	 * acknowledges some new data, i.e., only if it advances the
	 * left edge of the send window.
	 * See draft-ietf-tcplw-high-performance-00, section 3.3.
	 */
	if (seq_rtt_us < 0 && tp->rx_opt.saw_tstamp && tp->rx_opt.rcv_tsecr &&
	    flag & FLAG_ACKED) {
		u32 delta = tcp_time_stamp(tp) - tp->rx_opt.rcv_tsecr;

		if (likely(delta < INT_MAX / (USEC_PER_SEC / TCP_TS_HZ))) {
			if (!delta)
				delta = 1;
			seq_rtt_us = delta * (USEC_PER_SEC / TCP_TS_HZ);
			ca_rtt_us = seq_rtt_us;
		}
	}
	rs->rtt_us = ca_rtt_us; /* RTT of last (S)ACKed packet (or -1) */
	if (seq_rtt_us < 0)
		return false;

	/* ca_rtt_us >= 0 is counting on the invariant that ca_rtt_us is
	 * always taken together with ACK, SACK, or TS-opts. Any negative
	 * values will be skipped with the seq_rtt_us < 0 check above.
	 */
	tcp_update_rtt_min(sk, ca_rtt_us, flag);
	tcp_rtt_estimator(sk, seq_rtt_us);
	tcp_set_rto(sk);

	/* RFC6298: only reset backoff on valid RTT measurement. */
	inet_csk(sk)->icsk_backoff = 0;
	return true;
}

/* Compute time elapsed between (last) SYNACK and the ACK completing 3WHS. */
void tcp_synack_rtt_meas(struct sock *sk, struct request_sock *req)
{
	struct rate_sample rs;
	long rtt_us = -1L;

	if (req && !req->num_retrans && tcp_rsk(req)->snt_synack)
		rtt_us = tcp_stamp_us_delta(tcp_clock_us(), tcp_rsk(req)->snt_synack);

	tcp_ack_update_rtt(sk, FLAG_SYN_ACKED, rtt_us, -1L, rtt_us, &rs);
}


static void tcp_cong_avoid(struct sock *sk, u32 ack, u32 acked)
{
	const struct inet_connection_sock *icsk = inet_csk(sk);

	icsk->icsk_ca_ops->cong_avoid(sk, ack, acked);
	tcp_sk(sk)->snd_cwnd_stamp = tcp_jiffies32;
}

/* Restart timer after forward progress on connection.
 * RFC2988 recommends to restart timer to now+rto.
 */
void tcp_rearm_rto(struct sock *sk)
{
	const struct inet_connection_sock *icsk = inet_csk(sk);
	struct tcp_sock *tp = tcp_sk(sk);

	/* If the retrans timer is currently being used by Fast Open
	 * for SYN-ACK retrans purpose, stay put.
	 */
	if (rcu_access_pointer(tp->fastopen_rsk))
		return;

	if (!tp->packets_out) {
		inet_csk_clear_xmit_timer(sk, ICSK_TIME_RETRANS);
	} else {
		u32 rto = inet_csk(sk)->icsk_rto;
		/* Offset the time elapsed after installing regular RTO */
		if (icsk->icsk_pending == ICSK_TIME_REO_TIMEOUT ||
		    icsk->icsk_pending == ICSK_TIME_LOSS_PROBE) {
			s64 delta_us = tcp_rto_delta_us(sk);
			/* delta_us may not be positive if the socket is locked
			 * when the retrans timer fires and is rescheduled.
			 */
			rto = usecs_to_jiffies(max_t(int, delta_us, 1));
		}
		tcp_reset_xmit_timer(sk, ICSK_TIME_RETRANS, rto,
				     TCP_RTO_MAX);
	}
}

/* Try to schedule a loss probe; if that doesn't work, then schedule an RTO. */
static void tcp_set_xmit_timer(struct sock *sk)
{
	if (!tcp_schedule_loss_probe(sk, true))
		tcp_rearm_rto(sk);
}

/* If we get here, the whole TSO packet has not been acked. */
static u32 tcp_tso_acked(struct sock *sk, struct sk_buff *skb)
{
	struct tcp_sock *tp = tcp_sk(sk);
	u32 packets_acked;

	BUG_ON(!after(TCP_SKB_CB(skb)->end_seq, tp->snd_una));

	packets_acked = tcp_skb_pcount(skb);
	if (tcp_trim_head(sk, skb, tp->snd_una - TCP_SKB_CB(skb)->seq))
		return 0;
	packets_acked -= tcp_skb_pcount(skb);

	if (packets_acked) {
		BUG_ON(tcp_skb_pcount(skb) == 0);
		BUG_ON(!before(TCP_SKB_CB(skb)->seq, TCP_SKB_CB(skb)->end_seq));
	}

	return packets_acked;
}

static void tcp_ack_tstamp(struct sock *sk, struct sk_buff *skb,
			   u32 prior_snd_una)
{
	const struct skb_shared_info *shinfo;

	/* Avoid cache line misses to get skb_shinfo() and shinfo->tx_flags */
	if (likely(!TCP_SKB_CB(skb)->txstamp_ack))
		return;

	shinfo = skb_shinfo(skb);
	if (!before(shinfo->tskey, prior_snd_una) &&
	    before(shinfo->tskey, tcp_sk(sk)->snd_una)) {
		tcp_skb_tsorted_save(skb) {
			__skb_tstamp_tx(skb, NULL, sk, SCM_TSTAMP_ACK);
		} tcp_skb_tsorted_restore(skb);
	}
}

/* Remove acknowledged frames from the retransmission queue. If our packet
 * is before the ack sequence we can discard it as it's confirmed to have
 * arrived at the other end.
 */
static int tcp_clean_rtx_queue(struct sock *sk, u32 prior_fack,
			       u32 prior_snd_una,
			       struct tcp_sacktag_state *sack, bool ece_ack)
{
	const struct inet_connection_sock *icsk = inet_csk(sk);
	u64 first_ackt, last_ackt;
	struct tcp_sock *tp = tcp_sk(sk);
	u32 prior_sacked = tp->sacked_out;
	u32 reord = tp->snd_nxt; /* lowest acked un-retx un-sacked seq */
	struct sk_buff *skb, *next;
	bool fully_acked = true;
	long sack_rtt_us = -1L;
	long seq_rtt_us = -1L;
	long ca_rtt_us = -1L;
	u32 pkts_acked = 0;
	u32 last_in_flight = 0;
	bool rtt_update;
	int flag = 0;

	first_ackt = 0;

	for (skb = skb_rb_first(&sk->tcp_rtx_queue); skb; skb = next) {
		struct tcp_skb_cb *scb = TCP_SKB_CB(skb);
		const u32 start_seq = scb->seq;
		u8 sacked = scb->sacked;
		u32 acked_pcount;

		/* Determine how many packets and what bytes were acked, tso and else */
		if (after(scb->end_seq, tp->snd_una)) {
			if (tcp_skb_pcount(skb) == 1 ||
			    !after(tp->snd_una, scb->seq))
				break;

			acked_pcount = tcp_tso_acked(sk, skb);
			if (!acked_pcount)
				break;
			fully_acked = false;
		} else {
			acked_pcount = tcp_skb_pcount(skb);
		}

		if (unlikely(sacked & TCPCB_RETRANS)) {
			if (sacked & TCPCB_SACKED_RETRANS)
				tp->retrans_out -= acked_pcount;
			flag |= FLAG_RETRANS_DATA_ACKED;
		} else if (!(sacked & TCPCB_SACKED_ACKED)) {
			last_ackt = tcp_skb_timestamp_us(skb);
			WARN_ON_ONCE(last_ackt == 0);
			if (!first_ackt)
				first_ackt = last_ackt;

			last_in_flight = TCP_SKB_CB(skb)->tx.in_flight;
			if (before(start_seq, reord))
				reord = start_seq;
			if (!after(scb->end_seq, tp->high_seq))
				flag |= FLAG_ORIG_SACK_ACKED;
		}

		if (sacked & TCPCB_SACKED_ACKED) {
			tp->sacked_out -= acked_pcount;
			/* snd_una delta covers these skbs */
			sack->delivered_bytes -= skb->len;
		} else if (tcp_is_sack(tp)) {
			tcp_count_delivered(tp, acked_pcount, ece_ack);
			if (!tcp_skb_spurious_retrans(tp, skb))
				tcp_rack_advance(tp, sacked, scb->end_seq,
						 tcp_skb_timestamp_us(skb));
		}
		if (sacked & TCPCB_LOST)
			tp->lost_out -= acked_pcount;

		tp->packets_out -= acked_pcount;
		pkts_acked += acked_pcount;
		tcp_rate_skb_delivered(sk, skb, sack->rate);

		/* Initial outgoing SYN's get put onto the write_queue
		 * just like anything else we transmit.  It is not
		 * true data, and if we misinform our callers that
		 * this ACK acks real data, we will erroneously exit
		 * connection startup slow start one packet too
		 * quickly.  This is severely frowned upon behavior.
		 */
		if (likely(!(scb->tcp_flags & TCPHDR_SYN))) {
			flag |= FLAG_DATA_ACKED;
		} else {
			flag |= FLAG_SYN_ACKED;
			tp->retrans_stamp = 0;
		}

		if (!fully_acked)
			break;

		tcp_ack_tstamp(sk, skb, prior_snd_una);

		next = skb_rb_next(skb);
		if (unlikely(skb == tp->retransmit_skb_hint))
			tp->retransmit_skb_hint = NULL;
		if (unlikely(skb == tp->lost_skb_hint))
			tp->lost_skb_hint = NULL;
		tcp_highest_sack_replace(sk, skb, next);
		tcp_rtx_queue_unlink_and_free(skb, sk);
	}

	if (!skb)
		tcp_chrono_stop(sk, TCP_CHRONO_BUSY);

	if (likely(between(tp->snd_up, prior_snd_una, tp->snd_una)))
		tp->snd_up = tp->snd_una;

	if (skb) {
		tcp_ack_tstamp(sk, skb, prior_snd_una);
		if (TCP_SKB_CB(skb)->sacked & TCPCB_SACKED_ACKED)
			flag |= FLAG_SACK_RENEGING;
	}

	if (likely(first_ackt) && !(flag & FLAG_RETRANS_DATA_ACKED)) {
		seq_rtt_us = tcp_stamp_us_delta(tp->tcp_mstamp, first_ackt);
		ca_rtt_us = tcp_stamp_us_delta(tp->tcp_mstamp, last_ackt);

		if (pkts_acked == 1 && last_in_flight < tp->mss_cache &&
		    last_in_flight && !prior_sacked && fully_acked &&
		    sack->rate->prior_delivered + 1 == tp->delivered &&
		    !(flag & (FLAG_CA_ALERT | FLAG_SYN_ACKED))) {
			/* Conservatively mark a delayed ACK. It's typically
			 * from a lone runt packet over the round trip to
			 * a receiver w/o out-of-order or CE events.
			 */
			flag |= FLAG_ACK_MAYBE_DELAYED;
		}
	}
	if (sack->first_sackt) {
		sack_rtt_us = tcp_stamp_us_delta(tp->tcp_mstamp, sack->first_sackt);
		ca_rtt_us = tcp_stamp_us_delta(tp->tcp_mstamp, sack->last_sackt);
	}
	rtt_update = tcp_ack_update_rtt(sk, flag, seq_rtt_us, sack_rtt_us,
					ca_rtt_us, sack->rate);

	if (flag & FLAG_ACKED) {
		flag |= FLAG_SET_XMIT_TIMER;  /* set TLP or RTO timer */
		if (unlikely(icsk->icsk_mtup.probe_size &&
			     !after(tp->mtu_probe.probe_seq_end, tp->snd_una))) {
			tcp_mtup_probe_success(sk);
		}

		if (tcp_is_reno(tp)) {
			tcp_remove_reno_sacks(sk, pkts_acked, ece_ack);

			/* If any of the cumulatively ACKed segments was
			 * retransmitted, non-SACK case cannot confirm that
			 * progress was due to original transmission due to
			 * lack of TCPCB_SACKED_ACKED bits even if some of
			 * the packets may have been never retransmitted.
			 */
			if (flag & FLAG_RETRANS_DATA_ACKED)
				flag &= ~FLAG_ORIG_SACK_ACKED;

		} else {
			int delta;

			/* Non-retransmitted hole got filled? That's reordering */
			if (before(reord, prior_fack))
				tcp_check_sack_reordering(sk, reord, 0);

			delta = prior_sacked - tp->sacked_out;
			tp->lost_cnt_hint -= min(tp->lost_cnt_hint, delta);
		}

		sack->delivered_bytes = (skb ?
					 TCP_SKB_CB(skb)->seq : tp->snd_una) -
					prior_snd_una;
	} else if (skb && rtt_update && sack_rtt_us >= 0 &&
		   sack_rtt_us > tcp_stamp_us_delta(tp->tcp_mstamp,
						    tcp_skb_timestamp_us(skb))) {
		/* Do not re-arm RTO if the sack RTT is measured from data sent
		 * after when the head was last (re)transmitted. Otherwise the
		 * timeout may continue to extend in loss recovery.
		 */
		flag |= FLAG_SET_XMIT_TIMER;  /* set TLP or RTO timer */
	}

	if (icsk->icsk_ca_ops->pkts_acked) {
		struct ack_sample sample = { .pkts_acked = pkts_acked,
					     .rtt_us = sack->rate->rtt_us,
					     .in_flight = last_in_flight };

		icsk->icsk_ca_ops->pkts_acked(sk, &sample);
	}

#if FASTRETRANS_DEBUG > 0
	WARN_ON((int)tp->sacked_out < 0);
	WARN_ON((int)tp->lost_out < 0);
	WARN_ON((int)tp->retrans_out < 0);
	if (!tp->packets_out && tcp_is_sack(tp)) {
		icsk = inet_csk(sk);
		if (tp->lost_out) {
			pr_debug("Leak l=%u %d\n",
				 tp->lost_out, icsk->icsk_ca_state);
			tp->lost_out = 0;
		}
		if (tp->sacked_out) {
			pr_debug("Leak s=%u %d\n",
				 tp->sacked_out, icsk->icsk_ca_state);
			tp->sacked_out = 0;
		}
		if (tp->retrans_out) {
			pr_debug("Leak r=%u %d\n",
				 tp->retrans_out, icsk->icsk_ca_state);
			tp->retrans_out = 0;
		}
	}
#endif
	return flag;
}

static void tcp_ack_probe(struct sock *sk)
{
	struct inet_connection_sock *icsk = inet_csk(sk);
	struct sk_buff *head = tcp_send_head(sk);
	const struct tcp_sock *tp = tcp_sk(sk);

	/* Was it a usable window open? */
	if (!head)
		return;
	if (!after(TCP_SKB_CB(head)->end_seq, tcp_wnd_end(tp))) {
		icsk->icsk_backoff = 0;
		inet_csk_clear_xmit_timer(sk, ICSK_TIME_PROBE0);
		/* Socket must be waked up by subsequent tcp_data_snd_check().
		 * This function is not for random using!
		 */
	} else {
		unsigned long when = tcp_probe0_when(sk, TCP_RTO_MAX);

		tcp_reset_xmit_timer(sk, ICSK_TIME_PROBE0,
				     when, TCP_RTO_MAX);
	}
}

static inline bool tcp_ack_is_dubious(const struct sock *sk, const int flag)
{
	return !(flag & FLAG_NOT_DUP) || (flag & FLAG_CA_ALERT) ||
		inet_csk(sk)->icsk_ca_state != TCP_CA_Open;
}

/* Decide wheather to run the increase function of congestion control. */
static inline bool tcp_may_raise_cwnd(const struct sock *sk, const int flag)
{
	/* If reordering is high then always grow cwnd whenever data is
	 * delivered regardless of its ordering. Otherwise stay conservative
	 * and only grow cwnd on in-order delivery (RFC5681). A stretched ACK w/
	 * new SACK or ECE mark may first advance cwnd here and later reduce
	 * cwnd in tcp_fastretrans_alert() based on more states.
	 */
	if (tcp_sk(sk)->reordering > sock_net(sk)->ipv4.sysctl_tcp_reordering)
		return flag & FLAG_FORWARD_PROGRESS;

	return flag & FLAG_DATA_ACKED;
}

/* The "ultimate" congestion control function that aims to replace the rigid
 * cwnd increase and decrease control (tcp_cong_avoid,tcp_*cwnd_reduction).
 * It's called toward the end of processing an ACK with precise rate
 * information. All transmission or retransmission are delayed afterwards.
 */
static void tcp_cong_control(struct sock *sk, u32 ack, u32 acked_sacked,
			     int flag, const struct rate_sample *rs)
{
	const struct inet_connection_sock *icsk = inet_csk(sk);

	if (icsk->icsk_ca_ops->cong_control) {
		icsk->icsk_ca_ops->cong_control(sk, rs);
		return;
	}

	if (tcp_in_cwnd_reduction(sk)) {
		/* Reduce cwnd if state mandates */
		tcp_cwnd_reduction(sk, acked_sacked, flag);
	} else if (tcp_may_raise_cwnd(sk, flag)) {
		/* Advance cwnd if state allows */
		tcp_cong_avoid(sk, ack, acked_sacked);
	}
	tcp_update_pacing_rate(sk);
}

/* Check that window update is acceptable.
 * The function assumes that snd_una<=ack<=snd_next.
 */
static inline bool tcp_may_update_window(const struct tcp_sock *tp,
					const u32 ack, const u32 ack_seq,
					const u32 nwin)
{
	return	after(ack, tp->snd_una) ||
		after(ack_seq, tp->snd_wl1) ||
		(ack_seq == tp->snd_wl1 && nwin > tp->snd_wnd);
}

/* If we update tp->snd_una, also update tp->bytes_acked */
static void tcp_snd_una_update(struct tcp_sock *tp, u32 ack)
{
	u32 delta = ack - tp->snd_una;

	sock_owned_by_me((struct sock *)tp);
	tp->bytes_acked += delta;
	tp->snd_una = ack;
}

/* If we update tp->rcv_nxt, also update tp->bytes_received */
static void tcp_rcv_nxt_update(struct tcp_sock *tp, u32 seq)
{
	u32 delta = seq - tp->rcv_nxt;

	sock_owned_by_me((struct sock *)tp);
	tp->bytes_received += delta;
	WRITE_ONCE(tp->rcv_nxt, seq);
}

/* Update our send window.
 *
 * Window update algorithm, described in RFC793/RFC1122 (used in linux-2.2
 * and in FreeBSD. NetBSD's one is even worse.) is wrong.
 */
static int tcp_ack_update_window(struct sock *sk, const struct sk_buff *skb, u32 ack,
				 u32 ack_seq)
{
	struct tcp_sock *tp = tcp_sk(sk);
	int flag = 0;
	u32 nwin = ntohs(tcp_hdr(skb)->window);

	if (likely(!tcp_hdr(skb)->syn))
		nwin <<= tp->rx_opt.snd_wscale;

	if (tcp_may_update_window(tp, ack, ack_seq, nwin)) {
		flag |= FLAG_WIN_UPDATE;
		tcp_update_wl(tp, ack_seq);

		if (tp->snd_wnd != nwin) {
			tp->snd_wnd = nwin;

			/* Note, it is the only place, where
			 * fast path is recovered for sending TCP.
			 */
			tp->pred_flags = 0;
			tcp_fast_path_check(sk);

			if (!tcp_write_queue_empty(sk))
				tcp_slow_start_after_idle_check(sk);

			if (nwin > tp->max_window) {
				tp->max_window = nwin;
				tcp_sync_mss(sk, inet_csk(sk)->icsk_pmtu_cookie);
			}
		}
	}

	tcp_snd_una_update(tp, ack);

	return flag;
}

static bool __tcp_oow_rate_limited(struct net *net, int mib_idx,
				   u32 *last_oow_ack_time)
{
	if (*last_oow_ack_time) {
		s32 elapsed = (s32)(tcp_jiffies32 - *last_oow_ack_time);

		if (0 <= elapsed && elapsed < net->ipv4.sysctl_tcp_invalid_ratelimit) {
			NET_INC_STATS(net, mib_idx);
			return true;	/* rate-limited: don't send yet! */
		}
	}

	*last_oow_ack_time = tcp_jiffies32;

	return false;	/* not rate-limited: go ahead, send dupack now! */
}

/* Return true if we're currently rate-limiting out-of-window ACKs and
 * thus shouldn't send a dupack right now. We rate-limit dupacks in
 * response to out-of-window SYNs or ACKs to mitigate ACK loops or DoS
 * attacks that send repeated SYNs or ACKs for the same connection. To
 * do this, we do not send a duplicate SYNACK or ACK if the remote
 * endpoint is sending out-of-window SYNs or pure ACKs at a high rate.
 */
bool tcp_oow_rate_limited(struct net *net, const struct sk_buff *skb,
			  int mib_idx, u32 *last_oow_ack_time)
{
	/* Data packets without SYNs are not likely part of an ACK loop. */
	if ((TCP_SKB_CB(skb)->seq != TCP_SKB_CB(skb)->end_seq) &&
	    !tcp_hdr(skb)->syn)
		return false;

	return __tcp_oow_rate_limited(net, mib_idx, last_oow_ack_time);
}

/* RFC 5961 7 [ACK Throttling] */
static void tcp_send_challenge_ack(struct sock *sk, const struct sk_buff *skb,
				   bool accecn_reflector)
{
	/* unprotected vars, we dont care of overwrites */
	static u32 challenge_timestamp;
	static unsigned int challenge_count;
	struct tcp_sock *tp = tcp_sk(sk);
	struct net *net = sock_net(sk);
	u32 count, now;

	/* First check our per-socket dupack rate limit. */
	if (__tcp_oow_rate_limited(net,
				   LINUX_MIB_TCPACKSKIPPEDCHALLENGE,
				   &tp->last_oow_ack_time))
		return;

	/* Then check host-wide RFC 5961 rate limit. */
	now = jiffies / HZ;
	if (now != challenge_timestamp) {
		u32 ack_limit = net->ipv4.sysctl_tcp_challenge_ack_limit;
		u32 half = (ack_limit + 1) >> 1;

		challenge_timestamp = now;
		WRITE_ONCE(challenge_count, half + prandom_u32_max(ack_limit));
	}
	count = READ_ONCE(challenge_count);
	if (count > 0) {
		WRITE_ONCE(challenge_count, count - 1);
		NET_INC_STATS(net, LINUX_MIB_TCPCHALLENGEACK);
		__tcp_send_ack(sk, tp->rcv_nxt,
			       !accecn_reflector ? 0 : tcp_accecn_reflector_flags(tp->syn_ect_rcv));
	}
}

static void tcp_store_ts_recent(struct tcp_sock *tp)
{
	tp->rx_opt.ts_recent = tp->rx_opt.rcv_tsval;
	tp->rx_opt.ts_recent_stamp = ktime_get_seconds();
}

static int __tcp_replace_ts_recent(struct tcp_sock *tp, s32 tstamp_delta)
{
	tcp_store_ts_recent(tp);
	return tstamp_delta > 0 ? FLAG_TS_PROGRESS : 0;
}

static int tcp_replace_ts_recent(struct tcp_sock *tp, u32 seq)
{
	s32 delta;

	if (tp->rx_opt.saw_tstamp && !after(seq, tp->rcv_wup)) {
		/* PAWS bug workaround wrt. ACK frames, the PAWS discard
		 * extra check below makes sure this can only happen
		 * for pure ACK frames.  -DaveM
		 *
		 * Not only, also it occurs for expired timestamps.
		 */

		if (tcp_paws_check(&tp->rx_opt, 0)) {
			delta = tp->rx_opt.rcv_tsval - tp->rx_opt.ts_recent;
			return __tcp_replace_ts_recent(tp, delta);
		}
	}

	return 0;
}

/* This routine deals with acks during a TLP episode and ends an episode by
 * resetting tlp_high_seq. Ref: TLP algorithm in draft-ietf-tcpm-rack
 */
static void tcp_process_tlp_ack(struct sock *sk, u32 ack, int flag)
{
	struct tcp_sock *tp = tcp_sk(sk);

	if (before(ack, tp->tlp_high_seq))
		return;

	if (!tp->tlp_retrans) {
		/* TLP of new data has been acknowledged */
		tp->tlp_high_seq = 0;
	} else if (flag & FLAG_DSACKING_ACK) {
		/* This DSACK means original and TLP probe arrived; no loss */
		tp->tlp_high_seq = 0;
	} else if (after(ack, tp->tlp_high_seq)) {
		/* ACK advances: there was a loss, so reduce cwnd. Reset
		 * tlp_high_seq in tcp_init_cwnd_reduction()
		 */
		tcp_init_cwnd_reduction(sk);
		tcp_set_ca_state(sk, TCP_CA_CWR);
		tcp_end_cwnd_reduction(sk);
		tcp_try_keep_open(sk);
		NET_INC_STATS(sock_net(sk),
				LINUX_MIB_TCPLOSSPROBERECOVERY);
	} else if (!(flag & (FLAG_SND_UNA_ADVANCED |
			     FLAG_NOT_DUP | FLAG_DATA_SACKED))) {
		/* Pure dupack: original and TLP probe arrived; no loss */
		tp->tlp_high_seq = 0;
	}
}

static void tcp_in_ack_event(struct sock *sk, int flag)
{
	const struct inet_connection_sock *icsk = inet_csk(sk);

	if (icsk->icsk_ca_ops->in_ack_event) {
		u32 ack_ev_flags = 0;

		if (flag & FLAG_WIN_UPDATE)
			ack_ev_flags |= CA_ACK_WIN_UPDATE;
		if (flag & FLAG_SLOWPATH) {
			ack_ev_flags = CA_ACK_SLOWPATH;
			if (flag & FLAG_ECE)
				ack_ev_flags |= CA_ACK_ECE;
		}

		icsk->icsk_ca_ops->in_ack_event(sk, ack_ev_flags);
	}
}

/* Congestion control has updated the cwnd already. So if we're in
 * loss recovery then now we do any new sends (for FRTO) or
 * retransmits (for CA_Loss or CA_recovery) that make sense.
 */
static void tcp_xmit_recovery(struct sock *sk, int rexmit)
{
	struct tcp_sock *tp = tcp_sk(sk);

	if (rexmit == REXMIT_NONE || sk->sk_state == TCP_SYN_SENT)
		return;

	if (unlikely(rexmit == REXMIT_NEW)) {
		__tcp_push_pending_frames(sk, tcp_current_mss(sk),
					  TCP_NAGLE_OFF);
		if (after(tp->snd_nxt, tp->high_seq))
			return;
		tp->frto = 0;
	}
	tcp_xmit_retransmit_queue(sk);
}

/* Returns the number of packets newly acked or sacked by the current ACK */
static u32 tcp_newly_delivered(struct sock *sk, struct rate_sample *rs,
			       u32 prior_delivered, int flag)
{
	const struct net *net = sock_net(sk);
	struct tcp_sock *tp = tcp_sk(sk);
	u32 delivered;

	delivered = tp->delivered - prior_delivered;
	NET_ADD_STATS(net, LINUX_MIB_TCPDELIVERED, delivered);

	if (flag & FLAG_ECE) {
		if (tcp_ecn_mode_rfc3168(tp))
			rs->ece_delta = delivered;
		NET_ADD_STATS(net, LINUX_MIB_TCPDELIVEREDCE, rs->ece_delta);
	}

	return delivered;
}

/* This routine deals with incoming acks, but not outgoing ones. */
static int tcp_ack(struct sock *sk, const struct sk_buff *skb, int flag)
{
	struct inet_connection_sock *icsk = inet_csk(sk);
	struct tcp_sock *tp = tcp_sk(sk);
	struct tcp_sacktag_state sack_state;
	struct rate_sample rs = { .prior_delivered = 0, .ece_delta = 0 };
	u32 prior_snd_una = tp->snd_una;
	bool is_sack_reneg = tp->is_sack_reneg;
	u32 ack_seq = TCP_SKB_CB(skb)->seq;
	u32 ack = TCP_SKB_CB(skb)->ack_seq;
	int num_dupack = 0;
	int prior_packets = tp->packets_out;
	u32 delivered = tp->delivered;
	u32 lost = tp->lost;
	int rexmit = REXMIT_NONE; /* Flag to (re)transmit to recover losses */
	u32 prior_fack;

	sack_state.first_sackt = 0;
	sack_state.rate = &rs;
	sack_state.sack_delivered = 0;
	sack_state.delivered_bytes = 0;

	/* We very likely will need to access rtx queue. */
	prefetch(sk->tcp_rtx_queue.rb_node);

	/* If the ack is older than previous acks
	 * then we can probably ignore it.
	 */
	if (before(ack, prior_snd_una)) {
		/* RFC 5961 5.2 [Blind Data Injection Attack].[Mitigation] */
		if (before(ack, prior_snd_una - tp->max_window)) {
			if (!(flag & FLAG_NO_CHALLENGE_ACK))
				tcp_send_challenge_ack(sk, skb, false);
			return -1;
		}
		goto old_ack;
	}

	/* If the ack includes data we haven't sent yet, discard
	 * this segment (RFC793 Section 3.9).
	 */
	if (after(ack, tp->snd_nxt))
		return -1;

	if (after(ack, prior_snd_una)) {
		flag |= FLAG_SND_UNA_ADVANCED;
		icsk->icsk_retransmits = 0;

#if IS_ENABLED(CONFIG_TLS_DEVICE)
		if (static_branch_unlikely(&clean_acked_data_enabled.key))
			if (icsk->icsk_clean_acked)
				icsk->icsk_clean_acked(sk, ack);
#endif
	}

	prior_fack = tcp_is_sack(tp) ? tcp_highest_sack_seq(tp) : tp->snd_una;
	rs.prior_in_flight = tcp_packets_in_flight(tp);

	/* ts_recent update must be made after we are sure that the packet
	 * is in window.
	 */
	if (flag & FLAG_UPDATE_TS_RECENT)
		flag |= tcp_replace_ts_recent(tp, TCP_SKB_CB(skb)->seq);

	if ((flag & (FLAG_SLOWPATH | FLAG_SND_UNA_ADVANCED)) ==
	    FLAG_SND_UNA_ADVANCED) {
		/* Window is constant, pure forward advance.
		 * No more checks are required.
		 * Note, we use the fact that SND.UNA>=SND.WL2.
		 */
		tcp_update_wl(tp, ack_seq);
		tcp_snd_una_update(tp, ack);
		flag |= FLAG_WIN_UPDATE;

		NET_INC_STATS(sock_net(sk), LINUX_MIB_TCPHPACKS);
	} else {
		if (ack_seq != TCP_SKB_CB(skb)->end_seq)
			flag |= FLAG_DATA;
		else
			NET_INC_STATS(sock_net(sk), LINUX_MIB_TCPPUREACKS);

		flag |= tcp_ack_update_window(sk, skb, ack, ack_seq);

		if (TCP_SKB_CB(skb)->sacked)
			flag |= tcp_sacktag_write_queue(sk, skb, prior_snd_una,
							&sack_state);

		if (tcp_ecn_rcv_ecn_echo(tp, tcp_hdr(skb)))
			flag |= FLAG_ECE;

		if (sack_state.sack_delivered)
			tcp_count_delivered(tp, sack_state.sack_delivered,
					    flag & FLAG_ECE);
	}

	/* This is a deviation from RFC3168 since it states that:
	 * "When the TCP data sender is ready to set the CWR bit after reducing
	 * the congestion window, it SHOULD set the CWR bit only on the first
	 * new data packet that it transmits."
	 * We accept CWR on pure ACKs to be more robust
	 * with widely-deployed TCP implementations that do this.
	 */
	tcp_ecn_accept_cwr(sk, skb);

	/* We passed data and got it acked, remove any soft error
	 * log. Something worked...
	 */
	sk->sk_err_soft = 0;
	icsk->icsk_probes_out = 0;
	tp->rcv_tstamp = tcp_jiffies32;
	if (!prior_packets)
		goto no_queue;

	/* See if we can take anything off of the retransmit queue. */
	flag |= tcp_clean_rtx_queue(sk, prior_fack, prior_snd_una, &sack_state,
				    flag & FLAG_ECE);

	tcp_rack_update_reo_wnd(sk, &rs);

	if (tcp_ecn_mode_accecn(tp))
<<<<<<< HEAD
		ecn_count = tcp_accecn_process(sk, skb, tp->delivered - delivered,
					       sack_state.delivered_bytes, &flag);
=======
		tcp_accecn_process(sk, &rs, skb, tp->delivered - delivered, &flag);
>>>>>>> 76b16f1a

	tcp_in_ack_event(sk, flag);

	if (tp->tlp_high_seq)
		tcp_process_tlp_ack(sk, ack, flag);
	/* If needed, reset TLP/RTO timer; RACK may later override this. */
	if (flag & FLAG_SET_XMIT_TIMER)
		tcp_set_xmit_timer(sk);

	if (tcp_ack_is_dubious(sk, flag)) {
		if (!(flag & (FLAG_SND_UNA_ADVANCED | FLAG_NOT_DUP))) {
			num_dupack = 1;
			/* Consider if pure acks were aggregated in tcp_add_backlog() */
			if (!(flag & FLAG_DATA))
				num_dupack = max_t(u16, 1, skb_shinfo(skb)->gso_segs);
		}
		tcp_fastretrans_alert(sk, prior_snd_una, num_dupack, &flag,
				      &rexmit);
	}

	if ((flag & FLAG_FORWARD_PROGRESS) || !(flag & FLAG_NOT_DUP))
		sk_dst_confirm(sk);

	delivered = tcp_newly_delivered(sk, &rs, delivered, flag);
	lost = tp->lost - lost;			/* freshly marked lost */
	rs.is_ack_delayed = !!(flag & FLAG_ACK_MAYBE_DELAYED);
	tcp_rate_gen(sk, delivered, lost, is_sack_reneg, sack_state.rate);
	tcp_cong_control(sk, ack, delivered, flag, sack_state.rate);
	tcp_xmit_recovery(sk, rexmit);
	return 1;

no_queue:
	if (tcp_ecn_mode_accecn(tp))
<<<<<<< HEAD
		ecn_count = tcp_accecn_process(sk, skb, tp->delivered - delivered,
					       sack_state.delivered_bytes, &flag);
=======
		tcp_accecn_process(sk, &rs, skb, tp->delivered - delivered, &flag);
>>>>>>> 76b16f1a
	tcp_in_ack_event(sk, flag);
	/* If data was DSACKed, see if we can undo a cwnd reduction. */
	if (flag & FLAG_DSACKING_ACK) {
		tcp_fastretrans_alert(sk, prior_snd_una, num_dupack, &flag,
				      &rexmit);
		tcp_newly_delivered(sk, &rs, delivered, flag);
	}
	/* If this ack opens up a zero window, clear backoff.  It was
	 * being used to time the probes, and is probably far higher than
	 * it needs to be for normal retransmission.
	 */
	tcp_ack_probe(sk);

	if (tp->tlp_high_seq)
		tcp_process_tlp_ack(sk, ack, flag);
	return 1;

old_ack:
	/* If data was SACKed, tag it and see if we should send more data.
	 * If data was DSACKed, see if we can undo a cwnd reduction.
	 */
	if (TCP_SKB_CB(skb)->sacked) {
		flag |= tcp_sacktag_write_queue(sk, skb, prior_snd_una,
						&sack_state);
		tcp_fastretrans_alert(sk, prior_snd_una, num_dupack, &flag,
				      &rexmit);
		tcp_newly_delivered(sk, &rs, delivered, flag);
		tcp_xmit_recovery(sk, rexmit);
	}

	return 0;
}

static void tcp_parse_fastopen_option(int len, const unsigned char *cookie,
				      bool syn, struct tcp_fastopen_cookie *foc,
				      bool exp_opt)
{
	/* Valid only in SYN or SYN-ACK with an even length.  */
	if (!foc || !syn || len < 0 || (len & 1))
		return;

	if (len >= TCP_FASTOPEN_COOKIE_MIN &&
	    len <= TCP_FASTOPEN_COOKIE_MAX)
		memcpy(foc->val, cookie, len);
	else if (len != 0)
		len = -1;
	foc->len = len;
	foc->exp = exp_opt;
}

static bool smc_parse_options(const struct tcphdr *th,
			      struct tcp_options_received *opt_rx,
			      const unsigned char *ptr,
			      int opsize)
{
#if IS_ENABLED(CONFIG_SMC)
	if (static_branch_unlikely(&tcp_have_smc)) {
		if (th->syn && !(opsize & 1) &&
		    opsize >= TCPOLEN_EXP_SMC_BASE &&
		    get_unaligned_be32(ptr) == TCPOPT_SMC_MAGIC) {
			opt_rx->smc_ok = 1;
			return true;
		}
	}
#endif
	return false;
}

/* Try to parse the MSS option from the TCP header. Return 0 on failure, clamped
 * value on success.
 */
static u16 tcp_parse_mss_option(const struct tcphdr *th, u16 user_mss)
{
	const unsigned char *ptr = (const unsigned char *)(th + 1);
	int length = (th->doff * 4) - sizeof(struct tcphdr);
	u16 mss = 0;

	while (length > 0) {
		int opcode = *ptr++;
		int opsize;

		switch (opcode) {
		case TCPOPT_EOL:
			return mss;
		case TCPOPT_NOP:	/* Ref: RFC 793 section 3.1 */
			length--;
			continue;
		default:
			if (length < 2)
				return mss;
			opsize = *ptr++;
			if (opsize < 2) /* "silly options" */
				return mss;
			if (opsize > length)
				return mss;	/* fail on partial options */
			if (opcode == TCPOPT_MSS && opsize == TCPOLEN_MSS) {
				u16 in_mss = get_unaligned_be16(ptr);

				if (in_mss) {
					if (user_mss && user_mss < in_mss)
						in_mss = user_mss;
					mss = in_mss;
				}
			}
			ptr += opsize - 2;
			length -= opsize;
		}
	}
	return mss;
}

/* Look for tcp options. Normally only called on SYN and SYNACK packets.
 * But, this can also be called on packets in the established flow when
 * the fast version below fails.
 */
void tcp_parse_options(const struct net *net,
		       const struct sk_buff *skb,
		       struct tcp_options_received *opt_rx, int estab,
		       struct tcp_fastopen_cookie *foc)
{
	const unsigned char *ptr;
	const struct tcphdr *th = tcp_hdr(skb);
	int length = (th->doff * 4) - sizeof(struct tcphdr);

	ptr = (const unsigned char *)(th + 1);
	opt_rx->saw_tstamp = 0;
	opt_rx->accecn = 0;
	opt_rx->saw_unknown = 0;

	while (length > 0) {
		int opcode = *ptr++;
		int opsize;

		switch (opcode) {
		case TCPOPT_EOL:
			return;
		case TCPOPT_NOP:	/* Ref: RFC 793 section 3.1 */
			length--;
			continue;
		default:
			if (length < 2)
				return;
			opsize = *ptr++;
			if (opsize < 2) /* "silly options" */
				return;
			if (opsize > length)
				return;	/* don't parse partial options */
			switch (opcode) {
			case TCPOPT_MSS:
				if (opsize == TCPOLEN_MSS && th->syn && !estab) {
					u16 in_mss = get_unaligned_be16(ptr);
					if (in_mss) {
						if (opt_rx->user_mss &&
						    opt_rx->user_mss < in_mss)
							in_mss = opt_rx->user_mss;
						opt_rx->mss_clamp = in_mss;
					}
				}
				break;
			case TCPOPT_WINDOW:
				if (opsize == TCPOLEN_WINDOW && th->syn &&
				    !estab && net->ipv4.sysctl_tcp_window_scaling) {
					__u8 snd_wscale = *(__u8 *)ptr;
					opt_rx->wscale_ok = 1;
					if (snd_wscale > TCP_MAX_WSCALE) {
						net_info_ratelimited("%s: Illegal window scaling value %d > %u received\n",
								     __func__,
								     snd_wscale,
								     TCP_MAX_WSCALE);
						snd_wscale = TCP_MAX_WSCALE;
					}
					opt_rx->snd_wscale = snd_wscale;
				}
				break;
			case TCPOPT_TIMESTAMP:
				if ((opsize == TCPOLEN_TIMESTAMP) &&
				    ((estab && opt_rx->tstamp_ok) ||
				     (!estab && net->ipv4.sysctl_tcp_timestamps))) {
					opt_rx->saw_tstamp = 1;
					opt_rx->rcv_tsval = get_unaligned_be32(ptr);
					opt_rx->rcv_tsecr = get_unaligned_be32(ptr + 4);
				}
				break;
			case TCPOPT_SACK_PERM:
				if (opsize == TCPOLEN_SACK_PERM && th->syn &&
				    !estab && net->ipv4.sysctl_tcp_sack) {
					opt_rx->sack_ok = TCP_SACK_SEEN;
					tcp_sack_reset(opt_rx);
				}
				break;

			case TCPOPT_SACK:
				if ((opsize >= (TCPOLEN_SACK_BASE + TCPOLEN_SACK_PERBLOCK)) &&
				   !((opsize - TCPOLEN_SACK_BASE) % TCPOLEN_SACK_PERBLOCK) &&
				   opt_rx->sack_ok) {
					TCP_SKB_CB(skb)->sacked = (ptr - 2) - (unsigned char *)th;
				}
				break;
#ifdef CONFIG_TCP_MD5SIG
			case TCPOPT_MD5SIG:
				/*
				 * The MD5 Hash has already been
				 * checked (see tcp_v{4,6}_do_rcv()).
				 */
				break;
#endif
			case TCPOPT_FASTOPEN:
				tcp_parse_fastopen_option(
					opsize - TCPOLEN_FASTOPEN_BASE,
					ptr, th->syn, foc, false);
				break;

			case TCPOPT_EXP:
				if (opsize >= TCPOLEN_EXP_ACCECN_BASE) {
					u16 magic = get_unaligned_be16(ptr);
					if (magic == TCPOPT_ACCECN0_MAGIC ||
					    magic == TCPOPT_ACCECN1_MAGIC)
						opt_rx->accecn = (ptr - 2) - (unsigned char *)th;
				/* Fast Open option shares code 254 using a
				 * 16 bits magic number.
				 */
				} else if (opsize >= TCPOLEN_EXP_FASTOPEN_BASE &&
					 get_unaligned_be16(ptr) ==
					 TCPOPT_FASTOPEN_MAGIC) {
					tcp_parse_fastopen_option(opsize -
						TCPOLEN_EXP_FASTOPEN_BASE,
						ptr + 2, th->syn, foc, true);
					break;
				}

				if (smc_parse_options(th, opt_rx, ptr, opsize))
					break;

				opt_rx->saw_unknown = 1;
				break;

			default:
				opt_rx->saw_unknown = 1;
			}
			ptr += opsize-2;
			length -= opsize;
		}
	}
}
EXPORT_SYMBOL(tcp_parse_options);

static bool tcp_parse_aligned_timestamp(struct tcp_sock *tp, const struct tcphdr *th)
{
	const __be32 *ptr = (const __be32 *)(th + 1);

	if (*ptr == htonl((TCPOPT_NOP << 24) | (TCPOPT_NOP << 16)
			  | (TCPOPT_TIMESTAMP << 8) | TCPOLEN_TIMESTAMP)) {
		tp->rx_opt.saw_tstamp = 1;
		++ptr;
		tp->rx_opt.rcv_tsval = ntohl(*ptr);
		++ptr;
		if (*ptr)
			tp->rx_opt.rcv_tsecr = ntohl(*ptr) - tp->tsoffset;
		else
			tp->rx_opt.rcv_tsecr = 0;
		return true;
	}
	return false;
}

/* Fast parse options. This hopes to only see timestamps.
 * If it is wrong it falls back on tcp_parse_options().
 */
static bool tcp_fast_parse_options(const struct net *net,
				   const struct sk_buff *skb,
				   const struct tcphdr *th, struct tcp_sock *tp)
{
	/* In the spirit of fast parsing, compare doff directly to constant
	 * values.  Because equality is used, short doff can be ignored here.
	 */
	if (th->doff == (sizeof(*th) / 4)) {
		tp->rx_opt.saw_tstamp = 0;
		tp->rx_opt.accecn = 0;
		return false;
	} else if (tp->rx_opt.tstamp_ok &&
		   th->doff == ((sizeof(*th) + TCPOLEN_TSTAMP_ALIGNED) / 4)) {
		if (tcp_parse_aligned_timestamp(tp, th)) {
			tp->rx_opt.accecn = 0;
			return true;
		}
	}

	tcp_parse_options(net, skb, &tp->rx_opt, 1, NULL);
	if (tp->rx_opt.saw_tstamp && tp->rx_opt.rcv_tsecr)
		tp->rx_opt.rcv_tsecr -= tp->tsoffset;

	return true;
}

#ifdef CONFIG_TCP_MD5SIG
/*
 * Parse MD5 Signature option
 */
const u8 *tcp_parse_md5sig_option(const struct tcphdr *th)
{
	int length = (th->doff << 2) - sizeof(*th);
	const u8 *ptr = (const u8 *)(th + 1);

	/* If not enough data remaining, we can short cut */
	while (length >= TCPOLEN_MD5SIG) {
		int opcode = *ptr++;
		int opsize;

		switch (opcode) {
		case TCPOPT_EOL:
			return NULL;
		case TCPOPT_NOP:
			length--;
			continue;
		default:
			opsize = *ptr++;
			if (opsize < 2 || opsize > length)
				return NULL;
			if (opcode == TCPOPT_MD5SIG)
				return opsize == TCPOLEN_MD5SIG ? ptr : NULL;
		}
		ptr += opsize - 2;
		length -= opsize;
	}
	return NULL;
}
EXPORT_SYMBOL(tcp_parse_md5sig_option);
#endif

/* Sorry, PAWS as specified is broken wrt. pure-ACKs -DaveM
 *
 * It is not fatal. If this ACK does _not_ change critical state (seqs, window)
 * it can pass through stack. So, the following predicate verifies that
 * this segment is not used for anything but congestion avoidance or
 * fast retransmit. Moreover, we even are able to eliminate most of such
 * second order effects, if we apply some small "replay" window (~RTO)
 * to timestamp space.
 *
 * All these measures still do not guarantee that we reject wrapped ACKs
 * on networks with high bandwidth, when sequence space is recycled fastly,
 * but it guarantees that such events will be very rare and do not affect
 * connection seriously. This doesn't look nice, but alas, PAWS is really
 * buggy extension.
 *
 * [ Later note. Even worse! It is buggy for segments _with_ data. RFC
 * states that events when retransmit arrives after original data are rare.
 * It is a blatant lie. VJ forgot about fast retransmit! 8)8) It is
 * the biggest problem on large power networks even with minor reordering.
 * OK, let's give it small replay window. If peer clock is even 1hz, it is safe
 * up to bandwidth of 18Gigabit/sec. 8) ]
 */

static int tcp_disordered_ack(const struct sock *sk, const struct sk_buff *skb)
{
	const struct tcp_sock *tp = tcp_sk(sk);
	const struct tcphdr *th = tcp_hdr(skb);
	u32 seq = TCP_SKB_CB(skb)->seq;
	u32 ack = TCP_SKB_CB(skb)->ack_seq;

	return (/* 1. Pure ACK with correct sequence number. */
		(th->ack && seq == TCP_SKB_CB(skb)->end_seq && seq == tp->rcv_nxt) &&

		/* 2. ... and duplicate ACK. */
		ack == tp->snd_una &&

		/* 3. ... and does not update window. */
		!tcp_may_update_window(tp, ack, seq, ntohs(th->window) << tp->rx_opt.snd_wscale) &&

		/* 4. ... and sits in replay window. */
		(s32)(tp->rx_opt.ts_recent - tp->rx_opt.rcv_tsval) <= (inet_csk(sk)->icsk_rto * 1024) / HZ);
}

static inline bool tcp_paws_discard(const struct sock *sk,
				   const struct sk_buff *skb)
{
	const struct tcp_sock *tp = tcp_sk(sk);

	return !tcp_paws_check(&tp->rx_opt, TCP_PAWS_WINDOW) &&
	       !tcp_disordered_ack(sk, skb);
}

/* Check segment sequence number for validity.
 *
 * Segment controls are considered valid, if the segment
 * fits to the window after truncation to the window. Acceptability
 * of data (and SYN, FIN, of course) is checked separately.
 * See tcp_data_queue(), for example.
 *
 * Also, controls (RST is main one) are accepted using RCV.WUP instead
 * of RCV.NXT. Peer still did not advance his SND.UNA when we
 * delayed ACK, so that hisSND.UNA<=ourRCV.WUP.
 * (borrowed from freebsd)
 */

static inline bool tcp_sequence(const struct tcp_sock *tp, u32 seq, u32 end_seq)
{
	return	!before(end_seq, tp->rcv_wup) &&
		!after(seq, tp->rcv_nxt + tcp_receive_window(tp));
}

/* When we get a reset we do this. */
void tcp_reset(struct sock *sk)
{
	trace_tcp_receive_reset(sk);

	/* We want the right error as BSD sees it (and indeed as we do). */
	switch (sk->sk_state) {
	case TCP_SYN_SENT:
		sk->sk_err = ECONNREFUSED;
		break;
	case TCP_CLOSE_WAIT:
		sk->sk_err = EPIPE;
		break;
	case TCP_CLOSE:
		return;
	default:
		sk->sk_err = ECONNRESET;
	}
	/* This barrier is coupled with smp_rmb() in tcp_poll() */
	smp_wmb();

	tcp_write_queue_purge(sk);
	tcp_done(sk);

	if (!sock_flag(sk, SOCK_DEAD))
		sk->sk_error_report(sk);
}

/*
 * 	Process the FIN bit. This now behaves as it is supposed to work
 *	and the FIN takes effect when it is validly part of sequence
 *	space. Not before when we get holes.
 *
 *	If we are ESTABLISHED, a received fin moves us to CLOSE-WAIT
 *	(and thence onto LAST-ACK and finally, CLOSE, we never enter
 *	TIME-WAIT)
 *
 *	If we are in FINWAIT-1, a received FIN indicates simultaneous
 *	close and we go into CLOSING (and later onto TIME-WAIT)
 *
 *	If we are in FINWAIT-2, a received FIN moves us to TIME-WAIT.
 */
void tcp_fin(struct sock *sk)
{
	struct tcp_sock *tp = tcp_sk(sk);

	inet_csk_schedule_ack(sk);

	sk->sk_shutdown |= RCV_SHUTDOWN;
	sock_set_flag(sk, SOCK_DONE);

	switch (sk->sk_state) {
	case TCP_SYN_RECV:
	case TCP_ESTABLISHED:
		/* Move to CLOSE_WAIT */
		tcp_set_state(sk, TCP_CLOSE_WAIT);
		inet_csk_enter_pingpong_mode(sk);
		break;

	case TCP_CLOSE_WAIT:
	case TCP_CLOSING:
		/* Received a retransmission of the FIN, do
		 * nothing.
		 */
		break;
	case TCP_LAST_ACK:
		/* RFC793: Remain in the LAST-ACK state. */
		break;

	case TCP_FIN_WAIT1:
		/* This case occurs when a simultaneous close
		 * happens, we must ack the received FIN and
		 * enter the CLOSING state.
		 */
		tcp_send_ack(sk);
		tcp_set_state(sk, TCP_CLOSING);
		break;
	case TCP_FIN_WAIT2:
		/* Received a FIN -- send ACK and enter TIME_WAIT. */
		tcp_send_ack(sk);
		tcp_time_wait(sk, TCP_TIME_WAIT, 0);
		break;
	default:
		/* Only TCP_LISTEN and TCP_CLOSE are left, in these
		 * cases we should never reach this piece of code.
		 */
		pr_err("%s: Impossible, sk->sk_state=%d\n",
		       __func__, sk->sk_state);
		break;
	}

	/* It _is_ possible, that we have something out-of-order _after_ FIN.
	 * Probably, we should reset in this case. For now drop them.
	 */
	skb_rbtree_purge(&tp->out_of_order_queue);
	if (tcp_is_sack(tp))
		tcp_sack_reset(&tp->rx_opt);
	sk_mem_reclaim(sk);

	if (!sock_flag(sk, SOCK_DEAD)) {
		sk->sk_state_change(sk);

		/* Do not send POLL_HUP for half duplex close. */
		if (sk->sk_shutdown == SHUTDOWN_MASK ||
		    sk->sk_state == TCP_CLOSE)
			sk_wake_async(sk, SOCK_WAKE_WAITD, POLL_HUP);
		else
			sk_wake_async(sk, SOCK_WAKE_WAITD, POLL_IN);
	}
}

static inline bool tcp_sack_extend(struct tcp_sack_block *sp, u32 seq,
				  u32 end_seq)
{
	if (!after(seq, sp->end_seq) && !after(sp->start_seq, end_seq)) {
		if (before(seq, sp->start_seq))
			sp->start_seq = seq;
		if (after(end_seq, sp->end_seq))
			sp->end_seq = end_seq;
		return true;
	}
	return false;
}

static void tcp_dsack_set(struct sock *sk, u32 seq, u32 end_seq)
{
	struct tcp_sock *tp = tcp_sk(sk);

	if (tcp_is_sack(tp) && sock_net(sk)->ipv4.sysctl_tcp_dsack) {
		int mib_idx;

		if (before(seq, tp->rcv_nxt))
			mib_idx = LINUX_MIB_TCPDSACKOLDSENT;
		else
			mib_idx = LINUX_MIB_TCPDSACKOFOSENT;

		NET_INC_STATS(sock_net(sk), mib_idx);

		tp->rx_opt.dsack = 1;
		tp->duplicate_sack[0].start_seq = seq;
		tp->duplicate_sack[0].end_seq = end_seq;
	}
}

static void tcp_dsack_extend(struct sock *sk, u32 seq, u32 end_seq)
{
	struct tcp_sock *tp = tcp_sk(sk);

	if (!tp->rx_opt.dsack)
		tcp_dsack_set(sk, seq, end_seq);
	else
		tcp_sack_extend(tp->duplicate_sack, seq, end_seq);
}

static void tcp_rcv_spurious_retrans(struct sock *sk, const struct sk_buff *skb)
{
	/* When the ACK path fails or drops most ACKs, the sender would
	 * timeout and spuriously retransmit the same segment repeatedly.
	 * The receiver remembers and reflects via DSACKs. Leverage the
	 * DSACK state and change the txhash to re-route speculatively.
	 */
	if (TCP_SKB_CB(skb)->seq == tcp_sk(sk)->duplicate_sack[0].start_seq) {
		sk_rethink_txhash(sk);
		NET_INC_STATS(sock_net(sk), LINUX_MIB_TCPDUPLICATEDATAREHASH);
	}
}

static void tcp_send_dupack(struct sock *sk, const struct sk_buff *skb)
{
	struct tcp_sock *tp = tcp_sk(sk);

	if (TCP_SKB_CB(skb)->end_seq != TCP_SKB_CB(skb)->seq &&
	    before(TCP_SKB_CB(skb)->seq, tp->rcv_nxt)) {
		NET_INC_STATS(sock_net(sk), LINUX_MIB_DELAYEDACKLOST);
		tcp_enter_quickack_mode(sk, TCP_MAX_QUICKACKS);

		if (tcp_is_sack(tp) && sock_net(sk)->ipv4.sysctl_tcp_dsack) {
			u32 end_seq = TCP_SKB_CB(skb)->end_seq;

			tcp_rcv_spurious_retrans(sk, skb);
			if (after(TCP_SKB_CB(skb)->end_seq, tp->rcv_nxt))
				end_seq = tp->rcv_nxt;
			tcp_dsack_set(sk, TCP_SKB_CB(skb)->seq, end_seq);
		}
	}

	tcp_send_ack(sk);
}

/* These routines update the SACK block as out-of-order packets arrive or
 * in-order packets close up the sequence space.
 */
static void tcp_sack_maybe_coalesce(struct tcp_sock *tp)
{
	int this_sack;
	struct tcp_sack_block *sp = &tp->selective_acks[0];
	struct tcp_sack_block *swalk = sp + 1;

	/* See if the recent change to the first SACK eats into
	 * or hits the sequence space of other SACK blocks, if so coalesce.
	 */
	for (this_sack = 1; this_sack < tp->rx_opt.num_sacks;) {
		if (tcp_sack_extend(sp, swalk->start_seq, swalk->end_seq)) {
			int i;

			/* Zap SWALK, by moving every further SACK up by one slot.
			 * Decrease num_sacks.
			 */
			tp->rx_opt.num_sacks--;
			for (i = this_sack; i < tp->rx_opt.num_sacks; i++)
				sp[i] = sp[i + 1];
			continue;
		}
		this_sack++;
		swalk++;
	}
}

static void tcp_sack_compress_send_ack(struct sock *sk)
{
	struct tcp_sock *tp = tcp_sk(sk);

	if (!tp->compressed_ack)
		return;

	if (hrtimer_try_to_cancel(&tp->compressed_ack_timer) == 1)
		__sock_put(sk);

	/* Since we have to send one ack finally,
	 * substract one from tp->compressed_ack to keep
	 * LINUX_MIB_TCPACKCOMPRESSED accurate.
	 */
	NET_ADD_STATS(sock_net(sk), LINUX_MIB_TCPACKCOMPRESSED,
		      tp->compressed_ack - 1);

	tp->compressed_ack = 0;
	tcp_send_ack(sk);
}

/* Reasonable amount of sack blocks included in TCP SACK option
 * The max is 4, but this becomes 3 if TCP timestamps are there.
 * Given that SACK packets might be lost, be conservative and use 2.
 */
#define TCP_SACK_BLOCKS_EXPECTED 2

static void tcp_sack_new_ofo_skb(struct sock *sk, u32 seq, u32 end_seq)
{
	struct tcp_sock *tp = tcp_sk(sk);
	struct tcp_sack_block *sp = &tp->selective_acks[0];
	int cur_sacks = tp->rx_opt.num_sacks;
	int this_sack;

	if (!cur_sacks)
		goto new_sack;

	for (this_sack = 0; this_sack < cur_sacks; this_sack++, sp++) {
		if (tcp_sack_extend(sp, seq, end_seq)) {
			if (this_sack >= TCP_SACK_BLOCKS_EXPECTED)
				tcp_sack_compress_send_ack(sk);
			/* Rotate this_sack to the first one. */
			for (; this_sack > 0; this_sack--, sp--)
				swap(*sp, *(sp - 1));
			if (cur_sacks > 1)
				tcp_sack_maybe_coalesce(tp);
			return;
		}
	}

	if (this_sack >= TCP_SACK_BLOCKS_EXPECTED)
		tcp_sack_compress_send_ack(sk);

	/* Could not find an adjacent existing SACK, build a new one,
	 * put it at the front, and shift everyone else down.  We
	 * always know there is at least one SACK present already here.
	 *
	 * If the sack array is full, forget about the last one.
	 */
	if (this_sack >= TCP_NUM_SACKS) {
		this_sack--;
		tp->rx_opt.num_sacks--;
		sp--;
	}
	for (; this_sack > 0; this_sack--, sp--)
		*sp = *(sp - 1);

new_sack:
	/* Build the new head SACK, and we're done. */
	sp->start_seq = seq;
	sp->end_seq = end_seq;
	tp->rx_opt.num_sacks++;
}

/* RCV.NXT advances, some SACKs should be eaten. */

static void tcp_sack_remove(struct tcp_sock *tp)
{
	struct tcp_sack_block *sp = &tp->selective_acks[0];
	int num_sacks = tp->rx_opt.num_sacks;
	int this_sack;

	/* Empty ofo queue, hence, all the SACKs are eaten. Clear. */
	if (RB_EMPTY_ROOT(&tp->out_of_order_queue)) {
		tp->rx_opt.num_sacks = 0;
		return;
	}

	for (this_sack = 0; this_sack < num_sacks;) {
		/* Check if the start of the sack is covered by RCV.NXT. */
		if (!before(tp->rcv_nxt, sp->start_seq)) {
			int i;

			/* RCV.NXT must cover all the block! */
			WARN_ON(before(tp->rcv_nxt, sp->end_seq));

			/* Zap this SACK, by moving forward any other SACKS. */
			for (i = this_sack+1; i < num_sacks; i++)
				tp->selective_acks[i-1] = tp->selective_acks[i];
			num_sacks--;
			continue;
		}
		this_sack++;
		sp++;
	}
	tp->rx_opt.num_sacks = num_sacks;
}

/**
 * tcp_try_coalesce - try to merge skb to prior one
 * @sk: socket
 * @to: prior buffer
 * @from: buffer to add in queue
 * @fragstolen: pointer to boolean
 *
 * Before queueing skb @from after @to, try to merge them
 * to reduce overall memory use and queue lengths, if cost is small.
 * Packets in ofo or receive queues can stay a long time.
 * Better try to coalesce them right now to avoid future collapses.
 * Returns true if caller should free @from instead of queueing it
 */
static bool tcp_try_coalesce(struct sock *sk,
			     struct sk_buff *to,
			     struct sk_buff *from,
			     bool *fragstolen)
{
	int delta;

	*fragstolen = false;

	/* Its possible this segment overlaps with prior segment in queue */
	if (TCP_SKB_CB(from)->seq != TCP_SKB_CB(to)->end_seq)
		return false;

	if (!mptcp_skb_can_collapse(to, from))
		return false;

#ifdef CONFIG_TLS_DEVICE
	if (from->decrypted != to->decrypted)
		return false;
#endif

	if (!skb_try_coalesce(to, from, fragstolen, &delta))
		return false;

	atomic_add(delta, &sk->sk_rmem_alloc);
	sk_mem_charge(sk, delta);
	NET_INC_STATS(sock_net(sk), LINUX_MIB_TCPRCVCOALESCE);
	TCP_SKB_CB(to)->end_seq = TCP_SKB_CB(from)->end_seq;
	TCP_SKB_CB(to)->ack_seq = TCP_SKB_CB(from)->ack_seq;
	TCP_SKB_CB(to)->tcp_flags |= TCP_SKB_CB(from)->tcp_flags;

	if (TCP_SKB_CB(from)->has_rxtstamp) {
		TCP_SKB_CB(to)->has_rxtstamp = true;
		to->tstamp = from->tstamp;
		skb_hwtstamps(to)->hwtstamp = skb_hwtstamps(from)->hwtstamp;
	}

	return true;
}

static bool tcp_ooo_try_coalesce(struct sock *sk,
			     struct sk_buff *to,
			     struct sk_buff *from,
			     bool *fragstolen)
{
	bool res = tcp_try_coalesce(sk, to, from, fragstolen);

	/* In case tcp_drop() is called later, update to->gso_segs */
	if (res) {
		u32 gso_segs = max_t(u16, 1, skb_shinfo(to)->gso_segs) +
			       max_t(u16, 1, skb_shinfo(from)->gso_segs);

		skb_shinfo(to)->gso_segs = min_t(u32, gso_segs, 0xFFFF);
	}
	return res;
}

static void tcp_drop(struct sock *sk, struct sk_buff *skb)
{
	sk_drops_add(sk, skb);
	__kfree_skb(skb);
}

/* This one checks to see if we can put data from the
 * out_of_order queue into the receive_queue.
 */
static void tcp_ofo_queue(struct sock *sk)
{
	struct tcp_sock *tp = tcp_sk(sk);
	__u32 dsack_high = tp->rcv_nxt;
	bool fin, fragstolen, eaten;
	struct sk_buff *skb, *tail;
	struct rb_node *p;

	p = rb_first(&tp->out_of_order_queue);
	while (p) {
		skb = rb_to_skb(p);
		if (after(TCP_SKB_CB(skb)->seq, tp->rcv_nxt))
			break;

		if (before(TCP_SKB_CB(skb)->seq, dsack_high)) {
			__u32 dsack = dsack_high;
			if (before(TCP_SKB_CB(skb)->end_seq, dsack_high))
				dsack_high = TCP_SKB_CB(skb)->end_seq;
			tcp_dsack_extend(sk, TCP_SKB_CB(skb)->seq, dsack);
		}
		p = rb_next(p);
		rb_erase(&skb->rbnode, &tp->out_of_order_queue);

		if (unlikely(!after(TCP_SKB_CB(skb)->end_seq, tp->rcv_nxt))) {
			tcp_drop(sk, skb);
			continue;
		}

		tail = skb_peek_tail(&sk->sk_receive_queue);
		eaten = tail && tcp_try_coalesce(sk, tail, skb, &fragstolen);
		tcp_rcv_nxt_update(tp, TCP_SKB_CB(skb)->end_seq);
		fin = TCP_SKB_CB(skb)->tcp_flags & TCPHDR_FIN;
		if (!eaten)
			__skb_queue_tail(&sk->sk_receive_queue, skb);
		else
			kfree_skb_partial(skb, fragstolen);

		if (unlikely(fin)) {
			tcp_fin(sk);
			/* tcp_fin() purges tp->out_of_order_queue,
			 * so we must end this loop right now.
			 */
			break;
		}
	}
}

static bool tcp_prune_ofo_queue(struct sock *sk);
static int tcp_prune_queue(struct sock *sk);

static int tcp_try_rmem_schedule(struct sock *sk, struct sk_buff *skb,
				 unsigned int size)
{
	if (atomic_read(&sk->sk_rmem_alloc) > sk->sk_rcvbuf ||
	    !sk_rmem_schedule(sk, skb, size)) {

		if (tcp_prune_queue(sk) < 0)
			return -1;

		while (!sk_rmem_schedule(sk, skb, size)) {
			if (!tcp_prune_ofo_queue(sk))
				return -1;
		}
	}
	return 0;
}

static void tcp_data_queue_ofo(struct sock *sk, struct sk_buff *skb)
{
	struct tcp_sock *tp = tcp_sk(sk);
	struct rb_node **p, *parent;
	struct sk_buff *skb1;
	u32 seq, end_seq;
	bool fragstolen;

	tcp_data_ecn_check(sk, skb);

	if (unlikely(tcp_try_rmem_schedule(sk, skb, skb->truesize))) {
		NET_INC_STATS(sock_net(sk), LINUX_MIB_TCPOFODROP);
		sk->sk_data_ready(sk);
		tcp_drop(sk, skb);
		return;
	}

	/* Disable header prediction. */
	tp->pred_flags = 0;
	inet_csk_schedule_ack(sk);

	tp->rcv_ooopack += max_t(u16, 1, skb_shinfo(skb)->gso_segs);
	NET_INC_STATS(sock_net(sk), LINUX_MIB_TCPOFOQUEUE);
	seq = TCP_SKB_CB(skb)->seq;
	end_seq = TCP_SKB_CB(skb)->end_seq;

	p = &tp->out_of_order_queue.rb_node;
	if (RB_EMPTY_ROOT(&tp->out_of_order_queue)) {
		/* Initial out of order segment, build 1 SACK. */
		if (tcp_is_sack(tp)) {
			tp->rx_opt.num_sacks = 1;
			tp->selective_acks[0].start_seq = seq;
			tp->selective_acks[0].end_seq = end_seq;
		}
		rb_link_node(&skb->rbnode, NULL, p);
		rb_insert_color(&skb->rbnode, &tp->out_of_order_queue);
		tp->ooo_last_skb = skb;
		goto end;
	}

	/* In the typical case, we are adding an skb to the end of the list.
	 * Use of ooo_last_skb avoids the O(Log(N)) rbtree lookup.
	 */
	if (tcp_ooo_try_coalesce(sk, tp->ooo_last_skb,
				 skb, &fragstolen)) {
coalesce_done:
		/* For non sack flows, do not grow window to force DUPACK
		 * and trigger fast retransmit.
		 */
		if (tcp_is_sack(tp))
			tcp_grow_window(sk, skb);
		kfree_skb_partial(skb, fragstolen);
		skb = NULL;
		goto add_sack;
	}
	/* Can avoid an rbtree lookup if we are adding skb after ooo_last_skb */
	if (!before(seq, TCP_SKB_CB(tp->ooo_last_skb)->end_seq)) {
		parent = &tp->ooo_last_skb->rbnode;
		p = &parent->rb_right;
		goto insert;
	}

	/* Find place to insert this segment. Handle overlaps on the way. */
	parent = NULL;
	while (*p) {
		parent = *p;
		skb1 = rb_to_skb(parent);
		if (before(seq, TCP_SKB_CB(skb1)->seq)) {
			p = &parent->rb_left;
			continue;
		}
		if (before(seq, TCP_SKB_CB(skb1)->end_seq)) {
			if (!after(end_seq, TCP_SKB_CB(skb1)->end_seq)) {
				/* All the bits are present. Drop. */
				NET_INC_STATS(sock_net(sk),
					      LINUX_MIB_TCPOFOMERGE);
				tcp_drop(sk, skb);
				skb = NULL;
				tcp_dsack_set(sk, seq, end_seq);
				goto add_sack;
			}
			if (after(seq, TCP_SKB_CB(skb1)->seq)) {
				/* Partial overlap. */
				tcp_dsack_set(sk, seq, TCP_SKB_CB(skb1)->end_seq);
			} else {
				/* skb's seq == skb1's seq and skb covers skb1.
				 * Replace skb1 with skb.
				 */
				rb_replace_node(&skb1->rbnode, &skb->rbnode,
						&tp->out_of_order_queue);
				tcp_dsack_extend(sk,
						 TCP_SKB_CB(skb1)->seq,
						 TCP_SKB_CB(skb1)->end_seq);
				NET_INC_STATS(sock_net(sk),
					      LINUX_MIB_TCPOFOMERGE);
				tcp_drop(sk, skb1);
				goto merge_right;
			}
		} else if (tcp_ooo_try_coalesce(sk, skb1,
						skb, &fragstolen)) {
			goto coalesce_done;
		}
		p = &parent->rb_right;
	}
insert:
	/* Insert segment into RB tree. */
	rb_link_node(&skb->rbnode, parent, p);
	rb_insert_color(&skb->rbnode, &tp->out_of_order_queue);

merge_right:
	/* Remove other segments covered by skb. */
	while ((skb1 = skb_rb_next(skb)) != NULL) {
		if (!after(end_seq, TCP_SKB_CB(skb1)->seq))
			break;
		if (before(end_seq, TCP_SKB_CB(skb1)->end_seq)) {
			tcp_dsack_extend(sk, TCP_SKB_CB(skb1)->seq,
					 end_seq);
			break;
		}
		rb_erase(&skb1->rbnode, &tp->out_of_order_queue);
		tcp_dsack_extend(sk, TCP_SKB_CB(skb1)->seq,
				 TCP_SKB_CB(skb1)->end_seq);
		NET_INC_STATS(sock_net(sk), LINUX_MIB_TCPOFOMERGE);
		tcp_drop(sk, skb1);
	}
	/* If there is no skb after us, we are the last_skb ! */
	if (!skb1)
		tp->ooo_last_skb = skb;

add_sack:
	if (tcp_is_sack(tp))
		tcp_sack_new_ofo_skb(sk, seq, end_seq);
end:
	if (skb) {
		/* For non sack flows, do not grow window to force DUPACK
		 * and trigger fast retransmit.
		 */
		if (tcp_is_sack(tp))
			tcp_grow_window(sk, skb);
		skb_condense(skb);
		skb_set_owner_r(skb, sk);
	}
}

static int __must_check tcp_queue_rcv(struct sock *sk, struct sk_buff *skb,
				      bool *fragstolen)
{
	int eaten;
	struct sk_buff *tail = skb_peek_tail(&sk->sk_receive_queue);

	eaten = (tail &&
		 tcp_try_coalesce(sk, tail,
				  skb, fragstolen)) ? 1 : 0;
	tcp_rcv_nxt_update(tcp_sk(sk), TCP_SKB_CB(skb)->end_seq);
	if (!eaten) {
		__skb_queue_tail(&sk->sk_receive_queue, skb);
		skb_set_owner_r(skb, sk);
	}
	return eaten;
}

int tcp_send_rcvq(struct sock *sk, struct msghdr *msg, size_t size)
{
	struct sk_buff *skb;
	int err = -ENOMEM;
	int data_len = 0;
	bool fragstolen;

	if (size == 0)
		return 0;

	if (size > PAGE_SIZE) {
		int npages = min_t(size_t, size >> PAGE_SHIFT, MAX_SKB_FRAGS);

		data_len = npages << PAGE_SHIFT;
		size = data_len + (size & ~PAGE_MASK);
	}
	skb = alloc_skb_with_frags(size - data_len, data_len,
				   PAGE_ALLOC_COSTLY_ORDER,
				   &err, sk->sk_allocation);
	if (!skb)
		goto err;

	skb_put(skb, size - data_len);
	skb->data_len = data_len;
	skb->len = size;

	if (tcp_try_rmem_schedule(sk, skb, skb->truesize)) {
		NET_INC_STATS(sock_net(sk), LINUX_MIB_TCPRCVQDROP);
		goto err_free;
	}

	err = skb_copy_datagram_from_iter(skb, 0, &msg->msg_iter, size);
	if (err)
		goto err_free;

	TCP_SKB_CB(skb)->seq = tcp_sk(sk)->rcv_nxt;
	TCP_SKB_CB(skb)->end_seq = TCP_SKB_CB(skb)->seq + size;
	TCP_SKB_CB(skb)->ack_seq = tcp_sk(sk)->snd_una - 1;

	if (tcp_queue_rcv(sk, skb, &fragstolen)) {
		WARN_ON_ONCE(fragstolen); /* should not happen */
		__kfree_skb(skb);
	}
	return size;

err_free:
	kfree_skb(skb);
err:
	return err;

}

void tcp_data_ready(struct sock *sk)
{
	const struct tcp_sock *tp = tcp_sk(sk);
	int avail = tp->rcv_nxt - tp->copied_seq;

	if (avail < sk->sk_rcvlowat && !tcp_rmem_pressure(sk) &&
	    !sock_flag(sk, SOCK_DONE) &&
	    tcp_receive_window(tp) > inet_csk(sk)->icsk_ack.rcv_mss)
		return;

	sk->sk_data_ready(sk);
}

static void tcp_data_queue(struct sock *sk, struct sk_buff *skb)
{
	struct tcp_sock *tp = tcp_sk(sk);
	bool fragstolen;
	int eaten;

	if (sk_is_mptcp(sk))
		mptcp_incoming_options(sk, skb);

	if (TCP_SKB_CB(skb)->seq == TCP_SKB_CB(skb)->end_seq) {
		__kfree_skb(skb);
		return;
	}
	skb_dst_drop(skb);
	__skb_pull(skb, tcp_hdr(skb)->doff * 4);

	tp->rx_opt.dsack = 0;

	/*  Queue data for delivery to the user.
	 *  Packets in sequence go to the receive queue.
	 *  Out of sequence packets to the out_of_order_queue.
	 */
	if (TCP_SKB_CB(skb)->seq == tp->rcv_nxt) {
		if (tcp_receive_window(tp) == 0) {
			NET_INC_STATS(sock_net(sk), LINUX_MIB_TCPZEROWINDOWDROP);
			goto out_of_window;
		}

		/* Ok. In sequence. In window. */
queue_and_out:
		if (skb_queue_len(&sk->sk_receive_queue) == 0)
			sk_forced_mem_schedule(sk, skb->truesize);
		else if (tcp_try_rmem_schedule(sk, skb, skb->truesize)) {
			NET_INC_STATS(sock_net(sk), LINUX_MIB_TCPRCVQDROP);
			sk->sk_data_ready(sk);
			goto drop;
		}

		eaten = tcp_queue_rcv(sk, skb, &fragstolen);
		if (skb->len)
			tcp_event_data_recv(sk, skb);
		if (TCP_SKB_CB(skb)->tcp_flags & TCPHDR_FIN)
			tcp_fin(sk);

		if (!RB_EMPTY_ROOT(&tp->out_of_order_queue)) {
			tcp_ofo_queue(sk);

			/* RFC5681. 4.2. SHOULD send immediate ACK, when
			 * gap in queue is filled.
			 */
			if (RB_EMPTY_ROOT(&tp->out_of_order_queue))
				inet_csk(sk)->icsk_ack.pending |= ICSK_ACK_NOW;
		}

		if (tp->rx_opt.num_sacks)
			tcp_sack_remove(tp);

		tcp_fast_path_check(sk);

		if (eaten > 0)
			kfree_skb_partial(skb, fragstolen);
		if (!sock_flag(sk, SOCK_DEAD))
			tcp_data_ready(sk);
		return;
	}

	if (!after(TCP_SKB_CB(skb)->end_seq, tp->rcv_nxt)) {
		tcp_rcv_spurious_retrans(sk, skb);
		/* A retransmit, 2nd most common case.  Force an immediate ack. */
		NET_INC_STATS(sock_net(sk), LINUX_MIB_DELAYEDACKLOST);
		tcp_dsack_set(sk, TCP_SKB_CB(skb)->seq, TCP_SKB_CB(skb)->end_seq);

out_of_window:
		tcp_enter_quickack_mode(sk, TCP_MAX_QUICKACKS);
		inet_csk_schedule_ack(sk);
drop:
		tcp_drop(sk, skb);
		return;
	}

	/* Out of window. F.e. zero window probe. */
	if (!before(TCP_SKB_CB(skb)->seq, tp->rcv_nxt + tcp_receive_window(tp)))
		goto out_of_window;

	if (before(TCP_SKB_CB(skb)->seq, tp->rcv_nxt)) {
		/* Partial packet, seq < rcv_next < end_seq */
		tcp_dsack_set(sk, TCP_SKB_CB(skb)->seq, tp->rcv_nxt);

		/* If window is closed, drop tail of packet. But after
		 * remembering D-SACK for its head made in previous line.
		 */
		if (!tcp_receive_window(tp)) {
			NET_INC_STATS(sock_net(sk), LINUX_MIB_TCPZEROWINDOWDROP);
			goto out_of_window;
		}
		goto queue_and_out;
	}

	tcp_data_queue_ofo(sk, skb);
}

static struct sk_buff *tcp_skb_next(struct sk_buff *skb, struct sk_buff_head *list)
{
	if (list)
		return !skb_queue_is_last(list, skb) ? skb->next : NULL;

	return skb_rb_next(skb);
}

static struct sk_buff *tcp_collapse_one(struct sock *sk, struct sk_buff *skb,
					struct sk_buff_head *list,
					struct rb_root *root)
{
	struct sk_buff *next = tcp_skb_next(skb, list);

	if (list)
		__skb_unlink(skb, list);
	else
		rb_erase(&skb->rbnode, root);

	__kfree_skb(skb);
	NET_INC_STATS(sock_net(sk), LINUX_MIB_TCPRCVCOLLAPSED);

	return next;
}

/* Insert skb into rb tree, ordered by TCP_SKB_CB(skb)->seq */
void tcp_rbtree_insert(struct rb_root *root, struct sk_buff *skb)
{
	struct rb_node **p = &root->rb_node;
	struct rb_node *parent = NULL;
	struct sk_buff *skb1;

	while (*p) {
		parent = *p;
		skb1 = rb_to_skb(parent);
		if (before(TCP_SKB_CB(skb)->seq, TCP_SKB_CB(skb1)->seq))
			p = &parent->rb_left;
		else
			p = &parent->rb_right;
	}
	rb_link_node(&skb->rbnode, parent, p);
	rb_insert_color(&skb->rbnode, root);
}

/* Collapse contiguous sequence of skbs head..tail with
 * sequence numbers start..end.
 *
 * If tail is NULL, this means until the end of the queue.
 *
 * Segments with FIN/SYN are not collapsed (only because this
 * simplifies code)
 */
static void
tcp_collapse(struct sock *sk, struct sk_buff_head *list, struct rb_root *root,
	     struct sk_buff *head, struct sk_buff *tail, u32 start, u32 end)
{
	struct sk_buff *skb = head, *n;
	struct sk_buff_head tmp;
	bool end_of_skbs;

	/* First, check that queue is collapsible and find
	 * the point where collapsing can be useful.
	 */
restart:
	for (end_of_skbs = true; skb != NULL && skb != tail; skb = n) {
		n = tcp_skb_next(skb, list);

		/* No new bits? It is possible on ofo queue. */
		if (!before(start, TCP_SKB_CB(skb)->end_seq)) {
			skb = tcp_collapse_one(sk, skb, list, root);
			if (!skb)
				break;
			goto restart;
		}

		/* The first skb to collapse is:
		 * - not SYN/FIN and
		 * - bloated or contains data before "start" or
		 *   overlaps to the next one and mptcp allow collapsing.
		 */
		if (!(TCP_SKB_CB(skb)->tcp_flags & (TCPHDR_SYN | TCPHDR_FIN)) &&
		    (tcp_win_from_space(sk, skb->truesize) > skb->len ||
		     before(TCP_SKB_CB(skb)->seq, start))) {
			end_of_skbs = false;
			break;
		}

		if (n && n != tail && mptcp_skb_can_collapse(skb, n) &&
		    TCP_SKB_CB(skb)->end_seq != TCP_SKB_CB(n)->seq) {
			end_of_skbs = false;
			break;
		}

		/* Decided to skip this, advance start seq. */
		start = TCP_SKB_CB(skb)->end_seq;
	}
	if (end_of_skbs ||
	    (TCP_SKB_CB(skb)->tcp_flags & (TCPHDR_SYN | TCPHDR_FIN)))
		return;

	__skb_queue_head_init(&tmp);

	while (before(start, end)) {
		int copy = min_t(int, SKB_MAX_ORDER(0, 0), end - start);
		struct sk_buff *nskb;

		nskb = alloc_skb(copy, GFP_ATOMIC);
		if (!nskb)
			break;

		memcpy(nskb->cb, skb->cb, sizeof(skb->cb));
#ifdef CONFIG_TLS_DEVICE
		nskb->decrypted = skb->decrypted;
#endif
		TCP_SKB_CB(nskb)->seq = TCP_SKB_CB(nskb)->end_seq = start;
		if (list)
			__skb_queue_before(list, skb, nskb);
		else
			__skb_queue_tail(&tmp, nskb); /* defer rbtree insertion */
		skb_set_owner_r(nskb, sk);
		mptcp_skb_ext_move(nskb, skb);

		/* Copy data, releasing collapsed skbs. */
		while (copy > 0) {
			int offset = start - TCP_SKB_CB(skb)->seq;
			int size = TCP_SKB_CB(skb)->end_seq - start;

			BUG_ON(offset < 0);
			if (size > 0) {
				size = min(copy, size);
				if (skb_copy_bits(skb, offset, skb_put(nskb, size), size))
					BUG();
				TCP_SKB_CB(nskb)->end_seq += size;
				copy -= size;
				start += size;
			}
			if (!before(start, TCP_SKB_CB(skb)->end_seq)) {
				skb = tcp_collapse_one(sk, skb, list, root);
				if (!skb ||
				    skb == tail ||
				    !mptcp_skb_can_collapse(nskb, skb) ||
				    (TCP_SKB_CB(skb)->tcp_flags & (TCPHDR_SYN | TCPHDR_FIN)))
					goto end;
#ifdef CONFIG_TLS_DEVICE
				if (skb->decrypted != nskb->decrypted)
					goto end;
#endif
			}
		}
	}
end:
	skb_queue_walk_safe(&tmp, skb, n)
		tcp_rbtree_insert(root, skb);
}

/* Collapse ofo queue. Algorithm: select contiguous sequence of skbs
 * and tcp_collapse() them until all the queue is collapsed.
 */
static void tcp_collapse_ofo_queue(struct sock *sk)
{
	struct tcp_sock *tp = tcp_sk(sk);
	u32 range_truesize, sum_tiny = 0;
	struct sk_buff *skb, *head;
	u32 start, end;

	skb = skb_rb_first(&tp->out_of_order_queue);
new_range:
	if (!skb) {
		tp->ooo_last_skb = skb_rb_last(&tp->out_of_order_queue);
		return;
	}
	start = TCP_SKB_CB(skb)->seq;
	end = TCP_SKB_CB(skb)->end_seq;
	range_truesize = skb->truesize;

	for (head = skb;;) {
		skb = skb_rb_next(skb);

		/* Range is terminated when we see a gap or when
		 * we are at the queue end.
		 */
		if (!skb ||
		    after(TCP_SKB_CB(skb)->seq, end) ||
		    before(TCP_SKB_CB(skb)->end_seq, start)) {
			/* Do not attempt collapsing tiny skbs */
			if (range_truesize != head->truesize ||
			    end - start >= SKB_WITH_OVERHEAD(SK_MEM_QUANTUM)) {
				tcp_collapse(sk, NULL, &tp->out_of_order_queue,
					     head, skb, start, end);
			} else {
				sum_tiny += range_truesize;
				if (sum_tiny > sk->sk_rcvbuf >> 3)
					return;
			}
			goto new_range;
		}

		range_truesize += skb->truesize;
		if (unlikely(before(TCP_SKB_CB(skb)->seq, start)))
			start = TCP_SKB_CB(skb)->seq;
		if (after(TCP_SKB_CB(skb)->end_seq, end))
			end = TCP_SKB_CB(skb)->end_seq;
	}
}

/*
 * Clean the out-of-order queue to make room.
 * We drop high sequences packets to :
 * 1) Let a chance for holes to be filled.
 * 2) not add too big latencies if thousands of packets sit there.
 *    (But if application shrinks SO_RCVBUF, we could still end up
 *     freeing whole queue here)
 * 3) Drop at least 12.5 % of sk_rcvbuf to avoid malicious attacks.
 *
 * Return true if queue has shrunk.
 */
static bool tcp_prune_ofo_queue(struct sock *sk)
{
	struct tcp_sock *tp = tcp_sk(sk);
	struct rb_node *node, *prev;
	int goal;

	if (RB_EMPTY_ROOT(&tp->out_of_order_queue))
		return false;

	NET_INC_STATS(sock_net(sk), LINUX_MIB_OFOPRUNED);
	goal = sk->sk_rcvbuf >> 3;
	node = &tp->ooo_last_skb->rbnode;
	do {
		prev = rb_prev(node);
		rb_erase(node, &tp->out_of_order_queue);
		goal -= rb_to_skb(node)->truesize;
		tcp_drop(sk, rb_to_skb(node));
		if (!prev || goal <= 0) {
			sk_mem_reclaim(sk);
			if (atomic_read(&sk->sk_rmem_alloc) <= sk->sk_rcvbuf &&
			    !tcp_under_memory_pressure(sk))
				break;
			goal = sk->sk_rcvbuf >> 3;
		}
		node = prev;
	} while (node);
	tp->ooo_last_skb = rb_to_skb(prev);

	/* Reset SACK state.  A conforming SACK implementation will
	 * do the same at a timeout based retransmit.  When a connection
	 * is in a sad state like this, we care only about integrity
	 * of the connection not performance.
	 */
	if (tp->rx_opt.sack_ok)
		tcp_sack_reset(&tp->rx_opt);
	return true;
}

/* Reduce allocated memory if we can, trying to get
 * the socket within its memory limits again.
 *
 * Return less than zero if we should start dropping frames
 * until the socket owning process reads some of the data
 * to stabilize the situation.
 */
static int tcp_prune_queue(struct sock *sk)
{
	struct tcp_sock *tp = tcp_sk(sk);

	NET_INC_STATS(sock_net(sk), LINUX_MIB_PRUNECALLED);

	if (atomic_read(&sk->sk_rmem_alloc) >= sk->sk_rcvbuf)
		tcp_clamp_window(sk);
	else if (tcp_under_memory_pressure(sk))
		tp->rcv_ssthresh = min(tp->rcv_ssthresh, 4U * tp->advmss);

	if (atomic_read(&sk->sk_rmem_alloc) <= sk->sk_rcvbuf)
		return 0;

	tcp_collapse_ofo_queue(sk);
	if (!skb_queue_empty(&sk->sk_receive_queue))
		tcp_collapse(sk, &sk->sk_receive_queue, NULL,
			     skb_peek(&sk->sk_receive_queue),
			     NULL,
			     tp->copied_seq, tp->rcv_nxt);
	sk_mem_reclaim(sk);

	if (atomic_read(&sk->sk_rmem_alloc) <= sk->sk_rcvbuf)
		return 0;

	/* Collapsing did not help, destructive actions follow.
	 * This must not ever occur. */

	tcp_prune_ofo_queue(sk);

	if (atomic_read(&sk->sk_rmem_alloc) <= sk->sk_rcvbuf)
		return 0;

	/* If we are really being abused, tell the caller to silently
	 * drop receive data on the floor.  It will get retransmitted
	 * and hopefully then we'll have sufficient space.
	 */
	NET_INC_STATS(sock_net(sk), LINUX_MIB_RCVPRUNED);

	/* Massive buffer overcommit. */
	tp->pred_flags = 0;
	return -1;
}

static bool tcp_should_expand_sndbuf(const struct sock *sk)
{
	const struct tcp_sock *tp = tcp_sk(sk);

	/* If the user specified a specific send buffer setting, do
	 * not modify it.
	 */
	if (sk->sk_userlocks & SOCK_SNDBUF_LOCK)
		return false;

	/* If we are under global TCP memory pressure, do not expand.  */
	if (tcp_under_memory_pressure(sk))
		return false;

	/* If we are under soft global TCP memory pressure, do not expand.  */
	if (sk_memory_allocated(sk) >= sk_prot_mem_limits(sk, 0))
		return false;

	/* If we filled the congestion window, do not expand.  */
	if (tcp_packets_in_flight(tp) >= tp->snd_cwnd)
		return false;

	return true;
}

static void tcp_new_space(struct sock *sk)
{
	struct tcp_sock *tp = tcp_sk(sk);

	if (tcp_should_expand_sndbuf(sk)) {
		tcp_sndbuf_expand(sk);
		tp->snd_cwnd_stamp = tcp_jiffies32;
	}

	sk->sk_write_space(sk);
}

static void tcp_check_space(struct sock *sk)
{
	/* pairs with tcp_poll() */
	smp_mb();
	if (sk->sk_socket &&
	    test_bit(SOCK_NOSPACE, &sk->sk_socket->flags)) {
		tcp_new_space(sk);
		if (!test_bit(SOCK_NOSPACE, &sk->sk_socket->flags))
			tcp_chrono_stop(sk, TCP_CHRONO_SNDBUF_LIMITED);
	}
}

static inline void tcp_data_snd_check(struct sock *sk)
{
	tcp_push_pending_frames(sk);
	tcp_check_space(sk);
}

/*
 * Check if sending an ack is needed.
 */
static void __tcp_ack_snd_check(struct sock *sk, int ofo_possible)
{
	struct tcp_sock *tp = tcp_sk(sk);
	unsigned long rtt, delay;

	    /* More than one full frame received... */
	if (((tp->rcv_nxt - tp->rcv_wup) > inet_csk(sk)->icsk_ack.rcv_mss &&
	     /* ... and right edge of window advances far enough.
	      * (tcp_recvmsg() will send ACK otherwise).
	      * If application uses SO_RCVLOWAT, we want send ack now if
	      * we have not received enough bytes to satisfy the condition.
	      */
	    (tp->rcv_nxt - tp->copied_seq < sk->sk_rcvlowat ||
	     __tcp_select_window(sk) >= tp->rcv_wnd)) ||
	    /* We ACK each frame or... */
	    tcp_in_quickack_mode(sk) ||
	    /* Protocol state mandates a one-time immediate ACK */
	    inet_csk(sk)->icsk_ack.pending & ICSK_ACK_NOW) {
send_now:
		tcp_send_ack(sk);
		return;
	}

	if (!ofo_possible || RB_EMPTY_ROOT(&tp->out_of_order_queue)) {
		tcp_send_delayed_ack(sk);
		return;
	}

	if (!tcp_is_sack(tp) ||
	    tp->compressed_ack >= sock_net(sk)->ipv4.sysctl_tcp_comp_sack_nr)
		goto send_now;

	if (tp->compressed_ack_rcv_nxt != tp->rcv_nxt) {
		tp->compressed_ack_rcv_nxt = tp->rcv_nxt;
		tp->dup_ack_counter = 0;
	}
	if (tp->dup_ack_counter < TCP_FASTRETRANS_THRESH) {
		tp->dup_ack_counter++;
		goto send_now;
	}
	tp->compressed_ack++;
	if (hrtimer_is_queued(&tp->compressed_ack_timer))
		return;

	/* compress ack timer : 5 % of rtt, but no more than tcp_comp_sack_delay_ns */

	rtt = tp->rcv_rtt_est.rtt_us;
	if (tp->srtt_us && tp->srtt_us < rtt)
		rtt = tp->srtt_us;

	delay = min_t(unsigned long, sock_net(sk)->ipv4.sysctl_tcp_comp_sack_delay_ns,
		      rtt * (NSEC_PER_USEC >> 3)/20);
	sock_hold(sk);
	hrtimer_start_range_ns(&tp->compressed_ack_timer, ns_to_ktime(delay),
			       sock_net(sk)->ipv4.sysctl_tcp_comp_sack_slack_ns,
			       HRTIMER_MODE_REL_PINNED_SOFT);
}

static inline void tcp_ack_snd_check(struct sock *sk)
{
	if (!inet_csk_ack_scheduled(sk)) {
		/* We sent a data segment already. */
		return;
	}
	__tcp_ack_snd_check(sk, 1);
}

/*
 *	This routine is only called when we have urgent data
 *	signaled. Its the 'slow' part of tcp_urg. It could be
 *	moved inline now as tcp_urg is only called from one
 *	place. We handle URGent data wrong. We have to - as
 *	BSD still doesn't use the correction from RFC961.
 *	For 1003.1g we should support a new option TCP_STDURG to permit
 *	either form (or just set the sysctl tcp_stdurg).
 */

static void tcp_check_urg(struct sock *sk, const struct tcphdr *th)
{
	struct tcp_sock *tp = tcp_sk(sk);
	u32 ptr = ntohs(th->urg_ptr);

	if (ptr && !sock_net(sk)->ipv4.sysctl_tcp_stdurg)
		ptr--;
	ptr += ntohl(th->seq);

	/* Ignore urgent data that we've already seen and read. */
	if (after(tp->copied_seq, ptr))
		return;

	/* Do not replay urg ptr.
	 *
	 * NOTE: interesting situation not covered by specs.
	 * Misbehaving sender may send urg ptr, pointing to segment,
	 * which we already have in ofo queue. We are not able to fetch
	 * such data and will stay in TCP_URG_NOTYET until will be eaten
	 * by recvmsg(). Seems, we are not obliged to handle such wicked
	 * situations. But it is worth to think about possibility of some
	 * DoSes using some hypothetical application level deadlock.
	 */
	if (before(ptr, tp->rcv_nxt))
		return;

	/* Do we already have a newer (or duplicate) urgent pointer? */
	if (tp->urg_data && !after(ptr, tp->urg_seq))
		return;

	/* Tell the world about our new urgent pointer. */
	sk_send_sigurg(sk);

	/* We may be adding urgent data when the last byte read was
	 * urgent. To do this requires some care. We cannot just ignore
	 * tp->copied_seq since we would read the last urgent byte again
	 * as data, nor can we alter copied_seq until this data arrives
	 * or we break the semantics of SIOCATMARK (and thus sockatmark())
	 *
	 * NOTE. Double Dutch. Rendering to plain English: author of comment
	 * above did something sort of 	send("A", MSG_OOB); send("B", MSG_OOB);
	 * and expect that both A and B disappear from stream. This is _wrong_.
	 * Though this happens in BSD with high probability, this is occasional.
	 * Any application relying on this is buggy. Note also, that fix "works"
	 * only in this artificial test. Insert some normal data between A and B and we will
	 * decline of BSD again. Verdict: it is better to remove to trap
	 * buggy users.
	 */
	if (tp->urg_seq == tp->copied_seq && tp->urg_data &&
	    !sock_flag(sk, SOCK_URGINLINE) && tp->copied_seq != tp->rcv_nxt) {
		struct sk_buff *skb = skb_peek(&sk->sk_receive_queue);
		tp->copied_seq++;
		if (skb && !before(tp->copied_seq, TCP_SKB_CB(skb)->end_seq)) {
			__skb_unlink(skb, &sk->sk_receive_queue);
			__kfree_skb(skb);
		}
	}

	tp->urg_data = TCP_URG_NOTYET;
	WRITE_ONCE(tp->urg_seq, ptr);

	/* Disable header prediction. */
	tp->pred_flags = 0;
}

/* This is the 'fast' part of urgent handling. */
static void tcp_urg(struct sock *sk, struct sk_buff *skb, const struct tcphdr *th)
{
	struct tcp_sock *tp = tcp_sk(sk);

	/* Check if we get a new urgent pointer - normally not. */
	if (th->urg)
		tcp_check_urg(sk, th);

	/* Do we wait for any urgent data? - normally not... */
	if (tp->urg_data == TCP_URG_NOTYET) {
		u32 ptr = tp->urg_seq - ntohl(th->seq) + (th->doff * 4) -
			  th->syn;

		/* Is the urgent pointer pointing into this packet? */
		if (ptr < skb->len) {
			u8 tmp;
			if (skb_copy_bits(skb, ptr, &tmp, 1))
				BUG();
			tp->urg_data = TCP_URG_VALID | tmp;
			if (!sock_flag(sk, SOCK_DEAD))
				sk->sk_data_ready(sk);
		}
	}
}

/* Updates Accurate ECN received counters from the received IP ECN field */
void tcp_ecn_received_counters(struct sock *sk, const struct sk_buff *skb,
			       u32 payload_len)
{
	u8 ecnfield = TCP_SKB_CB(skb)->ip_dsfield & INET_ECN_MASK;
	u8 is_ce = INET_ECN_is_ce(ecnfield);
	struct tcp_sock *tp = tcp_sk(sk);

	if (!INET_ECN_is_not_ect(ecnfield)) {
		u32 pcount = is_ce * max_t(u16, 1, skb_shinfo(skb)->gso_segs);
		tp->ecn_flags |= TCP_ECN_SEEN;

		/* ACE counter tracks *all* segments including pure acks */
		tp->received_ce += pcount;
		tp->received_ce_pending = max(tp->received_ce_pending + pcount, 0xfU);

		if (payload_len > 0) {
			u8 minlen = tcp_ecnfield_to_accecn_optfield(ecnfield);
			tp->received_ecn_bytes[ecnfield - 1] += payload_len;
			tp->accecn_minlen = max_t(u8, tp->accecn_minlen, minlen);
		}
	}
}

/* Accept RST for rcv_nxt - 1 after a FIN.
 * When tcp connections are abruptly terminated from Mac OSX (via ^C), a
 * FIN is sent followed by a RST packet. The RST is sent with the same
 * sequence number as the FIN, and thus according to RFC 5961 a challenge
 * ACK should be sent. However, Mac OSX rate limits replies to challenge
 * ACKs on the closed socket. In addition middleboxes can drop either the
 * challenge ACK or a subsequent RST.
 */
static bool tcp_reset_check(const struct sock *sk, const struct sk_buff *skb)
{
	struct tcp_sock *tp = tcp_sk(sk);

	return unlikely(TCP_SKB_CB(skb)->seq == (tp->rcv_nxt - 1) &&
			(1 << sk->sk_state) & (TCPF_CLOSE_WAIT | TCPF_LAST_ACK |
					       TCPF_CLOSING));
}

/* Does PAWS and seqno based validation of an incoming segment, flags will
 * play significant role here.
 */
static bool tcp_validate_incoming(struct sock *sk, struct sk_buff *skb,
				  const struct tcphdr *th, int syn_inerr)
{
	bool send_accecn_reflector = false;
	struct tcp_sock *tp = tcp_sk(sk);
	bool rst_seq_match = false;

	/* RFC1323: H1. Apply PAWS check first. */
	if (tcp_fast_parse_options(sock_net(sk), skb, th, tp) &&
	    tp->rx_opt.saw_tstamp &&
	    tcp_paws_discard(sk, skb)) {
		if (!th->rst) {
			NET_INC_STATS(sock_net(sk), LINUX_MIB_PAWSESTABREJECTED);
			if (!tcp_oow_rate_limited(sock_net(sk), skb,
						  LINUX_MIB_TCPACKSKIPPEDPAWS,
						  &tp->last_oow_ack_time))
				tcp_send_dupack(sk, skb);
			goto discard;
		}
		/* Reset is accepted even if it did not pass PAWS. */
	}

	/* Step 1: check sequence number */
	if (!tcp_sequence(tp, TCP_SKB_CB(skb)->seq, TCP_SKB_CB(skb)->end_seq)) {
		/* RFC793, page 37: "In all states except SYN-SENT, all reset
		 * (RST) segments are validated by checking their SEQ-fields."
		 * And page 69: "If an incoming segment is not acceptable,
		 * an acknowledgment should be sent in reply (unless the RST
		 * bit is set, if so drop the segment and return)".
		 */
		if (!th->rst) {
			if (th->syn)
				goto syn_challenge;
			if (!tcp_oow_rate_limited(sock_net(sk), skb,
						  LINUX_MIB_TCPACKSKIPPEDSEQ,
						  &tp->last_oow_ack_time))
				tcp_send_dupack(sk, skb);
		} else if (tcp_reset_check(sk, skb)) {
			tcp_reset(sk);
		}
		goto discard;
	}

	/* Step 2: check RST bit */
	if (th->rst) {
		/* RFC 5961 3.2 (extend to match against (RCV.NXT - 1) after a
		 * FIN and SACK too if available):
		 * If seq num matches RCV.NXT or (RCV.NXT - 1) after a FIN, or
		 * the right-most SACK block,
		 * then
		 *     RESET the connection
		 * else
		 *     Send a challenge ACK
		 */
		if (TCP_SKB_CB(skb)->seq == tp->rcv_nxt ||
		    tcp_reset_check(sk, skb)) {
			rst_seq_match = true;
		} else if (tcp_is_sack(tp) && tp->rx_opt.num_sacks > 0) {
			struct tcp_sack_block *sp = &tp->selective_acks[0];
			int max_sack = sp[0].end_seq;
			int this_sack;

			for (this_sack = 1; this_sack < tp->rx_opt.num_sacks;
			     ++this_sack) {
				max_sack = after(sp[this_sack].end_seq,
						 max_sack) ?
					sp[this_sack].end_seq : max_sack;
			}

			if (TCP_SKB_CB(skb)->seq == max_sack)
				rst_seq_match = true;
		}

		if (rst_seq_match)
			tcp_reset(sk);
		else {
			/* Disable TFO if RST is out-of-order
			 * and no data has been received
			 * for current active TFO socket
			 */
			if (tp->syn_fastopen && !tp->data_segs_in &&
			    sk->sk_state == TCP_ESTABLISHED)
				tcp_fastopen_active_disable(sk);
			tcp_send_challenge_ack(sk, skb, false);
		}
		goto discard;
	}

	/* step 3: check security and precedence [ignored] */

	/* step 4: Check for a SYN
	 * RFC 5961 4.2 : Send a challenge ack
	 */
	if (th->syn) {
		if (tcp_ecn_mode_accecn(tp)) {
			send_accecn_reflector = true;
		}
syn_challenge:
		if (syn_inerr)
			TCP_INC_STATS(sock_net(sk), TCP_MIB_INERRS);
		NET_INC_STATS(sock_net(sk), LINUX_MIB_TCPSYNCHALLENGE);
		tcp_send_challenge_ack(sk, skb, send_accecn_reflector);
		goto discard;
	}

	bpf_skops_parse_hdr(sk, skb);

	return true;

discard:
	tcp_drop(sk, skb);
	return false;
}

/*
 *	TCP receive function for the ESTABLISHED state.
 *
 *	It is split into a fast path and a slow path. The fast path is
 * 	disabled when:
 *	- A zero window was announced from us - zero window probing
 *        is only handled properly in the slow path.
 *	- Out of order segments arrived.
 *	- Urgent data is expected.
 *	- There is no buffer space left
 *	- Unexpected TCP flags/window values/header lengths are received
 *	  (detected by checking the TCP header against pred_flags)
 *	- Data is sent in both directions. Fast path only supports pure senders
 *	  or pure receivers (this means either the sequence number or the ack
 *	  value must stay constant)
 *	- Unexpected TCP option.
 *
 *	When these conditions are not satisfied it drops into a standard
 *	receive procedure patterned after RFC793 to handle all cases.
 *	The first three cases are guaranteed by proper pred_flags setting,
 *	the rest is checked inline. Fast processing is turned on in
 *	tcp_data_queue when everything is OK.
 */
void tcp_rcv_established(struct sock *sk, struct sk_buff *skb)
{
	const struct tcphdr *th = (const struct tcphdr *)skb->data;
	struct tcp_sock *tp = tcp_sk(sk);
	unsigned int len = skb->len;

	/* TCP congestion window tracking */
	trace_tcp_probe(sk, skb);

	tcp_mstamp_refresh(tp);
	if (unlikely(!sk->sk_rx_dst))
		inet_csk(sk)->icsk_af_ops->sk_rx_dst_set(sk, skb);
	/*
	 *	Header prediction.
	 *	The code loosely follows the one in the famous
	 *	"30 instruction TCP receive" Van Jacobson mail.
	 *
	 *	Van's trick is to deposit buffers into socket queue
	 *	on a device interrupt, to call tcp_recv function
	 *	on the receive process context and checksum and copy
	 *	the buffer to user space. smart...
	 *
	 *	Our current scheme is not silly either but we take the
	 *	extra cost of the net_bh soft interrupt processing...
	 *	We do checksum and copy also but from device to kernel.
	 */

	tp->rx_opt.saw_tstamp = 0;
	tp->rx_opt.accecn = 0;

	/*	pred_flags is 0xS?10 << 16 + snd_wnd
	 *	if header_prediction is to be made
	 *	'S' will always be tp->tcp_header_len >> 2
	 *	'?' will be 0 for the fast path, otherwise pred_flags is 0 to
	 *  turn it off	(when there are holes in the receive
	 *	 space for instance)
	 *	PSH flag is ignored.
	 */

	if ((tcp_flag_word(th) & TCP_HP_BITS) == tp->pred_flags &&
	    TCP_SKB_CB(skb)->seq == tp->rcv_nxt &&
	    !after(TCP_SKB_CB(skb)->ack_seq, tp->snd_nxt)) {
		int tcp_header_len = tp->tcp_header_len;
		s32 tstamp_delta = 0;
		int flag = 0;

		/* Timestamp header prediction: tcp_header_len
		 * is automatically equal to th->doff*4 due to pred_flags
		 * match.
		 */

		/* Check timestamp */
		if (tcp_header_len == sizeof(struct tcphdr) + TCPOLEN_TSTAMP_ALIGNED) {
			/* No? Slow path! */
			if (!tcp_parse_aligned_timestamp(tp, th))
				goto slow_path;

			tstamp_delta = tp->rx_opt.rcv_tsval - tp->rx_opt.ts_recent;
			/* If PAWS failed, check it more carefully in slow path */
			if (tstamp_delta < 0)
				goto slow_path;

			/* DO NOT update ts_recent here, if checksum fails
			 * and timestamp was corrupted part, it will result
			 * in a hung connection since we will drop all
			 * future packets due to the PAWS test.
			 */
		}

		if (len <= tcp_header_len) {
			/* Bulk data transfer: sender */
			if (len == tcp_header_len) {
				/* Predicted packet is in window by definition.
				 * seq == rcv_nxt and rcv_wup <= rcv_nxt.
				 * Hence, check seq<=rcv_wup reduces to:
				 */
				if (tcp_header_len ==
				    (sizeof(struct tcphdr) + TCPOLEN_TSTAMP_ALIGNED) &&
				    tp->rcv_nxt == tp->rcv_wup)
					flag |= __tcp_replace_ts_recent(tp, tstamp_delta);

				tcp_ecn_received_counters(sk, skb, 0);

				/* We know that such packets are checksummed
				 * on entry.
				 */
				tcp_ack(sk, skb, flag);
				__kfree_skb(skb);
				tcp_data_snd_check(sk);
				/* When receiving pure ack in fast path, update
				 * last ts ecr directly instead of calling
				 * tcp_rcv_rtt_measure_ts()
				 */
				tp->rcv_rtt_last_tsecr = tp->rx_opt.rcv_tsecr;
				return;
			} else { /* Header too small */
				TCP_INC_STATS(sock_net(sk), TCP_MIB_INERRS);
				goto discard;
			}
		} else {
			int eaten = 0;
			bool fragstolen = false;

			if (tcp_checksum_complete(skb))
				goto csum_error;

			if ((int)skb->truesize > sk->sk_forward_alloc)
				goto step5;

			/* Predicted packet is in window by definition.
			 * seq == rcv_nxt and rcv_wup <= rcv_nxt.
			 * Hence, check seq<=rcv_wup reduces to:
			 */
			if (tcp_header_len ==
			    (sizeof(struct tcphdr) + TCPOLEN_TSTAMP_ALIGNED) &&
			    tp->rcv_nxt == tp->rcv_wup)
				flag |= __tcp_replace_ts_recent(tp, tstamp_delta);

			tcp_rcv_rtt_measure_ts(sk, skb);

			NET_INC_STATS(sock_net(sk), LINUX_MIB_TCPHPHITS);

			/* Bulk data transfer: receiver */
			__skb_pull(skb, tcp_header_len);
			tcp_ecn_received_counters(sk, skb, len - tcp_header_len);
			eaten = tcp_queue_rcv(sk, skb, &fragstolen);

			tcp_event_data_recv(sk, skb);

			if (TCP_SKB_CB(skb)->ack_seq != tp->snd_una) {
				/* Well, only one small jumplet in fast path... */
				tcp_ack(sk, skb, flag | FLAG_DATA);
				tcp_data_snd_check(sk);
				if (!inet_csk_ack_scheduled(sk))
					goto no_ack;
			} else {
				tcp_update_wl(tp, TCP_SKB_CB(skb)->seq);
			}

			__tcp_ack_snd_check(sk, 0);
no_ack:
			if (eaten)
				kfree_skb_partial(skb, fragstolen);
			tcp_data_ready(sk);
			return;
		}
	}

slow_path:
	if (len < (th->doff << 2) || tcp_checksum_complete(skb))
		goto csum_error;

	if (!th->ack && !th->rst && !th->syn)
		goto discard;

	/*
	 *	Standard slow path.
	 */

	if (!tcp_validate_incoming(sk, skb, th, 1))
		return;

step5:
	tcp_ecn_received_counters(sk, skb, len - th->doff * 4);

	if (tcp_ack(sk, skb, FLAG_SLOWPATH | FLAG_UPDATE_TS_RECENT) < 0)
		goto discard;

	tcp_rcv_rtt_measure_ts(sk, skb);

	/* Process urgent data. */
	tcp_urg(sk, skb, th);

	/* step 7: process the segment text */
	tcp_data_queue(sk, skb);

	tcp_data_snd_check(sk);
	tcp_ack_snd_check(sk);
	return;

csum_error:
	TCP_INC_STATS(sock_net(sk), TCP_MIB_CSUMERRORS);
	TCP_INC_STATS(sock_net(sk), TCP_MIB_INERRS);

discard:
	tcp_drop(sk, skb);
}
EXPORT_SYMBOL(tcp_rcv_established);

void tcp_init_transfer(struct sock *sk, int bpf_op, struct sk_buff *skb)
{
	struct inet_connection_sock *icsk = inet_csk(sk);
	struct tcp_sock *tp = tcp_sk(sk);

	tcp_mtup_init(sk);
	icsk->icsk_af_ops->rebuild_header(sk);
	tcp_init_metrics(sk);

	/* Initialize the congestion window to start the transfer.
	 * Cut cwnd down to 1 per RFC5681 if SYN or SYN-ACK has been
	 * retransmitted. In light of RFC6298 more aggressive 1sec
	 * initRTO, we only reset cwnd when more than 1 SYN/SYN-ACK
	 * retransmission has occurred.
	 */
	if (tp->total_retrans > 1 && tp->undo_marker)
		tp->snd_cwnd = 1;
	else
		tp->snd_cwnd = tcp_init_cwnd(tp, __sk_dst_get(sk));
	tp->snd_cwnd_stamp = tcp_jiffies32;

	icsk->icsk_ca_initialized = 0;
	bpf_skops_established(sk, bpf_op, skb);
	if (!icsk->icsk_ca_initialized)
		tcp_init_congestion_control(sk);
	tcp_init_buffer_space(sk);
}

void tcp_finish_connect(struct sock *sk, struct sk_buff *skb)
{
	struct tcp_sock *tp = tcp_sk(sk);
	struct inet_connection_sock *icsk = inet_csk(sk);

	tcp_set_state(sk, TCP_ESTABLISHED);
	icsk->icsk_ack.lrcvtime = tcp_jiffies32;

	if (skb) {
		icsk->icsk_af_ops->sk_rx_dst_set(sk, skb);
		security_inet_conn_established(sk, skb);
		sk_mark_napi_id(sk, skb);
	}

	tcp_init_transfer(sk, BPF_SOCK_OPS_ACTIVE_ESTABLISHED_CB, skb);

	/* Prevent spurious tcp_cwnd_restart() on first data
	 * packet.
	 */
	tp->lsndtime = tcp_jiffies32;

	if (sock_flag(sk, SOCK_KEEPOPEN))
		inet_csk_reset_keepalive_timer(sk, keepalive_time_when(tp));

	if (!tp->rx_opt.snd_wscale)
		__tcp_fast_path_on(tp, tp->snd_wnd);
	else
		tp->pred_flags = 0;
}

static bool tcp_rcv_fastopen_synack(struct sock *sk, struct sk_buff *synack,
				    struct tcp_fastopen_cookie *cookie)
{
	struct tcp_sock *tp = tcp_sk(sk);
	struct sk_buff *data = tp->syn_data ? tcp_rtx_queue_head(sk) : NULL;
	u16 mss = tp->rx_opt.mss_clamp, try_exp = 0;
	bool syn_drop = false;

	if (mss == tp->rx_opt.user_mss) {
		struct tcp_options_received opt;

		/* Get original SYNACK MSS value if user MSS sets mss_clamp */
		tcp_clear_options(&opt);
		opt.user_mss = opt.mss_clamp = 0;
		tcp_parse_options(sock_net(sk), synack, &opt, 0, NULL);
		mss = opt.mss_clamp;
	}

	if (!tp->syn_fastopen) {
		/* Ignore an unsolicited cookie */
		cookie->len = -1;
	} else if (tp->total_retrans) {
		/* SYN timed out and the SYN-ACK neither has a cookie nor
		 * acknowledges data. Presumably the remote received only
		 * the retransmitted (regular) SYNs: either the original
		 * SYN-data or the corresponding SYN-ACK was dropped.
		 */
		syn_drop = (cookie->len < 0 && data);
	} else if (cookie->len < 0 && !tp->syn_data) {
		/* We requested a cookie but didn't get it. If we did not use
		 * the (old) exp opt format then try so next time (try_exp=1).
		 * Otherwise we go back to use the RFC7413 opt (try_exp=2).
		 */
		try_exp = tp->syn_fastopen_exp ? 2 : 1;
	}

	tcp_fastopen_cache_set(sk, mss, cookie, syn_drop, try_exp);

	if (data) { /* Retransmit unacked data in SYN */
		if (tp->total_retrans)
			tp->fastopen_client_fail = TFO_SYN_RETRANSMITTED;
		else
			tp->fastopen_client_fail = TFO_DATA_NOT_ACKED;
		skb_rbtree_walk_from(data) {
			if (__tcp_retransmit_skb(sk, data, 1))
				break;
		}
		tcp_rearm_rto(sk);
		NET_INC_STATS(sock_net(sk),
				LINUX_MIB_TCPFASTOPENACTIVEFAIL);
		return true;
	}
	tp->syn_data_acked = tp->syn_data;
	if (tp->syn_data_acked) {
		NET_INC_STATS(sock_net(sk), LINUX_MIB_TCPFASTOPENACTIVE);
		/* SYN-data is counted as two separate packets in tcp_ack() */
		if (tp->delivered > 1)
			--tp->delivered;
	}

	tcp_fastopen_add_skb(sk, synack);

	return false;
}

static void smc_check_reset_syn(struct tcp_sock *tp)
{
#if IS_ENABLED(CONFIG_SMC)
	if (static_branch_unlikely(&tcp_have_smc)) {
		if (tp->syn_smc && !tp->rx_opt.smc_ok)
			tp->syn_smc = 0;
	}
#endif
}

static void tcp_try_undo_spurious_syn(struct sock *sk)
{
	struct tcp_sock *tp = tcp_sk(sk);
	u32 syn_stamp;

	/* undo_marker is set when SYN or SYNACK times out. The timeout is
	 * spurious if the ACK's timestamp option echo value matches the
	 * original SYN timestamp.
	 */
	syn_stamp = tp->retrans_stamp;
	if (tp->undo_marker && syn_stamp && tp->rx_opt.saw_tstamp &&
	    syn_stamp == tp->rx_opt.rcv_tsecr)
		tp->undo_marker = 0;
}

static int tcp_rcv_synsent_state_process(struct sock *sk, struct sk_buff *skb,
					 const struct tcphdr *th)
{
	struct inet_connection_sock *icsk = inet_csk(sk);
	struct tcp_sock *tp = tcp_sk(sk);
	struct tcp_fastopen_cookie foc = { .len = -1 };
	int saved_clamp = tp->rx_opt.mss_clamp;
	bool fastopen_fail;

	tcp_parse_options(sock_net(sk), skb, &tp->rx_opt, 0, &foc);
	if (tp->rx_opt.saw_tstamp && tp->rx_opt.rcv_tsecr)
		tp->rx_opt.rcv_tsecr -= tp->tsoffset;

	if (th->ack) {
		/* rfc793:
		 * "If the state is SYN-SENT then
		 *    first check the ACK bit
		 *      If the ACK bit is set
		 *	  If SEG.ACK =< ISS, or SEG.ACK > SND.NXT, send
		 *        a reset (unless the RST bit is set, if so drop
		 *        the segment and return)"
		 */
		if (!after(TCP_SKB_CB(skb)->ack_seq, tp->snd_una) ||
		    after(TCP_SKB_CB(skb)->ack_seq, tp->snd_nxt)) {
			/* Previous FIN/ACK or RST/ACK might be ignored. */
			if (icsk->icsk_retransmits == 0)
				inet_csk_reset_xmit_timer(sk,
						ICSK_TIME_RETRANS,
						TCP_TIMEOUT_MIN, TCP_RTO_MAX);
			goto reset_and_undo;
		}

		if (tp->rx_opt.saw_tstamp && tp->rx_opt.rcv_tsecr &&
		    !between(tp->rx_opt.rcv_tsecr, tp->retrans_stamp,
			     tcp_time_stamp(tp))) {
			NET_INC_STATS(sock_net(sk),
					LINUX_MIB_PAWSACTIVEREJECTED);
			goto reset_and_undo;
		}

		/* Now ACK is acceptable.
		 *
		 * "If the RST bit is set
		 *    If the ACK was acceptable then signal the user "error:
		 *    connection reset", drop the segment, enter CLOSED state,
		 *    delete TCB, and return."
		 */

		if (th->rst) {
			tcp_reset(sk);
			goto discard;
		}

		/* rfc793:
		 *   "fifth, if neither of the SYN or RST bits is set then
		 *    drop the segment and return."
		 *
		 *    See note below!
		 *                                        --ANK(990513)
		 */
		if (!th->syn)
			goto discard_and_undo;

		/* rfc793:
		 *   "If the SYN bit is on ...
		 *    are acceptable then ...
		 *    (our SYN has been ACKed), change the connection
		 *    state to ESTABLISHED..."
		 */

		if (tcp_ecn_mode_any(tp))
			tcp_ecn_rcv_synack(sk, th, TCP_SKB_CB(skb)->ip_dsfield);

		tcp_init_wl(tp, TCP_SKB_CB(skb)->seq);
		tcp_try_undo_spurious_syn(sk);
		tcp_ack(sk, skb, FLAG_SLOWPATH);

		/* Ok.. it's good. Set up sequence numbers and
		 * move to established.
		 */
		WRITE_ONCE(tp->rcv_nxt, TCP_SKB_CB(skb)->seq + 1);
		tp->rcv_wup = TCP_SKB_CB(skb)->seq + 1;

		/* RFC1323: The window in SYN & SYN/ACK segments is
		 * never scaled.
		 */
		tp->snd_wnd = ntohs(th->window);

		if (!tp->rx_opt.wscale_ok) {
			tp->rx_opt.snd_wscale = tp->rx_opt.rcv_wscale = 0;
			tp->window_clamp = min(tp->window_clamp, 65535U);
		}

		if (tp->rx_opt.saw_tstamp) {
			tp->rx_opt.tstamp_ok	   = 1;
			tp->tcp_header_len =
				sizeof(struct tcphdr) + TCPOLEN_TSTAMP_ALIGNED;
			tp->advmss	    -= TCPOLEN_TSTAMP_ALIGNED;
			tcp_store_ts_recent(tp);
		} else {
			tp->tcp_header_len = sizeof(struct tcphdr);
		}

		tcp_sync_mss(sk, icsk->icsk_pmtu_cookie);
		tcp_initialize_rcv_mss(sk);

		/* Remember, tcp_poll() does not lock socket!
		 * Change state from SYN-SENT only after copied_seq
		 * is initialized. */
		WRITE_ONCE(tp->copied_seq, tp->rcv_nxt);

		smc_check_reset_syn(tp);

		smp_mb();

		tcp_finish_connect(sk, skb);

		fastopen_fail = (tp->syn_fastopen || tp->syn_data) &&
				tcp_rcv_fastopen_synack(sk, skb, &foc);

		if (!sock_flag(sk, SOCK_DEAD)) {
			sk->sk_state_change(sk);
			sk_wake_async(sk, SOCK_WAKE_IO, POLL_OUT);
		}
		if (fastopen_fail)
			return -1;
		if (sk->sk_write_pending ||
		    icsk->icsk_accept_queue.rskq_defer_accept ||
		    inet_csk_in_pingpong_mode(sk)) {
			/* Save one ACK. Data will be ready after
			 * several ticks, if write_pending is set.
			 *
			 * It may be deleted, but with this feature tcpdumps
			 * look so _wonderfully_ clever, that I was not able
			 * to stand against the temptation 8)     --ANK
			 */
			inet_csk_schedule_ack(sk);
			tcp_enter_quickack_mode(sk, TCP_MAX_QUICKACKS);
			inet_csk_reset_xmit_timer(sk, ICSK_TIME_DACK,
						  TCP_DELACK_MAX, TCP_RTO_MAX);

discard:
			tcp_drop(sk, skb);
			return 0;
		} else {
			__tcp_send_ack(sk, tp->rcv_nxt,
				       !tcp_ecn_mode_accecn(tp) ? 0 :
				       tcp_accecn_reflector_flags(tp->syn_ect_rcv));
		}
		return -1;
	}

	/* No ACK in the segment */

	if (th->rst) {
		/* rfc793:
		 * "If the RST bit is set
		 *
		 *      Otherwise (no ACK) drop the segment and return."
		 */

		goto discard_and_undo;
	}

	/* PAWS check. */
	if (tp->rx_opt.ts_recent_stamp && tp->rx_opt.saw_tstamp &&
	    tcp_paws_reject(&tp->rx_opt, 0))
		goto discard_and_undo;

	if (th->syn) {
		/* We see SYN without ACK. It is attempt of
		 * simultaneous connect with crossed SYNs.
		 * Particularly, it can be connect to self.
		 */
		tcp_set_state(sk, TCP_SYN_RECV);

		if (tp->rx_opt.saw_tstamp) {
			tp->rx_opt.tstamp_ok = 1;
			tcp_store_ts_recent(tp);
			tp->tcp_header_len =
				sizeof(struct tcphdr) + TCPOLEN_TSTAMP_ALIGNED;
		} else {
			tp->tcp_header_len = sizeof(struct tcphdr);
		}

		WRITE_ONCE(tp->rcv_nxt, TCP_SKB_CB(skb)->seq + 1);
		WRITE_ONCE(tp->copied_seq, tp->rcv_nxt);
		tp->rcv_wup = TCP_SKB_CB(skb)->seq + 1;

		/* RFC1323: The window in SYN & SYN/ACK segments is
		 * never scaled.
		 */
		tp->snd_wnd    = ntohs(th->window);
		tp->snd_wl1    = TCP_SKB_CB(skb)->seq;
		tp->max_window = tp->snd_wnd;

		tcp_ecn_rcv_syn(tp, th, skb);

		tcp_mtup_init(sk);
		tcp_sync_mss(sk, icsk->icsk_pmtu_cookie);
		tcp_initialize_rcv_mss(sk);

		tcp_send_synack(sk);
#if 0
		/* Note, we could accept data and URG from this segment.
		 * There are no obstacles to make this (except that we must
		 * either change tcp_recvmsg() to prevent it from returning data
		 * before 3WHS completes per RFC793, or employ TCP Fast Open).
		 *
		 * However, if we ignore data in ACKless segments sometimes,
		 * we have no reasons to accept it sometimes.
		 * Also, seems the code doing it in step6 of tcp_rcv_state_process
		 * is not flawless. So, discard packet for sanity.
		 * Uncomment this return to process the data.
		 */
		return -1;
#else
		goto discard;
#endif
	}
	/* "fifth, if neither of the SYN or RST bits is set then
	 * drop the segment and return."
	 */

discard_and_undo:
	tcp_clear_options(&tp->rx_opt);
	tp->rx_opt.mss_clamp = saved_clamp;
	goto discard;

reset_and_undo:
	tcp_clear_options(&tp->rx_opt);
	tp->rx_opt.mss_clamp = saved_clamp;
	return 1;
}

static void tcp_rcv_synrecv_state_fastopen(struct sock *sk)
{
	struct request_sock *req;

	/* If we are still handling the SYNACK RTO, see if timestamp ECR allows
	 * undo. If peer SACKs triggered fast recovery, we can't undo here.
	 */
	if (inet_csk(sk)->icsk_ca_state == TCP_CA_Loss)
		tcp_try_undo_loss(sk, false);

	/* Reset rtx states to prevent spurious retransmits_timed_out() */
	tcp_sk(sk)->retrans_stamp = 0;
	inet_csk(sk)->icsk_retransmits = 0;

	/* Once we leave TCP_SYN_RECV or TCP_FIN_WAIT_1,
	 * we no longer need req so release it.
	 */
	req = rcu_dereference_protected(tcp_sk(sk)->fastopen_rsk,
					lockdep_sock_is_held(sk));
	reqsk_fastopen_remove(sk, req, false);

	/* Re-arm the timer because data may have been sent out.
	 * This is similar to the regular data transmission case
	 * when new data has just been ack'ed.
	 *
	 * (TFO) - we could try to be more aggressive and
	 * retransmitting any data sooner based on when they
	 * are sent out.
	 */
	tcp_rearm_rto(sk);
}

/*
 *	This function implements the receiving procedure of RFC 793 for
 *	all states except ESTABLISHED and TIME_WAIT.
 *	It's called from both tcp_v4_rcv and tcp_v6_rcv and should be
 *	address independent.
 */

int tcp_rcv_state_process(struct sock *sk, struct sk_buff *skb)
{
	struct tcp_sock *tp = tcp_sk(sk);
	struct inet_connection_sock *icsk = inet_csk(sk);
	const struct tcphdr *th = tcp_hdr(skb);
	struct request_sock *req;
	int queued = 0;
	bool acceptable;

	switch (sk->sk_state) {
	case TCP_CLOSE:
		goto discard;

	case TCP_LISTEN:
		if (th->ack)
			return 1;

		if (th->rst)
			goto discard;

		if (th->syn) {
			if (th->fin)
				goto discard;
			/* It is possible that we process SYN packets from backlog,
			 * so we need to make sure to disable BH and RCU right there.
			 */
			rcu_read_lock();
			local_bh_disable();
			acceptable = icsk->icsk_af_ops->conn_request(sk, skb) >= 0;
			local_bh_enable();
			rcu_read_unlock();

			if (!acceptable)
				return 1;
			consume_skb(skb);
			return 0;
		}
		goto discard;

	case TCP_SYN_SENT:
		tp->rx_opt.saw_tstamp = 0;
		tcp_mstamp_refresh(tp);
		queued = tcp_rcv_synsent_state_process(sk, skb, th);
		if (queued >= 0)
			return queued;

		/* Do step6 onward by hand. */
		tcp_urg(sk, skb, th);
		__kfree_skb(skb);
		tcp_data_snd_check(sk);
		return 0;
	}

	tcp_mstamp_refresh(tp);
	tp->rx_opt.saw_tstamp = 0;
	req = rcu_dereference_protected(tp->fastopen_rsk,
					lockdep_sock_is_held(sk));
	if (req) {
		bool req_stolen;

		WARN_ON_ONCE(sk->sk_state != TCP_SYN_RECV &&
		    sk->sk_state != TCP_FIN_WAIT1);

		if (!tcp_check_req(sk, skb, req, true, &req_stolen))
			goto discard;
	}

	if (!th->ack && !th->rst && !th->syn)
		goto discard;

	if (!tcp_validate_incoming(sk, skb, th, 0))
		return 0;

	/* step 5: check the ACK field */
	acceptable = tcp_ack(sk, skb, FLAG_SLOWPATH |
				      FLAG_UPDATE_TS_RECENT |
				      FLAG_NO_CHALLENGE_ACK) > 0;

	if (!acceptable) {
		if (sk->sk_state == TCP_SYN_RECV)
			return 1;	/* send one RST */
		tcp_send_challenge_ack(sk, skb, false);
		goto discard;
	}
	switch (sk->sk_state) {
	case TCP_SYN_RECV:
		tp->delivered++; /* SYN-ACK delivery isn't tracked in tcp_ack */
		if (!tp->srtt_us)
			tcp_synack_rtt_meas(sk, req);

		if (req) {
			tcp_rcv_synrecv_state_fastopen(sk);
		} else {
			tcp_try_undo_spurious_syn(sk);
			tp->retrans_stamp = 0;
			tcp_init_transfer(sk, BPF_SOCK_OPS_PASSIVE_ESTABLISHED_CB,
					  skb);
			WRITE_ONCE(tp->copied_seq, tp->rcv_nxt);
		}
		smp_mb();
		tcp_set_state(sk, TCP_ESTABLISHED);
		sk->sk_state_change(sk);

		/* Note, that this wakeup is only for marginal crossed SYN case.
		 * Passively open sockets are not waked up, because
		 * sk->sk_sleep == NULL and sk->sk_socket == NULL.
		 */
		if (sk->sk_socket)
			sk_wake_async(sk, SOCK_WAKE_IO, POLL_OUT);

		tp->snd_una = TCP_SKB_CB(skb)->ack_seq;
		tp->snd_wnd = ntohs(th->window) << tp->rx_opt.snd_wscale;
		tcp_init_wl(tp, TCP_SKB_CB(skb)->seq);

		if (tp->rx_opt.tstamp_ok)
			tp->advmss -= TCPOLEN_TSTAMP_ALIGNED;

		if (!inet_csk(sk)->icsk_ca_ops->cong_control)
			tcp_update_pacing_rate(sk);

		/* Prevent spurious tcp_cwnd_restart() on first data packet */
		tp->lsndtime = tcp_jiffies32;

		tcp_initialize_rcv_mss(sk);
		if (tcp_ecn_mode_accecn(tp))
			tcp_accecn_third_ack(sk, skb, tp->syn_ect_snt);
		tcp_fast_path_on(tp);
		break;

	case TCP_FIN_WAIT1: {
		int tmo;

		if (req)
			tcp_rcv_synrecv_state_fastopen(sk);

		if (tp->snd_una != tp->write_seq)
			break;

		tcp_set_state(sk, TCP_FIN_WAIT2);
		sk->sk_shutdown |= SEND_SHUTDOWN;

		sk_dst_confirm(sk);

		if (!sock_flag(sk, SOCK_DEAD)) {
			/* Wake up lingering close() */
			sk->sk_state_change(sk);
			break;
		}

		if (tp->linger2 < 0) {
			tcp_done(sk);
			NET_INC_STATS(sock_net(sk), LINUX_MIB_TCPABORTONDATA);
			return 1;
		}
		if (TCP_SKB_CB(skb)->end_seq != TCP_SKB_CB(skb)->seq &&
		    after(TCP_SKB_CB(skb)->end_seq - th->fin, tp->rcv_nxt)) {
			/* Receive out of order FIN after close() */
			if (tp->syn_fastopen && th->fin)
				tcp_fastopen_active_disable(sk);
			tcp_done(sk);
			NET_INC_STATS(sock_net(sk), LINUX_MIB_TCPABORTONDATA);
			return 1;
		}

		tmo = tcp_fin_time(sk);
		if (tmo > TCP_TIMEWAIT_LEN) {
			inet_csk_reset_keepalive_timer(sk, tmo - TCP_TIMEWAIT_LEN);
		} else if (th->fin || sock_owned_by_user(sk)) {
			/* Bad case. We could lose such FIN otherwise.
			 * It is not a big problem, but it looks confusing
			 * and not so rare event. We still can lose it now,
			 * if it spins in bh_lock_sock(), but it is really
			 * marginal case.
			 */
			inet_csk_reset_keepalive_timer(sk, tmo);
		} else {
			tcp_time_wait(sk, TCP_FIN_WAIT2, tmo);
			goto discard;
		}
		break;
	}

	case TCP_CLOSING:
		if (tp->snd_una == tp->write_seq) {
			tcp_time_wait(sk, TCP_TIME_WAIT, 0);
			goto discard;
		}
		break;

	case TCP_LAST_ACK:
		if (tp->snd_una == tp->write_seq) {
			tcp_update_metrics(sk);
			tcp_done(sk);
			goto discard;
		}
		break;
	}

	/* step 6: check the URG bit */
	tcp_urg(sk, skb, th);

	/* step 7: process the segment text */
	switch (sk->sk_state) {
	case TCP_CLOSE_WAIT:
	case TCP_CLOSING:
	case TCP_LAST_ACK:
		if (!before(TCP_SKB_CB(skb)->seq, tp->rcv_nxt)) {
			if (sk_is_mptcp(sk))
				mptcp_incoming_options(sk, skb);
			break;
		}
		fallthrough;
	case TCP_FIN_WAIT1:
	case TCP_FIN_WAIT2:
		/* RFC 793 says to queue data in these states,
		 * RFC 1122 says we MUST send a reset.
		 * BSD 4.4 also does reset.
		 */
		if (sk->sk_shutdown & RCV_SHUTDOWN) {
			if (TCP_SKB_CB(skb)->end_seq != TCP_SKB_CB(skb)->seq &&
			    after(TCP_SKB_CB(skb)->end_seq - th->fin, tp->rcv_nxt)) {
				NET_INC_STATS(sock_net(sk), LINUX_MIB_TCPABORTONDATA);
				tcp_reset(sk);
				return 1;
			}
		}
		fallthrough;
	case TCP_ESTABLISHED:
		tcp_data_queue(sk, skb);
		queued = 1;
		break;
	}

	/* tcp_data could move socket to TIME-WAIT */
	if (sk->sk_state != TCP_CLOSE) {
		tcp_data_snd_check(sk);
		tcp_ack_snd_check(sk);
	}

	if (!queued) {
discard:
		tcp_drop(sk, skb);
	}
	return 0;
}
EXPORT_SYMBOL(tcp_rcv_state_process);

static inline void pr_drop_req(struct request_sock *req, __u16 port, int family)
{
	struct inet_request_sock *ireq = inet_rsk(req);

	if (family == AF_INET)
		net_dbg_ratelimited("drop open request from %pI4/%u\n",
				    &ireq->ir_rmt_addr, port);
#if IS_ENABLED(CONFIG_IPV6)
	else if (family == AF_INET6)
		net_dbg_ratelimited("drop open request from %pI6/%u\n",
				    &ireq->ir_v6_rmt_addr, port);
#endif
}

/* RFC3168 : 6.1.1 SYN packets must not have ECT/ECN bits set
 *
 * If we receive a SYN packet with these bits set, it means a
 * network is playing bad games with TOS bits. In order to
 * avoid possible false congestion notifications, we disable
 * TCP ECN negotiation.
 *
 * Exception: tcp_ca wants ECN. This is required for DCTCP
 * congestion control: Linux DCTCP asserts ECT on all packets,
 * including SYN, which is most optimal solution; however,
 * others, such as FreeBSD do not.
 *
 * Exception: At least one of the reserved bits of the TCP header (th->res1) is
 * set, indicating the use of a future TCP extension (such as AccECN). See
 * RFC8311 §4.3 which updates RFC3168 to allow the development of such
 * extensions.
 */
static void tcp_ecn_create_request(struct request_sock *req,
				   const struct sk_buff *skb,
				   const struct sock *listen_sk,
				   const struct dst_entry *dst)
{
	const struct tcphdr *th = tcp_hdr(skb);
	const struct net *net = sock_net(listen_sk);
	bool th_ecn = th->ece && th->cwr;
	bool ect, ecn_ok;
	u32 ecn_ok_dst;

	if (tcp_accecn_syn_requested(th) &&
	    (net->ipv4.sysctl_tcp_ecn >= 3 || tcp_ca_needs_accecn(listen_sk))) {
		inet_rsk(req)->ecn_ok = 1;
		tcp_rsk(req)->accecn_ok = 1;
		tcp_rsk(req)->syn_ect_rcv =
			TCP_SKB_CB(skb)->ip_dsfield & INET_ECN_MASK;
		return;
	}

	if (!th_ecn)
		return;

	ect = !INET_ECN_is_not_ect(TCP_SKB_CB(skb)->ip_dsfield);
	ecn_ok_dst = dst_feature(dst, DST_FEATURE_ECN_MASK);
	ecn_ok = net->ipv4.sysctl_tcp_ecn || ecn_ok_dst;

	if (((!ect || th->res1 || th->ae) && ecn_ok) ||
	    tcp_ca_needs_ecn(listen_sk) ||
	    (ecn_ok_dst & DST_FEATURE_ECN_CA) ||
	    tcp_bpf_ca_needs_ecn((struct sock *)req))
		inet_rsk(req)->ecn_ok = 1;
}

static void tcp_openreq_init(struct request_sock *req,
			     const struct tcp_options_received *rx_opt,
			     struct sk_buff *skb, const struct sock *sk)
{
	struct inet_request_sock *ireq = inet_rsk(req);

	req->rsk_rcv_wnd = 0;		/* So that tcp_send_synack() knows! */
	tcp_rsk(req)->rcv_isn = TCP_SKB_CB(skb)->seq;
	tcp_rsk(req)->rcv_nxt = TCP_SKB_CB(skb)->seq + 1;
	tcp_rsk(req)->snt_synack = 0;
	tcp_rsk(req)->last_oow_ack_time = 0;
	tcp_rsk(req)->accecn_ok = 0;
	tcp_rsk(req)->syn_ect_rcv = 0;
	tcp_rsk(req)->syn_ect_snt = 0;
	req->mss = rx_opt->mss_clamp;
	req->ts_recent = rx_opt->saw_tstamp ? rx_opt->rcv_tsval : 0;
	ireq->tstamp_ok = rx_opt->tstamp_ok;
	ireq->sack_ok = rx_opt->sack_ok;
	ireq->snd_wscale = rx_opt->snd_wscale;
	ireq->wscale_ok = rx_opt->wscale_ok;
	ireq->acked = 0;
	ireq->ecn_ok = 0;
	ireq->ir_rmt_port = tcp_hdr(skb)->source;
	ireq->ir_num = ntohs(tcp_hdr(skb)->dest);
	ireq->ir_mark = inet_request_mark(sk, skb);
#if IS_ENABLED(CONFIG_SMC)
	ireq->smc_ok = rx_opt->smc_ok;
#endif
}

struct request_sock *inet_reqsk_alloc(const struct request_sock_ops *ops,
				      struct sock *sk_listener,
				      bool attach_listener)
{
	struct request_sock *req = reqsk_alloc(ops, sk_listener,
					       attach_listener);

	if (req) {
		struct inet_request_sock *ireq = inet_rsk(req);

		ireq->ireq_opt = NULL;
#if IS_ENABLED(CONFIG_IPV6)
		ireq->pktopts = NULL;
#endif
		atomic64_set(&ireq->ir_cookie, 0);
		ireq->ireq_state = TCP_NEW_SYN_RECV;
		write_pnet(&ireq->ireq_net, sock_net(sk_listener));
		ireq->ireq_family = sk_listener->sk_family;
	}

	return req;
}
EXPORT_SYMBOL(inet_reqsk_alloc);

/*
 * Return true if a syncookie should be sent
 */
static bool tcp_syn_flood_action(const struct sock *sk, const char *proto)
{
	struct request_sock_queue *queue = &inet_csk(sk)->icsk_accept_queue;
	const char *msg = "Dropping request";
	bool want_cookie = false;
	struct net *net = sock_net(sk);

#ifdef CONFIG_SYN_COOKIES
	if (net->ipv4.sysctl_tcp_syncookies) {
		msg = "Sending cookies";
		want_cookie = true;
		__NET_INC_STATS(sock_net(sk), LINUX_MIB_TCPREQQFULLDOCOOKIES);
	} else
#endif
		__NET_INC_STATS(sock_net(sk), LINUX_MIB_TCPREQQFULLDROP);

	if (!queue->synflood_warned &&
	    net->ipv4.sysctl_tcp_syncookies != 2 &&
	    xchg(&queue->synflood_warned, 1) == 0)
		net_info_ratelimited("%s: Possible SYN flooding on port %d. %s.  Check SNMP counters.\n",
				     proto, sk->sk_num, msg);

	return want_cookie;
}

static void tcp_reqsk_record_syn(const struct sock *sk,
				 struct request_sock *req,
				 const struct sk_buff *skb)
{
	if (tcp_sk(sk)->save_syn) {
		u32 len = skb_network_header_len(skb) + tcp_hdrlen(skb);
		struct saved_syn *saved_syn;
		u32 mac_hdrlen;
		void *base;

		if (tcp_sk(sk)->save_syn == 2) {  /* Save full header. */
			base = skb_mac_header(skb);
			mac_hdrlen = skb_mac_header_len(skb);
			len += mac_hdrlen;
		} else {
			base = skb_network_header(skb);
			mac_hdrlen = 0;
		}

		saved_syn = kmalloc(struct_size(saved_syn, data, len),
				    GFP_ATOMIC);
		if (saved_syn) {
			saved_syn->mac_hdrlen = mac_hdrlen;
			saved_syn->network_hdrlen = skb_network_header_len(skb);
			saved_syn->tcp_hdrlen = tcp_hdrlen(skb);
			memcpy(saved_syn->data, base, len);
			req->saved_syn = saved_syn;
		}
	}
}

/* If a SYN cookie is required and supported, returns a clamped MSS value to be
 * used for SYN cookie generation.
 */
u16 tcp_get_syncookie_mss(struct request_sock_ops *rsk_ops,
			  const struct tcp_request_sock_ops *af_ops,
			  struct sock *sk, struct tcphdr *th)
{
	struct tcp_sock *tp = tcp_sk(sk);
	u16 mss;

	if (sock_net(sk)->ipv4.sysctl_tcp_syncookies != 2 &&
	    !inet_csk_reqsk_queue_is_full(sk))
		return 0;

	if (!tcp_syn_flood_action(sk, rsk_ops->slab_name))
		return 0;

	if (sk_acceptq_is_full(sk)) {
		NET_INC_STATS(sock_net(sk), LINUX_MIB_LISTENOVERFLOWS);
		return 0;
	}

	mss = tcp_parse_mss_option(th, tp->rx_opt.user_mss);
	if (!mss)
		mss = af_ops->mss_clamp;

	return mss;
}
EXPORT_SYMBOL_GPL(tcp_get_syncookie_mss);

int tcp_conn_request(struct request_sock_ops *rsk_ops,
		     const struct tcp_request_sock_ops *af_ops,
		     struct sock *sk, struct sk_buff *skb)
{
	struct tcp_fastopen_cookie foc = { .len = -1 };
	__u32 isn = TCP_SKB_CB(skb)->tcp_tw_isn;
	struct tcp_options_received tmp_opt;
	struct tcp_sock *tp = tcp_sk(sk);
	struct net *net = sock_net(sk);
	struct sock *fastopen_sk = NULL;
	struct request_sock *req;
	bool want_cookie = false;
	struct dst_entry *dst;
	struct flowi fl;

	/* TW buckets are converted to open requests without
	 * limitations, they conserve resources and peer is
	 * evidently real one.
	 */
	if ((net->ipv4.sysctl_tcp_syncookies == 2 ||
	     inet_csk_reqsk_queue_is_full(sk)) && !isn) {
		want_cookie = tcp_syn_flood_action(sk, rsk_ops->slab_name);
		if (!want_cookie)
			goto drop;
	}

	if (sk_acceptq_is_full(sk)) {
		NET_INC_STATS(sock_net(sk), LINUX_MIB_LISTENOVERFLOWS);
		goto drop;
	}

	req = inet_reqsk_alloc(rsk_ops, sk, !want_cookie);
	if (!req)
		goto drop;

	req->syncookie = want_cookie;
	tcp_rsk(req)->af_specific = af_ops;
	tcp_rsk(req)->ts_off = 0;
#if IS_ENABLED(CONFIG_MPTCP)
	tcp_rsk(req)->is_mptcp = 0;
#endif

	tcp_clear_options(&tmp_opt);
	tmp_opt.mss_clamp = af_ops->mss_clamp;
	tmp_opt.user_mss  = tp->rx_opt.user_mss;
	tcp_parse_options(sock_net(sk), skb, &tmp_opt, 0,
			  want_cookie ? NULL : &foc);

	if (want_cookie && !tmp_opt.saw_tstamp)
		tcp_clear_options(&tmp_opt);

	if (IS_ENABLED(CONFIG_SMC) && want_cookie)
		tmp_opt.smc_ok = 0;

	tmp_opt.tstamp_ok = tmp_opt.saw_tstamp;
	tcp_openreq_init(req, &tmp_opt, skb, sk);
	inet_rsk(req)->no_srccheck = inet_sk(sk)->transparent;

	/* Note: tcp_v6_init_req() might override ir_iif for link locals */
	inet_rsk(req)->ir_iif = inet_request_bound_dev_if(sk, skb);

	af_ops->init_req(req, sk, skb);

	if (security_inet_conn_request(sk, skb, req))
		goto drop_and_free;

	if (tmp_opt.tstamp_ok)
		tcp_rsk(req)->ts_off = af_ops->init_ts_off(net, skb);

	dst = af_ops->route_req(sk, &fl, req);
	if (!dst)
		goto drop_and_free;

	if (!want_cookie && !isn) {
		/* Kill the following clause, if you dislike this way. */
		if (!net->ipv4.sysctl_tcp_syncookies &&
		    (net->ipv4.sysctl_max_syn_backlog - inet_csk_reqsk_queue_len(sk) <
		     (net->ipv4.sysctl_max_syn_backlog >> 2)) &&
		    !tcp_peer_is_proven(req, dst)) {
			/* Without syncookies last quarter of
			 * backlog is filled with destinations,
			 * proven to be alive.
			 * It means that we continue to communicate
			 * to destinations, already remembered
			 * to the moment of synflood.
			 */
			pr_drop_req(req, ntohs(tcp_hdr(skb)->source),
				    rsk_ops->family);
			goto drop_and_release;
		}

		isn = af_ops->init_seq(skb);
	}

	tcp_ecn_create_request(req, skb, sk, dst);

	if (want_cookie) {
		isn = cookie_init_sequence(af_ops, sk, skb, &req->mss);
		if (!tmp_opt.tstamp_ok)
			inet_rsk(req)->ecn_ok = 0;
	}

	tcp_rsk(req)->snt_isn = isn;
	tcp_rsk(req)->txhash = net_tx_rndhash();
	tcp_rsk(req)->syn_tos = TCP_SKB_CB(skb)->ip_dsfield;
	tcp_openreq_init_rwin(req, sk, dst);
	sk_rx_queue_set(req_to_sk(req), skb);
	if (!want_cookie) {
		tcp_reqsk_record_syn(sk, req, skb);
		fastopen_sk = tcp_try_fastopen(sk, skb, req, &foc, dst);
	}
	if (fastopen_sk) {
		af_ops->send_synack(fastopen_sk, dst, &fl, req,
				    &foc, TCP_SYNACK_FASTOPEN, skb);
		/* Add the child socket directly into the accept queue */
		if (!inet_csk_reqsk_queue_add(sk, req, fastopen_sk)) {
			reqsk_fastopen_remove(fastopen_sk, req, false);
			bh_unlock_sock(fastopen_sk);
			sock_put(fastopen_sk);
			goto drop_and_free;
		}
		sk->sk_data_ready(sk);
		bh_unlock_sock(fastopen_sk);
		sock_put(fastopen_sk);
	} else {
		tcp_rsk(req)->tfo_listener = false;
		if (!want_cookie)
			inet_csk_reqsk_queue_hash_add(sk, req,
				tcp_timeout_init((struct sock *)req));
		af_ops->send_synack(sk, dst, &fl, req, &foc,
				    !want_cookie ? TCP_SYNACK_NORMAL :
						   TCP_SYNACK_COOKIE,
				    skb);
		if (want_cookie) {
			reqsk_free(req);
			return 0;
		}
	}
	reqsk_put(req);
	return 0;

drop_and_release:
	dst_release(dst);
drop_and_free:
	__reqsk_free(req);
drop:
	tcp_listendrop(sk);
	return 0;
}
EXPORT_SYMBOL(tcp_conn_request);<|MERGE_RESOLUTION|>--- conflicted
+++ resolved
@@ -629,14 +629,9 @@
 	return safe_delta;
 }
 
-<<<<<<< HEAD
-static u32 tcp_accecn_process(struct sock *sk, const struct sk_buff *skb,
-			      u32 delivered_pkts, u32 delivered_bytes, int *flag)
-=======
 static u32 tcp_accecn_process(struct sock *sk, struct rate_sample *rs,
 			      const struct sk_buff *skb,
-			      u32 delivered_pkts, int *flag)
->>>>>>> 76b16f1a
+			      u32 delivered_pkts, u32 delivered_bytes, int *flag)
 {
 	s32 delta = __tcp_accecn_process(sk, skb, delivered_pkts,
 					 delivered_bytes, *flag);
@@ -4084,12 +4079,8 @@
 	tcp_rack_update_reo_wnd(sk, &rs);
 
 	if (tcp_ecn_mode_accecn(tp))
-<<<<<<< HEAD
-		ecn_count = tcp_accecn_process(sk, skb, tp->delivered - delivered,
-					       sack_state.delivered_bytes, &flag);
-=======
-		tcp_accecn_process(sk, &rs, skb, tp->delivered - delivered, &flag);
->>>>>>> 76b16f1a
+		tcp_accecn_process(sk, &rs, skb, tp->delivered - delivered,
+				   sack_state.delivered_bytes, &flag);
 
 	tcp_in_ack_event(sk, flag);
 
@@ -4123,12 +4114,8 @@
 
 no_queue:
 	if (tcp_ecn_mode_accecn(tp))
-<<<<<<< HEAD
-		ecn_count = tcp_accecn_process(sk, skb, tp->delivered - delivered,
-					       sack_state.delivered_bytes, &flag);
-=======
-		tcp_accecn_process(sk, &rs, skb, tp->delivered - delivered, &flag);
->>>>>>> 76b16f1a
+		tcp_accecn_process(sk, &rs, skb, tp->delivered - delivered,
+				   sack_state.delivered_bytes, &flag);
 	tcp_in_ack_event(sk, flag);
 	/* If data was DSACKed, see if we can undo a cwnd reduction. */
 	if (flag & FLAG_DSACKING_ACK) {
