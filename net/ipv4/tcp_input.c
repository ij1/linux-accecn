// SPDX-License-Identifier: GPL-2.0
/*
 * INET		An implementation of the TCP/IP protocol suite for the LINUX
 *		operating system.  INET is implemented using the  BSD Socket
 *		interface as the means of communication with the user level.
 *
 *		Implementation of the Transmission Control Protocol(TCP).
 *
 * Authors:	Ross Biro
 *		Fred N. van Kempen, <waltje@uWalt.NL.Mugnet.ORG>
 *		Mark Evans, <evansmp@uhura.aston.ac.uk>
 *		Corey Minyard <wf-rch!minyard@relay.EU.net>
 *		Florian La Roche, <flla@stud.uni-sb.de>
 *		Charles Hedrick, <hedrick@klinzhai.rutgers.edu>
 *		Linus Torvalds, <torvalds@cs.helsinki.fi>
 *		Alan Cox, <gw4pts@gw4pts.ampr.org>
 *		Matthew Dillon, <dillon@apollo.west.oic.com>
 *		Arnt Gulbrandsen, <agulbra@nvg.unit.no>
 *		Jorge Cwik, <jorge@laser.satlink.net>
 */

/*
 * Changes:
 *		Pedro Roque	:	Fast Retransmit/Recovery.
 *					Two receive queues.
 *					Retransmit queue handled by TCP.
 *					Better retransmit timer handling.
 *					New congestion avoidance.
 *					Header prediction.
 *					Variable renaming.
 *
 *		Eric		:	Fast Retransmit.
 *		Randy Scott	:	MSS option defines.
 *		Eric Schenk	:	Fixes to slow start algorithm.
 *		Eric Schenk	:	Yet another double ACK bug.
 *		Eric Schenk	:	Delayed ACK bug fixes.
 *		Eric Schenk	:	Floyd style fast retrans war avoidance.
 *		David S. Miller	:	Don't allow zero congestion window.
 *		Eric Schenk	:	Fix retransmitter so that it sends
 *					next packet on ack of previous packet.
 *		Andi Kleen	:	Moved open_request checking here
 *					and process RSTs for open_requests.
 *		Andi Kleen	:	Better prune_queue, and other fixes.
 *		Andrey Savochkin:	Fix RTT measurements in the presence of
 *					timestamps.
 *		Andrey Savochkin:	Check sequence numbers correctly when
 *					removing SACKs due to in sequence incoming
 *					data segments.
 *		Andi Kleen:		Make sure we never ack data there is not
 *					enough room for. Also make this condition
 *					a fatal error if it might still happen.
 *		Andi Kleen:		Add tcp_measure_rcv_mss to make
 *					connections with MSS<min(MTU,ann. MSS)
 *					work without delayed acks.
 *		Andi Kleen:		Process packets with PSH set in the
 *					fast path.
 *		J Hadi Salim:		ECN support
 *	 	Andrei Gurtov,
 *		Pasi Sarolahti,
 *		Panu Kuhlberg:		Experimental audit of TCP (re)transmission
 *					engine. Lots of bugs are found.
 *		Pasi Sarolahti:		F-RTO for dealing with spurious RTOs
 */

#define pr_fmt(fmt) "TCP: " fmt

#include <linux/mm.h>
#include <linux/slab.h>
#include <linux/module.h>
#include <linux/sysctl.h>
#include <linux/kernel.h>
#include <linux/prefetch.h>
#include <net/dst.h>
#include <net/tcp.h>
#include <net/inet_common.h>
#include <linux/ipsec.h>
#include <asm/unaligned.h>
#include <linux/errqueue.h>
#include <trace/events/tcp.h>
#include <linux/jump_label_ratelimit.h>
#include <net/busy_poll.h>
#include <net/mptcp.h>

int sysctl_tcp_max_orphans __read_mostly = NR_FILE;

#define FLAG_DATA		0x01 /* Incoming frame contained data.		*/
#define FLAG_WIN_UPDATE		0x02 /* Incoming ACK was a window update.	*/
#define FLAG_DATA_ACKED		0x04 /* This ACK acknowledged new data.		*/
#define FLAG_RETRANS_DATA_ACKED	0x08 /* "" "" some of which was retransmitted.	*/
#define FLAG_SYN_ACKED		0x10 /* This ACK acknowledged SYN.		*/
#define FLAG_DATA_SACKED	0x20 /* New SACK.				*/
#define FLAG_ECE		0x40 /* ECE in this ACK				*/
#define FLAG_LOST_RETRANS	0x80 /* This ACK marks some retransmission lost */
#define FLAG_SLOWPATH		0x100 /* Do not skip RFC checks for window update.*/
#define FLAG_ORIG_SACK_ACKED	0x200 /* Never retransmitted data are (s)acked	*/
#define FLAG_SND_UNA_ADVANCED	0x400 /* Snd_una was changed (!= FLAG_DATA_ACKED) */
#define FLAG_DSACKING_ACK	0x800 /* SACK blocks contained D-SACK info */
#define FLAG_SET_XMIT_TIMER	0x1000 /* Set TLP or RTO timer */
#define FLAG_SACK_RENEGING	0x2000 /* snd_una advanced to a sacked seq */
#define FLAG_UPDATE_TS_RECENT	0x4000 /* tcp_replace_ts_recent() */
#define FLAG_NO_CHALLENGE_ACK	0x8000 /* do not call tcp_send_challenge_ack()	*/
#define FLAG_ACK_MAYBE_DELAYED	0x10000 /* Likely a delayed ACK */
#define FLAG_TS_PROGRESS	0x20000 /* Positive timestamp delta */

#define FLAG_ACKED		(FLAG_DATA_ACKED|FLAG_SYN_ACKED)
#define FLAG_NOT_DUP		(FLAG_DATA|FLAG_WIN_UPDATE|FLAG_ACKED)
#define FLAG_CA_ALERT		(FLAG_DATA_SACKED|FLAG_ECE|FLAG_DSACKING_ACK)
#define FLAG_FORWARD_PROGRESS	(FLAG_ACKED|FLAG_DATA_SACKED)

#define TCP_REMNANT (TCP_FLAG_FIN|TCP_FLAG_URG|TCP_FLAG_SYN|TCP_FLAG_PSH)
#define TCP_HP_BITS (~(TCP_RESERVED_BITS|TCP_FLAG_PSH))

#define REXMIT_NONE	0 /* no loss recovery to do */
#define REXMIT_LOST	1 /* retransmit packets marked lost */
#define REXMIT_NEW	2 /* FRTO-style transmit of unsent/new packets */

#if IS_ENABLED(CONFIG_TLS_DEVICE)
static DEFINE_STATIC_KEY_DEFERRED_FALSE(clean_acked_data_enabled, HZ);

void clean_acked_data_enable(struct inet_connection_sock *icsk,
			     void (*cad)(struct sock *sk, u32 ack_seq))
{
	icsk->icsk_clean_acked = cad;
	static_branch_deferred_inc(&clean_acked_data_enabled);
}
EXPORT_SYMBOL_GPL(clean_acked_data_enable);

void clean_acked_data_disable(struct inet_connection_sock *icsk)
{
	static_branch_slow_dec_deferred(&clean_acked_data_enabled);
	icsk->icsk_clean_acked = NULL;
}
EXPORT_SYMBOL_GPL(clean_acked_data_disable);

void clean_acked_data_flush(void)
{
	static_key_deferred_flush(&clean_acked_data_enabled);
}
EXPORT_SYMBOL_GPL(clean_acked_data_flush);
#endif

static void tcp_gro_dev_warn(struct sock *sk, const struct sk_buff *skb,
			     unsigned int len)
{
	static bool __once __read_mostly;

	if (!__once) {
		struct net_device *dev;

		__once = true;

		rcu_read_lock();
		dev = dev_get_by_index_rcu(sock_net(sk), skb->skb_iif);
		if (!dev || len >= dev->mtu)
			pr_warn("%s: Driver has suspect GRO implementation, TCP performance may be compromised.\n",
				dev ? dev->name : "Unknown driver");
		rcu_read_unlock();
	}
}

/* Adapt the MSS value used to make delayed ack decision to the
 * real world.
 */
static void tcp_measure_rcv_mss(struct sock *sk, const struct sk_buff *skb)
{
	struct inet_connection_sock *icsk = inet_csk(sk);
	const unsigned int lss = icsk->icsk_ack.last_seg_size;
	unsigned int len;

	icsk->icsk_ack.last_seg_size = 0;

	/* skb->len may jitter because of SACKs, even if peer
	 * sends good full-sized frames.
	 */
	len = skb_shinfo(skb)->gso_size ? : skb->len;
	if (len >= icsk->icsk_ack.rcv_mss) {
		icsk->icsk_ack.rcv_mss = min_t(unsigned int, len,
					       tcp_sk(sk)->advmss);
		/* Account for possibly-removed options */
		if (unlikely(len > icsk->icsk_ack.rcv_mss +
				   MAX_TCP_OPTION_SPACE))
			tcp_gro_dev_warn(sk, skb, len);
	} else {
		/* Otherwise, we make more careful check taking into account,
		 * that SACKs block is variable.
		 *
		 * "len" is invariant segment length, including TCP header.
		 */
		len += skb->data - skb_transport_header(skb);
		if (len >= TCP_MSS_DEFAULT + sizeof(struct tcphdr) ||
		    /* If PSH is not set, packet should be
		     * full sized, provided peer TCP is not badly broken.
		     * This observation (if it is correct 8)) allows
		     * to handle super-low mtu links fairly.
		     */
		    (len >= TCP_MIN_MSS + sizeof(struct tcphdr) &&
		     !(tcp_flag_word(tcp_hdr(skb)) & TCP_REMNANT))) {
			/* Subtract also invariant (if peer is RFC compliant),
			 * tcp header plus fixed timestamp option length.
			 * Resulting "len" is MSS free of SACK jitter.
			 */
			len -= tcp_sk(sk)->tcp_header_len;
			icsk->icsk_ack.last_seg_size = len;
			if (len == lss) {
				icsk->icsk_ack.rcv_mss = len;
				return;
			}
		}
		if (icsk->icsk_ack.pending & ICSK_ACK_PUSHED)
			icsk->icsk_ack.pending |= ICSK_ACK_PUSHED2;
		icsk->icsk_ack.pending |= ICSK_ACK_PUSHED;
	}
}

static void tcp_incr_quickack(struct sock *sk, unsigned int max_quickacks)
{
	struct inet_connection_sock *icsk = inet_csk(sk);
	unsigned int quickacks = tcp_sk(sk)->rcv_wnd / (2 * icsk->icsk_ack.rcv_mss);

	if (quickacks == 0)
		quickacks = 2;
	quickacks = min(quickacks, max_quickacks);
	if (quickacks > icsk->icsk_ack.quick)
		icsk->icsk_ack.quick = quickacks;
}

void tcp_enter_quickack_mode(struct sock *sk, unsigned int max_quickacks)
{
	struct inet_connection_sock *icsk = inet_csk(sk);

	tcp_incr_quickack(sk, max_quickacks);
	inet_csk_exit_pingpong_mode(sk);
	icsk->icsk_ack.ato = TCP_ATO_MIN;
}
EXPORT_SYMBOL(tcp_enter_quickack_mode);

/* Send ACKs quickly, if "quick" count is not exhausted
 * and the session is not interactive.
 */

static bool tcp_in_quickack_mode(struct sock *sk)
{
	const struct inet_connection_sock *icsk = inet_csk(sk);
	const struct dst_entry *dst = __sk_dst_get(sk);

	return (dst && dst_metric(dst, RTAX_QUICKACK)) ||
		(icsk->icsk_ack.quick && !inet_csk_in_pingpong_mode(sk));
}

static void tcp_ecn_queue_cwr(struct tcp_sock *tp)
{
	/* Do not set CWR if in AccECN mode! */
	if (tcp_ecn_mode_rfc3168(tp))
		tp->ecn_flags |= TCP_ECN_QUEUE_CWR;
}

static void tcp_ecn_accept_cwr(struct sock *sk, const struct sk_buff *skb)
{
	struct tcp_sock *tp = tcp_sk(sk);

	if (tcp_ecn_mode_rfc3168(tp) && tcp_hdr(skb)->cwr) {
		tp->ecn_flags &= ~TCP_ECN_DEMAND_CWR;

		/* If the sender is telling us it has entered CWR, then its
		 * cwnd may be very low (even just 1 packet), so we should ACK
		 * immediately.
		 */
		inet_csk(sk)->icsk_ack.pending |= ICSK_ACK_NOW;
	}
}

static void tcp_ecn_withdraw_cwr(struct tcp_sock *tp)
{
	tp->ecn_flags &= ~TCP_ECN_QUEUE_CWR;
}

static void tcp_data_ecn_check(struct sock *sk, const struct sk_buff *skb)
{
	struct tcp_sock *tp = tcp_sk(sk);

	if (tcp_ecn_disabled(tp))
		return;

	switch (TCP_SKB_CB(skb)->ip_dsfield & INET_ECN_MASK) {
	case INET_ECN_NOT_ECT:
		/* Funny extension: if ECT is not set on a segment,
		 * and we already seen ECT on a previous segment,
		 * it is probably a retransmit with RFC3168 ECN.
		 */
		if ((tp->ecn_flags & TCP_ECN_SEEN) && tcp_ecn_mode_rfc3168(tp))
			tcp_enter_quickack_mode(sk, 2);
		break;
	case INET_ECN_CE:
		if (tcp_ca_needs_ecn(sk))
			tcp_ca_event(sk, CA_EVENT_ECN_IS_CE);

		if (!(tp->ecn_flags & TCP_ECN_DEMAND_CWR) &&
		    tcp_ecn_mode_rfc3168(tp)) {
			/* Better not delay acks, sender can have a very low cwnd */
			tcp_enter_quickack_mode(sk, 2);
			tp->ecn_flags |= TCP_ECN_DEMAND_CWR;
		}
		break;
	default:
		if (tcp_ca_needs_ecn(sk))
			tcp_ca_event(sk, CA_EVENT_ECN_NO_CE);
		break;
	}
}

/* §3.1.2 If a TCP server that implements AccECN receives a SYN with the three
 * TCP header flags (AE, CWR and ECE) set to any combination other than 000,
 * 011 or 111, it MUST negotiate the use of AccECN as if they had been set to
 * 111.
 */
static inline bool tcp_accecn_syn_requested(const struct tcphdr *th)
{
    u8 ace = tcp_accecn_ace(th);
    return ace && ace != 0x3;
}

/* Infer the ECT value our SYN arrived with from the echoed ACE field */
static inline int tcp_accecn_extract_syn_ect(u8 ace)
{
	if (ace & 0x1)
		return INET_ECN_ECT_1;
	if (!(ace & 0x2))
		return INET_ECN_ECT_0;
	if (ace & 0x4)
		return INET_ECN_CE;
	return INET_ECN_NOT_ECT;
}

/* Check ECN field transition to detect invalid transitions */
static bool tcp_ect_transition_valid(u8 snt, u8 rcv)
{
	if (rcv == snt)
		return true;

	/* Non-ECT altered to something or something became non-ECT */
	if ((snt == INET_ECN_NOT_ECT) || (rcv == INET_ECN_NOT_ECT))
		return false;
	/* CE -> ECT(0/1)? */
	if (snt == INET_ECN_CE)
		return false;
	return true;
}

bool tcp_accecn_validate_syn_feedback(struct sock *sk, u8 ace, u8 sent_ect)
{
	struct tcp_sock *tp = tcp_sk(sk);
	u8 ect = tcp_accecn_extract_syn_ect(ace);

	if (!sock_net(sk)->ipv4.sysctl_tcp_ecn_fallback)
		return true;

	if (!tcp_ect_transition_valid(sent_ect, ect)) {
		struct inet_sock *inet = inet_sk(sk);
		if (sk->sk_family == AF_INET) {
			net_dbg_ratelimited("ECN mismatch on path to %pI4:%u/%u got=%d expected=%d\n",
					    &inet->inet_daddr,
					    ntohs(inet->inet_dport),
					    inet->inet_num,
					    ect, sent_ect);
		} else if (sk->sk_family == AF_INET6) {
			net_dbg_ratelimited("ECN mismatch on path to %pI6:%u/%u got=%d expected=%d\n",
					    &sk->sk_v6_daddr,
					    ntohs(inet->inet_dport),
					    inet->inet_num,
					    ect, sent_ect);
		}
		tp->ecn_fail = 1;
		return false;
	}

	return true;
}

/* See Table 2 of the AccECN draft */
static void tcp_ecn_rcv_synack(struct sock *sk, const struct tcphdr *th,
			       u8 ip_dsfield)
{
	struct tcp_sock *tp = tcp_sk(sk);
	u8 ace = tcp_accecn_ace(th);

	switch (ace) {
	case 0x0:
	case 0x7:
		tcp_ecn_mode_set(tp, TCP_ECN_DISABLED);
		break;
	case 0x1:
	case 0x5:
		if (tcp_ecn_mode_pending(tp))
			/* Downgrade from AccECN, or requested initially */
			tcp_ecn_mode_set(tp, TCP_ECN_MODE_RFC3168);
		break;
	default:
		if (!tcp_ecn_mode_pending(tp)) {
			tcp_ecn_mode_set(tp, TCP_ECN_DISABLED);
			break;
		}
		tcp_ecn_mode_set(tp, TCP_ECN_MODE_ACCECN);
		tp->syn_ect_rcv = ip_dsfield & INET_ECN_MASK;
		tp->ect_reflector_snd = 1;
		tp->accecn_opt_demand = 1;
		tcp_accecn_validate_syn_feedback(sk, ace, tp->syn_ect_snt);
		break;
	}
}

static void tcp_ecn_rcv_syn(struct tcp_sock *tp, const struct tcphdr *th,
			    const struct sk_buff *skb)
{
	if (tcp_ecn_mode_pending(tp)) {
		if (!tcp_accecn_syn_requested(th)) {
			/* Downgrade to classic ECN feedback */
			tcp_ecn_mode_set(tp, TCP_ECN_MODE_RFC3168);
		} else {
			tp->syn_ect_rcv = TCP_SKB_CB(skb)->ip_dsfield & INET_ECN_MASK;
			tp->prev_ecnfield = tp->syn_ect_rcv;
			tp->ect_reflector_snd = 1;
			tp->ect_reflector_rcv = 1;
			tcp_ecn_mode_set(tp, TCP_ECN_MODE_ACCECN);
		}
	}
	if (tcp_ecn_mode_rfc3168(tp) && (!th->ece || !th->cwr))
		tcp_ecn_mode_set(tp, TCP_ECN_DISABLED);
}

static u32 tcp_ecn_rcv_ecn_echo(const struct tcp_sock *tp, const struct tcphdr *th)
{
	if (th->ece && !th->syn && tcp_ecn_mode_rfc3168(tp))
		return 1;
	return 0;
}

/* Handles AccECN option ECT and CE 24-bit byte counters update into
 * the u32 value in tcp_sock. As we're processing TCP options, it is
 * safe to access from - 1.
 */
static bool tcp_update_ecn_bytes(u32 *cnt, const char *from, u32 init_offset)
{
	u32 truncated = (get_unaligned_be32(from - 1) - init_offset) & 0xFFFFFFU;
	u32 delta = (truncated - *cnt) & 0xFFFFFFU;
	/* If delta has the highest bit set (24th bit) indicating negative,
	 * sign extend to correct an estimation error in the ecn_bytes
	 */
	delta = delta & 0x800000 ? delta | 0xFF000000 : delta;
	*cnt += delta;
	return delta != 0;
}

static struct {
	u8	ecnfield;
	u32	init_offset;
} accecn_opt_ecnfield[3] = {
	{ INET_ECN_ECT_0, TCP_ACCECN_E0B_INIT_OFFSET },
	{ INET_ECN_CE, TCP_ACCECN_CEB_INIT_OFFSET },
	{ INET_ECN_ECT_1, TCP_ACCECN_E1B_INIT_OFFSET }
};

static void tcp_accecn_process_option(struct tcp_sock *tp,
				      const struct sk_buff *skb,
				      u32 delivered_bytes)
{
	unsigned char *ptr;
	unsigned int optlen;
	int i;
	int ambiguous_ecn_bytes_incr;

	if (tp->rx_opt.accecn_fail)
		return;

	if (tp->rx_opt.accecn < 0) {
		if (!tp->saw_accecn_opt) {
			/* Too late to enable after this point due to
			 * potential counter wraps
			 */
			if (tp->bytes_sent >= (1 << 23) - 1)
				tp->rx_opt.accecn_fail = 1;
			return;
		}

		if (tp->estimate_ecnfield)
			tp->delivered_ecn_bytes[tp->estimate_ecnfield - 1] +=
				delivered_bytes;
		return;
	} else {
		if (!tp->saw_accecn_opt)
			tp->accecn_orderbit = tp->rx_opt.accecn_orderbit;
		tp->saw_accecn_opt = 1;
	}

	tp->estimate_ecnfield = 0;

	ptr = skb_transport_header(skb) + tp->rx_opt.accecn;
	optlen = ptr[1];
	if (ptr[0] == TCPOPT_EXP) {
		optlen -= 2;
		ptr += 2;
	}
	ptr += 2;

	ambiguous_ecn_bytes_incr = 0;
	for (i = 0; i < 3; i++) {
		if (optlen >= TCPOLEN_ACCECN_PERCOUNTER) {
<<<<<<< HEAD
			int idx = !tp->accecn_orderbit ? i : 2 - i;
			u8 ecnfield = accecn_opt_ecnfield[idx].ecnfield;

			if (tcp_update_ecn_bytes(&(tp->delivered_ecn_bytes[ecnfield - 1]),
						 ptr, accecn_opt_ecnfield[idx].initval)) {
=======
			u8 ecnfield = accecn_opt_ecnfield[i].ecnfield;
			u32 init_offset = accecn_opt_ecnfield[i].init_offset;

			if (tcp_update_ecn_bytes(&(tp->delivered_ecn_bytes[ecnfield - 1]),
						 ptr, init_offset)) {
>>>>>>> 599d46c0
				if (tp->estimate_ecnfield)
					ambiguous_ecn_bytes_incr = 1;
				tp->estimate_ecnfield = ecnfield;
			}

			optlen -= TCPOLEN_ACCECN_PERCOUNTER;
		}
	}
	if (ambiguous_ecn_bytes_incr)
		tp->estimate_ecnfield = 0;
}

static bool tcp_accecn_rcv_reflector(struct tcp_sock *tp,
				     const struct sk_buff *skb)
{
	if ((tp->bytes_received > 0) || (tp->bytes_acked > 0)) {
		tp->ect_reflector_rcv = 0;
		return false;
	}
	if (TCP_SKB_CB(skb)->seq != tp->rcv_nxt)
		return false;
	return true;
}

/* Returns the ECN CE delta */
static u32 tcp_accecn_process(struct tcp_sock *tp, const struct sk_buff *skb,
			      u32 delivered_pkts, u32 delivered_bytes, int flag)
{
	u32 delta, safe_delta;
	u32 corrected_ace;

	/* Reordered ACK? (...or uncertain due to lack of data to send and ts) */
	if (!(flag & (FLAG_FORWARD_PROGRESS|FLAG_TS_PROGRESS)))
		return 0;

	tcp_accecn_process_option(tp, skb, delivered_bytes);

	if (!(flag & FLAG_SLOWPATH)) {
		/* AccECN counter might overflow on large ACKs */
		if (delivered_pkts <= TCP_ACCECN_CEP_ACE_MASK)
			return 0;
	}

	/* ACE field is not available during handshake */
	if (flag & FLAG_SYN_ACKED)
		return 0;

	/* ECT reflector in the first seq, no CEP in ACE */
	if (tp->ect_reflector_rcv && tcp_accecn_rcv_reflector(tp, skb))
		return 0;

	corrected_ace = tcp_accecn_ace(tcp_hdr(skb)) - TCP_ACCECN_CEP_INIT_OFFSET;
	delta = (corrected_ace - tp->delivered_ce) & TCP_ACCECN_CEP_ACE_MASK;
	if (delivered_pkts < TCP_ACCECN_CEP_ACE_MASK)
		return delta;

	safe_delta = delivered_pkts -
		     ((delivered_pkts - delta) & TCP_ACCECN_CEP_ACE_MASK);


	return safe_delta;
}

/* Buffer size and advertised window tuning.
 *
 * 1. Tuning sk->sk_sndbuf, when connection enters established state.
 */

static void tcp_sndbuf_expand(struct sock *sk)
{
	const struct tcp_sock *tp = tcp_sk(sk);
	const struct tcp_congestion_ops *ca_ops = inet_csk(sk)->icsk_ca_ops;
	int sndmem, per_mss;
	u32 nr_segs;

	/* Worst case is non GSO/TSO : each frame consumes one skb
	 * and skb->head is kmalloced using power of two area of memory
	 */
	per_mss = max_t(u32, tp->rx_opt.mss_clamp, tp->mss_cache) +
		  MAX_TCP_HEADER +
		  SKB_DATA_ALIGN(sizeof(struct skb_shared_info));

	per_mss = roundup_pow_of_two(per_mss) +
		  SKB_DATA_ALIGN(sizeof(struct sk_buff));

	nr_segs = max_t(u32, TCP_INIT_CWND, tp->snd_cwnd);
	nr_segs = max_t(u32, nr_segs, tp->reordering + 1);

	/* Fast Recovery (RFC 5681 3.2) :
	 * Cubic needs 1.7 factor, rounded to 2 to include
	 * extra cushion (application might react slowly to EPOLLOUT)
	 */
	sndmem = ca_ops->sndbuf_expand ? ca_ops->sndbuf_expand(sk) : 2;
	sndmem *= nr_segs * per_mss;

	if (sk->sk_sndbuf < sndmem)
		WRITE_ONCE(sk->sk_sndbuf,
			   min(sndmem, sock_net(sk)->ipv4.sysctl_tcp_wmem[2]));
}

/* 2. Tuning advertised window (window_clamp, rcv_ssthresh)
 *
 * All tcp_full_space() is split to two parts: "network" buffer, allocated
 * forward and advertised in receiver window (tp->rcv_wnd) and
 * "application buffer", required to isolate scheduling/application
 * latencies from network.
 * window_clamp is maximal advertised window. It can be less than
 * tcp_full_space(), in this case tcp_full_space() - window_clamp
 * is reserved for "application" buffer. The less window_clamp is
 * the smoother our behaviour from viewpoint of network, but the lower
 * throughput and the higher sensitivity of the connection to losses. 8)
 *
 * rcv_ssthresh is more strict window_clamp used at "slow start"
 * phase to predict further behaviour of this connection.
 * It is used for two goals:
 * - to enforce header prediction at sender, even when application
 *   requires some significant "application buffer". It is check #1.
 * - to prevent pruning of receive queue because of misprediction
 *   of receiver window. Check #2.
 *
 * The scheme does not work when sender sends good segments opening
 * window and then starts to feed us spaghetti. But it should work
 * in common situations. Otherwise, we have to rely on queue collapsing.
 */

/* Slow part of check#2. */
static int __tcp_grow_window(const struct sock *sk, const struct sk_buff *skb)
{
	struct tcp_sock *tp = tcp_sk(sk);
	/* Optimize this! */
	int truesize = tcp_win_from_space(sk, skb->truesize) >> 1;
	int window = tcp_win_from_space(sk, sock_net(sk)->ipv4.sysctl_tcp_rmem[2]) >> 1;

	while (tp->rcv_ssthresh <= window) {
		if (truesize <= skb->len)
			return 2 * inet_csk(sk)->icsk_ack.rcv_mss;

		truesize >>= 1;
		window >>= 1;
	}
	return 0;
}

static void tcp_grow_window(struct sock *sk, const struct sk_buff *skb)
{
	struct tcp_sock *tp = tcp_sk(sk);
	int room;

	room = min_t(int, tp->window_clamp, tcp_space(sk)) - tp->rcv_ssthresh;

	/* Check #1 */
	if (room > 0 && !tcp_under_memory_pressure(sk)) {
		int incr;

		/* Check #2. Increase window, if skb with such overhead
		 * will fit to rcvbuf in future.
		 */
		if (tcp_win_from_space(sk, skb->truesize) <= skb->len)
			incr = 2 * tp->advmss;
		else
			incr = __tcp_grow_window(sk, skb);

		if (incr) {
			incr = max_t(int, incr, 2 * skb->len);
			tp->rcv_ssthresh += min(room, incr);
			inet_csk(sk)->icsk_ack.quick |= 1;
		}
	}
}

/* 3. Try to fixup all. It is made immediately after connection enters
 *    established state.
 */
void tcp_init_buffer_space(struct sock *sk)
{
	int tcp_app_win = sock_net(sk)->ipv4.sysctl_tcp_app_win;
	struct tcp_sock *tp = tcp_sk(sk);
	int maxwin;

	if (!(sk->sk_userlocks & SOCK_SNDBUF_LOCK))
		tcp_sndbuf_expand(sk);

	tp->rcvq_space.space = min_t(u32, tp->rcv_wnd, TCP_INIT_CWND * tp->advmss);
	tcp_mstamp_refresh(tp);
	tp->rcvq_space.time = tp->tcp_mstamp;
	tp->rcvq_space.seq = tp->copied_seq;

	maxwin = tcp_full_space(sk);

	if (tp->window_clamp >= maxwin) {
		tp->window_clamp = maxwin;

		if (tcp_app_win && maxwin > 4 * tp->advmss)
			tp->window_clamp = max(maxwin -
					       (maxwin >> tcp_app_win),
					       4 * tp->advmss);
	}

	/* Force reservation of one segment. */
	if (tcp_app_win &&
	    tp->window_clamp > 2 * tp->advmss &&
	    tp->window_clamp + tp->advmss > maxwin)
		tp->window_clamp = max(2 * tp->advmss, maxwin - tp->advmss);

	tp->rcv_ssthresh = min(tp->rcv_ssthresh, tp->window_clamp);
	tp->snd_cwnd_stamp = tcp_jiffies32;
}

/* 4. Recalculate window clamp after socket hit its memory bounds. */
static void tcp_clamp_window(struct sock *sk)
{
	struct tcp_sock *tp = tcp_sk(sk);
	struct inet_connection_sock *icsk = inet_csk(sk);
	struct net *net = sock_net(sk);

	icsk->icsk_ack.quick = 0;

	if (sk->sk_rcvbuf < net->ipv4.sysctl_tcp_rmem[2] &&
	    !(sk->sk_userlocks & SOCK_RCVBUF_LOCK) &&
	    !tcp_under_memory_pressure(sk) &&
	    sk_memory_allocated(sk) < sk_prot_mem_limits(sk, 0)) {
		WRITE_ONCE(sk->sk_rcvbuf,
			   min(atomic_read(&sk->sk_rmem_alloc),
			       net->ipv4.sysctl_tcp_rmem[2]));
	}
	if (atomic_read(&sk->sk_rmem_alloc) > sk->sk_rcvbuf)
		tp->rcv_ssthresh = min(tp->window_clamp, 2U * tp->advmss);
}

/* Initialize RCV_MSS value.
 * RCV_MSS is an our guess about MSS used by the peer.
 * We haven't any direct information about the MSS.
 * It's better to underestimate the RCV_MSS rather than overestimate.
 * Overestimations make us ACKing less frequently than needed.
 * Underestimations are more easy to detect and fix by tcp_measure_rcv_mss().
 */
void tcp_initialize_rcv_mss(struct sock *sk)
{
	const struct tcp_sock *tp = tcp_sk(sk);
	unsigned int hint = min_t(unsigned int, tp->advmss, tp->mss_cache);

	hint = min(hint, tp->rcv_wnd / 2);
	hint = min(hint, TCP_MSS_DEFAULT);
	hint = max(hint, TCP_MIN_MSS);

	inet_csk(sk)->icsk_ack.rcv_mss = hint;
}
EXPORT_SYMBOL(tcp_initialize_rcv_mss);

/* Receiver "autotuning" code.
 *
 * The algorithm for RTT estimation w/o timestamps is based on
 * Dynamic Right-Sizing (DRS) by Wu Feng and Mike Fisk of LANL.
 * <http://public.lanl.gov/radiant/pubs.html#DRS>
 *
 * More detail on this code can be found at
 * <http://staff.psc.edu/jheffner/>,
 * though this reference is out of date.  A new paper
 * is pending.
 */
static void tcp_rcv_rtt_update(struct tcp_sock *tp, u32 sample, int win_dep)
{
	u32 new_sample = tp->rcv_rtt_est.rtt_us;
	long m = sample;

	if (new_sample != 0) {
		/* If we sample in larger samples in the non-timestamp
		 * case, we could grossly overestimate the RTT especially
		 * with chatty applications or bulk transfer apps which
		 * are stalled on filesystem I/O.
		 *
		 * Also, since we are only going for a minimum in the
		 * non-timestamp case, we do not smooth things out
		 * else with timestamps disabled convergence takes too
		 * long.
		 */
		if (!win_dep) {
			m -= (new_sample >> 3);
			new_sample += m;
		} else {
			m <<= 3;
			if (m < new_sample)
				new_sample = m;
		}
	} else {
		/* No previous measure. */
		new_sample = m << 3;
	}

	tp->rcv_rtt_est.rtt_us = new_sample;
}

static inline void tcp_rcv_rtt_measure(struct tcp_sock *tp)
{
	u32 delta_us;

	if (tp->rcv_rtt_est.time == 0)
		goto new_measure;
	if (before(tp->rcv_nxt, tp->rcv_rtt_est.seq))
		return;
	delta_us = tcp_stamp_us_delta(tp->tcp_mstamp, tp->rcv_rtt_est.time);
	if (!delta_us)
		delta_us = 1;
	tcp_rcv_rtt_update(tp, delta_us, 1);

new_measure:
	tp->rcv_rtt_est.seq = tp->rcv_nxt + tp->rcv_wnd;
	tp->rcv_rtt_est.time = tp->tcp_mstamp;
}

static inline void tcp_rcv_rtt_measure_ts(struct sock *sk,
					  const struct sk_buff *skb)
{
	struct tcp_sock *tp = tcp_sk(sk);

	if (tp->rx_opt.rcv_tsecr == tp->rcv_rtt_last_tsecr)
		return;
	tp->rcv_rtt_last_tsecr = tp->rx_opt.rcv_tsecr;

	if (TCP_SKB_CB(skb)->end_seq -
	    TCP_SKB_CB(skb)->seq >= inet_csk(sk)->icsk_ack.rcv_mss) {
		u32 delta = tcp_time_stamp(tp) - tp->rx_opt.rcv_tsecr;
		u32 delta_us;

		if (likely(delta < INT_MAX / (USEC_PER_SEC / TCP_TS_HZ))) {
			if (!delta)
				delta = 1;
			delta_us = delta * (USEC_PER_SEC / TCP_TS_HZ);
			tcp_rcv_rtt_update(tp, delta_us, 0);
		}
	}
}

/*
 * This function should be called every time data is copied to user space.
 * It calculates the appropriate TCP receive buffer space.
 */
void tcp_rcv_space_adjust(struct sock *sk)
{
	struct tcp_sock *tp = tcp_sk(sk);
	u32 copied;
	int time;

	trace_tcp_rcv_space_adjust(sk);

	tcp_mstamp_refresh(tp);
	time = tcp_stamp_us_delta(tp->tcp_mstamp, tp->rcvq_space.time);
	if (time < (tp->rcv_rtt_est.rtt_us >> 3) || tp->rcv_rtt_est.rtt_us == 0)
		return;

	/* Number of bytes copied to user in last RTT */
	copied = tp->copied_seq - tp->rcvq_space.seq;
	if (copied <= tp->rcvq_space.space)
		goto new_measure;

	/* A bit of theory :
	 * copied = bytes received in previous RTT, our base window
	 * To cope with packet losses, we need a 2x factor
	 * To cope with slow start, and sender growing its cwin by 100 %
	 * every RTT, we need a 4x factor, because the ACK we are sending
	 * now is for the next RTT, not the current one :
	 * <prev RTT . ><current RTT .. ><next RTT .... >
	 */

	if (sock_net(sk)->ipv4.sysctl_tcp_moderate_rcvbuf &&
	    !(sk->sk_userlocks & SOCK_RCVBUF_LOCK)) {
		int rcvmem, rcvbuf;
		u64 rcvwin, grow;

		/* minimal window to cope with packet losses, assuming
		 * steady state. Add some cushion because of small variations.
		 */
		rcvwin = ((u64)copied << 1) + 16 * tp->advmss;

		/* Accommodate for sender rate increase (eg. slow start) */
		grow = rcvwin * (copied - tp->rcvq_space.space);
		do_div(grow, tp->rcvq_space.space);
		rcvwin += (grow << 1);

		rcvmem = SKB_TRUESIZE(tp->advmss + MAX_TCP_HEADER);
		while (tcp_win_from_space(sk, rcvmem) < tp->advmss)
			rcvmem += 128;

		do_div(rcvwin, tp->advmss);
		rcvbuf = min_t(u64, rcvwin * rcvmem,
			       sock_net(sk)->ipv4.sysctl_tcp_rmem[2]);
		if (rcvbuf > sk->sk_rcvbuf) {
			WRITE_ONCE(sk->sk_rcvbuf, rcvbuf);

			/* Make the window clamp follow along.  */
			tp->window_clamp = tcp_win_from_space(sk, rcvbuf);
		}
	}
	tp->rcvq_space.space = copied;

new_measure:
	tp->rcvq_space.seq = tp->copied_seq;
	tp->rcvq_space.time = tp->tcp_mstamp;
}

/* There is something which you must keep in mind when you analyze the
 * behavior of the tp->ato delayed ack timeout interval.  When a
 * connection starts up, we want to ack as quickly as possible.  The
 * problem is that "good" TCP's do slow start at the beginning of data
 * transmission.  The means that until we send the first few ACK's the
 * sender will sit on his end and only queue most of his data, because
 * he can only send snd_cwnd unacked packets at any given time.  For
 * each ACK we send, he increments snd_cwnd and transmits more of his
 * queue.  -DaveM
 */
static void tcp_event_data_recv(struct sock *sk, struct sk_buff *skb)
{
	struct tcp_sock *tp = tcp_sk(sk);
	struct inet_connection_sock *icsk = inet_csk(sk);
	u32 now;

	inet_csk_schedule_ack(sk);

	tcp_measure_rcv_mss(sk, skb);

	tcp_rcv_rtt_measure(tp);

	now = tcp_jiffies32;

	if (!icsk->icsk_ack.ato) {
		/* The _first_ data packet received, initialize
		 * delayed ACK engine.
		 */
		tcp_incr_quickack(sk, TCP_MAX_QUICKACKS);
		icsk->icsk_ack.ato = TCP_ATO_MIN;
	} else {
		int m = now - icsk->icsk_ack.lrcvtime;

		if (m <= TCP_ATO_MIN / 2) {
			/* The fastest case is the first. */
			icsk->icsk_ack.ato = (icsk->icsk_ack.ato >> 1) + TCP_ATO_MIN / 2;
		} else if (m < icsk->icsk_ack.ato) {
			icsk->icsk_ack.ato = (icsk->icsk_ack.ato >> 1) + m;
			if (icsk->icsk_ack.ato > icsk->icsk_rto)
				icsk->icsk_ack.ato = icsk->icsk_rto;
		} else if (m > icsk->icsk_rto) {
			/* Too long gap. Apparently sender failed to
			 * restart window, so that we send ACKs quickly.
			 */
			tcp_incr_quickack(sk, TCP_MAX_QUICKACKS);
			sk_mem_reclaim(sk);
		}
	}
	icsk->icsk_ack.lrcvtime = now;

	tcp_data_ecn_check(sk, skb);

	if (skb->len >= 128)
		tcp_grow_window(sk, skb);
}

/* Called to compute a smoothed rtt estimate. The data fed to this
 * routine either comes from timestamps, or from segments that were
 * known _not_ to have been retransmitted [see Karn/Partridge
 * Proceedings SIGCOMM 87]. The algorithm is from the SIGCOMM 88
 * piece by Van Jacobson.
 * NOTE: the next three routines used to be one big routine.
 * To save cycles in the RFC 1323 implementation it was better to break
 * it up into three procedures. -- erics
 */
static void tcp_rtt_estimator(struct sock *sk, long mrtt_us)
{
	struct tcp_sock *tp = tcp_sk(sk);
	long m = mrtt_us; /* RTT */
	u32 srtt = tp->srtt_us;

	/*	The following amusing code comes from Jacobson's
	 *	article in SIGCOMM '88.  Note that rtt and mdev
	 *	are scaled versions of rtt and mean deviation.
	 *	This is designed to be as fast as possible
	 *	m stands for "measurement".
	 *
	 *	On a 1990 paper the rto value is changed to:
	 *	RTO = rtt + 4 * mdev
	 *
	 * Funny. This algorithm seems to be very broken.
	 * These formulae increase RTO, when it should be decreased, increase
	 * too slowly, when it should be increased quickly, decrease too quickly
	 * etc. I guess in BSD RTO takes ONE value, so that it is absolutely
	 * does not matter how to _calculate_ it. Seems, it was trap
	 * that VJ failed to avoid. 8)
	 */
	if (srtt != 0) {
		m -= (srtt >> 3);	/* m is now error in rtt est */
		srtt += m;		/* rtt = 7/8 rtt + 1/8 new */
		if (m < 0) {
			m = -m;		/* m is now abs(error) */
			m -= (tp->mdev_us >> 2);   /* similar update on mdev */
			/* This is similar to one of Eifel findings.
			 * Eifel blocks mdev updates when rtt decreases.
			 * This solution is a bit different: we use finer gain
			 * for mdev in this case (alpha*beta).
			 * Like Eifel it also prevents growth of rto,
			 * but also it limits too fast rto decreases,
			 * happening in pure Eifel.
			 */
			if (m > 0)
				m >>= 3;
		} else {
			m -= (tp->mdev_us >> 2);   /* similar update on mdev */
		}
		tp->mdev_us += m;		/* mdev = 3/4 mdev + 1/4 new */
		if (tp->mdev_us > tp->mdev_max_us) {
			tp->mdev_max_us = tp->mdev_us;
			if (tp->mdev_max_us > tp->rttvar_us)
				tp->rttvar_us = tp->mdev_max_us;
		}
		if (after(tp->snd_una, tp->rtt_seq)) {
			if (tp->mdev_max_us < tp->rttvar_us)
				tp->rttvar_us -= (tp->rttvar_us - tp->mdev_max_us) >> 2;
			tp->rtt_seq = tp->snd_nxt;
			tp->mdev_max_us = tcp_rto_min_us(sk);

			tcp_bpf_rtt(sk);
		}
	} else {
		/* no previous measure. */
		srtt = m << 3;		/* take the measured time to be rtt */
		tp->mdev_us = m << 1;	/* make sure rto = 3*rtt */
		tp->rttvar_us = max(tp->mdev_us, tcp_rto_min_us(sk));
		tp->mdev_max_us = tp->rttvar_us;
		tp->rtt_seq = tp->snd_nxt;

		tcp_bpf_rtt(sk);
	}
	tp->srtt_us = max(1U, srtt);
}

static void tcp_update_pacing_rate(struct sock *sk)
{
	const struct tcp_sock *tp = tcp_sk(sk);
	u64 rate;

	/* set sk_pacing_rate to 200 % of current rate (mss * cwnd / srtt) */
	rate = (u64)tp->mss_cache * ((USEC_PER_SEC / 100) << 3);

	/* current rate is (cwnd * mss) / srtt
	 * In Slow Start [1], set sk_pacing_rate to 200 % the current rate.
	 * In Congestion Avoidance phase, set it to 120 % the current rate.
	 *
	 * [1] : Normal Slow Start condition is (tp->snd_cwnd < tp->snd_ssthresh)
	 *	 If snd_cwnd >= (tp->snd_ssthresh / 2), we are approaching
	 *	 end of slow start and should slow down.
	 */
	if (tp->snd_cwnd < tp->snd_ssthresh / 2)
		rate *= sock_net(sk)->ipv4.sysctl_tcp_pacing_ss_ratio;
	else
		rate *= sock_net(sk)->ipv4.sysctl_tcp_pacing_ca_ratio;

	rate *= max(tp->snd_cwnd, tp->packets_out);

	if (likely(tp->srtt_us))
		do_div(rate, tp->srtt_us);

	/* WRITE_ONCE() is needed because sch_fq fetches sk_pacing_rate
	 * without any lock. We want to make sure compiler wont store
	 * intermediate values in this location.
	 */
	WRITE_ONCE(sk->sk_pacing_rate, min_t(u64, rate,
					     sk->sk_max_pacing_rate));
}

/* Calculate rto without backoff.  This is the second half of Van Jacobson's
 * routine referred to above.
 */
static void tcp_set_rto(struct sock *sk)
{
	const struct tcp_sock *tp = tcp_sk(sk);
	/* Old crap is replaced with new one. 8)
	 *
	 * More seriously:
	 * 1. If rtt variance happened to be less 50msec, it is hallucination.
	 *    It cannot be less due to utterly erratic ACK generation made
	 *    at least by solaris and freebsd. "Erratic ACKs" has _nothing_
	 *    to do with delayed acks, because at cwnd>2 true delack timeout
	 *    is invisible. Actually, Linux-2.4 also generates erratic
	 *    ACKs in some circumstances.
	 */
	inet_csk(sk)->icsk_rto = __tcp_set_rto(tp);

	/* 2. Fixups made earlier cannot be right.
	 *    If we do not estimate RTO correctly without them,
	 *    all the algo is pure shit and should be replaced
	 *    with correct one. It is exactly, which we pretend to do.
	 */

	/* NOTE: clamping at TCP_RTO_MIN is not required, current algo
	 * guarantees that rto is higher.
	 */
	tcp_bound_rto(sk);
}

__u32 tcp_init_cwnd(const struct tcp_sock *tp, const struct dst_entry *dst)
{
	__u32 cwnd = (dst ? dst_metric(dst, RTAX_INITCWND) : 0);

	if (!cwnd)
		cwnd = TCP_INIT_CWND;
	return min_t(__u32, cwnd, tp->snd_cwnd_clamp);
}

/* Take a notice that peer is sending D-SACKs */
static void tcp_dsack_seen(struct tcp_sock *tp)
{
	tp->rx_opt.sack_ok |= TCP_DSACK_SEEN;
	tp->rack.dsack_seen = 1;
	tp->dsack_dups++;
}

/* It's reordering when higher sequence was delivered (i.e. sacked) before
 * some lower never-retransmitted sequence ("low_seq"). The maximum reordering
 * distance is approximated in full-mss packet distance ("reordering").
 */
static void tcp_check_sack_reordering(struct sock *sk, const u32 low_seq,
				      const int ts)
{
	struct tcp_sock *tp = tcp_sk(sk);
	const u32 mss = tp->mss_cache;
	u32 fack, metric;

	fack = tcp_highest_sack_seq(tp);
	if (!before(low_seq, fack))
		return;

	metric = fack - low_seq;
	if ((metric > tp->reordering * mss) && mss) {
#if FASTRETRANS_DEBUG > 1
		pr_debug("Disorder%d %d %u f%u s%u rr%d\n",
			 tp->rx_opt.sack_ok, inet_csk(sk)->icsk_ca_state,
			 tp->reordering,
			 0,
			 tp->sacked_out,
			 tp->undo_marker ? tp->undo_retrans : 0);
#endif
		tp->reordering = min_t(u32, (metric + mss - 1) / mss,
				       sock_net(sk)->ipv4.sysctl_tcp_max_reordering);
	}

	/* This exciting event is worth to be remembered. 8) */
	tp->reord_seen++;
	NET_INC_STATS(sock_net(sk),
		      ts ? LINUX_MIB_TCPTSREORDER : LINUX_MIB_TCPSACKREORDER);
}

/* This must be called before lost_out is incremented */
static void tcp_verify_retransmit_hint(struct tcp_sock *tp, struct sk_buff *skb)
{
	if ((!tp->retransmit_skb_hint && tp->retrans_out >= tp->lost_out) ||
	    (tp->retransmit_skb_hint &&
	     before(TCP_SKB_CB(skb)->seq,
		    TCP_SKB_CB(tp->retransmit_skb_hint)->seq)))
		tp->retransmit_skb_hint = skb;
}

/* Sum the number of packets on the wire we have marked as lost.
 * There are two cases we care about here:
 * a) Packet hasn't been marked lost (nor retransmitted),
 *    and this is the first loss.
 * b) Packet has been marked both lost and retransmitted,
 *    and this means we think it was lost again.
 */
static void tcp_sum_lost(struct tcp_sock *tp, struct sk_buff *skb)
{
	__u8 sacked = TCP_SKB_CB(skb)->sacked;

	if (!(sacked & TCPCB_LOST) ||
	    ((sacked & TCPCB_LOST) && (sacked & TCPCB_SACKED_RETRANS)))
		tp->lost += tcp_skb_pcount(skb);
}

static void tcp_skb_mark_lost(struct tcp_sock *tp, struct sk_buff *skb)
{
	if (!(TCP_SKB_CB(skb)->sacked & (TCPCB_LOST|TCPCB_SACKED_ACKED))) {
		tcp_verify_retransmit_hint(tp, skb);

		tp->lost_out += tcp_skb_pcount(skb);
		tcp_sum_lost(tp, skb);
		TCP_SKB_CB(skb)->sacked |= TCPCB_LOST;
	}
}

void tcp_skb_mark_lost_uncond_verify(struct tcp_sock *tp, struct sk_buff *skb)
{
	tcp_verify_retransmit_hint(tp, skb);

	tcp_sum_lost(tp, skb);
	if (!(TCP_SKB_CB(skb)->sacked & (TCPCB_LOST|TCPCB_SACKED_ACKED))) {
		tp->lost_out += tcp_skb_pcount(skb);
		TCP_SKB_CB(skb)->sacked |= TCPCB_LOST;
	}
}

/* This procedure tags the retransmission queue when SACKs arrive.
 *
 * We have three tag bits: SACKED(S), RETRANS(R) and LOST(L).
 * Packets in queue with these bits set are counted in variables
 * sacked_out, retrans_out and lost_out, correspondingly.
 *
 * Valid combinations are:
 * Tag  InFlight	Description
 * 0	1		- orig segment is in flight.
 * S	0		- nothing flies, orig reached receiver.
 * L	0		- nothing flies, orig lost by net.
 * R	2		- both orig and retransmit are in flight.
 * L|R	1		- orig is lost, retransmit is in flight.
 * S|R  1		- orig reached receiver, retrans is still in flight.
 * (L|S|R is logically valid, it could occur when L|R is sacked,
 *  but it is equivalent to plain S and code short-curcuits it to S.
 *  L|S is logically invalid, it would mean -1 packet in flight 8))
 *
 * These 6 states form finite state machine, controlled by the following events:
 * 1. New ACK (+SACK) arrives. (tcp_sacktag_write_queue())
 * 2. Retransmission. (tcp_retransmit_skb(), tcp_xmit_retransmit_queue())
 * 3. Loss detection event of two flavors:
 *	A. Scoreboard estimator decided the packet is lost.
 *	   A'. Reno "three dupacks" marks head of queue lost.
 *	B. SACK arrives sacking SND.NXT at the moment, when the
 *	   segment was retransmitted.
 * 4. D-SACK added new rule: D-SACK changes any tag to S.
 *
 * It is pleasant to note, that state diagram turns out to be commutative,
 * so that we are allowed not to be bothered by order of our actions,
 * when multiple events arrive simultaneously. (see the function below).
 *
 * Reordering detection.
 * --------------------
 * Reordering metric is maximal distance, which a packet can be displaced
 * in packet stream. With SACKs we can estimate it:
 *
 * 1. SACK fills old hole and the corresponding segment was not
 *    ever retransmitted -> reordering. Alas, we cannot use it
 *    when segment was retransmitted.
 * 2. The last flaw is solved with D-SACK. D-SACK arrives
 *    for retransmitted and already SACKed segment -> reordering..
 * Both of these heuristics are not used in Loss state, when we cannot
 * account for retransmits accurately.
 *
 * SACK block validation.
 * ----------------------
 *
 * SACK block range validation checks that the received SACK block fits to
 * the expected sequence limits, i.e., it is between SND.UNA and SND.NXT.
 * Note that SND.UNA is not included to the range though being valid because
 * it means that the receiver is rather inconsistent with itself reporting
 * SACK reneging when it should advance SND.UNA. Such SACK block this is
 * perfectly valid, however, in light of RFC2018 which explicitly states
 * that "SACK block MUST reflect the newest segment.  Even if the newest
 * segment is going to be discarded ...", not that it looks very clever
 * in case of head skb. Due to potentional receiver driven attacks, we
 * choose to avoid immediate execution of a walk in write queue due to
 * reneging and defer head skb's loss recovery to standard loss recovery
 * procedure that will eventually trigger (nothing forbids us doing this).
 *
 * Implements also blockage to start_seq wrap-around. Problem lies in the
 * fact that though start_seq (s) is before end_seq (i.e., not reversed),
 * there's no guarantee that it will be before snd_nxt (n). The problem
 * happens when start_seq resides between end_seq wrap (e_w) and snd_nxt
 * wrap (s_w):
 *
 *         <- outs wnd ->                          <- wrapzone ->
 *         u     e      n                         u_w   e_w  s n_w
 *         |     |      |                          |     |   |  |
 * |<------------+------+----- TCP seqno space --------------+---------->|
 * ...-- <2^31 ->|                                           |<--------...
 * ...---- >2^31 ------>|                                    |<--------...
 *
 * Current code wouldn't be vulnerable but it's better still to discard such
 * crazy SACK blocks. Doing this check for start_seq alone closes somewhat
 * similar case (end_seq after snd_nxt wrap) as earlier reversed check in
 * snd_nxt wrap -> snd_una region will then become "well defined", i.e.,
 * equal to the ideal case (infinite seqno space without wrap caused issues).
 *
 * With D-SACK the lower bound is extended to cover sequence space below
 * SND.UNA down to undo_marker, which is the last point of interest. Yet
 * again, D-SACK block must not to go across snd_una (for the same reason as
 * for the normal SACK blocks, explained above). But there all simplicity
 * ends, TCP might receive valid D-SACKs below that. As long as they reside
 * fully below undo_marker they do not affect behavior in anyway and can
 * therefore be safely ignored. In rare cases (which are more or less
 * theoretical ones), the D-SACK will nicely cross that boundary due to skb
 * fragmentation and packet reordering past skb's retransmission. To consider
 * them correctly, the acceptable range must be extended even more though
 * the exact amount is rather hard to quantify. However, tp->max_window can
 * be used as an exaggerated estimate.
 */
static bool tcp_is_sackblock_valid(struct tcp_sock *tp, bool is_dsack,
				   u32 start_seq, u32 end_seq)
{
	/* Too far in future, or reversed (interpretation is ambiguous) */
	if (after(end_seq, tp->snd_nxt) || !before(start_seq, end_seq))
		return false;

	/* Nasty start_seq wrap-around check (see comments above) */
	if (!before(start_seq, tp->snd_nxt))
		return false;

	/* In outstanding window? ...This is valid exit for D-SACKs too.
	 * start_seq == snd_una is non-sensical (see comments above)
	 */
	if (after(start_seq, tp->snd_una))
		return true;

	if (!is_dsack || !tp->undo_marker)
		return false;

	/* ...Then it's D-SACK, and must reside below snd_una completely */
	if (after(end_seq, tp->snd_una))
		return false;

	if (!before(start_seq, tp->undo_marker))
		return true;

	/* Too old */
	if (!after(end_seq, tp->undo_marker))
		return false;

	/* Undo_marker boundary crossing (overestimates a lot). Known already:
	 *   start_seq < undo_marker and end_seq >= undo_marker.
	 */
	return !before(start_seq, end_seq - tp->max_window);
}

static bool tcp_check_dsack(struct sock *sk, const struct sk_buff *ack_skb,
			    struct tcp_sack_block_wire *sp, int num_sacks,
			    u32 prior_snd_una)
{
	struct tcp_sock *tp = tcp_sk(sk);
	u32 start_seq_0 = get_unaligned_be32(&sp[0].start_seq);
	u32 end_seq_0 = get_unaligned_be32(&sp[0].end_seq);
	bool dup_sack = false;

	if (before(start_seq_0, TCP_SKB_CB(ack_skb)->ack_seq)) {
		dup_sack = true;
		tcp_dsack_seen(tp);
		NET_INC_STATS(sock_net(sk), LINUX_MIB_TCPDSACKRECV);
	} else if (num_sacks > 1) {
		u32 end_seq_1 = get_unaligned_be32(&sp[1].end_seq);
		u32 start_seq_1 = get_unaligned_be32(&sp[1].start_seq);

		if (!after(end_seq_0, end_seq_1) &&
		    !before(start_seq_0, start_seq_1)) {
			dup_sack = true;
			tcp_dsack_seen(tp);
			NET_INC_STATS(sock_net(sk),
					LINUX_MIB_TCPDSACKOFORECV);
		}
	}

	/* D-SACK for already forgotten data... Do dumb counting. */
	if (dup_sack && tp->undo_marker && tp->undo_retrans > 0 &&
	    !after(end_seq_0, prior_snd_una) &&
	    after(end_seq_0, tp->undo_marker))
		tp->undo_retrans--;

	return dup_sack;
}

struct tcp_sacktag_state {
	u32	reord;
	u32	delivered_bytes;
	/* Timestamps for earliest and latest never-retransmitted segment
	 * that was SACKed. RTO needs the earliest RTT to stay conservative,
	 * but congestion control should still get an accurate delay signal.
	 */
	u64	first_sackt;
	u64	last_sackt;
	struct rate_sample *rate;
	int	flag;
	unsigned int mss_now;
};

/* Check if skb is fully within the SACK block. In presence of GSO skbs,
 * the incoming SACK may not exactly match but we can find smaller MSS
 * aligned portion of it that matches. Therefore we might need to fragment
 * which may fail and creates some hassle (caller must handle error case
 * returns).
 *
 * FIXME: this could be merged to shift decision code
 */
static int tcp_match_skb_to_sack(struct sock *sk, struct sk_buff *skb,
				  u32 start_seq, u32 end_seq)
{
	int err;
	bool in_sack;
	unsigned int pkt_len;
	unsigned int mss;

	in_sack = !after(start_seq, TCP_SKB_CB(skb)->seq) &&
		  !before(end_seq, TCP_SKB_CB(skb)->end_seq);

	if (tcp_skb_pcount(skb) > 1 && !in_sack &&
	    after(TCP_SKB_CB(skb)->end_seq, start_seq)) {
		mss = tcp_skb_mss(skb);
		in_sack = !after(start_seq, TCP_SKB_CB(skb)->seq);

		if (!in_sack) {
			pkt_len = start_seq - TCP_SKB_CB(skb)->seq;
			if (pkt_len < mss)
				pkt_len = mss;
		} else {
			pkt_len = end_seq - TCP_SKB_CB(skb)->seq;
			if (pkt_len < mss)
				return -EINVAL;
		}

		/* Round if necessary so that SACKs cover only full MSSes
		 * and/or the remaining small portion (if present)
		 */
		if (pkt_len > mss) {
			unsigned int new_len = (pkt_len / mss) * mss;
			if (!in_sack && new_len < pkt_len)
				new_len += mss;
			pkt_len = new_len;
		}

		if (pkt_len >= skb->len && !in_sack)
			return 0;

		err = tcp_fragment(sk, TCP_FRAG_IN_RTX_QUEUE, skb,
				   pkt_len, mss, GFP_ATOMIC);
		if (err < 0)
			return err;
	}

	return in_sack;
}

/* Mark the given newly-SACKed range as such, adjusting counters and hints. */
static u8 tcp_sacktag_one(struct sock *sk,
			  struct tcp_sacktag_state *state, u8 sacked,
			  u32 start_seq, u32 end_seq,
			  int dup_sack, int pcount, u32 plen,
			  u64 xmit_time)
{
	struct tcp_sock *tp = tcp_sk(sk);

	/* Account D-SACK for retransmitted packet. */
	if (dup_sack && (sacked & TCPCB_RETRANS)) {
		if (tp->undo_marker && tp->undo_retrans > 0 &&
		    after(end_seq, tp->undo_marker))
			tp->undo_retrans--;
		if ((sacked & TCPCB_SACKED_ACKED) &&
		    before(start_seq, state->reord))
				state->reord = start_seq;
	}

	/* Nothing to do; acked frame is about to be dropped (was ACKed). */
	if (!after(end_seq, tp->snd_una))
		return sacked;

	if (!(sacked & TCPCB_SACKED_ACKED)) {
		tcp_rack_advance(tp, sacked, end_seq, xmit_time);

		if (sacked & TCPCB_SACKED_RETRANS) {
			/* If the segment is not tagged as lost,
			 * we do not clear RETRANS, believing
			 * that retransmission is still in flight.
			 */
			if (sacked & TCPCB_LOST) {
				sacked &= ~(TCPCB_LOST|TCPCB_SACKED_RETRANS);
				tp->lost_out -= pcount;
				tp->retrans_out -= pcount;
			}
		} else {
			if (!(sacked & TCPCB_RETRANS)) {
				/* New sack for not retransmitted frame,
				 * which was in hole. It is reordering.
				 */
				if (before(start_seq,
					   tcp_highest_sack_seq(tp)) &&
				    before(start_seq, state->reord))
					state->reord = start_seq;

				if (!after(end_seq, tp->high_seq))
					state->flag |= FLAG_ORIG_SACK_ACKED;
				if (state->first_sackt == 0)
					state->first_sackt = xmit_time;
				state->last_sackt = xmit_time;
			}

			if (sacked & TCPCB_LOST) {
				sacked &= ~TCPCB_LOST;
				tp->lost_out -= pcount;
			}
		}

		sacked |= TCPCB_SACKED_ACKED;
		state->flag |= FLAG_DATA_SACKED;
		tp->sacked_out += pcount;
		tp->delivered += pcount;  /* Out-of-order packets delivered */
		state->delivered_bytes += plen;

		/* Lost marker hint past SACKed? Tweak RFC3517 cnt */
		if (tp->lost_skb_hint &&
		    before(start_seq, TCP_SKB_CB(tp->lost_skb_hint)->seq))
			tp->lost_cnt_hint += pcount;
	}

	/* D-SACK. We can detect redundant retransmission in S|R and plain R
	 * frames and clear it. undo_retrans is decreased above, L|R frames
	 * are accounted above as well.
	 */
	if (dup_sack && (sacked & TCPCB_SACKED_RETRANS)) {
		sacked &= ~TCPCB_SACKED_RETRANS;
		tp->retrans_out -= pcount;
	}

	return sacked;
}

/* Shift newly-SACKed bytes from this skb to the immediately previous
 * already-SACKed sk_buff. Mark the newly-SACKed bytes as such.
 */
static bool tcp_shifted_skb(struct sock *sk, struct sk_buff *prev,
			    struct sk_buff *skb,
			    struct tcp_sacktag_state *state,
			    unsigned int pcount, int shifted, int mss,
			    bool dup_sack)
{
	struct tcp_sock *tp = tcp_sk(sk);
	u32 start_seq = TCP_SKB_CB(skb)->seq;	/* start of newly-SACKed */
	u32 end_seq = start_seq + shifted;	/* end of newly-SACKed */

	BUG_ON(!pcount);

	/* Adjust counters and hints for the newly sacked sequence
	 * range but discard the return value since prev is already
	 * marked. We must tag the range first because the seq
	 * advancement below implicitly advances
	 * tcp_highest_sack_seq() when skb is highest_sack.
	 */
	tcp_sacktag_one(sk, state, TCP_SKB_CB(skb)->sacked,
			start_seq, end_seq, dup_sack, pcount, skb->len,
			tcp_skb_timestamp_us(skb));
	tcp_rate_skb_delivered(sk, skb, state->rate);

	if (skb == tp->lost_skb_hint)
		tp->lost_cnt_hint += pcount;

	TCP_SKB_CB(prev)->end_seq += shifted;
	TCP_SKB_CB(skb)->seq += shifted;

	tcp_skb_pcount_add(prev, pcount);
	WARN_ON_ONCE(tcp_skb_pcount(skb) < pcount);
	tcp_skb_pcount_add(skb, -pcount);

	/* When we're adding to gso_segs == 1, gso_size will be zero,
	 * in theory this shouldn't be necessary but as long as DSACK
	 * code can come after this skb later on it's better to keep
	 * setting gso_size to something.
	 */
	if (!TCP_SKB_CB(prev)->tcp_gso_size)
		TCP_SKB_CB(prev)->tcp_gso_size = mss;

	/* CHECKME: To clear or not to clear? Mimics normal skb currently */
	if (tcp_skb_pcount(skb) <= 1)
		TCP_SKB_CB(skb)->tcp_gso_size = 0;

	/* Difference in this won't matter, both ACKed by the same cumul. ACK */
	TCP_SKB_CB(prev)->sacked |= (TCP_SKB_CB(skb)->sacked & TCPCB_EVER_RETRANS);

	if (skb->len > 0) {
		BUG_ON(!tcp_skb_pcount(skb));
		NET_INC_STATS(sock_net(sk), LINUX_MIB_SACKSHIFTED);
		return false;
	}

	/* Whole SKB was eaten :-) */

	if (skb == tp->retransmit_skb_hint)
		tp->retransmit_skb_hint = prev;
	if (skb == tp->lost_skb_hint) {
		tp->lost_skb_hint = prev;
		tp->lost_cnt_hint -= tcp_skb_pcount(prev);
	}

	TCP_SKB_CB(prev)->tcp_flags |= TCP_SKB_CB(skb)->tcp_flags;
	TCP_SKB_CB(prev)->eor = TCP_SKB_CB(skb)->eor;
	if (TCP_SKB_CB(skb)->tcp_flags & TCPHDR_FIN)
		TCP_SKB_CB(prev)->end_seq++;

	if (skb == tcp_highest_sack(sk))
		tcp_advance_highest_sack(sk, skb);

	tcp_skb_collapse_tstamp(prev, skb);
	if (unlikely(TCP_SKB_CB(prev)->tx.delivered_mstamp))
		TCP_SKB_CB(prev)->tx.delivered_mstamp = 0;

	tcp_rtx_queue_unlink_and_free(skb, sk);

	NET_INC_STATS(sock_net(sk), LINUX_MIB_SACKMERGED);

	return true;
}

/* I wish gso_size would have a bit more sane initialization than
 * something-or-zero which complicates things
 */
static int tcp_skb_seglen(const struct sk_buff *skb)
{
	return tcp_skb_pcount(skb) == 1 ? skb->len : tcp_skb_mss(skb);
}

/* Shifting pages past head area doesn't work */
static int skb_can_shift(const struct sk_buff *skb)
{
	return !skb_headlen(skb) && skb_is_nonlinear(skb);
}

int tcp_skb_shift(struct sk_buff *to, struct sk_buff *from,
		  int pcount, int shiftlen)
{
	/* TCP min gso_size is 8 bytes (TCP_MIN_GSO_SIZE)
	 * Since TCP_SKB_CB(skb)->tcp_gso_segs is 16 bits, we need
	 * to make sure not storing more than 65535 * 8 bytes per skb,
	 * even if current MSS is bigger.
	 */
	if (unlikely(to->len + shiftlen >= 65535 * TCP_MIN_GSO_SIZE))
		return 0;
	if (unlikely(tcp_skb_pcount(to) + pcount > 65535))
		return 0;
	return skb_shift(to, from, shiftlen);
}

/* Try collapsing SACK blocks spanning across multiple skbs to a single
 * skb.
 */
static struct sk_buff *tcp_shift_skb_data(struct sock *sk, struct sk_buff *skb,
					  struct tcp_sacktag_state *state,
					  u32 start_seq, u32 end_seq,
					  bool dup_sack)
{
	struct tcp_sock *tp = tcp_sk(sk);
	struct sk_buff *prev;
	int mss;
	int pcount = 0;
	int len;
	int in_sack;

	/* Normally R but no L won't result in plain S */
	if (!dup_sack &&
	    (TCP_SKB_CB(skb)->sacked & (TCPCB_LOST|TCPCB_SACKED_RETRANS)) == TCPCB_SACKED_RETRANS)
		goto fallback;
	if (!skb_can_shift(skb))
		goto fallback;
	/* This frame is about to be dropped (was ACKed). */
	if (!after(TCP_SKB_CB(skb)->end_seq, tp->snd_una))
		goto fallback;

	/* Can only happen with delayed DSACK + discard craziness */
	prev = skb_rb_prev(skb);
	if (!prev)
		goto fallback;

	if ((TCP_SKB_CB(prev)->sacked & TCPCB_TAGBITS) != TCPCB_SACKED_ACKED)
		goto fallback;

	if (!tcp_skb_can_collapse(prev, skb))
		goto fallback;

	in_sack = !after(start_seq, TCP_SKB_CB(skb)->seq) &&
		  !before(end_seq, TCP_SKB_CB(skb)->end_seq);

	if (in_sack) {
		len = skb->len;
		pcount = tcp_skb_pcount(skb);
		mss = tcp_skb_seglen(skb);

		/* TODO: Fix DSACKs to not fragment already SACKed and we can
		 * drop this restriction as unnecessary
		 */
		if (mss != tcp_skb_seglen(prev))
			goto fallback;
	} else {
		if (!after(TCP_SKB_CB(skb)->end_seq, start_seq))
			goto noop;
		/* CHECKME: This is non-MSS split case only?, this will
		 * cause skipped skbs due to advancing loop btw, original
		 * has that feature too
		 */
		if (tcp_skb_pcount(skb) <= 1)
			goto noop;

		in_sack = !after(start_seq, TCP_SKB_CB(skb)->seq);
		if (!in_sack) {
			/* TODO: head merge to next could be attempted here
			 * if (!after(TCP_SKB_CB(skb)->end_seq, end_seq)),
			 * though it might not be worth of the additional hassle
			 *
			 * ...we can probably just fallback to what was done
			 * previously. We could try merging non-SACKed ones
			 * as well but it probably isn't going to buy off
			 * because later SACKs might again split them, and
			 * it would make skb timestamp tracking considerably
			 * harder problem.
			 */
			goto fallback;
		}

		len = end_seq - TCP_SKB_CB(skb)->seq;
		BUG_ON(len < 0);
		BUG_ON(len > skb->len);

		/* MSS boundaries should be honoured or else pcount will
		 * severely break even though it makes things bit trickier.
		 * Optimize common case to avoid most of the divides
		 */
		mss = tcp_skb_mss(skb);

		/* TODO: Fix DSACKs to not fragment already SACKed and we can
		 * drop this restriction as unnecessary
		 */
		if (mss != tcp_skb_seglen(prev))
			goto fallback;

		if (len == mss) {
			pcount = 1;
		} else if (len < mss) {
			goto noop;
		} else {
			pcount = len / mss;
			len = pcount * mss;
		}
	}

	/* tcp_sacktag_one() won't SACK-tag ranges below snd_una */
	if (!after(TCP_SKB_CB(skb)->seq + len, tp->snd_una))
		goto fallback;

	if (!tcp_skb_shift(prev, skb, pcount, len))
		goto fallback;
	if (!tcp_shifted_skb(sk, prev, skb, state, pcount, len, mss, dup_sack))
		goto out;

	/* Hole filled allows collapsing with the next as well, this is very
	 * useful when hole on every nth skb pattern happens
	 */
	skb = skb_rb_next(prev);
	if (!skb)
		goto out;

	if (!skb_can_shift(skb) ||
	    ((TCP_SKB_CB(skb)->sacked & TCPCB_TAGBITS) != TCPCB_SACKED_ACKED) ||
	    (mss != tcp_skb_seglen(skb)))
		goto out;

	len = skb->len;
	pcount = tcp_skb_pcount(skb);
	if (tcp_skb_shift(prev, skb, pcount, len))
		tcp_shifted_skb(sk, prev, skb, state, pcount,
				len, mss, 0);

out:
	return prev;

noop:
	return skb;

fallback:
	NET_INC_STATS(sock_net(sk), LINUX_MIB_SACKSHIFTFALLBACK);
	return NULL;
}

static struct sk_buff *tcp_sacktag_walk(struct sk_buff *skb, struct sock *sk,
					struct tcp_sack_block *next_dup,
					struct tcp_sacktag_state *state,
					u32 start_seq, u32 end_seq,
					bool dup_sack_in)
{
	struct tcp_sock *tp = tcp_sk(sk);
	struct sk_buff *tmp;

	skb_rbtree_walk_from(skb) {
		int in_sack = 0;
		bool dup_sack = dup_sack_in;

		/* queue is in-order => we can short-circuit the walk early */
		if (!before(TCP_SKB_CB(skb)->seq, end_seq))
			break;

		if (next_dup  &&
		    before(TCP_SKB_CB(skb)->seq, next_dup->end_seq)) {
			in_sack = tcp_match_skb_to_sack(sk, skb,
							next_dup->start_seq,
							next_dup->end_seq);
			if (in_sack > 0)
				dup_sack = true;
		}

		/* skb reference here is a bit tricky to get right, since
		 * shifting can eat and free both this skb and the next,
		 * so not even _safe variant of the loop is enough.
		 */
		if (in_sack <= 0) {
			tmp = tcp_shift_skb_data(sk, skb, state,
						 start_seq, end_seq, dup_sack);
			if (tmp) {
				if (tmp != skb) {
					skb = tmp;
					continue;
				}

				in_sack = 0;
			} else {
				in_sack = tcp_match_skb_to_sack(sk, skb,
								start_seq,
								end_seq);
			}
		}

		if (unlikely(in_sack < 0))
			break;

		if (in_sack) {
			TCP_SKB_CB(skb)->sacked =
				tcp_sacktag_one(sk,
						state,
						TCP_SKB_CB(skb)->sacked,
						TCP_SKB_CB(skb)->seq,
						TCP_SKB_CB(skb)->end_seq,
						dup_sack,
						tcp_skb_pcount(skb),
						skb->len,
						tcp_skb_timestamp_us(skb));
			tcp_rate_skb_delivered(sk, skb, state->rate);
			if (TCP_SKB_CB(skb)->sacked & TCPCB_SACKED_ACKED)
				list_del_init(&skb->tcp_tsorted_anchor);

			if (!before(TCP_SKB_CB(skb)->seq,
				    tcp_highest_sack_seq(tp)))
				tcp_advance_highest_sack(sk, skb);
		}
	}
	return skb;
}

static struct sk_buff *tcp_sacktag_bsearch(struct sock *sk, u32 seq)
{
	struct rb_node *parent, **p = &sk->tcp_rtx_queue.rb_node;
	struct sk_buff *skb;

	while (*p) {
		parent = *p;
		skb = rb_to_skb(parent);
		if (before(seq, TCP_SKB_CB(skb)->seq)) {
			p = &parent->rb_left;
			continue;
		}
		if (!before(seq, TCP_SKB_CB(skb)->end_seq)) {
			p = &parent->rb_right;
			continue;
		}
		return skb;
	}
	return NULL;
}

static struct sk_buff *tcp_sacktag_skip(struct sk_buff *skb, struct sock *sk,
					u32 skip_to_seq)
{
	if (skb && after(TCP_SKB_CB(skb)->seq, skip_to_seq))
		return skb;

	return tcp_sacktag_bsearch(sk, skip_to_seq);
}

static struct sk_buff *tcp_maybe_skipping_dsack(struct sk_buff *skb,
						struct sock *sk,
						struct tcp_sack_block *next_dup,
						struct tcp_sacktag_state *state,
						u32 skip_to_seq)
{
	if (!next_dup)
		return skb;

	if (before(next_dup->start_seq, skip_to_seq)) {
		skb = tcp_sacktag_skip(skb, sk, next_dup->start_seq);
		skb = tcp_sacktag_walk(skb, sk, NULL, state,
				       next_dup->start_seq, next_dup->end_seq,
				       1);
	}

	return skb;
}

static int tcp_sack_cache_ok(const struct tcp_sock *tp, const struct tcp_sack_block *cache)
{
	return cache < tp->recv_sack_cache + ARRAY_SIZE(tp->recv_sack_cache);
}

static int
tcp_sacktag_write_queue(struct sock *sk, const struct sk_buff *ack_skb,
			u32 prior_snd_una, struct tcp_sacktag_state *state)
{
	struct tcp_sock *tp = tcp_sk(sk);
	const unsigned char *ptr = (skb_transport_header(ack_skb) +
				    TCP_SKB_CB(ack_skb)->sacked);
	struct tcp_sack_block_wire *sp_wire = (struct tcp_sack_block_wire *)(ptr+2);
	struct tcp_sack_block sp[TCP_NUM_SACKS];
	struct tcp_sack_block *cache;
	struct sk_buff *skb;
	int num_sacks = min(TCP_NUM_SACKS, (ptr[1] - TCPOLEN_SACK_BASE) >> 3);
	int used_sacks;
	bool found_dup_sack = false;
	int i, j;
	int first_sack_index;

	state->flag = 0;
	state->reord = tp->snd_nxt;

	if (!tp->sacked_out)
		tcp_highest_sack_reset(sk);

	found_dup_sack = tcp_check_dsack(sk, ack_skb, sp_wire,
					 num_sacks, prior_snd_una);
	if (found_dup_sack) {
		state->flag |= FLAG_DSACKING_ACK;
		tp->delivered++; /* A spurious retransmission is delivered */
	}

	/* Eliminate too old ACKs, but take into
	 * account more or less fresh ones, they can
	 * contain valid SACK info.
	 */
	if (before(TCP_SKB_CB(ack_skb)->ack_seq, prior_snd_una - tp->max_window))
		return 0;

	if (!tp->packets_out)
		goto out;

	used_sacks = 0;
	first_sack_index = 0;
	for (i = 0; i < num_sacks; i++) {
		bool dup_sack = !i && found_dup_sack;

		sp[used_sacks].start_seq = get_unaligned_be32(&sp_wire[i].start_seq);
		sp[used_sacks].end_seq = get_unaligned_be32(&sp_wire[i].end_seq);

		if (!tcp_is_sackblock_valid(tp, dup_sack,
					    sp[used_sacks].start_seq,
					    sp[used_sacks].end_seq)) {
			int mib_idx;

			if (dup_sack) {
				if (!tp->undo_marker)
					mib_idx = LINUX_MIB_TCPDSACKIGNOREDNOUNDO;
				else
					mib_idx = LINUX_MIB_TCPDSACKIGNOREDOLD;
			} else {
				/* Don't count olds caused by ACK reordering */
				if ((TCP_SKB_CB(ack_skb)->ack_seq != tp->snd_una) &&
				    !after(sp[used_sacks].end_seq, tp->snd_una))
					continue;
				mib_idx = LINUX_MIB_TCPSACKDISCARD;
			}

			NET_INC_STATS(sock_net(sk), mib_idx);
			if (i == 0)
				first_sack_index = -1;
			continue;
		}

		/* Ignore very old stuff early */
		if (!after(sp[used_sacks].end_seq, prior_snd_una)) {
			if (i == 0)
				first_sack_index = -1;
			continue;
		}

		used_sacks++;
	}

	/* order SACK blocks to allow in order walk of the retrans queue */
	for (i = used_sacks - 1; i > 0; i--) {
		for (j = 0; j < i; j++) {
			if (after(sp[j].start_seq, sp[j + 1].start_seq)) {
				swap(sp[j], sp[j + 1]);

				/* Track where the first SACK block goes to */
				if (j == first_sack_index)
					first_sack_index = j + 1;
			}
		}
	}

	state->mss_now = tcp_current_mss(sk);
	skb = NULL;
	i = 0;

	if (!tp->sacked_out) {
		/* It's already past, so skip checking against it */
		cache = tp->recv_sack_cache + ARRAY_SIZE(tp->recv_sack_cache);
	} else {
		cache = tp->recv_sack_cache;
		/* Skip empty blocks in at head of the cache */
		while (tcp_sack_cache_ok(tp, cache) && !cache->start_seq &&
		       !cache->end_seq)
			cache++;
	}

	while (i < used_sacks) {
		u32 start_seq = sp[i].start_seq;
		u32 end_seq = sp[i].end_seq;
		bool dup_sack = (found_dup_sack && (i == first_sack_index));
		struct tcp_sack_block *next_dup = NULL;

		if (found_dup_sack && ((i + 1) == first_sack_index))
			next_dup = &sp[i + 1];

		/* Skip too early cached blocks */
		while (tcp_sack_cache_ok(tp, cache) &&
		       !before(start_seq, cache->end_seq))
			cache++;

		/* Can skip some work by looking recv_sack_cache? */
		if (tcp_sack_cache_ok(tp, cache) && !dup_sack &&
		    after(end_seq, cache->start_seq)) {

			/* Head todo? */
			if (before(start_seq, cache->start_seq)) {
				skb = tcp_sacktag_skip(skb, sk, start_seq);
				skb = tcp_sacktag_walk(skb, sk, next_dup,
						       state,
						       start_seq,
						       cache->start_seq,
						       dup_sack);
			}

			/* Rest of the block already fully processed? */
			if (!after(end_seq, cache->end_seq))
				goto advance_sp;

			skb = tcp_maybe_skipping_dsack(skb, sk, next_dup,
						       state,
						       cache->end_seq);

			/* ...tail remains todo... */
			if (tcp_highest_sack_seq(tp) == cache->end_seq) {
				/* ...but better entrypoint exists! */
				skb = tcp_highest_sack(sk);
				if (!skb)
					break;
				cache++;
				goto walk;
			}

			skb = tcp_sacktag_skip(skb, sk, cache->end_seq);
			/* Check overlap against next cached too (past this one already) */
			cache++;
			continue;
		}

		if (!before(start_seq, tcp_highest_sack_seq(tp))) {
			skb = tcp_highest_sack(sk);
			if (!skb)
				break;
		}
		skb = tcp_sacktag_skip(skb, sk, start_seq);

walk:
		skb = tcp_sacktag_walk(skb, sk, next_dup, state,
				       start_seq, end_seq, dup_sack);

advance_sp:
		i++;
	}

	/* Clear the head of the cache sack blocks so we can skip it next time */
	for (i = 0; i < ARRAY_SIZE(tp->recv_sack_cache) - used_sacks; i++) {
		tp->recv_sack_cache[i].start_seq = 0;
		tp->recv_sack_cache[i].end_seq = 0;
	}
	for (j = 0; j < used_sacks; j++)
		tp->recv_sack_cache[i++] = sp[j];

	if (inet_csk(sk)->icsk_ca_state != TCP_CA_Loss || tp->undo_marker)
		tcp_check_sack_reordering(sk, state->reord, 0);

	tcp_verify_left_out(tp);
out:

#if FASTRETRANS_DEBUG > 0
	WARN_ON((int)tp->sacked_out < 0);
	WARN_ON((int)tp->lost_out < 0);
	WARN_ON((int)tp->retrans_out < 0);
	WARN_ON((int)tcp_packets_in_flight(tp) < 0);
#endif
	return state->flag;
}

/* Limits sacked_out so that sum with lost_out isn't ever larger than
 * packets_out. Returns false if sacked_out adjustement wasn't necessary.
 */
static bool tcp_limit_reno_sacked(struct tcp_sock *tp)
{
	u32 holes;

	holes = max(tp->lost_out, 1U);
	holes = min(holes, tp->packets_out);

	if ((tp->sacked_out + holes) > tp->packets_out) {
		tp->sacked_out = tp->packets_out - holes;
		return true;
	}
	return false;
}

/* If we receive more dupacks than we expected counting segments
 * in assumption of absent reordering, interpret this as reordering.
 * The only another reason could be bug in receiver TCP.
 */
static void tcp_check_reno_reordering(struct sock *sk, const int addend)
{
	struct tcp_sock *tp = tcp_sk(sk);

	if (!tcp_limit_reno_sacked(tp))
		return;

	tp->reordering = min_t(u32, tp->packets_out + addend,
			       sock_net(sk)->ipv4.sysctl_tcp_max_reordering);
	tp->reord_seen++;
	NET_INC_STATS(sock_net(sk), LINUX_MIB_TCPRENOREORDER);
}

/* Emulate SACKs for SACKless connection: account for a new dupack. */

static void tcp_add_reno_sack(struct sock *sk, int num_dupack)
{
	if (num_dupack) {
		struct tcp_sock *tp = tcp_sk(sk);
		u32 prior_sacked = tp->sacked_out;
		s32 delivered;

		tp->sacked_out += num_dupack;
		tcp_check_reno_reordering(sk, 0);
		delivered = tp->sacked_out - prior_sacked;
		if (delivered > 0)
			tp->delivered += delivered;
		tcp_verify_left_out(tp);
	}
}

/* Account for ACK, ACKing some data in Reno Recovery phase. */

static void tcp_remove_reno_sacks(struct sock *sk, int acked)
{
	struct tcp_sock *tp = tcp_sk(sk);

	if (acked > 0) {
		/* One ACK acked hole. The rest eat duplicate ACKs. */
		tp->delivered += max_t(int, acked - tp->sacked_out, 1);
		if (acked - 1 >= tp->sacked_out)
			tp->sacked_out = 0;
		else
			tp->sacked_out -= acked - 1;
	}
	tcp_check_reno_reordering(sk, acked);
	tcp_verify_left_out(tp);
}

static inline void tcp_reset_reno_sack(struct tcp_sock *tp)
{
	tp->sacked_out = 0;
}

void tcp_clear_retrans(struct tcp_sock *tp)
{
	tp->retrans_out = 0;
	tp->lost_out = 0;
	tp->undo_marker = 0;
	tp->undo_retrans = -1;
	tp->sacked_out = 0;
}

static inline void tcp_init_undo(struct tcp_sock *tp)
{
	tp->undo_marker = tp->snd_una;
	/* Retransmission still in flight may cause DSACKs later. */
	tp->undo_retrans = tp->retrans_out ? : -1;
}

static bool tcp_is_rack(const struct sock *sk)
{
	return sock_net(sk)->ipv4.sysctl_tcp_recovery & TCP_RACK_LOSS_DETECTION;
}

/* If we detect SACK reneging, forget all SACK information
 * and reset tags completely, otherwise preserve SACKs. If receiver
 * dropped its ofo queue, we will know this due to reneging detection.
 */
static void tcp_timeout_mark_lost(struct sock *sk)
{
	struct tcp_sock *tp = tcp_sk(sk);
	struct sk_buff *skb, *head;
	bool is_reneg;			/* is receiver reneging on SACKs? */

	head = tcp_rtx_queue_head(sk);
	is_reneg = head && (TCP_SKB_CB(head)->sacked & TCPCB_SACKED_ACKED);
	if (is_reneg) {
		NET_INC_STATS(sock_net(sk), LINUX_MIB_TCPSACKRENEGING);
		tp->sacked_out = 0;
		/* Mark SACK reneging until we recover from this loss event. */
		tp->is_sack_reneg = 1;
	} else if (tcp_is_reno(tp)) {
		tcp_reset_reno_sack(tp);
	}

	skb = head;
	skb_rbtree_walk_from(skb) {
		if (is_reneg)
			TCP_SKB_CB(skb)->sacked &= ~TCPCB_SACKED_ACKED;
		else if (tcp_is_rack(sk) && skb != head &&
			 tcp_rack_skb_timeout(tp, skb, 0) > 0)
			continue; /* Don't mark recently sent ones lost yet */
		tcp_mark_skb_lost(sk, skb);
	}
	tcp_verify_left_out(tp);
	tcp_clear_all_retrans_hints(tp);
}

/* Enter Loss state. */
void tcp_enter_loss(struct sock *sk)
{
	const struct inet_connection_sock *icsk = inet_csk(sk);
	struct tcp_sock *tp = tcp_sk(sk);
	struct net *net = sock_net(sk);
	bool new_recovery = icsk->icsk_ca_state < TCP_CA_Recovery;

	tcp_timeout_mark_lost(sk);

	/* Reduce ssthresh if it has not yet been made inside this window. */
	if (icsk->icsk_ca_state <= TCP_CA_Disorder ||
	    !after(tp->high_seq, tp->snd_una) ||
	    (icsk->icsk_ca_state == TCP_CA_Loss && !icsk->icsk_retransmits)) {
		tp->prior_ssthresh = tcp_current_ssthresh(sk);
		tp->prior_cwnd = tp->snd_cwnd;
		tp->snd_ssthresh = icsk->icsk_ca_ops->ssthresh(sk);
		tcp_ca_event(sk, CA_EVENT_LOSS);
		tcp_init_undo(tp);
	}
	tp->snd_cwnd	   = tcp_packets_in_flight(tp) + 1;
	tp->snd_cwnd_cnt   = 0;
	tp->snd_cwnd_stamp = tcp_jiffies32;

	/* Timeout in disordered state after receiving substantial DUPACKs
	 * suggests that the degree of reordering is over-estimated.
	 */
	if (icsk->icsk_ca_state <= TCP_CA_Disorder &&
	    tp->sacked_out >= net->ipv4.sysctl_tcp_reordering)
		tp->reordering = min_t(unsigned int, tp->reordering,
				       net->ipv4.sysctl_tcp_reordering);
	tcp_set_ca_state(sk, TCP_CA_Loss);
	tp->high_seq = tp->snd_nxt;
	tcp_ecn_queue_cwr(tp);

	/* F-RTO RFC5682 sec 3.1 step 1: retransmit SND.UNA if no previous
	 * loss recovery is underway except recurring timeout(s) on
	 * the same SND.UNA (sec 3.2). Disable F-RTO on path MTU probing
	 */
	tp->frto = net->ipv4.sysctl_tcp_frto &&
		   (new_recovery || icsk->icsk_retransmits) &&
		   !inet_csk(sk)->icsk_mtup.probe_size;
}

/* If ACK arrived pointing to a remembered SACK, it means that our
 * remembered SACKs do not reflect real state of receiver i.e.
 * receiver _host_ is heavily congested (or buggy).
 *
 * To avoid big spurious retransmission bursts due to transient SACK
 * scoreboard oddities that look like reneging, we give the receiver a
 * little time (max(RTT/2, 10ms)) to send us some more ACKs that will
 * restore sanity to the SACK scoreboard. If the apparent reneging
 * persists until this RTO then we'll clear the SACK scoreboard.
 */
static bool tcp_check_sack_reneging(struct sock *sk, int flag)
{
	if (flag & FLAG_SACK_RENEGING) {
		struct tcp_sock *tp = tcp_sk(sk);
		unsigned long delay = max(usecs_to_jiffies(tp->srtt_us >> 4),
					  msecs_to_jiffies(10));

		inet_csk_reset_xmit_timer(sk, ICSK_TIME_RETRANS,
					  delay, TCP_RTO_MAX);
		return true;
	}
	return false;
}

/* Heurestics to calculate number of duplicate ACKs. There's no dupACKs
 * counter when SACK is enabled (without SACK, sacked_out is used for
 * that purpose).
 *
 * With reordering, holes may still be in flight, so RFC3517 recovery
 * uses pure sacked_out (total number of SACKed segments) even though
 * it violates the RFC that uses duplicate ACKs, often these are equal
 * but when e.g. out-of-window ACKs or packet duplication occurs,
 * they differ. Since neither occurs due to loss, TCP should really
 * ignore them.
 */
static inline int tcp_dupack_heuristics(const struct tcp_sock *tp)
{
	return tp->sacked_out + 1;
}

/* Linux NewReno/SACK/ECN state machine.
 * --------------------------------------
 *
 * "Open"	Normal state, no dubious events, fast path.
 * "Disorder"   In all the respects it is "Open",
 *		but requires a bit more attention. It is entered when
 *		we see some SACKs or dupacks. It is split of "Open"
 *		mainly to move some processing from fast path to slow one.
 * "CWR"	CWND was reduced due to some Congestion Notification event.
 *		It can be ECN, ICMP source quench, local device congestion.
 * "Recovery"	CWND was reduced, we are fast-retransmitting.
 * "Loss"	CWND was reduced due to RTO timeout or SACK reneging.
 *
 * tcp_fastretrans_alert() is entered:
 * - each incoming ACK, if state is not "Open"
 * - when arrived ACK is unusual, namely:
 *	* SACK
 *	* Duplicate ACK.
 *	* ECN ECE.
 *
 * Counting packets in flight is pretty simple.
 *
 *	in_flight = packets_out - left_out + retrans_out
 *
 *	packets_out is SND.NXT-SND.UNA counted in packets.
 *
 *	retrans_out is number of retransmitted segments.
 *
 *	left_out is number of segments left network, but not ACKed yet.
 *
 *		left_out = sacked_out + lost_out
 *
 *     sacked_out: Packets, which arrived to receiver out of order
 *		   and hence not ACKed. With SACKs this number is simply
 *		   amount of SACKed data. Even without SACKs
 *		   it is easy to give pretty reliable estimate of this number,
 *		   counting duplicate ACKs.
 *
 *       lost_out: Packets lost by network. TCP has no explicit
 *		   "loss notification" feedback from network (for now).
 *		   It means that this number can be only _guessed_.
 *		   Actually, it is the heuristics to predict lossage that
 *		   distinguishes different algorithms.
 *
 *	F.e. after RTO, when all the queue is considered as lost,
 *	lost_out = packets_out and in_flight = retrans_out.
 *
 *		Essentially, we have now a few algorithms detecting
 *		lost packets.
 *
 *		If the receiver supports SACK:
 *
 *		RFC6675/3517: It is the conventional algorithm. A packet is
 *		considered lost if the number of higher sequence packets
 *		SACKed is greater than or equal the DUPACK thoreshold
 *		(reordering). This is implemented in tcp_mark_head_lost and
 *		tcp_update_scoreboard.
 *
 *		RACK (draft-ietf-tcpm-rack-01): it is a newer algorithm
 *		(2017-) that checks timing instead of counting DUPACKs.
 *		Essentially a packet is considered lost if it's not S/ACKed
 *		after RTT + reordering_window, where both metrics are
 *		dynamically measured and adjusted. This is implemented in
 *		tcp_rack_mark_lost.
 *
 *		If the receiver does not support SACK:
 *
 *		NewReno (RFC6582): in Recovery we assume that one segment
 *		is lost (classic Reno). While we are in Recovery and
 *		a partial ACK arrives, we assume that one more packet
 *		is lost (NewReno). This heuristics are the same in NewReno
 *		and SACK.
 *
 * Really tricky (and requiring careful tuning) part of algorithm
 * is hidden in functions tcp_time_to_recover() and tcp_xmit_retransmit_queue().
 * The first determines the moment _when_ we should reduce CWND and,
 * hence, slow down forward transmission. In fact, it determines the moment
 * when we decide that hole is caused by loss, rather than by a reorder.
 *
 * tcp_xmit_retransmit_queue() decides, _what_ we should retransmit to fill
 * holes, caused by lost packets.
 *
 * And the most logically complicated part of algorithm is undo
 * heuristics. We detect false retransmits due to both too early
 * fast retransmit (reordering) and underestimated RTO, analyzing
 * timestamps and D-SACKs. When we detect that some segments were
 * retransmitted by mistake and CWND reduction was wrong, we undo
 * window reduction and abort recovery phase. This logic is hidden
 * inside several functions named tcp_try_undo_<something>.
 */

/* This function decides, when we should leave Disordered state
 * and enter Recovery phase, reducing congestion window.
 *
 * Main question: may we further continue forward transmission
 * with the same cwnd?
 */
static bool tcp_time_to_recover(struct sock *sk, int flag)
{
	struct tcp_sock *tp = tcp_sk(sk);

	/* Trick#1: The loss is proven. */
	if (tp->lost_out)
		return true;

	/* Not-A-Trick#2 : Classic rule... */
	if (!tcp_is_rack(sk) && tcp_dupack_heuristics(tp) > tp->reordering)
		return true;

	return false;
}

/* Detect loss in event "A" above by marking head of queue up as lost.
 * For non-SACK(Reno) senders, the first "packets" number of segments
 * are considered lost. For RFC3517 SACK, a segment is considered lost if it
 * has at least tp->reordering SACKed seqments above it; "packets" refers to
 * the maximum SACKed segments to pass before reaching this limit.
 */
static void tcp_mark_head_lost(struct sock *sk, int packets, int mark_head)
{
	struct tcp_sock *tp = tcp_sk(sk);
	struct sk_buff *skb;
	int cnt, oldcnt, lost;
	unsigned int mss;
	/* Use SACK to deduce losses of new sequences sent during recovery */
	const u32 loss_high = tcp_is_sack(tp) ?  tp->snd_nxt : tp->high_seq;

	WARN_ON(packets > tp->packets_out);
	skb = tp->lost_skb_hint;
	if (skb) {
		/* Head already handled? */
		if (mark_head && after(TCP_SKB_CB(skb)->seq, tp->snd_una))
			return;
		cnt = tp->lost_cnt_hint;
	} else {
		skb = tcp_rtx_queue_head(sk);
		cnt = 0;
	}

	skb_rbtree_walk_from(skb) {
		/* TODO: do this better */
		/* this is not the most efficient way to do this... */
		tp->lost_skb_hint = skb;
		tp->lost_cnt_hint = cnt;

		if (after(TCP_SKB_CB(skb)->end_seq, loss_high))
			break;

		oldcnt = cnt;
		if (tcp_is_reno(tp) ||
		    (TCP_SKB_CB(skb)->sacked & TCPCB_SACKED_ACKED))
			cnt += tcp_skb_pcount(skb);

		if (cnt > packets) {
			if (tcp_is_sack(tp) ||
			    (TCP_SKB_CB(skb)->sacked & TCPCB_SACKED_ACKED) ||
			    (oldcnt >= packets))
				break;

			mss = tcp_skb_mss(skb);
			/* If needed, chop off the prefix to mark as lost. */
			lost = (packets - oldcnt) * mss;
			if (lost < skb->len &&
			    tcp_fragment(sk, TCP_FRAG_IN_RTX_QUEUE, skb,
					 lost, mss, GFP_ATOMIC) < 0)
				break;
			cnt = packets;
		}

		tcp_skb_mark_lost(tp, skb);

		if (mark_head)
			break;
	}
	tcp_verify_left_out(tp);
}

/* Account newly detected lost packet(s) */

static void tcp_update_scoreboard(struct sock *sk, int fast_rexmit)
{
	struct tcp_sock *tp = tcp_sk(sk);

	if (tcp_is_sack(tp)) {
		int sacked_upto = tp->sacked_out - tp->reordering;
		if (sacked_upto >= 0)
			tcp_mark_head_lost(sk, sacked_upto, 0);
		else if (fast_rexmit)
			tcp_mark_head_lost(sk, 1, 1);
	}
}

static bool tcp_tsopt_ecr_before(const struct tcp_sock *tp, u32 when)
{
	return tp->rx_opt.saw_tstamp && tp->rx_opt.rcv_tsecr &&
	       before(tp->rx_opt.rcv_tsecr, when);
}

/* skb is spurious retransmitted if the returned timestamp echo
 * reply is prior to the skb transmission time
 */
static bool tcp_skb_spurious_retrans(const struct tcp_sock *tp,
				     const struct sk_buff *skb)
{
	return (TCP_SKB_CB(skb)->sacked & TCPCB_RETRANS) &&
	       tcp_tsopt_ecr_before(tp, tcp_skb_timestamp(skb));
}

/* Nothing was retransmitted or returned timestamp is less
 * than timestamp of the first retransmission.
 */
static inline bool tcp_packet_delayed(const struct tcp_sock *tp)
{
	return tp->retrans_stamp &&
	       tcp_tsopt_ecr_before(tp, tp->retrans_stamp);
}

/* Undo procedures. */

/* We can clear retrans_stamp when there are no retransmissions in the
 * window. It would seem that it is trivially available for us in
 * tp->retrans_out, however, that kind of assumptions doesn't consider
 * what will happen if errors occur when sending retransmission for the
 * second time. ...It could the that such segment has only
 * TCPCB_EVER_RETRANS set at the present time. It seems that checking
 * the head skb is enough except for some reneging corner cases that
 * are not worth the effort.
 *
 * Main reason for all this complexity is the fact that connection dying
 * time now depends on the validity of the retrans_stamp, in particular,
 * that successive retransmissions of a segment must not advance
 * retrans_stamp under any conditions.
 */
static bool tcp_any_retrans_done(const struct sock *sk)
{
	const struct tcp_sock *tp = tcp_sk(sk);
	struct sk_buff *skb;

	if (tp->retrans_out)
		return true;

	skb = tcp_rtx_queue_head(sk);
	if (unlikely(skb && TCP_SKB_CB(skb)->sacked & TCPCB_EVER_RETRANS))
		return true;

	return false;
}

static void DBGUNDO(struct sock *sk, const char *msg)
{
#if FASTRETRANS_DEBUG > 1
	struct tcp_sock *tp = tcp_sk(sk);
	struct inet_sock *inet = inet_sk(sk);

	if (sk->sk_family == AF_INET) {
		pr_debug("Undo %s %pI4/%u c%u l%u ss%u/%u p%u\n",
			 msg,
			 &inet->inet_daddr, ntohs(inet->inet_dport),
			 tp->snd_cwnd, tcp_left_out(tp),
			 tp->snd_ssthresh, tp->prior_ssthresh,
			 tp->packets_out);
	}
#if IS_ENABLED(CONFIG_IPV6)
	else if (sk->sk_family == AF_INET6) {
		pr_debug("Undo %s %pI6/%u c%u l%u ss%u/%u p%u\n",
			 msg,
			 &sk->sk_v6_daddr, ntohs(inet->inet_dport),
			 tp->snd_cwnd, tcp_left_out(tp),
			 tp->snd_ssthresh, tp->prior_ssthresh,
			 tp->packets_out);
	}
#endif
#endif
}

static void tcp_undo_cwnd_reduction(struct sock *sk, bool unmark_loss)
{
	struct tcp_sock *tp = tcp_sk(sk);

	if (unmark_loss) {
		struct sk_buff *skb;

		skb_rbtree_walk(skb, &sk->tcp_rtx_queue) {
			TCP_SKB_CB(skb)->sacked &= ~TCPCB_LOST;
		}
		tp->lost_out = 0;
		tcp_clear_all_retrans_hints(tp);
	}

	if (tp->prior_ssthresh) {
		const struct inet_connection_sock *icsk = inet_csk(sk);

		tp->snd_cwnd = icsk->icsk_ca_ops->undo_cwnd(sk);

		if (tp->prior_ssthresh > tp->snd_ssthresh) {
			tp->snd_ssthresh = tp->prior_ssthresh;
			tcp_ecn_withdraw_cwr(tp);
		}
	}
	tp->snd_cwnd_stamp = tcp_jiffies32;
	tp->undo_marker = 0;
	tp->rack.advanced = 1; /* Force RACK to re-exam losses */
}

static inline bool tcp_may_undo(const struct tcp_sock *tp)
{
	return tp->undo_marker && (!tp->undo_retrans || tcp_packet_delayed(tp));
}

/* People celebrate: "We love our President!" */
static bool tcp_try_undo_recovery(struct sock *sk)
{
	struct tcp_sock *tp = tcp_sk(sk);

	if (tcp_may_undo(tp)) {
		int mib_idx;

		/* Happy end! We did not retransmit anything
		 * or our original transmission succeeded.
		 */
		DBGUNDO(sk, inet_csk(sk)->icsk_ca_state == TCP_CA_Loss ? "loss" : "retrans");
		tcp_undo_cwnd_reduction(sk, false);
		if (inet_csk(sk)->icsk_ca_state == TCP_CA_Loss)
			mib_idx = LINUX_MIB_TCPLOSSUNDO;
		else
			mib_idx = LINUX_MIB_TCPFULLUNDO;

		NET_INC_STATS(sock_net(sk), mib_idx);
	} else if (tp->rack.reo_wnd_persist) {
		tp->rack.reo_wnd_persist--;
	}
	if (tp->snd_una == tp->high_seq && tcp_is_reno(tp)) {
		/* Hold old state until something *above* high_seq
		 * is ACKed. For Reno it is MUST to prevent false
		 * fast retransmits (RFC2582). SACK TCP is safe. */
		if (!tcp_any_retrans_done(sk))
			tp->retrans_stamp = 0;
		return true;
	}
	tcp_set_ca_state(sk, TCP_CA_Open);
	tp->is_sack_reneg = 0;
	return false;
}

/* Try to undo cwnd reduction, because D-SACKs acked all retransmitted data */
static bool tcp_try_undo_dsack(struct sock *sk)
{
	struct tcp_sock *tp = tcp_sk(sk);

	if (tp->undo_marker && !tp->undo_retrans) {
		tp->rack.reo_wnd_persist = min(TCP_RACK_RECOVERY_THRESH,
					       tp->rack.reo_wnd_persist + 1);
		DBGUNDO(sk, "D-SACK");
		tcp_undo_cwnd_reduction(sk, false);
		NET_INC_STATS(sock_net(sk), LINUX_MIB_TCPDSACKUNDO);
		return true;
	}
	return false;
}

/* Undo during loss recovery after partial ACK or using F-RTO. */
static bool tcp_try_undo_loss(struct sock *sk, bool frto_undo)
{
	struct tcp_sock *tp = tcp_sk(sk);

	if (frto_undo || tcp_may_undo(tp)) {
		tcp_undo_cwnd_reduction(sk, true);

		DBGUNDO(sk, "partial loss");
		NET_INC_STATS(sock_net(sk), LINUX_MIB_TCPLOSSUNDO);
		if (frto_undo)
			NET_INC_STATS(sock_net(sk),
					LINUX_MIB_TCPSPURIOUSRTOS);
		inet_csk(sk)->icsk_retransmits = 0;
		if (frto_undo || tcp_is_sack(tp)) {
			tcp_set_ca_state(sk, TCP_CA_Open);
			tp->is_sack_reneg = 0;
		}
		return true;
	}
	return false;
}

/* The cwnd reduction in CWR and Recovery uses the PRR algorithm in RFC 6937.
 * It computes the number of packets to send (sndcnt) based on packets newly
 * delivered:
 *   1) If the packets in flight is larger than ssthresh, PRR spreads the
 *	cwnd reductions across a full RTT.
 *   2) Otherwise PRR uses packet conservation to send as much as delivered.
 *      But when the retransmits are acked without further losses, PRR
 *      slow starts cwnd up to ssthresh to speed up the recovery.
 */
static void tcp_init_cwnd_reduction(struct sock *sk)
{
	struct tcp_sock *tp = tcp_sk(sk);

	tp->high_seq = tp->snd_nxt;
	tp->tlp_high_seq = 0;
	tp->snd_cwnd_cnt = 0;
	tp->prior_cwnd = tp->snd_cwnd;
	tp->prr_delivered = 0;
	tp->prr_out = 0;
	tp->snd_ssthresh = inet_csk(sk)->icsk_ca_ops->ssthresh(sk);
	tcp_ecn_queue_cwr(tp);
}

void tcp_cwnd_reduction(struct sock *sk, int newly_acked_sacked, int flag)
{
	struct tcp_sock *tp = tcp_sk(sk);
	int sndcnt = 0;
	int delta = tp->snd_ssthresh - tcp_packets_in_flight(tp);

	if (newly_acked_sacked <= 0 || WARN_ON_ONCE(!tp->prior_cwnd))
		return;

	tp->prr_delivered += newly_acked_sacked;
	if (delta < 0) {
		u64 dividend = (u64)tp->snd_ssthresh * tp->prr_delivered +
			       tp->prior_cwnd - 1;
		sndcnt = div_u64(dividend, tp->prior_cwnd) - tp->prr_out;
	} else if ((flag & (FLAG_RETRANS_DATA_ACKED | FLAG_LOST_RETRANS)) ==
		   FLAG_RETRANS_DATA_ACKED) {
		sndcnt = min_t(int, delta,
			       max_t(int, tp->prr_delivered - tp->prr_out,
				     newly_acked_sacked) + 1);
	} else {
		sndcnt = min(delta, newly_acked_sacked);
	}
	/* Force a fast retransmit upon entering fast recovery */
	sndcnt = max(sndcnt, (tp->prr_out ? 0 : 1));
	tp->snd_cwnd = tcp_packets_in_flight(tp) + sndcnt;
}

static inline void tcp_end_cwnd_reduction(struct sock *sk)
{
	struct tcp_sock *tp = tcp_sk(sk);

	if (inet_csk(sk)->icsk_ca_ops->cong_control)
		return;

	/* Reset cwnd to ssthresh in CWR or Recovery (unless it's undone) */
	if (tp->snd_ssthresh < TCP_INFINITE_SSTHRESH &&
	    (inet_csk(sk)->icsk_ca_state == TCP_CA_CWR || tp->undo_marker)) {
		tp->snd_cwnd = tp->snd_ssthresh;
		tp->snd_cwnd_stamp = tcp_jiffies32;
	}
	tcp_ca_event(sk, CA_EVENT_COMPLETE_CWR);
}

/* Enter CWR state. Disable cwnd undo since congestion is proven with ECN */
void tcp_enter_cwr(struct sock *sk)
{
	struct tcp_sock *tp = tcp_sk(sk);

	tp->prior_ssthresh = 0;
	if (inet_csk(sk)->icsk_ca_state < TCP_CA_CWR) {
		tp->undo_marker = 0;
		tcp_init_cwnd_reduction(sk);
		tcp_set_ca_state(sk, TCP_CA_CWR);
	}
}
EXPORT_SYMBOL(tcp_enter_cwr);

static void tcp_try_keep_open(struct sock *sk)
{
	struct tcp_sock *tp = tcp_sk(sk);
	int state = TCP_CA_Open;

	if (tcp_left_out(tp) || tcp_any_retrans_done(sk))
		state = TCP_CA_Disorder;

	if (inet_csk(sk)->icsk_ca_state != state) {
		tcp_set_ca_state(sk, state);
		tp->high_seq = tp->snd_nxt;
	}
}

static void tcp_try_to_open(struct sock *sk, int flag)
{
	struct tcp_sock *tp = tcp_sk(sk);

	tcp_verify_left_out(tp);

	if (!tcp_any_retrans_done(sk))
		tp->retrans_stamp = 0;

	if (flag & FLAG_ECE)
		tcp_enter_cwr(sk);

	if (inet_csk(sk)->icsk_ca_state != TCP_CA_CWR) {
		tcp_try_keep_open(sk);
	}
}

static void tcp_mtup_probe_failed(struct sock *sk)
{
	struct inet_connection_sock *icsk = inet_csk(sk);

	icsk->icsk_mtup.search_high = icsk->icsk_mtup.probe_size - 1;
	icsk->icsk_mtup.probe_size = 0;
	NET_INC_STATS(sock_net(sk), LINUX_MIB_TCPMTUPFAIL);
}

static void tcp_mtup_probe_success(struct sock *sk)
{
	struct tcp_sock *tp = tcp_sk(sk);
	struct inet_connection_sock *icsk = inet_csk(sk);

	/* FIXME: breaks with very large cwnd */
	tp->prior_ssthresh = tcp_current_ssthresh(sk);
	tp->snd_cwnd = tp->snd_cwnd *
		       tcp_mss_to_mtu(sk, tp->mss_cache) /
		       icsk->icsk_mtup.probe_size;
	tp->snd_cwnd_cnt = 0;
	tp->snd_cwnd_stamp = tcp_jiffies32;
	tp->snd_ssthresh = tcp_current_ssthresh(sk);

	icsk->icsk_mtup.search_low = icsk->icsk_mtup.probe_size;
	icsk->icsk_mtup.probe_size = 0;
	tcp_sync_mss(sk, icsk->icsk_pmtu_cookie);
	NET_INC_STATS(sock_net(sk), LINUX_MIB_TCPMTUPSUCCESS);
}

/* Do a simple retransmit without using the backoff mechanisms in
 * tcp_timer. This is used for path mtu discovery.
 * The socket is already locked here.
 */
void tcp_simple_retransmit(struct sock *sk)
{
	const struct inet_connection_sock *icsk = inet_csk(sk);
	struct tcp_sock *tp = tcp_sk(sk);
	struct sk_buff *skb;
	unsigned int mss = tcp_current_mss(sk);

	skb_rbtree_walk(skb, &sk->tcp_rtx_queue) {
		if (tcp_skb_seglen(skb) > mss &&
		    !(TCP_SKB_CB(skb)->sacked & TCPCB_SACKED_ACKED)) {
			if (TCP_SKB_CB(skb)->sacked & TCPCB_SACKED_RETRANS) {
				TCP_SKB_CB(skb)->sacked &= ~TCPCB_SACKED_RETRANS;
				tp->retrans_out -= tcp_skb_pcount(skb);
			}
			tcp_skb_mark_lost_uncond_verify(tp, skb);
		}
	}

	tcp_clear_retrans_hints_partial(tp);

	if (!tp->lost_out)
		return;

	if (tcp_is_reno(tp))
		tcp_limit_reno_sacked(tp);

	tcp_verify_left_out(tp);

	/* Don't muck with the congestion window here.
	 * Reason is that we do not increase amount of _data_
	 * in network, but units changed and effective
	 * cwnd/ssthresh really reduced now.
	 */
	if (icsk->icsk_ca_state != TCP_CA_Loss) {
		tp->high_seq = tp->snd_nxt;
		tp->snd_ssthresh = tcp_current_ssthresh(sk);
		tp->prior_ssthresh = 0;
		tp->undo_marker = 0;
		tcp_set_ca_state(sk, TCP_CA_Loss);
	}
	tcp_xmit_retransmit_queue(sk);
}
EXPORT_SYMBOL(tcp_simple_retransmit);

void tcp_enter_recovery(struct sock *sk, bool ece_ack)
{
	struct tcp_sock *tp = tcp_sk(sk);
	int mib_idx;

	if (tcp_is_reno(tp))
		mib_idx = LINUX_MIB_TCPRENORECOVERY;
	else
		mib_idx = LINUX_MIB_TCPSACKRECOVERY;

	NET_INC_STATS(sock_net(sk), mib_idx);

	tp->prior_ssthresh = 0;
	tcp_init_undo(tp);

	if (!tcp_in_cwnd_reduction(sk)) {
		if (!ece_ack)
			tp->prior_ssthresh = tcp_current_ssthresh(sk);
		tcp_init_cwnd_reduction(sk);
	}
	tcp_set_ca_state(sk, TCP_CA_Recovery);
}

/* Process an ACK in CA_Loss state. Move to CA_Open if lost data are
 * recovered or spurious. Otherwise retransmits more on partial ACKs.
 */
static void tcp_process_loss(struct sock *sk, int flag, int num_dupack,
			     int *rexmit)
{
	struct tcp_sock *tp = tcp_sk(sk);
	bool recovered = !before(tp->snd_una, tp->high_seq);

	if ((flag & FLAG_SND_UNA_ADVANCED || rcu_access_pointer(tp->fastopen_rsk)) &&
	    tcp_try_undo_loss(sk, false))
		return;

	if (tp->frto) { /* F-RTO RFC5682 sec 3.1 (sack enhanced version). */
		/* Step 3.b. A timeout is spurious if not all data are
		 * lost, i.e., never-retransmitted data are (s)acked.
		 */
		if ((flag & FLAG_ORIG_SACK_ACKED) &&
		    tcp_try_undo_loss(sk, true))
			return;

		if (after(tp->snd_nxt, tp->high_seq)) {
			if (flag & FLAG_DATA_SACKED || num_dupack)
				tp->frto = 0; /* Step 3.a. loss was real */
		} else if (flag & FLAG_SND_UNA_ADVANCED && !recovered) {
			tp->high_seq = tp->snd_nxt;
			/* Step 2.b. Try send new data (but deferred until cwnd
			 * is updated in tcp_ack()). Otherwise fall back to
			 * the conventional recovery.
			 */
			if (!tcp_write_queue_empty(sk) &&
			    after(tcp_wnd_end(tp), tp->snd_nxt)) {
				*rexmit = REXMIT_NEW;
				return;
			}
			tp->frto = 0;
		}
	}

	if (recovered) {
		/* F-RTO RFC5682 sec 3.1 step 2.a and 1st part of step 3.a */
		tcp_try_undo_recovery(sk);
		return;
	}
	if (tcp_is_reno(tp)) {
		/* A Reno DUPACK means new data in F-RTO step 2.b above are
		 * delivered. Lower inflight to clock out (re)tranmissions.
		 */
		if (after(tp->snd_nxt, tp->high_seq) && num_dupack)
			tcp_add_reno_sack(sk, num_dupack);
		else if (flag & FLAG_SND_UNA_ADVANCED)
			tcp_reset_reno_sack(tp);
	}
	*rexmit = REXMIT_LOST;
}

/* Undo during fast recovery after partial ACK. */
static bool tcp_try_undo_partial(struct sock *sk, u32 prior_snd_una)
{
	struct tcp_sock *tp = tcp_sk(sk);

	if (tp->undo_marker && tcp_packet_delayed(tp)) {
		/* Plain luck! Hole if filled with delayed
		 * packet, rather than with a retransmit. Check reordering.
		 */
		tcp_check_sack_reordering(sk, prior_snd_una, 1);

		/* We are getting evidence that the reordering degree is higher
		 * than we realized. If there are no retransmits out then we
		 * can undo. Otherwise we clock out new packets but do not
		 * mark more packets lost or retransmit more.
		 */
		if (tp->retrans_out)
			return true;

		if (!tcp_any_retrans_done(sk))
			tp->retrans_stamp = 0;

		DBGUNDO(sk, "partial recovery");
		tcp_undo_cwnd_reduction(sk, true);
		NET_INC_STATS(sock_net(sk), LINUX_MIB_TCPPARTIALUNDO);
		tcp_try_keep_open(sk);
		return true;
	}
	return false;
}

static void tcp_identify_packet_loss(struct sock *sk, int *ack_flag)
{
	struct tcp_sock *tp = tcp_sk(sk);

	if (tcp_rtx_queue_empty(sk))
		return;

	if (unlikely(tcp_is_reno(tp))) {
		tcp_newreno_mark_lost(sk, *ack_flag & FLAG_SND_UNA_ADVANCED);
	} else if (tcp_is_rack(sk)) {
		u32 prior_retrans = tp->retrans_out;

		tcp_rack_mark_lost(sk);
		if (prior_retrans > tp->retrans_out)
			*ack_flag |= FLAG_LOST_RETRANS;
	}
}

static bool tcp_force_fast_retransmit(struct sock *sk)
{
	struct tcp_sock *tp = tcp_sk(sk);

	return after(tcp_highest_sack_seq(tp),
		     tp->snd_una + tp->reordering * tp->mss_cache);
}

/* Process an event, which can update packets-in-flight not trivially.
 * Main goal of this function is to calculate new estimate for left_out,
 * taking into account both packets sitting in receiver's buffer and
 * packets lost by network.
 *
 * Besides that it updates the congestion state when packet loss or ECN
 * is detected. But it does not reduce the cwnd, it is done by the
 * congestion control later.
 *
 * It does _not_ decide what to send, it is made in function
 * tcp_xmit_retransmit_queue().
 */
static void tcp_fastretrans_alert(struct sock *sk, const u32 prior_snd_una,
				  int num_dupack, int *ack_flag, int *rexmit)
{
	struct inet_connection_sock *icsk = inet_csk(sk);
	struct tcp_sock *tp = tcp_sk(sk);
	int fast_rexmit = 0, flag = *ack_flag;
	bool do_lost = num_dupack || ((flag & FLAG_DATA_SACKED) &&
				      tcp_force_fast_retransmit(sk));

	if (!tp->packets_out && tp->sacked_out)
		tp->sacked_out = 0;

	/* Now state machine starts.
	 * A. ECE, hence prohibit cwnd undoing, the reduction is required. */
	if (flag & FLAG_ECE)
		tp->prior_ssthresh = 0;

	/* B. In all the states check for reneging SACKs. */
	if (tcp_check_sack_reneging(sk, flag))
		return;

	/* C. Check consistency of the current state. */
	tcp_verify_left_out(tp);

	/* D. Check state exit conditions. State can be terminated
	 *    when high_seq is ACKed. */
	if (icsk->icsk_ca_state == TCP_CA_Open) {
		WARN_ON(tp->retrans_out != 0);
		tp->retrans_stamp = 0;
	} else if (!before(tp->snd_una, tp->high_seq)) {
		switch (icsk->icsk_ca_state) {
		case TCP_CA_CWR:
			/* CWR is to be held something *above* high_seq
			 * is ACKed for CWR bit to reach receiver. */
			if (tp->snd_una != tp->high_seq) {
				tcp_end_cwnd_reduction(sk);
				tcp_set_ca_state(sk, TCP_CA_Open);
			}
			break;

		case TCP_CA_Recovery:
			if (tcp_is_reno(tp))
				tcp_reset_reno_sack(tp);
			if (tcp_try_undo_recovery(sk))
				return;
			tcp_end_cwnd_reduction(sk);
			break;
		}
	}

	/* E. Process state. */
	switch (icsk->icsk_ca_state) {
	case TCP_CA_Recovery:
		if (!(flag & FLAG_SND_UNA_ADVANCED)) {
			if (tcp_is_reno(tp))
				tcp_add_reno_sack(sk, num_dupack);
		} else {
			if (tcp_try_undo_partial(sk, prior_snd_una))
				return;
			/* Partial ACK arrived. Force fast retransmit. */
			do_lost = tcp_is_reno(tp) ||
				  tcp_force_fast_retransmit(sk);
		}
		if (tcp_try_undo_dsack(sk)) {
			tcp_try_keep_open(sk);
			return;
		}
		tcp_identify_packet_loss(sk, ack_flag);
		break;
	case TCP_CA_Loss:
		tcp_process_loss(sk, flag, num_dupack, rexmit);
		tcp_identify_packet_loss(sk, ack_flag);
		if (!(icsk->icsk_ca_state == TCP_CA_Open ||
		      (*ack_flag & FLAG_LOST_RETRANS)))
			return;
		/* Change state if cwnd is undone or retransmits are lost */
		/* fall through */
	default:
		if (tcp_is_reno(tp)) {
			if (flag & FLAG_SND_UNA_ADVANCED)
				tcp_reset_reno_sack(tp);
			tcp_add_reno_sack(sk, num_dupack);
		}

		if (icsk->icsk_ca_state <= TCP_CA_Disorder)
			tcp_try_undo_dsack(sk);

		tcp_identify_packet_loss(sk, ack_flag);
		if (!tcp_time_to_recover(sk, flag)) {
			tcp_try_to_open(sk, flag);
			return;
		}

		/* MTU probe failure: don't reduce cwnd */
		if (icsk->icsk_ca_state < TCP_CA_CWR &&
		    icsk->icsk_mtup.probe_size &&
		    tp->snd_una == tp->mtu_probe.probe_seq_start) {
			tcp_mtup_probe_failed(sk);
			/* Restores the reduction we did in tcp_mtup_probe() */
			tp->snd_cwnd++;
			tcp_simple_retransmit(sk);
			return;
		}

		/* Otherwise enter Recovery state */
		tcp_enter_recovery(sk, (flag & FLAG_ECE));
		fast_rexmit = 1;
	}

	if (!tcp_is_rack(sk) && do_lost)
		tcp_update_scoreboard(sk, fast_rexmit);
	*rexmit = REXMIT_LOST;
}

static void tcp_update_rtt_min(struct sock *sk, u32 rtt_us, const int flag)
{
	u32 wlen = sock_net(sk)->ipv4.sysctl_tcp_min_rtt_wlen * HZ;
	struct tcp_sock *tp = tcp_sk(sk);

	if ((flag & FLAG_ACK_MAYBE_DELAYED) && rtt_us > tcp_min_rtt(tp)) {
		/* If the remote keeps returning delayed ACKs, eventually
		 * the min filter would pick it up and overestimate the
		 * prop. delay when it expires. Skip suspected delayed ACKs.
		 */
		return;
	}
	minmax_running_min(&tp->rtt_min, wlen, tcp_jiffies32,
			   rtt_us ? : jiffies_to_usecs(1));
}

static bool tcp_ack_update_rtt(struct sock *sk, const int flag,
			       long seq_rtt_us, long sack_rtt_us,
			       long ca_rtt_us, struct rate_sample *rs)
{
	const struct tcp_sock *tp = tcp_sk(sk);

	/* Prefer RTT measured from ACK's timing to TS-ECR. This is because
	 * broken middle-boxes or peers may corrupt TS-ECR fields. But
	 * Karn's algorithm forbids taking RTT if some retransmitted data
	 * is acked (RFC6298).
	 */
	if (seq_rtt_us < 0)
		seq_rtt_us = sack_rtt_us;

	/* RTTM Rule: A TSecr value received in a segment is used to
	 * update the averaged RTT measurement only if the segment
	 * acknowledges some new data, i.e., only if it advances the
	 * left edge of the send window.
	 * See draft-ietf-tcplw-high-performance-00, section 3.3.
	 */
	if (seq_rtt_us < 0 && tp->rx_opt.saw_tstamp && tp->rx_opt.rcv_tsecr &&
	    flag & FLAG_ACKED) {
		u32 delta = tcp_time_stamp(tp) - tp->rx_opt.rcv_tsecr;

		if (likely(delta < INT_MAX / (USEC_PER_SEC / TCP_TS_HZ))) {
			seq_rtt_us = delta * (USEC_PER_SEC / TCP_TS_HZ);
			ca_rtt_us = seq_rtt_us;
		}
	}
	rs->rtt_us = ca_rtt_us; /* RTT of last (S)ACKed packet (or -1) */
	if (seq_rtt_us < 0)
		return false;

	/* ca_rtt_us >= 0 is counting on the invariant that ca_rtt_us is
	 * always taken together with ACK, SACK, or TS-opts. Any negative
	 * values will be skipped with the seq_rtt_us < 0 check above.
	 */
	tcp_update_rtt_min(sk, ca_rtt_us, flag);
	tcp_rtt_estimator(sk, seq_rtt_us);
	tcp_set_rto(sk);

	/* RFC6298: only reset backoff on valid RTT measurement. */
	inet_csk(sk)->icsk_backoff = 0;
	return true;
}

/* Compute time elapsed between (last) SYNACK and the ACK completing 3WHS. */
void tcp_synack_rtt_meas(struct sock *sk, struct request_sock *req)
{
	struct rate_sample rs;
	long rtt_us = -1L;

	if (req && !req->num_retrans && tcp_rsk(req)->snt_synack)
		rtt_us = tcp_stamp_us_delta(tcp_clock_us(), tcp_rsk(req)->snt_synack);

	tcp_ack_update_rtt(sk, FLAG_SYN_ACKED, rtt_us, -1L, rtt_us, &rs);
}


static void tcp_cong_avoid(struct sock *sk, u32 ack, u32 acked)
{
	const struct inet_connection_sock *icsk = inet_csk(sk);

	icsk->icsk_ca_ops->cong_avoid(sk, ack, acked);
	tcp_sk(sk)->snd_cwnd_stamp = tcp_jiffies32;
}

/* Restart timer after forward progress on connection.
 * RFC2988 recommends to restart timer to now+rto.
 */
void tcp_rearm_rto(struct sock *sk)
{
	const struct inet_connection_sock *icsk = inet_csk(sk);
	struct tcp_sock *tp = tcp_sk(sk);

	/* If the retrans timer is currently being used by Fast Open
	 * for SYN-ACK retrans purpose, stay put.
	 */
	if (rcu_access_pointer(tp->fastopen_rsk))
		return;

	if (!tp->packets_out) {
		inet_csk_clear_xmit_timer(sk, ICSK_TIME_RETRANS);
	} else {
		u32 rto = inet_csk(sk)->icsk_rto;
		/* Offset the time elapsed after installing regular RTO */
		if (icsk->icsk_pending == ICSK_TIME_REO_TIMEOUT ||
		    icsk->icsk_pending == ICSK_TIME_LOSS_PROBE) {
			s64 delta_us = tcp_rto_delta_us(sk);
			/* delta_us may not be positive if the socket is locked
			 * when the retrans timer fires and is rescheduled.
			 */
			rto = usecs_to_jiffies(max_t(int, delta_us, 1));
		}
		tcp_reset_xmit_timer(sk, ICSK_TIME_RETRANS, rto,
				     TCP_RTO_MAX, tcp_rtx_queue_head(sk));
	}
}

/* Try to schedule a loss probe; if that doesn't work, then schedule an RTO. */
static void tcp_set_xmit_timer(struct sock *sk)
{
	if (!tcp_schedule_loss_probe(sk, true))
		tcp_rearm_rto(sk);
}

/* If we get here, the whole TSO packet has not been acked. */
static u32 tcp_tso_acked(struct sock *sk, struct sk_buff *skb)
{
	struct tcp_sock *tp = tcp_sk(sk);
	u32 packets_acked;

	BUG_ON(!after(TCP_SKB_CB(skb)->end_seq, tp->snd_una));

	packets_acked = tcp_skb_pcount(skb);
	if (tcp_trim_head(sk, skb, tp->snd_una - TCP_SKB_CB(skb)->seq))
		return 0;
	packets_acked -= tcp_skb_pcount(skb);

	if (packets_acked) {
		BUG_ON(tcp_skb_pcount(skb) == 0);
		BUG_ON(!before(TCP_SKB_CB(skb)->seq, TCP_SKB_CB(skb)->end_seq));
	}

	return packets_acked;
}

static void tcp_ack_tstamp(struct sock *sk, struct sk_buff *skb,
			   u32 prior_snd_una)
{
	const struct skb_shared_info *shinfo;

	/* Avoid cache line misses to get skb_shinfo() and shinfo->tx_flags */
	if (likely(!TCP_SKB_CB(skb)->txstamp_ack))
		return;

	shinfo = skb_shinfo(skb);
	if (!before(shinfo->tskey, prior_snd_una) &&
	    before(shinfo->tskey, tcp_sk(sk)->snd_una)) {
		tcp_skb_tsorted_save(skb) {
			__skb_tstamp_tx(skb, NULL, sk, SCM_TSTAMP_ACK);
		} tcp_skb_tsorted_restore(skb);
	}
}

/* Remove acknowledged frames from the retransmission queue. If our packet
 * is before the ack sequence we can discard it as it's confirmed to have
 * arrived at the other end.
 */
static int tcp_clean_rtx_queue(struct sock *sk, u32 prior_fack,
			       u32 prior_snd_una,
			       struct tcp_sacktag_state *sack)
{
	const struct inet_connection_sock *icsk = inet_csk(sk);
	u64 first_ackt, last_ackt;
	struct tcp_sock *tp = tcp_sk(sk);
	u32 prior_sacked = tp->sacked_out;
	u32 reord = tp->snd_nxt; /* lowest acked un-retx un-sacked seq */
	struct sk_buff *skb, *next;
	bool fully_acked = true;
	long sack_rtt_us = -1L;
	long seq_rtt_us = -1L;
	long ca_rtt_us = -1L;
	u32 pkts_acked = 0;
	u32 last_in_flight = 0;
	bool rtt_update;
	int flag = 0;

	first_ackt = 0;

	for (skb = skb_rb_first(&sk->tcp_rtx_queue); skb; skb = next) {
		struct tcp_skb_cb *scb = TCP_SKB_CB(skb);
		const u32 start_seq = scb->seq;
		u8 sacked = scb->sacked;
		u32 acked_pcount;

		tcp_ack_tstamp(sk, skb, prior_snd_una);

		/* Determine how many packets and what bytes were acked, tso and else */
		if (after(scb->end_seq, tp->snd_una)) {
			if (tcp_skb_pcount(skb) == 1 ||
			    !after(tp->snd_una, scb->seq))
				break;

			acked_pcount = tcp_tso_acked(sk, skb);
			if (!acked_pcount)
				break;
			fully_acked = false;
		} else {
			acked_pcount = tcp_skb_pcount(skb);
		}

		if (unlikely(sacked & TCPCB_RETRANS)) {
			if (sacked & TCPCB_SACKED_RETRANS)
				tp->retrans_out -= acked_pcount;
			flag |= FLAG_RETRANS_DATA_ACKED;
		} else if (!(sacked & TCPCB_SACKED_ACKED)) {
			last_ackt = tcp_skb_timestamp_us(skb);
			WARN_ON_ONCE(last_ackt == 0);
			if (!first_ackt)
				first_ackt = last_ackt;

			last_in_flight = TCP_SKB_CB(skb)->tx.in_flight;
			if (before(start_seq, reord))
				reord = start_seq;
			if (!after(scb->end_seq, tp->high_seq))
				flag |= FLAG_ORIG_SACK_ACKED;
		}

		if (sacked & TCPCB_SACKED_ACKED) {
			tp->sacked_out -= acked_pcount;
		} else if (tcp_is_sack(tp)) {
			tp->delivered += acked_pcount;
			sack->delivered_bytes += skb->len;
			if (!tcp_skb_spurious_retrans(tp, skb))
				tcp_rack_advance(tp, sacked, scb->end_seq,
						 tcp_skb_timestamp_us(skb));
		}
		if (sacked & TCPCB_LOST)
			tp->lost_out -= acked_pcount;

		tp->packets_out -= acked_pcount;
		pkts_acked += acked_pcount;
		tcp_rate_skb_delivered(sk, skb, sack->rate);

		/* Initial outgoing SYN's get put onto the write_queue
		 * just like anything else we transmit.  It is not
		 * true data, and if we misinform our callers that
		 * this ACK acks real data, we will erroneously exit
		 * connection startup slow start one packet too
		 * quickly.  This is severely frowned upon behavior.
		 */
		if (likely(!(scb->tcp_flags & TCPHDR_SYN))) {
			flag |= FLAG_DATA_ACKED;
		} else {
			flag |= FLAG_SYN_ACKED;
			tp->retrans_stamp = 0;
		}

		if (!fully_acked)
			break;

		next = skb_rb_next(skb);
		if (unlikely(skb == tp->retransmit_skb_hint))
			tp->retransmit_skb_hint = NULL;
		if (unlikely(skb == tp->lost_skb_hint))
			tp->lost_skb_hint = NULL;
		tcp_highest_sack_replace(sk, skb, next);
		tcp_rtx_queue_unlink_and_free(skb, sk);
	}

	if (!skb)
		tcp_chrono_stop(sk, TCP_CHRONO_BUSY);

	if (likely(between(tp->snd_up, prior_snd_una, tp->snd_una)))
		tp->snd_up = tp->snd_una;

	if (skb && (TCP_SKB_CB(skb)->sacked & TCPCB_SACKED_ACKED))
		flag |= FLAG_SACK_RENEGING;

	if (likely(first_ackt) && !(flag & FLAG_RETRANS_DATA_ACKED)) {
		seq_rtt_us = tcp_stamp_us_delta(tp->tcp_mstamp, first_ackt);
		ca_rtt_us = tcp_stamp_us_delta(tp->tcp_mstamp, last_ackt);

		if (pkts_acked == 1 && last_in_flight < tp->mss_cache &&
		    last_in_flight && !prior_sacked && fully_acked &&
		    sack->rate->prior_delivered + 1 == tp->delivered &&
		    !(flag & (FLAG_CA_ALERT | FLAG_SYN_ACKED))) {
			/* Conservatively mark a delayed ACK. It's typically
			 * from a lone runt packet over the round trip to
			 * a receiver w/o out-of-order or CE events.
			 */
			flag |= FLAG_ACK_MAYBE_DELAYED;
		}
	}
	if (sack->first_sackt) {
		sack_rtt_us = tcp_stamp_us_delta(tp->tcp_mstamp, sack->first_sackt);
		ca_rtt_us = tcp_stamp_us_delta(tp->tcp_mstamp, sack->last_sackt);
	}
	rtt_update = tcp_ack_update_rtt(sk, flag, seq_rtt_us, sack_rtt_us,
					ca_rtt_us, sack->rate);

	if (flag & FLAG_ACKED) {
		flag |= FLAG_SET_XMIT_TIMER;  /* set TLP or RTO timer */
		if (unlikely(icsk->icsk_mtup.probe_size &&
			     !after(tp->mtu_probe.probe_seq_end, tp->snd_una))) {
			tcp_mtup_probe_success(sk);
		}

		if (tcp_is_reno(tp)) {
			tcp_remove_reno_sacks(sk, pkts_acked);

			/* If any of the cumulatively ACKed segments was
			 * retransmitted, non-SACK case cannot confirm that
			 * progress was due to original transmission due to
			 * lack of TCPCB_SACKED_ACKED bits even if some of
			 * the packets may have been never retransmitted.
			 */
			if (flag & FLAG_RETRANS_DATA_ACKED)
				flag &= ~FLAG_ORIG_SACK_ACKED;
		} else {
			int delta;

			/* Non-retransmitted hole got filled? That's reordering */
			if (before(reord, prior_fack))
				tcp_check_sack_reordering(sk, reord, 0);

			delta = prior_sacked - tp->sacked_out;
			tp->lost_cnt_hint -= min(tp->lost_cnt_hint, delta);
		}
	} else if (skb && rtt_update && sack_rtt_us >= 0 &&
		   sack_rtt_us > tcp_stamp_us_delta(tp->tcp_mstamp,
						    tcp_skb_timestamp_us(skb))) {
		/* Do not re-arm RTO if the sack RTT is measured from data sent
		 * after when the head was last (re)transmitted. Otherwise the
		 * timeout may continue to extend in loss recovery.
		 */
		flag |= FLAG_SET_XMIT_TIMER;  /* set TLP or RTO timer */
	}

	if (icsk->icsk_ca_ops->pkts_acked) {
		struct ack_sample sample = { .pkts_acked = pkts_acked,
					     .rtt_us = sack->rate->rtt_us,
					     .in_flight = last_in_flight };

		icsk->icsk_ca_ops->pkts_acked(sk, &sample);
	}

#if FASTRETRANS_DEBUG > 0
	WARN_ON((int)tp->sacked_out < 0);
	WARN_ON((int)tp->lost_out < 0);
	WARN_ON((int)tp->retrans_out < 0);
	if (!tp->packets_out && tcp_is_sack(tp)) {
		icsk = inet_csk(sk);
		if (tp->lost_out) {
			pr_debug("Leak l=%u %d\n",
				 tp->lost_out, icsk->icsk_ca_state);
			tp->lost_out = 0;
		}
		if (tp->sacked_out) {
			pr_debug("Leak s=%u %d\n",
				 tp->sacked_out, icsk->icsk_ca_state);
			tp->sacked_out = 0;
		}
		if (tp->retrans_out) {
			pr_debug("Leak r=%u %d\n",
				 tp->retrans_out, icsk->icsk_ca_state);
			tp->retrans_out = 0;
		}
	}
#endif
	return flag;
}

static void tcp_ack_probe(struct sock *sk)
{
	struct inet_connection_sock *icsk = inet_csk(sk);
	struct sk_buff *head = tcp_send_head(sk);
	const struct tcp_sock *tp = tcp_sk(sk);

	/* Was it a usable window open? */
	if (!head)
		return;
	if (!after(TCP_SKB_CB(head)->end_seq, tcp_wnd_end(tp))) {
		icsk->icsk_backoff = 0;
		inet_csk_clear_xmit_timer(sk, ICSK_TIME_PROBE0);
		/* Socket must be waked up by subsequent tcp_data_snd_check().
		 * This function is not for random using!
		 */
	} else {
		unsigned long when = tcp_probe0_when(sk, TCP_RTO_MAX);

		tcp_reset_xmit_timer(sk, ICSK_TIME_PROBE0,
				     when, TCP_RTO_MAX, NULL);
	}
}

static inline bool tcp_ack_is_dubious(const struct sock *sk, const int flag)
{
	return !(flag & FLAG_NOT_DUP) || (flag & FLAG_CA_ALERT) ||
		inet_csk(sk)->icsk_ca_state != TCP_CA_Open;
}

/* Decide wheather to run the increase function of congestion control. */
static inline bool tcp_may_raise_cwnd(const struct sock *sk, const int flag)
{
	/* If reordering is high then always grow cwnd whenever data is
	 * delivered regardless of its ordering. Otherwise stay conservative
	 * and only grow cwnd on in-order delivery (RFC5681). A stretched ACK w/
	 * new SACK or ECE mark may first advance cwnd here and later reduce
	 * cwnd in tcp_fastretrans_alert() based on more states.
	 */
	if (tcp_sk(sk)->reordering > sock_net(sk)->ipv4.sysctl_tcp_reordering)
		return flag & FLAG_FORWARD_PROGRESS;

	return flag & FLAG_DATA_ACKED;
}

/* The "ultimate" congestion control function that aims to replace the rigid
 * cwnd increase and decrease control (tcp_cong_avoid,tcp_*cwnd_reduction).
 * It's called toward the end of processing an ACK with precise rate
 * information. All transmission or retransmission are delayed afterwards.
 */
static void tcp_cong_control(struct sock *sk, u32 ack, u32 acked_sacked,
			     int flag, const struct rate_sample *rs)
{
	const struct inet_connection_sock *icsk = inet_csk(sk);

	if (icsk->icsk_ca_ops->cong_control) {
		icsk->icsk_ca_ops->cong_control(sk, rs);
		return;
	}

	if (tcp_in_cwnd_reduction(sk)) {
		/* Reduce cwnd if state mandates */
		tcp_cwnd_reduction(sk, acked_sacked, flag);
	} else if (tcp_may_raise_cwnd(sk, flag)) {
		/* Advance cwnd if state allows */
		tcp_cong_avoid(sk, ack, acked_sacked);
	}
	tcp_update_pacing_rate(sk);
}

/* Check that window update is acceptable.
 * The function assumes that snd_una<=ack<=snd_next.
 */
static inline bool tcp_may_update_window(const struct tcp_sock *tp,
					const u32 ack, const u32 ack_seq,
					const u32 nwin)
{
	return	after(ack, tp->snd_una) ||
		after(ack_seq, tp->snd_wl1) ||
		(ack_seq == tp->snd_wl1 && nwin > tp->snd_wnd);
}

/* If we update tp->snd_una, also update tp->bytes_acked */
static void tcp_snd_una_update(struct tcp_sock *tp, u32 ack)
{
	u32 delta = ack - tp->snd_una;

	sock_owned_by_me((struct sock *)tp);
	tp->bytes_acked += delta;
	tp->snd_una = ack;
}

/* If we update tp->rcv_nxt, also update tp->bytes_received */
static void tcp_rcv_nxt_update(struct tcp_sock *tp, u32 seq)
{
	u32 delta = seq - tp->rcv_nxt;
	u64 old_bytes_received = tp->bytes_received;

	sock_owned_by_me((struct sock *)tp);
	tp->bytes_received += delta;
	WRITE_ONCE(tp->rcv_nxt, seq);

	/* Demand AccECN option at least every 2^22 bytes to avoid
	 * overflowing the ECN byte counters.
	 */
	if ((tp->bytes_received ^ old_bytes_received) & ~((1 << 22) - 1))
		tp->accecn_opt_demand = max_t(u8, 1, tp->accecn_opt_demand);
}

/* Update our send window.
 *
 * Window update algorithm, described in RFC793/RFC1122 (used in linux-2.2
 * and in FreeBSD. NetBSD's one is even worse.) is wrong.
 */
static int tcp_ack_update_window(struct sock *sk, const struct sk_buff *skb, u32 ack,
				 u32 ack_seq)
{
	struct tcp_sock *tp = tcp_sk(sk);
	int flag = 0;
	u32 nwin = ntohs(tcp_hdr(skb)->window);

	if (likely(!tcp_hdr(skb)->syn))
		nwin <<= tp->rx_opt.snd_wscale;

	if (tcp_may_update_window(tp, ack, ack_seq, nwin)) {
		flag |= FLAG_WIN_UPDATE;
		tcp_update_wl(tp, ack_seq);

		if (tp->snd_wnd != nwin) {
			tp->snd_wnd = nwin;

			/* Note, it is the only place, where
			 * fast path is recovered for sending TCP.
			 */
			tp->pred_flags = 0;
			tcp_fast_path_check(sk);

			if (!tcp_write_queue_empty(sk))
				tcp_slow_start_after_idle_check(sk);

			if (nwin > tp->max_window) {
				tp->max_window = nwin;
				tcp_sync_mss(sk, inet_csk(sk)->icsk_pmtu_cookie);
			}
		}
	}

	tcp_snd_una_update(tp, ack);

	return flag;
}

static bool __tcp_oow_rate_limited(struct net *net, int mib_idx,
				   u32 *last_oow_ack_time)
{
	if (*last_oow_ack_time) {
		s32 elapsed = (s32)(tcp_jiffies32 - *last_oow_ack_time);

		if (0 <= elapsed && elapsed < net->ipv4.sysctl_tcp_invalid_ratelimit) {
			NET_INC_STATS(net, mib_idx);
			return true;	/* rate-limited: don't send yet! */
		}
	}

	*last_oow_ack_time = tcp_jiffies32;

	return false;	/* not rate-limited: go ahead, send dupack now! */
}

/* Return true if we're currently rate-limiting out-of-window ACKs and
 * thus shouldn't send a dupack right now. We rate-limit dupacks in
 * response to out-of-window SYNs or ACKs to mitigate ACK loops or DoS
 * attacks that send repeated SYNs or ACKs for the same connection. To
 * do this, we do not send a duplicate SYNACK or ACK if the remote
 * endpoint is sending out-of-window SYNs or pure ACKs at a high rate.
 */
bool tcp_oow_rate_limited(struct net *net, const struct sk_buff *skb,
			  int mib_idx, u32 *last_oow_ack_time)
{
	/* Data packets without SYNs are not likely part of an ACK loop. */
	if ((TCP_SKB_CB(skb)->seq != TCP_SKB_CB(skb)->end_seq) &&
	    !tcp_hdr(skb)->syn)
		return false;

	return __tcp_oow_rate_limited(net, mib_idx, last_oow_ack_time);
}

/* RFC 5961 7 [ACK Throttling] */
static void tcp_send_challenge_ack(struct sock *sk, const struct sk_buff *skb)
{
	/* unprotected vars, we dont care of overwrites */
	static u32 challenge_timestamp;
	static unsigned int challenge_count;
	struct tcp_sock *tp = tcp_sk(sk);
	struct net *net = sock_net(sk);
	u32 count, now;

	/* First check our per-socket dupack rate limit. */
	if (__tcp_oow_rate_limited(net,
				   LINUX_MIB_TCPACKSKIPPEDCHALLENGE,
				   &tp->last_oow_ack_time))
		return;

	/* Then check host-wide RFC 5961 rate limit. */
	now = jiffies / HZ;
	if (now != challenge_timestamp) {
		u32 ack_limit = net->ipv4.sysctl_tcp_challenge_ack_limit;
		u32 half = (ack_limit + 1) >> 1;

		challenge_timestamp = now;
		WRITE_ONCE(challenge_count, half + prandom_u32_max(ack_limit));
	}
	count = READ_ONCE(challenge_count);
	if (count > 0) {
		WRITE_ONCE(challenge_count, count - 1);
		NET_INC_STATS(net, LINUX_MIB_TCPCHALLENGEACK);
		tcp_send_ack(sk);
	}
}

static void tcp_store_ts_recent(struct tcp_sock *tp)
{
	tp->rx_opt.ts_recent = tp->rx_opt.rcv_tsval;
	tp->rx_opt.ts_recent_stamp = ktime_get_seconds();
}

static int __tcp_replace_ts_recent(struct tcp_sock *tp, s32 tstamp_delta)
{
	tcp_store_ts_recent(tp);
	return tstamp_delta > 0 ? FLAG_TS_PROGRESS : 0;
}

static int tcp_replace_ts_recent(struct tcp_sock *tp, u32 seq)
{
	if (tp->rx_opt.saw_tstamp && !after(seq, tp->rcv_wup)) {
		/* PAWS bug workaround wrt. ACK frames, the PAWS discard
		 * extra check below makes sure this can only happen
		 * for pure ACK frames.  -DaveM
		 *
		 * Not only, also it occurs for expired timestamps.
		 */

		if (tcp_paws_check(&tp->rx_opt, 0)) {
			s32 delta = tp->rx_opt.rcv_tsval - tp->rx_opt.ts_recent;
			return __tcp_replace_ts_recent(tp, delta);
		}
	}

	return 0;
}

/* This routine deals with acks during a TLP episode.
 * We mark the end of a TLP episode on receiving TLP dupack or when
 * ack is after tlp_high_seq.
 * Ref: loss detection algorithm in draft-dukkipati-tcpm-tcp-loss-probe.
 */
static void tcp_process_tlp_ack(struct sock *sk, u32 ack, int flag)
{
	struct tcp_sock *tp = tcp_sk(sk);

	if (before(ack, tp->tlp_high_seq))
		return;

	if (flag & FLAG_DSACKING_ACK) {
		/* This DSACK means original and TLP probe arrived; no loss */
		tp->tlp_high_seq = 0;
	} else if (after(ack, tp->tlp_high_seq)) {
		/* ACK advances: there was a loss, so reduce cwnd. Reset
		 * tlp_high_seq in tcp_init_cwnd_reduction()
		 */
		tcp_init_cwnd_reduction(sk);
		tcp_set_ca_state(sk, TCP_CA_CWR);
		tcp_end_cwnd_reduction(sk);
		tcp_try_keep_open(sk);
		NET_INC_STATS(sock_net(sk),
				LINUX_MIB_TCPLOSSPROBERECOVERY);
	} else if (!(flag & (FLAG_SND_UNA_ADVANCED |
			     FLAG_NOT_DUP | FLAG_DATA_SACKED))) {
		/* Pure dupack: original and TLP probe arrived; no loss */
		tp->tlp_high_seq = 0;
	}
}

static inline void tcp_in_ack_event(struct sock *sk, int flag)
{
	const struct inet_connection_sock *icsk = inet_csk(sk);

	if (icsk->icsk_ca_ops->in_ack_event) {
		u32 ack_ev_flags = 0;
		if (flag & FLAG_WIN_UPDATE)
			ack_ev_flags |= CA_ACK_WIN_UPDATE;
		if (flag & FLAG_SLOWPATH) {
			ack_ev_flags = CA_ACK_SLOWPATH;
			if (flag & FLAG_ECE)
				ack_ev_flags |= CA_ACK_ECE;
		}

		icsk->icsk_ca_ops->in_ack_event(sk, ack_ev_flags);
	}
}

/* Congestion control has updated the cwnd already. So if we're in
 * loss recovery then now we do any new sends (for FRTO) or
 * retransmits (for CA_Loss or CA_recovery) that make sense.
 */
static void tcp_xmit_recovery(struct sock *sk, int rexmit)
{
	struct tcp_sock *tp = tcp_sk(sk);

	if (rexmit == REXMIT_NONE || sk->sk_state == TCP_SYN_SENT)
		return;

	if (unlikely(rexmit == REXMIT_NEW)) {
		__tcp_push_pending_frames(sk, tcp_current_mss(sk),
					  TCP_NAGLE_OFF);
		if (after(tp->snd_nxt, tp->high_seq))
			return;
		tp->frto = 0;
	}
	tcp_xmit_retransmit_queue(sk);
}

/* Returns the number of packets newly acked or sacked by the current ACK */
static u32 tcp_newly_delivered(struct sock *sk, u32 prior_delivered,
			       u32 ecn_count)
{
	const struct net *net = sock_net(sk);
	struct tcp_sock *tp = tcp_sk(sk);
	u32 delivered;

	delivered = tp->delivered - prior_delivered;
	NET_ADD_STATS(net, LINUX_MIB_TCPDELIVERED, delivered);

	if (ecn_count) {
		if (tcp_ecn_mode_rfc3168(tp))
			ecn_count = delivered;

		tp->delivered_ce += ecn_count;
		if (tcp_ecn_mode_accecn(tp) &&
		    tcp_accecn_ace_deficit(tp) >= TCP_ACCECN_ACE_MAX_DELTA)
			inet_csk(sk)->icsk_ack.pending |= ICSK_ACK_NOW;
		NET_ADD_STATS(net, LINUX_MIB_TCPDELIVEREDCE, ecn_count);
	}

	return delivered;
}

/* This routine deals with incoming acks, but not outgoing ones. */
static int tcp_ack(struct sock *sk, const struct sk_buff *skb, int flag)
{
	struct inet_connection_sock *icsk = inet_csk(sk);
	struct tcp_sock *tp = tcp_sk(sk);
	struct tcp_sacktag_state sack_state;
	struct rate_sample rs = { .prior_delivered = 0 };
	u32 prior_snd_una = tp->snd_una;
	bool is_sack_reneg = tp->is_sack_reneg;
	u32 ack_seq = TCP_SKB_CB(skb)->seq;
	u32 ack = TCP_SKB_CB(skb)->ack_seq;
	int num_dupack = 0;
	int prior_packets = tp->packets_out;
	u32 delivered = tp->delivered;
	u32 lost = tp->lost;
	int rexmit = REXMIT_NONE; /* Flag to (re)transmit to recover losses */
	u32 ecn_count = 0; /* Did we receive ECE/an AccECN ACE update? */
	u32 prior_fack;

	sack_state.delivered_bytes = 0;
	sack_state.first_sackt = 0;
	sack_state.rate = &rs;

	/* We very likely will need to access rtx queue. */
	prefetch(sk->tcp_rtx_queue.rb_node);

	/* If the ack is older than previous acks
	 * then we can probably ignore it.
	 */
	if (before(ack, prior_snd_una)) {
		/* RFC 5961 5.2 [Blind Data Injection Attack].[Mitigation] */
		if (before(ack, prior_snd_una - tp->max_window)) {
			if (!(flag & FLAG_NO_CHALLENGE_ACK))
				tcp_send_challenge_ack(sk, skb);
			return -1;
		}
		goto old_ack;
	}

	/* If the ack includes data we haven't sent yet, discard
	 * this segment (RFC793 Section 3.9).
	 */
	if (after(ack, tp->snd_nxt))
		return -1;

	if (after(ack, prior_snd_una)) {
		flag |= FLAG_SND_UNA_ADVANCED;
		icsk->icsk_retransmits = 0;

#if IS_ENABLED(CONFIG_TLS_DEVICE)
		if (static_branch_unlikely(&clean_acked_data_enabled.key))
			if (icsk->icsk_clean_acked)
				icsk->icsk_clean_acked(sk, ack);
#endif
	}

	prior_fack = tcp_is_sack(tp) ? tcp_highest_sack_seq(tp) : tp->snd_una;
	rs.prior_in_flight = tcp_packets_in_flight(tp);

	/* ts_recent update must be made after we are sure that the packet
	 * is in window.
	 */
	if (flag & FLAG_UPDATE_TS_RECENT)
		flag |= tcp_replace_ts_recent(tp, TCP_SKB_CB(skb)->seq);

	if ((flag & (FLAG_SLOWPATH | FLAG_SND_UNA_ADVANCED)) ==
	    FLAG_SND_UNA_ADVANCED) {
		/* Window is constant, pure forward advance.
		 * No more checks are required.
		 * Note, we use the fact that SND.UNA>=SND.WL2.
		 */
		tcp_update_wl(tp, ack_seq);
		tcp_snd_una_update(tp, ack);
		flag |= FLAG_WIN_UPDATE;

		NET_INC_STATS(sock_net(sk), LINUX_MIB_TCPHPACKS);
	} else {
		if (ack_seq != TCP_SKB_CB(skb)->end_seq)
			flag |= FLAG_DATA;
		else
			NET_INC_STATS(sock_net(sk), LINUX_MIB_TCPPUREACKS);

		flag |= tcp_ack_update_window(sk, skb, ack, ack_seq);

		if (TCP_SKB_CB(skb)->sacked)
			flag |= tcp_sacktag_write_queue(sk, skb, prior_snd_una,
							&sack_state);
		ecn_count = tcp_ecn_rcv_ecn_echo(tp, tcp_hdr(skb));
		if (ecn_count > 0)
			flag |= FLAG_ECE;
	}

	/* We passed data and got it acked, remove any soft error
	 * log. Something worked...
	 */
	sk->sk_err_soft = 0;
	icsk->icsk_probes_out = 0;
	tp->rcv_tstamp = tcp_jiffies32;
	if (!prior_packets)
		goto no_queue;

	/* See if we can take anything off of the retransmit queue. */
	flag |= tcp_clean_rtx_queue(sk, prior_fack, prior_snd_una, &sack_state);

	tcp_rack_update_reo_wnd(sk, &rs);

	if (tcp_ecn_mode_accecn(tp)) {
		ecn_count = tcp_accecn_process(tp, skb,
					       tp->delivered - delivered,
					       sack_state.delivered_bytes, flag);
		if (ecn_count > 0)
			flag |= FLAG_ECE;
	}

	tcp_in_ack_event(sk, flag);

	if (tp->tlp_high_seq)
		tcp_process_tlp_ack(sk, ack, flag);
	/* If needed, reset TLP/RTO timer; RACK may later override this. */
	if (flag & FLAG_SET_XMIT_TIMER)
		tcp_set_xmit_timer(sk);

	if (tcp_ack_is_dubious(sk, flag)) {
		if (!(flag & (FLAG_SND_UNA_ADVANCED | FLAG_NOT_DUP))) {
			num_dupack = 1;
			/* Consider if pure acks were aggregated in tcp_add_backlog() */
			if (!(flag & FLAG_DATA))
				num_dupack = max_t(u16, 1, skb_shinfo(skb)->gso_segs);
		}
		tcp_fastretrans_alert(sk, prior_snd_una, num_dupack, &flag,
				      &rexmit);
	}

	if ((flag & FLAG_FORWARD_PROGRESS) || !(flag & FLAG_NOT_DUP))
		sk_dst_confirm(sk);

	delivered = tcp_newly_delivered(sk, delivered, ecn_count);

	lost = tp->lost - lost;			/* freshly marked lost */
	rs.is_ack_delayed = !!(flag & FLAG_ACK_MAYBE_DELAYED);
	tcp_rate_gen(sk, delivered, lost, is_sack_reneg, sack_state.rate);
	tcp_cong_control(sk, ack, delivered, flag, sack_state.rate);
	tcp_xmit_recovery(sk, rexmit);
	return 1;

no_queue:
	if (tcp_ecn_mode_accecn(tp)) {
		ecn_count = tcp_accecn_process(tp, skb,
					       tp->delivered - delivered,
					       sack_state.delivered_bytes, flag);
		if (ecn_count > 0)
			flag |= FLAG_ECE;
	}
	tcp_in_ack_event(sk, flag);
	/* If data was DSACKed, see if we can undo a cwnd reduction. */
	if (flag & FLAG_DSACKING_ACK) {
		tcp_fastretrans_alert(sk, prior_snd_una, num_dupack, &flag,
				      &rexmit);
		tcp_newly_delivered(sk, delivered, ecn_count);
	}
	/* If this ack opens up a zero window, clear backoff.  It was
	 * being used to time the probes, and is probably far higher than
	 * it needs to be for normal retransmission.
	 */
	tcp_ack_probe(sk);

	if (tp->tlp_high_seq)
		tcp_process_tlp_ack(sk, ack, flag);
	return 1;

old_ack:
	/* If data was SACKed, tag it and see if we should send more data.
	 * If data was DSACKed, see if we can undo a cwnd reduction.
	 */
	if (TCP_SKB_CB(skb)->sacked) {
		flag |= tcp_sacktag_write_queue(sk, skb, prior_snd_una,
						&sack_state);
		tcp_fastretrans_alert(sk, prior_snd_una, num_dupack, &flag,
				      &rexmit);
		tcp_newly_delivered(sk, delivered, ecn_count);
		tcp_xmit_recovery(sk, rexmit);
	}

	return 0;
}

static void tcp_parse_fastopen_option(int len, const unsigned char *cookie,
				      bool syn, struct tcp_fastopen_cookie *foc,
				      bool exp_opt)
{
	/* Valid only in SYN or SYN-ACK with an even length.  */
	if (!foc || !syn || len < 0 || (len & 1))
		return;

	if (len >= TCP_FASTOPEN_COOKIE_MIN &&
	    len <= TCP_FASTOPEN_COOKIE_MAX)
		memcpy(foc->val, cookie, len);
	else if (len != 0)
		len = -1;
	foc->len = len;
	foc->exp = exp_opt;
}

static void smc_parse_options(const struct tcphdr *th,
			      struct tcp_options_received *opt_rx,
			      const unsigned char *ptr,
			      int opsize)
{
#if IS_ENABLED(CONFIG_SMC)
	if (static_branch_unlikely(&tcp_have_smc)) {
		if (th->syn && !(opsize & 1) &&
		    opsize >= TCPOLEN_EXP_SMC_BASE &&
		    get_unaligned_be32(ptr) == TCPOPT_SMC_MAGIC)
			opt_rx->smc_ok = 1;
	}
#endif
}

/* Try to parse the MSS option from the TCP header. Return 0 on failure, clamped
 * value on success.
 */
static u16 tcp_parse_mss_option(const struct tcphdr *th, u16 user_mss)
{
	const unsigned char *ptr = (const unsigned char *)(th + 1);
	int length = (th->doff * 4) - sizeof(struct tcphdr);
	u16 mss = 0;

	while (length > 0) {
		int opcode = *ptr++;
		int opsize;

		switch (opcode) {
		case TCPOPT_EOL:
			return mss;
		case TCPOPT_NOP:	/* Ref: RFC 793 section 3.1 */
			length--;
			continue;
		default:
			if (length < 2)
				return mss;
			opsize = *ptr++;
			if (opsize < 2) /* "silly options" */
				return mss;
			if (opsize > length)
				return mss;	/* fail on partial options */
			if (opcode == TCPOPT_MSS && opsize == TCPOLEN_MSS) {
				u16 in_mss = get_unaligned_be16(ptr);

				if (in_mss) {
					if (user_mss && user_mss < in_mss)
						in_mss = user_mss;
					mss = in_mss;
				}
			}
			ptr += opsize - 2;
			length -= opsize;
		}
	}
	return mss;
}

/* Look for tcp options. Normally only called on SYN and SYNACK packets.
 * But, this can also be called on packets in the established flow when
 * the fast version below fails.
 */
void tcp_parse_options(const struct net *net,
		       const struct sk_buff *skb,
		       struct tcp_options_received *opt_rx, int estab,
		       struct tcp_fastopen_cookie *foc)
{
	const unsigned char *ptr;
	const struct tcphdr *th = tcp_hdr(skb);
	int length = (th->doff * 4) - sizeof(struct tcphdr);

	ptr = (const unsigned char *)(th + 1);
	opt_rx->saw_tstamp = 0;
	opt_rx->accecn = -1;

	while (length > 0) {
		int opcode = *ptr++;
		int opsize;

		switch (opcode) {
		case TCPOPT_EOL:
			return;
		case TCPOPT_NOP:	/* Ref: RFC 793 section 3.1 */
			length--;
			continue;
		default:
			if (length < 2)
				return;
			opsize = *ptr++;
			if (opsize < 2) /* "silly options" */
				return;
			if (opsize > length)
				return;	/* don't parse partial options */
			switch (opcode) {
			case TCPOPT_MSS:
				if (opsize == TCPOLEN_MSS && th->syn && !estab) {
					u16 in_mss = get_unaligned_be16(ptr);
					if (in_mss) {
						if (opt_rx->user_mss &&
						    opt_rx->user_mss < in_mss)
							in_mss = opt_rx->user_mss;
						opt_rx->mss_clamp = in_mss;
					}
				}
				break;
			case TCPOPT_WINDOW:
				if (opsize == TCPOLEN_WINDOW && th->syn &&
				    !estab && net->ipv4.sysctl_tcp_window_scaling) {
					__u8 snd_wscale = *(__u8 *)ptr;
					opt_rx->wscale_ok = 1;
					if (snd_wscale > TCP_MAX_WSCALE) {
						net_info_ratelimited("%s: Illegal window scaling value %d > %u received\n",
								     __func__,
								     snd_wscale,
								     TCP_MAX_WSCALE);
						snd_wscale = TCP_MAX_WSCALE;
					}
					opt_rx->snd_wscale = snd_wscale;
				}
				break;
			case TCPOPT_TIMESTAMP:
				if ((opsize == TCPOLEN_TIMESTAMP) &&
				    ((estab && opt_rx->tstamp_ok) ||
				     (!estab && net->ipv4.sysctl_tcp_timestamps))) {
					opt_rx->saw_tstamp = 1;
					opt_rx->rcv_tsval = get_unaligned_be32(ptr);
					opt_rx->rcv_tsecr = get_unaligned_be32(ptr + 4);
				}
				break;
			case TCPOPT_SACK_PERM:
				if (opsize == TCPOLEN_SACK_PERM && th->syn &&
				    !estab && net->ipv4.sysctl_tcp_sack) {
					opt_rx->sack_ok = TCP_SACK_SEEN;
					tcp_sack_reset(opt_rx);
				}
				break;

			case TCPOPT_SACK:
				if ((opsize >= (TCPOLEN_SACK_BASE + TCPOLEN_SACK_PERBLOCK)) &&
				   !((opsize - TCPOLEN_SACK_BASE) % TCPOLEN_SACK_PERBLOCK) &&
				   opt_rx->sack_ok) {
					TCP_SKB_CB(skb)->sacked = (ptr - 2) - (unsigned char *)th;
				}
				break;
#ifdef CONFIG_TCP_MD5SIG
			case TCPOPT_MD5SIG:
				/*
				 * The MD5 Hash has already been
				 * checked (see tcp_v{4,6}_do_rcv()).
				 */
				break;
#endif
			case TCPOPT_MPTCP:
				mptcp_parse_option(skb, ptr, opsize, opt_rx);
				break;

			case TCPOPT_FASTOPEN:
				tcp_parse_fastopen_option(
					opsize - TCPOLEN_FASTOPEN_BASE,
					ptr, th->syn, foc, false);
				break;

			case TCPOPT_EXP:
				if (opsize >= TCPOLEN_EXP_ACCECN_BASE &&
				    get_unaligned_be16(ptr) ==
				    TCPOPT_ACCECN_MAGIC) {
					opt_rx->accecn = (ptr - 2) - (unsigned char *)th;
					if (opsize >= TCPOLEN_EXP_ACCECN_BASE + TCPOLEN_ACCECN_PERCOUNTER)
						opt_rx->accecn_orderbit = !!(*(ptr + 2) & 0x80);
				}

				/* Fast Open option shares code 254 using a
				 * 16 bits magic number.
				 */
				else if (opsize >= TCPOLEN_EXP_FASTOPEN_BASE &&
				    get_unaligned_be16(ptr) ==
				    TCPOPT_FASTOPEN_MAGIC)
					tcp_parse_fastopen_option(opsize -
						TCPOLEN_EXP_FASTOPEN_BASE,
						ptr + 2, th->syn, foc, true);
				else
					smc_parse_options(th, opt_rx, ptr,
							  opsize);
				break;

			}
			ptr += opsize-2;
			length -= opsize;
		}
	}
}
EXPORT_SYMBOL(tcp_parse_options);

static bool tcp_parse_aligned_timestamp(struct tcp_sock *tp, const struct tcphdr *th)
{
	const __be32 *ptr = (const __be32 *)(th + 1);

	if (*ptr == htonl((TCPOPT_NOP << 24) | (TCPOPT_NOP << 16)
			  | (TCPOPT_TIMESTAMP << 8) | TCPOLEN_TIMESTAMP)) {
		tp->rx_opt.saw_tstamp = 1;
		++ptr;
		tp->rx_opt.rcv_tsval = ntohl(*ptr);
		++ptr;
		if (*ptr)
			tp->rx_opt.rcv_tsecr = ntohl(*ptr) - tp->tsoffset;
		else
			tp->rx_opt.rcv_tsecr = 0;
		return true;
	}
	return false;
}

/* Fast parse options. This hopes to only see timestamps.
 * If it is wrong it falls back on tcp_parse_options().
 */
static bool tcp_fast_parse_options(const struct net *net,
				   const struct sk_buff *skb,
				   const struct tcphdr *th, struct tcp_sock *tp)
{
	/* In the spirit of fast parsing, compare doff directly to constant
	 * values.  Because equality is used, short doff can be ignored here.
	 */
	if (th->doff == (sizeof(*th) / 4)) {
		tp->rx_opt.saw_tstamp = 0;
		return false;
	} else if (tp->rx_opt.tstamp_ok &&
		   th->doff == ((sizeof(*th) + TCPOLEN_TSTAMP_ALIGNED) / 4)) {
		if (tcp_parse_aligned_timestamp(tp, th))
			return true;
	}

	tcp_parse_options(net, skb, &tp->rx_opt, 1, NULL);
	if (tp->rx_opt.saw_tstamp && tp->rx_opt.rcv_tsecr)
		tp->rx_opt.rcv_tsecr -= tp->tsoffset;

	return true;
}

#ifdef CONFIG_TCP_MD5SIG
/*
 * Parse MD5 Signature option
 */
const u8 *tcp_parse_md5sig_option(const struct tcphdr *th)
{
	int length = (th->doff << 2) - sizeof(*th);
	const u8 *ptr = (const u8 *)(th + 1);

	/* If not enough data remaining, we can short cut */
	while (length >= TCPOLEN_MD5SIG) {
		int opcode = *ptr++;
		int opsize;

		switch (opcode) {
		case TCPOPT_EOL:
			return NULL;
		case TCPOPT_NOP:
			length--;
			continue;
		default:
			opsize = *ptr++;
			if (opsize < 2 || opsize > length)
				return NULL;
			if (opcode == TCPOPT_MD5SIG)
				return opsize == TCPOLEN_MD5SIG ? ptr : NULL;
		}
		ptr += opsize - 2;
		length -= opsize;
	}
	return NULL;
}
EXPORT_SYMBOL(tcp_parse_md5sig_option);
#endif

/* Sorry, PAWS as specified is broken wrt. pure-ACKs -DaveM
 *
 * It is not fatal. If this ACK does _not_ change critical state (seqs, window)
 * it can pass through stack. So, the following predicate verifies that
 * this segment is not used for anything but congestion avoidance or
 * fast retransmit. Moreover, we even are able to eliminate most of such
 * second order effects, if we apply some small "replay" window (~RTO)
 * to timestamp space.
 *
 * All these measures still do not guarantee that we reject wrapped ACKs
 * on networks with high bandwidth, when sequence space is recycled fastly,
 * but it guarantees that such events will be very rare and do not affect
 * connection seriously. This doesn't look nice, but alas, PAWS is really
 * buggy extension.
 *
 * [ Later note. Even worse! It is buggy for segments _with_ data. RFC
 * states that events when retransmit arrives after original data are rare.
 * It is a blatant lie. VJ forgot about fast retransmit! 8)8) It is
 * the biggest problem on large power networks even with minor reordering.
 * OK, let's give it small replay window. If peer clock is even 1hz, it is safe
 * up to bandwidth of 18Gigabit/sec. 8) ]
 */

static int tcp_disordered_ack(const struct sock *sk, const struct sk_buff *skb)
{
	const struct tcp_sock *tp = tcp_sk(sk);
	const struct tcphdr *th = tcp_hdr(skb);
	u32 seq = TCP_SKB_CB(skb)->seq;
	u32 ack = TCP_SKB_CB(skb)->ack_seq;

	return (/* 1. Pure ACK with correct sequence number. */
		(th->ack && seq == TCP_SKB_CB(skb)->end_seq && seq == tp->rcv_nxt) &&

		/* 2. ... and duplicate ACK. */
		ack == tp->snd_una &&

		/* 3. ... and does not update window. */
		!tcp_may_update_window(tp, ack, seq, ntohs(th->window) << tp->rx_opt.snd_wscale) &&

		/* 4. ... and sits in replay window. */
		(s32)(tp->rx_opt.ts_recent - tp->rx_opt.rcv_tsval) <= (inet_csk(sk)->icsk_rto * 1024) / HZ);
}

static inline bool tcp_paws_discard(const struct sock *sk,
				   const struct sk_buff *skb)
{
	const struct tcp_sock *tp = tcp_sk(sk);

	return !tcp_paws_check(&tp->rx_opt, TCP_PAWS_WINDOW) &&
	       !tcp_disordered_ack(sk, skb);
}

/* Check segment sequence number for validity.
 *
 * Segment controls are considered valid, if the segment
 * fits to the window after truncation to the window. Acceptability
 * of data (and SYN, FIN, of course) is checked separately.
 * See tcp_data_queue(), for example.
 *
 * Also, controls (RST is main one) are accepted using RCV.WUP instead
 * of RCV.NXT. Peer still did not advance his SND.UNA when we
 * delayed ACK, so that hisSND.UNA<=ourRCV.WUP.
 * (borrowed from freebsd)
 */

static inline bool tcp_sequence(const struct tcp_sock *tp, u32 seq, u32 end_seq)
{
	return	!before(end_seq, tp->rcv_wup) &&
		!after(seq, tp->rcv_nxt + tcp_receive_window(tp));
}

/* When we get a reset we do this. */
void tcp_reset(struct sock *sk)
{
	trace_tcp_receive_reset(sk);

	/* We want the right error as BSD sees it (and indeed as we do). */
	switch (sk->sk_state) {
	case TCP_SYN_SENT:
		sk->sk_err = ECONNREFUSED;
		break;
	case TCP_CLOSE_WAIT:
		sk->sk_err = EPIPE;
		break;
	case TCP_CLOSE:
		return;
	default:
		sk->sk_err = ECONNRESET;
	}
	/* This barrier is coupled with smp_rmb() in tcp_poll() */
	smp_wmb();

	tcp_write_queue_purge(sk);
	tcp_done(sk);

	if (!sock_flag(sk, SOCK_DEAD))
		sk->sk_error_report(sk);
}

/*
 * 	Process the FIN bit. This now behaves as it is supposed to work
 *	and the FIN takes effect when it is validly part of sequence
 *	space. Not before when we get holes.
 *
 *	If we are ESTABLISHED, a received fin moves us to CLOSE-WAIT
 *	(and thence onto LAST-ACK and finally, CLOSE, we never enter
 *	TIME-WAIT)
 *
 *	If we are in FINWAIT-1, a received FIN indicates simultaneous
 *	close and we go into CLOSING (and later onto TIME-WAIT)
 *
 *	If we are in FINWAIT-2, a received FIN moves us to TIME-WAIT.
 */
void tcp_fin(struct sock *sk)
{
	struct tcp_sock *tp = tcp_sk(sk);

	inet_csk_schedule_ack(sk);

	sk->sk_shutdown |= RCV_SHUTDOWN;
	sock_set_flag(sk, SOCK_DONE);

	switch (sk->sk_state) {
	case TCP_SYN_RECV:
	case TCP_ESTABLISHED:
		/* Move to CLOSE_WAIT */
		tcp_set_state(sk, TCP_CLOSE_WAIT);
		inet_csk_enter_pingpong_mode(sk);
		break;

	case TCP_CLOSE_WAIT:
	case TCP_CLOSING:
		/* Received a retransmission of the FIN, do
		 * nothing.
		 */
		break;
	case TCP_LAST_ACK:
		/* RFC793: Remain in the LAST-ACK state. */
		break;

	case TCP_FIN_WAIT1:
		/* This case occurs when a simultaneous close
		 * happens, we must ack the received FIN and
		 * enter the CLOSING state.
		 */
		tcp_send_ack(sk);
		tcp_set_state(sk, TCP_CLOSING);
		break;
	case TCP_FIN_WAIT2:
		/* Received a FIN -- send ACK and enter TIME_WAIT. */
		tcp_send_ack(sk);
		tcp_time_wait(sk, TCP_TIME_WAIT, 0);
		break;
	default:
		/* Only TCP_LISTEN and TCP_CLOSE are left, in these
		 * cases we should never reach this piece of code.
		 */
		pr_err("%s: Impossible, sk->sk_state=%d\n",
		       __func__, sk->sk_state);
		break;
	}

	/* It _is_ possible, that we have something out-of-order _after_ FIN.
	 * Probably, we should reset in this case. For now drop them.
	 */
	skb_rbtree_purge(&tp->out_of_order_queue);
	if (tcp_is_sack(tp))
		tcp_sack_reset(&tp->rx_opt);
	sk_mem_reclaim(sk);

	if (!sock_flag(sk, SOCK_DEAD)) {
		sk->sk_state_change(sk);

		/* Do not send POLL_HUP for half duplex close. */
		if (sk->sk_shutdown == SHUTDOWN_MASK ||
		    sk->sk_state == TCP_CLOSE)
			sk_wake_async(sk, SOCK_WAKE_WAITD, POLL_HUP);
		else
			sk_wake_async(sk, SOCK_WAKE_WAITD, POLL_IN);
	}
}

static inline bool tcp_sack_extend(struct tcp_sack_block *sp, u32 seq,
				  u32 end_seq)
{
	if (!after(seq, sp->end_seq) && !after(sp->start_seq, end_seq)) {
		if (before(seq, sp->start_seq))
			sp->start_seq = seq;
		if (after(end_seq, sp->end_seq))
			sp->end_seq = end_seq;
		return true;
	}
	return false;
}

static void tcp_dsack_set(struct sock *sk, u32 seq, u32 end_seq)
{
	struct tcp_sock *tp = tcp_sk(sk);

	if (tcp_is_sack(tp) && sock_net(sk)->ipv4.sysctl_tcp_dsack) {
		int mib_idx;

		if (before(seq, tp->rcv_nxt))
			mib_idx = LINUX_MIB_TCPDSACKOLDSENT;
		else
			mib_idx = LINUX_MIB_TCPDSACKOFOSENT;

		NET_INC_STATS(sock_net(sk), mib_idx);

		tp->rx_opt.dsack = 1;
		tp->duplicate_sack[0].start_seq = seq;
		tp->duplicate_sack[0].end_seq = end_seq;
	}
}

static void tcp_dsack_extend(struct sock *sk, u32 seq, u32 end_seq)
{
	struct tcp_sock *tp = tcp_sk(sk);

	if (!tp->rx_opt.dsack)
		tcp_dsack_set(sk, seq, end_seq);
	else
		tcp_sack_extend(tp->duplicate_sack, seq, end_seq);
}

static void tcp_rcv_spurious_retrans(struct sock *sk, const struct sk_buff *skb)
{
	/* When the ACK path fails or drops most ACKs, the sender would
	 * timeout and spuriously retransmit the same segment repeatedly.
	 * The receiver remembers and reflects via DSACKs. Leverage the
	 * DSACK state and change the txhash to re-route speculatively.
	 */
	if (TCP_SKB_CB(skb)->seq == tcp_sk(sk)->duplicate_sack[0].start_seq) {
		sk_rethink_txhash(sk);
		NET_INC_STATS(sock_net(sk), LINUX_MIB_TCPDUPLICATEDATAREHASH);
	}
}

static void tcp_send_dupack(struct sock *sk, const struct sk_buff *skb)
{
	struct tcp_sock *tp = tcp_sk(sk);

	if (TCP_SKB_CB(skb)->end_seq != TCP_SKB_CB(skb)->seq &&
	    before(TCP_SKB_CB(skb)->seq, tp->rcv_nxt)) {
		NET_INC_STATS(sock_net(sk), LINUX_MIB_DELAYEDACKLOST);
		tcp_enter_quickack_mode(sk, TCP_MAX_QUICKACKS);

		if (tcp_is_sack(tp) && sock_net(sk)->ipv4.sysctl_tcp_dsack) {
			u32 end_seq = TCP_SKB_CB(skb)->end_seq;

			tcp_rcv_spurious_retrans(sk, skb);
			if (after(TCP_SKB_CB(skb)->end_seq, tp->rcv_nxt))
				end_seq = tp->rcv_nxt;
			tcp_dsack_set(sk, TCP_SKB_CB(skb)->seq, end_seq);
		}
	}

	tcp_send_ack(sk);
}

/* These routines update the SACK block as out-of-order packets arrive or
 * in-order packets close up the sequence space.
 */
static void tcp_sack_maybe_coalesce(struct tcp_sock *tp)
{
	int this_sack;
	struct tcp_sack_block *sp = &tp->selective_acks[0];
	struct tcp_sack_block *swalk = sp + 1;

	/* See if the recent change to the first SACK eats into
	 * or hits the sequence space of other SACK blocks, if so coalesce.
	 */
	for (this_sack = 1; this_sack < tp->rx_opt.num_sacks;) {
		if (tcp_sack_extend(sp, swalk->start_seq, swalk->end_seq)) {
			int i;

			/* Zap SWALK, by moving every further SACK up by one slot.
			 * Decrease num_sacks.
			 */
			tp->rx_opt.num_sacks--;
			for (i = this_sack; i < tp->rx_opt.num_sacks; i++)
				sp[i] = sp[i + 1];
			continue;
		}
		this_sack++, swalk++;
	}
}

static void tcp_sack_new_ofo_skb(struct sock *sk, u32 seq, u32 end_seq)
{
	struct tcp_sock *tp = tcp_sk(sk);
	struct tcp_sack_block *sp = &tp->selective_acks[0];
	int cur_sacks = tp->rx_opt.num_sacks;
	int this_sack;

	if (!cur_sacks)
		goto new_sack;

	for (this_sack = 0; this_sack < cur_sacks; this_sack++, sp++) {
		if (tcp_sack_extend(sp, seq, end_seq)) {
			/* Rotate this_sack to the first one. */
			for (; this_sack > 0; this_sack--, sp--)
				swap(*sp, *(sp - 1));
			if (cur_sacks > 1)
				tcp_sack_maybe_coalesce(tp);
			return;
		}
	}

	/* Could not find an adjacent existing SACK, build a new one,
	 * put it at the front, and shift everyone else down.  We
	 * always know there is at least one SACK present already here.
	 *
	 * If the sack array is full, forget about the last one.
	 */
	if (this_sack >= TCP_NUM_SACKS) {
		if (tp->compressed_ack > TCP_FASTRETRANS_THRESH)
			tcp_send_ack(sk);
		this_sack--;
		tp->rx_opt.num_sacks--;
		sp--;
	}
	for (; this_sack > 0; this_sack--, sp--)
		*sp = *(sp - 1);

new_sack:
	/* Build the new head SACK, and we're done. */
	sp->start_seq = seq;
	sp->end_seq = end_seq;
	tp->rx_opt.num_sacks++;
}

/* RCV.NXT advances, some SACKs should be eaten. */

static void tcp_sack_remove(struct tcp_sock *tp)
{
	struct tcp_sack_block *sp = &tp->selective_acks[0];
	int num_sacks = tp->rx_opt.num_sacks;
	int this_sack;

	/* Empty ofo queue, hence, all the SACKs are eaten. Clear. */
	if (RB_EMPTY_ROOT(&tp->out_of_order_queue)) {
		tp->rx_opt.num_sacks = 0;
		return;
	}

	for (this_sack = 0; this_sack < num_sacks;) {
		/* Check if the start of the sack is covered by RCV.NXT. */
		if (!before(tp->rcv_nxt, sp->start_seq)) {
			int i;

			/* RCV.NXT must cover all the block! */
			WARN_ON(before(tp->rcv_nxt, sp->end_seq));

			/* Zap this SACK, by moving forward any other SACKS. */
			for (i = this_sack+1; i < num_sacks; i++)
				tp->selective_acks[i-1] = tp->selective_acks[i];
			num_sacks--;
			continue;
		}
		this_sack++;
		sp++;
	}
	tp->rx_opt.num_sacks = num_sacks;
}

/**
 * tcp_try_coalesce - try to merge skb to prior one
 * @sk: socket
 * @dest: destination queue
 * @to: prior buffer
 * @from: buffer to add in queue
 * @fragstolen: pointer to boolean
 *
 * Before queueing skb @from after @to, try to merge them
 * to reduce overall memory use and queue lengths, if cost is small.
 * Packets in ofo or receive queues can stay a long time.
 * Better try to coalesce them right now to avoid future collapses.
 * Returns true if caller should free @from instead of queueing it
 */
static bool tcp_try_coalesce(struct sock *sk,
			     struct sk_buff *to,
			     struct sk_buff *from,
			     bool *fragstolen)
{
	int delta;

	*fragstolen = false;

	/* Its possible this segment overlaps with prior segment in queue */
	if (TCP_SKB_CB(from)->seq != TCP_SKB_CB(to)->end_seq)
		return false;

	if (!mptcp_skb_can_collapse(to, from))
		return false;

#ifdef CONFIG_TLS_DEVICE
	if (from->decrypted != to->decrypted)
		return false;
#endif

	if (!skb_try_coalesce(to, from, fragstolen, &delta))
		return false;

	atomic_add(delta, &sk->sk_rmem_alloc);
	sk_mem_charge(sk, delta);
	NET_INC_STATS(sock_net(sk), LINUX_MIB_TCPRCVCOALESCE);
	TCP_SKB_CB(to)->end_seq = TCP_SKB_CB(from)->end_seq;
	TCP_SKB_CB(to)->ack_seq = TCP_SKB_CB(from)->ack_seq;
	TCP_SKB_CB(to)->tcp_flags |= TCP_SKB_CB(from)->tcp_flags;

	if (TCP_SKB_CB(from)->has_rxtstamp) {
		TCP_SKB_CB(to)->has_rxtstamp = true;
		to->tstamp = from->tstamp;
		skb_hwtstamps(to)->hwtstamp = skb_hwtstamps(from)->hwtstamp;
	}

	return true;
}

static bool tcp_ooo_try_coalesce(struct sock *sk,
			     struct sk_buff *to,
			     struct sk_buff *from,
			     bool *fragstolen)
{
	bool res = tcp_try_coalesce(sk, to, from, fragstolen);

	/* In case tcp_drop() is called later, update to->gso_segs */
	if (res) {
		u32 gso_segs = max_t(u16, 1, skb_shinfo(to)->gso_segs) +
			       max_t(u16, 1, skb_shinfo(from)->gso_segs);

		skb_shinfo(to)->gso_segs = min_t(u32, gso_segs, 0xFFFF);
	}
	return res;
}

static void tcp_drop(struct sock *sk, struct sk_buff *skb)
{
	sk_drops_add(sk, skb);
	__kfree_skb(skb);
}

/* This one checks to see if we can put data from the
 * out_of_order queue into the receive_queue.
 */
static void tcp_ofo_queue(struct sock *sk)
{
	struct tcp_sock *tp = tcp_sk(sk);
	__u32 dsack_high = tp->rcv_nxt;
	bool fin, fragstolen, eaten;
	struct sk_buff *skb, *tail;
	struct rb_node *p;

	p = rb_first(&tp->out_of_order_queue);
	while (p) {
		skb = rb_to_skb(p);
		if (after(TCP_SKB_CB(skb)->seq, tp->rcv_nxt))
			break;

		if (before(TCP_SKB_CB(skb)->seq, dsack_high)) {
			__u32 dsack = dsack_high;
			if (before(TCP_SKB_CB(skb)->end_seq, dsack_high))
				dsack_high = TCP_SKB_CB(skb)->end_seq;
			tcp_dsack_extend(sk, TCP_SKB_CB(skb)->seq, dsack);
		}
		p = rb_next(p);
		rb_erase(&skb->rbnode, &tp->out_of_order_queue);

		if (unlikely(!after(TCP_SKB_CB(skb)->end_seq, tp->rcv_nxt))) {
			tcp_drop(sk, skb);
			continue;
		}

		tail = skb_peek_tail(&sk->sk_receive_queue);
		eaten = tail && tcp_try_coalesce(sk, tail, skb, &fragstolen);
		tcp_rcv_nxt_update(tp, TCP_SKB_CB(skb)->end_seq);
		fin = TCP_SKB_CB(skb)->tcp_flags & TCPHDR_FIN;
		if (!eaten)
			__skb_queue_tail(&sk->sk_receive_queue, skb);
		else
			kfree_skb_partial(skb, fragstolen);

		if (unlikely(fin)) {
			tcp_fin(sk);
			/* tcp_fin() purges tp->out_of_order_queue,
			 * so we must end this loop right now.
			 */
			break;
		}
	}
}

static bool tcp_prune_ofo_queue(struct sock *sk);
static int tcp_prune_queue(struct sock *sk);

static int tcp_try_rmem_schedule(struct sock *sk, struct sk_buff *skb,
				 unsigned int size)
{
	if (atomic_read(&sk->sk_rmem_alloc) > sk->sk_rcvbuf ||
	    !sk_rmem_schedule(sk, skb, size)) {

		if (tcp_prune_queue(sk) < 0)
			return -1;

		while (!sk_rmem_schedule(sk, skb, size)) {
			if (!tcp_prune_ofo_queue(sk))
				return -1;
		}
	}
	return 0;
}

static void tcp_data_queue_ofo(struct sock *sk, struct sk_buff *skb)
{
	struct tcp_sock *tp = tcp_sk(sk);
	struct rb_node **p, *parent;
	struct sk_buff *skb1;
	u32 seq, end_seq;
	bool fragstolen;

	tcp_data_ecn_check(sk, skb);

	if (unlikely(tcp_try_rmem_schedule(sk, skb, skb->truesize))) {
		NET_INC_STATS(sock_net(sk), LINUX_MIB_TCPOFODROP);
		tcp_drop(sk, skb);
		return;
	}

	/* Disable header prediction. */
	tp->pred_flags = 0;
	inet_csk_schedule_ack(sk);

	tp->rcv_ooopack += max_t(u16, 1, skb_shinfo(skb)->gso_segs);
	NET_INC_STATS(sock_net(sk), LINUX_MIB_TCPOFOQUEUE);
	seq = TCP_SKB_CB(skb)->seq;
	end_seq = TCP_SKB_CB(skb)->end_seq;

	p = &tp->out_of_order_queue.rb_node;
	if (RB_EMPTY_ROOT(&tp->out_of_order_queue)) {
		/* Initial out of order segment, build 1 SACK. */
		if (tcp_is_sack(tp)) {
			tp->rx_opt.num_sacks = 1;
			tp->selective_acks[0].start_seq = seq;
			tp->selective_acks[0].end_seq = end_seq;
		}
		rb_link_node(&skb->rbnode, NULL, p);
		rb_insert_color(&skb->rbnode, &tp->out_of_order_queue);
		tp->ooo_last_skb = skb;
		goto end;
	}

	/* In the typical case, we are adding an skb to the end of the list.
	 * Use of ooo_last_skb avoids the O(Log(N)) rbtree lookup.
	 */
	if (tcp_ooo_try_coalesce(sk, tp->ooo_last_skb,
				 skb, &fragstolen)) {
coalesce_done:
		tcp_grow_window(sk, skb);
		kfree_skb_partial(skb, fragstolen);
		skb = NULL;
		goto add_sack;
	}
	/* Can avoid an rbtree lookup if we are adding skb after ooo_last_skb */
	if (!before(seq, TCP_SKB_CB(tp->ooo_last_skb)->end_seq)) {
		parent = &tp->ooo_last_skb->rbnode;
		p = &parent->rb_right;
		goto insert;
	}

	/* Find place to insert this segment. Handle overlaps on the way. */
	parent = NULL;
	while (*p) {
		parent = *p;
		skb1 = rb_to_skb(parent);
		if (before(seq, TCP_SKB_CB(skb1)->seq)) {
			p = &parent->rb_left;
			continue;
		}
		if (before(seq, TCP_SKB_CB(skb1)->end_seq)) {
			if (!after(end_seq, TCP_SKB_CB(skb1)->end_seq)) {
				/* All the bits are present. Drop. */
				NET_INC_STATS(sock_net(sk),
					      LINUX_MIB_TCPOFOMERGE);
				tcp_drop(sk, skb);
				skb = NULL;
				tcp_dsack_set(sk, seq, end_seq);
				goto add_sack;
			}
			if (after(seq, TCP_SKB_CB(skb1)->seq)) {
				/* Partial overlap. */
				tcp_dsack_set(sk, seq, TCP_SKB_CB(skb1)->end_seq);
			} else {
				/* skb's seq == skb1's seq and skb covers skb1.
				 * Replace skb1 with skb.
				 */
				rb_replace_node(&skb1->rbnode, &skb->rbnode,
						&tp->out_of_order_queue);
				tcp_dsack_extend(sk,
						 TCP_SKB_CB(skb1)->seq,
						 TCP_SKB_CB(skb1)->end_seq);
				NET_INC_STATS(sock_net(sk),
					      LINUX_MIB_TCPOFOMERGE);
				tcp_drop(sk, skb1);
				goto merge_right;
			}
		} else if (tcp_ooo_try_coalesce(sk, skb1,
						skb, &fragstolen)) {
			goto coalesce_done;
		}
		p = &parent->rb_right;
	}
insert:
	/* Insert segment into RB tree. */
	rb_link_node(&skb->rbnode, parent, p);
	rb_insert_color(&skb->rbnode, &tp->out_of_order_queue);

merge_right:
	/* Remove other segments covered by skb. */
	while ((skb1 = skb_rb_next(skb)) != NULL) {
		if (!after(end_seq, TCP_SKB_CB(skb1)->seq))
			break;
		if (before(end_seq, TCP_SKB_CB(skb1)->end_seq)) {
			tcp_dsack_extend(sk, TCP_SKB_CB(skb1)->seq,
					 end_seq);
			break;
		}
		rb_erase(&skb1->rbnode, &tp->out_of_order_queue);
		tcp_dsack_extend(sk, TCP_SKB_CB(skb1)->seq,
				 TCP_SKB_CB(skb1)->end_seq);
		NET_INC_STATS(sock_net(sk), LINUX_MIB_TCPOFOMERGE);
		tcp_drop(sk, skb1);
	}
	/* If there is no skb after us, we are the last_skb ! */
	if (!skb1)
		tp->ooo_last_skb = skb;

add_sack:
	if (tcp_is_sack(tp))
		tcp_sack_new_ofo_skb(sk, seq, end_seq);
end:
	if (skb) {
		tcp_grow_window(sk, skb);
		skb_condense(skb);
		skb_set_owner_r(skb, sk);
	}
}

static int __must_check tcp_queue_rcv(struct sock *sk, struct sk_buff *skb,
				      bool *fragstolen)
{
	int eaten;
	struct sk_buff *tail = skb_peek_tail(&sk->sk_receive_queue);

	eaten = (tail &&
		 tcp_try_coalesce(sk, tail,
				  skb, fragstolen)) ? 1 : 0;
	tcp_rcv_nxt_update(tcp_sk(sk), TCP_SKB_CB(skb)->end_seq);
	if (!eaten) {
		__skb_queue_tail(&sk->sk_receive_queue, skb);
		skb_set_owner_r(skb, sk);
	}
	return eaten;
}

int tcp_send_rcvq(struct sock *sk, struct msghdr *msg, size_t size)
{
	struct sk_buff *skb;
	int err = -ENOMEM;
	int data_len = 0;
	bool fragstolen;

	if (size == 0)
		return 0;

	if (size > PAGE_SIZE) {
		int npages = min_t(size_t, size >> PAGE_SHIFT, MAX_SKB_FRAGS);

		data_len = npages << PAGE_SHIFT;
		size = data_len + (size & ~PAGE_MASK);
	}
	skb = alloc_skb_with_frags(size - data_len, data_len,
				   PAGE_ALLOC_COSTLY_ORDER,
				   &err, sk->sk_allocation);
	if (!skb)
		goto err;

	skb_put(skb, size - data_len);
	skb->data_len = data_len;
	skb->len = size;

	if (tcp_try_rmem_schedule(sk, skb, skb->truesize)) {
		NET_INC_STATS(sock_net(sk), LINUX_MIB_TCPRCVQDROP);
		goto err_free;
	}

	err = skb_copy_datagram_from_iter(skb, 0, &msg->msg_iter, size);
	if (err)
		goto err_free;

	TCP_SKB_CB(skb)->seq = tcp_sk(sk)->rcv_nxt;
	TCP_SKB_CB(skb)->end_seq = TCP_SKB_CB(skb)->seq + size;
	TCP_SKB_CB(skb)->ack_seq = tcp_sk(sk)->snd_una - 1;

	if (tcp_queue_rcv(sk, skb, &fragstolen)) {
		WARN_ON_ONCE(fragstolen); /* should not happen */
		__kfree_skb(skb);
	}
	return size;

err_free:
	kfree_skb(skb);
err:
	return err;

}

void tcp_data_ready(struct sock *sk)
{
	const struct tcp_sock *tp = tcp_sk(sk);
	int avail = tp->rcv_nxt - tp->copied_seq;

	if (avail < sk->sk_rcvlowat && !sock_flag(sk, SOCK_DONE))
		return;

	sk->sk_data_ready(sk);
}

static void tcp_data_queue(struct sock *sk, struct sk_buff *skb)
{
	struct tcp_sock *tp = tcp_sk(sk);
	bool fragstolen;
	int eaten;

	if (sk_is_mptcp(sk))
		mptcp_incoming_options(sk, skb, &tp->rx_opt);

	if (TCP_SKB_CB(skb)->seq == TCP_SKB_CB(skb)->end_seq) {
		__kfree_skb(skb);
		return;
	}
	skb_dst_drop(skb);
	__skb_pull(skb, tcp_hdr(skb)->doff * 4);

	tcp_ecn_accept_cwr(sk, skb);

	tp->rx_opt.dsack = 0;

	/*  Queue data for delivery to the user.
	 *  Packets in sequence go to the receive queue.
	 *  Out of sequence packets to the out_of_order_queue.
	 */
	if (TCP_SKB_CB(skb)->seq == tp->rcv_nxt) {
		if (tcp_receive_window(tp) == 0) {
			NET_INC_STATS(sock_net(sk), LINUX_MIB_TCPZEROWINDOWDROP);
			goto out_of_window;
		}

		/* Ok. In sequence. In window. */
queue_and_out:
		if (skb_queue_len(&sk->sk_receive_queue) == 0)
			sk_forced_mem_schedule(sk, skb->truesize);
		else if (tcp_try_rmem_schedule(sk, skb, skb->truesize)) {
			NET_INC_STATS(sock_net(sk), LINUX_MIB_TCPRCVQDROP);
			goto drop;
		}

		eaten = tcp_queue_rcv(sk, skb, &fragstolen);
		if (skb->len)
			tcp_event_data_recv(sk, skb);
		if (TCP_SKB_CB(skb)->tcp_flags & TCPHDR_FIN)
			tcp_fin(sk);

		if (!RB_EMPTY_ROOT(&tp->out_of_order_queue)) {
			tcp_ofo_queue(sk);

			/* RFC5681. 4.2. SHOULD send immediate ACK, when
			 * gap in queue is filled.
			 */
			if (RB_EMPTY_ROOT(&tp->out_of_order_queue))
				inet_csk(sk)->icsk_ack.pending |= ICSK_ACK_NOW;
		}

		if (tp->rx_opt.num_sacks)
			tcp_sack_remove(tp);

		tcp_fast_path_check(sk);

		if (eaten > 0)
			kfree_skb_partial(skb, fragstolen);
		if (!sock_flag(sk, SOCK_DEAD))
			tcp_data_ready(sk);
		return;
	}

	if (!after(TCP_SKB_CB(skb)->end_seq, tp->rcv_nxt)) {
		tcp_rcv_spurious_retrans(sk, skb);
		/* A retransmit, 2nd most common case.  Force an immediate ack. */
		NET_INC_STATS(sock_net(sk), LINUX_MIB_DELAYEDACKLOST);
		tcp_dsack_set(sk, TCP_SKB_CB(skb)->seq, TCP_SKB_CB(skb)->end_seq);

out_of_window:
		tcp_enter_quickack_mode(sk, TCP_MAX_QUICKACKS);
		inet_csk_schedule_ack(sk);
drop:
		tcp_drop(sk, skb);
		return;
	}

	/* Out of window. F.e. zero window probe. */
	if (!before(TCP_SKB_CB(skb)->seq, tp->rcv_nxt + tcp_receive_window(tp)))
		goto out_of_window;

	if (before(TCP_SKB_CB(skb)->seq, tp->rcv_nxt)) {
		/* Partial packet, seq < rcv_next < end_seq */
		tcp_dsack_set(sk, TCP_SKB_CB(skb)->seq, tp->rcv_nxt);

		/* If window is closed, drop tail of packet. But after
		 * remembering D-SACK for its head made in previous line.
		 */
		if (!tcp_receive_window(tp)) {
			NET_INC_STATS(sock_net(sk), LINUX_MIB_TCPZEROWINDOWDROP);
			goto out_of_window;
		}
		goto queue_and_out;
	}

	tcp_data_queue_ofo(sk, skb);
}

static struct sk_buff *tcp_skb_next(struct sk_buff *skb, struct sk_buff_head *list)
{
	if (list)
		return !skb_queue_is_last(list, skb) ? skb->next : NULL;

	return skb_rb_next(skb);
}

static struct sk_buff *tcp_collapse_one(struct sock *sk, struct sk_buff *skb,
					struct sk_buff_head *list,
					struct rb_root *root)
{
	struct sk_buff *next = tcp_skb_next(skb, list);

	if (list)
		__skb_unlink(skb, list);
	else
		rb_erase(&skb->rbnode, root);

	__kfree_skb(skb);
	NET_INC_STATS(sock_net(sk), LINUX_MIB_TCPRCVCOLLAPSED);

	return next;
}

/* Insert skb into rb tree, ordered by TCP_SKB_CB(skb)->seq */
void tcp_rbtree_insert(struct rb_root *root, struct sk_buff *skb)
{
	struct rb_node **p = &root->rb_node;
	struct rb_node *parent = NULL;
	struct sk_buff *skb1;

	while (*p) {
		parent = *p;
		skb1 = rb_to_skb(parent);
		if (before(TCP_SKB_CB(skb)->seq, TCP_SKB_CB(skb1)->seq))
			p = &parent->rb_left;
		else
			p = &parent->rb_right;
	}
	rb_link_node(&skb->rbnode, parent, p);
	rb_insert_color(&skb->rbnode, root);
}

/* Collapse contiguous sequence of skbs head..tail with
 * sequence numbers start..end.
 *
 * If tail is NULL, this means until the end of the queue.
 *
 * Segments with FIN/SYN are not collapsed (only because this
 * simplifies code)
 */
static void
tcp_collapse(struct sock *sk, struct sk_buff_head *list, struct rb_root *root,
	     struct sk_buff *head, struct sk_buff *tail, u32 start, u32 end)
{
	struct sk_buff *skb = head, *n;
	struct sk_buff_head tmp;
	bool end_of_skbs;

	/* First, check that queue is collapsible and find
	 * the point where collapsing can be useful.
	 */
restart:
	for (end_of_skbs = true; skb != NULL && skb != tail; skb = n) {
		n = tcp_skb_next(skb, list);

		/* No new bits? It is possible on ofo queue. */
		if (!before(start, TCP_SKB_CB(skb)->end_seq)) {
			skb = tcp_collapse_one(sk, skb, list, root);
			if (!skb)
				break;
			goto restart;
		}

		/* The first skb to collapse is:
		 * - not SYN/FIN and
		 * - bloated or contains data before "start" or
		 *   overlaps to the next one and mptcp allow collapsing.
		 */
		if (!(TCP_SKB_CB(skb)->tcp_flags & (TCPHDR_SYN | TCPHDR_FIN)) &&
		    (tcp_win_from_space(sk, skb->truesize) > skb->len ||
		     before(TCP_SKB_CB(skb)->seq, start))) {
			end_of_skbs = false;
			break;
		}

		if (n && n != tail && mptcp_skb_can_collapse(skb, n) &&
		    TCP_SKB_CB(skb)->end_seq != TCP_SKB_CB(n)->seq) {
			end_of_skbs = false;
			break;
		}

		/* Decided to skip this, advance start seq. */
		start = TCP_SKB_CB(skb)->end_seq;
	}
	if (end_of_skbs ||
	    (TCP_SKB_CB(skb)->tcp_flags & (TCPHDR_SYN | TCPHDR_FIN)))
		return;

	__skb_queue_head_init(&tmp);

	while (before(start, end)) {
		int copy = min_t(int, SKB_MAX_ORDER(0, 0), end - start);
		struct sk_buff *nskb;

		nskb = alloc_skb(copy, GFP_ATOMIC);
		if (!nskb)
			break;

		memcpy(nskb->cb, skb->cb, sizeof(skb->cb));
#ifdef CONFIG_TLS_DEVICE
		nskb->decrypted = skb->decrypted;
#endif
		TCP_SKB_CB(nskb)->seq = TCP_SKB_CB(nskb)->end_seq = start;
		if (list)
			__skb_queue_before(list, skb, nskb);
		else
			__skb_queue_tail(&tmp, nskb); /* defer rbtree insertion */
		skb_set_owner_r(nskb, sk);
		mptcp_skb_ext_move(nskb, skb);

		/* Copy data, releasing collapsed skbs. */
		while (copy > 0) {
			int offset = start - TCP_SKB_CB(skb)->seq;
			int size = TCP_SKB_CB(skb)->end_seq - start;

			BUG_ON(offset < 0);
			if (size > 0) {
				size = min(copy, size);
				if (skb_copy_bits(skb, offset, skb_put(nskb, size), size))
					BUG();
				TCP_SKB_CB(nskb)->end_seq += size;
				copy -= size;
				start += size;
			}
			if (!before(start, TCP_SKB_CB(skb)->end_seq)) {
				skb = tcp_collapse_one(sk, skb, list, root);
				if (!skb ||
				    skb == tail ||
				    !mptcp_skb_can_collapse(nskb, skb) ||
				    (TCP_SKB_CB(skb)->tcp_flags & (TCPHDR_SYN | TCPHDR_FIN)))
					goto end;
#ifdef CONFIG_TLS_DEVICE
				if (skb->decrypted != nskb->decrypted)
					goto end;
#endif
			}
		}
	}
end:
	skb_queue_walk_safe(&tmp, skb, n)
		tcp_rbtree_insert(root, skb);
}

/* Collapse ofo queue. Algorithm: select contiguous sequence of skbs
 * and tcp_collapse() them until all the queue is collapsed.
 */
static void tcp_collapse_ofo_queue(struct sock *sk)
{
	struct tcp_sock *tp = tcp_sk(sk);
	u32 range_truesize, sum_tiny = 0;
	struct sk_buff *skb, *head;
	u32 start, end;

	skb = skb_rb_first(&tp->out_of_order_queue);
new_range:
	if (!skb) {
		tp->ooo_last_skb = skb_rb_last(&tp->out_of_order_queue);
		return;
	}
	start = TCP_SKB_CB(skb)->seq;
	end = TCP_SKB_CB(skb)->end_seq;
	range_truesize = skb->truesize;

	for (head = skb;;) {
		skb = skb_rb_next(skb);

		/* Range is terminated when we see a gap or when
		 * we are at the queue end.
		 */
		if (!skb ||
		    after(TCP_SKB_CB(skb)->seq, end) ||
		    before(TCP_SKB_CB(skb)->end_seq, start)) {
			/* Do not attempt collapsing tiny skbs */
			if (range_truesize != head->truesize ||
			    end - start >= SKB_WITH_OVERHEAD(SK_MEM_QUANTUM)) {
				tcp_collapse(sk, NULL, &tp->out_of_order_queue,
					     head, skb, start, end);
			} else {
				sum_tiny += range_truesize;
				if (sum_tiny > sk->sk_rcvbuf >> 3)
					return;
			}
			goto new_range;
		}

		range_truesize += skb->truesize;
		if (unlikely(before(TCP_SKB_CB(skb)->seq, start)))
			start = TCP_SKB_CB(skb)->seq;
		if (after(TCP_SKB_CB(skb)->end_seq, end))
			end = TCP_SKB_CB(skb)->end_seq;
	}
}

/*
 * Clean the out-of-order queue to make room.
 * We drop high sequences packets to :
 * 1) Let a chance for holes to be filled.
 * 2) not add too big latencies if thousands of packets sit there.
 *    (But if application shrinks SO_RCVBUF, we could still end up
 *     freeing whole queue here)
 * 3) Drop at least 12.5 % of sk_rcvbuf to avoid malicious attacks.
 *
 * Return true if queue has shrunk.
 */
static bool tcp_prune_ofo_queue(struct sock *sk)
{
	struct tcp_sock *tp = tcp_sk(sk);
	struct rb_node *node, *prev;
	int goal;

	if (RB_EMPTY_ROOT(&tp->out_of_order_queue))
		return false;

	NET_INC_STATS(sock_net(sk), LINUX_MIB_OFOPRUNED);
	goal = sk->sk_rcvbuf >> 3;
	node = &tp->ooo_last_skb->rbnode;
	do {
		prev = rb_prev(node);
		rb_erase(node, &tp->out_of_order_queue);
		goal -= rb_to_skb(node)->truesize;
		tcp_drop(sk, rb_to_skb(node));
		if (!prev || goal <= 0) {
			sk_mem_reclaim(sk);
			if (atomic_read(&sk->sk_rmem_alloc) <= sk->sk_rcvbuf &&
			    !tcp_under_memory_pressure(sk))
				break;
			goal = sk->sk_rcvbuf >> 3;
		}
		node = prev;
	} while (node);
	tp->ooo_last_skb = rb_to_skb(prev);

	/* Reset SACK state.  A conforming SACK implementation will
	 * do the same at a timeout based retransmit.  When a connection
	 * is in a sad state like this, we care only about integrity
	 * of the connection not performance.
	 */
	if (tp->rx_opt.sack_ok)
		tcp_sack_reset(&tp->rx_opt);
	return true;
}

/* Reduce allocated memory if we can, trying to get
 * the socket within its memory limits again.
 *
 * Return less than zero if we should start dropping frames
 * until the socket owning process reads some of the data
 * to stabilize the situation.
 */
static int tcp_prune_queue(struct sock *sk)
{
	struct tcp_sock *tp = tcp_sk(sk);

	NET_INC_STATS(sock_net(sk), LINUX_MIB_PRUNECALLED);

	if (atomic_read(&sk->sk_rmem_alloc) >= sk->sk_rcvbuf)
		tcp_clamp_window(sk);
	else if (tcp_under_memory_pressure(sk))
		tp->rcv_ssthresh = min(tp->rcv_ssthresh, 4U * tp->advmss);

	if (atomic_read(&sk->sk_rmem_alloc) <= sk->sk_rcvbuf)
		return 0;

	tcp_collapse_ofo_queue(sk);
	if (!skb_queue_empty(&sk->sk_receive_queue))
		tcp_collapse(sk, &sk->sk_receive_queue, NULL,
			     skb_peek(&sk->sk_receive_queue),
			     NULL,
			     tp->copied_seq, tp->rcv_nxt);
	sk_mem_reclaim(sk);

	if (atomic_read(&sk->sk_rmem_alloc) <= sk->sk_rcvbuf)
		return 0;

	/* Collapsing did not help, destructive actions follow.
	 * This must not ever occur. */

	tcp_prune_ofo_queue(sk);

	if (atomic_read(&sk->sk_rmem_alloc) <= sk->sk_rcvbuf)
		return 0;

	/* If we are really being abused, tell the caller to silently
	 * drop receive data on the floor.  It will get retransmitted
	 * and hopefully then we'll have sufficient space.
	 */
	NET_INC_STATS(sock_net(sk), LINUX_MIB_RCVPRUNED);

	/* Massive buffer overcommit. */
	tp->pred_flags = 0;
	return -1;
}

static bool tcp_should_expand_sndbuf(const struct sock *sk)
{
	const struct tcp_sock *tp = tcp_sk(sk);

	/* If the user specified a specific send buffer setting, do
	 * not modify it.
	 */
	if (sk->sk_userlocks & SOCK_SNDBUF_LOCK)
		return false;

	/* If we are under global TCP memory pressure, do not expand.  */
	if (tcp_under_memory_pressure(sk))
		return false;

	/* If we are under soft global TCP memory pressure, do not expand.  */
	if (sk_memory_allocated(sk) >= sk_prot_mem_limits(sk, 0))
		return false;

	/* If we filled the congestion window, do not expand.  */
	if (tcp_packets_in_flight(tp) >= tp->snd_cwnd)
		return false;

	return true;
}

/* When incoming ACK allowed to free some skb from write_queue,
 * we remember this event in flag SOCK_QUEUE_SHRUNK and wake up socket
 * on the exit from tcp input handler.
 *
 * PROBLEM: sndbuf expansion does not work well with largesend.
 */
static void tcp_new_space(struct sock *sk)
{
	struct tcp_sock *tp = tcp_sk(sk);

	if (tcp_should_expand_sndbuf(sk)) {
		tcp_sndbuf_expand(sk);
		tp->snd_cwnd_stamp = tcp_jiffies32;
	}

	sk->sk_write_space(sk);
}

static void tcp_check_space(struct sock *sk)
{
	if (sock_flag(sk, SOCK_QUEUE_SHRUNK)) {
		sock_reset_flag(sk, SOCK_QUEUE_SHRUNK);
		/* pairs with tcp_poll() */
		smp_mb();
		if (sk->sk_socket &&
		    test_bit(SOCK_NOSPACE, &sk->sk_socket->flags)) {
			tcp_new_space(sk);
			if (!test_bit(SOCK_NOSPACE, &sk->sk_socket->flags))
				tcp_chrono_stop(sk, TCP_CHRONO_SNDBUF_LIMITED);
		}
	}
}

static inline void tcp_data_snd_check(struct sock *sk)
{
	tcp_push_pending_frames(sk);
	tcp_check_space(sk);
}

/*
 * Check if sending an ack is needed.
 */
static void __tcp_ack_snd_check(struct sock *sk, int ofo_possible)
{
	struct tcp_sock *tp = tcp_sk(sk);
	unsigned long rtt, delay;

	    /* More than one full frame received... */
	if (((tp->rcv_nxt - tp->rcv_wup) > inet_csk(sk)->icsk_ack.rcv_mss &&
	     /* ... and right edge of window advances far enough.
	      * (tcp_recvmsg() will send ACK otherwise).
	      * If application uses SO_RCVLOWAT, we want send ack now if
	      * we have not received enough bytes to satisfy the condition.
	      */
	    (tp->rcv_nxt - tp->copied_seq < sk->sk_rcvlowat ||
	     __tcp_select_window(sk) >= tp->rcv_wnd)) ||
	    /* We ACK each frame or... */
	    tcp_in_quickack_mode(sk) ||
	    /* Protocol state mandates a one-time immediate ACK */
	    inet_csk(sk)->icsk_ack.pending & ICSK_ACK_NOW) {
send_now:
		tcp_send_ack(sk);
		return;
	}

	if (!ofo_possible || RB_EMPTY_ROOT(&tp->out_of_order_queue)) {
		tcp_send_delayed_ack(sk);
		return;
	}

	if (!tcp_is_sack(tp) ||
	    tp->compressed_ack >= sock_net(sk)->ipv4.sysctl_tcp_comp_sack_nr)
		goto send_now;

	if (tp->compressed_ack_rcv_nxt != tp->rcv_nxt) {
		tp->compressed_ack_rcv_nxt = tp->rcv_nxt;
		if (tp->compressed_ack > TCP_FASTRETRANS_THRESH)
			NET_ADD_STATS(sock_net(sk), LINUX_MIB_TCPACKCOMPRESSED,
				      tp->compressed_ack - TCP_FASTRETRANS_THRESH);
		tp->compressed_ack = 0;
	}

	if (++tp->compressed_ack <= TCP_FASTRETRANS_THRESH)
		goto send_now;

	if (hrtimer_is_queued(&tp->compressed_ack_timer))
		return;

	/* compress ack timer : 5 % of rtt, but no more than tcp_comp_sack_delay_ns */

	rtt = tp->rcv_rtt_est.rtt_us;
	if (tp->srtt_us && tp->srtt_us < rtt)
		rtt = tp->srtt_us;

	delay = min_t(unsigned long, sock_net(sk)->ipv4.sysctl_tcp_comp_sack_delay_ns,
		      rtt * (NSEC_PER_USEC >> 3)/20);
	sock_hold(sk);
	hrtimer_start(&tp->compressed_ack_timer, ns_to_ktime(delay),
		      HRTIMER_MODE_REL_PINNED_SOFT);
}

static inline void tcp_ack_snd_check(struct sock *sk)
{
	if (!inet_csk_ack_scheduled(sk)) {
		/* We sent a data segment already. */
		return;
	}
	__tcp_ack_snd_check(sk, 1);
}

/*
 *	This routine is only called when we have urgent data
 *	signaled. Its the 'slow' part of tcp_urg. It could be
 *	moved inline now as tcp_urg is only called from one
 *	place. We handle URGent data wrong. We have to - as
 *	BSD still doesn't use the correction from RFC961.
 *	For 1003.1g we should support a new option TCP_STDURG to permit
 *	either form (or just set the sysctl tcp_stdurg).
 */

static void tcp_check_urg(struct sock *sk, const struct tcphdr *th)
{
	struct tcp_sock *tp = tcp_sk(sk);
	u32 ptr = ntohs(th->urg_ptr);

	if (ptr && !sock_net(sk)->ipv4.sysctl_tcp_stdurg)
		ptr--;
	ptr += ntohl(th->seq);

	/* Ignore urgent data that we've already seen and read. */
	if (after(tp->copied_seq, ptr))
		return;

	/* Do not replay urg ptr.
	 *
	 * NOTE: interesting situation not covered by specs.
	 * Misbehaving sender may send urg ptr, pointing to segment,
	 * which we already have in ofo queue. We are not able to fetch
	 * such data and will stay in TCP_URG_NOTYET until will be eaten
	 * by recvmsg(). Seems, we are not obliged to handle such wicked
	 * situations. But it is worth to think about possibility of some
	 * DoSes using some hypothetical application level deadlock.
	 */
	if (before(ptr, tp->rcv_nxt))
		return;

	/* Do we already have a newer (or duplicate) urgent pointer? */
	if (tp->urg_data && !after(ptr, tp->urg_seq))
		return;

	/* Tell the world about our new urgent pointer. */
	sk_send_sigurg(sk);

	/* We may be adding urgent data when the last byte read was
	 * urgent. To do this requires some care. We cannot just ignore
	 * tp->copied_seq since we would read the last urgent byte again
	 * as data, nor can we alter copied_seq until this data arrives
	 * or we break the semantics of SIOCATMARK (and thus sockatmark())
	 *
	 * NOTE. Double Dutch. Rendering to plain English: author of comment
	 * above did something sort of 	send("A", MSG_OOB); send("B", MSG_OOB);
	 * and expect that both A and B disappear from stream. This is _wrong_.
	 * Though this happens in BSD with high probability, this is occasional.
	 * Any application relying on this is buggy. Note also, that fix "works"
	 * only in this artificial test. Insert some normal data between A and B and we will
	 * decline of BSD again. Verdict: it is better to remove to trap
	 * buggy users.
	 */
	if (tp->urg_seq == tp->copied_seq && tp->urg_data &&
	    !sock_flag(sk, SOCK_URGINLINE) && tp->copied_seq != tp->rcv_nxt) {
		struct sk_buff *skb = skb_peek(&sk->sk_receive_queue);
		tp->copied_seq++;
		if (skb && !before(tp->copied_seq, TCP_SKB_CB(skb)->end_seq)) {
			__skb_unlink(skb, &sk->sk_receive_queue);
			__kfree_skb(skb);
		}
	}

	tp->urg_data = TCP_URG_NOTYET;
	WRITE_ONCE(tp->urg_seq, ptr);

	/* Disable header prediction. */
	tp->pred_flags = 0;
}

/* This is the 'fast' part of urgent handling. */
static void tcp_urg(struct sock *sk, struct sk_buff *skb, const struct tcphdr *th)
{
	struct tcp_sock *tp = tcp_sk(sk);

	/* Check if we get a new urgent pointer - normally not. */
	if (th->urg)
		tcp_check_urg(sk, th);

	/* Do we wait for any urgent data? - normally not... */
	if (tp->urg_data == TCP_URG_NOTYET) {
		u32 ptr = tp->urg_seq - ntohl(th->seq) + (th->doff * 4) -
			  th->syn;

		/* Is the urgent pointer pointing into this packet? */
		if (ptr < skb->len) {
			u8 tmp;
			if (skb_copy_bits(skb, ptr, &tmp, 1))
				BUG();
			tp->urg_data = TCP_URG_VALID | tmp;
			if (!sock_flag(sk, SOCK_DEAD))
				sk->sk_data_ready(sk);
		}
	}
}

/* Maps ECT/CE bits to minimum length of AccECN option */
static inline unsigned int tcp_ecn_field_to_accecn_len(u8 ecnfield)
{
	unsigned int opt;

	opt = (ecnfield - 2) & INET_ECN_MASK;
	/* Shift+XOR for 11 -> 10 */
	opt = (opt ^ (opt >> 1)) + 1;

	return opt;
}


/* Updates Accurate ECN received counters from the received IP ECN field */
void tcp_ecn_received_counters(struct sock *sk, const struct sk_buff *skb,
			       u32 payload_len)
{
	struct tcp_sock *tp = tcp_sk(sk);
	u8 ecnfield = TCP_SKB_CB(skb)->ip_dsfield & INET_ECN_MASK;
	u8 is_ce = INET_ECN_is_ce(ecnfield);
	u8 ecn_edge = tp->prev_ecnfield != ecnfield;

	if (!INET_ECN_is_not_ect(ecnfield)) {
		tp->ecn_flags |= TCP_ECN_SEEN;
		/* ACE counter tracks *all* segments including pure acks */
		tp->received_ce += is_ce * max_t(u16, 1, skb_shinfo(skb)->gso_segs);

		if (payload_len > 0) {
			u8 minlen = tcp_ecn_field_to_accecn_len(ecnfield);
			tp->received_ecn_bytes[ecnfield - 1] += payload_len;
			tp->accecn_minlen = max_t(u8, tp->accecn_minlen, minlen);
		}
	}

	if (ecn_edge || is_ce) {
		tp->prev_ecnfield = ecnfield;
		/* Demand Accurate ECN change-triggered ACKs. Two ACK are
		 * demanded to indicate unambiguously the ecnfield value
		 * in the latter ACK.
		 */
		if (tcp_ecn_mode_accecn(tp)) {
			if (ecn_edge)
				inet_csk(sk)->icsk_ack.pending |= ICSK_ACK_NOW;
			tp->accecn_opt_demand = 2;
		}
	}
}

/* Accept RST for rcv_nxt - 1 after a FIN.
 * When tcp connections are abruptly terminated from Mac OSX (via ^C), a
 * FIN is sent followed by a RST packet. The RST is sent with the same
 * sequence number as the FIN, and thus according to RFC 5961 a challenge
 * ACK should be sent. However, Mac OSX rate limits replies to challenge
 * ACKs on the closed socket. In addition middleboxes can drop either the
 * challenge ACK or a subsequent RST.
 */
static bool tcp_reset_check(const struct sock *sk, const struct sk_buff *skb)
{
	struct tcp_sock *tp = tcp_sk(sk);

	return unlikely(TCP_SKB_CB(skb)->seq == (tp->rcv_nxt - 1) &&
			(1 << sk->sk_state) & (TCPF_CLOSE_WAIT | TCPF_LAST_ACK |
					       TCPF_CLOSING));
}

/* Does PAWS and seqno based validation of an incoming segment, flags will
 * play significant role here.
 */
static bool tcp_validate_incoming(struct sock *sk, struct sk_buff *skb,
				  const struct tcphdr *th, int syn_inerr)
{
	struct tcp_sock *tp = tcp_sk(sk);
	bool rst_seq_match = false;

	/* RFC1323: H1. Apply PAWS check first. */
	if (tcp_fast_parse_options(sock_net(sk), skb, th, tp) &&
	    tp->rx_opt.saw_tstamp &&
	    tcp_paws_discard(sk, skb)) {
		if (!th->rst) {
			NET_INC_STATS(sock_net(sk), LINUX_MIB_PAWSESTABREJECTED);
			if (!tcp_oow_rate_limited(sock_net(sk), skb,
						  LINUX_MIB_TCPACKSKIPPEDPAWS,
						  &tp->last_oow_ack_time))
				tcp_send_dupack(sk, skb);
			goto discard;
		}
		/* Reset is accepted even if it did not pass PAWS. */
	}

	/* Step 1: check sequence number */
	if (!tcp_sequence(tp, TCP_SKB_CB(skb)->seq, TCP_SKB_CB(skb)->end_seq)) {
		/* RFC793, page 37: "In all states except SYN-SENT, all reset
		 * (RST) segments are validated by checking their SEQ-fields."
		 * And page 69: "If an incoming segment is not acceptable,
		 * an acknowledgment should be sent in reply (unless the RST
		 * bit is set, if so drop the segment and return)".
		 */
		if (!th->rst) {
			if (th->syn)
				goto syn_challenge;
			if (!tcp_oow_rate_limited(sock_net(sk), skb,
						  LINUX_MIB_TCPACKSKIPPEDSEQ,
						  &tp->last_oow_ack_time))
				tcp_send_dupack(sk, skb);
		} else if (tcp_reset_check(sk, skb)) {
			tcp_reset(sk);
		}
		goto discard;
	}

	/* Step 2: check RST bit */
	if (th->rst) {
		/* RFC 5961 3.2 (extend to match against (RCV.NXT - 1) after a
		 * FIN and SACK too if available):
		 * If seq num matches RCV.NXT or (RCV.NXT - 1) after a FIN, or
		 * the right-most SACK block,
		 * then
		 *     RESET the connection
		 * else
		 *     Send a challenge ACK
		 */
		if (TCP_SKB_CB(skb)->seq == tp->rcv_nxt ||
		    tcp_reset_check(sk, skb)) {
			rst_seq_match = true;
		} else if (tcp_is_sack(tp) && tp->rx_opt.num_sacks > 0) {
			struct tcp_sack_block *sp = &tp->selective_acks[0];
			int max_sack = sp[0].end_seq;
			int this_sack;

			for (this_sack = 1; this_sack < tp->rx_opt.num_sacks;
			     ++this_sack) {
				max_sack = after(sp[this_sack].end_seq,
						 max_sack) ?
					sp[this_sack].end_seq : max_sack;
			}

			if (TCP_SKB_CB(skb)->seq == max_sack)
				rst_seq_match = true;
		}

		if (rst_seq_match)
			tcp_reset(sk);
		else {
			/* Disable TFO if RST is out-of-order
			 * and no data has been received
			 * for current active TFO socket
			 */
			if (tp->syn_fastopen && !tp->data_segs_in &&
			    sk->sk_state == TCP_ESTABLISHED)
				tcp_fastopen_active_disable(sk);
			tcp_send_challenge_ack(sk, skb);
		}
		goto discard;
	}

	/* step 3: check security and precedence [ignored] */

	/* step 4: Check for a SYN
	 * RFC 5961 4.2 : Send a challenge ack
	 */
	if (th->syn) {
syn_challenge:
		if (syn_inerr)
			TCP_INC_STATS(sock_net(sk), TCP_MIB_INERRS);
		NET_INC_STATS(sock_net(sk), LINUX_MIB_TCPSYNCHALLENGE);
		if (tcp_ecn_mode_accecn(tp))
			tp->accecn_opt_demand = max_t(u8, 1, tp->accecn_opt_demand);
		tcp_send_challenge_ack(sk, skb);
		goto discard;
	}

	return true;

discard:
	tcp_drop(sk, skb);
	return false;
}

/*
 *	TCP receive function for the ESTABLISHED state.
 *
 *	It is split into a fast path and a slow path. The fast path is
 * 	disabled when:
 *	- A zero window was announced from us - zero window probing
 *        is only handled properly in the slow path.
 *	- Out of order segments arrived.
 *	- Urgent data is expected.
 *	- There is no buffer space left
 *	- Unexpected TCP flags/window values/header lengths are received
 *	  (detected by checking the TCP header against pred_flags)
 *	- Data is sent in both directions. Fast path only supports pure senders
 *	  or pure receivers (this means either the sequence number or the ack
 *	  value must stay constant)
 *	- Unexpected TCP option.
 *
 *	When these conditions are not satisfied it drops into a standard
 *	receive procedure patterned after RFC793 to handle all cases.
 *	The first three cases are guaranteed by proper pred_flags setting,
 *	the rest is checked inline. Fast processing is turned on in
 *	tcp_data_queue when everything is OK.
 */
void tcp_rcv_established(struct sock *sk, struct sk_buff *skb)
{
	const struct tcphdr *th = (const struct tcphdr *)skb->data;
	struct tcp_sock *tp = tcp_sk(sk);
	unsigned int len = skb->len;

	/* TCP congestion window tracking */
	trace_tcp_probe(sk, skb);

	tcp_mstamp_refresh(tp);
	if (unlikely(!sk->sk_rx_dst))
		inet_csk(sk)->icsk_af_ops->sk_rx_dst_set(sk, skb);
	/*
	 *	Header prediction.
	 *	The code loosely follows the one in the famous
	 *	"30 instruction TCP receive" Van Jacobson mail.
	 *
	 *	Van's trick is to deposit buffers into socket queue
	 *	on a device interrupt, to call tcp_recv function
	 *	on the receive process context and checksum and copy
	 *	the buffer to user space. smart...
	 *
	 *	Our current scheme is not silly either but we take the
	 *	extra cost of the net_bh soft interrupt processing...
	 *	We do checksum and copy also but from device to kernel.
	 */

	tp->rx_opt.saw_tstamp = 0;

	/*	pred_flags is 0xS?10 << 16 + snd_wnd
	 *	if header_prediction is to be made
	 *	'S' will always be tp->tcp_header_len >> 2
	 *	'?' will be 0 for the fast path, otherwise pred_flags is 0 to
	 *  turn it off	(when there are holes in the receive
	 *	 space for instance)
	 *	PSH flag is ignored.
	 */

	if ((tcp_flag_word(th) & TCP_HP_BITS) == tp->pred_flags &&
	    TCP_SKB_CB(skb)->seq == tp->rcv_nxt &&
	    !after(TCP_SKB_CB(skb)->ack_seq, tp->snd_nxt)) {
		int tcp_header_len = tp->tcp_header_len;
		int flag = 0;
		s32 tstamp_delta = 0;

		/* Timestamp header prediction: tcp_header_len
		 * is automatically equal to th->doff*4 due to pred_flags
		 * match.
		 */

		/* Check timestamp */
		if (tcp_header_len == sizeof(struct tcphdr) + TCPOLEN_TSTAMP_ALIGNED) {
			/* No? Slow path! */
			if (!tcp_parse_aligned_timestamp(tp, th))
				goto slow_path;

			tstamp_delta = tp->rx_opt.rcv_tsval - tp->rx_opt.ts_recent;
			/* If PAWS failed, check it more carefully in slow path */
			if (tstamp_delta < 0)
				goto slow_path;

			/* DO NOT update ts_recent here, if checksum fails
			 * and timestamp was corrupted part, it will result
			 * in a hung connection since we will drop all
			 * future packets due to the PAWS test.
			 */
		}

		if (len <= tcp_header_len) {
			/* Bulk data transfer: sender */
			if (len == tcp_header_len) {
				/* Predicted packet is in window by definition.
				 * seq == rcv_nxt and rcv_wup <= rcv_nxt.
				 * Hence, check seq<=rcv_wup reduces to:
				 */
				if (tcp_header_len ==
				    (sizeof(struct tcphdr) + TCPOLEN_TSTAMP_ALIGNED) &&
				    tp->rcv_nxt == tp->rcv_wup)
					flag |= __tcp_replace_ts_recent(tp, tstamp_delta);

				tcp_ecn_received_counters(sk, skb, 0);

				/* We know that such packets are checksummed
				 * on entry.
				 */
				tcp_ack(sk, skb, flag);
				__kfree_skb(skb);
				tcp_data_snd_check(sk);
				/* When receiving pure ack in fast path, update
				 * last ts ecr directly instead of calling
				 * tcp_rcv_rtt_measure_ts()
				 */
				tp->rcv_rtt_last_tsecr = tp->rx_opt.rcv_tsecr;
				return;
			} else { /* Header too small */
				TCP_INC_STATS(sock_net(sk), TCP_MIB_INERRS);
				goto discard;
			}
		} else {
			int eaten = 0;
			bool fragstolen = false;

			if (tcp_checksum_complete(skb))
				goto csum_error;

			if ((int)skb->truesize > sk->sk_forward_alloc)
				goto step5;

			/* Predicted packet is in window by definition.
			 * seq == rcv_nxt and rcv_wup <= rcv_nxt.
			 * Hence, check seq<=rcv_wup reduces to:
			 */
			if (tcp_header_len ==
			    (sizeof(struct tcphdr) + TCPOLEN_TSTAMP_ALIGNED) &&
			    tp->rcv_nxt == tp->rcv_wup)
				flag |= __tcp_replace_ts_recent(tp, tstamp_delta);

			tcp_rcv_rtt_measure_ts(sk, skb);

			NET_INC_STATS(sock_net(sk), LINUX_MIB_TCPHPHITS);

			/* Bulk data transfer: receiver */
			__skb_pull(skb, tcp_header_len);
			tcp_ecn_received_counters(sk, skb, len - tcp_header_len);
			eaten = tcp_queue_rcv(sk, skb, &fragstolen);

			tcp_event_data_recv(sk, skb);

			if (TCP_SKB_CB(skb)->ack_seq != tp->snd_una) {
				/* Well, only one small jumplet in fast path... */
				tcp_ack(sk, skb, flag | FLAG_DATA);
				tcp_data_snd_check(sk);
				if (!inet_csk_ack_scheduled(sk))
					goto no_ack;
			}

			__tcp_ack_snd_check(sk, 0);
no_ack:
			if (eaten)
				kfree_skb_partial(skb, fragstolen);
			tcp_data_ready(sk);
			return;
		}
	}

slow_path:
	if (len < (th->doff << 2) || tcp_checksum_complete(skb))
		goto csum_error;

	if (!th->ack && !th->rst && !th->syn)
		goto discard;

	/*
	 *	Standard slow path.
	 */

	if (!tcp_validate_incoming(sk, skb, th, 1))
		return;

step5:
	tcp_ecn_received_counters(sk, skb, len - th->doff * 4);

	if (tcp_ack(sk, skb, FLAG_SLOWPATH | FLAG_UPDATE_TS_RECENT) < 0)
		goto discard;

	tcp_rcv_rtt_measure_ts(sk, skb);

	/* Process urgent data. */
	tcp_urg(sk, skb, th);

	/* step 7: process the segment text */
	tcp_data_queue(sk, skb);

	tcp_data_snd_check(sk);
	tcp_ack_snd_check(sk);
	return;

csum_error:
	TCP_INC_STATS(sock_net(sk), TCP_MIB_CSUMERRORS);
	TCP_INC_STATS(sock_net(sk), TCP_MIB_INERRS);

discard:
	tcp_drop(sk, skb);
}
EXPORT_SYMBOL(tcp_rcv_established);

void tcp_init_transfer(struct sock *sk, int bpf_op)
{
	struct inet_connection_sock *icsk = inet_csk(sk);
	struct tcp_sock *tp = tcp_sk(sk);

	tcp_mtup_init(sk);
	icsk->icsk_af_ops->rebuild_header(sk);
	tcp_init_metrics(sk);

	/* Initialize the congestion window to start the transfer.
	 * Cut cwnd down to 1 per RFC5681 if SYN or SYN-ACK has been
	 * retransmitted. In light of RFC6298 more aggressive 1sec
	 * initRTO, we only reset cwnd when more than 1 SYN/SYN-ACK
	 * retransmission has occurred.
	 */
	if (tp->total_retrans > 1 && tp->undo_marker)
		tp->snd_cwnd = 1;
	else
		tp->snd_cwnd = tcp_init_cwnd(tp, __sk_dst_get(sk));
	tp->snd_cwnd_stamp = tcp_jiffies32;

	tcp_call_bpf(sk, bpf_op, 0, NULL);
	tcp_init_congestion_control(sk);
	tcp_init_buffer_space(sk);
}

void tcp_finish_connect(struct sock *sk, struct sk_buff *skb)
{
	struct tcp_sock *tp = tcp_sk(sk);
	struct inet_connection_sock *icsk = inet_csk(sk);

	tcp_set_state(sk, TCP_ESTABLISHED);
	icsk->icsk_ack.lrcvtime = tcp_jiffies32;

	if (skb) {
		icsk->icsk_af_ops->sk_rx_dst_set(sk, skb);
		security_inet_conn_established(sk, skb);
		sk_mark_napi_id(sk, skb);
	}

	tcp_init_transfer(sk, BPF_SOCK_OPS_ACTIVE_ESTABLISHED_CB);

	/* Prevent spurious tcp_cwnd_restart() on first data
	 * packet.
	 */
	tp->lsndtime = tcp_jiffies32;

	if (sock_flag(sk, SOCK_KEEPOPEN))
		inet_csk_reset_keepalive_timer(sk, keepalive_time_when(tp));

	if (!tp->rx_opt.snd_wscale)
		__tcp_fast_path_on(tp, tp->snd_wnd);
	else
		tp->pred_flags = 0;
}

static bool tcp_rcv_fastopen_synack(struct sock *sk, struct sk_buff *synack,
				    struct tcp_fastopen_cookie *cookie)
{
	struct tcp_sock *tp = tcp_sk(sk);
	struct sk_buff *data = tp->syn_data ? tcp_rtx_queue_head(sk) : NULL;
	u16 mss = tp->rx_opt.mss_clamp, try_exp = 0;
	bool syn_drop = false;

	if (mss == tp->rx_opt.user_mss) {
		struct tcp_options_received opt;

		/* Get original SYNACK MSS value if user MSS sets mss_clamp */
		tcp_clear_options(&opt);
		opt.user_mss = opt.mss_clamp = 0;
		tcp_parse_options(sock_net(sk), synack, &opt, 0, NULL);
		mss = opt.mss_clamp;
	}

	if (!tp->syn_fastopen) {
		/* Ignore an unsolicited cookie */
		cookie->len = -1;
	} else if (tp->total_retrans) {
		/* SYN timed out and the SYN-ACK neither has a cookie nor
		 * acknowledges data. Presumably the remote received only
		 * the retransmitted (regular) SYNs: either the original
		 * SYN-data or the corresponding SYN-ACK was dropped.
		 */
		syn_drop = (cookie->len < 0 && data);
	} else if (cookie->len < 0 && !tp->syn_data) {
		/* We requested a cookie but didn't get it. If we did not use
		 * the (old) exp opt format then try so next time (try_exp=1).
		 * Otherwise we go back to use the RFC7413 opt (try_exp=2).
		 */
		try_exp = tp->syn_fastopen_exp ? 2 : 1;
	}

	tcp_fastopen_cache_set(sk, mss, cookie, syn_drop, try_exp);

	if (data) { /* Retransmit unacked data in SYN */
		if (tp->total_retrans)
			tp->fastopen_client_fail = TFO_SYN_RETRANSMITTED;
		else
			tp->fastopen_client_fail = TFO_DATA_NOT_ACKED;
		skb_rbtree_walk_from(data) {
			if (__tcp_retransmit_skb(sk, data, 1))
				break;
		}
		tcp_rearm_rto(sk);
		NET_INC_STATS(sock_net(sk),
				LINUX_MIB_TCPFASTOPENACTIVEFAIL);
		return true;
	}
	tp->syn_data_acked = tp->syn_data;
	if (tp->syn_data_acked) {
		NET_INC_STATS(sock_net(sk), LINUX_MIB_TCPFASTOPENACTIVE);
		/* SYN-data is counted as two separate packets in tcp_ack() */
		if (tp->delivered > 1)
			--tp->delivered;
	}

	tcp_fastopen_add_skb(sk, synack);

	return false;
}

static void smc_check_reset_syn(struct tcp_sock *tp)
{
#if IS_ENABLED(CONFIG_SMC)
	if (static_branch_unlikely(&tcp_have_smc)) {
		if (tp->syn_smc && !tp->rx_opt.smc_ok)
			tp->syn_smc = 0;
	}
#endif
}

static void tcp_try_undo_spurious_syn(struct sock *sk)
{
	struct tcp_sock *tp = tcp_sk(sk);
	u32 syn_stamp;

	/* undo_marker is set when SYN or SYNACK times out. The timeout is
	 * spurious if the ACK's timestamp option echo value matches the
	 * original SYN timestamp.
	 */
	syn_stamp = tp->retrans_stamp;
	if (tp->undo_marker && syn_stamp && tp->rx_opt.saw_tstamp &&
	    syn_stamp == tp->rx_opt.rcv_tsecr)
		tp->undo_marker = 0;
}

static int tcp_rcv_synsent_state_process(struct sock *sk, struct sk_buff *skb,
					 const struct tcphdr *th)
{
	struct inet_connection_sock *icsk = inet_csk(sk);
	struct tcp_sock *tp = tcp_sk(sk);
	struct tcp_fastopen_cookie foc = { .len = -1 };
	int saved_clamp = tp->rx_opt.mss_clamp;
	bool fastopen_fail;

	tcp_parse_options(sock_net(sk), skb, &tp->rx_opt, 0, &foc);
	if (tp->rx_opt.saw_tstamp && tp->rx_opt.rcv_tsecr)
		tp->rx_opt.rcv_tsecr -= tp->tsoffset;

	if (th->ack) {
		/* rfc793:
		 * "If the state is SYN-SENT then
		 *    first check the ACK bit
		 *      If the ACK bit is set
		 *	  If SEG.ACK =< ISS, or SEG.ACK > SND.NXT, send
		 *        a reset (unless the RST bit is set, if so drop
		 *        the segment and return)"
		 */
		if (!after(TCP_SKB_CB(skb)->ack_seq, tp->snd_una) ||
		    after(TCP_SKB_CB(skb)->ack_seq, tp->snd_nxt))
			goto reset_and_undo;

		if (tp->rx_opt.saw_tstamp && tp->rx_opt.rcv_tsecr &&
		    !between(tp->rx_opt.rcv_tsecr, tp->retrans_stamp,
			     tcp_time_stamp(tp))) {
			NET_INC_STATS(sock_net(sk),
					LINUX_MIB_PAWSACTIVEREJECTED);
			goto reset_and_undo;
		}

		/* Now ACK is acceptable.
		 *
		 * "If the RST bit is set
		 *    If the ACK was acceptable then signal the user "error:
		 *    connection reset", drop the segment, enter CLOSED state,
		 *    delete TCB, and return."
		 */

		if (th->rst) {
			tcp_reset(sk);
			goto discard;
		}

		/* rfc793:
		 *   "fifth, if neither of the SYN or RST bits is set then
		 *    drop the segment and return."
		 *
		 *    See note below!
		 *                                        --ANK(990513)
		 */
		if (!th->syn)
			goto discard_and_undo;

		/* rfc793:
		 *   "If the SYN bit is on ...
		 *    are acceptable then ...
		 *    (our SYN has been ACKed), change the connection
		 *    state to ESTABLISHED..."
		 */

		if (tcp_ecn_mode_any(tp))
			tcp_ecn_rcv_synack(sk, th, TCP_SKB_CB(skb)->ip_dsfield);

		tcp_init_wl(tp, TCP_SKB_CB(skb)->seq);
		tcp_try_undo_spurious_syn(sk);
		tcp_ack(sk, skb, FLAG_SLOWPATH);

		/* Ok.. it's good. Set up sequence numbers and
		 * move to established.
		 */
		WRITE_ONCE(tp->rcv_nxt, TCP_SKB_CB(skb)->seq + 1);
		tp->rcv_wup = TCP_SKB_CB(skb)->seq + 1;

		/* RFC1323: The window in SYN & SYN/ACK segments is
		 * never scaled.
		 */
		tp->snd_wnd = ntohs(th->window);

		if (!tp->rx_opt.wscale_ok) {
			tp->rx_opt.snd_wscale = tp->rx_opt.rcv_wscale = 0;
			tp->window_clamp = min(tp->window_clamp, 65535U);
		}

		if (tp->rx_opt.saw_tstamp) {
			tp->rx_opt.tstamp_ok	   = 1;
			tp->tcp_header_len =
				sizeof(struct tcphdr) + TCPOLEN_TSTAMP_ALIGNED;
			tp->advmss	    -= TCPOLEN_TSTAMP_ALIGNED;
			tcp_store_ts_recent(tp);
		} else {
			tp->tcp_header_len = sizeof(struct tcphdr);
		}

		tcp_sync_mss(sk, icsk->icsk_pmtu_cookie);
		tcp_initialize_rcv_mss(sk);

		if (sk_is_mptcp(sk))
			mptcp_rcv_synsent(sk);

		/* Remember, tcp_poll() does not lock socket!
		 * Change state from SYN-SENT only after copied_seq
		 * is initialized. */
		WRITE_ONCE(tp->copied_seq, tp->rcv_nxt);

		smc_check_reset_syn(tp);

		smp_mb();

		tcp_finish_connect(sk, skb);

		fastopen_fail = (tp->syn_fastopen || tp->syn_data) &&
				tcp_rcv_fastopen_synack(sk, skb, &foc);

		if (!sock_flag(sk, SOCK_DEAD)) {
			sk->sk_state_change(sk);
			sk_wake_async(sk, SOCK_WAKE_IO, POLL_OUT);
		}
		if (fastopen_fail)
			return -1;
		if (sk->sk_write_pending ||
		    icsk->icsk_accept_queue.rskq_defer_accept ||
		    inet_csk_in_pingpong_mode(sk)) {
			/* Save one ACK. Data will be ready after
			 * several ticks, if write_pending is set.
			 *
			 * It may be deleted, but with this feature tcpdumps
			 * look so _wonderfully_ clever, that I was not able
			 * to stand against the temptation 8)     --ANK
			 */
			inet_csk_schedule_ack(sk);
			tcp_enter_quickack_mode(sk, TCP_MAX_QUICKACKS);
			inet_csk_reset_xmit_timer(sk, ICSK_TIME_DACK,
						  TCP_DELACK_MAX, TCP_RTO_MAX);

discard:
			tcp_drop(sk, skb);
			return 0;
		} else {
			tcp_send_ack(sk);
		}
		return -1;
	}

	/* No ACK in the segment */

	if (th->rst) {
		/* rfc793:
		 * "If the RST bit is set
		 *
		 *      Otherwise (no ACK) drop the segment and return."
		 */

		goto discard_and_undo;
	}

	/* PAWS check. */
	if (tp->rx_opt.ts_recent_stamp && tp->rx_opt.saw_tstamp &&
	    tcp_paws_reject(&tp->rx_opt, 0))
		goto discard_and_undo;

	if (th->syn) {
		/* We see SYN without ACK. It is attempt of
		 * simultaneous connect with crossed SYNs.
		 * Particularly, it can be connect to self.
		 */
		tcp_set_state(sk, TCP_SYN_RECV);

		if (tp->rx_opt.saw_tstamp) {
			tp->rx_opt.tstamp_ok = 1;
			tcp_store_ts_recent(tp);
			tp->tcp_header_len =
				sizeof(struct tcphdr) + TCPOLEN_TSTAMP_ALIGNED;
		} else {
			tp->tcp_header_len = sizeof(struct tcphdr);
		}

		WRITE_ONCE(tp->rcv_nxt, TCP_SKB_CB(skb)->seq + 1);
		WRITE_ONCE(tp->copied_seq, tp->rcv_nxt);
		tp->rcv_wup = TCP_SKB_CB(skb)->seq + 1;

		/* RFC1323: The window in SYN & SYN/ACK segments is
		 * never scaled.
		 */
		tp->snd_wnd    = ntohs(th->window);
		tp->snd_wl1    = TCP_SKB_CB(skb)->seq;
		tp->max_window = tp->snd_wnd;

		tcp_ecn_rcv_syn(tp, th, skb);

		tcp_mtup_init(sk);
		tcp_sync_mss(sk, icsk->icsk_pmtu_cookie);
		tcp_initialize_rcv_mss(sk);

		tcp_send_synack(sk);
#if 0
		/* Note, we could accept data and URG from this segment.
		 * There are no obstacles to make this (except that we must
		 * either change tcp_recvmsg() to prevent it from returning data
		 * before 3WHS completes per RFC793, or employ TCP Fast Open).
		 *
		 * However, if we ignore data in ACKless segments sometimes,
		 * we have no reasons to accept it sometimes.
		 * Also, seems the code doing it in step6 of tcp_rcv_state_process
		 * is not flawless. So, discard packet for sanity.
		 * Uncomment this return to process the data.
		 */
		return -1;
#else
		goto discard;
#endif
	}
	/* "fifth, if neither of the SYN or RST bits is set then
	 * drop the segment and return."
	 */

discard_and_undo:
	tcp_clear_options(&tp->rx_opt);
	tp->rx_opt.mss_clamp = saved_clamp;
	goto discard;

reset_and_undo:
	tcp_clear_options(&tp->rx_opt);
	tp->rx_opt.mss_clamp = saved_clamp;
	return 1;
}

static void tcp_rcv_synrecv_state_fastopen(struct sock *sk)
{
	struct request_sock *req;

	tcp_try_undo_loss(sk, false);

	/* Reset rtx states to prevent spurious retransmits_timed_out() */
	tcp_sk(sk)->retrans_stamp = 0;
	inet_csk(sk)->icsk_retransmits = 0;

	/* Once we leave TCP_SYN_RECV or TCP_FIN_WAIT_1,
	 * we no longer need req so release it.
	 */
	req = rcu_dereference_protected(tcp_sk(sk)->fastopen_rsk,
					lockdep_sock_is_held(sk));
	reqsk_fastopen_remove(sk, req, false);

	/* Re-arm the timer because data may have been sent out.
	 * This is similar to the regular data transmission case
	 * when new data has just been ack'ed.
	 *
	 * (TFO) - we could try to be more aggressive and
	 * retransmitting any data sooner based on when they
	 * are sent out.
	 */
	tcp_rearm_rto(sk);
}

/*
 *	This function implements the receiving procedure of RFC 793 for
 *	all states except ESTABLISHED and TIME_WAIT.
 *	It's called from both tcp_v4_rcv and tcp_v6_rcv and should be
 *	address independent.
 */

int tcp_rcv_state_process(struct sock *sk, struct sk_buff *skb)
{
	struct tcp_sock *tp = tcp_sk(sk);
	struct inet_connection_sock *icsk = inet_csk(sk);
	const struct tcphdr *th = tcp_hdr(skb);
	struct request_sock *req;
	int queued = 0;
	bool acceptable;

	switch (sk->sk_state) {
	case TCP_CLOSE:
		goto discard;

	case TCP_LISTEN:
		if (th->ack)
			return 1;

		if (th->rst)
			goto discard;

		if (th->syn) {
			if (th->fin)
				goto discard;
			/* It is possible that we process SYN packets from backlog,
			 * so we need to make sure to disable BH and RCU right there.
			 */
			rcu_read_lock();
			local_bh_disable();
			acceptable = icsk->icsk_af_ops->conn_request(sk, skb) >= 0;
			local_bh_enable();
			rcu_read_unlock();

			if (!acceptable)
				return 1;
			consume_skb(skb);
			return 0;
		}
		goto discard;

	case TCP_SYN_SENT:
		tp->rx_opt.saw_tstamp = 0;
		tcp_mstamp_refresh(tp);
		queued = tcp_rcv_synsent_state_process(sk, skb, th);
		if (queued >= 0)
			return queued;

		/* Do step6 onward by hand. */
		tcp_urg(sk, skb, th);
		__kfree_skb(skb);
		tcp_data_snd_check(sk);
		return 0;
	}

	tcp_mstamp_refresh(tp);
	tp->rx_opt.saw_tstamp = 0;
	req = rcu_dereference_protected(tp->fastopen_rsk,
					lockdep_sock_is_held(sk));
	if (req) {
		bool req_stolen;

		WARN_ON_ONCE(sk->sk_state != TCP_SYN_RECV &&
		    sk->sk_state != TCP_FIN_WAIT1);

		if (!tcp_check_req(sk, skb, req, true, &req_stolen))
			goto discard;
	}

	if (!th->ack && !th->rst && !th->syn)
		goto discard;

	if (!tcp_validate_incoming(sk, skb, th, 0))
		return 0;

	/* step 5: check the ACK field */
	acceptable = tcp_ack(sk, skb, FLAG_SLOWPATH |
				      FLAG_UPDATE_TS_RECENT |
				      FLAG_NO_CHALLENGE_ACK) > 0;

	if (!acceptable) {
		if (sk->sk_state == TCP_SYN_RECV)
			return 1;	/* send one RST */
		tcp_send_challenge_ack(sk, skb);
		goto discard;
	}
	switch (sk->sk_state) {
	case TCP_SYN_RECV:
		tp->delivered++; /* SYN-ACK delivery isn't tracked in tcp_ack */
		if (!tp->srtt_us)
			tcp_synack_rtt_meas(sk, req);

		if (req) {
			tcp_rcv_synrecv_state_fastopen(sk);
		} else {
			tcp_try_undo_spurious_syn(sk);
			tp->retrans_stamp = 0;
			tcp_init_transfer(sk, BPF_SOCK_OPS_PASSIVE_ESTABLISHED_CB);
			WRITE_ONCE(tp->copied_seq, tp->rcv_nxt);
		}
		smp_mb();
		tcp_set_state(sk, TCP_ESTABLISHED);
		sk->sk_state_change(sk);

		/* Note, that this wakeup is only for marginal crossed SYN case.
		 * Passively open sockets are not waked up, because
		 * sk->sk_sleep == NULL and sk->sk_socket == NULL.
		 */
		if (sk->sk_socket)
			sk_wake_async(sk, SOCK_WAKE_IO, POLL_OUT);

		tp->snd_una = TCP_SKB_CB(skb)->ack_seq;
		tp->snd_wnd = ntohs(th->window) << tp->rx_opt.snd_wscale;
		tcp_init_wl(tp, TCP_SKB_CB(skb)->seq);

		if (tp->rx_opt.tstamp_ok)
			tp->advmss -= TCPOLEN_TSTAMP_ALIGNED;

		if (!inet_csk(sk)->icsk_ca_ops->cong_control)
			tcp_update_pacing_rate(sk);

		/* Prevent spurious tcp_cwnd_restart() on first data packet */
		tp->lsndtime = tcp_jiffies32;

		tcp_initialize_rcv_mss(sk);
		if (tcp_ecn_mode_accecn(tp))
			tcp_accecn_third_ack(sk, skb, tp->syn_ect_snt);
		tcp_fast_path_on(tp);
		break;

	case TCP_FIN_WAIT1: {
		int tmo;

		if (req)
			tcp_rcv_synrecv_state_fastopen(sk);

		if (tp->snd_una != tp->write_seq)
			break;

		tcp_set_state(sk, TCP_FIN_WAIT2);
		sk->sk_shutdown |= SEND_SHUTDOWN;

		sk_dst_confirm(sk);

		if (!sock_flag(sk, SOCK_DEAD)) {
			/* Wake up lingering close() */
			sk->sk_state_change(sk);
			break;
		}

		if (tp->linger2 < 0) {
			tcp_done(sk);
			NET_INC_STATS(sock_net(sk), LINUX_MIB_TCPABORTONDATA);
			return 1;
		}
		if (TCP_SKB_CB(skb)->end_seq != TCP_SKB_CB(skb)->seq &&
		    after(TCP_SKB_CB(skb)->end_seq - th->fin, tp->rcv_nxt)) {
			/* Receive out of order FIN after close() */
			if (tp->syn_fastopen && th->fin)
				tcp_fastopen_active_disable(sk);
			tcp_done(sk);
			NET_INC_STATS(sock_net(sk), LINUX_MIB_TCPABORTONDATA);
			return 1;
		}

		tmo = tcp_fin_time(sk);
		if (tmo > TCP_TIMEWAIT_LEN) {
			inet_csk_reset_keepalive_timer(sk, tmo - TCP_TIMEWAIT_LEN);
		} else if (th->fin || sock_owned_by_user(sk)) {
			/* Bad case. We could lose such FIN otherwise.
			 * It is not a big problem, but it looks confusing
			 * and not so rare event. We still can lose it now,
			 * if it spins in bh_lock_sock(), but it is really
			 * marginal case.
			 */
			inet_csk_reset_keepalive_timer(sk, tmo);
		} else {
			tcp_time_wait(sk, TCP_FIN_WAIT2, tmo);
			goto discard;
		}
		break;
	}

	case TCP_CLOSING:
		if (tp->snd_una == tp->write_seq) {
			tcp_time_wait(sk, TCP_TIME_WAIT, 0);
			goto discard;
		}
		break;

	case TCP_LAST_ACK:
		if (tp->snd_una == tp->write_seq) {
			tcp_update_metrics(sk);
			tcp_done(sk);
			goto discard;
		}
		break;
	}

	/* step 6: check the URG bit */
	tcp_urg(sk, skb, th);

	/* step 7: process the segment text */
	switch (sk->sk_state) {
	case TCP_CLOSE_WAIT:
	case TCP_CLOSING:
	case TCP_LAST_ACK:
		if (!before(TCP_SKB_CB(skb)->seq, tp->rcv_nxt)) {
			if (sk_is_mptcp(sk))
				mptcp_incoming_options(sk, skb, &tp->rx_opt);
			break;
		}
		/* fall through */
	case TCP_FIN_WAIT1:
	case TCP_FIN_WAIT2:
		/* RFC 793 says to queue data in these states,
		 * RFC 1122 says we MUST send a reset.
		 * BSD 4.4 also does reset.
		 */
		if (sk->sk_shutdown & RCV_SHUTDOWN) {
			if (TCP_SKB_CB(skb)->end_seq != TCP_SKB_CB(skb)->seq &&
			    after(TCP_SKB_CB(skb)->end_seq - th->fin, tp->rcv_nxt)) {
				NET_INC_STATS(sock_net(sk), LINUX_MIB_TCPABORTONDATA);
				tcp_reset(sk);
				return 1;
			}
		}
		/* Fall through */
	case TCP_ESTABLISHED:
		tcp_data_queue(sk, skb);
		queued = 1;
		break;
	}

	/* tcp_data could move socket to TIME-WAIT */
	if (sk->sk_state != TCP_CLOSE) {
		tcp_data_snd_check(sk);
		tcp_ack_snd_check(sk);
	}

	if (!queued) {
discard:
		tcp_drop(sk, skb);
	}
	return 0;
}
EXPORT_SYMBOL(tcp_rcv_state_process);

static inline void pr_drop_req(struct request_sock *req, __u16 port, int family)
{
	struct inet_request_sock *ireq = inet_rsk(req);

	if (family == AF_INET)
		net_dbg_ratelimited("drop open request from %pI4/%u\n",
				    &ireq->ir_rmt_addr, port);
#if IS_ENABLED(CONFIG_IPV6)
	else if (family == AF_INET6)
		net_dbg_ratelimited("drop open request from %pI6/%u\n",
				    &ireq->ir_v6_rmt_addr, port);
#endif
}

/* RFC3168 : 6.1.1 SYN packets must not have ECT/ECN bits set
 *
 * If we receive a SYN packet with these bits set, it means a
 * network is playing bad games with TOS bits. In order to
 * avoid possible false congestion notifications, we disable
 * TCP ECN negotiation.
 *
 * Exception: tcp_ca wants ECN. This is required for DCTCP
 * congestion control: Linux DCTCP asserts ECT on all packets,
 * including SYN, which is most optimal solution; however,
 * others, such as FreeBSD do not.
 *
 * Exception: At least one of the reserved bits of the TCP header (th->res1) is
 * set, indicating the use of a future TCP extension (such as AccECN). See
 * RFC8311 §4.3 which updates RFC3168 to allow the development of such
 * extensions.
 */
static void tcp_ecn_create_request(struct request_sock *req,
				   const struct sk_buff *skb,
				   const struct sock *listen_sk,
				   const struct dst_entry *dst)
{
	const struct tcphdr *th = tcp_hdr(skb);
	const struct net *net = sock_net(listen_sk);
	bool th_ecn = th->ece && th->cwr;
	bool ect, ecn_ok;
	u32 ecn_ok_dst;

	if (tcp_accecn_syn_requested(th) &&
	    (net->ipv4.sysctl_tcp_ecn || tcp_ca_needs_accecn(listen_sk))) {
		inet_rsk(req)->ecn_ok = 1;
		if ((net->ipv4.sysctl_tcp_ecn >= 2) ||
		    tcp_ca_needs_accecn(listen_sk)) {
			tcp_rsk(req)->accecn_ok = 1;
			tcp_rsk(req)->syn_ect_rcv =
				TCP_SKB_CB(skb)->ip_dsfield & INET_ECN_MASK;
		}
		return;
	}

	if (!th_ecn)
		return;

	ect = !INET_ECN_is_not_ect(TCP_SKB_CB(skb)->ip_dsfield);
	ecn_ok_dst = dst_feature(dst, DST_FEATURE_ECN_MASK);
	ecn_ok = net->ipv4.sysctl_tcp_ecn || ecn_ok_dst;

	if (((!ect || th->res1) && ecn_ok) || tcp_ca_needs_ecn(listen_sk) ||
	    (ecn_ok_dst & DST_FEATURE_ECN_CA) ||
	    tcp_bpf_ca_needs_ecn((struct sock *)req))
		inet_rsk(req)->ecn_ok = 1;
}

static void tcp_openreq_init(struct request_sock *req,
			     const struct tcp_options_received *rx_opt,
			     struct sk_buff *skb, const struct sock *sk)
{
	struct inet_request_sock *ireq = inet_rsk(req);

	req->rsk_rcv_wnd = 0;		/* So that tcp_send_synack() knows! */
	req->cookie_ts = 0;
	tcp_rsk(req)->rcv_isn = TCP_SKB_CB(skb)->seq;
	tcp_rsk(req)->rcv_nxt = TCP_SKB_CB(skb)->seq + 1;
	tcp_rsk(req)->snt_synack = 0;
	tcp_rsk(req)->last_oow_ack_time = 0;
	tcp_rsk(req)->accecn_ok = 0;
	tcp_rsk(req)->syn_ect_rcv = 0;
	tcp_rsk(req)->syn_ect_snt = 0;
	req->mss = rx_opt->mss_clamp;
	req->ts_recent = rx_opt->saw_tstamp ? rx_opt->rcv_tsval : 0;
	ireq->tstamp_ok = rx_opt->tstamp_ok;
	ireq->sack_ok = rx_opt->sack_ok;
	ireq->snd_wscale = rx_opt->snd_wscale;
	ireq->wscale_ok = rx_opt->wscale_ok;
	ireq->acked = 0;
	ireq->ecn_ok = 0;
	ireq->ir_rmt_port = tcp_hdr(skb)->source;
	ireq->ir_num = ntohs(tcp_hdr(skb)->dest);
	ireq->ir_mark = inet_request_mark(sk, skb);
#if IS_ENABLED(CONFIG_SMC)
	ireq->smc_ok = rx_opt->smc_ok;
#endif
}

struct request_sock *inet_reqsk_alloc(const struct request_sock_ops *ops,
				      struct sock *sk_listener,
				      bool attach_listener)
{
	struct request_sock *req = reqsk_alloc(ops, sk_listener,
					       attach_listener);

	if (req) {
		struct inet_request_sock *ireq = inet_rsk(req);

		ireq->ireq_opt = NULL;
#if IS_ENABLED(CONFIG_IPV6)
		ireq->pktopts = NULL;
#endif
		atomic64_set(&ireq->ir_cookie, 0);
		ireq->ireq_state = TCP_NEW_SYN_RECV;
		write_pnet(&ireq->ireq_net, sock_net(sk_listener));
		ireq->ireq_family = sk_listener->sk_family;
	}

	return req;
}
EXPORT_SYMBOL(inet_reqsk_alloc);

/*
 * Return true if a syncookie should be sent
 */
static bool tcp_syn_flood_action(const struct sock *sk, const char *proto)
{
	struct request_sock_queue *queue = &inet_csk(sk)->icsk_accept_queue;
	const char *msg = "Dropping request";
	bool want_cookie = false;
	struct net *net = sock_net(sk);

#ifdef CONFIG_SYN_COOKIES
	if (net->ipv4.sysctl_tcp_syncookies) {
		msg = "Sending cookies";
		want_cookie = true;
		__NET_INC_STATS(sock_net(sk), LINUX_MIB_TCPREQQFULLDOCOOKIES);
	} else
#endif
		__NET_INC_STATS(sock_net(sk), LINUX_MIB_TCPREQQFULLDROP);

	if (!queue->synflood_warned &&
	    net->ipv4.sysctl_tcp_syncookies != 2 &&
	    xchg(&queue->synflood_warned, 1) == 0)
		net_info_ratelimited("%s: Possible SYN flooding on port %d. %s.  Check SNMP counters.\n",
				     proto, sk->sk_num, msg);

	return want_cookie;
}

static void tcp_reqsk_record_syn(const struct sock *sk,
				 struct request_sock *req,
				 const struct sk_buff *skb)
{
	if (tcp_sk(sk)->save_syn) {
		u32 len = skb_network_header_len(skb) + tcp_hdrlen(skb);
		u32 *copy;

		copy = kmalloc(len + sizeof(u32), GFP_ATOMIC);
		if (copy) {
			copy[0] = len;
			memcpy(&copy[1], skb_network_header(skb), len);
			req->saved_syn = copy;
		}
	}
}

/* If a SYN cookie is required and supported, returns a clamped MSS value to be
 * used for SYN cookie generation.
 */
u16 tcp_get_syncookie_mss(struct request_sock_ops *rsk_ops,
			  const struct tcp_request_sock_ops *af_ops,
			  struct sock *sk, struct tcphdr *th)
{
	struct tcp_sock *tp = tcp_sk(sk);
	u16 mss;

	if (sock_net(sk)->ipv4.sysctl_tcp_syncookies != 2 &&
	    !inet_csk_reqsk_queue_is_full(sk))
		return 0;

	if (!tcp_syn_flood_action(sk, rsk_ops->slab_name))
		return 0;

	if (sk_acceptq_is_full(sk)) {
		NET_INC_STATS(sock_net(sk), LINUX_MIB_LISTENOVERFLOWS);
		return 0;
	}

	mss = tcp_parse_mss_option(th, tp->rx_opt.user_mss);
	if (!mss)
		mss = af_ops->mss_clamp;

	return mss;
}
EXPORT_SYMBOL_GPL(tcp_get_syncookie_mss);

int tcp_conn_request(struct request_sock_ops *rsk_ops,
		     const struct tcp_request_sock_ops *af_ops,
		     struct sock *sk, struct sk_buff *skb)
{
	struct tcp_fastopen_cookie foc = { .len = -1 };
	__u32 isn = TCP_SKB_CB(skb)->tcp_tw_isn;
	struct tcp_options_received tmp_opt;
	struct tcp_sock *tp = tcp_sk(sk);
	struct net *net = sock_net(sk);
	struct sock *fastopen_sk = NULL;
	struct request_sock *req;
	bool want_cookie = false;
	struct dst_entry *dst;
	struct flowi fl;

	/* TW buckets are converted to open requests without
	 * limitations, they conserve resources and peer is
	 * evidently real one.
	 */
	if ((net->ipv4.sysctl_tcp_syncookies == 2 ||
	     inet_csk_reqsk_queue_is_full(sk)) && !isn) {
		want_cookie = tcp_syn_flood_action(sk, rsk_ops->slab_name);
		if (!want_cookie)
			goto drop;
	}

	if (sk_acceptq_is_full(sk)) {
		NET_INC_STATS(sock_net(sk), LINUX_MIB_LISTENOVERFLOWS);
		goto drop;
	}

	req = inet_reqsk_alloc(rsk_ops, sk, !want_cookie);
	if (!req)
		goto drop;

	tcp_rsk(req)->af_specific = af_ops;
	tcp_rsk(req)->ts_off = 0;
#if IS_ENABLED(CONFIG_MPTCP)
	tcp_rsk(req)->is_mptcp = 0;
#endif

	tcp_clear_options(&tmp_opt);
	tmp_opt.mss_clamp = af_ops->mss_clamp;
	tmp_opt.user_mss  = tp->rx_opt.user_mss;
	tcp_parse_options(sock_net(sk), skb, &tmp_opt, 0,
			  want_cookie ? NULL : &foc);

	if (want_cookie && !tmp_opt.saw_tstamp)
		tcp_clear_options(&tmp_opt);

	if (IS_ENABLED(CONFIG_SMC) && want_cookie)
		tmp_opt.smc_ok = 0;

	tmp_opt.tstamp_ok = tmp_opt.saw_tstamp;
	tcp_openreq_init(req, &tmp_opt, skb, sk);
	inet_rsk(req)->no_srccheck = inet_sk(sk)->transparent;

	/* Note: tcp_v6_init_req() might override ir_iif for link locals */
	inet_rsk(req)->ir_iif = inet_request_bound_dev_if(sk, skb);

	af_ops->init_req(req, sk, skb);

	if (security_inet_conn_request(sk, skb, req))
		goto drop_and_free;

	if (tmp_opt.tstamp_ok)
		tcp_rsk(req)->ts_off = af_ops->init_ts_off(net, skb);

	dst = af_ops->route_req(sk, &fl, req);
	if (!dst)
		goto drop_and_free;

	if (!want_cookie && !isn) {
		/* Kill the following clause, if you dislike this way. */
		if (!net->ipv4.sysctl_tcp_syncookies &&
		    (net->ipv4.sysctl_max_syn_backlog - inet_csk_reqsk_queue_len(sk) <
		     (net->ipv4.sysctl_max_syn_backlog >> 2)) &&
		    !tcp_peer_is_proven(req, dst)) {
			/* Without syncookies last quarter of
			 * backlog is filled with destinations,
			 * proven to be alive.
			 * It means that we continue to communicate
			 * to destinations, already remembered
			 * to the moment of synflood.
			 */
			pr_drop_req(req, ntohs(tcp_hdr(skb)->source),
				    rsk_ops->family);
			goto drop_and_release;
		}

		isn = af_ops->init_seq(skb);
	}

	tcp_ecn_create_request(req, skb, sk, dst);

	if (want_cookie) {
		isn = cookie_init_sequence(af_ops, sk, skb, &req->mss);
		req->cookie_ts = tmp_opt.tstamp_ok;
		if (!tmp_opt.tstamp_ok)
			inet_rsk(req)->ecn_ok = 0;
	}

	tcp_rsk(req)->snt_isn = isn;
	tcp_rsk(req)->txhash = net_tx_rndhash();
	tcp_openreq_init_rwin(req, sk, dst);
	sk_rx_queue_set(req_to_sk(req), skb);
	if (!want_cookie) {
		tcp_reqsk_record_syn(sk, req, skb);
		fastopen_sk = tcp_try_fastopen(sk, skb, req, &foc, dst);
	}
	if (fastopen_sk) {
		af_ops->send_synack(fastopen_sk, dst, &fl, req,
				    &foc, TCP_SYNACK_FASTOPEN);
		/* Add the child socket directly into the accept queue */
		if (!inet_csk_reqsk_queue_add(sk, req, fastopen_sk)) {
			reqsk_fastopen_remove(fastopen_sk, req, false);
			bh_unlock_sock(fastopen_sk);
			sock_put(fastopen_sk);
			goto drop_and_free;
		}
		sk->sk_data_ready(sk);
		bh_unlock_sock(fastopen_sk);
		sock_put(fastopen_sk);
	} else {
		tcp_rsk(req)->tfo_listener = false;
		if (!want_cookie)
			inet_csk_reqsk_queue_hash_add(sk, req,
				tcp_timeout_init((struct sock *)req));
		af_ops->send_synack(sk, dst, &fl, req, &foc,
				    !want_cookie ? TCP_SYNACK_NORMAL :
						   TCP_SYNACK_COOKIE);
		if (want_cookie) {
			reqsk_free(req);
			return 0;
		}
	}
	reqsk_put(req);
	return 0;

drop_and_release:
	dst_release(dst);
drop_and_free:
	__reqsk_free(req);
drop:
	tcp_listendrop(sk);
	return 0;
}
EXPORT_SYMBOL(tcp_conn_request);<|MERGE_RESOLUTION|>--- conflicted
+++ resolved
@@ -504,19 +504,12 @@
 	ambiguous_ecn_bytes_incr = 0;
 	for (i = 0; i < 3; i++) {
 		if (optlen >= TCPOLEN_ACCECN_PERCOUNTER) {
-<<<<<<< HEAD
 			int idx = !tp->accecn_orderbit ? i : 2 - i;
 			u8 ecnfield = accecn_opt_ecnfield[idx].ecnfield;
-
-			if (tcp_update_ecn_bytes(&(tp->delivered_ecn_bytes[ecnfield - 1]),
-						 ptr, accecn_opt_ecnfield[idx].initval)) {
-=======
-			u8 ecnfield = accecn_opt_ecnfield[i].ecnfield;
-			u32 init_offset = accecn_opt_ecnfield[i].init_offset;
+			u32 init_offset = accecn_opt_ecnfield[idx].init_offset;
 
 			if (tcp_update_ecn_bytes(&(tp->delivered_ecn_bytes[ecnfield - 1]),
 						 ptr, init_offset)) {
->>>>>>> 599d46c0
 				if (tp->estimate_ecnfield)
 					ambiguous_ecn_bytes_incr = 1;
 				tp->estimate_ecnfield = ecnfield;
