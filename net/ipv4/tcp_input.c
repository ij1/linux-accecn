// SPDX-License-Identifier: GPL-2.0
/*
 * INET		An implementation of the TCP/IP protocol suite for the LINUX
 *		operating system.  INET is implemented using the  BSD Socket
 *		interface as the means of communication with the user level.
 *
 *		Implementation of the Transmission Control Protocol(TCP).
 *
 * Authors:	Ross Biro
 *		Fred N. van Kempen, <waltje@uWalt.NL.Mugnet.ORG>
 *		Mark Evans, <evansmp@uhura.aston.ac.uk>
 *		Corey Minyard <wf-rch!minyard@relay.EU.net>
 *		Florian La Roche, <flla@stud.uni-sb.de>
 *		Charles Hedrick, <hedrick@klinzhai.rutgers.edu>
 *		Linus Torvalds, <torvalds@cs.helsinki.fi>
 *		Alan Cox, <gw4pts@gw4pts.ampr.org>
 *		Matthew Dillon, <dillon@apollo.west.oic.com>
 *		Arnt Gulbrandsen, <agulbra@nvg.unit.no>
 *		Jorge Cwik, <jorge@laser.satlink.net>
 */

/*
 * Changes:
 *		Pedro Roque	:	Fast Retransmit/Recovery.
 *					Two receive queues.
 *					Retransmit queue handled by TCP.
 *					Better retransmit timer handling.
 *					New congestion avoidance.
 *					Header prediction.
 *					Variable renaming.
 *
 *		Eric		:	Fast Retransmit.
 *		Randy Scott	:	MSS option defines.
 *		Eric Schenk	:	Fixes to slow start algorithm.
 *		Eric Schenk	:	Yet another double ACK bug.
 *		Eric Schenk	:	Delayed ACK bug fixes.
 *		Eric Schenk	:	Floyd style fast retrans war avoidance.
 *		David S. Miller	:	Don't allow zero congestion window.
 *		Eric Schenk	:	Fix retransmitter so that it sends
 *					next packet on ack of previous packet.
 *		Andi Kleen	:	Moved open_request checking here
 *					and process RSTs for open_requests.
 *		Andi Kleen	:	Better prune_queue, and other fixes.
 *		Andrey Savochkin:	Fix RTT measurements in the presence of
 *					timestamps.
 *		Andrey Savochkin:	Check sequence numbers correctly when
 *					removing SACKs due to in sequence incoming
 *					data segments.
 *		Andi Kleen:		Make sure we never ack data there is not
 *					enough room for. Also make this condition
 *					a fatal error if it might still happen.
 *		Andi Kleen:		Add tcp_measure_rcv_mss to make
 *					connections with MSS<min(MTU,ann. MSS)
 *					work without delayed acks.
 *		Andi Kleen:		Process packets with PSH set in the
 *					fast path.
 *		J Hadi Salim:		ECN support
 *	 	Andrei Gurtov,
 *		Pasi Sarolahti,
 *		Panu Kuhlberg:		Experimental audit of TCP (re)transmission
 *					engine. Lots of bugs are found.
 *		Pasi Sarolahti:		F-RTO for dealing with spurious RTOs
 */

#define pr_fmt(fmt) "TCP: " fmt

#include <linux/mm.h>
#include <linux/slab.h>
#include <linux/module.h>
#include <linux/sysctl.h>
#include <linux/kernel.h>
#include <linux/prefetch.h>
#include <net/dst.h>
#include <net/tcp.h>
#include <net/inet_common.h>
#include <linux/ipsec.h>
#include <asm/unaligned.h>
#include <linux/errqueue.h>
#include <trace/events/tcp.h>
#include <linux/jump_label_ratelimit.h>
#include <net/busy_poll.h>
#include <net/mptcp.h>

int sysctl_tcp_max_orphans __read_mostly = NR_FILE;

#define FLAG_DATA		0x01 /* Incoming frame contained data.		*/
#define FLAG_WIN_UPDATE		0x02 /* Incoming ACK was a window update.	*/
#define FLAG_DATA_ACKED		0x04 /* This ACK acknowledged new data.		*/
#define FLAG_RETRANS_DATA_ACKED	0x08 /* "" "" some of which was retransmitted.	*/
#define FLAG_SYN_ACKED		0x10 /* This ACK acknowledged SYN.		*/
#define FLAG_DATA_SACKED	0x20 /* New SACK.				*/
#define FLAG_ECE		0x40 /* ECE in this ACK				*/
#define FLAG_LOST_RETRANS	0x80 /* This ACK marks some retransmission lost */
#define FLAG_SLOWPATH		0x100 /* Do not skip RFC checks for window update.*/
#define FLAG_ORIG_SACK_ACKED	0x200 /* Never retransmitted data are (s)acked	*/
#define FLAG_SND_UNA_ADVANCED	0x400 /* Snd_una was changed (!= FLAG_DATA_ACKED) */
#define FLAG_DSACKING_ACK	0x800 /* SACK blocks contained D-SACK info */
#define FLAG_SET_XMIT_TIMER	0x1000 /* Set TLP or RTO timer */
#define FLAG_SACK_RENEGING	0x2000 /* snd_una advanced to a sacked seq */
#define FLAG_UPDATE_TS_RECENT	0x4000 /* tcp_replace_ts_recent() */
#define FLAG_NO_CHALLENGE_ACK	0x8000 /* do not call tcp_send_challenge_ack()	*/
#define FLAG_ACK_MAYBE_DELAYED	0x10000 /* Likely a delayed ACK */
#define FLAG_TS_PROGRESS	0x20000 /* Positive timestamp delta */

#define FLAG_ACKED		(FLAG_DATA_ACKED|FLAG_SYN_ACKED)
#define FLAG_NOT_DUP		(FLAG_DATA|FLAG_WIN_UPDATE|FLAG_ACKED)
#define FLAG_CA_ALERT		(FLAG_DATA_SACKED|FLAG_ECE|FLAG_DSACKING_ACK)
#define FLAG_FORWARD_PROGRESS	(FLAG_ACKED|FLAG_DATA_SACKED)

#define TCP_REMNANT (TCP_FLAG_FIN|TCP_FLAG_URG|TCP_FLAG_SYN|TCP_FLAG_PSH)
#define TCP_HP_BITS (~(TCP_RESERVED_BITS|TCP_FLAG_PSH))

#define REXMIT_NONE	0 /* no loss recovery to do */
#define REXMIT_LOST	1 /* retransmit packets marked lost */
#define REXMIT_NEW	2 /* FRTO-style transmit of unsent/new packets */

#if IS_ENABLED(CONFIG_TLS_DEVICE)
static DEFINE_STATIC_KEY_DEFERRED_FALSE(clean_acked_data_enabled, HZ);

void clean_acked_data_enable(struct inet_connection_sock *icsk,
			     void (*cad)(struct sock *sk, u32 ack_seq))
{
	icsk->icsk_clean_acked = cad;
	static_branch_deferred_inc(&clean_acked_data_enabled);
}
EXPORT_SYMBOL_GPL(clean_acked_data_enable);

void clean_acked_data_disable(struct inet_connection_sock *icsk)
{
	static_branch_slow_dec_deferred(&clean_acked_data_enabled);
	icsk->icsk_clean_acked = NULL;
}
EXPORT_SYMBOL_GPL(clean_acked_data_disable);

void clean_acked_data_flush(void)
{
	static_key_deferred_flush(&clean_acked_data_enabled);
}
EXPORT_SYMBOL_GPL(clean_acked_data_flush);
#endif

#ifdef CONFIG_CGROUP_BPF
static void bpf_skops_parse_hdr(struct sock *sk, struct sk_buff *skb)
{
	bool unknown_opt = tcp_sk(sk)->rx_opt.saw_unknown &&
		BPF_SOCK_OPS_TEST_FLAG(tcp_sk(sk),
				       BPF_SOCK_OPS_PARSE_UNKNOWN_HDR_OPT_CB_FLAG);
	bool parse_all_opt = BPF_SOCK_OPS_TEST_FLAG(tcp_sk(sk),
						    BPF_SOCK_OPS_PARSE_ALL_HDR_OPT_CB_FLAG);
	struct bpf_sock_ops_kern sock_ops;

	if (likely(!unknown_opt && !parse_all_opt))
		return;

	/* The skb will be handled in the
	 * bpf_skops_established() or
	 * bpf_skops_write_hdr_opt().
	 */
	switch (sk->sk_state) {
	case TCP_SYN_RECV:
	case TCP_SYN_SENT:
	case TCP_LISTEN:
		return;
	}

	sock_owned_by_me(sk);

	memset(&sock_ops, 0, offsetof(struct bpf_sock_ops_kern, temp));
	sock_ops.op = BPF_SOCK_OPS_PARSE_HDR_OPT_CB;
	sock_ops.is_fullsock = 1;
	sock_ops.sk = sk;
	bpf_skops_init_skb(&sock_ops, skb, tcp_hdrlen(skb));

	BPF_CGROUP_RUN_PROG_SOCK_OPS(&sock_ops);
}

static void bpf_skops_established(struct sock *sk, int bpf_op,
				  struct sk_buff *skb)
{
	struct bpf_sock_ops_kern sock_ops;

	sock_owned_by_me(sk);

	memset(&sock_ops, 0, offsetof(struct bpf_sock_ops_kern, temp));
	sock_ops.op = bpf_op;
	sock_ops.is_fullsock = 1;
	sock_ops.sk = sk;
	/* sk with TCP_REPAIR_ON does not have skb in tcp_finish_connect */
	if (skb)
		bpf_skops_init_skb(&sock_ops, skb, tcp_hdrlen(skb));

	BPF_CGROUP_RUN_PROG_SOCK_OPS(&sock_ops);
}
#else
static void bpf_skops_parse_hdr(struct sock *sk, struct sk_buff *skb)
{
}

static void bpf_skops_established(struct sock *sk, int bpf_op,
				  struct sk_buff *skb)
{
}
#endif

static void tcp_gro_dev_warn(struct sock *sk, const struct sk_buff *skb,
			     unsigned int len)
{
	static bool __once __read_mostly;

	if (!__once) {
		struct net_device *dev;

		__once = true;

		rcu_read_lock();
		dev = dev_get_by_index_rcu(sock_net(sk), skb->skb_iif);
		if (!dev || len >= dev->mtu)
			pr_warn("%s: Driver has suspect GRO implementation, TCP performance may be compromised.\n",
				dev ? dev->name : "Unknown driver");
		rcu_read_unlock();
	}
}

/* Adapt the MSS value used to make delayed ack decision to the
 * real world.
 */
static void tcp_measure_rcv_mss(struct sock *sk, const struct sk_buff *skb)
{
	struct inet_connection_sock *icsk = inet_csk(sk);
	const unsigned int lss = icsk->icsk_ack.last_seg_size;
	unsigned int len;

	icsk->icsk_ack.last_seg_size = 0;

	/* skb->len may jitter because of SACKs, even if peer
	 * sends good full-sized frames.
	 */
	len = skb_shinfo(skb)->gso_size ? : skb->len;
	if (len >= icsk->icsk_ack.rcv_mss) {
		icsk->icsk_ack.rcv_mss = min_t(unsigned int, len,
					       tcp_sk(sk)->advmss);
		/* Account for possibly-removed options */
		if (unlikely(len > icsk->icsk_ack.rcv_mss +
				   MAX_TCP_OPTION_SPACE))
			tcp_gro_dev_warn(sk, skb, len);
	} else {
		/* Otherwise, we make more careful check taking into account,
		 * that SACKs block is variable.
		 *
		 * "len" is invariant segment length, including TCP header.
		 */
		len += skb->data - skb_transport_header(skb);
		if (len >= TCP_MSS_DEFAULT + sizeof(struct tcphdr) ||
		    /* If PSH is not set, packet should be
		     * full sized, provided peer TCP is not badly broken.
		     * This observation (if it is correct 8)) allows
		     * to handle super-low mtu links fairly.
		     */
		    (len >= TCP_MIN_MSS + sizeof(struct tcphdr) &&
		     !(tcp_flag_word(tcp_hdr(skb)) & TCP_REMNANT))) {
			/* Subtract also invariant (if peer is RFC compliant),
			 * tcp header plus fixed timestamp option length.
			 * Resulting "len" is MSS free of SACK jitter.
			 */
			len -= tcp_sk(sk)->tcp_header_len;
			icsk->icsk_ack.last_seg_size = len;
			if (len == lss) {
				icsk->icsk_ack.rcv_mss = len;
				return;
			}
		}
		if (icsk->icsk_ack.pending & ICSK_ACK_PUSHED)
			icsk->icsk_ack.pending |= ICSK_ACK_PUSHED2;
		icsk->icsk_ack.pending |= ICSK_ACK_PUSHED;
	}
}

static void tcp_incr_quickack(struct sock *sk, unsigned int max_quickacks)
{
	struct inet_connection_sock *icsk = inet_csk(sk);
	unsigned int quickacks = tcp_sk(sk)->rcv_wnd / (2 * icsk->icsk_ack.rcv_mss);

	if (quickacks == 0)
		quickacks = 2;
	quickacks = min(quickacks, max_quickacks);
	if (quickacks > icsk->icsk_ack.quick)
		icsk->icsk_ack.quick = quickacks;
}

void tcp_enter_quickack_mode(struct sock *sk, unsigned int max_quickacks)
{
	struct inet_connection_sock *icsk = inet_csk(sk);

	tcp_incr_quickack(sk, max_quickacks);
	inet_csk_exit_pingpong_mode(sk);
	icsk->icsk_ack.ato = TCP_ATO_MIN;
}
EXPORT_SYMBOL(tcp_enter_quickack_mode);

/* Send ACKs quickly, if "quick" count is not exhausted
 * and the session is not interactive.
 */

static bool tcp_in_quickack_mode(struct sock *sk)
{
	const struct inet_connection_sock *icsk = inet_csk(sk);
	const struct dst_entry *dst = __sk_dst_get(sk);

	return (dst && dst_metric(dst, RTAX_QUICKACK)) ||
		(icsk->icsk_ack.quick && !inet_csk_in_pingpong_mode(sk));
}

static void tcp_count_delivered_ce(struct tcp_sock *tp, u32 ecn_count)
{
	tp->delivered_ce += ecn_count;
}

/* Updates the delivered and delivered_ce counts */
static void tcp_count_delivered(struct tcp_sock *tp, u32 delivered,
				bool ece_ack)
{
	tp->delivered += delivered;
	if (tcp_ecn_mode_rfc3168(tp) && ece_ack)
		tcp_count_delivered_ce(tp, delivered);
}

static void tcp_ecn_queue_cwr(struct tcp_sock *tp)
{
	/* Do not set CWR if in AccECN mode! */
	if (tcp_ecn_mode_rfc3168(tp))
		tp->ecn_flags |= TCP_ECN_QUEUE_CWR;
}

static void tcp_ecn_accept_cwr(struct sock *sk, const struct sk_buff *skb)
{
	struct tcp_sock *tp = tcp_sk(sk);

	if (tcp_ecn_mode_rfc3168(tp) && tcp_hdr(skb)->cwr) {
		tp->ecn_flags &= ~TCP_ECN_DEMAND_CWR;

		/* If the sender is telling us it has entered CWR, then its
		 * cwnd may be very low (even just 1 packet), so we should ACK
		 * immediately.
		 */
		if (TCP_SKB_CB(skb)->seq != TCP_SKB_CB(skb)->end_seq)
			inet_csk(sk)->icsk_ack.pending |= ICSK_ACK_NOW;
	}
}

static void tcp_ecn_withdraw_cwr(struct tcp_sock *tp)
{
	tp->ecn_flags &= ~TCP_ECN_QUEUE_CWR;
}

static void tcp_data_ecn_check(struct sock *sk, const struct sk_buff *skb)
{
	struct tcp_sock *tp = tcp_sk(sk);

	if (tcp_ecn_disabled(tp))
		return;

	switch (TCP_SKB_CB(skb)->ip_dsfield & INET_ECN_MASK) {
	case INET_ECN_NOT_ECT:
		/* Funny extension: if ECT is not set on a segment,
		 * and we already seen ECT on a previous segment,
		 * it is probably a retransmit with RFC3168 ECN.
		 */
		if (tp->ecn_flags & TCP_ECN_SEEN)
			tcp_enter_quickack_mode(sk, 2);
		break;
	case INET_ECN_CE:
		if (tcp_ca_needs_ecn(sk))
			tcp_ca_event(sk, CA_EVENT_ECN_IS_CE);

		if (!(tp->ecn_flags & TCP_ECN_DEMAND_CWR) &&
		    tcp_ecn_mode_rfc3168(tp)) {
			/* Better not delay acks, sender can have a very low cwnd */
			tcp_enter_quickack_mode(sk, 2);
			tp->ecn_flags |= TCP_ECN_DEMAND_CWR;
		}
		break;
	default:
		if (tcp_ca_needs_ecn(sk))
			tcp_ca_event(sk, CA_EVENT_ECN_NO_CE);
		break;
	}
}

/* §3.1.2 If a TCP server that implements AccECN receives a SYN with the three
 * TCP header flags (AE, CWR and ECE) set to any combination other than 000,
 * 011 or 111, it MUST negotiate the use of AccECN as if they had been set to
 * 111.
 */
static bool tcp_accecn_syn_requested(const struct tcphdr *th)
{
	u8 ace = tcp_accecn_ace(th);

	return ace && ace != 0x3;
}

/* Check ECN field transition to detect invalid transitions */
static bool tcp_ect_transition_valid(u8 snt, u8 rcv)
{
	if (rcv == snt)
		return true;

	/* Non-ECT altered to something or something became non-ECT */
	if ((snt == INET_ECN_NOT_ECT) || (rcv == INET_ECN_NOT_ECT))
		return false;
	/* CE -> ECT(0/1)? */
	if (snt == INET_ECN_CE)
		return false;
	return true;
}

bool tcp_accecn_validate_syn_feedback(struct sock *sk, u8 ace, u8 sent_ect)
{
	u8 ect = tcp_accecn_extract_syn_ect(ace);
	struct tcp_sock *tp = tcp_sk(sk);

	if (!sock_net(sk)->ipv4.sysctl_tcp_ecn_fallback)
		return true;

	if (!tcp_ect_transition_valid(sent_ect, ect)) {
		tp->ecn_fail = 1;
		return false;
	}

	return true;
}

/* See Table 2 of the AccECN draft */
static void tcp_ecn_rcv_synack(struct sock *sk, const struct sk_buff *skb,
			       const struct tcphdr *th,
			       u8 ip_dsfield)
{
	struct tcp_sock *tp = tcp_sk(sk);
	u8 ace = tcp_accecn_ace(th);

	switch (ace) {
	case 0x0:
	case 0x7:
		tcp_ecn_mode_set(tp, TCP_ECN_DISABLED);
		break;
	case 0x1:
	case 0x5:
		if (tcp_ecn_mode_pending(tp))
			/* Downgrade from AccECN, or requested initially */
			tcp_ecn_mode_set(tp, TCP_ECN_MODE_RFC3168);
		break;
	default:
		tcp_ecn_mode_set(tp, TCP_ECN_MODE_ACCECN);
		tp->syn_ect_rcv = ip_dsfield & INET_ECN_MASK;
		if (tp->rx_opt.accecn >= 0 &&
		    tp->saw_accecn_opt < TCP_ACCECN_OPT_COUNTER_SEEN) {
			tp->saw_accecn_opt = tcp_accecn_option_init(skb,
								    tp->rx_opt.accecn);
			tp->accecn_opt_demand = 2;
		}
		if (tcp_accecn_validate_syn_feedback(sk, ace, tp->syn_ect_snt) &&
		    INET_ECN_is_ce(ip_dsfield))
			tp->received_ce++;
		break;
	}
}

static void tcp_ecn_rcv_syn(struct tcp_sock *tp, const struct tcphdr *th,
			    const struct sk_buff *skb)
{
	if (tcp_ecn_mode_pending(tp)) {
		if (!tcp_accecn_syn_requested(th)) {
			/* Downgrade to classic ECN feedback */
			tcp_ecn_mode_set(tp, TCP_ECN_MODE_RFC3168);
		} else {
			tp->syn_ect_rcv = TCP_SKB_CB(skb)->ip_dsfield & INET_ECN_MASK;
			tp->prev_ecnfield = tp->syn_ect_rcv;
			tcp_ecn_mode_set(tp, TCP_ECN_MODE_ACCECN);
		}
	}
	if (tcp_ecn_mode_rfc3168(tp) && (!th->ece || !th->cwr))
		tcp_ecn_mode_set(tp, TCP_ECN_DISABLED);
}

static u32 tcp_ecn_rcv_ecn_echo(const struct tcp_sock *tp, const struct tcphdr *th)
{
	if (th->ece && !th->syn && tcp_ecn_mode_rfc3168(tp))
		return 1;
	return 0;
}

/* Handles AccECN option ECT and CE 24-bit byte counters update into
 * the u32 value in tcp_sock. As we're processing TCP options, it is
 * safe to access from - 1.
 */
static s32 tcp_update_ecn_bytes(u32 *cnt, const char *from, u32 init_offset)
{
	u32 truncated = (get_unaligned_be32(from - 1) - init_offset) & 0xFFFFFFU;
	u32 delta = (truncated - *cnt) & 0xFFFFFFU;

	/* If delta has the highest bit set (24th bit) indicating negative,
	 * sign extend to correct an estimation error in the ecn_bytes
	 */
	delta = delta & 0x800000 ? delta | 0xFF000000 : delta;
	*cnt += delta;
	return (s32)delta;
}

static u8 accecn_opt_ecnfield[3] = {
	INET_ECN_ECT_0, INET_ECN_CE, INET_ECN_ECT_1,
};

/* Returns true if the byte counters can be used */
static bool tcp_accecn_process_option(struct tcp_sock *tp,
				      const struct sk_buff *skb,
				      u32 delivered_bytes)
{
	bool ambiguous_ecn_bytes_incr = false;
	bool first_changed = false;
	unsigned int optlen;
	unsigned char *ptr;
	bool res;
	int i;

	if (tp->saw_accecn_opt == TCP_ACCECN_OPT_FAIL)
		return false;

	if (tp->rx_opt.accecn < 0) {
		if (!tp->saw_accecn_opt) {
			/* Too late to enable after this point due to
			 * potential counter wraps
			 */
			if (tp->bytes_sent >= (1 << 23) - 1)
				tp->saw_accecn_opt = TCP_ACCECN_OPT_FAIL;
			return false;
		}

		if (tp->estimate_ecnfield) {
			tp->delivered_ecn_bytes[tp->estimate_ecnfield - 1] +=
				delivered_bytes;
			return true;
		}
		return false;
	}

	ptr = skb_transport_header(skb) + tp->rx_opt.accecn;
	optlen = ptr[1];
	if (ptr[0] == TCPOPT_EXP) {
		optlen -= 2;
		ptr += 2;
	}
	ptr += 2;

	if (tp->saw_accecn_opt < TCP_ACCECN_OPT_COUNTER_SEEN)
		tp->saw_accecn_opt = tcp_accecn_option_init(skb,
							    tp->rx_opt.accecn);

	res = !!tp->estimate_ecnfield;
	for (i = 0; i < 3; i++) {
		if (optlen >= TCPOLEN_ACCECN_PERCOUNTER) {
			u8 orderbit = tp->saw_accecn_opt & TCP_ACCECN_OPT_ORDERBIT;
			int idx = orderbit ? i : 2 - i;
			u8 ecnfield = accecn_opt_ecnfield[idx];
			u32 init_offset = i ? 0 :
					      !orderbit ?
					      TCP_ACCECN_E0B_INIT_OFFSET :
					      TCP_ACCECN_E1B_FIRST_INIT_OFFSET;
			s32 delta;

			delta = tcp_update_ecn_bytes(&(tp->delivered_ecn_bytes[ecnfield - 1]),
						     ptr, init_offset);
			if (delta) {
				if (delta < 0) {
					res = false;
					ambiguous_ecn_bytes_incr = true;
				}
				if (ecnfield != tp->estimate_ecnfield) {
					if (!first_changed) {
						tp->estimate_ecnfield = ecnfield;
						first_changed = true;
					} else {
						res = false;
						ambiguous_ecn_bytes_incr = true;
					}
				}
			}

			optlen -= TCPOLEN_ACCECN_PERCOUNTER;
		}
	}
	if (ambiguous_ecn_bytes_incr)
		tp->estimate_ecnfield = 0;

	return res;
}

#define PKTS_ACKED_WEIGHT	6
#define PKTS_ACKED_PREC		6
#define ACK_COMP_THRESH		4

/* Returns the ECN CE delta */
static u32 __tcp_accecn_process(struct sock *sk, const struct sk_buff *skb,
				u32 delivered_pkts, u32 delivered_bytes, int *flag)
{
	u32 old_ceb = tcp_sk(sk)->delivered_ecn_bytes[INET_ECN_CE - 1];
	struct tcp_sock *tp = tcp_sk(sk);
	u32 delta, safe_delta, d_ceb;
	bool opt_deltas_valid;
	u32 corrected_ace;

	/* Reordered ACK? (...or uncertain due to lack of data to send and ts) */
	if (!(*flag & (FLAG_FORWARD_PROGRESS|FLAG_TS_PROGRESS)))
		return 0;

	opt_deltas_valid = tcp_accecn_process_option(tp, skb, delivered_bytes);

	if (delivered_pkts) {
		if (!tp->pkts_acked_ewma) {
			tp->pkts_acked_ewma = delivered_pkts << PKTS_ACKED_PREC;
		} else {
			u32 ewma = tp->pkts_acked_ewma;

			ewma = (((ewma << PKTS_ACKED_WEIGHT) - ewma) +
				(delivered_pkts << PKTS_ACKED_PREC)) >>
			       PKTS_ACKED_WEIGHT;
			tp->pkts_acked_ewma = min_t(u32, ewma, 0xFFFFU);
		}
	}

	if (!(*flag & FLAG_SLOWPATH)) {
		/* AccECN counter might overflow on large ACKs */
		if (delivered_pkts <= TCP_ACCECN_CEP_ACE_MASK)
			return 0;
	}

	/* ACE field is not available during handshake */
	if (*flag & FLAG_SYN_ACKED)
		return 0;

	if (tcp_accecn_ace_deficit(tp) >= TCP_ACCECN_ACE_MAX_DELTA)
		inet_csk(sk)->icsk_ack.pending |= ICSK_ACK_NOW;

	corrected_ace = tcp_accecn_ace(tcp_hdr(skb)) - TCP_ACCECN_CEP_INIT_OFFSET;
	delta = (corrected_ace - tp->delivered_ce) & TCP_ACCECN_CEP_ACE_MASK;
	if (delivered_pkts < TCP_ACCECN_CEP_ACE_MASK)
		return delta;

	safe_delta = delivered_pkts - ((delivered_pkts - delta) & TCP_ACCECN_CEP_ACE_MASK);

	if (opt_deltas_valid) {
		d_ceb = tp->delivered_ecn_bytes[INET_ECN_CE - 1] - old_ceb;
<<<<<<< HEAD
		if (!d_ceb ||
		    ((d_ceb <= delta * tp->mss_cache) &&
		     (d_ceb < safe_delta * tp->mss_cache >> TCP_ACCECN_SAFETY_SHIFT)))
			goto out;
	} else if (tp->pkts_acked_ewma > (ACK_COMP_THRESH << PKTS_ACKED_PREC))
		goto out;
	delta = safe_delta;
=======
		if (!d_ceb)
			return delta;
		if (d_ceb > delta * tp->mss_cache)
			return safe_delta;
		if (d_ceb < safe_delta * tp->mss_cache >> TCP_ACCECN_SAFETY_SHIFT)
			return delta;
	}
>>>>>>> 02c1b8dd

	return safe_delta;
}

static u32 tcp_accecn_process(struct sock *sk, const struct sk_buff *skb,
			      u32 delivered_pkts, u32 delivered_bytes, int *flag)
{
	u32 delta = __tcp_accecn_process(sk, skb, delivered_pkts,
					 delivered_bytes, flag);

	if (delta > 0) {
		tcp_count_delivered_ce(tcp_sk(sk), delta);
		*flag |= FLAG_ECE;
	}
	return delta;
}

/* Buffer size and advertised window tuning.
 *
 * 1. Tuning sk->sk_sndbuf, when connection enters established state.
 */

static void tcp_sndbuf_expand(struct sock *sk)
{
	const struct tcp_sock *tp = tcp_sk(sk);
	const struct tcp_congestion_ops *ca_ops = inet_csk(sk)->icsk_ca_ops;
	int sndmem, per_mss;
	u32 nr_segs;

	/* Worst case is non GSO/TSO : each frame consumes one skb
	 * and skb->head is kmalloced using power of two area of memory
	 */
	per_mss = max_t(u32, tp->rx_opt.mss_clamp, tp->mss_cache) +
		  MAX_TCP_HEADER +
		  SKB_DATA_ALIGN(sizeof(struct skb_shared_info));

	per_mss = roundup_pow_of_two(per_mss) +
		  SKB_DATA_ALIGN(sizeof(struct sk_buff));

	nr_segs = max_t(u32, TCP_INIT_CWND, tp->snd_cwnd);
	nr_segs = max_t(u32, nr_segs, tp->reordering + 1);

	/* Fast Recovery (RFC 5681 3.2) :
	 * Cubic needs 1.7 factor, rounded to 2 to include
	 * extra cushion (application might react slowly to EPOLLOUT)
	 */
	sndmem = ca_ops->sndbuf_expand ? ca_ops->sndbuf_expand(sk) : 2;
	sndmem *= nr_segs * per_mss;

	if (sk->sk_sndbuf < sndmem)
		WRITE_ONCE(sk->sk_sndbuf,
			   min(sndmem, sock_net(sk)->ipv4.sysctl_tcp_wmem[2]));
}

/* 2. Tuning advertised window (window_clamp, rcv_ssthresh)
 *
 * All tcp_full_space() is split to two parts: "network" buffer, allocated
 * forward and advertised in receiver window (tp->rcv_wnd) and
 * "application buffer", required to isolate scheduling/application
 * latencies from network.
 * window_clamp is maximal advertised window. It can be less than
 * tcp_full_space(), in this case tcp_full_space() - window_clamp
 * is reserved for "application" buffer. The less window_clamp is
 * the smoother our behaviour from viewpoint of network, but the lower
 * throughput and the higher sensitivity of the connection to losses. 8)
 *
 * rcv_ssthresh is more strict window_clamp used at "slow start"
 * phase to predict further behaviour of this connection.
 * It is used for two goals:
 * - to enforce header prediction at sender, even when application
 *   requires some significant "application buffer". It is check #1.
 * - to prevent pruning of receive queue because of misprediction
 *   of receiver window. Check #2.
 *
 * The scheme does not work when sender sends good segments opening
 * window and then starts to feed us spaghetti. But it should work
 * in common situations. Otherwise, we have to rely on queue collapsing.
 */

/* Slow part of check#2. */
static int __tcp_grow_window(const struct sock *sk, const struct sk_buff *skb)
{
	struct tcp_sock *tp = tcp_sk(sk);
	/* Optimize this! */
	int truesize = tcp_win_from_space(sk, skb->truesize) >> 1;
	int window = tcp_win_from_space(sk, sock_net(sk)->ipv4.sysctl_tcp_rmem[2]) >> 1;

	while (tp->rcv_ssthresh <= window) {
		if (truesize <= skb->len)
			return 2 * inet_csk(sk)->icsk_ack.rcv_mss;

		truesize >>= 1;
		window >>= 1;
	}
	return 0;
}

static void tcp_grow_window(struct sock *sk, const struct sk_buff *skb)
{
	struct tcp_sock *tp = tcp_sk(sk);
	int room;

	room = min_t(int, tp->window_clamp, tcp_space(sk)) - tp->rcv_ssthresh;

	/* Check #1 */
	if (room > 0 && !tcp_under_memory_pressure(sk)) {
		int incr;

		/* Check #2. Increase window, if skb with such overhead
		 * will fit to rcvbuf in future.
		 */
		if (tcp_win_from_space(sk, skb->truesize) <= skb->len)
			incr = 2 * tp->advmss;
		else
			incr = __tcp_grow_window(sk, skb);

		if (incr) {
			incr = max_t(int, incr, 2 * skb->len);
			tp->rcv_ssthresh += min(room, incr);
			inet_csk(sk)->icsk_ack.quick |= 1;
		}
	}
}

/* 3. Try to fixup all. It is made immediately after connection enters
 *    established state.
 */
static void tcp_init_buffer_space(struct sock *sk)
{
	int tcp_app_win = sock_net(sk)->ipv4.sysctl_tcp_app_win;
	struct tcp_sock *tp = tcp_sk(sk);
	int maxwin;

	if (!(sk->sk_userlocks & SOCK_SNDBUF_LOCK))
		tcp_sndbuf_expand(sk);

	tcp_mstamp_refresh(tp);
	tp->rcvq_space.time = tp->tcp_mstamp;
	tp->rcvq_space.seq = tp->copied_seq;

	maxwin = tcp_full_space(sk);

	if (tp->window_clamp >= maxwin) {
		tp->window_clamp = maxwin;

		if (tcp_app_win && maxwin > 4 * tp->advmss)
			tp->window_clamp = max(maxwin -
					       (maxwin >> tcp_app_win),
					       4 * tp->advmss);
	}

	/* Force reservation of one segment. */
	if (tcp_app_win &&
	    tp->window_clamp > 2 * tp->advmss &&
	    tp->window_clamp + tp->advmss > maxwin)
		tp->window_clamp = max(2 * tp->advmss, maxwin - tp->advmss);

	tp->rcv_ssthresh = min(tp->rcv_ssthresh, tp->window_clamp);
	tp->snd_cwnd_stamp = tcp_jiffies32;
	tp->rcvq_space.space = min3(tp->rcv_ssthresh, tp->rcv_wnd,
				    (u32)TCP_INIT_CWND * tp->advmss);
}

/* 4. Recalculate window clamp after socket hit its memory bounds. */
static void tcp_clamp_window(struct sock *sk)
{
	struct tcp_sock *tp = tcp_sk(sk);
	struct inet_connection_sock *icsk = inet_csk(sk);
	struct net *net = sock_net(sk);

	icsk->icsk_ack.quick = 0;

	if (sk->sk_rcvbuf < net->ipv4.sysctl_tcp_rmem[2] &&
	    !(sk->sk_userlocks & SOCK_RCVBUF_LOCK) &&
	    !tcp_under_memory_pressure(sk) &&
	    sk_memory_allocated(sk) < sk_prot_mem_limits(sk, 0)) {
		WRITE_ONCE(sk->sk_rcvbuf,
			   min(atomic_read(&sk->sk_rmem_alloc),
			       net->ipv4.sysctl_tcp_rmem[2]));
	}
	if (atomic_read(&sk->sk_rmem_alloc) > sk->sk_rcvbuf)
		tp->rcv_ssthresh = min(tp->window_clamp, 2U * tp->advmss);
}

/* Initialize RCV_MSS value.
 * RCV_MSS is an our guess about MSS used by the peer.
 * We haven't any direct information about the MSS.
 * It's better to underestimate the RCV_MSS rather than overestimate.
 * Overestimations make us ACKing less frequently than needed.
 * Underestimations are more easy to detect and fix by tcp_measure_rcv_mss().
 */
void tcp_initialize_rcv_mss(struct sock *sk)
{
	const struct tcp_sock *tp = tcp_sk(sk);
	unsigned int hint = min_t(unsigned int, tp->advmss, tp->mss_cache);

	hint = min(hint, tp->rcv_wnd / 2);
	hint = min(hint, TCP_MSS_DEFAULT);
	hint = max(hint, TCP_MIN_MSS);

	inet_csk(sk)->icsk_ack.rcv_mss = hint;
}
EXPORT_SYMBOL(tcp_initialize_rcv_mss);

/* Receiver "autotuning" code.
 *
 * The algorithm for RTT estimation w/o timestamps is based on
 * Dynamic Right-Sizing (DRS) by Wu Feng and Mike Fisk of LANL.
 * <https://public.lanl.gov/radiant/pubs.html#DRS>
 *
 * More detail on this code can be found at
 * <http://staff.psc.edu/jheffner/>,
 * though this reference is out of date.  A new paper
 * is pending.
 */
static void tcp_rcv_rtt_update(struct tcp_sock *tp, u32 sample, int win_dep)
{
	u32 new_sample = tp->rcv_rtt_est.rtt_us;
	long m = sample;

	if (new_sample != 0) {
		/* If we sample in larger samples in the non-timestamp
		 * case, we could grossly overestimate the RTT especially
		 * with chatty applications or bulk transfer apps which
		 * are stalled on filesystem I/O.
		 *
		 * Also, since we are only going for a minimum in the
		 * non-timestamp case, we do not smooth things out
		 * else with timestamps disabled convergence takes too
		 * long.
		 */
		if (!win_dep) {
			m -= (new_sample >> 3);
			new_sample += m;
		} else {
			m <<= 3;
			if (m < new_sample)
				new_sample = m;
		}
	} else {
		/* No previous measure. */
		new_sample = m << 3;
	}

	tp->rcv_rtt_est.rtt_us = new_sample;
}

static inline void tcp_rcv_rtt_measure(struct tcp_sock *tp)
{
	u32 delta_us;

	if (tp->rcv_rtt_est.time == 0)
		goto new_measure;
	if (before(tp->rcv_nxt, tp->rcv_rtt_est.seq))
		return;
	delta_us = tcp_stamp_us_delta(tp->tcp_mstamp, tp->rcv_rtt_est.time);
	if (!delta_us)
		delta_us = 1;
	tcp_rcv_rtt_update(tp, delta_us, 1);

new_measure:
	tp->rcv_rtt_est.seq = tp->rcv_nxt + tp->rcv_wnd;
	tp->rcv_rtt_est.time = tp->tcp_mstamp;
}

static inline void tcp_rcv_rtt_measure_ts(struct sock *sk,
					  const struct sk_buff *skb)
{
	struct tcp_sock *tp = tcp_sk(sk);

	if (tp->rx_opt.rcv_tsecr == tp->rcv_rtt_last_tsecr)
		return;
	tp->rcv_rtt_last_tsecr = tp->rx_opt.rcv_tsecr;

	if (TCP_SKB_CB(skb)->end_seq -
	    TCP_SKB_CB(skb)->seq >= inet_csk(sk)->icsk_ack.rcv_mss) {
		u32 delta = tcp_time_stamp(tp) - tp->rx_opt.rcv_tsecr;
		u32 delta_us;

		if (likely(delta < INT_MAX / (USEC_PER_SEC / TCP_TS_HZ))) {
			if (!delta)
				delta = 1;
			delta_us = delta * (USEC_PER_SEC / TCP_TS_HZ);
			tcp_rcv_rtt_update(tp, delta_us, 0);
		}
	}
}

/*
 * This function should be called every time data is copied to user space.
 * It calculates the appropriate TCP receive buffer space.
 */
void tcp_rcv_space_adjust(struct sock *sk)
{
	struct tcp_sock *tp = tcp_sk(sk);
	u32 copied;
	int time;

	trace_tcp_rcv_space_adjust(sk);

	tcp_mstamp_refresh(tp);
	time = tcp_stamp_us_delta(tp->tcp_mstamp, tp->rcvq_space.time);
	if (time < (tp->rcv_rtt_est.rtt_us >> 3) || tp->rcv_rtt_est.rtt_us == 0)
		return;

	/* Number of bytes copied to user in last RTT */
	copied = tp->copied_seq - tp->rcvq_space.seq;
	if (copied <= tp->rcvq_space.space)
		goto new_measure;

	/* A bit of theory :
	 * copied = bytes received in previous RTT, our base window
	 * To cope with packet losses, we need a 2x factor
	 * To cope with slow start, and sender growing its cwin by 100 %
	 * every RTT, we need a 4x factor, because the ACK we are sending
	 * now is for the next RTT, not the current one :
	 * <prev RTT . ><current RTT .. ><next RTT .... >
	 */

	if (sock_net(sk)->ipv4.sysctl_tcp_moderate_rcvbuf &&
	    !(sk->sk_userlocks & SOCK_RCVBUF_LOCK)) {
		int rcvmem, rcvbuf;
		u64 rcvwin, grow;

		/* minimal window to cope with packet losses, assuming
		 * steady state. Add some cushion because of small variations.
		 */
		rcvwin = ((u64)copied << 1) + 16 * tp->advmss;

		/* Accommodate for sender rate increase (eg. slow start) */
		grow = rcvwin * (copied - tp->rcvq_space.space);
		do_div(grow, tp->rcvq_space.space);
		rcvwin += (grow << 1);

		rcvmem = SKB_TRUESIZE(tp->advmss + MAX_TCP_HEADER);
		while (tcp_win_from_space(sk, rcvmem) < tp->advmss)
			rcvmem += 128;

		do_div(rcvwin, tp->advmss);
		rcvbuf = min_t(u64, rcvwin * rcvmem,
			       sock_net(sk)->ipv4.sysctl_tcp_rmem[2]);
		if (rcvbuf > sk->sk_rcvbuf) {
			WRITE_ONCE(sk->sk_rcvbuf, rcvbuf);

			/* Make the window clamp follow along.  */
			tp->window_clamp = tcp_win_from_space(sk, rcvbuf);
		}
	}
	tp->rcvq_space.space = copied;

new_measure:
	tp->rcvq_space.seq = tp->copied_seq;
	tp->rcvq_space.time = tp->tcp_mstamp;
}

/* There is something which you must keep in mind when you analyze the
 * behavior of the tp->ato delayed ack timeout interval.  When a
 * connection starts up, we want to ack as quickly as possible.  The
 * problem is that "good" TCP's do slow start at the beginning of data
 * transmission.  The means that until we send the first few ACK's the
 * sender will sit on his end and only queue most of his data, because
 * he can only send snd_cwnd unacked packets at any given time.  For
 * each ACK we send, he increments snd_cwnd and transmits more of his
 * queue.  -DaveM
 */
static void tcp_event_data_recv(struct sock *sk, struct sk_buff *skb)
{
	struct tcp_sock *tp = tcp_sk(sk);
	struct inet_connection_sock *icsk = inet_csk(sk);
	u32 now;

	inet_csk_schedule_ack(sk);

	tcp_measure_rcv_mss(sk, skb);

	tcp_rcv_rtt_measure(tp);

	now = tcp_jiffies32;

	if (!icsk->icsk_ack.ato) {
		/* The _first_ data packet received, initialize
		 * delayed ACK engine.
		 */
		tcp_incr_quickack(sk, TCP_MAX_QUICKACKS);
		icsk->icsk_ack.ato = TCP_ATO_MIN;
	} else {
		int m = now - icsk->icsk_ack.lrcvtime;

		if (m <= TCP_ATO_MIN / 2) {
			/* The fastest case is the first. */
			icsk->icsk_ack.ato = (icsk->icsk_ack.ato >> 1) + TCP_ATO_MIN / 2;
		} else if (m < icsk->icsk_ack.ato) {
			icsk->icsk_ack.ato = (icsk->icsk_ack.ato >> 1) + m;
			if (icsk->icsk_ack.ato > icsk->icsk_rto)
				icsk->icsk_ack.ato = icsk->icsk_rto;
		} else if (m > icsk->icsk_rto) {
			/* Too long gap. Apparently sender failed to
			 * restart window, so that we send ACKs quickly.
			 */
			tcp_incr_quickack(sk, TCP_MAX_QUICKACKS);
			sk_mem_reclaim(sk);
		}
	}
	icsk->icsk_ack.lrcvtime = now;

	tcp_data_ecn_check(sk, skb);

	if (skb->len >= 128)
		tcp_grow_window(sk, skb);
}

/* Called to compute a smoothed rtt estimate. The data fed to this
 * routine either comes from timestamps, or from segments that were
 * known _not_ to have been retransmitted [see Karn/Partridge
 * Proceedings SIGCOMM 87]. The algorithm is from the SIGCOMM 88
 * piece by Van Jacobson.
 * NOTE: the next three routines used to be one big routine.
 * To save cycles in the RFC 1323 implementation it was better to break
 * it up into three procedures. -- erics
 */
static void tcp_rtt_estimator(struct sock *sk, long mrtt_us)
{
	struct tcp_sock *tp = tcp_sk(sk);
	long m = mrtt_us; /* RTT */
	u32 srtt = tp->srtt_us;

	/*	The following amusing code comes from Jacobson's
	 *	article in SIGCOMM '88.  Note that rtt and mdev
	 *	are scaled versions of rtt and mean deviation.
	 *	This is designed to be as fast as possible
	 *	m stands for "measurement".
	 *
	 *	On a 1990 paper the rto value is changed to:
	 *	RTO = rtt + 4 * mdev
	 *
	 * Funny. This algorithm seems to be very broken.
	 * These formulae increase RTO, when it should be decreased, increase
	 * too slowly, when it should be increased quickly, decrease too quickly
	 * etc. I guess in BSD RTO takes ONE value, so that it is absolutely
	 * does not matter how to _calculate_ it. Seems, it was trap
	 * that VJ failed to avoid. 8)
	 */
	if (srtt != 0) {
		m -= (srtt >> 3);	/* m is now error in rtt est */
		srtt += m;		/* rtt = 7/8 rtt + 1/8 new */
		if (m < 0) {
			m = -m;		/* m is now abs(error) */
			m -= (tp->mdev_us >> 2);   /* similar update on mdev */
			/* This is similar to one of Eifel findings.
			 * Eifel blocks mdev updates when rtt decreases.
			 * This solution is a bit different: we use finer gain
			 * for mdev in this case (alpha*beta).
			 * Like Eifel it also prevents growth of rto,
			 * but also it limits too fast rto decreases,
			 * happening in pure Eifel.
			 */
			if (m > 0)
				m >>= 3;
		} else {
			m -= (tp->mdev_us >> 2);   /* similar update on mdev */
		}
		tp->mdev_us += m;		/* mdev = 3/4 mdev + 1/4 new */
		if (tp->mdev_us > tp->mdev_max_us) {
			tp->mdev_max_us = tp->mdev_us;
			if (tp->mdev_max_us > tp->rttvar_us)
				tp->rttvar_us = tp->mdev_max_us;
		}
		if (after(tp->snd_una, tp->rtt_seq)) {
			if (tp->mdev_max_us < tp->rttvar_us)
				tp->rttvar_us -= (tp->rttvar_us - tp->mdev_max_us) >> 2;
			tp->rtt_seq = tp->snd_nxt;
			tp->mdev_max_us = tcp_rto_min_us(sk);

			tcp_bpf_rtt(sk);
		}
	} else {
		/* no previous measure. */
		srtt = m << 3;		/* take the measured time to be rtt */
		tp->mdev_us = m << 1;	/* make sure rto = 3*rtt */
		tp->rttvar_us = max(tp->mdev_us, tcp_rto_min_us(sk));
		tp->mdev_max_us = tp->rttvar_us;
		tp->rtt_seq = tp->snd_nxt;

		tcp_bpf_rtt(sk);
	}
	tp->srtt_us = max(1U, srtt);
}

static void tcp_update_pacing_rate(struct sock *sk)
{
	const struct tcp_sock *tp = tcp_sk(sk);
	u64 rate;

	/* set sk_pacing_rate to 200 % of current rate (mss * cwnd / srtt) */
	rate = (u64)tp->mss_cache * ((USEC_PER_SEC / 100) << 3);

	/* current rate is (cwnd * mss) / srtt
	 * In Slow Start [1], set sk_pacing_rate to 200 % the current rate.
	 * In Congestion Avoidance phase, set it to 120 % the current rate.
	 *
	 * [1] : Normal Slow Start condition is (tp->snd_cwnd < tp->snd_ssthresh)
	 *	 If snd_cwnd >= (tp->snd_ssthresh / 2), we are approaching
	 *	 end of slow start and should slow down.
	 */
	if (tp->snd_cwnd < tp->snd_ssthresh / 2)
		rate *= sock_net(sk)->ipv4.sysctl_tcp_pacing_ss_ratio;
	else
		rate *= sock_net(sk)->ipv4.sysctl_tcp_pacing_ca_ratio;

	rate *= max(tp->snd_cwnd, tp->packets_out);

	if (likely(tp->srtt_us))
		do_div(rate, tp->srtt_us);

	/* WRITE_ONCE() is needed because sch_fq fetches sk_pacing_rate
	 * without any lock. We want to make sure compiler wont store
	 * intermediate values in this location.
	 */
	WRITE_ONCE(sk->sk_pacing_rate, min_t(u64, rate,
					     sk->sk_max_pacing_rate));
}

/* Calculate rto without backoff.  This is the second half of Van Jacobson's
 * routine referred to above.
 */
static void tcp_set_rto(struct sock *sk)
{
	const struct tcp_sock *tp = tcp_sk(sk);
	/* Old crap is replaced with new one. 8)
	 *
	 * More seriously:
	 * 1. If rtt variance happened to be less 50msec, it is hallucination.
	 *    It cannot be less due to utterly erratic ACK generation made
	 *    at least by solaris and freebsd. "Erratic ACKs" has _nothing_
	 *    to do with delayed acks, because at cwnd>2 true delack timeout
	 *    is invisible. Actually, Linux-2.4 also generates erratic
	 *    ACKs in some circumstances.
	 */
	inet_csk(sk)->icsk_rto = __tcp_set_rto(tp);

	/* 2. Fixups made earlier cannot be right.
	 *    If we do not estimate RTO correctly without them,
	 *    all the algo is pure shit and should be replaced
	 *    with correct one. It is exactly, which we pretend to do.
	 */

	/* NOTE: clamping at TCP_RTO_MIN is not required, current algo
	 * guarantees that rto is higher.
	 */
	tcp_bound_rto(sk);
}

__u32 tcp_init_cwnd(const struct tcp_sock *tp, const struct dst_entry *dst)
{
	__u32 cwnd = (dst ? dst_metric(dst, RTAX_INITCWND) : 0);

	if (!cwnd)
		cwnd = TCP_INIT_CWND;
	return min_t(__u32, cwnd, tp->snd_cwnd_clamp);
}

struct tcp_sacktag_state {
	/* Timestamps for earliest and latest never-retransmitted segment
	 * that was SACKed. RTO needs the earliest RTT to stay conservative,
	 * but congestion control should still get an accurate delay signal.
	 */
	u64	first_sackt;
	u64	last_sackt;
	u32	reord;
	u32	sack_delivered;
	u32	delivered_bytes;
	int	flag;
	unsigned int mss_now;
	struct rate_sample *rate;
};

/* Take a notice that peer is sending D-SACKs. Skip update of data delivery
 * and spurious retransmission information if this DSACK is unlikely caused by
 * sender's action:
 * - DSACKed sequence range is larger than maximum receiver's window.
 * - Total no. of DSACKed segments exceed the total no. of retransmitted segs.
 */
static u32 tcp_dsack_seen(struct tcp_sock *tp, u32 start_seq,
			  u32 end_seq, struct tcp_sacktag_state *state)
{
	u32 seq_len, dup_segs = 1;

	if (!before(start_seq, end_seq))
		return 0;

	seq_len = end_seq - start_seq;
	/* Dubious DSACK: DSACKed range greater than maximum advertised rwnd */
	if (seq_len > tp->max_window)
		return 0;
	if (seq_len > tp->mss_cache)
		dup_segs = DIV_ROUND_UP(seq_len, tp->mss_cache);

	tp->dsack_dups += dup_segs;
	/* Skip the DSACK if dup segs weren't retransmitted by sender */
	if (tp->dsack_dups > tp->total_retrans)
		return 0;

	tp->rx_opt.sack_ok |= TCP_DSACK_SEEN;
	tp->rack.dsack_seen = 1;

	state->flag |= FLAG_DSACKING_ACK;
	/* A spurious retransmission is delivered */
	state->sack_delivered += dup_segs;

	return dup_segs;
}

/* It's reordering when higher sequence was delivered (i.e. sacked) before
 * some lower never-retransmitted sequence ("low_seq"). The maximum reordering
 * distance is approximated in full-mss packet distance ("reordering").
 */
static void tcp_check_sack_reordering(struct sock *sk, const u32 low_seq,
				      const int ts)
{
	struct tcp_sock *tp = tcp_sk(sk);
	const u32 mss = tp->mss_cache;
	u32 fack, metric;

	fack = tcp_highest_sack_seq(tp);
	if (!before(low_seq, fack))
		return;

	metric = fack - low_seq;
	if ((metric > tp->reordering * mss) && mss) {
#if FASTRETRANS_DEBUG > 1
		pr_debug("Disorder%d %d %u f%u s%u rr%d\n",
			 tp->rx_opt.sack_ok, inet_csk(sk)->icsk_ca_state,
			 tp->reordering,
			 0,
			 tp->sacked_out,
			 tp->undo_marker ? tp->undo_retrans : 0);
#endif
		tp->reordering = min_t(u32, (metric + mss - 1) / mss,
				       sock_net(sk)->ipv4.sysctl_tcp_max_reordering);
	}

	/* This exciting event is worth to be remembered. 8) */
	tp->reord_seen++;
	NET_INC_STATS(sock_net(sk),
		      ts ? LINUX_MIB_TCPTSREORDER : LINUX_MIB_TCPSACKREORDER);
}

 /* This must be called before lost_out or retrans_out are updated
  * on a new loss, because we want to know if all skbs previously
  * known to be lost have already been retransmitted, indicating
  * that this newly lost skb is our next skb to retransmit.
  */
static void tcp_verify_retransmit_hint(struct tcp_sock *tp, struct sk_buff *skb)
{
	if ((!tp->retransmit_skb_hint && tp->retrans_out >= tp->lost_out) ||
	    (tp->retransmit_skb_hint &&
	     before(TCP_SKB_CB(skb)->seq,
		    TCP_SKB_CB(tp->retransmit_skb_hint)->seq)))
		tp->retransmit_skb_hint = skb;
}

/* Sum the number of packets on the wire we have marked as lost, and
 * notify the congestion control module that the given skb was marked lost.
 */
static void tcp_notify_skb_loss_event(struct tcp_sock *tp, const struct sk_buff *skb)
{
	tp->lost += tcp_skb_pcount(skb);
}

void tcp_mark_skb_lost(struct sock *sk, struct sk_buff *skb)
{
	__u8 sacked = TCP_SKB_CB(skb)->sacked;
	struct tcp_sock *tp = tcp_sk(sk);

	if (sacked & TCPCB_SACKED_ACKED)
		return;

	tcp_verify_retransmit_hint(tp, skb);
	if (sacked & TCPCB_LOST) {
		if (sacked & TCPCB_SACKED_RETRANS) {
			/* Account for retransmits that are lost again */
			TCP_SKB_CB(skb)->sacked &= ~TCPCB_SACKED_RETRANS;
			tp->retrans_out -= tcp_skb_pcount(skb);
			NET_ADD_STATS(sock_net(sk), LINUX_MIB_TCPLOSTRETRANSMIT,
				      tcp_skb_pcount(skb));
			tcp_notify_skb_loss_event(tp, skb);
		}
	} else {
		tp->lost_out += tcp_skb_pcount(skb);
		TCP_SKB_CB(skb)->sacked |= TCPCB_LOST;
		tcp_notify_skb_loss_event(tp, skb);
	}
}

/* This procedure tags the retransmission queue when SACKs arrive.
 *
 * We have three tag bits: SACKED(S), RETRANS(R) and LOST(L).
 * Packets in queue with these bits set are counted in variables
 * sacked_out, retrans_out and lost_out, correspondingly.
 *
 * Valid combinations are:
 * Tag  InFlight	Description
 * 0	1		- orig segment is in flight.
 * S	0		- nothing flies, orig reached receiver.
 * L	0		- nothing flies, orig lost by net.
 * R	2		- both orig and retransmit are in flight.
 * L|R	1		- orig is lost, retransmit is in flight.
 * S|R  1		- orig reached receiver, retrans is still in flight.
 * (L|S|R is logically valid, it could occur when L|R is sacked,
 *  but it is equivalent to plain S and code short-curcuits it to S.
 *  L|S is logically invalid, it would mean -1 packet in flight 8))
 *
 * These 6 states form finite state machine, controlled by the following events:
 * 1. New ACK (+SACK) arrives. (tcp_sacktag_write_queue())
 * 2. Retransmission. (tcp_retransmit_skb(), tcp_xmit_retransmit_queue())
 * 3. Loss detection event of two flavors:
 *	A. Scoreboard estimator decided the packet is lost.
 *	   A'. Reno "three dupacks" marks head of queue lost.
 *	B. SACK arrives sacking SND.NXT at the moment, when the
 *	   segment was retransmitted.
 * 4. D-SACK added new rule: D-SACK changes any tag to S.
 *
 * It is pleasant to note, that state diagram turns out to be commutative,
 * so that we are allowed not to be bothered by order of our actions,
 * when multiple events arrive simultaneously. (see the function below).
 *
 * Reordering detection.
 * --------------------
 * Reordering metric is maximal distance, which a packet can be displaced
 * in packet stream. With SACKs we can estimate it:
 *
 * 1. SACK fills old hole and the corresponding segment was not
 *    ever retransmitted -> reordering. Alas, we cannot use it
 *    when segment was retransmitted.
 * 2. The last flaw is solved with D-SACK. D-SACK arrives
 *    for retransmitted and already SACKed segment -> reordering..
 * Both of these heuristics are not used in Loss state, when we cannot
 * account for retransmits accurately.
 *
 * SACK block validation.
 * ----------------------
 *
 * SACK block range validation checks that the received SACK block fits to
 * the expected sequence limits, i.e., it is between SND.UNA and SND.NXT.
 * Note that SND.UNA is not included to the range though being valid because
 * it means that the receiver is rather inconsistent with itself reporting
 * SACK reneging when it should advance SND.UNA. Such SACK block this is
 * perfectly valid, however, in light of RFC2018 which explicitly states
 * that "SACK block MUST reflect the newest segment.  Even if the newest
 * segment is going to be discarded ...", not that it looks very clever
 * in case of head skb. Due to potentional receiver driven attacks, we
 * choose to avoid immediate execution of a walk in write queue due to
 * reneging and defer head skb's loss recovery to standard loss recovery
 * procedure that will eventually trigger (nothing forbids us doing this).
 *
 * Implements also blockage to start_seq wrap-around. Problem lies in the
 * fact that though start_seq (s) is before end_seq (i.e., not reversed),
 * there's no guarantee that it will be before snd_nxt (n). The problem
 * happens when start_seq resides between end_seq wrap (e_w) and snd_nxt
 * wrap (s_w):
 *
 *         <- outs wnd ->                          <- wrapzone ->
 *         u     e      n                         u_w   e_w  s n_w
 *         |     |      |                          |     |   |  |
 * |<------------+------+----- TCP seqno space --------------+---------->|
 * ...-- <2^31 ->|                                           |<--------...
 * ...---- >2^31 ------>|                                    |<--------...
 *
 * Current code wouldn't be vulnerable but it's better still to discard such
 * crazy SACK blocks. Doing this check for start_seq alone closes somewhat
 * similar case (end_seq after snd_nxt wrap) as earlier reversed check in
 * snd_nxt wrap -> snd_una region will then become "well defined", i.e.,
 * equal to the ideal case (infinite seqno space without wrap caused issues).
 *
 * With D-SACK the lower bound is extended to cover sequence space below
 * SND.UNA down to undo_marker, which is the last point of interest. Yet
 * again, D-SACK block must not to go across snd_una (for the same reason as
 * for the normal SACK blocks, explained above). But there all simplicity
 * ends, TCP might receive valid D-SACKs below that. As long as they reside
 * fully below undo_marker they do not affect behavior in anyway and can
 * therefore be safely ignored. In rare cases (which are more or less
 * theoretical ones), the D-SACK will nicely cross that boundary due to skb
 * fragmentation and packet reordering past skb's retransmission. To consider
 * them correctly, the acceptable range must be extended even more though
 * the exact amount is rather hard to quantify. However, tp->max_window can
 * be used as an exaggerated estimate.
 */
static bool tcp_is_sackblock_valid(struct tcp_sock *tp, bool is_dsack,
				   u32 start_seq, u32 end_seq)
{
	/* Too far in future, or reversed (interpretation is ambiguous) */
	if (after(end_seq, tp->snd_nxt) || !before(start_seq, end_seq))
		return false;

	/* Nasty start_seq wrap-around check (see comments above) */
	if (!before(start_seq, tp->snd_nxt))
		return false;

	/* In outstanding window? ...This is valid exit for D-SACKs too.
	 * start_seq == snd_una is non-sensical (see comments above)
	 */
	if (after(start_seq, tp->snd_una))
		return true;

	if (!is_dsack || !tp->undo_marker)
		return false;

	/* ...Then it's D-SACK, and must reside below snd_una completely */
	if (after(end_seq, tp->snd_una))
		return false;

	if (!before(start_seq, tp->undo_marker))
		return true;

	/* Too old */
	if (!after(end_seq, tp->undo_marker))
		return false;

	/* Undo_marker boundary crossing (overestimates a lot). Known already:
	 *   start_seq < undo_marker and end_seq >= undo_marker.
	 */
	return !before(start_seq, end_seq - tp->max_window);
}

static bool tcp_check_dsack(struct sock *sk, const struct sk_buff *ack_skb,
			    struct tcp_sack_block_wire *sp, int num_sacks,
			    u32 prior_snd_una, struct tcp_sacktag_state *state)
{
	struct tcp_sock *tp = tcp_sk(sk);
	u32 start_seq_0 = get_unaligned_be32(&sp[0].start_seq);
	u32 end_seq_0 = get_unaligned_be32(&sp[0].end_seq);
	u32 dup_segs;

	if (before(start_seq_0, TCP_SKB_CB(ack_skb)->ack_seq)) {
		NET_INC_STATS(sock_net(sk), LINUX_MIB_TCPDSACKRECV);
	} else if (num_sacks > 1) {
		u32 end_seq_1 = get_unaligned_be32(&sp[1].end_seq);
		u32 start_seq_1 = get_unaligned_be32(&sp[1].start_seq);

		if (after(end_seq_0, end_seq_1) || before(start_seq_0, start_seq_1))
			return false;
		NET_INC_STATS(sock_net(sk), LINUX_MIB_TCPDSACKOFORECV);
	} else {
		return false;
	}

	dup_segs = tcp_dsack_seen(tp, start_seq_0, end_seq_0, state);
	if (!dup_segs) {	/* Skip dubious DSACK */
		NET_INC_STATS(sock_net(sk), LINUX_MIB_TCPDSACKIGNOREDDUBIOUS);
		return false;
	}

	NET_ADD_STATS(sock_net(sk), LINUX_MIB_TCPDSACKRECVSEGS, dup_segs);

	/* D-SACK for already forgotten data... Do dumb counting. */
	if (tp->undo_marker && tp->undo_retrans > 0 &&
	    !after(end_seq_0, prior_snd_una) &&
	    after(end_seq_0, tp->undo_marker))
		tp->undo_retrans = max_t(int, 0, tp->undo_retrans - dup_segs);

	return true;
}

/* Check if skb is fully within the SACK block. In presence of GSO skbs,
 * the incoming SACK may not exactly match but we can find smaller MSS
 * aligned portion of it that matches. Therefore we might need to fragment
 * which may fail and creates some hassle (caller must handle error case
 * returns).
 *
 * FIXME: this could be merged to shift decision code
 */
static int tcp_match_skb_to_sack(struct sock *sk, struct sk_buff *skb,
				  u32 start_seq, u32 end_seq)
{
	int err;
	bool in_sack;
	unsigned int pkt_len;
	unsigned int mss;

	in_sack = !after(start_seq, TCP_SKB_CB(skb)->seq) &&
		  !before(end_seq, TCP_SKB_CB(skb)->end_seq);

	if (tcp_skb_pcount(skb) > 1 && !in_sack &&
	    after(TCP_SKB_CB(skb)->end_seq, start_seq)) {
		mss = tcp_skb_mss(skb);
		in_sack = !after(start_seq, TCP_SKB_CB(skb)->seq);

		if (!in_sack) {
			pkt_len = start_seq - TCP_SKB_CB(skb)->seq;
			if (pkt_len < mss)
				pkt_len = mss;
		} else {
			pkt_len = end_seq - TCP_SKB_CB(skb)->seq;
			if (pkt_len < mss)
				return -EINVAL;
		}

		/* Round if necessary so that SACKs cover only full MSSes
		 * and/or the remaining small portion (if present)
		 */
		if (pkt_len > mss) {
			unsigned int new_len = (pkt_len / mss) * mss;
			if (!in_sack && new_len < pkt_len)
				new_len += mss;
			pkt_len = new_len;
		}

		if (pkt_len >= skb->len && !in_sack)
			return 0;

		err = tcp_fragment(sk, TCP_FRAG_IN_RTX_QUEUE, skb,
				   pkt_len, mss, GFP_ATOMIC);
		if (err < 0)
			return err;
	}

	return in_sack;
}

/* Mark the given newly-SACKed range as such, adjusting counters and hints. */
static u8 tcp_sacktag_one(struct sock *sk,
			  struct tcp_sacktag_state *state, u8 sacked,
			  u32 start_seq, u32 end_seq,
			  int dup_sack, int pcount, u32 plen,
			  u64 xmit_time)
{
	struct tcp_sock *tp = tcp_sk(sk);

	/* Account D-SACK for retransmitted packet. */
	if (dup_sack && (sacked & TCPCB_RETRANS)) {
		if (tp->undo_marker && tp->undo_retrans > 0 &&
		    after(end_seq, tp->undo_marker))
			tp->undo_retrans--;
		if ((sacked & TCPCB_SACKED_ACKED) &&
		    before(start_seq, state->reord))
				state->reord = start_seq;
	}

	/* Nothing to do; acked frame is about to be dropped (was ACKed). */
	if (!after(end_seq, tp->snd_una))
		return sacked;

	if (!(sacked & TCPCB_SACKED_ACKED)) {
		tcp_rack_advance(tp, sacked, end_seq, xmit_time);

		if (sacked & TCPCB_SACKED_RETRANS) {
			/* If the segment is not tagged as lost,
			 * we do not clear RETRANS, believing
			 * that retransmission is still in flight.
			 */
			if (sacked & TCPCB_LOST) {
				sacked &= ~(TCPCB_LOST|TCPCB_SACKED_RETRANS);
				tp->lost_out -= pcount;
				tp->retrans_out -= pcount;
			}
		} else {
			if (!(sacked & TCPCB_RETRANS)) {
				/* New sack for not retransmitted frame,
				 * which was in hole. It is reordering.
				 */
				if (before(start_seq,
					   tcp_highest_sack_seq(tp)) &&
				    before(start_seq, state->reord))
					state->reord = start_seq;

				if (!after(end_seq, tp->high_seq))
					state->flag |= FLAG_ORIG_SACK_ACKED;
				if (state->first_sackt == 0)
					state->first_sackt = xmit_time;
				state->last_sackt = xmit_time;
			}

			if (sacked & TCPCB_LOST) {
				sacked &= ~TCPCB_LOST;
				tp->lost_out -= pcount;
			}
		}

		sacked |= TCPCB_SACKED_ACKED;
		state->flag |= FLAG_DATA_SACKED;
		tp->sacked_out += pcount;
		/* Out-of-order packets delivered */
		state->sack_delivered += pcount;
		state->delivered_bytes += plen;

		/* Lost marker hint past SACKed? Tweak RFC3517 cnt */
		if (tp->lost_skb_hint &&
		    before(start_seq, TCP_SKB_CB(tp->lost_skb_hint)->seq))
			tp->lost_cnt_hint += pcount;
	}

	/* D-SACK. We can detect redundant retransmission in S|R and plain R
	 * frames and clear it. undo_retrans is decreased above, L|R frames
	 * are accounted above as well.
	 */
	if (dup_sack && (sacked & TCPCB_SACKED_RETRANS)) {
		sacked &= ~TCPCB_SACKED_RETRANS;
		tp->retrans_out -= pcount;
	}

	return sacked;
}

/* Shift newly-SACKed bytes from this skb to the immediately previous
 * already-SACKed sk_buff. Mark the newly-SACKed bytes as such.
 */
static bool tcp_shifted_skb(struct sock *sk, struct sk_buff *prev,
			    struct sk_buff *skb,
			    struct tcp_sacktag_state *state,
			    unsigned int pcount, int shifted, int mss,
			    bool dup_sack)
{
	struct tcp_sock *tp = tcp_sk(sk);
	u32 start_seq = TCP_SKB_CB(skb)->seq;	/* start of newly-SACKed */
	u32 end_seq = start_seq + shifted;	/* end of newly-SACKed */

	BUG_ON(!pcount);

	/* Adjust counters and hints for the newly sacked sequence
	 * range but discard the return value since prev is already
	 * marked. We must tag the range first because the seq
	 * advancement below implicitly advances
	 * tcp_highest_sack_seq() when skb is highest_sack.
	 */
	tcp_sacktag_one(sk, state, TCP_SKB_CB(skb)->sacked,
			start_seq, end_seq, dup_sack, pcount, skb->len,
			tcp_skb_timestamp_us(skb));
	tcp_rate_skb_delivered(sk, skb, state->rate);

	if (skb == tp->lost_skb_hint)
		tp->lost_cnt_hint += pcount;

	TCP_SKB_CB(prev)->end_seq += shifted;
	TCP_SKB_CB(skb)->seq += shifted;

	tcp_skb_pcount_add(prev, pcount);
	WARN_ON_ONCE(tcp_skb_pcount(skb) < pcount);
	tcp_skb_pcount_add(skb, -pcount);

	/* When we're adding to gso_segs == 1, gso_size will be zero,
	 * in theory this shouldn't be necessary but as long as DSACK
	 * code can come after this skb later on it's better to keep
	 * setting gso_size to something.
	 */
	if (!TCP_SKB_CB(prev)->tcp_gso_size)
		TCP_SKB_CB(prev)->tcp_gso_size = mss;

	/* CHECKME: To clear or not to clear? Mimics normal skb currently */
	if (tcp_skb_pcount(skb) <= 1)
		TCP_SKB_CB(skb)->tcp_gso_size = 0;

	/* Difference in this won't matter, both ACKed by the same cumul. ACK */
	TCP_SKB_CB(prev)->sacked |= (TCP_SKB_CB(skb)->sacked & TCPCB_EVER_RETRANS);

	if (skb->len > 0) {
		BUG_ON(!tcp_skb_pcount(skb));
		NET_INC_STATS(sock_net(sk), LINUX_MIB_SACKSHIFTED);
		return false;
	}

	/* Whole SKB was eaten :-) */

	if (skb == tp->retransmit_skb_hint)
		tp->retransmit_skb_hint = prev;
	if (skb == tp->lost_skb_hint) {
		tp->lost_skb_hint = prev;
		tp->lost_cnt_hint -= tcp_skb_pcount(prev);
	}

	TCP_SKB_CB(prev)->tcp_flags |= TCP_SKB_CB(skb)->tcp_flags;
	TCP_SKB_CB(prev)->eor = TCP_SKB_CB(skb)->eor;
	if (TCP_SKB_CB(skb)->tcp_flags & TCPHDR_FIN)
		TCP_SKB_CB(prev)->end_seq++;

	if (skb == tcp_highest_sack(sk))
		tcp_advance_highest_sack(sk, skb);

	tcp_skb_collapse_tstamp(prev, skb);
	if (unlikely(TCP_SKB_CB(prev)->tx.delivered_mstamp))
		TCP_SKB_CB(prev)->tx.delivered_mstamp = 0;

	tcp_rtx_queue_unlink_and_free(skb, sk);

	NET_INC_STATS(sock_net(sk), LINUX_MIB_SACKMERGED);

	return true;
}

/* I wish gso_size would have a bit more sane initialization than
 * something-or-zero which complicates things
 */
static int tcp_skb_seglen(const struct sk_buff *skb)
{
	return tcp_skb_pcount(skb) == 1 ? skb->len : tcp_skb_mss(skb);
}

/* Shifting pages past head area doesn't work */
static int skb_can_shift(const struct sk_buff *skb)
{
	return !skb_headlen(skb) && skb_is_nonlinear(skb);
}

int tcp_skb_shift(struct sk_buff *to, struct sk_buff *from,
		  int pcount, int shiftlen)
{
	/* TCP min gso_size is 8 bytes (TCP_MIN_GSO_SIZE)
	 * Since TCP_SKB_CB(skb)->tcp_gso_segs is 16 bits, we need
	 * to make sure not storing more than 65535 * 8 bytes per skb,
	 * even if current MSS is bigger.
	 */
	if (unlikely(to->len + shiftlen >= 65535 * TCP_MIN_GSO_SIZE))
		return 0;
	if (unlikely(tcp_skb_pcount(to) + pcount > 65535))
		return 0;
	return skb_shift(to, from, shiftlen);
}

/* Try collapsing SACK blocks spanning across multiple skbs to a single
 * skb.
 */
static struct sk_buff *tcp_shift_skb_data(struct sock *sk, struct sk_buff *skb,
					  struct tcp_sacktag_state *state,
					  u32 start_seq, u32 end_seq,
					  bool dup_sack)
{
	struct tcp_sock *tp = tcp_sk(sk);
	struct sk_buff *prev;
	int mss;
	int pcount = 0;
	int len;
	int in_sack;

	/* Normally R but no L won't result in plain S */
	if (!dup_sack &&
	    (TCP_SKB_CB(skb)->sacked & (TCPCB_LOST|TCPCB_SACKED_RETRANS)) == TCPCB_SACKED_RETRANS)
		goto fallback;
	if (!skb_can_shift(skb))
		goto fallback;
	/* This frame is about to be dropped (was ACKed). */
	if (!after(TCP_SKB_CB(skb)->end_seq, tp->snd_una))
		goto fallback;

	/* Can only happen with delayed DSACK + discard craziness */
	prev = skb_rb_prev(skb);
	if (!prev)
		goto fallback;

	if ((TCP_SKB_CB(prev)->sacked & TCPCB_TAGBITS) != TCPCB_SACKED_ACKED)
		goto fallback;

	if (!tcp_skb_can_collapse(prev, skb))
		goto fallback;

	in_sack = !after(start_seq, TCP_SKB_CB(skb)->seq) &&
		  !before(end_seq, TCP_SKB_CB(skb)->end_seq);

	if (in_sack) {
		len = skb->len;
		pcount = tcp_skb_pcount(skb);
		mss = tcp_skb_seglen(skb);

		/* TODO: Fix DSACKs to not fragment already SACKed and we can
		 * drop this restriction as unnecessary
		 */
		if (mss != tcp_skb_seglen(prev))
			goto fallback;
	} else {
		if (!after(TCP_SKB_CB(skb)->end_seq, start_seq))
			goto noop;
		/* CHECKME: This is non-MSS split case only?, this will
		 * cause skipped skbs due to advancing loop btw, original
		 * has that feature too
		 */
		if (tcp_skb_pcount(skb) <= 1)
			goto noop;

		in_sack = !after(start_seq, TCP_SKB_CB(skb)->seq);
		if (!in_sack) {
			/* TODO: head merge to next could be attempted here
			 * if (!after(TCP_SKB_CB(skb)->end_seq, end_seq)),
			 * though it might not be worth of the additional hassle
			 *
			 * ...we can probably just fallback to what was done
			 * previously. We could try merging non-SACKed ones
			 * as well but it probably isn't going to buy off
			 * because later SACKs might again split them, and
			 * it would make skb timestamp tracking considerably
			 * harder problem.
			 */
			goto fallback;
		}

		len = end_seq - TCP_SKB_CB(skb)->seq;
		BUG_ON(len < 0);
		BUG_ON(len > skb->len);

		/* MSS boundaries should be honoured or else pcount will
		 * severely break even though it makes things bit trickier.
		 * Optimize common case to avoid most of the divides
		 */
		mss = tcp_skb_mss(skb);

		/* TODO: Fix DSACKs to not fragment already SACKed and we can
		 * drop this restriction as unnecessary
		 */
		if (mss != tcp_skb_seglen(prev))
			goto fallback;

		if (len == mss) {
			pcount = 1;
		} else if (len < mss) {
			goto noop;
		} else {
			pcount = len / mss;
			len = pcount * mss;
		}
	}

	/* tcp_sacktag_one() won't SACK-tag ranges below snd_una */
	if (!after(TCP_SKB_CB(skb)->seq + len, tp->snd_una))
		goto fallback;

	if (!tcp_skb_shift(prev, skb, pcount, len))
		goto fallback;
	if (!tcp_shifted_skb(sk, prev, skb, state, pcount, len, mss, dup_sack))
		goto out;

	/* Hole filled allows collapsing with the next as well, this is very
	 * useful when hole on every nth skb pattern happens
	 */
	skb = skb_rb_next(prev);
	if (!skb)
		goto out;

	if (!skb_can_shift(skb) ||
	    ((TCP_SKB_CB(skb)->sacked & TCPCB_TAGBITS) != TCPCB_SACKED_ACKED) ||
	    (mss != tcp_skb_seglen(skb)))
		goto out;

	len = skb->len;
	pcount = tcp_skb_pcount(skb);
	if (tcp_skb_shift(prev, skb, pcount, len))
		tcp_shifted_skb(sk, prev, skb, state, pcount,
				len, mss, 0);

out:
	return prev;

noop:
	return skb;

fallback:
	NET_INC_STATS(sock_net(sk), LINUX_MIB_SACKSHIFTFALLBACK);
	return NULL;
}

static struct sk_buff *tcp_sacktag_walk(struct sk_buff *skb, struct sock *sk,
					struct tcp_sack_block *next_dup,
					struct tcp_sacktag_state *state,
					u32 start_seq, u32 end_seq,
					bool dup_sack_in)
{
	struct tcp_sock *tp = tcp_sk(sk);
	struct sk_buff *tmp;

	skb_rbtree_walk_from(skb) {
		int in_sack = 0;
		bool dup_sack = dup_sack_in;

		/* queue is in-order => we can short-circuit the walk early */
		if (!before(TCP_SKB_CB(skb)->seq, end_seq))
			break;

		if (next_dup  &&
		    before(TCP_SKB_CB(skb)->seq, next_dup->end_seq)) {
			in_sack = tcp_match_skb_to_sack(sk, skb,
							next_dup->start_seq,
							next_dup->end_seq);
			if (in_sack > 0)
				dup_sack = true;
		}

		/* skb reference here is a bit tricky to get right, since
		 * shifting can eat and free both this skb and the next,
		 * so not even _safe variant of the loop is enough.
		 */
		if (in_sack <= 0) {
			tmp = tcp_shift_skb_data(sk, skb, state,
						 start_seq, end_seq, dup_sack);
			if (tmp) {
				if (tmp != skb) {
					skb = tmp;
					continue;
				}

				in_sack = 0;
			} else {
				in_sack = tcp_match_skb_to_sack(sk, skb,
								start_seq,
								end_seq);
			}
		}

		if (unlikely(in_sack < 0))
			break;

		if (in_sack) {
			TCP_SKB_CB(skb)->sacked =
				tcp_sacktag_one(sk,
						state,
						TCP_SKB_CB(skb)->sacked,
						TCP_SKB_CB(skb)->seq,
						TCP_SKB_CB(skb)->end_seq,
						dup_sack,
						tcp_skb_pcount(skb),
						skb->len,
						tcp_skb_timestamp_us(skb));
			tcp_rate_skb_delivered(sk, skb, state->rate);
			if (TCP_SKB_CB(skb)->sacked & TCPCB_SACKED_ACKED)
				list_del_init(&skb->tcp_tsorted_anchor);

			if (!before(TCP_SKB_CB(skb)->seq,
				    tcp_highest_sack_seq(tp)))
				tcp_advance_highest_sack(sk, skb);
		}
	}
	return skb;
}

static struct sk_buff *tcp_sacktag_bsearch(struct sock *sk, u32 seq)
{
	struct rb_node *parent, **p = &sk->tcp_rtx_queue.rb_node;
	struct sk_buff *skb;

	while (*p) {
		parent = *p;
		skb = rb_to_skb(parent);
		if (before(seq, TCP_SKB_CB(skb)->seq)) {
			p = &parent->rb_left;
			continue;
		}
		if (!before(seq, TCP_SKB_CB(skb)->end_seq)) {
			p = &parent->rb_right;
			continue;
		}
		return skb;
	}
	return NULL;
}

static struct sk_buff *tcp_sacktag_skip(struct sk_buff *skb, struct sock *sk,
					u32 skip_to_seq)
{
	if (skb && after(TCP_SKB_CB(skb)->seq, skip_to_seq))
		return skb;

	return tcp_sacktag_bsearch(sk, skip_to_seq);
}

static struct sk_buff *tcp_maybe_skipping_dsack(struct sk_buff *skb,
						struct sock *sk,
						struct tcp_sack_block *next_dup,
						struct tcp_sacktag_state *state,
						u32 skip_to_seq)
{
	if (!next_dup)
		return skb;

	if (before(next_dup->start_seq, skip_to_seq)) {
		skb = tcp_sacktag_skip(skb, sk, next_dup->start_seq);
		skb = tcp_sacktag_walk(skb, sk, NULL, state,
				       next_dup->start_seq, next_dup->end_seq,
				       1);
	}

	return skb;
}

static int tcp_sack_cache_ok(const struct tcp_sock *tp, const struct tcp_sack_block *cache)
{
	return cache < tp->recv_sack_cache + ARRAY_SIZE(tp->recv_sack_cache);
}

static int
tcp_sacktag_write_queue(struct sock *sk, const struct sk_buff *ack_skb,
			u32 prior_snd_una, struct tcp_sacktag_state *state)
{
	struct tcp_sock *tp = tcp_sk(sk);
	const unsigned char *ptr = (skb_transport_header(ack_skb) +
				    TCP_SKB_CB(ack_skb)->sacked);
	struct tcp_sack_block_wire *sp_wire = (struct tcp_sack_block_wire *)(ptr+2);
	struct tcp_sack_block sp[TCP_NUM_SACKS];
	struct tcp_sack_block *cache;
	struct sk_buff *skb;
	int num_sacks = min(TCP_NUM_SACKS, (ptr[1] - TCPOLEN_SACK_BASE) >> 3);
	int used_sacks;
	bool found_dup_sack = false;
	int i, j;
	int first_sack_index;

	state->flag = 0;
	state->reord = tp->snd_nxt;

	if (!tp->sacked_out)
		tcp_highest_sack_reset(sk);

	found_dup_sack = tcp_check_dsack(sk, ack_skb, sp_wire,
					 num_sacks, prior_snd_una, state);

	/* Eliminate too old ACKs, but take into
	 * account more or less fresh ones, they can
	 * contain valid SACK info.
	 */
	if (before(TCP_SKB_CB(ack_skb)->ack_seq, prior_snd_una - tp->max_window))
		return 0;

	if (!tp->packets_out)
		goto out;

	used_sacks = 0;
	first_sack_index = 0;
	for (i = 0; i < num_sacks; i++) {
		bool dup_sack = !i && found_dup_sack;

		sp[used_sacks].start_seq = get_unaligned_be32(&sp_wire[i].start_seq);
		sp[used_sacks].end_seq = get_unaligned_be32(&sp_wire[i].end_seq);

		if (!tcp_is_sackblock_valid(tp, dup_sack,
					    sp[used_sacks].start_seq,
					    sp[used_sacks].end_seq)) {
			int mib_idx;

			if (dup_sack) {
				if (!tp->undo_marker)
					mib_idx = LINUX_MIB_TCPDSACKIGNOREDNOUNDO;
				else
					mib_idx = LINUX_MIB_TCPDSACKIGNOREDOLD;
			} else {
				/* Don't count olds caused by ACK reordering */
				if ((TCP_SKB_CB(ack_skb)->ack_seq != tp->snd_una) &&
				    !after(sp[used_sacks].end_seq, tp->snd_una))
					continue;
				mib_idx = LINUX_MIB_TCPSACKDISCARD;
			}

			NET_INC_STATS(sock_net(sk), mib_idx);
			if (i == 0)
				first_sack_index = -1;
			continue;
		}

		/* Ignore very old stuff early */
		if (!after(sp[used_sacks].end_seq, prior_snd_una)) {
			if (i == 0)
				first_sack_index = -1;
			continue;
		}

		used_sacks++;
	}

	/* order SACK blocks to allow in order walk of the retrans queue */
	for (i = used_sacks - 1; i > 0; i--) {
		for (j = 0; j < i; j++) {
			if (after(sp[j].start_seq, sp[j + 1].start_seq)) {
				swap(sp[j], sp[j + 1]);

				/* Track where the first SACK block goes to */
				if (j == first_sack_index)
					first_sack_index = j + 1;
			}
		}
	}

	state->mss_now = tcp_current_mss(sk);
	skb = NULL;
	i = 0;

	if (!tp->sacked_out) {
		/* It's already past, so skip checking against it */
		cache = tp->recv_sack_cache + ARRAY_SIZE(tp->recv_sack_cache);
	} else {
		cache = tp->recv_sack_cache;
		/* Skip empty blocks in at head of the cache */
		while (tcp_sack_cache_ok(tp, cache) && !cache->start_seq &&
		       !cache->end_seq)
			cache++;
	}

	while (i < used_sacks) {
		u32 start_seq = sp[i].start_seq;
		u32 end_seq = sp[i].end_seq;
		bool dup_sack = (found_dup_sack && (i == first_sack_index));
		struct tcp_sack_block *next_dup = NULL;

		if (found_dup_sack && ((i + 1) == first_sack_index))
			next_dup = &sp[i + 1];

		/* Skip too early cached blocks */
		while (tcp_sack_cache_ok(tp, cache) &&
		       !before(start_seq, cache->end_seq))
			cache++;

		/* Can skip some work by looking recv_sack_cache? */
		if (tcp_sack_cache_ok(tp, cache) && !dup_sack &&
		    after(end_seq, cache->start_seq)) {

			/* Head todo? */
			if (before(start_seq, cache->start_seq)) {
				skb = tcp_sacktag_skip(skb, sk, start_seq);
				skb = tcp_sacktag_walk(skb, sk, next_dup,
						       state,
						       start_seq,
						       cache->start_seq,
						       dup_sack);
			}

			/* Rest of the block already fully processed? */
			if (!after(end_seq, cache->end_seq))
				goto advance_sp;

			skb = tcp_maybe_skipping_dsack(skb, sk, next_dup,
						       state,
						       cache->end_seq);

			/* ...tail remains todo... */
			if (tcp_highest_sack_seq(tp) == cache->end_seq) {
				/* ...but better entrypoint exists! */
				skb = tcp_highest_sack(sk);
				if (!skb)
					break;
				cache++;
				goto walk;
			}

			skb = tcp_sacktag_skip(skb, sk, cache->end_seq);
			/* Check overlap against next cached too (past this one already) */
			cache++;
			continue;
		}

		if (!before(start_seq, tcp_highest_sack_seq(tp))) {
			skb = tcp_highest_sack(sk);
			if (!skb)
				break;
		}
		skb = tcp_sacktag_skip(skb, sk, start_seq);

walk:
		skb = tcp_sacktag_walk(skb, sk, next_dup, state,
				       start_seq, end_seq, dup_sack);

advance_sp:
		i++;
	}

	/* Clear the head of the cache sack blocks so we can skip it next time */
	for (i = 0; i < ARRAY_SIZE(tp->recv_sack_cache) - used_sacks; i++) {
		tp->recv_sack_cache[i].start_seq = 0;
		tp->recv_sack_cache[i].end_seq = 0;
	}
	for (j = 0; j < used_sacks; j++)
		tp->recv_sack_cache[i++] = sp[j];

	if (inet_csk(sk)->icsk_ca_state != TCP_CA_Loss || tp->undo_marker)
		tcp_check_sack_reordering(sk, state->reord, 0);

	tcp_verify_left_out(tp);
out:

#if FASTRETRANS_DEBUG > 0
	WARN_ON((int)tp->sacked_out < 0);
	WARN_ON((int)tp->lost_out < 0);
	WARN_ON((int)tp->retrans_out < 0);
	WARN_ON((int)tcp_packets_in_flight(tp) < 0);
#endif
	return state->flag;
}

/* Limits sacked_out so that sum with lost_out isn't ever larger than
 * packets_out. Returns false if sacked_out adjustement wasn't necessary.
 */
static bool tcp_limit_reno_sacked(struct tcp_sock *tp)
{
	u32 holes;

	holes = max(tp->lost_out, 1U);
	holes = min(holes, tp->packets_out);

	if ((tp->sacked_out + holes) > tp->packets_out) {
		tp->sacked_out = tp->packets_out - holes;
		return true;
	}
	return false;
}

/* If we receive more dupacks than we expected counting segments
 * in assumption of absent reordering, interpret this as reordering.
 * The only another reason could be bug in receiver TCP.
 */
static void tcp_check_reno_reordering(struct sock *sk, const int addend)
{
	struct tcp_sock *tp = tcp_sk(sk);

	if (!tcp_limit_reno_sacked(tp))
		return;

	tp->reordering = min_t(u32, tp->packets_out + addend,
			       sock_net(sk)->ipv4.sysctl_tcp_max_reordering);
	tp->reord_seen++;
	NET_INC_STATS(sock_net(sk), LINUX_MIB_TCPRENOREORDER);
}

/* Emulate SACKs for SACKless connection: account for a new dupack. */

static void tcp_add_reno_sack(struct sock *sk, int num_dupack, bool ece_ack)
{
	if (num_dupack) {
		struct tcp_sock *tp = tcp_sk(sk);
		u32 prior_sacked = tp->sacked_out;
		s32 delivered;

		tp->sacked_out += num_dupack;
		tcp_check_reno_reordering(sk, 0);
		delivered = tp->sacked_out - prior_sacked;
		if (delivered > 0)
			tcp_count_delivered(tp, delivered, ece_ack);
		tcp_verify_left_out(tp);
	}
}

/* Account for ACK, ACKing some data in Reno Recovery phase. */

static void tcp_remove_reno_sacks(struct sock *sk, int acked, bool ece_ack)
{
	struct tcp_sock *tp = tcp_sk(sk);

	if (acked > 0) {
		/* One ACK acked hole. The rest eat duplicate ACKs. */
		tcp_count_delivered(tp, max_t(int, acked - tp->sacked_out, 1),
				    ece_ack);
		if (acked - 1 >= tp->sacked_out)
			tp->sacked_out = 0;
		else
			tp->sacked_out -= acked - 1;
	}
	tcp_check_reno_reordering(sk, acked);
	tcp_verify_left_out(tp);
}

static inline void tcp_reset_reno_sack(struct tcp_sock *tp)
{
	tp->sacked_out = 0;
}

void tcp_clear_retrans(struct tcp_sock *tp)
{
	tp->retrans_out = 0;
	tp->lost_out = 0;
	tp->undo_marker = 0;
	tp->undo_retrans = -1;
	tp->sacked_out = 0;
}

static inline void tcp_init_undo(struct tcp_sock *tp)
{
	tp->undo_marker = tp->snd_una;
	/* Retransmission still in flight may cause DSACKs later. */
	tp->undo_retrans = tp->retrans_out ? : -1;
}

static bool tcp_is_rack(const struct sock *sk)
{
	return sock_net(sk)->ipv4.sysctl_tcp_recovery & TCP_RACK_LOSS_DETECTION;
}

/* If we detect SACK reneging, forget all SACK information
 * and reset tags completely, otherwise preserve SACKs. If receiver
 * dropped its ofo queue, we will know this due to reneging detection.
 */
static void tcp_timeout_mark_lost(struct sock *sk)
{
	struct tcp_sock *tp = tcp_sk(sk);
	struct sk_buff *skb, *head;
	bool is_reneg;			/* is receiver reneging on SACKs? */

	head = tcp_rtx_queue_head(sk);
	is_reneg = head && (TCP_SKB_CB(head)->sacked & TCPCB_SACKED_ACKED);
	if (is_reneg) {
		NET_INC_STATS(sock_net(sk), LINUX_MIB_TCPSACKRENEGING);
		tp->sacked_out = 0;
		/* Mark SACK reneging until we recover from this loss event. */
		tp->is_sack_reneg = 1;
	} else if (tcp_is_reno(tp)) {
		tcp_reset_reno_sack(tp);
	}

	skb = head;
	skb_rbtree_walk_from(skb) {
		if (is_reneg)
			TCP_SKB_CB(skb)->sacked &= ~TCPCB_SACKED_ACKED;
		else if (tcp_is_rack(sk) && skb != head &&
			 tcp_rack_skb_timeout(tp, skb, 0) > 0)
			continue; /* Don't mark recently sent ones lost yet */
		tcp_mark_skb_lost(sk, skb);
	}
	tcp_verify_left_out(tp);
	tcp_clear_all_retrans_hints(tp);
}

/* Enter Loss state. */
void tcp_enter_loss(struct sock *sk)
{
	const struct inet_connection_sock *icsk = inet_csk(sk);
	struct tcp_sock *tp = tcp_sk(sk);
	struct net *net = sock_net(sk);
	bool new_recovery = icsk->icsk_ca_state < TCP_CA_Recovery;

	tcp_timeout_mark_lost(sk);

	/* Reduce ssthresh if it has not yet been made inside this window. */
	if (icsk->icsk_ca_state <= TCP_CA_Disorder ||
	    !after(tp->high_seq, tp->snd_una) ||
	    (icsk->icsk_ca_state == TCP_CA_Loss && !icsk->icsk_retransmits)) {
		tp->prior_ssthresh = tcp_current_ssthresh(sk);
		tp->prior_cwnd = tp->snd_cwnd;
		tp->snd_ssthresh = icsk->icsk_ca_ops->ssthresh(sk);
		tcp_ca_event(sk, CA_EVENT_LOSS);
		tcp_init_undo(tp);
	}
	tp->snd_cwnd	   = tcp_packets_in_flight(tp) + 1;
	tp->snd_cwnd_cnt   = 0;
	tp->snd_cwnd_stamp = tcp_jiffies32;

	/* Timeout in disordered state after receiving substantial DUPACKs
	 * suggests that the degree of reordering is over-estimated.
	 */
	if (icsk->icsk_ca_state <= TCP_CA_Disorder &&
	    tp->sacked_out >= net->ipv4.sysctl_tcp_reordering)
		tp->reordering = min_t(unsigned int, tp->reordering,
				       net->ipv4.sysctl_tcp_reordering);
	tcp_set_ca_state(sk, TCP_CA_Loss);
	tp->high_seq = tp->snd_nxt;
	tcp_ecn_queue_cwr(tp);

	/* F-RTO RFC5682 sec 3.1 step 1: retransmit SND.UNA if no previous
	 * loss recovery is underway except recurring timeout(s) on
	 * the same SND.UNA (sec 3.2). Disable F-RTO on path MTU probing
	 */
	tp->frto = net->ipv4.sysctl_tcp_frto &&
		   (new_recovery || icsk->icsk_retransmits) &&
		   !inet_csk(sk)->icsk_mtup.probe_size;
}

/* If ACK arrived pointing to a remembered SACK, it means that our
 * remembered SACKs do not reflect real state of receiver i.e.
 * receiver _host_ is heavily congested (or buggy).
 *
 * To avoid big spurious retransmission bursts due to transient SACK
 * scoreboard oddities that look like reneging, we give the receiver a
 * little time (max(RTT/2, 10ms)) to send us some more ACKs that will
 * restore sanity to the SACK scoreboard. If the apparent reneging
 * persists until this RTO then we'll clear the SACK scoreboard.
 */
static bool tcp_check_sack_reneging(struct sock *sk, int flag)
{
	if (flag & FLAG_SACK_RENEGING) {
		struct tcp_sock *tp = tcp_sk(sk);
		unsigned long delay = max(usecs_to_jiffies(tp->srtt_us >> 4),
					  msecs_to_jiffies(10));

		inet_csk_reset_xmit_timer(sk, ICSK_TIME_RETRANS,
					  delay, TCP_RTO_MAX);
		return true;
	}
	return false;
}

/* Heurestics to calculate number of duplicate ACKs. There's no dupACKs
 * counter when SACK is enabled (without SACK, sacked_out is used for
 * that purpose).
 *
 * With reordering, holes may still be in flight, so RFC3517 recovery
 * uses pure sacked_out (total number of SACKed segments) even though
 * it violates the RFC that uses duplicate ACKs, often these are equal
 * but when e.g. out-of-window ACKs or packet duplication occurs,
 * they differ. Since neither occurs due to loss, TCP should really
 * ignore them.
 */
static inline int tcp_dupack_heuristics(const struct tcp_sock *tp)
{
	return tp->sacked_out + 1;
}

/* Linux NewReno/SACK/ECN state machine.
 * --------------------------------------
 *
 * "Open"	Normal state, no dubious events, fast path.
 * "Disorder"   In all the respects it is "Open",
 *		but requires a bit more attention. It is entered when
 *		we see some SACKs or dupacks. It is split of "Open"
 *		mainly to move some processing from fast path to slow one.
 * "CWR"	CWND was reduced due to some Congestion Notification event.
 *		It can be ECN, ICMP source quench, local device congestion.
 * "Recovery"	CWND was reduced, we are fast-retransmitting.
 * "Loss"	CWND was reduced due to RTO timeout or SACK reneging.
 *
 * tcp_fastretrans_alert() is entered:
 * - each incoming ACK, if state is not "Open"
 * - when arrived ACK is unusual, namely:
 *	* SACK
 *	* Duplicate ACK.
 *	* ECN ECE.
 *
 * Counting packets in flight is pretty simple.
 *
 *	in_flight = packets_out - left_out + retrans_out
 *
 *	packets_out is SND.NXT-SND.UNA counted in packets.
 *
 *	retrans_out is number of retransmitted segments.
 *
 *	left_out is number of segments left network, but not ACKed yet.
 *
 *		left_out = sacked_out + lost_out
 *
 *     sacked_out: Packets, which arrived to receiver out of order
 *		   and hence not ACKed. With SACKs this number is simply
 *		   amount of SACKed data. Even without SACKs
 *		   it is easy to give pretty reliable estimate of this number,
 *		   counting duplicate ACKs.
 *
 *       lost_out: Packets lost by network. TCP has no explicit
 *		   "loss notification" feedback from network (for now).
 *		   It means that this number can be only _guessed_.
 *		   Actually, it is the heuristics to predict lossage that
 *		   distinguishes different algorithms.
 *
 *	F.e. after RTO, when all the queue is considered as lost,
 *	lost_out = packets_out and in_flight = retrans_out.
 *
 *		Essentially, we have now a few algorithms detecting
 *		lost packets.
 *
 *		If the receiver supports SACK:
 *
 *		RFC6675/3517: It is the conventional algorithm. A packet is
 *		considered lost if the number of higher sequence packets
 *		SACKed is greater than or equal the DUPACK thoreshold
 *		(reordering). This is implemented in tcp_mark_head_lost and
 *		tcp_update_scoreboard.
 *
 *		RACK (draft-ietf-tcpm-rack-01): it is a newer algorithm
 *		(2017-) that checks timing instead of counting DUPACKs.
 *		Essentially a packet is considered lost if it's not S/ACKed
 *		after RTT + reordering_window, where both metrics are
 *		dynamically measured and adjusted. This is implemented in
 *		tcp_rack_mark_lost.
 *
 *		If the receiver does not support SACK:
 *
 *		NewReno (RFC6582): in Recovery we assume that one segment
 *		is lost (classic Reno). While we are in Recovery and
 *		a partial ACK arrives, we assume that one more packet
 *		is lost (NewReno). This heuristics are the same in NewReno
 *		and SACK.
 *
 * Really tricky (and requiring careful tuning) part of algorithm
 * is hidden in functions tcp_time_to_recover() and tcp_xmit_retransmit_queue().
 * The first determines the moment _when_ we should reduce CWND and,
 * hence, slow down forward transmission. In fact, it determines the moment
 * when we decide that hole is caused by loss, rather than by a reorder.
 *
 * tcp_xmit_retransmit_queue() decides, _what_ we should retransmit to fill
 * holes, caused by lost packets.
 *
 * And the most logically complicated part of algorithm is undo
 * heuristics. We detect false retransmits due to both too early
 * fast retransmit (reordering) and underestimated RTO, analyzing
 * timestamps and D-SACKs. When we detect that some segments were
 * retransmitted by mistake and CWND reduction was wrong, we undo
 * window reduction and abort recovery phase. This logic is hidden
 * inside several functions named tcp_try_undo_<something>.
 */

/* This function decides, when we should leave Disordered state
 * and enter Recovery phase, reducing congestion window.
 *
 * Main question: may we further continue forward transmission
 * with the same cwnd?
 */
static bool tcp_time_to_recover(struct sock *sk, int flag)
{
	struct tcp_sock *tp = tcp_sk(sk);

	/* Trick#1: The loss is proven. */
	if (tp->lost_out)
		return true;

	/* Not-A-Trick#2 : Classic rule... */
	if (!tcp_is_rack(sk) && tcp_dupack_heuristics(tp) > tp->reordering)
		return true;

	return false;
}

/* Detect loss in event "A" above by marking head of queue up as lost.
 * For RFC3517 SACK, a segment is considered lost if it
 * has at least tp->reordering SACKed seqments above it; "packets" refers to
 * the maximum SACKed segments to pass before reaching this limit.
 */
static void tcp_mark_head_lost(struct sock *sk, int packets, int mark_head)
{
	struct tcp_sock *tp = tcp_sk(sk);
	struct sk_buff *skb;
	int cnt;
	/* Use SACK to deduce losses of new sequences sent during recovery */
	const u32 loss_high = tp->snd_nxt;

	WARN_ON(packets > tp->packets_out);
	skb = tp->lost_skb_hint;
	if (skb) {
		/* Head already handled? */
		if (mark_head && after(TCP_SKB_CB(skb)->seq, tp->snd_una))
			return;
		cnt = tp->lost_cnt_hint;
	} else {
		skb = tcp_rtx_queue_head(sk);
		cnt = 0;
	}

	skb_rbtree_walk_from(skb) {
		/* TODO: do this better */
		/* this is not the most efficient way to do this... */
		tp->lost_skb_hint = skb;
		tp->lost_cnt_hint = cnt;

		if (after(TCP_SKB_CB(skb)->end_seq, loss_high))
			break;

		if (TCP_SKB_CB(skb)->sacked & TCPCB_SACKED_ACKED)
			cnt += tcp_skb_pcount(skb);

		if (cnt > packets)
			break;

		if (!(TCP_SKB_CB(skb)->sacked & TCPCB_LOST))
			tcp_mark_skb_lost(sk, skb);

		if (mark_head)
			break;
	}
	tcp_verify_left_out(tp);
}

/* Account newly detected lost packet(s) */

static void tcp_update_scoreboard(struct sock *sk, int fast_rexmit)
{
	struct tcp_sock *tp = tcp_sk(sk);

	if (tcp_is_sack(tp)) {
		int sacked_upto = tp->sacked_out - tp->reordering;
		if (sacked_upto >= 0)
			tcp_mark_head_lost(sk, sacked_upto, 0);
		else if (fast_rexmit)
			tcp_mark_head_lost(sk, 1, 1);
	}
}

static bool tcp_tsopt_ecr_before(const struct tcp_sock *tp, u32 when)
{
	return tp->rx_opt.saw_tstamp && tp->rx_opt.rcv_tsecr &&
	       before(tp->rx_opt.rcv_tsecr, when);
}

/* skb is spurious retransmitted if the returned timestamp echo
 * reply is prior to the skb transmission time
 */
static bool tcp_skb_spurious_retrans(const struct tcp_sock *tp,
				     const struct sk_buff *skb)
{
	return (TCP_SKB_CB(skb)->sacked & TCPCB_RETRANS) &&
	       tcp_tsopt_ecr_before(tp, tcp_skb_timestamp(skb));
}

/* Nothing was retransmitted or returned timestamp is less
 * than timestamp of the first retransmission.
 */
static inline bool tcp_packet_delayed(const struct tcp_sock *tp)
{
	return tp->retrans_stamp &&
	       tcp_tsopt_ecr_before(tp, tp->retrans_stamp);
}

/* Undo procedures. */

/* We can clear retrans_stamp when there are no retransmissions in the
 * window. It would seem that it is trivially available for us in
 * tp->retrans_out, however, that kind of assumptions doesn't consider
 * what will happen if errors occur when sending retransmission for the
 * second time. ...It could the that such segment has only
 * TCPCB_EVER_RETRANS set at the present time. It seems that checking
 * the head skb is enough except for some reneging corner cases that
 * are not worth the effort.
 *
 * Main reason for all this complexity is the fact that connection dying
 * time now depends on the validity of the retrans_stamp, in particular,
 * that successive retransmissions of a segment must not advance
 * retrans_stamp under any conditions.
 */
static bool tcp_any_retrans_done(const struct sock *sk)
{
	const struct tcp_sock *tp = tcp_sk(sk);
	struct sk_buff *skb;

	if (tp->retrans_out)
		return true;

	skb = tcp_rtx_queue_head(sk);
	if (unlikely(skb && TCP_SKB_CB(skb)->sacked & TCPCB_EVER_RETRANS))
		return true;

	return false;
}

static void DBGUNDO(struct sock *sk, const char *msg)
{
#if FASTRETRANS_DEBUG > 1
	struct tcp_sock *tp = tcp_sk(sk);
	struct inet_sock *inet = inet_sk(sk);

	if (sk->sk_family == AF_INET) {
		pr_debug("Undo %s %pI4/%u c%u l%u ss%u/%u p%u\n",
			 msg,
			 &inet->inet_daddr, ntohs(inet->inet_dport),
			 tp->snd_cwnd, tcp_left_out(tp),
			 tp->snd_ssthresh, tp->prior_ssthresh,
			 tp->packets_out);
	}
#if IS_ENABLED(CONFIG_IPV6)
	else if (sk->sk_family == AF_INET6) {
		pr_debug("Undo %s %pI6/%u c%u l%u ss%u/%u p%u\n",
			 msg,
			 &sk->sk_v6_daddr, ntohs(inet->inet_dport),
			 tp->snd_cwnd, tcp_left_out(tp),
			 tp->snd_ssthresh, tp->prior_ssthresh,
			 tp->packets_out);
	}
#endif
#endif
}

static void tcp_undo_cwnd_reduction(struct sock *sk, bool unmark_loss)
{
	struct tcp_sock *tp = tcp_sk(sk);

	if (unmark_loss) {
		struct sk_buff *skb;

		skb_rbtree_walk(skb, &sk->tcp_rtx_queue) {
			TCP_SKB_CB(skb)->sacked &= ~TCPCB_LOST;
		}
		tp->lost_out = 0;
		tcp_clear_all_retrans_hints(tp);
	}

	if (tp->prior_ssthresh) {
		const struct inet_connection_sock *icsk = inet_csk(sk);

		tp->snd_cwnd = icsk->icsk_ca_ops->undo_cwnd(sk);

		if (tp->prior_ssthresh > tp->snd_ssthresh) {
			tp->snd_ssthresh = tp->prior_ssthresh;
			tcp_ecn_withdraw_cwr(tp);
		}
	}
	tp->snd_cwnd_stamp = tcp_jiffies32;
	tp->undo_marker = 0;
	tp->rack.advanced = 1; /* Force RACK to re-exam losses */
}

static inline bool tcp_may_undo(const struct tcp_sock *tp)
{
	return tp->undo_marker && (!tp->undo_retrans || tcp_packet_delayed(tp));
}

/* People celebrate: "We love our President!" */
static bool tcp_try_undo_recovery(struct sock *sk)
{
	struct tcp_sock *tp = tcp_sk(sk);

	if (tcp_may_undo(tp)) {
		int mib_idx;

		/* Happy end! We did not retransmit anything
		 * or our original transmission succeeded.
		 */
		DBGUNDO(sk, inet_csk(sk)->icsk_ca_state == TCP_CA_Loss ? "loss" : "retrans");
		tcp_undo_cwnd_reduction(sk, false);
		if (inet_csk(sk)->icsk_ca_state == TCP_CA_Loss)
			mib_idx = LINUX_MIB_TCPLOSSUNDO;
		else
			mib_idx = LINUX_MIB_TCPFULLUNDO;

		NET_INC_STATS(sock_net(sk), mib_idx);
	} else if (tp->rack.reo_wnd_persist) {
		tp->rack.reo_wnd_persist--;
	}
	if (tp->snd_una == tp->high_seq && tcp_is_reno(tp)) {
		/* Hold old state until something *above* high_seq
		 * is ACKed. For Reno it is MUST to prevent false
		 * fast retransmits (RFC2582). SACK TCP is safe. */
		if (!tcp_any_retrans_done(sk))
			tp->retrans_stamp = 0;
		return true;
	}
	tcp_set_ca_state(sk, TCP_CA_Open);
	tp->is_sack_reneg = 0;
	return false;
}

/* Try to undo cwnd reduction, because D-SACKs acked all retransmitted data */
static bool tcp_try_undo_dsack(struct sock *sk)
{
	struct tcp_sock *tp = tcp_sk(sk);

	if (tp->undo_marker && !tp->undo_retrans) {
		tp->rack.reo_wnd_persist = min(TCP_RACK_RECOVERY_THRESH,
					       tp->rack.reo_wnd_persist + 1);
		DBGUNDO(sk, "D-SACK");
		tcp_undo_cwnd_reduction(sk, false);
		NET_INC_STATS(sock_net(sk), LINUX_MIB_TCPDSACKUNDO);
		return true;
	}
	return false;
}

/* Undo during loss recovery after partial ACK or using F-RTO. */
static bool tcp_try_undo_loss(struct sock *sk, bool frto_undo)
{
	struct tcp_sock *tp = tcp_sk(sk);

	if (frto_undo || tcp_may_undo(tp)) {
		tcp_undo_cwnd_reduction(sk, true);

		DBGUNDO(sk, "partial loss");
		NET_INC_STATS(sock_net(sk), LINUX_MIB_TCPLOSSUNDO);
		if (frto_undo)
			NET_INC_STATS(sock_net(sk),
					LINUX_MIB_TCPSPURIOUSRTOS);
		inet_csk(sk)->icsk_retransmits = 0;
		if (frto_undo || tcp_is_sack(tp)) {
			tcp_set_ca_state(sk, TCP_CA_Open);
			tp->is_sack_reneg = 0;
		}
		return true;
	}
	return false;
}

/* The cwnd reduction in CWR and Recovery uses the PRR algorithm in RFC 6937.
 * It computes the number of packets to send (sndcnt) based on packets newly
 * delivered:
 *   1) If the packets in flight is larger than ssthresh, PRR spreads the
 *	cwnd reductions across a full RTT.
 *   2) Otherwise PRR uses packet conservation to send as much as delivered.
 *      But when the retransmits are acked without further losses, PRR
 *      slow starts cwnd up to ssthresh to speed up the recovery.
 */
static void tcp_init_cwnd_reduction(struct sock *sk)
{
	struct tcp_sock *tp = tcp_sk(sk);

	tp->high_seq = tp->snd_nxt;
	tp->tlp_high_seq = 0;
	tp->snd_cwnd_cnt = 0;
	tp->prior_cwnd = tp->snd_cwnd;
	tp->prr_delivered = 0;
	tp->prr_out = 0;
	tp->snd_ssthresh = inet_csk(sk)->icsk_ca_ops->ssthresh(sk);
	tcp_ecn_queue_cwr(tp);
}

void tcp_cwnd_reduction(struct sock *sk, int newly_acked_sacked, int flag)
{
	struct tcp_sock *tp = tcp_sk(sk);
	int sndcnt = 0;
	int delta = tp->snd_ssthresh - tcp_packets_in_flight(tp);

	if (newly_acked_sacked <= 0 || WARN_ON_ONCE(!tp->prior_cwnd))
		return;

	tp->prr_delivered += newly_acked_sacked;
	if (delta < 0) {
		u64 dividend = (u64)tp->snd_ssthresh * tp->prr_delivered +
			       tp->prior_cwnd - 1;
		sndcnt = div_u64(dividend, tp->prior_cwnd) - tp->prr_out;
	} else if ((flag & (FLAG_RETRANS_DATA_ACKED | FLAG_LOST_RETRANS)) ==
		   FLAG_RETRANS_DATA_ACKED) {
		sndcnt = min_t(int, delta,
			       max_t(int, tp->prr_delivered - tp->prr_out,
				     newly_acked_sacked) + 1);
	} else {
		sndcnt = min(delta, newly_acked_sacked);
	}
	/* Force a fast retransmit upon entering fast recovery */
	sndcnt = max(sndcnt, (tp->prr_out ? 0 : 1));
	tp->snd_cwnd = tcp_packets_in_flight(tp) + sndcnt;
}

static inline void tcp_end_cwnd_reduction(struct sock *sk)
{
	struct tcp_sock *tp = tcp_sk(sk);

	if (inet_csk(sk)->icsk_ca_ops->cong_control)
		return;

	/* Reset cwnd to ssthresh in CWR or Recovery (unless it's undone) */
	if (tp->snd_ssthresh < TCP_INFINITE_SSTHRESH &&
	    (inet_csk(sk)->icsk_ca_state == TCP_CA_CWR || tp->undo_marker)) {
		tp->snd_cwnd = tp->snd_ssthresh;
		tp->snd_cwnd_stamp = tcp_jiffies32;
	}
	tcp_ca_event(sk, CA_EVENT_COMPLETE_CWR);
}

/* Enter CWR state. Disable cwnd undo since congestion is proven with ECN */
void tcp_enter_cwr(struct sock *sk)
{
	struct tcp_sock *tp = tcp_sk(sk);

	tp->prior_ssthresh = 0;
	if (inet_csk(sk)->icsk_ca_state < TCP_CA_CWR) {
		tp->undo_marker = 0;
		tcp_init_cwnd_reduction(sk);
		tcp_set_ca_state(sk, TCP_CA_CWR);
	}
}
EXPORT_SYMBOL(tcp_enter_cwr);

static void tcp_try_keep_open(struct sock *sk)
{
	struct tcp_sock *tp = tcp_sk(sk);
	int state = TCP_CA_Open;

	if (tcp_left_out(tp) || tcp_any_retrans_done(sk))
		state = TCP_CA_Disorder;

	if (inet_csk(sk)->icsk_ca_state != state) {
		tcp_set_ca_state(sk, state);
		tp->high_seq = tp->snd_nxt;
	}
}

static void tcp_try_to_open(struct sock *sk, int flag)
{
	struct tcp_sock *tp = tcp_sk(sk);

	tcp_verify_left_out(tp);

	if (!tcp_any_retrans_done(sk))
		tp->retrans_stamp = 0;

	if (flag & FLAG_ECE)
		tcp_enter_cwr(sk);

	if (inet_csk(sk)->icsk_ca_state != TCP_CA_CWR) {
		tcp_try_keep_open(sk);
	}
}

static void tcp_mtup_probe_failed(struct sock *sk)
{
	struct inet_connection_sock *icsk = inet_csk(sk);

	icsk->icsk_mtup.search_high = icsk->icsk_mtup.probe_size - 1;
	icsk->icsk_mtup.probe_size = 0;
	NET_INC_STATS(sock_net(sk), LINUX_MIB_TCPMTUPFAIL);
}

static void tcp_mtup_probe_success(struct sock *sk)
{
	struct tcp_sock *tp = tcp_sk(sk);
	struct inet_connection_sock *icsk = inet_csk(sk);

	/* FIXME: breaks with very large cwnd */
	tp->prior_ssthresh = tcp_current_ssthresh(sk);
	tp->snd_cwnd = tp->snd_cwnd *
		       tcp_mss_to_mtu(sk, tp->mss_cache) /
		       icsk->icsk_mtup.probe_size;
	tp->snd_cwnd_cnt = 0;
	tp->snd_cwnd_stamp = tcp_jiffies32;
	tp->snd_ssthresh = tcp_current_ssthresh(sk);

	icsk->icsk_mtup.search_low = icsk->icsk_mtup.probe_size;
	icsk->icsk_mtup.probe_size = 0;
	tcp_sync_mss(sk, icsk->icsk_pmtu_cookie);
	NET_INC_STATS(sock_net(sk), LINUX_MIB_TCPMTUPSUCCESS);
}

/* Do a simple retransmit without using the backoff mechanisms in
 * tcp_timer. This is used for path mtu discovery.
 * The socket is already locked here.
 */
void tcp_simple_retransmit(struct sock *sk)
{
	const struct inet_connection_sock *icsk = inet_csk(sk);
	struct tcp_sock *tp = tcp_sk(sk);
	struct sk_buff *skb;
	unsigned int mss = tcp_current_mss(sk);

	skb_rbtree_walk(skb, &sk->tcp_rtx_queue) {
		if (tcp_skb_seglen(skb) > mss)
			tcp_mark_skb_lost(sk, skb);
	}

	tcp_clear_retrans_hints_partial(tp);

	if (!tp->lost_out)
		return;

	if (tcp_is_reno(tp))
		tcp_limit_reno_sacked(tp);

	tcp_verify_left_out(tp);

	/* Don't muck with the congestion window here.
	 * Reason is that we do not increase amount of _data_
	 * in network, but units changed and effective
	 * cwnd/ssthresh really reduced now.
	 */
	if (icsk->icsk_ca_state != TCP_CA_Loss) {
		tp->high_seq = tp->snd_nxt;
		tp->snd_ssthresh = tcp_current_ssthresh(sk);
		tp->prior_ssthresh = 0;
		tp->undo_marker = 0;
		tcp_set_ca_state(sk, TCP_CA_Loss);
	}
	tcp_xmit_retransmit_queue(sk);
}
EXPORT_SYMBOL(tcp_simple_retransmit);

void tcp_enter_recovery(struct sock *sk, bool ece_ack)
{
	struct tcp_sock *tp = tcp_sk(sk);
	int mib_idx;

	if (tcp_is_reno(tp))
		mib_idx = LINUX_MIB_TCPRENORECOVERY;
	else
		mib_idx = LINUX_MIB_TCPSACKRECOVERY;

	NET_INC_STATS(sock_net(sk), mib_idx);

	tp->prior_ssthresh = 0;
	tcp_init_undo(tp);

	if (!tcp_in_cwnd_reduction(sk)) {
		if (!ece_ack)
			tp->prior_ssthresh = tcp_current_ssthresh(sk);
		tcp_init_cwnd_reduction(sk);
	}
	tcp_set_ca_state(sk, TCP_CA_Recovery);
}

/* Process an ACK in CA_Loss state. Move to CA_Open if lost data are
 * recovered or spurious. Otherwise retransmits more on partial ACKs.
 */
static void tcp_process_loss(struct sock *sk, int flag, int num_dupack,
			     int *rexmit)
{
	struct tcp_sock *tp = tcp_sk(sk);
	bool recovered = !before(tp->snd_una, tp->high_seq);

	if ((flag & FLAG_SND_UNA_ADVANCED || rcu_access_pointer(tp->fastopen_rsk)) &&
	    tcp_try_undo_loss(sk, false))
		return;

	if (tp->frto) { /* F-RTO RFC5682 sec 3.1 (sack enhanced version). */
		/* Step 3.b. A timeout is spurious if not all data are
		 * lost, i.e., never-retransmitted data are (s)acked.
		 */
		if ((flag & FLAG_ORIG_SACK_ACKED) &&
		    tcp_try_undo_loss(sk, true))
			return;

		if (after(tp->snd_nxt, tp->high_seq)) {
			if (flag & FLAG_DATA_SACKED || num_dupack)
				tp->frto = 0; /* Step 3.a. loss was real */
		} else if (flag & FLAG_SND_UNA_ADVANCED && !recovered) {
			tp->high_seq = tp->snd_nxt;
			/* Step 2.b. Try send new data (but deferred until cwnd
			 * is updated in tcp_ack()). Otherwise fall back to
			 * the conventional recovery.
			 */
			if (!tcp_write_queue_empty(sk) &&
			    after(tcp_wnd_end(tp), tp->snd_nxt)) {
				*rexmit = REXMIT_NEW;
				return;
			}
			tp->frto = 0;
		}
	}

	if (recovered) {
		/* F-RTO RFC5682 sec 3.1 step 2.a and 1st part of step 3.a */
		tcp_try_undo_recovery(sk);
		return;
	}
	if (tcp_is_reno(tp)) {
		/* A Reno DUPACK means new data in F-RTO step 2.b above are
		 * delivered. Lower inflight to clock out (re)tranmissions.
		 */
		if (after(tp->snd_nxt, tp->high_seq) && num_dupack)
			tcp_add_reno_sack(sk, num_dupack, flag & FLAG_ECE);
		else if (flag & FLAG_SND_UNA_ADVANCED)
			tcp_reset_reno_sack(tp);
	}
	*rexmit = REXMIT_LOST;
}

/* Undo during fast recovery after partial ACK. */
static bool tcp_try_undo_partial(struct sock *sk, u32 prior_snd_una)
{
	struct tcp_sock *tp = tcp_sk(sk);

	if (tp->undo_marker && tcp_packet_delayed(tp)) {
		/* Plain luck! Hole if filled with delayed
		 * packet, rather than with a retransmit. Check reordering.
		 */
		tcp_check_sack_reordering(sk, prior_snd_una, 1);

		/* We are getting evidence that the reordering degree is higher
		 * than we realized. If there are no retransmits out then we
		 * can undo. Otherwise we clock out new packets but do not
		 * mark more packets lost or retransmit more.
		 */
		if (tp->retrans_out)
			return true;

		if (!tcp_any_retrans_done(sk))
			tp->retrans_stamp = 0;

		DBGUNDO(sk, "partial recovery");
		tcp_undo_cwnd_reduction(sk, true);
		NET_INC_STATS(sock_net(sk), LINUX_MIB_TCPPARTIALUNDO);
		tcp_try_keep_open(sk);
		return true;
	}
	return false;
}

static void tcp_identify_packet_loss(struct sock *sk, int *ack_flag)
{
	struct tcp_sock *tp = tcp_sk(sk);

	if (tcp_rtx_queue_empty(sk))
		return;

	if (unlikely(tcp_is_reno(tp))) {
		tcp_newreno_mark_lost(sk, *ack_flag & FLAG_SND_UNA_ADVANCED);
	} else if (tcp_is_rack(sk)) {
		u32 prior_retrans = tp->retrans_out;

		tcp_rack_mark_lost(sk);
		if (prior_retrans > tp->retrans_out)
			*ack_flag |= FLAG_LOST_RETRANS;
	}
}

static bool tcp_force_fast_retransmit(struct sock *sk)
{
	struct tcp_sock *tp = tcp_sk(sk);

	return after(tcp_highest_sack_seq(tp),
		     tp->snd_una + tp->reordering * tp->mss_cache);
}

/* Process an event, which can update packets-in-flight not trivially.
 * Main goal of this function is to calculate new estimate for left_out,
 * taking into account both packets sitting in receiver's buffer and
 * packets lost by network.
 *
 * Besides that it updates the congestion state when packet loss or ECN
 * is detected. But it does not reduce the cwnd, it is done by the
 * congestion control later.
 *
 * It does _not_ decide what to send, it is made in function
 * tcp_xmit_retransmit_queue().
 */
static void tcp_fastretrans_alert(struct sock *sk, const u32 prior_snd_una,
				  int num_dupack, int *ack_flag, int *rexmit)
{
	struct inet_connection_sock *icsk = inet_csk(sk);
	struct tcp_sock *tp = tcp_sk(sk);
	int fast_rexmit = 0, flag = *ack_flag;
	bool ece_ack = flag & FLAG_ECE;
	bool do_lost = num_dupack || ((flag & FLAG_DATA_SACKED) &&
				      tcp_force_fast_retransmit(sk));

	if (!tp->packets_out && tp->sacked_out)
		tp->sacked_out = 0;

	/* Now state machine starts.
	 * A. ECE, hence prohibit cwnd undoing, the reduction is required. */
	if (ece_ack)
		tp->prior_ssthresh = 0;

	/* B. In all the states check for reneging SACKs. */
	if (tcp_check_sack_reneging(sk, flag))
		return;

	/* C. Check consistency of the current state. */
	tcp_verify_left_out(tp);

	/* D. Check state exit conditions. State can be terminated
	 *    when high_seq is ACKed. */
	if (icsk->icsk_ca_state == TCP_CA_Open) {
		WARN_ON(tp->retrans_out != 0);
		tp->retrans_stamp = 0;
	} else if (!before(tp->snd_una, tp->high_seq)) {
		switch (icsk->icsk_ca_state) {
		case TCP_CA_CWR:
			/* CWR is to be held something *above* high_seq
			 * is ACKed for CWR bit to reach receiver. */
			if (tp->snd_una != tp->high_seq) {
				tcp_end_cwnd_reduction(sk);
				tcp_set_ca_state(sk, TCP_CA_Open);
			}
			break;

		case TCP_CA_Recovery:
			if (tcp_is_reno(tp))
				tcp_reset_reno_sack(tp);
			if (tcp_try_undo_recovery(sk))
				return;
			tcp_end_cwnd_reduction(sk);
			break;
		}
	}

	/* E. Process state. */
	switch (icsk->icsk_ca_state) {
	case TCP_CA_Recovery:
		if (!(flag & FLAG_SND_UNA_ADVANCED)) {
			if (tcp_is_reno(tp))
				tcp_add_reno_sack(sk, num_dupack, ece_ack);
		} else {
			if (tcp_try_undo_partial(sk, prior_snd_una))
				return;
			/* Partial ACK arrived. Force fast retransmit. */
			do_lost = tcp_force_fast_retransmit(sk);
		}
		if (tcp_try_undo_dsack(sk)) {
			tcp_try_keep_open(sk);
			return;
		}
		tcp_identify_packet_loss(sk, ack_flag);
		break;
	case TCP_CA_Loss:
		tcp_process_loss(sk, flag, num_dupack, rexmit);
		tcp_identify_packet_loss(sk, ack_flag);
		if (!(icsk->icsk_ca_state == TCP_CA_Open ||
		      (*ack_flag & FLAG_LOST_RETRANS)))
			return;
		/* Change state if cwnd is undone or retransmits are lost */
		fallthrough;
	default:
		if (tcp_is_reno(tp)) {
			if (flag & FLAG_SND_UNA_ADVANCED)
				tcp_reset_reno_sack(tp);
			tcp_add_reno_sack(sk, num_dupack, ece_ack);
		}

		if (icsk->icsk_ca_state <= TCP_CA_Disorder)
			tcp_try_undo_dsack(sk);

		tcp_identify_packet_loss(sk, ack_flag);
		if (!tcp_time_to_recover(sk, flag)) {
			tcp_try_to_open(sk, flag);
			return;
		}

		/* MTU probe failure: don't reduce cwnd */
		if (icsk->icsk_ca_state < TCP_CA_CWR &&
		    icsk->icsk_mtup.probe_size &&
		    tp->snd_una == tp->mtu_probe.probe_seq_start) {
			tcp_mtup_probe_failed(sk);
			/* Restores the reduction we did in tcp_mtup_probe() */
			tp->snd_cwnd++;
			tcp_simple_retransmit(sk);
			return;
		}

		/* Otherwise enter Recovery state */
		tcp_enter_recovery(sk, ece_ack);
		fast_rexmit = 1;
	}

	if (!tcp_is_rack(sk) && do_lost)
		tcp_update_scoreboard(sk, fast_rexmit);
	*rexmit = REXMIT_LOST;
}

static void tcp_update_rtt_min(struct sock *sk, u32 rtt_us, const int flag)
{
	u32 wlen = sock_net(sk)->ipv4.sysctl_tcp_min_rtt_wlen * HZ;
	struct tcp_sock *tp = tcp_sk(sk);

	if ((flag & FLAG_ACK_MAYBE_DELAYED) && rtt_us > tcp_min_rtt(tp)) {
		/* If the remote keeps returning delayed ACKs, eventually
		 * the min filter would pick it up and overestimate the
		 * prop. delay when it expires. Skip suspected delayed ACKs.
		 */
		return;
	}
	minmax_running_min(&tp->rtt_min, wlen, tcp_jiffies32,
			   rtt_us ? : jiffies_to_usecs(1));
}

static bool tcp_ack_update_rtt(struct sock *sk, const int flag,
			       long seq_rtt_us, long sack_rtt_us,
			       long ca_rtt_us, struct rate_sample *rs)
{
	const struct tcp_sock *tp = tcp_sk(sk);

	/* Prefer RTT measured from ACK's timing to TS-ECR. This is because
	 * broken middle-boxes or peers may corrupt TS-ECR fields. But
	 * Karn's algorithm forbids taking RTT if some retransmitted data
	 * is acked (RFC6298).
	 */
	if (seq_rtt_us < 0)
		seq_rtt_us = sack_rtt_us;

	/* RTTM Rule: A TSecr value received in a segment is used to
	 * update the averaged RTT measurement only if the segment
	 * acknowledges some new data, i.e., only if it advances the
	 * left edge of the send window.
	 * See draft-ietf-tcplw-high-performance-00, section 3.3.
	 */
	if (seq_rtt_us < 0 && tp->rx_opt.saw_tstamp && tp->rx_opt.rcv_tsecr &&
	    flag & FLAG_ACKED) {
		u32 delta = tcp_time_stamp(tp) - tp->rx_opt.rcv_tsecr;

		if (likely(delta < INT_MAX / (USEC_PER_SEC / TCP_TS_HZ))) {
			if (!delta)
				delta = 1;
			seq_rtt_us = delta * (USEC_PER_SEC / TCP_TS_HZ);
			ca_rtt_us = seq_rtt_us;
		}
	}
	rs->rtt_us = ca_rtt_us; /* RTT of last (S)ACKed packet (or -1) */
	if (seq_rtt_us < 0)
		return false;

	/* ca_rtt_us >= 0 is counting on the invariant that ca_rtt_us is
	 * always taken together with ACK, SACK, or TS-opts. Any negative
	 * values will be skipped with the seq_rtt_us < 0 check above.
	 */
	tcp_update_rtt_min(sk, ca_rtt_us, flag);
	tcp_rtt_estimator(sk, seq_rtt_us);
	tcp_set_rto(sk);

	/* RFC6298: only reset backoff on valid RTT measurement. */
	inet_csk(sk)->icsk_backoff = 0;
	return true;
}

/* Compute time elapsed between (last) SYNACK and the ACK completing 3WHS. */
void tcp_synack_rtt_meas(struct sock *sk, struct request_sock *req)
{
	struct rate_sample rs;
	long rtt_us = -1L;

	if (req && !req->num_retrans && tcp_rsk(req)->snt_synack)
		rtt_us = tcp_stamp_us_delta(tcp_clock_us(), tcp_rsk(req)->snt_synack);

	tcp_ack_update_rtt(sk, FLAG_SYN_ACKED, rtt_us, -1L, rtt_us, &rs);
}


static void tcp_cong_avoid(struct sock *sk, u32 ack, u32 acked)
{
	const struct inet_connection_sock *icsk = inet_csk(sk);

	icsk->icsk_ca_ops->cong_avoid(sk, ack, acked);
	tcp_sk(sk)->snd_cwnd_stamp = tcp_jiffies32;
}

/* Restart timer after forward progress on connection.
 * RFC2988 recommends to restart timer to now+rto.
 */
void tcp_rearm_rto(struct sock *sk)
{
	const struct inet_connection_sock *icsk = inet_csk(sk);
	struct tcp_sock *tp = tcp_sk(sk);

	/* If the retrans timer is currently being used by Fast Open
	 * for SYN-ACK retrans purpose, stay put.
	 */
	if (rcu_access_pointer(tp->fastopen_rsk))
		return;

	if (!tp->packets_out) {
		inet_csk_clear_xmit_timer(sk, ICSK_TIME_RETRANS);
	} else {
		u32 rto = inet_csk(sk)->icsk_rto;
		/* Offset the time elapsed after installing regular RTO */
		if (icsk->icsk_pending == ICSK_TIME_REO_TIMEOUT ||
		    icsk->icsk_pending == ICSK_TIME_LOSS_PROBE) {
			s64 delta_us = tcp_rto_delta_us(sk);
			/* delta_us may not be positive if the socket is locked
			 * when the retrans timer fires and is rescheduled.
			 */
			rto = usecs_to_jiffies(max_t(int, delta_us, 1));
		}
		tcp_reset_xmit_timer(sk, ICSK_TIME_RETRANS, rto,
				     TCP_RTO_MAX);
	}
}

/* Try to schedule a loss probe; if that doesn't work, then schedule an RTO. */
static void tcp_set_xmit_timer(struct sock *sk)
{
	if (!tcp_schedule_loss_probe(sk, true))
		tcp_rearm_rto(sk);
}

/* If we get here, the whole TSO packet has not been acked. */
static u32 tcp_tso_acked(struct sock *sk, struct sk_buff *skb)
{
	struct tcp_sock *tp = tcp_sk(sk);
	u32 packets_acked;

	BUG_ON(!after(TCP_SKB_CB(skb)->end_seq, tp->snd_una));

	packets_acked = tcp_skb_pcount(skb);
	if (tcp_trim_head(sk, skb, tp->snd_una - TCP_SKB_CB(skb)->seq))
		return 0;
	packets_acked -= tcp_skb_pcount(skb);

	if (packets_acked) {
		BUG_ON(tcp_skb_pcount(skb) == 0);
		BUG_ON(!before(TCP_SKB_CB(skb)->seq, TCP_SKB_CB(skb)->end_seq));
	}

	return packets_acked;
}

static void tcp_ack_tstamp(struct sock *sk, struct sk_buff *skb,
			   u32 prior_snd_una)
{
	const struct skb_shared_info *shinfo;

	/* Avoid cache line misses to get skb_shinfo() and shinfo->tx_flags */
	if (likely(!TCP_SKB_CB(skb)->txstamp_ack))
		return;

	shinfo = skb_shinfo(skb);
	if (!before(shinfo->tskey, prior_snd_una) &&
	    before(shinfo->tskey, tcp_sk(sk)->snd_una)) {
		tcp_skb_tsorted_save(skb) {
			__skb_tstamp_tx(skb, NULL, sk, SCM_TSTAMP_ACK);
		} tcp_skb_tsorted_restore(skb);
	}
}

/* Remove acknowledged frames from the retransmission queue. If our packet
 * is before the ack sequence we can discard it as it's confirmed to have
 * arrived at the other end.
 */
static int tcp_clean_rtx_queue(struct sock *sk, u32 prior_fack,
			       u32 prior_snd_una,
			       struct tcp_sacktag_state *sack, bool ece_ack)
{
	const struct inet_connection_sock *icsk = inet_csk(sk);
	u64 first_ackt, last_ackt;
	struct tcp_sock *tp = tcp_sk(sk);
	u32 prior_sacked = tp->sacked_out;
	u32 reord = tp->snd_nxt; /* lowest acked un-retx un-sacked seq */
	struct sk_buff *skb, *next;
	bool fully_acked = true;
	long sack_rtt_us = -1L;
	long seq_rtt_us = -1L;
	long ca_rtt_us = -1L;
	u32 pkts_acked = 0;
	u32 last_in_flight = 0;
	bool rtt_update;
	int flag = 0;

	first_ackt = 0;

	for (skb = skb_rb_first(&sk->tcp_rtx_queue); skb; skb = next) {
		struct tcp_skb_cb *scb = TCP_SKB_CB(skb);
		const u32 start_seq = scb->seq;
		u8 sacked = scb->sacked;
		u32 acked_pcount;

		/* Determine how many packets and what bytes were acked, tso and else */
		if (after(scb->end_seq, tp->snd_una)) {
			if (tcp_skb_pcount(skb) == 1 ||
			    !after(tp->snd_una, scb->seq))
				break;

			acked_pcount = tcp_tso_acked(sk, skb);
			if (!acked_pcount)
				break;
			fully_acked = false;
		} else {
			acked_pcount = tcp_skb_pcount(skb);
		}

		if (unlikely(sacked & TCPCB_RETRANS)) {
			if (sacked & TCPCB_SACKED_RETRANS)
				tp->retrans_out -= acked_pcount;
			flag |= FLAG_RETRANS_DATA_ACKED;
		} else if (!(sacked & TCPCB_SACKED_ACKED)) {
			last_ackt = tcp_skb_timestamp_us(skb);
			WARN_ON_ONCE(last_ackt == 0);
			if (!first_ackt)
				first_ackt = last_ackt;

			last_in_flight = TCP_SKB_CB(skb)->tx.in_flight;
			if (before(start_seq, reord))
				reord = start_seq;
			if (!after(scb->end_seq, tp->high_seq))
				flag |= FLAG_ORIG_SACK_ACKED;
		}

		if (sacked & TCPCB_SACKED_ACKED) {
			tp->sacked_out -= acked_pcount;
			/* snd_una delta covers these skbs */
			sack->delivered_bytes -= skb->len;
		} else if (tcp_is_sack(tp)) {
			tcp_count_delivered(tp, acked_pcount, ece_ack);
			if (!tcp_skb_spurious_retrans(tp, skb))
				tcp_rack_advance(tp, sacked, scb->end_seq,
						 tcp_skb_timestamp_us(skb));
		}
		if (sacked & TCPCB_LOST)
			tp->lost_out -= acked_pcount;

		tp->packets_out -= acked_pcount;
		pkts_acked += acked_pcount;
		tcp_rate_skb_delivered(sk, skb, sack->rate);

		/* Initial outgoing SYN's get put onto the write_queue
		 * just like anything else we transmit.  It is not
		 * true data, and if we misinform our callers that
		 * this ACK acks real data, we will erroneously exit
		 * connection startup slow start one packet too
		 * quickly.  This is severely frowned upon behavior.
		 */
		if (likely(!(scb->tcp_flags & TCPHDR_SYN))) {
			flag |= FLAG_DATA_ACKED;
		} else {
			flag |= FLAG_SYN_ACKED;
			tp->retrans_stamp = 0;
		}

		if (!fully_acked)
			break;

		tcp_ack_tstamp(sk, skb, prior_snd_una);

		next = skb_rb_next(skb);
		if (unlikely(skb == tp->retransmit_skb_hint))
			tp->retransmit_skb_hint = NULL;
		if (unlikely(skb == tp->lost_skb_hint))
			tp->lost_skb_hint = NULL;
		tcp_highest_sack_replace(sk, skb, next);
		tcp_rtx_queue_unlink_and_free(skb, sk);
	}

	if (!skb)
		tcp_chrono_stop(sk, TCP_CHRONO_BUSY);

	if (likely(between(tp->snd_up, prior_snd_una, tp->snd_una)))
		tp->snd_up = tp->snd_una;

	if (skb) {
		tcp_ack_tstamp(sk, skb, prior_snd_una);
		if (TCP_SKB_CB(skb)->sacked & TCPCB_SACKED_ACKED)
			flag |= FLAG_SACK_RENEGING;
	}

	if (likely(first_ackt) && !(flag & FLAG_RETRANS_DATA_ACKED)) {
		seq_rtt_us = tcp_stamp_us_delta(tp->tcp_mstamp, first_ackt);
		ca_rtt_us = tcp_stamp_us_delta(tp->tcp_mstamp, last_ackt);

		if (pkts_acked == 1 && last_in_flight < tp->mss_cache &&
		    last_in_flight && !prior_sacked && fully_acked &&
		    sack->rate->prior_delivered + 1 == tp->delivered &&
		    !(flag & (FLAG_CA_ALERT | FLAG_SYN_ACKED))) {
			/* Conservatively mark a delayed ACK. It's typically
			 * from a lone runt packet over the round trip to
			 * a receiver w/o out-of-order or CE events.
			 */
			flag |= FLAG_ACK_MAYBE_DELAYED;
		}
	}
	if (sack->first_sackt) {
		sack_rtt_us = tcp_stamp_us_delta(tp->tcp_mstamp, sack->first_sackt);
		ca_rtt_us = tcp_stamp_us_delta(tp->tcp_mstamp, sack->last_sackt);
	}
	rtt_update = tcp_ack_update_rtt(sk, flag, seq_rtt_us, sack_rtt_us,
					ca_rtt_us, sack->rate);

	if (flag & FLAG_ACKED) {
		flag |= FLAG_SET_XMIT_TIMER;  /* set TLP or RTO timer */
		if (unlikely(icsk->icsk_mtup.probe_size &&
			     !after(tp->mtu_probe.probe_seq_end, tp->snd_una))) {
			tcp_mtup_probe_success(sk);
		}

		if (tcp_is_reno(tp)) {
			tcp_remove_reno_sacks(sk, pkts_acked, ece_ack);

			/* If any of the cumulatively ACKed segments was
			 * retransmitted, non-SACK case cannot confirm that
			 * progress was due to original transmission due to
			 * lack of TCPCB_SACKED_ACKED bits even if some of
			 * the packets may have been never retransmitted.
			 */
			if (flag & FLAG_RETRANS_DATA_ACKED)
				flag &= ~FLAG_ORIG_SACK_ACKED;

		} else {
			int delta;

			/* Non-retransmitted hole got filled? That's reordering */
			if (before(reord, prior_fack))
				tcp_check_sack_reordering(sk, reord, 0);

			delta = prior_sacked - tp->sacked_out;
			tp->lost_cnt_hint -= min(tp->lost_cnt_hint, delta);
		}

		sack->delivered_bytes = (skb ?
					 TCP_SKB_CB(skb)->seq : tp->snd_una) -
					prior_snd_una;
	} else if (skb && rtt_update && sack_rtt_us >= 0 &&
		   sack_rtt_us > tcp_stamp_us_delta(tp->tcp_mstamp,
						    tcp_skb_timestamp_us(skb))) {
		/* Do not re-arm RTO if the sack RTT is measured from data sent
		 * after when the head was last (re)transmitted. Otherwise the
		 * timeout may continue to extend in loss recovery.
		 */
		flag |= FLAG_SET_XMIT_TIMER;  /* set TLP or RTO timer */
	}

	if (icsk->icsk_ca_ops->pkts_acked) {
		struct ack_sample sample = { .pkts_acked = pkts_acked,
					     .rtt_us = sack->rate->rtt_us,
					     .in_flight = last_in_flight };

		icsk->icsk_ca_ops->pkts_acked(sk, &sample);
	}

#if FASTRETRANS_DEBUG > 0
	WARN_ON((int)tp->sacked_out < 0);
	WARN_ON((int)tp->lost_out < 0);
	WARN_ON((int)tp->retrans_out < 0);
	if (!tp->packets_out && tcp_is_sack(tp)) {
		icsk = inet_csk(sk);
		if (tp->lost_out) {
			pr_debug("Leak l=%u %d\n",
				 tp->lost_out, icsk->icsk_ca_state);
			tp->lost_out = 0;
		}
		if (tp->sacked_out) {
			pr_debug("Leak s=%u %d\n",
				 tp->sacked_out, icsk->icsk_ca_state);
			tp->sacked_out = 0;
		}
		if (tp->retrans_out) {
			pr_debug("Leak r=%u %d\n",
				 tp->retrans_out, icsk->icsk_ca_state);
			tp->retrans_out = 0;
		}
	}
#endif
	return flag;
}

static void tcp_ack_probe(struct sock *sk)
{
	struct inet_connection_sock *icsk = inet_csk(sk);
	struct sk_buff *head = tcp_send_head(sk);
	const struct tcp_sock *tp = tcp_sk(sk);

	/* Was it a usable window open? */
	if (!head)
		return;
	if (!after(TCP_SKB_CB(head)->end_seq, tcp_wnd_end(tp))) {
		icsk->icsk_backoff = 0;
		inet_csk_clear_xmit_timer(sk, ICSK_TIME_PROBE0);
		/* Socket must be waked up by subsequent tcp_data_snd_check().
		 * This function is not for random using!
		 */
	} else {
		unsigned long when = tcp_probe0_when(sk, TCP_RTO_MAX);

		tcp_reset_xmit_timer(sk, ICSK_TIME_PROBE0,
				     when, TCP_RTO_MAX);
	}
}

static inline bool tcp_ack_is_dubious(const struct sock *sk, const int flag)
{
	return !(flag & FLAG_NOT_DUP) || (flag & FLAG_CA_ALERT) ||
		inet_csk(sk)->icsk_ca_state != TCP_CA_Open;
}

/* Decide wheather to run the increase function of congestion control. */
static inline bool tcp_may_raise_cwnd(const struct sock *sk, const int flag)
{
	/* If reordering is high then always grow cwnd whenever data is
	 * delivered regardless of its ordering. Otherwise stay conservative
	 * and only grow cwnd on in-order delivery (RFC5681). A stretched ACK w/
	 * new SACK or ECE mark may first advance cwnd here and later reduce
	 * cwnd in tcp_fastretrans_alert() based on more states.
	 */
	if (tcp_sk(sk)->reordering > sock_net(sk)->ipv4.sysctl_tcp_reordering)
		return flag & FLAG_FORWARD_PROGRESS;

	return flag & FLAG_DATA_ACKED;
}

/* The "ultimate" congestion control function that aims to replace the rigid
 * cwnd increase and decrease control (tcp_cong_avoid,tcp_*cwnd_reduction).
 * It's called toward the end of processing an ACK with precise rate
 * information. All transmission or retransmission are delayed afterwards.
 */
static void tcp_cong_control(struct sock *sk, u32 ack, u32 acked_sacked,
			     int flag, const struct rate_sample *rs)
{
	const struct inet_connection_sock *icsk = inet_csk(sk);

	if (icsk->icsk_ca_ops->cong_control) {
		icsk->icsk_ca_ops->cong_control(sk, rs);
		return;
	}

	if (tcp_in_cwnd_reduction(sk)) {
		/* Reduce cwnd if state mandates */
		tcp_cwnd_reduction(sk, acked_sacked, flag);
	} else if (tcp_may_raise_cwnd(sk, flag)) {
		/* Advance cwnd if state allows */
		tcp_cong_avoid(sk, ack, acked_sacked);
	}
	tcp_update_pacing_rate(sk);
}

/* Check that window update is acceptable.
 * The function assumes that snd_una<=ack<=snd_next.
 */
static inline bool tcp_may_update_window(const struct tcp_sock *tp,
					const u32 ack, const u32 ack_seq,
					const u32 nwin)
{
	return	after(ack, tp->snd_una) ||
		after(ack_seq, tp->snd_wl1) ||
		(ack_seq == tp->snd_wl1 && nwin > tp->snd_wnd);
}

/* If we update tp->snd_una, also update tp->bytes_acked */
static void tcp_snd_una_update(struct tcp_sock *tp, u32 ack)
{
	u32 delta = ack - tp->snd_una;

	sock_owned_by_me((struct sock *)tp);
	tp->bytes_acked += delta;
	tp->snd_una = ack;
}

/* If we update tp->rcv_nxt, also update tp->bytes_received */
static void tcp_rcv_nxt_update(struct tcp_sock *tp, u32 seq)
{
	u32 delta = seq - tp->rcv_nxt;

	sock_owned_by_me((struct sock *)tp);
	tp->bytes_received += delta;
	WRITE_ONCE(tp->rcv_nxt, seq);
}

/* Update our send window.
 *
 * Window update algorithm, described in RFC793/RFC1122 (used in linux-2.2
 * and in FreeBSD. NetBSD's one is even worse.) is wrong.
 */
static int tcp_ack_update_window(struct sock *sk, const struct sk_buff *skb, u32 ack,
				 u32 ack_seq)
{
	struct tcp_sock *tp = tcp_sk(sk);
	int flag = 0;
	u32 nwin = ntohs(tcp_hdr(skb)->window);

	if (likely(!tcp_hdr(skb)->syn))
		nwin <<= tp->rx_opt.snd_wscale;

	if (tcp_may_update_window(tp, ack, ack_seq, nwin)) {
		flag |= FLAG_WIN_UPDATE;
		tcp_update_wl(tp, ack_seq);

		if (tp->snd_wnd != nwin) {
			tp->snd_wnd = nwin;

			/* Note, it is the only place, where
			 * fast path is recovered for sending TCP.
			 */
			tp->pred_flags = 0;
			tcp_fast_path_check(sk);

			if (!tcp_write_queue_empty(sk))
				tcp_slow_start_after_idle_check(sk);

			if (nwin > tp->max_window) {
				tp->max_window = nwin;
				tcp_sync_mss(sk, inet_csk(sk)->icsk_pmtu_cookie);
			}
		}
	}

	tcp_snd_una_update(tp, ack);

	return flag;
}

static bool __tcp_oow_rate_limited(struct net *net, int mib_idx,
				   u32 *last_oow_ack_time)
{
	if (*last_oow_ack_time) {
		s32 elapsed = (s32)(tcp_jiffies32 - *last_oow_ack_time);

		if (0 <= elapsed && elapsed < net->ipv4.sysctl_tcp_invalid_ratelimit) {
			NET_INC_STATS(net, mib_idx);
			return true;	/* rate-limited: don't send yet! */
		}
	}

	*last_oow_ack_time = tcp_jiffies32;

	return false;	/* not rate-limited: go ahead, send dupack now! */
}

/* Return true if we're currently rate-limiting out-of-window ACKs and
 * thus shouldn't send a dupack right now. We rate-limit dupacks in
 * response to out-of-window SYNs or ACKs to mitigate ACK loops or DoS
 * attacks that send repeated SYNs or ACKs for the same connection. To
 * do this, we do not send a duplicate SYNACK or ACK if the remote
 * endpoint is sending out-of-window SYNs or pure ACKs at a high rate.
 */
bool tcp_oow_rate_limited(struct net *net, const struct sk_buff *skb,
			  int mib_idx, u32 *last_oow_ack_time)
{
	/* Data packets without SYNs are not likely part of an ACK loop. */
	if ((TCP_SKB_CB(skb)->seq != TCP_SKB_CB(skb)->end_seq) &&
	    !tcp_hdr(skb)->syn)
		return false;

	return __tcp_oow_rate_limited(net, mib_idx, last_oow_ack_time);
}

/* RFC 5961 7 [ACK Throttling] */
static void tcp_send_challenge_ack(struct sock *sk, const struct sk_buff *skb,
				   bool accecn_reflector)
{
	/* unprotected vars, we dont care of overwrites */
	static u32 challenge_timestamp;
	static unsigned int challenge_count;
	struct tcp_sock *tp = tcp_sk(sk);
	struct net *net = sock_net(sk);
	u32 count, now;

	/* First check our per-socket dupack rate limit. */
	if (__tcp_oow_rate_limited(net,
				   LINUX_MIB_TCPACKSKIPPEDCHALLENGE,
				   &tp->last_oow_ack_time))
		return;

	/* Then check host-wide RFC 5961 rate limit. */
	now = jiffies / HZ;
	if (now != challenge_timestamp) {
		u32 ack_limit = net->ipv4.sysctl_tcp_challenge_ack_limit;
		u32 half = (ack_limit + 1) >> 1;

		challenge_timestamp = now;
		WRITE_ONCE(challenge_count, half + prandom_u32_max(ack_limit));
	}
	count = READ_ONCE(challenge_count);
	if (count > 0) {
		WRITE_ONCE(challenge_count, count - 1);
		NET_INC_STATS(net, LINUX_MIB_TCPCHALLENGEACK);
		__tcp_send_ack(sk, tp->rcv_nxt,
			       !accecn_reflector ? 0 : tcp_accecn_reflector_flags(tp->syn_ect_rcv));
	}
}

static void tcp_store_ts_recent(struct tcp_sock *tp)
{
	tp->rx_opt.ts_recent = tp->rx_opt.rcv_tsval;
	tp->rx_opt.ts_recent_stamp = ktime_get_seconds();
}

static int __tcp_replace_ts_recent(struct tcp_sock *tp, s32 tstamp_delta)
{
	tcp_store_ts_recent(tp);
	return tstamp_delta > 0 ? FLAG_TS_PROGRESS : 0;
}

static int tcp_replace_ts_recent(struct tcp_sock *tp, u32 seq)
{
	s32 delta;

	if (tp->rx_opt.saw_tstamp && !after(seq, tp->rcv_wup)) {
		/* PAWS bug workaround wrt. ACK frames, the PAWS discard
		 * extra check below makes sure this can only happen
		 * for pure ACK frames.  -DaveM
		 *
		 * Not only, also it occurs for expired timestamps.
		 */

		if (tcp_paws_check(&tp->rx_opt, 0)) {
			delta = tp->rx_opt.rcv_tsval - tp->rx_opt.ts_recent;
			return __tcp_replace_ts_recent(tp, delta);
		}
	}

	return 0;
}

/* This routine deals with acks during a TLP episode and ends an episode by
 * resetting tlp_high_seq. Ref: TLP algorithm in draft-ietf-tcpm-rack
 */
static void tcp_process_tlp_ack(struct sock *sk, u32 ack, int flag)
{
	struct tcp_sock *tp = tcp_sk(sk);

	if (before(ack, tp->tlp_high_seq))
		return;

	if (!tp->tlp_retrans) {
		/* TLP of new data has been acknowledged */
		tp->tlp_high_seq = 0;
	} else if (flag & FLAG_DSACKING_ACK) {
		/* This DSACK means original and TLP probe arrived; no loss */
		tp->tlp_high_seq = 0;
	} else if (after(ack, tp->tlp_high_seq)) {
		/* ACK advances: there was a loss, so reduce cwnd. Reset
		 * tlp_high_seq in tcp_init_cwnd_reduction()
		 */
		tcp_init_cwnd_reduction(sk);
		tcp_set_ca_state(sk, TCP_CA_CWR);
		tcp_end_cwnd_reduction(sk);
		tcp_try_keep_open(sk);
		NET_INC_STATS(sock_net(sk),
				LINUX_MIB_TCPLOSSPROBERECOVERY);
	} else if (!(flag & (FLAG_SND_UNA_ADVANCED |
			     FLAG_NOT_DUP | FLAG_DATA_SACKED))) {
		/* Pure dupack: original and TLP probe arrived; no loss */
		tp->tlp_high_seq = 0;
	}
}

static void tcp_in_ack_event(struct sock *sk, int flag)
{
	const struct inet_connection_sock *icsk = inet_csk(sk);

	if (icsk->icsk_ca_ops->in_ack_event) {
		u32 ack_ev_flags = 0;

		if (flag & FLAG_WIN_UPDATE)
			ack_ev_flags |= CA_ACK_WIN_UPDATE;
		if (flag & FLAG_SLOWPATH) {
			ack_ev_flags = CA_ACK_SLOWPATH;
			if (flag & FLAG_ECE)
				ack_ev_flags |= CA_ACK_ECE;
		}

		icsk->icsk_ca_ops->in_ack_event(sk, ack_ev_flags);
	}
}

/* Congestion control has updated the cwnd already. So if we're in
 * loss recovery then now we do any new sends (for FRTO) or
 * retransmits (for CA_Loss or CA_recovery) that make sense.
 */
static void tcp_xmit_recovery(struct sock *sk, int rexmit)
{
	struct tcp_sock *tp = tcp_sk(sk);

	if (rexmit == REXMIT_NONE || sk->sk_state == TCP_SYN_SENT)
		return;

	if (unlikely(rexmit == REXMIT_NEW)) {
		__tcp_push_pending_frames(sk, tcp_current_mss(sk),
					  TCP_NAGLE_OFF);
		if (after(tp->snd_nxt, tp->high_seq))
			return;
		tp->frto = 0;
	}
	tcp_xmit_retransmit_queue(sk);
}

/* Returns the number of packets newly acked or sacked by the current ACK */
static u32 tcp_newly_delivered(struct sock *sk, u32 prior_delivered,
			       u32 ecn_count)
{
	const struct net *net = sock_net(sk);
	struct tcp_sock *tp = tcp_sk(sk);
	u32 delivered;

	delivered = tp->delivered - prior_delivered;
	NET_ADD_STATS(net, LINUX_MIB_TCPDELIVERED, delivered);

	if (ecn_count) {
		if (tcp_ecn_mode_rfc3168(tp))
			ecn_count = delivered;
		NET_ADD_STATS(net, LINUX_MIB_TCPDELIVEREDCE, ecn_count);
	}

	return delivered;
}

/* This routine deals with incoming acks, but not outgoing ones. */
static int tcp_ack(struct sock *sk, const struct sk_buff *skb, int flag)
{
	struct inet_connection_sock *icsk = inet_csk(sk);
	struct tcp_sock *tp = tcp_sk(sk);
	struct tcp_sacktag_state sack_state;
	struct rate_sample rs = { .prior_delivered = 0 };
	u32 prior_snd_una = tp->snd_una;
	bool is_sack_reneg = tp->is_sack_reneg;
	u32 ack_seq = TCP_SKB_CB(skb)->seq;
	u32 ack = TCP_SKB_CB(skb)->ack_seq;
	int num_dupack = 0;
	int prior_packets = tp->packets_out;
	u32 delivered = tp->delivered;
	u32 lost = tp->lost;
	int rexmit = REXMIT_NONE; /* Flag to (re)transmit to recover losses */
	u32 ecn_count = 0;	  /* Did we receive ECE/an AccECN ACE update? */
	u32 prior_fack;

	sack_state.first_sackt = 0;
	sack_state.rate = &rs;
	sack_state.sack_delivered = 0;
	sack_state.delivered_bytes = 0;

	/* We very likely will need to access rtx queue. */
	prefetch(sk->tcp_rtx_queue.rb_node);

	/* If the ack is older than previous acks
	 * then we can probably ignore it.
	 */
	if (before(ack, prior_snd_una)) {
		/* RFC 5961 5.2 [Blind Data Injection Attack].[Mitigation] */
		if (before(ack, prior_snd_una - tp->max_window)) {
			if (!(flag & FLAG_NO_CHALLENGE_ACK))
				tcp_send_challenge_ack(sk, skb, false);
			return -1;
		}
		goto old_ack;
	}

	/* If the ack includes data we haven't sent yet, discard
	 * this segment (RFC793 Section 3.9).
	 */
	if (after(ack, tp->snd_nxt))
		return -1;

	if (after(ack, prior_snd_una)) {
		flag |= FLAG_SND_UNA_ADVANCED;
		icsk->icsk_retransmits = 0;

#if IS_ENABLED(CONFIG_TLS_DEVICE)
		if (static_branch_unlikely(&clean_acked_data_enabled.key))
			if (icsk->icsk_clean_acked)
				icsk->icsk_clean_acked(sk, ack);
#endif
	}

	prior_fack = tcp_is_sack(tp) ? tcp_highest_sack_seq(tp) : tp->snd_una;
	rs.prior_in_flight = tcp_packets_in_flight(tp);

	/* ts_recent update must be made after we are sure that the packet
	 * is in window.
	 */
	if (flag & FLAG_UPDATE_TS_RECENT)
		flag |= tcp_replace_ts_recent(tp, TCP_SKB_CB(skb)->seq);

	if ((flag & (FLAG_SLOWPATH | FLAG_SND_UNA_ADVANCED)) ==
	    FLAG_SND_UNA_ADVANCED) {
		/* Window is constant, pure forward advance.
		 * No more checks are required.
		 * Note, we use the fact that SND.UNA>=SND.WL2.
		 */
		tcp_update_wl(tp, ack_seq);
		tcp_snd_una_update(tp, ack);
		flag |= FLAG_WIN_UPDATE;

		NET_INC_STATS(sock_net(sk), LINUX_MIB_TCPHPACKS);
	} else {
		if (ack_seq != TCP_SKB_CB(skb)->end_seq)
			flag |= FLAG_DATA;
		else
			NET_INC_STATS(sock_net(sk), LINUX_MIB_TCPPUREACKS);

		flag |= tcp_ack_update_window(sk, skb, ack, ack_seq);

		if (TCP_SKB_CB(skb)->sacked)
			flag |= tcp_sacktag_write_queue(sk, skb, prior_snd_una,
							&sack_state);
		ecn_count = tcp_ecn_rcv_ecn_echo(tp, tcp_hdr(skb));
		if (ecn_count > 0)
			flag |= FLAG_ECE;

		if (sack_state.sack_delivered)
			tcp_count_delivered(tp, sack_state.sack_delivered,
					    flag & FLAG_ECE);
	}

	/* This is a deviation from RFC3168 since it states that:
	 * "When the TCP data sender is ready to set the CWR bit after reducing
	 * the congestion window, it SHOULD set the CWR bit only on the first
	 * new data packet that it transmits."
	 * We accept CWR on pure ACKs to be more robust
	 * with widely-deployed TCP implementations that do this.
	 */
	tcp_ecn_accept_cwr(sk, skb);

	/* We passed data and got it acked, remove any soft error
	 * log. Something worked...
	 */
	sk->sk_err_soft = 0;
	icsk->icsk_probes_out = 0;
	tp->rcv_tstamp = tcp_jiffies32;
	if (!prior_packets)
		goto no_queue;

	/* See if we can take anything off of the retransmit queue. */
	flag |= tcp_clean_rtx_queue(sk, prior_fack, prior_snd_una, &sack_state,
				    flag & FLAG_ECE);

	tcp_rack_update_reo_wnd(sk, &rs);

	if (tcp_ecn_mode_accecn(tp))
		ecn_count = tcp_accecn_process(sk, skb, tp->delivered - delivered,
					       sack_state.delivered_bytes, &flag);

	tcp_in_ack_event(sk, flag);

	if (tp->tlp_high_seq)
		tcp_process_tlp_ack(sk, ack, flag);
	/* If needed, reset TLP/RTO timer; RACK may later override this. */
	if (flag & FLAG_SET_XMIT_TIMER)
		tcp_set_xmit_timer(sk);

	if (tcp_ack_is_dubious(sk, flag)) {
		if (!(flag & (FLAG_SND_UNA_ADVANCED | FLAG_NOT_DUP))) {
			num_dupack = 1;
			/* Consider if pure acks were aggregated in tcp_add_backlog() */
			if (!(flag & FLAG_DATA))
				num_dupack = max_t(u16, 1, skb_shinfo(skb)->gso_segs);
		}
		tcp_fastretrans_alert(sk, prior_snd_una, num_dupack, &flag,
				      &rexmit);
	}

	if ((flag & FLAG_FORWARD_PROGRESS) || !(flag & FLAG_NOT_DUP))
		sk_dst_confirm(sk);

	delivered = tcp_newly_delivered(sk, delivered, ecn_count);

	lost = tp->lost - lost;			/* freshly marked lost */
	rs.is_ack_delayed = !!(flag & FLAG_ACK_MAYBE_DELAYED);
	tcp_rate_gen(sk, delivered, lost, is_sack_reneg, sack_state.rate);
	tcp_cong_control(sk, ack, delivered, flag, sack_state.rate);
	tcp_xmit_recovery(sk, rexmit);
	return 1;

no_queue:
	if (tcp_ecn_mode_accecn(tp))
		ecn_count = tcp_accecn_process(sk, skb, tp->delivered - delivered,
					       sack_state.delivered_bytes, &flag);
	tcp_in_ack_event(sk, flag);
	/* If data was DSACKed, see if we can undo a cwnd reduction. */
	if (flag & FLAG_DSACKING_ACK) {
		tcp_fastretrans_alert(sk, prior_snd_una, num_dupack, &flag,
				      &rexmit);
		tcp_newly_delivered(sk, delivered, ecn_count);
	}
	/* If this ack opens up a zero window, clear backoff.  It was
	 * being used to time the probes, and is probably far higher than
	 * it needs to be for normal retransmission.
	 */
	tcp_ack_probe(sk);

	if (tp->tlp_high_seq)
		tcp_process_tlp_ack(sk, ack, flag);
	return 1;

old_ack:
	/* If data was SACKed, tag it and see if we should send more data.
	 * If data was DSACKed, see if we can undo a cwnd reduction.
	 */
	if (TCP_SKB_CB(skb)->sacked) {
		flag |= tcp_sacktag_write_queue(sk, skb, prior_snd_una,
						&sack_state);
		tcp_fastretrans_alert(sk, prior_snd_una, num_dupack, &flag,
				      &rexmit);
		tcp_newly_delivered(sk, delivered, ecn_count);
		tcp_xmit_recovery(sk, rexmit);
	}

	return 0;
}

static void tcp_parse_fastopen_option(int len, const unsigned char *cookie,
				      bool syn, struct tcp_fastopen_cookie *foc,
				      bool exp_opt)
{
	/* Valid only in SYN or SYN-ACK with an even length.  */
	if (!foc || !syn || len < 0 || (len & 1))
		return;

	if (len >= TCP_FASTOPEN_COOKIE_MIN &&
	    len <= TCP_FASTOPEN_COOKIE_MAX)
		memcpy(foc->val, cookie, len);
	else if (len != 0)
		len = -1;
	foc->len = len;
	foc->exp = exp_opt;
}

static bool smc_parse_options(const struct tcphdr *th,
			      struct tcp_options_received *opt_rx,
			      const unsigned char *ptr,
			      int opsize)
{
#if IS_ENABLED(CONFIG_SMC)
	if (static_branch_unlikely(&tcp_have_smc)) {
		if (th->syn && !(opsize & 1) &&
		    opsize >= TCPOLEN_EXP_SMC_BASE &&
		    get_unaligned_be32(ptr) == TCPOPT_SMC_MAGIC) {
			opt_rx->smc_ok = 1;
			return true;
		}
	}
#endif
	return false;
}

/* Try to parse the MSS option from the TCP header. Return 0 on failure, clamped
 * value on success.
 */
static u16 tcp_parse_mss_option(const struct tcphdr *th, u16 user_mss)
{
	const unsigned char *ptr = (const unsigned char *)(th + 1);
	int length = (th->doff * 4) - sizeof(struct tcphdr);
	u16 mss = 0;

	while (length > 0) {
		int opcode = *ptr++;
		int opsize;

		switch (opcode) {
		case TCPOPT_EOL:
			return mss;
		case TCPOPT_NOP:	/* Ref: RFC 793 section 3.1 */
			length--;
			continue;
		default:
			if (length < 2)
				return mss;
			opsize = *ptr++;
			if (opsize < 2) /* "silly options" */
				return mss;
			if (opsize > length)
				return mss;	/* fail on partial options */
			if (opcode == TCPOPT_MSS && opsize == TCPOLEN_MSS) {
				u16 in_mss = get_unaligned_be16(ptr);

				if (in_mss) {
					if (user_mss && user_mss < in_mss)
						in_mss = user_mss;
					mss = in_mss;
				}
			}
			ptr += opsize - 2;
			length -= opsize;
		}
	}
	return mss;
}

/* Look for tcp options. Normally only called on SYN and SYNACK packets.
 * But, this can also be called on packets in the established flow when
 * the fast version below fails.
 */
void tcp_parse_options(const struct net *net,
		       const struct sk_buff *skb,
		       struct tcp_options_received *opt_rx, int estab,
		       struct tcp_fastopen_cookie *foc)
{
	const unsigned char *ptr;
	const struct tcphdr *th = tcp_hdr(skb);
	int length = (th->doff * 4) - sizeof(struct tcphdr);

	ptr = (const unsigned char *)(th + 1);
	opt_rx->saw_tstamp = 0;
	opt_rx->accecn = -1;
	opt_rx->saw_unknown = 0;

	while (length > 0) {
		int opcode = *ptr++;
		int opsize;

		switch (opcode) {
		case TCPOPT_EOL:
			return;
		case TCPOPT_NOP:	/* Ref: RFC 793 section 3.1 */
			length--;
			continue;
		default:
			if (length < 2)
				return;
			opsize = *ptr++;
			if (opsize < 2) /* "silly options" */
				return;
			if (opsize > length)
				return;	/* don't parse partial options */
			switch (opcode) {
			case TCPOPT_MSS:
				if (opsize == TCPOLEN_MSS && th->syn && !estab) {
					u16 in_mss = get_unaligned_be16(ptr);
					if (in_mss) {
						if (opt_rx->user_mss &&
						    opt_rx->user_mss < in_mss)
							in_mss = opt_rx->user_mss;
						opt_rx->mss_clamp = in_mss;
					}
				}
				break;
			case TCPOPT_WINDOW:
				if (opsize == TCPOLEN_WINDOW && th->syn &&
				    !estab && net->ipv4.sysctl_tcp_window_scaling) {
					__u8 snd_wscale = *(__u8 *)ptr;
					opt_rx->wscale_ok = 1;
					if (snd_wscale > TCP_MAX_WSCALE) {
						net_info_ratelimited("%s: Illegal window scaling value %d > %u received\n",
								     __func__,
								     snd_wscale,
								     TCP_MAX_WSCALE);
						snd_wscale = TCP_MAX_WSCALE;
					}
					opt_rx->snd_wscale = snd_wscale;
				}
				break;
			case TCPOPT_TIMESTAMP:
				if ((opsize == TCPOLEN_TIMESTAMP) &&
				    ((estab && opt_rx->tstamp_ok) ||
				     (!estab && net->ipv4.sysctl_tcp_timestamps))) {
					opt_rx->saw_tstamp = 1;
					opt_rx->rcv_tsval = get_unaligned_be32(ptr);
					opt_rx->rcv_tsecr = get_unaligned_be32(ptr + 4);
				}
				break;
			case TCPOPT_SACK_PERM:
				if (opsize == TCPOLEN_SACK_PERM && th->syn &&
				    !estab && net->ipv4.sysctl_tcp_sack) {
					opt_rx->sack_ok = TCP_SACK_SEEN;
					tcp_sack_reset(opt_rx);
				}
				break;

			case TCPOPT_SACK:
				if ((opsize >= (TCPOLEN_SACK_BASE + TCPOLEN_SACK_PERBLOCK)) &&
				   !((opsize - TCPOLEN_SACK_BASE) % TCPOLEN_SACK_PERBLOCK) &&
				   opt_rx->sack_ok) {
					TCP_SKB_CB(skb)->sacked = (ptr - 2) - (unsigned char *)th;
				}
				break;
#ifdef CONFIG_TCP_MD5SIG
			case TCPOPT_MD5SIG:
				/*
				 * The MD5 Hash has already been
				 * checked (see tcp_v{4,6}_do_rcv()).
				 */
				break;
#endif
			case TCPOPT_FASTOPEN:
				tcp_parse_fastopen_option(
					opsize - TCPOLEN_FASTOPEN_BASE,
					ptr, th->syn, foc, false);
				break;

			case TCPOPT_EXP:
				if (opsize >= TCPOLEN_EXP_ACCECN_BASE &&
				    get_unaligned_be16(ptr) ==
				    TCPOPT_ACCECN_MAGIC)
					opt_rx->accecn = (ptr - 2) - (unsigned char *)th;

				/* Fast Open option shares code 254 using a
				 * 16 bits magic number.
				 */
				else if (opsize >= TCPOLEN_EXP_FASTOPEN_BASE &&
					 get_unaligned_be16(ptr) ==
					 TCPOPT_FASTOPEN_MAGIC) {
					tcp_parse_fastopen_option(opsize -
						TCPOLEN_EXP_FASTOPEN_BASE,
						ptr + 2, th->syn, foc, true);
					break;
				}

				if (smc_parse_options(th, opt_rx, ptr, opsize))
					break;

				opt_rx->saw_unknown = 1;
				break;

			default:
				opt_rx->saw_unknown = 1;
			}
			ptr += opsize-2;
			length -= opsize;
		}
	}
}
EXPORT_SYMBOL(tcp_parse_options);

static bool tcp_parse_aligned_timestamp(struct tcp_sock *tp, const struct tcphdr *th)
{
	const __be32 *ptr = (const __be32 *)(th + 1);

	if (*ptr == htonl((TCPOPT_NOP << 24) | (TCPOPT_NOP << 16)
			  | (TCPOPT_TIMESTAMP << 8) | TCPOLEN_TIMESTAMP)) {
		tp->rx_opt.saw_tstamp = 1;
		++ptr;
		tp->rx_opt.rcv_tsval = ntohl(*ptr);
		++ptr;
		if (*ptr)
			tp->rx_opt.rcv_tsecr = ntohl(*ptr) - tp->tsoffset;
		else
			tp->rx_opt.rcv_tsecr = 0;
		return true;
	}
	return false;
}

/* Fast parse options. This hopes to only see timestamps.
 * If it is wrong it falls back on tcp_parse_options().
 */
static bool tcp_fast_parse_options(const struct net *net,
				   const struct sk_buff *skb,
				   const struct tcphdr *th, struct tcp_sock *tp)
{
	/* In the spirit of fast parsing, compare doff directly to constant
	 * values.  Because equality is used, short doff can be ignored here.
	 */
	if (th->doff == (sizeof(*th) / 4)) {
		tp->rx_opt.saw_tstamp = 0;
		return false;
	} else if (tp->rx_opt.tstamp_ok &&
		   th->doff == ((sizeof(*th) + TCPOLEN_TSTAMP_ALIGNED) / 4)) {
		if (tcp_parse_aligned_timestamp(tp, th))
			return true;
	}

	tcp_parse_options(net, skb, &tp->rx_opt, 1, NULL);
	if (tp->rx_opt.saw_tstamp && tp->rx_opt.rcv_tsecr)
		tp->rx_opt.rcv_tsecr -= tp->tsoffset;

	return true;
}

#ifdef CONFIG_TCP_MD5SIG
/*
 * Parse MD5 Signature option
 */
const u8 *tcp_parse_md5sig_option(const struct tcphdr *th)
{
	int length = (th->doff << 2) - sizeof(*th);
	const u8 *ptr = (const u8 *)(th + 1);

	/* If not enough data remaining, we can short cut */
	while (length >= TCPOLEN_MD5SIG) {
		int opcode = *ptr++;
		int opsize;

		switch (opcode) {
		case TCPOPT_EOL:
			return NULL;
		case TCPOPT_NOP:
			length--;
			continue;
		default:
			opsize = *ptr++;
			if (opsize < 2 || opsize > length)
				return NULL;
			if (opcode == TCPOPT_MD5SIG)
				return opsize == TCPOLEN_MD5SIG ? ptr : NULL;
		}
		ptr += opsize - 2;
		length -= opsize;
	}
	return NULL;
}
EXPORT_SYMBOL(tcp_parse_md5sig_option);
#endif

/* Sorry, PAWS as specified is broken wrt. pure-ACKs -DaveM
 *
 * It is not fatal. If this ACK does _not_ change critical state (seqs, window)
 * it can pass through stack. So, the following predicate verifies that
 * this segment is not used for anything but congestion avoidance or
 * fast retransmit. Moreover, we even are able to eliminate most of such
 * second order effects, if we apply some small "replay" window (~RTO)
 * to timestamp space.
 *
 * All these measures still do not guarantee that we reject wrapped ACKs
 * on networks with high bandwidth, when sequence space is recycled fastly,
 * but it guarantees that such events will be very rare and do not affect
 * connection seriously. This doesn't look nice, but alas, PAWS is really
 * buggy extension.
 *
 * [ Later note. Even worse! It is buggy for segments _with_ data. RFC
 * states that events when retransmit arrives after original data are rare.
 * It is a blatant lie. VJ forgot about fast retransmit! 8)8) It is
 * the biggest problem on large power networks even with minor reordering.
 * OK, let's give it small replay window. If peer clock is even 1hz, it is safe
 * up to bandwidth of 18Gigabit/sec. 8) ]
 */

static int tcp_disordered_ack(const struct sock *sk, const struct sk_buff *skb)
{
	const struct tcp_sock *tp = tcp_sk(sk);
	const struct tcphdr *th = tcp_hdr(skb);
	u32 seq = TCP_SKB_CB(skb)->seq;
	u32 ack = TCP_SKB_CB(skb)->ack_seq;

	return (/* 1. Pure ACK with correct sequence number. */
		(th->ack && seq == TCP_SKB_CB(skb)->end_seq && seq == tp->rcv_nxt) &&

		/* 2. ... and duplicate ACK. */
		ack == tp->snd_una &&

		/* 3. ... and does not update window. */
		!tcp_may_update_window(tp, ack, seq, ntohs(th->window) << tp->rx_opt.snd_wscale) &&

		/* 4. ... and sits in replay window. */
		(s32)(tp->rx_opt.ts_recent - tp->rx_opt.rcv_tsval) <= (inet_csk(sk)->icsk_rto * 1024) / HZ);
}

static inline bool tcp_paws_discard(const struct sock *sk,
				   const struct sk_buff *skb)
{
	const struct tcp_sock *tp = tcp_sk(sk);

	return !tcp_paws_check(&tp->rx_opt, TCP_PAWS_WINDOW) &&
	       !tcp_disordered_ack(sk, skb);
}

/* Check segment sequence number for validity.
 *
 * Segment controls are considered valid, if the segment
 * fits to the window after truncation to the window. Acceptability
 * of data (and SYN, FIN, of course) is checked separately.
 * See tcp_data_queue(), for example.
 *
 * Also, controls (RST is main one) are accepted using RCV.WUP instead
 * of RCV.NXT. Peer still did not advance his SND.UNA when we
 * delayed ACK, so that hisSND.UNA<=ourRCV.WUP.
 * (borrowed from freebsd)
 */

static inline bool tcp_sequence(const struct tcp_sock *tp, u32 seq, u32 end_seq)
{
	return	!before(end_seq, tp->rcv_wup) &&
		!after(seq, tp->rcv_nxt + tcp_receive_window(tp));
}

/* When we get a reset we do this. */
void tcp_reset(struct sock *sk)
{
	trace_tcp_receive_reset(sk);

	/* We want the right error as BSD sees it (and indeed as we do). */
	switch (sk->sk_state) {
	case TCP_SYN_SENT:
		sk->sk_err = ECONNREFUSED;
		break;
	case TCP_CLOSE_WAIT:
		sk->sk_err = EPIPE;
		break;
	case TCP_CLOSE:
		return;
	default:
		sk->sk_err = ECONNRESET;
	}
	/* This barrier is coupled with smp_rmb() in tcp_poll() */
	smp_wmb();

	tcp_write_queue_purge(sk);
	tcp_done(sk);

	if (!sock_flag(sk, SOCK_DEAD))
		sk->sk_error_report(sk);
}

/*
 * 	Process the FIN bit. This now behaves as it is supposed to work
 *	and the FIN takes effect when it is validly part of sequence
 *	space. Not before when we get holes.
 *
 *	If we are ESTABLISHED, a received fin moves us to CLOSE-WAIT
 *	(and thence onto LAST-ACK and finally, CLOSE, we never enter
 *	TIME-WAIT)
 *
 *	If we are in FINWAIT-1, a received FIN indicates simultaneous
 *	close and we go into CLOSING (and later onto TIME-WAIT)
 *
 *	If we are in FINWAIT-2, a received FIN moves us to TIME-WAIT.
 */
void tcp_fin(struct sock *sk)
{
	struct tcp_sock *tp = tcp_sk(sk);

	inet_csk_schedule_ack(sk);

	sk->sk_shutdown |= RCV_SHUTDOWN;
	sock_set_flag(sk, SOCK_DONE);

	switch (sk->sk_state) {
	case TCP_SYN_RECV:
	case TCP_ESTABLISHED:
		/* Move to CLOSE_WAIT */
		tcp_set_state(sk, TCP_CLOSE_WAIT);
		inet_csk_enter_pingpong_mode(sk);
		break;

	case TCP_CLOSE_WAIT:
	case TCP_CLOSING:
		/* Received a retransmission of the FIN, do
		 * nothing.
		 */
		break;
	case TCP_LAST_ACK:
		/* RFC793: Remain in the LAST-ACK state. */
		break;

	case TCP_FIN_WAIT1:
		/* This case occurs when a simultaneous close
		 * happens, we must ack the received FIN and
		 * enter the CLOSING state.
		 */
		tcp_send_ack(sk);
		tcp_set_state(sk, TCP_CLOSING);
		break;
	case TCP_FIN_WAIT2:
		/* Received a FIN -- send ACK and enter TIME_WAIT. */
		tcp_send_ack(sk);
		tcp_time_wait(sk, TCP_TIME_WAIT, 0);
		break;
	default:
		/* Only TCP_LISTEN and TCP_CLOSE are left, in these
		 * cases we should never reach this piece of code.
		 */
		pr_err("%s: Impossible, sk->sk_state=%d\n",
		       __func__, sk->sk_state);
		break;
	}

	/* It _is_ possible, that we have something out-of-order _after_ FIN.
	 * Probably, we should reset in this case. For now drop them.
	 */
	skb_rbtree_purge(&tp->out_of_order_queue);
	if (tcp_is_sack(tp))
		tcp_sack_reset(&tp->rx_opt);
	sk_mem_reclaim(sk);

	if (!sock_flag(sk, SOCK_DEAD)) {
		sk->sk_state_change(sk);

		/* Do not send POLL_HUP for half duplex close. */
		if (sk->sk_shutdown == SHUTDOWN_MASK ||
		    sk->sk_state == TCP_CLOSE)
			sk_wake_async(sk, SOCK_WAKE_WAITD, POLL_HUP);
		else
			sk_wake_async(sk, SOCK_WAKE_WAITD, POLL_IN);
	}
}

static inline bool tcp_sack_extend(struct tcp_sack_block *sp, u32 seq,
				  u32 end_seq)
{
	if (!after(seq, sp->end_seq) && !after(sp->start_seq, end_seq)) {
		if (before(seq, sp->start_seq))
			sp->start_seq = seq;
		if (after(end_seq, sp->end_seq))
			sp->end_seq = end_seq;
		return true;
	}
	return false;
}

static void tcp_dsack_set(struct sock *sk, u32 seq, u32 end_seq)
{
	struct tcp_sock *tp = tcp_sk(sk);

	if (tcp_is_sack(tp) && sock_net(sk)->ipv4.sysctl_tcp_dsack) {
		int mib_idx;

		if (before(seq, tp->rcv_nxt))
			mib_idx = LINUX_MIB_TCPDSACKOLDSENT;
		else
			mib_idx = LINUX_MIB_TCPDSACKOFOSENT;

		NET_INC_STATS(sock_net(sk), mib_idx);

		tp->rx_opt.dsack = 1;
		tp->duplicate_sack[0].start_seq = seq;
		tp->duplicate_sack[0].end_seq = end_seq;
	}
}

static void tcp_dsack_extend(struct sock *sk, u32 seq, u32 end_seq)
{
	struct tcp_sock *tp = tcp_sk(sk);

	if (!tp->rx_opt.dsack)
		tcp_dsack_set(sk, seq, end_seq);
	else
		tcp_sack_extend(tp->duplicate_sack, seq, end_seq);
}

static void tcp_rcv_spurious_retrans(struct sock *sk, const struct sk_buff *skb)
{
	/* When the ACK path fails or drops most ACKs, the sender would
	 * timeout and spuriously retransmit the same segment repeatedly.
	 * The receiver remembers and reflects via DSACKs. Leverage the
	 * DSACK state and change the txhash to re-route speculatively.
	 */
	if (TCP_SKB_CB(skb)->seq == tcp_sk(sk)->duplicate_sack[0].start_seq) {
		sk_rethink_txhash(sk);
		NET_INC_STATS(sock_net(sk), LINUX_MIB_TCPDUPLICATEDATAREHASH);
	}
}

static void tcp_send_dupack(struct sock *sk, const struct sk_buff *skb)
{
	struct tcp_sock *tp = tcp_sk(sk);

	if (TCP_SKB_CB(skb)->end_seq != TCP_SKB_CB(skb)->seq &&
	    before(TCP_SKB_CB(skb)->seq, tp->rcv_nxt)) {
		NET_INC_STATS(sock_net(sk), LINUX_MIB_DELAYEDACKLOST);
		tcp_enter_quickack_mode(sk, TCP_MAX_QUICKACKS);

		if (tcp_is_sack(tp) && sock_net(sk)->ipv4.sysctl_tcp_dsack) {
			u32 end_seq = TCP_SKB_CB(skb)->end_seq;

			tcp_rcv_spurious_retrans(sk, skb);
			if (after(TCP_SKB_CB(skb)->end_seq, tp->rcv_nxt))
				end_seq = tp->rcv_nxt;
			tcp_dsack_set(sk, TCP_SKB_CB(skb)->seq, end_seq);
		}
	}

	tcp_send_ack(sk);
}

/* These routines update the SACK block as out-of-order packets arrive or
 * in-order packets close up the sequence space.
 */
static void tcp_sack_maybe_coalesce(struct tcp_sock *tp)
{
	int this_sack;
	struct tcp_sack_block *sp = &tp->selective_acks[0];
	struct tcp_sack_block *swalk = sp + 1;

	/* See if the recent change to the first SACK eats into
	 * or hits the sequence space of other SACK blocks, if so coalesce.
	 */
	for (this_sack = 1; this_sack < tp->rx_opt.num_sacks;) {
		if (tcp_sack_extend(sp, swalk->start_seq, swalk->end_seq)) {
			int i;

			/* Zap SWALK, by moving every further SACK up by one slot.
			 * Decrease num_sacks.
			 */
			tp->rx_opt.num_sacks--;
			for (i = this_sack; i < tp->rx_opt.num_sacks; i++)
				sp[i] = sp[i + 1];
			continue;
		}
		this_sack++;
		swalk++;
	}
}

static void tcp_sack_compress_send_ack(struct sock *sk)
{
	struct tcp_sock *tp = tcp_sk(sk);

	if (!tp->compressed_ack)
		return;

	if (hrtimer_try_to_cancel(&tp->compressed_ack_timer) == 1)
		__sock_put(sk);

	/* Since we have to send one ack finally,
	 * substract one from tp->compressed_ack to keep
	 * LINUX_MIB_TCPACKCOMPRESSED accurate.
	 */
	NET_ADD_STATS(sock_net(sk), LINUX_MIB_TCPACKCOMPRESSED,
		      tp->compressed_ack - 1);

	tp->compressed_ack = 0;
	tcp_send_ack(sk);
}

/* Reasonable amount of sack blocks included in TCP SACK option
 * The max is 4, but this becomes 3 if TCP timestamps are there.
 * Given that SACK packets might be lost, be conservative and use 2.
 */
#define TCP_SACK_BLOCKS_EXPECTED 2

static void tcp_sack_new_ofo_skb(struct sock *sk, u32 seq, u32 end_seq)
{
	struct tcp_sock *tp = tcp_sk(sk);
	struct tcp_sack_block *sp = &tp->selective_acks[0];
	int cur_sacks = tp->rx_opt.num_sacks;
	int this_sack;

	if (!cur_sacks)
		goto new_sack;

	for (this_sack = 0; this_sack < cur_sacks; this_sack++, sp++) {
		if (tcp_sack_extend(sp, seq, end_seq)) {
			if (this_sack >= TCP_SACK_BLOCKS_EXPECTED)
				tcp_sack_compress_send_ack(sk);
			/* Rotate this_sack to the first one. */
			for (; this_sack > 0; this_sack--, sp--)
				swap(*sp, *(sp - 1));
			if (cur_sacks > 1)
				tcp_sack_maybe_coalesce(tp);
			return;
		}
	}

	if (this_sack >= TCP_SACK_BLOCKS_EXPECTED)
		tcp_sack_compress_send_ack(sk);

	/* Could not find an adjacent existing SACK, build a new one,
	 * put it at the front, and shift everyone else down.  We
	 * always know there is at least one SACK present already here.
	 *
	 * If the sack array is full, forget about the last one.
	 */
	if (this_sack >= TCP_NUM_SACKS) {
		this_sack--;
		tp->rx_opt.num_sacks--;
		sp--;
	}
	for (; this_sack > 0; this_sack--, sp--)
		*sp = *(sp - 1);

new_sack:
	/* Build the new head SACK, and we're done. */
	sp->start_seq = seq;
	sp->end_seq = end_seq;
	tp->rx_opt.num_sacks++;
}

/* RCV.NXT advances, some SACKs should be eaten. */

static void tcp_sack_remove(struct tcp_sock *tp)
{
	struct tcp_sack_block *sp = &tp->selective_acks[0];
	int num_sacks = tp->rx_opt.num_sacks;
	int this_sack;

	/* Empty ofo queue, hence, all the SACKs are eaten. Clear. */
	if (RB_EMPTY_ROOT(&tp->out_of_order_queue)) {
		tp->rx_opt.num_sacks = 0;
		return;
	}

	for (this_sack = 0; this_sack < num_sacks;) {
		/* Check if the start of the sack is covered by RCV.NXT. */
		if (!before(tp->rcv_nxt, sp->start_seq)) {
			int i;

			/* RCV.NXT must cover all the block! */
			WARN_ON(before(tp->rcv_nxt, sp->end_seq));

			/* Zap this SACK, by moving forward any other SACKS. */
			for (i = this_sack+1; i < num_sacks; i++)
				tp->selective_acks[i-1] = tp->selective_acks[i];
			num_sacks--;
			continue;
		}
		this_sack++;
		sp++;
	}
	tp->rx_opt.num_sacks = num_sacks;
}

/**
 * tcp_try_coalesce - try to merge skb to prior one
 * @sk: socket
 * @to: prior buffer
 * @from: buffer to add in queue
 * @fragstolen: pointer to boolean
 *
 * Before queueing skb @from after @to, try to merge them
 * to reduce overall memory use and queue lengths, if cost is small.
 * Packets in ofo or receive queues can stay a long time.
 * Better try to coalesce them right now to avoid future collapses.
 * Returns true if caller should free @from instead of queueing it
 */
static bool tcp_try_coalesce(struct sock *sk,
			     struct sk_buff *to,
			     struct sk_buff *from,
			     bool *fragstolen)
{
	int delta;

	*fragstolen = false;

	/* Its possible this segment overlaps with prior segment in queue */
	if (TCP_SKB_CB(from)->seq != TCP_SKB_CB(to)->end_seq)
		return false;

	if (!mptcp_skb_can_collapse(to, from))
		return false;

#ifdef CONFIG_TLS_DEVICE
	if (from->decrypted != to->decrypted)
		return false;
#endif

	if (!skb_try_coalesce(to, from, fragstolen, &delta))
		return false;

	atomic_add(delta, &sk->sk_rmem_alloc);
	sk_mem_charge(sk, delta);
	NET_INC_STATS(sock_net(sk), LINUX_MIB_TCPRCVCOALESCE);
	TCP_SKB_CB(to)->end_seq = TCP_SKB_CB(from)->end_seq;
	TCP_SKB_CB(to)->ack_seq = TCP_SKB_CB(from)->ack_seq;
	TCP_SKB_CB(to)->tcp_flags |= TCP_SKB_CB(from)->tcp_flags;

	if (TCP_SKB_CB(from)->has_rxtstamp) {
		TCP_SKB_CB(to)->has_rxtstamp = true;
		to->tstamp = from->tstamp;
		skb_hwtstamps(to)->hwtstamp = skb_hwtstamps(from)->hwtstamp;
	}

	return true;
}

static bool tcp_ooo_try_coalesce(struct sock *sk,
			     struct sk_buff *to,
			     struct sk_buff *from,
			     bool *fragstolen)
{
	bool res = tcp_try_coalesce(sk, to, from, fragstolen);

	/* In case tcp_drop() is called later, update to->gso_segs */
	if (res) {
		u32 gso_segs = max_t(u16, 1, skb_shinfo(to)->gso_segs) +
			       max_t(u16, 1, skb_shinfo(from)->gso_segs);

		skb_shinfo(to)->gso_segs = min_t(u32, gso_segs, 0xFFFF);
	}
	return res;
}

static void tcp_drop(struct sock *sk, struct sk_buff *skb)
{
	sk_drops_add(sk, skb);
	__kfree_skb(skb);
}

/* This one checks to see if we can put data from the
 * out_of_order queue into the receive_queue.
 */
static void tcp_ofo_queue(struct sock *sk)
{
	struct tcp_sock *tp = tcp_sk(sk);
	__u32 dsack_high = tp->rcv_nxt;
	bool fin, fragstolen, eaten;
	struct sk_buff *skb, *tail;
	struct rb_node *p;

	p = rb_first(&tp->out_of_order_queue);
	while (p) {
		skb = rb_to_skb(p);
		if (after(TCP_SKB_CB(skb)->seq, tp->rcv_nxt))
			break;

		if (before(TCP_SKB_CB(skb)->seq, dsack_high)) {
			__u32 dsack = dsack_high;
			if (before(TCP_SKB_CB(skb)->end_seq, dsack_high))
				dsack_high = TCP_SKB_CB(skb)->end_seq;
			tcp_dsack_extend(sk, TCP_SKB_CB(skb)->seq, dsack);
		}
		p = rb_next(p);
		rb_erase(&skb->rbnode, &tp->out_of_order_queue);

		if (unlikely(!after(TCP_SKB_CB(skb)->end_seq, tp->rcv_nxt))) {
			tcp_drop(sk, skb);
			continue;
		}

		tail = skb_peek_tail(&sk->sk_receive_queue);
		eaten = tail && tcp_try_coalesce(sk, tail, skb, &fragstolen);
		tcp_rcv_nxt_update(tp, TCP_SKB_CB(skb)->end_seq);
		fin = TCP_SKB_CB(skb)->tcp_flags & TCPHDR_FIN;
		if (!eaten)
			__skb_queue_tail(&sk->sk_receive_queue, skb);
		else
			kfree_skb_partial(skb, fragstolen);

		if (unlikely(fin)) {
			tcp_fin(sk);
			/* tcp_fin() purges tp->out_of_order_queue,
			 * so we must end this loop right now.
			 */
			break;
		}
	}
}

static bool tcp_prune_ofo_queue(struct sock *sk);
static int tcp_prune_queue(struct sock *sk);

static int tcp_try_rmem_schedule(struct sock *sk, struct sk_buff *skb,
				 unsigned int size)
{
	if (atomic_read(&sk->sk_rmem_alloc) > sk->sk_rcvbuf ||
	    !sk_rmem_schedule(sk, skb, size)) {

		if (tcp_prune_queue(sk) < 0)
			return -1;

		while (!sk_rmem_schedule(sk, skb, size)) {
			if (!tcp_prune_ofo_queue(sk))
				return -1;
		}
	}
	return 0;
}

static void tcp_data_queue_ofo(struct sock *sk, struct sk_buff *skb)
{
	struct tcp_sock *tp = tcp_sk(sk);
	struct rb_node **p, *parent;
	struct sk_buff *skb1;
	u32 seq, end_seq;
	bool fragstolen;

	tcp_data_ecn_check(sk, skb);

	if (unlikely(tcp_try_rmem_schedule(sk, skb, skb->truesize))) {
		NET_INC_STATS(sock_net(sk), LINUX_MIB_TCPOFODROP);
		sk->sk_data_ready(sk);
		tcp_drop(sk, skb);
		return;
	}

	/* Disable header prediction. */
	tp->pred_flags = 0;
	inet_csk_schedule_ack(sk);

	tp->rcv_ooopack += max_t(u16, 1, skb_shinfo(skb)->gso_segs);
	NET_INC_STATS(sock_net(sk), LINUX_MIB_TCPOFOQUEUE);
	seq = TCP_SKB_CB(skb)->seq;
	end_seq = TCP_SKB_CB(skb)->end_seq;

	p = &tp->out_of_order_queue.rb_node;
	if (RB_EMPTY_ROOT(&tp->out_of_order_queue)) {
		/* Initial out of order segment, build 1 SACK. */
		if (tcp_is_sack(tp)) {
			tp->rx_opt.num_sacks = 1;
			tp->selective_acks[0].start_seq = seq;
			tp->selective_acks[0].end_seq = end_seq;
		}
		rb_link_node(&skb->rbnode, NULL, p);
		rb_insert_color(&skb->rbnode, &tp->out_of_order_queue);
		tp->ooo_last_skb = skb;
		goto end;
	}

	/* In the typical case, we are adding an skb to the end of the list.
	 * Use of ooo_last_skb avoids the O(Log(N)) rbtree lookup.
	 */
	if (tcp_ooo_try_coalesce(sk, tp->ooo_last_skb,
				 skb, &fragstolen)) {
coalesce_done:
		/* For non sack flows, do not grow window to force DUPACK
		 * and trigger fast retransmit.
		 */
		if (tcp_is_sack(tp))
			tcp_grow_window(sk, skb);
		kfree_skb_partial(skb, fragstolen);
		skb = NULL;
		goto add_sack;
	}
	/* Can avoid an rbtree lookup if we are adding skb after ooo_last_skb */
	if (!before(seq, TCP_SKB_CB(tp->ooo_last_skb)->end_seq)) {
		parent = &tp->ooo_last_skb->rbnode;
		p = &parent->rb_right;
		goto insert;
	}

	/* Find place to insert this segment. Handle overlaps on the way. */
	parent = NULL;
	while (*p) {
		parent = *p;
		skb1 = rb_to_skb(parent);
		if (before(seq, TCP_SKB_CB(skb1)->seq)) {
			p = &parent->rb_left;
			continue;
		}
		if (before(seq, TCP_SKB_CB(skb1)->end_seq)) {
			if (!after(end_seq, TCP_SKB_CB(skb1)->end_seq)) {
				/* All the bits are present. Drop. */
				NET_INC_STATS(sock_net(sk),
					      LINUX_MIB_TCPOFOMERGE);
				tcp_drop(sk, skb);
				skb = NULL;
				tcp_dsack_set(sk, seq, end_seq);
				goto add_sack;
			}
			if (after(seq, TCP_SKB_CB(skb1)->seq)) {
				/* Partial overlap. */
				tcp_dsack_set(sk, seq, TCP_SKB_CB(skb1)->end_seq);
			} else {
				/* skb's seq == skb1's seq and skb covers skb1.
				 * Replace skb1 with skb.
				 */
				rb_replace_node(&skb1->rbnode, &skb->rbnode,
						&tp->out_of_order_queue);
				tcp_dsack_extend(sk,
						 TCP_SKB_CB(skb1)->seq,
						 TCP_SKB_CB(skb1)->end_seq);
				NET_INC_STATS(sock_net(sk),
					      LINUX_MIB_TCPOFOMERGE);
				tcp_drop(sk, skb1);
				goto merge_right;
			}
		} else if (tcp_ooo_try_coalesce(sk, skb1,
						skb, &fragstolen)) {
			goto coalesce_done;
		}
		p = &parent->rb_right;
	}
insert:
	/* Insert segment into RB tree. */
	rb_link_node(&skb->rbnode, parent, p);
	rb_insert_color(&skb->rbnode, &tp->out_of_order_queue);

merge_right:
	/* Remove other segments covered by skb. */
	while ((skb1 = skb_rb_next(skb)) != NULL) {
		if (!after(end_seq, TCP_SKB_CB(skb1)->seq))
			break;
		if (before(end_seq, TCP_SKB_CB(skb1)->end_seq)) {
			tcp_dsack_extend(sk, TCP_SKB_CB(skb1)->seq,
					 end_seq);
			break;
		}
		rb_erase(&skb1->rbnode, &tp->out_of_order_queue);
		tcp_dsack_extend(sk, TCP_SKB_CB(skb1)->seq,
				 TCP_SKB_CB(skb1)->end_seq);
		NET_INC_STATS(sock_net(sk), LINUX_MIB_TCPOFOMERGE);
		tcp_drop(sk, skb1);
	}
	/* If there is no skb after us, we are the last_skb ! */
	if (!skb1)
		tp->ooo_last_skb = skb;

add_sack:
	if (tcp_is_sack(tp))
		tcp_sack_new_ofo_skb(sk, seq, end_seq);
end:
	if (skb) {
		/* For non sack flows, do not grow window to force DUPACK
		 * and trigger fast retransmit.
		 */
		if (tcp_is_sack(tp))
			tcp_grow_window(sk, skb);
		skb_condense(skb);
		skb_set_owner_r(skb, sk);
	}
}

static int __must_check tcp_queue_rcv(struct sock *sk, struct sk_buff *skb,
				      bool *fragstolen)
{
	int eaten;
	struct sk_buff *tail = skb_peek_tail(&sk->sk_receive_queue);

	eaten = (tail &&
		 tcp_try_coalesce(sk, tail,
				  skb, fragstolen)) ? 1 : 0;
	tcp_rcv_nxt_update(tcp_sk(sk), TCP_SKB_CB(skb)->end_seq);
	if (!eaten) {
		__skb_queue_tail(&sk->sk_receive_queue, skb);
		skb_set_owner_r(skb, sk);
	}
	return eaten;
}

int tcp_send_rcvq(struct sock *sk, struct msghdr *msg, size_t size)
{
	struct sk_buff *skb;
	int err = -ENOMEM;
	int data_len = 0;
	bool fragstolen;

	if (size == 0)
		return 0;

	if (size > PAGE_SIZE) {
		int npages = min_t(size_t, size >> PAGE_SHIFT, MAX_SKB_FRAGS);

		data_len = npages << PAGE_SHIFT;
		size = data_len + (size & ~PAGE_MASK);
	}
	skb = alloc_skb_with_frags(size - data_len, data_len,
				   PAGE_ALLOC_COSTLY_ORDER,
				   &err, sk->sk_allocation);
	if (!skb)
		goto err;

	skb_put(skb, size - data_len);
	skb->data_len = data_len;
	skb->len = size;

	if (tcp_try_rmem_schedule(sk, skb, skb->truesize)) {
		NET_INC_STATS(sock_net(sk), LINUX_MIB_TCPRCVQDROP);
		goto err_free;
	}

	err = skb_copy_datagram_from_iter(skb, 0, &msg->msg_iter, size);
	if (err)
		goto err_free;

	TCP_SKB_CB(skb)->seq = tcp_sk(sk)->rcv_nxt;
	TCP_SKB_CB(skb)->end_seq = TCP_SKB_CB(skb)->seq + size;
	TCP_SKB_CB(skb)->ack_seq = tcp_sk(sk)->snd_una - 1;

	if (tcp_queue_rcv(sk, skb, &fragstolen)) {
		WARN_ON_ONCE(fragstolen); /* should not happen */
		__kfree_skb(skb);
	}
	return size;

err_free:
	kfree_skb(skb);
err:
	return err;

}

void tcp_data_ready(struct sock *sk)
{
	const struct tcp_sock *tp = tcp_sk(sk);
	int avail = tp->rcv_nxt - tp->copied_seq;

	if (avail < sk->sk_rcvlowat && !tcp_rmem_pressure(sk) &&
	    !sock_flag(sk, SOCK_DONE) &&
	    tcp_receive_window(tp) > inet_csk(sk)->icsk_ack.rcv_mss)
		return;

	sk->sk_data_ready(sk);
}

static void tcp_data_queue(struct sock *sk, struct sk_buff *skb)
{
	struct tcp_sock *tp = tcp_sk(sk);
	bool fragstolen;
	int eaten;

	if (sk_is_mptcp(sk))
		mptcp_incoming_options(sk, skb);

	if (TCP_SKB_CB(skb)->seq == TCP_SKB_CB(skb)->end_seq) {
		__kfree_skb(skb);
		return;
	}
	skb_dst_drop(skb);
	__skb_pull(skb, tcp_hdr(skb)->doff * 4);

	tp->rx_opt.dsack = 0;

	/*  Queue data for delivery to the user.
	 *  Packets in sequence go to the receive queue.
	 *  Out of sequence packets to the out_of_order_queue.
	 */
	if (TCP_SKB_CB(skb)->seq == tp->rcv_nxt) {
		if (tcp_receive_window(tp) == 0) {
			NET_INC_STATS(sock_net(sk), LINUX_MIB_TCPZEROWINDOWDROP);
			goto out_of_window;
		}

		/* Ok. In sequence. In window. */
queue_and_out:
		if (skb_queue_len(&sk->sk_receive_queue) == 0)
			sk_forced_mem_schedule(sk, skb->truesize);
		else if (tcp_try_rmem_schedule(sk, skb, skb->truesize)) {
			NET_INC_STATS(sock_net(sk), LINUX_MIB_TCPRCVQDROP);
			sk->sk_data_ready(sk);
			goto drop;
		}

		eaten = tcp_queue_rcv(sk, skb, &fragstolen);
		if (skb->len)
			tcp_event_data_recv(sk, skb);
		if (TCP_SKB_CB(skb)->tcp_flags & TCPHDR_FIN)
			tcp_fin(sk);

		if (!RB_EMPTY_ROOT(&tp->out_of_order_queue)) {
			tcp_ofo_queue(sk);

			/* RFC5681. 4.2. SHOULD send immediate ACK, when
			 * gap in queue is filled.
			 */
			if (RB_EMPTY_ROOT(&tp->out_of_order_queue))
				inet_csk(sk)->icsk_ack.pending |= ICSK_ACK_NOW;
		}

		if (tp->rx_opt.num_sacks)
			tcp_sack_remove(tp);

		tcp_fast_path_check(sk);

		if (eaten > 0)
			kfree_skb_partial(skb, fragstolen);
		if (!sock_flag(sk, SOCK_DEAD))
			tcp_data_ready(sk);
		return;
	}

	if (!after(TCP_SKB_CB(skb)->end_seq, tp->rcv_nxt)) {
		tcp_rcv_spurious_retrans(sk, skb);
		/* A retransmit, 2nd most common case.  Force an immediate ack. */
		NET_INC_STATS(sock_net(sk), LINUX_MIB_DELAYEDACKLOST);
		tcp_dsack_set(sk, TCP_SKB_CB(skb)->seq, TCP_SKB_CB(skb)->end_seq);

out_of_window:
		tcp_enter_quickack_mode(sk, TCP_MAX_QUICKACKS);
		inet_csk_schedule_ack(sk);
drop:
		tcp_drop(sk, skb);
		return;
	}

	/* Out of window. F.e. zero window probe. */
	if (!before(TCP_SKB_CB(skb)->seq, tp->rcv_nxt + tcp_receive_window(tp)))
		goto out_of_window;

	if (before(TCP_SKB_CB(skb)->seq, tp->rcv_nxt)) {
		/* Partial packet, seq < rcv_next < end_seq */
		tcp_dsack_set(sk, TCP_SKB_CB(skb)->seq, tp->rcv_nxt);

		/* If window is closed, drop tail of packet. But after
		 * remembering D-SACK for its head made in previous line.
		 */
		if (!tcp_receive_window(tp)) {
			NET_INC_STATS(sock_net(sk), LINUX_MIB_TCPZEROWINDOWDROP);
			goto out_of_window;
		}
		goto queue_and_out;
	}

	tcp_data_queue_ofo(sk, skb);
}

static struct sk_buff *tcp_skb_next(struct sk_buff *skb, struct sk_buff_head *list)
{
	if (list)
		return !skb_queue_is_last(list, skb) ? skb->next : NULL;

	return skb_rb_next(skb);
}

static struct sk_buff *tcp_collapse_one(struct sock *sk, struct sk_buff *skb,
					struct sk_buff_head *list,
					struct rb_root *root)
{
	struct sk_buff *next = tcp_skb_next(skb, list);

	if (list)
		__skb_unlink(skb, list);
	else
		rb_erase(&skb->rbnode, root);

	__kfree_skb(skb);
	NET_INC_STATS(sock_net(sk), LINUX_MIB_TCPRCVCOLLAPSED);

	return next;
}

/* Insert skb into rb tree, ordered by TCP_SKB_CB(skb)->seq */
void tcp_rbtree_insert(struct rb_root *root, struct sk_buff *skb)
{
	struct rb_node **p = &root->rb_node;
	struct rb_node *parent = NULL;
	struct sk_buff *skb1;

	while (*p) {
		parent = *p;
		skb1 = rb_to_skb(parent);
		if (before(TCP_SKB_CB(skb)->seq, TCP_SKB_CB(skb1)->seq))
			p = &parent->rb_left;
		else
			p = &parent->rb_right;
	}
	rb_link_node(&skb->rbnode, parent, p);
	rb_insert_color(&skb->rbnode, root);
}

/* Collapse contiguous sequence of skbs head..tail with
 * sequence numbers start..end.
 *
 * If tail is NULL, this means until the end of the queue.
 *
 * Segments with FIN/SYN are not collapsed (only because this
 * simplifies code)
 */
static void
tcp_collapse(struct sock *sk, struct sk_buff_head *list, struct rb_root *root,
	     struct sk_buff *head, struct sk_buff *tail, u32 start, u32 end)
{
	struct sk_buff *skb = head, *n;
	struct sk_buff_head tmp;
	bool end_of_skbs;

	/* First, check that queue is collapsible and find
	 * the point where collapsing can be useful.
	 */
restart:
	for (end_of_skbs = true; skb != NULL && skb != tail; skb = n) {
		n = tcp_skb_next(skb, list);

		/* No new bits? It is possible on ofo queue. */
		if (!before(start, TCP_SKB_CB(skb)->end_seq)) {
			skb = tcp_collapse_one(sk, skb, list, root);
			if (!skb)
				break;
			goto restart;
		}

		/* The first skb to collapse is:
		 * - not SYN/FIN and
		 * - bloated or contains data before "start" or
		 *   overlaps to the next one and mptcp allow collapsing.
		 */
		if (!(TCP_SKB_CB(skb)->tcp_flags & (TCPHDR_SYN | TCPHDR_FIN)) &&
		    (tcp_win_from_space(sk, skb->truesize) > skb->len ||
		     before(TCP_SKB_CB(skb)->seq, start))) {
			end_of_skbs = false;
			break;
		}

		if (n && n != tail && mptcp_skb_can_collapse(skb, n) &&
		    TCP_SKB_CB(skb)->end_seq != TCP_SKB_CB(n)->seq) {
			end_of_skbs = false;
			break;
		}

		/* Decided to skip this, advance start seq. */
		start = TCP_SKB_CB(skb)->end_seq;
	}
	if (end_of_skbs ||
	    (TCP_SKB_CB(skb)->tcp_flags & (TCPHDR_SYN | TCPHDR_FIN)))
		return;

	__skb_queue_head_init(&tmp);

	while (before(start, end)) {
		int copy = min_t(int, SKB_MAX_ORDER(0, 0), end - start);
		struct sk_buff *nskb;

		nskb = alloc_skb(copy, GFP_ATOMIC);
		if (!nskb)
			break;

		memcpy(nskb->cb, skb->cb, sizeof(skb->cb));
#ifdef CONFIG_TLS_DEVICE
		nskb->decrypted = skb->decrypted;
#endif
		TCP_SKB_CB(nskb)->seq = TCP_SKB_CB(nskb)->end_seq = start;
		if (list)
			__skb_queue_before(list, skb, nskb);
		else
			__skb_queue_tail(&tmp, nskb); /* defer rbtree insertion */
		skb_set_owner_r(nskb, sk);
		mptcp_skb_ext_move(nskb, skb);

		/* Copy data, releasing collapsed skbs. */
		while (copy > 0) {
			int offset = start - TCP_SKB_CB(skb)->seq;
			int size = TCP_SKB_CB(skb)->end_seq - start;

			BUG_ON(offset < 0);
			if (size > 0) {
				size = min(copy, size);
				if (skb_copy_bits(skb, offset, skb_put(nskb, size), size))
					BUG();
				TCP_SKB_CB(nskb)->end_seq += size;
				copy -= size;
				start += size;
			}
			if (!before(start, TCP_SKB_CB(skb)->end_seq)) {
				skb = tcp_collapse_one(sk, skb, list, root);
				if (!skb ||
				    skb == tail ||
				    !mptcp_skb_can_collapse(nskb, skb) ||
				    (TCP_SKB_CB(skb)->tcp_flags & (TCPHDR_SYN | TCPHDR_FIN)))
					goto end;
#ifdef CONFIG_TLS_DEVICE
				if (skb->decrypted != nskb->decrypted)
					goto end;
#endif
			}
		}
	}
end:
	skb_queue_walk_safe(&tmp, skb, n)
		tcp_rbtree_insert(root, skb);
}

/* Collapse ofo queue. Algorithm: select contiguous sequence of skbs
 * and tcp_collapse() them until all the queue is collapsed.
 */
static void tcp_collapse_ofo_queue(struct sock *sk)
{
	struct tcp_sock *tp = tcp_sk(sk);
	u32 range_truesize, sum_tiny = 0;
	struct sk_buff *skb, *head;
	u32 start, end;

	skb = skb_rb_first(&tp->out_of_order_queue);
new_range:
	if (!skb) {
		tp->ooo_last_skb = skb_rb_last(&tp->out_of_order_queue);
		return;
	}
	start = TCP_SKB_CB(skb)->seq;
	end = TCP_SKB_CB(skb)->end_seq;
	range_truesize = skb->truesize;

	for (head = skb;;) {
		skb = skb_rb_next(skb);

		/* Range is terminated when we see a gap or when
		 * we are at the queue end.
		 */
		if (!skb ||
		    after(TCP_SKB_CB(skb)->seq, end) ||
		    before(TCP_SKB_CB(skb)->end_seq, start)) {
			/* Do not attempt collapsing tiny skbs */
			if (range_truesize != head->truesize ||
			    end - start >= SKB_WITH_OVERHEAD(SK_MEM_QUANTUM)) {
				tcp_collapse(sk, NULL, &tp->out_of_order_queue,
					     head, skb, start, end);
			} else {
				sum_tiny += range_truesize;
				if (sum_tiny > sk->sk_rcvbuf >> 3)
					return;
			}
			goto new_range;
		}

		range_truesize += skb->truesize;
		if (unlikely(before(TCP_SKB_CB(skb)->seq, start)))
			start = TCP_SKB_CB(skb)->seq;
		if (after(TCP_SKB_CB(skb)->end_seq, end))
			end = TCP_SKB_CB(skb)->end_seq;
	}
}

/*
 * Clean the out-of-order queue to make room.
 * We drop high sequences packets to :
 * 1) Let a chance for holes to be filled.
 * 2) not add too big latencies if thousands of packets sit there.
 *    (But if application shrinks SO_RCVBUF, we could still end up
 *     freeing whole queue here)
 * 3) Drop at least 12.5 % of sk_rcvbuf to avoid malicious attacks.
 *
 * Return true if queue has shrunk.
 */
static bool tcp_prune_ofo_queue(struct sock *sk)
{
	struct tcp_sock *tp = tcp_sk(sk);
	struct rb_node *node, *prev;
	int goal;

	if (RB_EMPTY_ROOT(&tp->out_of_order_queue))
		return false;

	NET_INC_STATS(sock_net(sk), LINUX_MIB_OFOPRUNED);
	goal = sk->sk_rcvbuf >> 3;
	node = &tp->ooo_last_skb->rbnode;
	do {
		prev = rb_prev(node);
		rb_erase(node, &tp->out_of_order_queue);
		goal -= rb_to_skb(node)->truesize;
		tcp_drop(sk, rb_to_skb(node));
		if (!prev || goal <= 0) {
			sk_mem_reclaim(sk);
			if (atomic_read(&sk->sk_rmem_alloc) <= sk->sk_rcvbuf &&
			    !tcp_under_memory_pressure(sk))
				break;
			goal = sk->sk_rcvbuf >> 3;
		}
		node = prev;
	} while (node);
	tp->ooo_last_skb = rb_to_skb(prev);

	/* Reset SACK state.  A conforming SACK implementation will
	 * do the same at a timeout based retransmit.  When a connection
	 * is in a sad state like this, we care only about integrity
	 * of the connection not performance.
	 */
	if (tp->rx_opt.sack_ok)
		tcp_sack_reset(&tp->rx_opt);
	return true;
}

/* Reduce allocated memory if we can, trying to get
 * the socket within its memory limits again.
 *
 * Return less than zero if we should start dropping frames
 * until the socket owning process reads some of the data
 * to stabilize the situation.
 */
static int tcp_prune_queue(struct sock *sk)
{
	struct tcp_sock *tp = tcp_sk(sk);

	NET_INC_STATS(sock_net(sk), LINUX_MIB_PRUNECALLED);

	if (atomic_read(&sk->sk_rmem_alloc) >= sk->sk_rcvbuf)
		tcp_clamp_window(sk);
	else if (tcp_under_memory_pressure(sk))
		tp->rcv_ssthresh = min(tp->rcv_ssthresh, 4U * tp->advmss);

	if (atomic_read(&sk->sk_rmem_alloc) <= sk->sk_rcvbuf)
		return 0;

	tcp_collapse_ofo_queue(sk);
	if (!skb_queue_empty(&sk->sk_receive_queue))
		tcp_collapse(sk, &sk->sk_receive_queue, NULL,
			     skb_peek(&sk->sk_receive_queue),
			     NULL,
			     tp->copied_seq, tp->rcv_nxt);
	sk_mem_reclaim(sk);

	if (atomic_read(&sk->sk_rmem_alloc) <= sk->sk_rcvbuf)
		return 0;

	/* Collapsing did not help, destructive actions follow.
	 * This must not ever occur. */

	tcp_prune_ofo_queue(sk);

	if (atomic_read(&sk->sk_rmem_alloc) <= sk->sk_rcvbuf)
		return 0;

	/* If we are really being abused, tell the caller to silently
	 * drop receive data on the floor.  It will get retransmitted
	 * and hopefully then we'll have sufficient space.
	 */
	NET_INC_STATS(sock_net(sk), LINUX_MIB_RCVPRUNED);

	/* Massive buffer overcommit. */
	tp->pred_flags = 0;
	return -1;
}

static bool tcp_should_expand_sndbuf(const struct sock *sk)
{
	const struct tcp_sock *tp = tcp_sk(sk);

	/* If the user specified a specific send buffer setting, do
	 * not modify it.
	 */
	if (sk->sk_userlocks & SOCK_SNDBUF_LOCK)
		return false;

	/* If we are under global TCP memory pressure, do not expand.  */
	if (tcp_under_memory_pressure(sk))
		return false;

	/* If we are under soft global TCP memory pressure, do not expand.  */
	if (sk_memory_allocated(sk) >= sk_prot_mem_limits(sk, 0))
		return false;

	/* If we filled the congestion window, do not expand.  */
	if (tcp_packets_in_flight(tp) >= tp->snd_cwnd)
		return false;

	return true;
}

static void tcp_new_space(struct sock *sk)
{
	struct tcp_sock *tp = tcp_sk(sk);

	if (tcp_should_expand_sndbuf(sk)) {
		tcp_sndbuf_expand(sk);
		tp->snd_cwnd_stamp = tcp_jiffies32;
	}

	sk->sk_write_space(sk);
}

static void tcp_check_space(struct sock *sk)
{
	/* pairs with tcp_poll() */
	smp_mb();
	if (sk->sk_socket &&
	    test_bit(SOCK_NOSPACE, &sk->sk_socket->flags)) {
		tcp_new_space(sk);
		if (!test_bit(SOCK_NOSPACE, &sk->sk_socket->flags))
			tcp_chrono_stop(sk, TCP_CHRONO_SNDBUF_LIMITED);
	}
}

static inline void tcp_data_snd_check(struct sock *sk)
{
	tcp_push_pending_frames(sk);
	tcp_check_space(sk);
}

/*
 * Check if sending an ack is needed.
 */
static void __tcp_ack_snd_check(struct sock *sk, int ofo_possible)
{
	struct tcp_sock *tp = tcp_sk(sk);
	unsigned long rtt, delay;

	    /* More than one full frame received... */
	if (((tp->rcv_nxt - tp->rcv_wup) > inet_csk(sk)->icsk_ack.rcv_mss &&
	     /* ... and right edge of window advances far enough.
	      * (tcp_recvmsg() will send ACK otherwise).
	      * If application uses SO_RCVLOWAT, we want send ack now if
	      * we have not received enough bytes to satisfy the condition.
	      */
	    (tp->rcv_nxt - tp->copied_seq < sk->sk_rcvlowat ||
	     __tcp_select_window(sk) >= tp->rcv_wnd)) ||
	    /* We ACK each frame or... */
	    tcp_in_quickack_mode(sk) ||
	    /* Protocol state mandates a one-time immediate ACK */
	    inet_csk(sk)->icsk_ack.pending & ICSK_ACK_NOW) {
send_now:
		tcp_send_ack(sk);
		return;
	}

	if (!ofo_possible || RB_EMPTY_ROOT(&tp->out_of_order_queue)) {
		tcp_send_delayed_ack(sk);
		return;
	}

	if (!tcp_is_sack(tp) ||
	    tp->compressed_ack >= sock_net(sk)->ipv4.sysctl_tcp_comp_sack_nr)
		goto send_now;

	if (tp->compressed_ack_rcv_nxt != tp->rcv_nxt) {
		tp->compressed_ack_rcv_nxt = tp->rcv_nxt;
		tp->dup_ack_counter = 0;
	}
	if (tp->dup_ack_counter < TCP_FASTRETRANS_THRESH) {
		tp->dup_ack_counter++;
		goto send_now;
	}
	tp->compressed_ack++;
	if (hrtimer_is_queued(&tp->compressed_ack_timer))
		return;

	/* compress ack timer : 5 % of rtt, but no more than tcp_comp_sack_delay_ns */

	rtt = tp->rcv_rtt_est.rtt_us;
	if (tp->srtt_us && tp->srtt_us < rtt)
		rtt = tp->srtt_us;

	delay = min_t(unsigned long, sock_net(sk)->ipv4.sysctl_tcp_comp_sack_delay_ns,
		      rtt * (NSEC_PER_USEC >> 3)/20);
	sock_hold(sk);
	hrtimer_start_range_ns(&tp->compressed_ack_timer, ns_to_ktime(delay),
			       sock_net(sk)->ipv4.sysctl_tcp_comp_sack_slack_ns,
			       HRTIMER_MODE_REL_PINNED_SOFT);
}

static inline void tcp_ack_snd_check(struct sock *sk)
{
	if (!inet_csk_ack_scheduled(sk)) {
		/* We sent a data segment already. */
		return;
	}
	__tcp_ack_snd_check(sk, 1);
}

/*
 *	This routine is only called when we have urgent data
 *	signaled. Its the 'slow' part of tcp_urg. It could be
 *	moved inline now as tcp_urg is only called from one
 *	place. We handle URGent data wrong. We have to - as
 *	BSD still doesn't use the correction from RFC961.
 *	For 1003.1g we should support a new option TCP_STDURG to permit
 *	either form (or just set the sysctl tcp_stdurg).
 */

static void tcp_check_urg(struct sock *sk, const struct tcphdr *th)
{
	struct tcp_sock *tp = tcp_sk(sk);
	u32 ptr = ntohs(th->urg_ptr);

	if (ptr && !sock_net(sk)->ipv4.sysctl_tcp_stdurg)
		ptr--;
	ptr += ntohl(th->seq);

	/* Ignore urgent data that we've already seen and read. */
	if (after(tp->copied_seq, ptr))
		return;

	/* Do not replay urg ptr.
	 *
	 * NOTE: interesting situation not covered by specs.
	 * Misbehaving sender may send urg ptr, pointing to segment,
	 * which we already have in ofo queue. We are not able to fetch
	 * such data and will stay in TCP_URG_NOTYET until will be eaten
	 * by recvmsg(). Seems, we are not obliged to handle such wicked
	 * situations. But it is worth to think about possibility of some
	 * DoSes using some hypothetical application level deadlock.
	 */
	if (before(ptr, tp->rcv_nxt))
		return;

	/* Do we already have a newer (or duplicate) urgent pointer? */
	if (tp->urg_data && !after(ptr, tp->urg_seq))
		return;

	/* Tell the world about our new urgent pointer. */
	sk_send_sigurg(sk);

	/* We may be adding urgent data when the last byte read was
	 * urgent. To do this requires some care. We cannot just ignore
	 * tp->copied_seq since we would read the last urgent byte again
	 * as data, nor can we alter copied_seq until this data arrives
	 * or we break the semantics of SIOCATMARK (and thus sockatmark())
	 *
	 * NOTE. Double Dutch. Rendering to plain English: author of comment
	 * above did something sort of 	send("A", MSG_OOB); send("B", MSG_OOB);
	 * and expect that both A and B disappear from stream. This is _wrong_.
	 * Though this happens in BSD with high probability, this is occasional.
	 * Any application relying on this is buggy. Note also, that fix "works"
	 * only in this artificial test. Insert some normal data between A and B and we will
	 * decline of BSD again. Verdict: it is better to remove to trap
	 * buggy users.
	 */
	if (tp->urg_seq == tp->copied_seq && tp->urg_data &&
	    !sock_flag(sk, SOCK_URGINLINE) && tp->copied_seq != tp->rcv_nxt) {
		struct sk_buff *skb = skb_peek(&sk->sk_receive_queue);
		tp->copied_seq++;
		if (skb && !before(tp->copied_seq, TCP_SKB_CB(skb)->end_seq)) {
			__skb_unlink(skb, &sk->sk_receive_queue);
			__kfree_skb(skb);
		}
	}

	tp->urg_data = TCP_URG_NOTYET;
	WRITE_ONCE(tp->urg_seq, ptr);

	/* Disable header prediction. */
	tp->pred_flags = 0;
}

/* This is the 'fast' part of urgent handling. */
static void tcp_urg(struct sock *sk, struct sk_buff *skb, const struct tcphdr *th)
{
	struct tcp_sock *tp = tcp_sk(sk);

	/* Check if we get a new urgent pointer - normally not. */
	if (th->urg)
		tcp_check_urg(sk, th);

	/* Do we wait for any urgent data? - normally not... */
	if (tp->urg_data == TCP_URG_NOTYET) {
		u32 ptr = tp->urg_seq - ntohl(th->seq) + (th->doff * 4) -
			  th->syn;

		/* Is the urgent pointer pointing into this packet? */
		if (ptr < skb->len) {
			u8 tmp;
			if (skb_copy_bits(skb, ptr, &tmp, 1))
				BUG();
			tp->urg_data = TCP_URG_VALID | tmp;
			if (!sock_flag(sk, SOCK_DEAD))
				sk->sk_data_ready(sk);
		}
	}
}

/* Maps ECT/CE bits to minimum length of AccECN option */
static unsigned int tcp_ecn_field_to_accecn_len(u8 ecnfield)
{
	unsigned int opt;

	opt = (ecnfield - 2) & INET_ECN_MASK;
	/* Shift+XOR for 11 -> 10 */
	opt = (opt ^ (opt >> 1)) + 1;

	return opt;
}

/* Updates Accurate ECN received counters from the received IP ECN field */
void tcp_ecn_received_counters(struct sock *sk, const struct sk_buff *skb,
			       u32 payload_len)
{
	u8 ecnfield = TCP_SKB_CB(skb)->ip_dsfield & INET_ECN_MASK;
	u8 is_ce = INET_ECN_is_ce(ecnfield);
	struct tcp_sock *tp = tcp_sk(sk);
	bool ecn_edge;

	if (!INET_ECN_is_not_ect(ecnfield)) {
		tp->ecn_flags |= TCP_ECN_SEEN;

		/* ACE counter tracks *all* segments including pure acks */
		tp->received_ce += is_ce * max_t(u16, 1, skb_shinfo(skb)->gso_segs);

		if (payload_len > 0) {
			u8 minlen = tcp_ecn_field_to_accecn_len(ecnfield);
			u32 oldbytes = tp->received_ecn_bytes[ecnfield - 1];

			tp->received_ecn_bytes[ecnfield - 1] += payload_len;
			tp->accecn_minlen = max_t(u8, tp->accecn_minlen, minlen);

			/* Demand AccECN option at least every 2^22 bytes to
			 * avoid overflowing the ECN byte counters.
			 */
			if ((tp->received_ecn_bytes[ecnfield - 1] ^ oldbytes) &
			    ~((1 << 22) - 1))
				tp->accecn_opt_demand = max_t(u8, 1,
							      tp->accecn_opt_demand);
		}
	}

	ecn_edge = tp->prev_ecnfield != ecnfield;
	if (ecn_edge || is_ce) {
		tp->prev_ecnfield = ecnfield;
		/* Demand Accurate ECN change-triggered ACKs. Two ACK are
		 * demanded to indicate unambiguously the ecnfield value
		 * in the latter ACK.
		 */
		if (tcp_ecn_mode_accecn(tp)) {
			if (ecn_edge)
				inet_csk(sk)->icsk_ack.pending |= ICSK_ACK_NOW;
			tp->accecn_opt_demand = 2;
		}
	}
}

/* Accept RST for rcv_nxt - 1 after a FIN.
 * When tcp connections are abruptly terminated from Mac OSX (via ^C), a
 * FIN is sent followed by a RST packet. The RST is sent with the same
 * sequence number as the FIN, and thus according to RFC 5961 a challenge
 * ACK should be sent. However, Mac OSX rate limits replies to challenge
 * ACKs on the closed socket. In addition middleboxes can drop either the
 * challenge ACK or a subsequent RST.
 */
static bool tcp_reset_check(const struct sock *sk, const struct sk_buff *skb)
{
	struct tcp_sock *tp = tcp_sk(sk);

	return unlikely(TCP_SKB_CB(skb)->seq == (tp->rcv_nxt - 1) &&
			(1 << sk->sk_state) & (TCPF_CLOSE_WAIT | TCPF_LAST_ACK |
					       TCPF_CLOSING));
}

/* Does PAWS and seqno based validation of an incoming segment, flags will
 * play significant role here.
 */
static bool tcp_validate_incoming(struct sock *sk, struct sk_buff *skb,
				  const struct tcphdr *th, int syn_inerr)
{
	bool send_accecn_reflector = false;
	struct tcp_sock *tp = tcp_sk(sk);
	bool rst_seq_match = false;

	/* RFC1323: H1. Apply PAWS check first. */
	if (tcp_fast_parse_options(sock_net(sk), skb, th, tp) &&
	    tp->rx_opt.saw_tstamp &&
	    tcp_paws_discard(sk, skb)) {
		if (!th->rst) {
			NET_INC_STATS(sock_net(sk), LINUX_MIB_PAWSESTABREJECTED);
			if (!tcp_oow_rate_limited(sock_net(sk), skb,
						  LINUX_MIB_TCPACKSKIPPEDPAWS,
						  &tp->last_oow_ack_time))
				tcp_send_dupack(sk, skb);
			goto discard;
		}
		/* Reset is accepted even if it did not pass PAWS. */
	}

	/* Step 1: check sequence number */
	if (!tcp_sequence(tp, TCP_SKB_CB(skb)->seq, TCP_SKB_CB(skb)->end_seq)) {
		/* RFC793, page 37: "In all states except SYN-SENT, all reset
		 * (RST) segments are validated by checking their SEQ-fields."
		 * And page 69: "If an incoming segment is not acceptable,
		 * an acknowledgment should be sent in reply (unless the RST
		 * bit is set, if so drop the segment and return)".
		 */
		if (!th->rst) {
			if (th->syn)
				goto syn_challenge;
			if (!tcp_oow_rate_limited(sock_net(sk), skb,
						  LINUX_MIB_TCPACKSKIPPEDSEQ,
						  &tp->last_oow_ack_time))
				tcp_send_dupack(sk, skb);
		} else if (tcp_reset_check(sk, skb)) {
			tcp_reset(sk);
		}
		goto discard;
	}

	/* Step 2: check RST bit */
	if (th->rst) {
		/* RFC 5961 3.2 (extend to match against (RCV.NXT - 1) after a
		 * FIN and SACK too if available):
		 * If seq num matches RCV.NXT or (RCV.NXT - 1) after a FIN, or
		 * the right-most SACK block,
		 * then
		 *     RESET the connection
		 * else
		 *     Send a challenge ACK
		 */
		if (TCP_SKB_CB(skb)->seq == tp->rcv_nxt ||
		    tcp_reset_check(sk, skb)) {
			rst_seq_match = true;
		} else if (tcp_is_sack(tp) && tp->rx_opt.num_sacks > 0) {
			struct tcp_sack_block *sp = &tp->selective_acks[0];
			int max_sack = sp[0].end_seq;
			int this_sack;

			for (this_sack = 1; this_sack < tp->rx_opt.num_sacks;
			     ++this_sack) {
				max_sack = after(sp[this_sack].end_seq,
						 max_sack) ?
					sp[this_sack].end_seq : max_sack;
			}

			if (TCP_SKB_CB(skb)->seq == max_sack)
				rst_seq_match = true;
		}

		if (rst_seq_match)
			tcp_reset(sk);
		else {
			/* Disable TFO if RST is out-of-order
			 * and no data has been received
			 * for current active TFO socket
			 */
			if (tp->syn_fastopen && !tp->data_segs_in &&
			    sk->sk_state == TCP_ESTABLISHED)
				tcp_fastopen_active_disable(sk);
			tcp_send_challenge_ack(sk, skb, false);
		}
		goto discard;
	}

	/* step 3: check security and precedence [ignored] */

	/* step 4: Check for a SYN
	 * RFC 5961 4.2 : Send a challenge ack
	 */
	if (th->syn) {
		if (tcp_ecn_mode_accecn(tp)) {
			send_accecn_reflector = true;
			if (tp->rx_opt.accecn >= 0 &&
			    tp->saw_accecn_opt < TCP_ACCECN_OPT_COUNTER_SEEN) {
				tp->saw_accecn_opt = tcp_accecn_option_init(skb,
									    tp->rx_opt.accecn);
				tp->accecn_opt_demand = max_t(u8, 1, tp->accecn_opt_demand);
			}
		}
syn_challenge:
		if (syn_inerr)
			TCP_INC_STATS(sock_net(sk), TCP_MIB_INERRS);
		NET_INC_STATS(sock_net(sk), LINUX_MIB_TCPSYNCHALLENGE);
		tcp_send_challenge_ack(sk, skb, send_accecn_reflector);
		goto discard;
	}

	bpf_skops_parse_hdr(sk, skb);

	return true;

discard:
	tcp_drop(sk, skb);
	return false;
}

/*
 *	TCP receive function for the ESTABLISHED state.
 *
 *	It is split into a fast path and a slow path. The fast path is
 * 	disabled when:
 *	- A zero window was announced from us - zero window probing
 *        is only handled properly in the slow path.
 *	- Out of order segments arrived.
 *	- Urgent data is expected.
 *	- There is no buffer space left
 *	- Unexpected TCP flags/window values/header lengths are received
 *	  (detected by checking the TCP header against pred_flags)
 *	- Data is sent in both directions. Fast path only supports pure senders
 *	  or pure receivers (this means either the sequence number or the ack
 *	  value must stay constant)
 *	- Unexpected TCP option.
 *
 *	When these conditions are not satisfied it drops into a standard
 *	receive procedure patterned after RFC793 to handle all cases.
 *	The first three cases are guaranteed by proper pred_flags setting,
 *	the rest is checked inline. Fast processing is turned on in
 *	tcp_data_queue when everything is OK.
 */
void tcp_rcv_established(struct sock *sk, struct sk_buff *skb)
{
	const struct tcphdr *th = (const struct tcphdr *)skb->data;
	struct tcp_sock *tp = tcp_sk(sk);
	unsigned int len = skb->len;

	/* TCP congestion window tracking */
	trace_tcp_probe(sk, skb);

	tcp_mstamp_refresh(tp);
	if (unlikely(!sk->sk_rx_dst))
		inet_csk(sk)->icsk_af_ops->sk_rx_dst_set(sk, skb);
	/*
	 *	Header prediction.
	 *	The code loosely follows the one in the famous
	 *	"30 instruction TCP receive" Van Jacobson mail.
	 *
	 *	Van's trick is to deposit buffers into socket queue
	 *	on a device interrupt, to call tcp_recv function
	 *	on the receive process context and checksum and copy
	 *	the buffer to user space. smart...
	 *
	 *	Our current scheme is not silly either but we take the
	 *	extra cost of the net_bh soft interrupt processing...
	 *	We do checksum and copy also but from device to kernel.
	 */

	tp->rx_opt.saw_tstamp = 0;

	/*	pred_flags is 0xS?10 << 16 + snd_wnd
	 *	if header_prediction is to be made
	 *	'S' will always be tp->tcp_header_len >> 2
	 *	'?' will be 0 for the fast path, otherwise pred_flags is 0 to
	 *  turn it off	(when there are holes in the receive
	 *	 space for instance)
	 *	PSH flag is ignored.
	 */

	if ((tcp_flag_word(th) & TCP_HP_BITS) == tp->pred_flags &&
	    TCP_SKB_CB(skb)->seq == tp->rcv_nxt &&
	    !after(TCP_SKB_CB(skb)->ack_seq, tp->snd_nxt)) {
		int tcp_header_len = tp->tcp_header_len;
		s32 tstamp_delta = 0;
		int flag = 0;

		/* Timestamp header prediction: tcp_header_len
		 * is automatically equal to th->doff*4 due to pred_flags
		 * match.
		 */

		/* Check timestamp */
		if (tcp_header_len == sizeof(struct tcphdr) + TCPOLEN_TSTAMP_ALIGNED) {
			/* No? Slow path! */
			if (!tcp_parse_aligned_timestamp(tp, th))
				goto slow_path;

			tstamp_delta = tp->rx_opt.rcv_tsval - tp->rx_opt.ts_recent;
			/* If PAWS failed, check it more carefully in slow path */
			if (tstamp_delta < 0)
				goto slow_path;

			/* DO NOT update ts_recent here, if checksum fails
			 * and timestamp was corrupted part, it will result
			 * in a hung connection since we will drop all
			 * future packets due to the PAWS test.
			 */
		}

		if (len <= tcp_header_len) {
			/* Bulk data transfer: sender */
			if (len == tcp_header_len) {
				/* Predicted packet is in window by definition.
				 * seq == rcv_nxt and rcv_wup <= rcv_nxt.
				 * Hence, check seq<=rcv_wup reduces to:
				 */
				if (tcp_header_len ==
				    (sizeof(struct tcphdr) + TCPOLEN_TSTAMP_ALIGNED) &&
				    tp->rcv_nxt == tp->rcv_wup)
					flag |= __tcp_replace_ts_recent(tp, tstamp_delta);

				tcp_ecn_received_counters(sk, skb, 0);

				/* We know that such packets are checksummed
				 * on entry.
				 */
				tcp_ack(sk, skb, flag);
				__kfree_skb(skb);
				tcp_data_snd_check(sk);
				/* When receiving pure ack in fast path, update
				 * last ts ecr directly instead of calling
				 * tcp_rcv_rtt_measure_ts()
				 */
				tp->rcv_rtt_last_tsecr = tp->rx_opt.rcv_tsecr;
				return;
			} else { /* Header too small */
				TCP_INC_STATS(sock_net(sk), TCP_MIB_INERRS);
				goto discard;
			}
		} else {
			int eaten = 0;
			bool fragstolen = false;

			if (tcp_checksum_complete(skb))
				goto csum_error;

			if ((int)skb->truesize > sk->sk_forward_alloc)
				goto step5;

			/* Predicted packet is in window by definition.
			 * seq == rcv_nxt and rcv_wup <= rcv_nxt.
			 * Hence, check seq<=rcv_wup reduces to:
			 */
			if (tcp_header_len ==
			    (sizeof(struct tcphdr) + TCPOLEN_TSTAMP_ALIGNED) &&
			    tp->rcv_nxt == tp->rcv_wup)
				flag |= __tcp_replace_ts_recent(tp, tstamp_delta);

			tcp_rcv_rtt_measure_ts(sk, skb);

			NET_INC_STATS(sock_net(sk), LINUX_MIB_TCPHPHITS);

			/* Bulk data transfer: receiver */
			__skb_pull(skb, tcp_header_len);
			tcp_ecn_received_counters(sk, skb, len - tcp_header_len);
			eaten = tcp_queue_rcv(sk, skb, &fragstolen);

			tcp_event_data_recv(sk, skb);

			if (TCP_SKB_CB(skb)->ack_seq != tp->snd_una) {
				/* Well, only one small jumplet in fast path... */
				tcp_ack(sk, skb, flag | FLAG_DATA);
				tcp_data_snd_check(sk);
				if (!inet_csk_ack_scheduled(sk))
					goto no_ack;
			} else {
				tcp_update_wl(tp, TCP_SKB_CB(skb)->seq);
			}

			__tcp_ack_snd_check(sk, 0);
no_ack:
			if (eaten)
				kfree_skb_partial(skb, fragstolen);
			tcp_data_ready(sk);
			return;
		}
	}

slow_path:
	if (len < (th->doff << 2) || tcp_checksum_complete(skb))
		goto csum_error;

	if (!th->ack && !th->rst && !th->syn)
		goto discard;

	/*
	 *	Standard slow path.
	 */

	if (!tcp_validate_incoming(sk, skb, th, 1))
		return;

step5:
	tcp_ecn_received_counters(sk, skb, len - th->doff * 4);

	if (tcp_ack(sk, skb, FLAG_SLOWPATH | FLAG_UPDATE_TS_RECENT) < 0)
		goto discard;

	tcp_rcv_rtt_measure_ts(sk, skb);

	/* Process urgent data. */
	tcp_urg(sk, skb, th);

	/* step 7: process the segment text */
	tcp_data_queue(sk, skb);

	tcp_data_snd_check(sk);
	tcp_ack_snd_check(sk);
	return;

csum_error:
	TCP_INC_STATS(sock_net(sk), TCP_MIB_CSUMERRORS);
	TCP_INC_STATS(sock_net(sk), TCP_MIB_INERRS);

discard:
	tcp_drop(sk, skb);
}
EXPORT_SYMBOL(tcp_rcv_established);

void tcp_init_transfer(struct sock *sk, int bpf_op, struct sk_buff *skb)
{
	struct inet_connection_sock *icsk = inet_csk(sk);
	struct tcp_sock *tp = tcp_sk(sk);

	tcp_mtup_init(sk);
	icsk->icsk_af_ops->rebuild_header(sk);
	tcp_init_metrics(sk);

	/* Initialize the congestion window to start the transfer.
	 * Cut cwnd down to 1 per RFC5681 if SYN or SYN-ACK has been
	 * retransmitted. In light of RFC6298 more aggressive 1sec
	 * initRTO, we only reset cwnd when more than 1 SYN/SYN-ACK
	 * retransmission has occurred.
	 */
	if (tp->total_retrans > 1 && tp->undo_marker)
		tp->snd_cwnd = 1;
	else
		tp->snd_cwnd = tcp_init_cwnd(tp, __sk_dst_get(sk));
	tp->snd_cwnd_stamp = tcp_jiffies32;

	icsk->icsk_ca_initialized = 0;
	bpf_skops_established(sk, bpf_op, skb);
	if (!icsk->icsk_ca_initialized)
		tcp_init_congestion_control(sk);
	tcp_init_buffer_space(sk);
}

void tcp_finish_connect(struct sock *sk, struct sk_buff *skb)
{
	struct tcp_sock *tp = tcp_sk(sk);
	struct inet_connection_sock *icsk = inet_csk(sk);

	tcp_set_state(sk, TCP_ESTABLISHED);
	icsk->icsk_ack.lrcvtime = tcp_jiffies32;

	if (skb) {
		icsk->icsk_af_ops->sk_rx_dst_set(sk, skb);
		security_inet_conn_established(sk, skb);
		sk_mark_napi_id(sk, skb);
	}

	tcp_init_transfer(sk, BPF_SOCK_OPS_ACTIVE_ESTABLISHED_CB, skb);

	/* Prevent spurious tcp_cwnd_restart() on first data
	 * packet.
	 */
	tp->lsndtime = tcp_jiffies32;

	if (sock_flag(sk, SOCK_KEEPOPEN))
		inet_csk_reset_keepalive_timer(sk, keepalive_time_when(tp));

	if (!tp->rx_opt.snd_wscale)
		__tcp_fast_path_on(tp, tp->snd_wnd);
	else
		tp->pred_flags = 0;
}

static bool tcp_rcv_fastopen_synack(struct sock *sk, struct sk_buff *synack,
				    struct tcp_fastopen_cookie *cookie)
{
	struct tcp_sock *tp = tcp_sk(sk);
	struct sk_buff *data = tp->syn_data ? tcp_rtx_queue_head(sk) : NULL;
	u16 mss = tp->rx_opt.mss_clamp, try_exp = 0;
	bool syn_drop = false;

	if (mss == tp->rx_opt.user_mss) {
		struct tcp_options_received opt;

		/* Get original SYNACK MSS value if user MSS sets mss_clamp */
		tcp_clear_options(&opt);
		opt.user_mss = opt.mss_clamp = 0;
		tcp_parse_options(sock_net(sk), synack, &opt, 0, NULL);
		mss = opt.mss_clamp;
	}

	if (!tp->syn_fastopen) {
		/* Ignore an unsolicited cookie */
		cookie->len = -1;
	} else if (tp->total_retrans) {
		/* SYN timed out and the SYN-ACK neither has a cookie nor
		 * acknowledges data. Presumably the remote received only
		 * the retransmitted (regular) SYNs: either the original
		 * SYN-data or the corresponding SYN-ACK was dropped.
		 */
		syn_drop = (cookie->len < 0 && data);
	} else if (cookie->len < 0 && !tp->syn_data) {
		/* We requested a cookie but didn't get it. If we did not use
		 * the (old) exp opt format then try so next time (try_exp=1).
		 * Otherwise we go back to use the RFC7413 opt (try_exp=2).
		 */
		try_exp = tp->syn_fastopen_exp ? 2 : 1;
	}

	tcp_fastopen_cache_set(sk, mss, cookie, syn_drop, try_exp);

	if (data) { /* Retransmit unacked data in SYN */
		if (tp->total_retrans)
			tp->fastopen_client_fail = TFO_SYN_RETRANSMITTED;
		else
			tp->fastopen_client_fail = TFO_DATA_NOT_ACKED;
		skb_rbtree_walk_from(data) {
			if (__tcp_retransmit_skb(sk, data, 1))
				break;
		}
		tcp_rearm_rto(sk);
		NET_INC_STATS(sock_net(sk),
				LINUX_MIB_TCPFASTOPENACTIVEFAIL);
		return true;
	}
	tp->syn_data_acked = tp->syn_data;
	if (tp->syn_data_acked) {
		NET_INC_STATS(sock_net(sk), LINUX_MIB_TCPFASTOPENACTIVE);
		/* SYN-data is counted as two separate packets in tcp_ack() */
		if (tp->delivered > 1)
			--tp->delivered;
	}

	tcp_fastopen_add_skb(sk, synack);

	return false;
}

static void smc_check_reset_syn(struct tcp_sock *tp)
{
#if IS_ENABLED(CONFIG_SMC)
	if (static_branch_unlikely(&tcp_have_smc)) {
		if (tp->syn_smc && !tp->rx_opt.smc_ok)
			tp->syn_smc = 0;
	}
#endif
}

static void tcp_try_undo_spurious_syn(struct sock *sk)
{
	struct tcp_sock *tp = tcp_sk(sk);
	u32 syn_stamp;

	/* undo_marker is set when SYN or SYNACK times out. The timeout is
	 * spurious if the ACK's timestamp option echo value matches the
	 * original SYN timestamp.
	 */
	syn_stamp = tp->retrans_stamp;
	if (tp->undo_marker && syn_stamp && tp->rx_opt.saw_tstamp &&
	    syn_stamp == tp->rx_opt.rcv_tsecr)
		tp->undo_marker = 0;
}

static int tcp_rcv_synsent_state_process(struct sock *sk, struct sk_buff *skb,
					 const struct tcphdr *th)
{
	struct inet_connection_sock *icsk = inet_csk(sk);
	struct tcp_sock *tp = tcp_sk(sk);
	struct tcp_fastopen_cookie foc = { .len = -1 };
	int saved_clamp = tp->rx_opt.mss_clamp;
	bool fastopen_fail;

	tcp_parse_options(sock_net(sk), skb, &tp->rx_opt, 0, &foc);
	if (tp->rx_opt.saw_tstamp && tp->rx_opt.rcv_tsecr)
		tp->rx_opt.rcv_tsecr -= tp->tsoffset;

	if (th->ack) {
		/* rfc793:
		 * "If the state is SYN-SENT then
		 *    first check the ACK bit
		 *      If the ACK bit is set
		 *	  If SEG.ACK =< ISS, or SEG.ACK > SND.NXT, send
		 *        a reset (unless the RST bit is set, if so drop
		 *        the segment and return)"
		 */
		if (!after(TCP_SKB_CB(skb)->ack_seq, tp->snd_una) ||
		    after(TCP_SKB_CB(skb)->ack_seq, tp->snd_nxt)) {
			/* Previous FIN/ACK or RST/ACK might be ignored. */
			if (icsk->icsk_retransmits == 0)
				inet_csk_reset_xmit_timer(sk,
						ICSK_TIME_RETRANS,
						TCP_TIMEOUT_MIN, TCP_RTO_MAX);
			goto reset_and_undo;
		}

		if (tp->rx_opt.saw_tstamp && tp->rx_opt.rcv_tsecr &&
		    !between(tp->rx_opt.rcv_tsecr, tp->retrans_stamp,
			     tcp_time_stamp(tp))) {
			NET_INC_STATS(sock_net(sk),
					LINUX_MIB_PAWSACTIVEREJECTED);
			goto reset_and_undo;
		}

		/* Now ACK is acceptable.
		 *
		 * "If the RST bit is set
		 *    If the ACK was acceptable then signal the user "error:
		 *    connection reset", drop the segment, enter CLOSED state,
		 *    delete TCB, and return."
		 */

		if (th->rst) {
			tcp_reset(sk);
			goto discard;
		}

		/* rfc793:
		 *   "fifth, if neither of the SYN or RST bits is set then
		 *    drop the segment and return."
		 *
		 *    See note below!
		 *                                        --ANK(990513)
		 */
		if (!th->syn)
			goto discard_and_undo;

		/* rfc793:
		 *   "If the SYN bit is on ...
		 *    are acceptable then ...
		 *    (our SYN has been ACKed), change the connection
		 *    state to ESTABLISHED..."
		 */

		if (tcp_ecn_mode_any(tp))
			tcp_ecn_rcv_synack(sk, skb, th, TCP_SKB_CB(skb)->ip_dsfield);

		tcp_init_wl(tp, TCP_SKB_CB(skb)->seq);
		tcp_try_undo_spurious_syn(sk);
		tcp_ack(sk, skb, FLAG_SLOWPATH);

		/* Ok.. it's good. Set up sequence numbers and
		 * move to established.
		 */
		WRITE_ONCE(tp->rcv_nxt, TCP_SKB_CB(skb)->seq + 1);
		tp->rcv_wup = TCP_SKB_CB(skb)->seq + 1;

		/* RFC1323: The window in SYN & SYN/ACK segments is
		 * never scaled.
		 */
		tp->snd_wnd = ntohs(th->window);

		if (!tp->rx_opt.wscale_ok) {
			tp->rx_opt.snd_wscale = tp->rx_opt.rcv_wscale = 0;
			tp->window_clamp = min(tp->window_clamp, 65535U);
		}

		if (tp->rx_opt.saw_tstamp) {
			tp->rx_opt.tstamp_ok	   = 1;
			tp->tcp_header_len =
				sizeof(struct tcphdr) + TCPOLEN_TSTAMP_ALIGNED;
			tp->advmss	    -= TCPOLEN_TSTAMP_ALIGNED;
			tcp_store_ts_recent(tp);
		} else {
			tp->tcp_header_len = sizeof(struct tcphdr);
		}

		tcp_sync_mss(sk, icsk->icsk_pmtu_cookie);
		tcp_initialize_rcv_mss(sk);

		/* Remember, tcp_poll() does not lock socket!
		 * Change state from SYN-SENT only after copied_seq
		 * is initialized. */
		WRITE_ONCE(tp->copied_seq, tp->rcv_nxt);

		smc_check_reset_syn(tp);

		smp_mb();

		tcp_finish_connect(sk, skb);

		fastopen_fail = (tp->syn_fastopen || tp->syn_data) &&
				tcp_rcv_fastopen_synack(sk, skb, &foc);

		if (!sock_flag(sk, SOCK_DEAD)) {
			sk->sk_state_change(sk);
			sk_wake_async(sk, SOCK_WAKE_IO, POLL_OUT);
		}
		if (fastopen_fail)
			return -1;
		if (sk->sk_write_pending ||
		    icsk->icsk_accept_queue.rskq_defer_accept ||
		    inet_csk_in_pingpong_mode(sk)) {
			/* Save one ACK. Data will be ready after
			 * several ticks, if write_pending is set.
			 *
			 * It may be deleted, but with this feature tcpdumps
			 * look so _wonderfully_ clever, that I was not able
			 * to stand against the temptation 8)     --ANK
			 */
			inet_csk_schedule_ack(sk);
			tcp_enter_quickack_mode(sk, TCP_MAX_QUICKACKS);
			inet_csk_reset_xmit_timer(sk, ICSK_TIME_DACK,
						  TCP_DELACK_MAX, TCP_RTO_MAX);

discard:
			tcp_drop(sk, skb);
			return 0;
		} else {
			__tcp_send_ack(sk, tp->rcv_nxt,
				       !tcp_ecn_mode_accecn(tp) ? 0 :
				       tcp_accecn_reflector_flags(tp->syn_ect_rcv));
		}
		return -1;
	}

	/* No ACK in the segment */

	if (th->rst) {
		/* rfc793:
		 * "If the RST bit is set
		 *
		 *      Otherwise (no ACK) drop the segment and return."
		 */

		goto discard_and_undo;
	}

	/* PAWS check. */
	if (tp->rx_opt.ts_recent_stamp && tp->rx_opt.saw_tstamp &&
	    tcp_paws_reject(&tp->rx_opt, 0))
		goto discard_and_undo;

	if (th->syn) {
		/* We see SYN without ACK. It is attempt of
		 * simultaneous connect with crossed SYNs.
		 * Particularly, it can be connect to self.
		 */
		tcp_set_state(sk, TCP_SYN_RECV);

		if (tp->rx_opt.saw_tstamp) {
			tp->rx_opt.tstamp_ok = 1;
			tcp_store_ts_recent(tp);
			tp->tcp_header_len =
				sizeof(struct tcphdr) + TCPOLEN_TSTAMP_ALIGNED;
		} else {
			tp->tcp_header_len = sizeof(struct tcphdr);
		}

		WRITE_ONCE(tp->rcv_nxt, TCP_SKB_CB(skb)->seq + 1);
		WRITE_ONCE(tp->copied_seq, tp->rcv_nxt);
		tp->rcv_wup = TCP_SKB_CB(skb)->seq + 1;

		/* RFC1323: The window in SYN & SYN/ACK segments is
		 * never scaled.
		 */
		tp->snd_wnd    = ntohs(th->window);
		tp->snd_wl1    = TCP_SKB_CB(skb)->seq;
		tp->max_window = tp->snd_wnd;

		tcp_ecn_rcv_syn(tp, th, skb);

		tcp_mtup_init(sk);
		tcp_sync_mss(sk, icsk->icsk_pmtu_cookie);
		tcp_initialize_rcv_mss(sk);

		tcp_send_synack(sk);
#if 0
		/* Note, we could accept data and URG from this segment.
		 * There are no obstacles to make this (except that we must
		 * either change tcp_recvmsg() to prevent it from returning data
		 * before 3WHS completes per RFC793, or employ TCP Fast Open).
		 *
		 * However, if we ignore data in ACKless segments sometimes,
		 * we have no reasons to accept it sometimes.
		 * Also, seems the code doing it in step6 of tcp_rcv_state_process
		 * is not flawless. So, discard packet for sanity.
		 * Uncomment this return to process the data.
		 */
		return -1;
#else
		goto discard;
#endif
	}
	/* "fifth, if neither of the SYN or RST bits is set then
	 * drop the segment and return."
	 */

discard_and_undo:
	tcp_clear_options(&tp->rx_opt);
	tp->rx_opt.mss_clamp = saved_clamp;
	goto discard;

reset_and_undo:
	tcp_clear_options(&tp->rx_opt);
	tp->rx_opt.mss_clamp = saved_clamp;
	return 1;
}

static void tcp_rcv_synrecv_state_fastopen(struct sock *sk)
{
	struct request_sock *req;

	/* If we are still handling the SYNACK RTO, see if timestamp ECR allows
	 * undo. If peer SACKs triggered fast recovery, we can't undo here.
	 */
	if (inet_csk(sk)->icsk_ca_state == TCP_CA_Loss)
		tcp_try_undo_loss(sk, false);

	/* Reset rtx states to prevent spurious retransmits_timed_out() */
	tcp_sk(sk)->retrans_stamp = 0;
	inet_csk(sk)->icsk_retransmits = 0;

	/* Once we leave TCP_SYN_RECV or TCP_FIN_WAIT_1,
	 * we no longer need req so release it.
	 */
	req = rcu_dereference_protected(tcp_sk(sk)->fastopen_rsk,
					lockdep_sock_is_held(sk));
	reqsk_fastopen_remove(sk, req, false);

	/* Re-arm the timer because data may have been sent out.
	 * This is similar to the regular data transmission case
	 * when new data has just been ack'ed.
	 *
	 * (TFO) - we could try to be more aggressive and
	 * retransmitting any data sooner based on when they
	 * are sent out.
	 */
	tcp_rearm_rto(sk);
}

/*
 *	This function implements the receiving procedure of RFC 793 for
 *	all states except ESTABLISHED and TIME_WAIT.
 *	It's called from both tcp_v4_rcv and tcp_v6_rcv and should be
 *	address independent.
 */

int tcp_rcv_state_process(struct sock *sk, struct sk_buff *skb)
{
	struct tcp_sock *tp = tcp_sk(sk);
	struct inet_connection_sock *icsk = inet_csk(sk);
	const struct tcphdr *th = tcp_hdr(skb);
	struct request_sock *req;
	int queued = 0;
	bool acceptable;

	switch (sk->sk_state) {
	case TCP_CLOSE:
		goto discard;

	case TCP_LISTEN:
		if (th->ack)
			return 1;

		if (th->rst)
			goto discard;

		if (th->syn) {
			if (th->fin)
				goto discard;
			/* It is possible that we process SYN packets from backlog,
			 * so we need to make sure to disable BH and RCU right there.
			 */
			rcu_read_lock();
			local_bh_disable();
			acceptable = icsk->icsk_af_ops->conn_request(sk, skb) >= 0;
			local_bh_enable();
			rcu_read_unlock();

			if (!acceptable)
				return 1;
			consume_skb(skb);
			return 0;
		}
		goto discard;

	case TCP_SYN_SENT:
		tp->rx_opt.saw_tstamp = 0;
		tcp_mstamp_refresh(tp);
		queued = tcp_rcv_synsent_state_process(sk, skb, th);
		if (queued >= 0)
			return queued;

		/* Do step6 onward by hand. */
		tcp_urg(sk, skb, th);
		__kfree_skb(skb);
		tcp_data_snd_check(sk);
		return 0;
	}

	tcp_mstamp_refresh(tp);
	tp->rx_opt.saw_tstamp = 0;
	req = rcu_dereference_protected(tp->fastopen_rsk,
					lockdep_sock_is_held(sk));
	if (req) {
		bool req_stolen;

		WARN_ON_ONCE(sk->sk_state != TCP_SYN_RECV &&
		    sk->sk_state != TCP_FIN_WAIT1);

		if (!tcp_check_req(sk, skb, req, true, &req_stolen))
			goto discard;
	}

	if (!th->ack && !th->rst && !th->syn)
		goto discard;

	if (!tcp_validate_incoming(sk, skb, th, 0))
		return 0;

	/* step 5: check the ACK field */
	acceptable = tcp_ack(sk, skb, FLAG_SLOWPATH |
				      FLAG_UPDATE_TS_RECENT |
				      FLAG_NO_CHALLENGE_ACK) > 0;

	if (!acceptable) {
		if (sk->sk_state == TCP_SYN_RECV)
			return 1;	/* send one RST */
		tcp_send_challenge_ack(sk, skb, false);
		goto discard;
	}
	switch (sk->sk_state) {
	case TCP_SYN_RECV:
		tp->delivered++; /* SYN-ACK delivery isn't tracked in tcp_ack */
		if (!tp->srtt_us)
			tcp_synack_rtt_meas(sk, req);

		if (req) {
			tcp_rcv_synrecv_state_fastopen(sk);
		} else {
			tcp_try_undo_spurious_syn(sk);
			tp->retrans_stamp = 0;
			tcp_init_transfer(sk, BPF_SOCK_OPS_PASSIVE_ESTABLISHED_CB,
					  skb);
			WRITE_ONCE(tp->copied_seq, tp->rcv_nxt);
		}
		smp_mb();
		tcp_set_state(sk, TCP_ESTABLISHED);
		sk->sk_state_change(sk);

		/* Note, that this wakeup is only for marginal crossed SYN case.
		 * Passively open sockets are not waked up, because
		 * sk->sk_sleep == NULL and sk->sk_socket == NULL.
		 */
		if (sk->sk_socket)
			sk_wake_async(sk, SOCK_WAKE_IO, POLL_OUT);

		tp->snd_una = TCP_SKB_CB(skb)->ack_seq;
		tp->snd_wnd = ntohs(th->window) << tp->rx_opt.snd_wscale;
		tcp_init_wl(tp, TCP_SKB_CB(skb)->seq);

		if (tp->rx_opt.tstamp_ok)
			tp->advmss -= TCPOLEN_TSTAMP_ALIGNED;

		if (!inet_csk(sk)->icsk_ca_ops->cong_control)
			tcp_update_pacing_rate(sk);

		/* Prevent spurious tcp_cwnd_restart() on first data packet */
		tp->lsndtime = tcp_jiffies32;

		tcp_initialize_rcv_mss(sk);
		if (tcp_ecn_mode_accecn(tp))
			tcp_accecn_third_ack(sk, skb, tp->syn_ect_snt);
		tcp_fast_path_on(tp);
		break;

	case TCP_FIN_WAIT1: {
		int tmo;

		if (req)
			tcp_rcv_synrecv_state_fastopen(sk);

		if (tp->snd_una != tp->write_seq)
			break;

		tcp_set_state(sk, TCP_FIN_WAIT2);
		sk->sk_shutdown |= SEND_SHUTDOWN;

		sk_dst_confirm(sk);

		if (!sock_flag(sk, SOCK_DEAD)) {
			/* Wake up lingering close() */
			sk->sk_state_change(sk);
			break;
		}

		if (tp->linger2 < 0) {
			tcp_done(sk);
			NET_INC_STATS(sock_net(sk), LINUX_MIB_TCPABORTONDATA);
			return 1;
		}
		if (TCP_SKB_CB(skb)->end_seq != TCP_SKB_CB(skb)->seq &&
		    after(TCP_SKB_CB(skb)->end_seq - th->fin, tp->rcv_nxt)) {
			/* Receive out of order FIN after close() */
			if (tp->syn_fastopen && th->fin)
				tcp_fastopen_active_disable(sk);
			tcp_done(sk);
			NET_INC_STATS(sock_net(sk), LINUX_MIB_TCPABORTONDATA);
			return 1;
		}

		tmo = tcp_fin_time(sk);
		if (tmo > TCP_TIMEWAIT_LEN) {
			inet_csk_reset_keepalive_timer(sk, tmo - TCP_TIMEWAIT_LEN);
		} else if (th->fin || sock_owned_by_user(sk)) {
			/* Bad case. We could lose such FIN otherwise.
			 * It is not a big problem, but it looks confusing
			 * and not so rare event. We still can lose it now,
			 * if it spins in bh_lock_sock(), but it is really
			 * marginal case.
			 */
			inet_csk_reset_keepalive_timer(sk, tmo);
		} else {
			tcp_time_wait(sk, TCP_FIN_WAIT2, tmo);
			goto discard;
		}
		break;
	}

	case TCP_CLOSING:
		if (tp->snd_una == tp->write_seq) {
			tcp_time_wait(sk, TCP_TIME_WAIT, 0);
			goto discard;
		}
		break;

	case TCP_LAST_ACK:
		if (tp->snd_una == tp->write_seq) {
			tcp_update_metrics(sk);
			tcp_done(sk);
			goto discard;
		}
		break;
	}

	/* step 6: check the URG bit */
	tcp_urg(sk, skb, th);

	/* step 7: process the segment text */
	switch (sk->sk_state) {
	case TCP_CLOSE_WAIT:
	case TCP_CLOSING:
	case TCP_LAST_ACK:
		if (!before(TCP_SKB_CB(skb)->seq, tp->rcv_nxt)) {
			if (sk_is_mptcp(sk))
				mptcp_incoming_options(sk, skb);
			break;
		}
		fallthrough;
	case TCP_FIN_WAIT1:
	case TCP_FIN_WAIT2:
		/* RFC 793 says to queue data in these states,
		 * RFC 1122 says we MUST send a reset.
		 * BSD 4.4 also does reset.
		 */
		if (sk->sk_shutdown & RCV_SHUTDOWN) {
			if (TCP_SKB_CB(skb)->end_seq != TCP_SKB_CB(skb)->seq &&
			    after(TCP_SKB_CB(skb)->end_seq - th->fin, tp->rcv_nxt)) {
				NET_INC_STATS(sock_net(sk), LINUX_MIB_TCPABORTONDATA);
				tcp_reset(sk);
				return 1;
			}
		}
		fallthrough;
	case TCP_ESTABLISHED:
		tcp_data_queue(sk, skb);
		queued = 1;
		break;
	}

	/* tcp_data could move socket to TIME-WAIT */
	if (sk->sk_state != TCP_CLOSE) {
		tcp_data_snd_check(sk);
		tcp_ack_snd_check(sk);
	}

	if (!queued) {
discard:
		tcp_drop(sk, skb);
	}
	return 0;
}
EXPORT_SYMBOL(tcp_rcv_state_process);

static inline void pr_drop_req(struct request_sock *req, __u16 port, int family)
{
	struct inet_request_sock *ireq = inet_rsk(req);

	if (family == AF_INET)
		net_dbg_ratelimited("drop open request from %pI4/%u\n",
				    &ireq->ir_rmt_addr, port);
#if IS_ENABLED(CONFIG_IPV6)
	else if (family == AF_INET6)
		net_dbg_ratelimited("drop open request from %pI6/%u\n",
				    &ireq->ir_v6_rmt_addr, port);
#endif
}

/* RFC3168 : 6.1.1 SYN packets must not have ECT/ECN bits set
 *
 * If we receive a SYN packet with these bits set, it means a
 * network is playing bad games with TOS bits. In order to
 * avoid possible false congestion notifications, we disable
 * TCP ECN negotiation.
 *
 * Exception: tcp_ca wants ECN. This is required for DCTCP
 * congestion control: Linux DCTCP asserts ECT on all packets,
 * including SYN, which is most optimal solution; however,
 * others, such as FreeBSD do not.
 *
 * Exception: At least one of the reserved bits of the TCP header (th->res1) is
 * set, indicating the use of a future TCP extension (such as AccECN). See
 * RFC8311 §4.3 which updates RFC3168 to allow the development of such
 * extensions.
 */
static void tcp_ecn_create_request(struct request_sock *req,
				   const struct sk_buff *skb,
				   const struct sock *listen_sk,
				   const struct dst_entry *dst)
{
	const struct tcphdr *th = tcp_hdr(skb);
	const struct net *net = sock_net(listen_sk);
	bool th_ecn = th->ece && th->cwr;
	bool ect, ecn_ok;
	u32 ecn_ok_dst;

	if (tcp_accecn_syn_requested(th) &&
	    (((net->ipv4.sysctl_tcp_ecn & TCP_ECN_ENABLE_MASK) >= 3) ||
	     tcp_ca_needs_accecn(listen_sk))) {
		inet_rsk(req)->ecn_ok = 1;
		tcp_rsk(req)->accecn_ok = 1;
		tcp_rsk(req)->syn_ect_rcv =
			TCP_SKB_CB(skb)->ip_dsfield & INET_ECN_MASK;
		return;
	}

	if (!th_ecn)
		return;

	ect = !INET_ECN_is_not_ect(TCP_SKB_CB(skb)->ip_dsfield);
	ecn_ok_dst = dst_feature(dst, DST_FEATURE_ECN_MASK);
	ecn_ok = (net->ipv4.sysctl_tcp_ecn & TCP_ECN_ENABLE_MASK) || ecn_ok_dst;

	if (((!ect || th->res1 || th->ae) && ecn_ok) ||
	    tcp_ca_needs_ecn(listen_sk) ||
	    (ecn_ok_dst & DST_FEATURE_ECN_CA) ||
	    tcp_bpf_ca_needs_ecn((struct sock *)req))
		inet_rsk(req)->ecn_ok = 1;
}

static void tcp_openreq_init(struct request_sock *req,
			     const struct tcp_options_received *rx_opt,
			     struct sk_buff *skb, const struct sock *sk)
{
	struct inet_request_sock *ireq = inet_rsk(req);

	req->rsk_rcv_wnd = 0;		/* So that tcp_send_synack() knows! */
	tcp_rsk(req)->rcv_isn = TCP_SKB_CB(skb)->seq;
	tcp_rsk(req)->rcv_nxt = TCP_SKB_CB(skb)->seq + 1;
	tcp_rsk(req)->snt_synack = 0;
	tcp_rsk(req)->last_oow_ack_time = 0;
	tcp_rsk(req)->accecn_ok = 0;
	tcp_rsk(req)->saw_accecn_opt = 0;
	tcp_rsk(req)->syn_ect_rcv = 0;
	tcp_rsk(req)->syn_ect_snt = 0;
	req->mss = rx_opt->mss_clamp;
	req->ts_recent = rx_opt->saw_tstamp ? rx_opt->rcv_tsval : 0;
	ireq->tstamp_ok = rx_opt->tstamp_ok;
	ireq->sack_ok = rx_opt->sack_ok;
	ireq->snd_wscale = rx_opt->snd_wscale;
	ireq->wscale_ok = rx_opt->wscale_ok;
	ireq->acked = 0;
	ireq->ecn_ok = 0;
	ireq->ir_rmt_port = tcp_hdr(skb)->source;
	ireq->ir_num = ntohs(tcp_hdr(skb)->dest);
	ireq->ir_mark = inet_request_mark(sk, skb);
#if IS_ENABLED(CONFIG_SMC)
	ireq->smc_ok = rx_opt->smc_ok;
#endif
}

struct request_sock *inet_reqsk_alloc(const struct request_sock_ops *ops,
				      struct sock *sk_listener,
				      bool attach_listener)
{
	struct request_sock *req = reqsk_alloc(ops, sk_listener,
					       attach_listener);

	if (req) {
		struct inet_request_sock *ireq = inet_rsk(req);

		ireq->ireq_opt = NULL;
#if IS_ENABLED(CONFIG_IPV6)
		ireq->pktopts = NULL;
#endif
		atomic64_set(&ireq->ir_cookie, 0);
		ireq->ireq_state = TCP_NEW_SYN_RECV;
		write_pnet(&ireq->ireq_net, sock_net(sk_listener));
		ireq->ireq_family = sk_listener->sk_family;
	}

	return req;
}
EXPORT_SYMBOL(inet_reqsk_alloc);

/*
 * Return true if a syncookie should be sent
 */
static bool tcp_syn_flood_action(const struct sock *sk, const char *proto)
{
	struct request_sock_queue *queue = &inet_csk(sk)->icsk_accept_queue;
	const char *msg = "Dropping request";
	bool want_cookie = false;
	struct net *net = sock_net(sk);

#ifdef CONFIG_SYN_COOKIES
	if (net->ipv4.sysctl_tcp_syncookies) {
		msg = "Sending cookies";
		want_cookie = true;
		__NET_INC_STATS(sock_net(sk), LINUX_MIB_TCPREQQFULLDOCOOKIES);
	} else
#endif
		__NET_INC_STATS(sock_net(sk), LINUX_MIB_TCPREQQFULLDROP);

	if (!queue->synflood_warned &&
	    net->ipv4.sysctl_tcp_syncookies != 2 &&
	    xchg(&queue->synflood_warned, 1) == 0)
		net_info_ratelimited("%s: Possible SYN flooding on port %d. %s.  Check SNMP counters.\n",
				     proto, sk->sk_num, msg);

	return want_cookie;
}

static void tcp_reqsk_record_syn(const struct sock *sk,
				 struct request_sock *req,
				 const struct sk_buff *skb)
{
	if (tcp_sk(sk)->save_syn) {
		u32 len = skb_network_header_len(skb) + tcp_hdrlen(skb);
		struct saved_syn *saved_syn;
		u32 mac_hdrlen;
		void *base;

		if (tcp_sk(sk)->save_syn == 2) {  /* Save full header. */
			base = skb_mac_header(skb);
			mac_hdrlen = skb_mac_header_len(skb);
			len += mac_hdrlen;
		} else {
			base = skb_network_header(skb);
			mac_hdrlen = 0;
		}

		saved_syn = kmalloc(struct_size(saved_syn, data, len),
				    GFP_ATOMIC);
		if (saved_syn) {
			saved_syn->mac_hdrlen = mac_hdrlen;
			saved_syn->network_hdrlen = skb_network_header_len(skb);
			saved_syn->tcp_hdrlen = tcp_hdrlen(skb);
			memcpy(saved_syn->data, base, len);
			req->saved_syn = saved_syn;
		}
	}
}

/* If a SYN cookie is required and supported, returns a clamped MSS value to be
 * used for SYN cookie generation.
 */
u16 tcp_get_syncookie_mss(struct request_sock_ops *rsk_ops,
			  const struct tcp_request_sock_ops *af_ops,
			  struct sock *sk, struct tcphdr *th)
{
	struct tcp_sock *tp = tcp_sk(sk);
	u16 mss;

	if (sock_net(sk)->ipv4.sysctl_tcp_syncookies != 2 &&
	    !inet_csk_reqsk_queue_is_full(sk))
		return 0;

	if (!tcp_syn_flood_action(sk, rsk_ops->slab_name))
		return 0;

	if (sk_acceptq_is_full(sk)) {
		NET_INC_STATS(sock_net(sk), LINUX_MIB_LISTENOVERFLOWS);
		return 0;
	}

	mss = tcp_parse_mss_option(th, tp->rx_opt.user_mss);
	if (!mss)
		mss = af_ops->mss_clamp;

	return mss;
}
EXPORT_SYMBOL_GPL(tcp_get_syncookie_mss);

int tcp_conn_request(struct request_sock_ops *rsk_ops,
		     const struct tcp_request_sock_ops *af_ops,
		     struct sock *sk, struct sk_buff *skb)
{
	struct tcp_fastopen_cookie foc = { .len = -1 };
	__u32 isn = TCP_SKB_CB(skb)->tcp_tw_isn;
	struct tcp_options_received tmp_opt;
	struct tcp_sock *tp = tcp_sk(sk);
	struct net *net = sock_net(sk);
	struct sock *fastopen_sk = NULL;
	struct request_sock *req;
	bool want_cookie = false;
	struct dst_entry *dst;
	struct flowi fl;

	/* TW buckets are converted to open requests without
	 * limitations, they conserve resources and peer is
	 * evidently real one.
	 */
	if ((net->ipv4.sysctl_tcp_syncookies == 2 ||
	     inet_csk_reqsk_queue_is_full(sk)) && !isn) {
		want_cookie = tcp_syn_flood_action(sk, rsk_ops->slab_name);
		if (!want_cookie)
			goto drop;
	}

	if (sk_acceptq_is_full(sk)) {
		NET_INC_STATS(sock_net(sk), LINUX_MIB_LISTENOVERFLOWS);
		goto drop;
	}

	req = inet_reqsk_alloc(rsk_ops, sk, !want_cookie);
	if (!req)
		goto drop;

	req->syncookie = want_cookie;
	tcp_rsk(req)->af_specific = af_ops;
	tcp_rsk(req)->ts_off = 0;
#if IS_ENABLED(CONFIG_MPTCP)
	tcp_rsk(req)->is_mptcp = 0;
#endif

	tcp_clear_options(&tmp_opt);
	tmp_opt.mss_clamp = af_ops->mss_clamp;
	tmp_opt.user_mss  = tp->rx_opt.user_mss;
	tcp_parse_options(sock_net(sk), skb, &tmp_opt, 0,
			  want_cookie ? NULL : &foc);

	if (want_cookie && !tmp_opt.saw_tstamp)
		tcp_clear_options(&tmp_opt);

	if (IS_ENABLED(CONFIG_SMC) && want_cookie)
		tmp_opt.smc_ok = 0;

	tmp_opt.tstamp_ok = tmp_opt.saw_tstamp;
	tcp_openreq_init(req, &tmp_opt, skb, sk);
	inet_rsk(req)->no_srccheck = inet_sk(sk)->transparent;

	/* Note: tcp_v6_init_req() might override ir_iif for link locals */
	inet_rsk(req)->ir_iif = inet_request_bound_dev_if(sk, skb);

	af_ops->init_req(req, sk, skb);

	if (security_inet_conn_request(sk, skb, req))
		goto drop_and_free;

	if (tmp_opt.tstamp_ok)
		tcp_rsk(req)->ts_off = af_ops->init_ts_off(net, skb);

	dst = af_ops->route_req(sk, &fl, req);
	if (!dst)
		goto drop_and_free;

	if (!want_cookie && !isn) {
		/* Kill the following clause, if you dislike this way. */
		if (!net->ipv4.sysctl_tcp_syncookies &&
		    (net->ipv4.sysctl_max_syn_backlog - inet_csk_reqsk_queue_len(sk) <
		     (net->ipv4.sysctl_max_syn_backlog >> 2)) &&
		    !tcp_peer_is_proven(req, dst)) {
			/* Without syncookies last quarter of
			 * backlog is filled with destinations,
			 * proven to be alive.
			 * It means that we continue to communicate
			 * to destinations, already remembered
			 * to the moment of synflood.
			 */
			pr_drop_req(req, ntohs(tcp_hdr(skb)->source),
				    rsk_ops->family);
			goto drop_and_release;
		}

		isn = af_ops->init_seq(skb);
	}

	tcp_ecn_create_request(req, skb, sk, dst);

	if (want_cookie) {
		isn = cookie_init_sequence(af_ops, sk, skb, &req->mss);
		if (!tmp_opt.tstamp_ok)
			inet_rsk(req)->ecn_ok = 0;
	}

	tcp_rsk(req)->snt_isn = isn;
	tcp_rsk(req)->txhash = net_tx_rndhash();
	tcp_rsk(req)->syn_tos = TCP_SKB_CB(skb)->ip_dsfield;
	tcp_openreq_init_rwin(req, sk, dst);
	sk_rx_queue_set(req_to_sk(req), skb);
	if (!want_cookie) {
		tcp_reqsk_record_syn(sk, req, skb);
		fastopen_sk = tcp_try_fastopen(sk, skb, req, &foc, dst);
	}
	if (fastopen_sk) {
		af_ops->send_synack(fastopen_sk, dst, &fl, req,
				    &foc, TCP_SYNACK_FASTOPEN, skb);
		/* Add the child socket directly into the accept queue */
		if (!inet_csk_reqsk_queue_add(sk, req, fastopen_sk)) {
			reqsk_fastopen_remove(fastopen_sk, req, false);
			bh_unlock_sock(fastopen_sk);
			sock_put(fastopen_sk);
			goto drop_and_free;
		}
		sk->sk_data_ready(sk);
		bh_unlock_sock(fastopen_sk);
		sock_put(fastopen_sk);
	} else {
		tcp_rsk(req)->tfo_listener = false;
		if (!want_cookie)
			inet_csk_reqsk_queue_hash_add(sk, req,
				tcp_timeout_init((struct sock *)req));
		af_ops->send_synack(sk, dst, &fl, req, &foc,
				    !want_cookie ? TCP_SYNACK_NORMAL :
						   TCP_SYNACK_COOKIE,
				    skb);
		if (want_cookie) {
			reqsk_free(req);
			return 0;
		}
	}
	reqsk_put(req);
	return 0;

drop_and_release:
	dst_release(dst);
drop_and_free:
	__reqsk_free(req);
drop:
	tcp_listendrop(sk);
	return 0;
}
EXPORT_SYMBOL(tcp_conn_request);<|MERGE_RESOLUTION|>--- conflicted
+++ resolved
@@ -648,23 +648,14 @@
 
 	if (opt_deltas_valid) {
 		d_ceb = tp->delivered_ecn_bytes[INET_ECN_CE - 1] - old_ceb;
-<<<<<<< HEAD
-		if (!d_ceb ||
-		    ((d_ceb <= delta * tp->mss_cache) &&
-		     (d_ceb < safe_delta * tp->mss_cache >> TCP_ACCECN_SAFETY_SHIFT)))
-			goto out;
-	} else if (tp->pkts_acked_ewma > (ACK_COMP_THRESH << PKTS_ACKED_PREC))
-		goto out;
-	delta = safe_delta;
-=======
 		if (!d_ceb)
 			return delta;
 		if (d_ceb > delta * tp->mss_cache)
 			return safe_delta;
 		if (d_ceb < safe_delta * tp->mss_cache >> TCP_ACCECN_SAFETY_SHIFT)
 			return delta;
-	}
->>>>>>> 02c1b8dd
+	} else if (tp->pkts_acked_ewma > (ACK_COMP_THRESH << PKTS_ACKED_PREC))
+		goto out;
 
 	return safe_delta;
 }
