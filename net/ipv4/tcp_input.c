--- conflicted
+++ resolved
@@ -546,7 +546,6 @@
 		return false;
 
 	if (!(flag & FLAG_SLOWPATH) || !tp->rx_opt.accecn) {
-<<<<<<< HEAD
 		if (!tp->saw_accecn_opt) {
 			/* Too late to enable after this point due to
 			 * potential counter wraps
@@ -556,13 +555,8 @@
 			return false;
 		}
 
-		if (tp->estimate_ecnfield) {
-			tp->delivered_ecn_bytes[tp->estimate_ecnfield - 1] +=
-				delivered_bytes;
-=======
 		if (estimate_ecnfield) {
 			tp->delivered_ecn_bytes[estimate_ecnfield - 1] += delivered_bytes;
->>>>>>> e4fefdcd
 			return true;
 		}
 		return false;
@@ -575,15 +569,11 @@
 	order = get_unaligned_be16(ptr) == TCPOPT_ACCECN1_MAGIC;
 	ptr += 2;
 
-<<<<<<< HEAD
 	if (tp->saw_accecn_opt < TCP_ACCECN_OPT_COUNTER_SEEN)
 		tp->saw_accecn_opt = tcp_accecn_option_init(skb,
 							    tp->rx_opt.accecn);
 
-	res = !!tp->estimate_ecnfield;
-=======
 	res = !!estimate_ecnfield;
->>>>>>> e4fefdcd
 	for (i = 0; i < 3; i++) {
 		if (optlen >= TCPOLEN_ACCECN_PERCOUNTER) {
 			u8 ecnfield = tcp_accecn_optfield_to_ecnfield(i, order);
