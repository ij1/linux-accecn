--- conflicted
+++ resolved
@@ -5659,11 +5659,8 @@
 		/* ACE counter tracks *all* segments including pure acks */
 		tp->received_ce += is_ce * max_t(u16, 1, skb_shinfo(skb)->gso_segs);
 
-<<<<<<< HEAD
+		tp->received_ecn_bytes[ecnfield - 1] += payload_len;
 		tp->accecn_minlen = max_t(u8, tp->accecn_minlen, minlen);
-=======
-		tp->received_ecn_bytes[ecnfield - 1] += payload_len;
->>>>>>> 956021bd
 	}
 }
 
