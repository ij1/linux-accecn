--- conflicted
+++ resolved
@@ -499,16 +499,9 @@
 	ambiguous_ecn_bytes_incr = 0;
 	for (i = 0; i < 3; i++) {
 		if (optlen >= TCPOLEN_ACCECN_PERCOUNTER) {
-<<<<<<< HEAD
 			int idx = !tp->accecn_orderbit ? i : 2 - i;
-			u8 ecnfield = accecn_opt_ecnfield[idx].ecnfield;
-			u32 init_offset = accecn_opt_ecnfield[idx].init_offset +
-					  ((i == 0 && tp->accecn_orderbit) ?
-					   0x800000U : 0);
-=======
 			u8 ecnfield = accecn_opt_ecnfield[i];
-			u32 init_offset = !i ? 1 : 0;
->>>>>>> 8bbf70e2
+			u32 init_offset = !idx ? 1 : 0;
 			s32 delta;
 
 			delta = tcp_update_ecn_bytes(&(tp->delivered_ecn_bytes[ecnfield - 1]),
