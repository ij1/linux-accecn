// SPDX-License-Identifier: GPL-2.0
/*
 * INET		An implementation of the TCP/IP protocol suite for the LINUX
 *		operating system.  INET is implemented using the  BSD Socket
 *		interface as the means of communication with the user level.
 *
 *		Implementation of the Transmission Control Protocol(TCP).
 *
 * Authors:	Ross Biro
 *		Fred N. van Kempen, <waltje@uWalt.NL.Mugnet.ORG>
 *		Mark Evans, <evansmp@uhura.aston.ac.uk>
 *		Corey Minyard <wf-rch!minyard@relay.EU.net>
 *		Florian La Roche, <flla@stud.uni-sb.de>
 *		Charles Hedrick, <hedrick@klinzhai.rutgers.edu>
 *		Linus Torvalds, <torvalds@cs.helsinki.fi>
 *		Alan Cox, <gw4pts@gw4pts.ampr.org>
 *		Matthew Dillon, <dillon@apollo.west.oic.com>
 *		Arnt Gulbrandsen, <agulbra@nvg.unit.no>
 *		Jorge Cwik, <jorge@laser.satlink.net>
 */

/*
 * Changes:
 *		Pedro Roque	:	Fast Retransmit/Recovery.
 *					Two receive queues.
 *					Retransmit queue handled by TCP.
 *					Better retransmit timer handling.
 *					New congestion avoidance.
 *					Header prediction.
 *					Variable renaming.
 *
 *		Eric		:	Fast Retransmit.
 *		Randy Scott	:	MSS option defines.
 *		Eric Schenk	:	Fixes to slow start algorithm.
 *		Eric Schenk	:	Yet another double ACK bug.
 *		Eric Schenk	:	Delayed ACK bug fixes.
 *		Eric Schenk	:	Floyd style fast retrans war avoidance.
 *		David S. Miller	:	Don't allow zero congestion window.
 *		Eric Schenk	:	Fix retransmitter so that it sends
 *					next packet on ack of previous packet.
 *		Andi Kleen	:	Moved open_request checking here
 *					and process RSTs for open_requests.
 *		Andi Kleen	:	Better prune_queue, and other fixes.
 *		Andrey Savochkin:	Fix RTT measurements in the presence of
 *					timestamps.
 *		Andrey Savochkin:	Check sequence numbers correctly when
 *					removing SACKs due to in sequence incoming
 *					data segments.
 *		Andi Kleen:		Make sure we never ack data there is not
 *					enough room for. Also make this condition
 *					a fatal error if it might still happen.
 *		Andi Kleen:		Add tcp_measure_rcv_mss to make
 *					connections with MSS<min(MTU,ann. MSS)
 *					work without delayed acks.
 *		Andi Kleen:		Process packets with PSH set in the
 *					fast path.
 *		J Hadi Salim:		ECN support
 *	 	Andrei Gurtov,
 *		Pasi Sarolahti,
 *		Panu Kuhlberg:		Experimental audit of TCP (re)transmission
 *					engine. Lots of bugs are found.
 *		Pasi Sarolahti:		F-RTO for dealing with spurious RTOs
 */

#define pr_fmt(fmt) "TCP: " fmt

#include <linux/mm.h>
#include <linux/slab.h>
#include <linux/module.h>
#include <linux/sysctl.h>
#include <linux/kernel.h>
#include <linux/prefetch.h>
#include <net/dst.h>
#include <net/tcp.h>
#include <net/inet_common.h>
#include <linux/ipsec.h>
#include <asm/unaligned.h>
#include <linux/errqueue.h>
#include <trace/events/tcp.h>
#include <linux/jump_label_ratelimit.h>
#include <net/busy_poll.h>
#include <net/mptcp.h>

int sysctl_tcp_max_orphans __read_mostly = NR_FILE;

#define FLAG_DATA		0x01 /* Incoming frame contained data.		*/
#define FLAG_WIN_UPDATE		0x02 /* Incoming ACK was a window update.	*/
#define FLAG_DATA_ACKED		0x04 /* This ACK acknowledged new data.		*/
#define FLAG_RETRANS_DATA_ACKED	0x08 /* "" "" some of which was retransmitted.	*/
#define FLAG_SYN_ACKED		0x10 /* This ACK acknowledged SYN.		*/
#define FLAG_DATA_SACKED	0x20 /* New SACK.				*/
#define FLAG_ECE		0x40 /* ECE in this ACK				*/
#define FLAG_LOST_RETRANS	0x80 /* This ACK marks some retransmission lost */
#define FLAG_SLOWPATH		0x100 /* Do not skip RFC checks for window update.*/
#define FLAG_ORIG_SACK_ACKED	0x200 /* Never retransmitted data are (s)acked	*/
#define FLAG_SND_UNA_ADVANCED	0x400 /* Snd_una was changed (!= FLAG_DATA_ACKED) */
#define FLAG_DSACKING_ACK	0x800 /* SACK blocks contained D-SACK info */
#define FLAG_SET_XMIT_TIMER	0x1000 /* Set TLP or RTO timer */
#define FLAG_SACK_RENEGING	0x2000 /* snd_una advanced to a sacked seq */
#define FLAG_UPDATE_TS_RECENT	0x4000 /* tcp_replace_ts_recent() */
#define FLAG_NO_CHALLENGE_ACK	0x8000 /* do not call tcp_send_challenge_ack()	*/
#define FLAG_ACK_MAYBE_DELAYED	0x10000 /* Likely a delayed ACK */
#define FLAG_TS_PROGRESS	0x20000 /* Positive timestamp delta */

#define FLAG_ACKED		(FLAG_DATA_ACKED|FLAG_SYN_ACKED)
#define FLAG_NOT_DUP		(FLAG_DATA|FLAG_WIN_UPDATE|FLAG_ACKED)
#define FLAG_CA_ALERT		(FLAG_DATA_SACKED|FLAG_ECE|FLAG_DSACKING_ACK)
#define FLAG_FORWARD_PROGRESS	(FLAG_ACKED|FLAG_DATA_SACKED)

#define TCP_REMNANT (TCP_FLAG_FIN|TCP_FLAG_URG|TCP_FLAG_SYN|TCP_FLAG_PSH)
#define TCP_HP_BITS (~(TCP_RESERVED_BITS|TCP_FLAG_PSH))

#define REXMIT_NONE	0 /* no loss recovery to do */
#define REXMIT_LOST	1 /* retransmit packets marked lost */
#define REXMIT_NEW	2 /* FRTO-style transmit of unsent/new packets */

#if IS_ENABLED(CONFIG_TLS_DEVICE)
static DEFINE_STATIC_KEY_DEFERRED_FALSE(clean_acked_data_enabled, HZ);

void clean_acked_data_enable(struct inet_connection_sock *icsk,
			     void (*cad)(struct sock *sk, u32 ack_seq))
{
	icsk->icsk_clean_acked = cad;
	static_branch_deferred_inc(&clean_acked_data_enabled);
}
EXPORT_SYMBOL_GPL(clean_acked_data_enable);

void clean_acked_data_disable(struct inet_connection_sock *icsk)
{
	static_branch_slow_dec_deferred(&clean_acked_data_enabled);
	icsk->icsk_clean_acked = NULL;
}
EXPORT_SYMBOL_GPL(clean_acked_data_disable);

void clean_acked_data_flush(void)
{
	static_key_deferred_flush(&clean_acked_data_enabled);
}
EXPORT_SYMBOL_GPL(clean_acked_data_flush);
#endif

#ifdef CONFIG_CGROUP_BPF
static void bpf_skops_parse_hdr(struct sock *sk, struct sk_buff *skb)
{
	bool unknown_opt = tcp_sk(sk)->rx_opt.saw_unknown &&
		BPF_SOCK_OPS_TEST_FLAG(tcp_sk(sk),
				       BPF_SOCK_OPS_PARSE_UNKNOWN_HDR_OPT_CB_FLAG);
	bool parse_all_opt = BPF_SOCK_OPS_TEST_FLAG(tcp_sk(sk),
						    BPF_SOCK_OPS_PARSE_ALL_HDR_OPT_CB_FLAG);
	struct bpf_sock_ops_kern sock_ops;

	if (likely(!unknown_opt && !parse_all_opt))
		return;

	/* The skb will be handled in the
	 * bpf_skops_established() or
	 * bpf_skops_write_hdr_opt().
	 */
	switch (sk->sk_state) {
	case TCP_SYN_RECV:
	case TCP_SYN_SENT:
	case TCP_LISTEN:
		return;
	}

	sock_owned_by_me(sk);

	memset(&sock_ops, 0, offsetof(struct bpf_sock_ops_kern, temp));
	sock_ops.op = BPF_SOCK_OPS_PARSE_HDR_OPT_CB;
	sock_ops.is_fullsock = 1;
	sock_ops.sk = sk;
	bpf_skops_init_skb(&sock_ops, skb, tcp_hdrlen(skb));

	BPF_CGROUP_RUN_PROG_SOCK_OPS(&sock_ops);
}

static void bpf_skops_established(struct sock *sk, int bpf_op,
				  struct sk_buff *skb)
{
	struct bpf_sock_ops_kern sock_ops;

	sock_owned_by_me(sk);

	memset(&sock_ops, 0, offsetof(struct bpf_sock_ops_kern, temp));
	sock_ops.op = bpf_op;
	sock_ops.is_fullsock = 1;
	sock_ops.sk = sk;
	/* sk with TCP_REPAIR_ON does not have skb in tcp_finish_connect */
	if (skb)
		bpf_skops_init_skb(&sock_ops, skb, tcp_hdrlen(skb));

	BPF_CGROUP_RUN_PROG_SOCK_OPS(&sock_ops);
}
#else
static void bpf_skops_parse_hdr(struct sock *sk, struct sk_buff *skb)
{
}

static void bpf_skops_established(struct sock *sk, int bpf_op,
				  struct sk_buff *skb)
{
}
#endif

static void tcp_gro_dev_warn(struct sock *sk, const struct sk_buff *skb,
			     unsigned int len)
{
	static bool __once __read_mostly;

	if (!__once) {
		struct net_device *dev;

		__once = true;

		rcu_read_lock();
		dev = dev_get_by_index_rcu(sock_net(sk), skb->skb_iif);
		if (!dev || len >= dev->mtu)
			pr_warn("%s: Driver has suspect GRO implementation, TCP performance may be compromised.\n",
				dev ? dev->name : "Unknown driver");
		rcu_read_unlock();
	}
}

/* Adapt the MSS value used to make delayed ack decision to the
 * real world.
 */
static void tcp_measure_rcv_mss(struct sock *sk, const struct sk_buff *skb)
{
	struct inet_connection_sock *icsk = inet_csk(sk);
	const unsigned int lss = icsk->icsk_ack.last_seg_size;
	unsigned int len;

	icsk->icsk_ack.last_seg_size = 0;

	/* skb->len may jitter because of SACKs, even if peer
	 * sends good full-sized frames.
	 */
	len = skb_shinfo(skb)->gso_size ? : skb->len;
	if (len >= icsk->icsk_ack.rcv_mss) {
		icsk->icsk_ack.rcv_mss = min_t(unsigned int, len,
					       tcp_sk(sk)->advmss);
		/* Account for possibly-removed options */
		if (unlikely(len > icsk->icsk_ack.rcv_mss +
				   MAX_TCP_OPTION_SPACE))
			tcp_gro_dev_warn(sk, skb, len);
	} else {
		/* Otherwise, we make more careful check taking into account,
		 * that SACKs block is variable.
		 *
		 * "len" is invariant segment length, including TCP header.
		 */
		len += skb->data - skb_transport_header(skb);
		if (len >= TCP_MSS_DEFAULT + sizeof(struct tcphdr) ||
		    /* If PSH is not set, packet should be
		     * full sized, provided peer TCP is not badly broken.
		     * This observation (if it is correct 8)) allows
		     * to handle super-low mtu links fairly.
		     */
		    (len >= TCP_MIN_MSS + sizeof(struct tcphdr) &&
		     !(tcp_flag_word(tcp_hdr(skb)) & TCP_REMNANT))) {
			/* Subtract also invariant (if peer is RFC compliant),
			 * tcp header plus fixed timestamp option length.
			 * Resulting "len" is MSS free of SACK jitter.
			 */
			len -= tcp_sk(sk)->tcp_header_len;
			icsk->icsk_ack.last_seg_size = len;
			if (len == lss) {
				icsk->icsk_ack.rcv_mss = len;
				return;
			}
		}
		if (icsk->icsk_ack.pending & ICSK_ACK_PUSHED)
			icsk->icsk_ack.pending |= ICSK_ACK_PUSHED2;
		icsk->icsk_ack.pending |= ICSK_ACK_PUSHED;
	}
}

static void tcp_incr_quickack(struct sock *sk, unsigned int max_quickacks)
{
	struct inet_connection_sock *icsk = inet_csk(sk);
	unsigned int quickacks = tcp_sk(sk)->rcv_wnd / (2 * icsk->icsk_ack.rcv_mss);

	if (quickacks == 0)
		quickacks = 2;
	quickacks = min(quickacks, max_quickacks);
	if (quickacks > icsk->icsk_ack.quick)
		icsk->icsk_ack.quick = quickacks;
}

void tcp_enter_quickack_mode(struct sock *sk, unsigned int max_quickacks)
{
	struct inet_connection_sock *icsk = inet_csk(sk);

	tcp_incr_quickack(sk, max_quickacks);
	inet_csk_exit_pingpong_mode(sk);
	icsk->icsk_ack.ato = TCP_ATO_MIN;
}
EXPORT_SYMBOL(tcp_enter_quickack_mode);

/* Send ACKs quickly, if "quick" count is not exhausted
 * and the session is not interactive.
 */

static bool tcp_in_quickack_mode(struct sock *sk)
{
	const struct inet_connection_sock *icsk = inet_csk(sk);
	const struct dst_entry *dst = __sk_dst_get(sk);

	return (dst && dst_metric(dst, RTAX_QUICKACK)) ||
		(icsk->icsk_ack.quick && !inet_csk_in_pingpong_mode(sk));
}

static void tcp_count_delivered_ce(struct tcp_sock *tp, u32 ecn_count)
{
	tp->delivered_ce += ecn_count;
}

/* Updates the delivered and delivered_ce counts */
static void tcp_count_delivered(struct tcp_sock *tp, u32 delivered,
				bool ece_ack)
{
	tp->delivered += delivered;
	if (ece_ack)
		tcp_count_delivered_ce(tp, delivered);
}

static void tcp_ecn_queue_cwr(struct tcp_sock *tp)
{
	/* Do not set CWR if in AccECN mode! */
	if (tcp_ecn_mode_rfc3168(tp))
		tp->ecn_flags |= TCP_ECN_QUEUE_CWR;
}

static void tcp_ecn_accept_cwr(struct sock *sk, const struct sk_buff *skb)
{
	struct tcp_sock *tp = tcp_sk(sk);

	if (tcp_ecn_mode_rfc3168(tp) && tcp_hdr(skb)->cwr) {
		tp->ecn_flags &= ~TCP_ECN_DEMAND_CWR;

		/* If the sender is telling us it has entered CWR, then its
		 * cwnd may be very low (even just 1 packet), so we should ACK
		 * immediately.
		 */
		if (TCP_SKB_CB(skb)->seq != TCP_SKB_CB(skb)->end_seq)
			inet_csk(sk)->icsk_ack.pending |= ICSK_ACK_NOW;
	}
}

static void tcp_ecn_withdraw_cwr(struct tcp_sock *tp)
{
	tp->ecn_flags &= ~TCP_ECN_QUEUE_CWR;
}

static void tcp_data_ecn_check(struct sock *sk, const struct sk_buff *skb)
{
	struct tcp_sock *tp = tcp_sk(sk);

	if (tcp_ecn_disabled(tp))
		return;

	switch (TCP_SKB_CB(skb)->ip_dsfield & INET_ECN_MASK) {
	case INET_ECN_NOT_ECT:
		/* Funny extension: if ECT is not set on a segment,
		 * and we already seen ECT on a previous segment,
		 * it is probably a retransmit with RFC3168 ECN.
		 */
		if (tp->ecn_flags & TCP_ECN_SEEN)
			tcp_enter_quickack_mode(sk, 2);
		break;
	case INET_ECN_CE:
		if (tcp_ca_needs_ecn(sk))
			tcp_ca_event(sk, CA_EVENT_ECN_IS_CE);

		if (!(tp->ecn_flags & TCP_ECN_DEMAND_CWR) &&
		    tcp_ecn_mode_rfc3168(tp)) {
			/* Better not delay acks, sender can have a very low cwnd */
			tcp_enter_quickack_mode(sk, 2);
			tp->ecn_flags |= TCP_ECN_DEMAND_CWR;
		}
		break;
	default:
		if (tcp_ca_needs_ecn(sk))
			tcp_ca_event(sk, CA_EVENT_ECN_NO_CE);
		break;
	}
}

/* §3.1.2 If a TCP server that implements AccECN receives a SYN with the three
 * TCP header flags (AE, CWR and ECE) set to any combination other than 000,
 * 011 or 111, it MUST negotiate the use of AccECN as if they had been set to
 * 111.
 */
static bool tcp_accecn_syn_requested(const struct tcphdr *th)
{
	u8 ace = tcp_accecn_ace(th);

	return ace && ace != 0x3;
}

/* Check ECN field transition to detect invalid transitions */
static bool tcp_ect_transition_valid(u8 snt, u8 rcv)
{
	if (rcv == snt)
		return true;

	/* Non-ECT altered to something or something became non-ECT */
	if ((snt == INET_ECN_NOT_ECT) || (rcv == INET_ECN_NOT_ECT))
		return false;
	/* CE -> ECT(0/1)? */
	if (snt == INET_ECN_CE)
		return false;
	return true;
}

bool tcp_accecn_validate_syn_feedback(struct sock *sk, u8 ace, u8 sent_ect)
{
	u8 ect = tcp_accecn_extract_syn_ect(ace);
	struct tcp_sock *tp = tcp_sk(sk);

	if (!sock_net(sk)->ipv4.sysctl_tcp_ecn_fallback)
		return true;

	if (!tcp_ect_transition_valid(sent_ect, ect)) {
		tp->ecn_fail = 1;
		return false;
	}

	return true;
}

/* See Table 2 of the AccECN draft */
static void tcp_ecn_rcv_synack(struct sock *sk, const struct tcphdr *th,
			       u8 ip_dsfield)
{
	struct tcp_sock *tp = tcp_sk(sk);
	u8 ace = tcp_accecn_ace(th);

	switch (ace) {
	case 0x0:
	case 0x7:
		tcp_ecn_mode_set(tp, TCP_ECN_DISABLED);
		break;
	case 0x1:
	case 0x5:
		if (tcp_ecn_mode_pending(tp))
			/* Downgrade from AccECN, or requested initially */
			tcp_ecn_mode_set(tp, TCP_ECN_MODE_RFC3168);
		break;
	default:
		tcp_ecn_mode_set(tp, TCP_ECN_MODE_ACCECN);
		tp->syn_ect_rcv = ip_dsfield & INET_ECN_MASK;
		if (tcp_accecn_validate_syn_feedback(sk, ace, tp->syn_ect_snt) &&
		    INET_ECN_is_ce(ip_dsfield))
			tp->received_ce++;
		break;
	}
}

static void tcp_ecn_rcv_syn(struct tcp_sock *tp, const struct tcphdr *th,
			    const struct sk_buff *skb)
{
	if (tcp_ecn_mode_pending(tp)) {
		if (!tcp_accecn_syn_requested(th)) {
			/* Downgrade to classic ECN feedback */
			tcp_ecn_mode_set(tp, TCP_ECN_MODE_RFC3168);
		} else {
			tp->syn_ect_rcv = TCP_SKB_CB(skb)->ip_dsfield & INET_ECN_MASK;
			tcp_ecn_mode_set(tp, TCP_ECN_MODE_ACCECN);
		}
	}
	if (tcp_ecn_mode_rfc3168(tp) && (!th->ece || !th->cwr))
		tcp_ecn_mode_set(tp, TCP_ECN_DISABLED);
}

static u32 tcp_ecn_rcv_ecn_echo(const struct tcp_sock *tp, const struct tcphdr *th)
{
	if (th->ece && !th->syn && tcp_ecn_mode_rfc3168(tp))
		return 1;
	return 0;
}

/* Returns the ECN CE delta */
static u32 tcp_accecn_process(struct sock *sk, const struct sk_buff *skb,
			      u32 delivered_pkts, int *flag)
{
	struct tcp_sock *tp = tcp_sk(sk);
	u32 delta, safe_delta;
	u32 corrected_ace;

	/* Reordered ACK? (...or uncertain due to lack of data to send and ts) */
	if (!(*flag & (FLAG_FORWARD_PROGRESS|FLAG_TS_PROGRESS)))
		return 0;

	if (!(*flag & FLAG_SLOWPATH)) {
		/* AccECN counter might overflow on large ACKs */
		if (delivered_pkts <= TCP_ACCECN_CEP_ACE_MASK)
			return 0;
	}

	/* ACE field is not available during handshake */
	if (*flag & FLAG_SYN_ACKED)
		return 0;

	if (tcp_accecn_ace_deficit(tp) >= TCP_ACCECN_ACE_MAX_DELTA)
		inet_csk(sk)->icsk_ack.pending |= ICSK_ACK_NOW;

	corrected_ace = tcp_accecn_ace(tcp_hdr(skb)) - TCP_ACCECN_CEP_INIT_OFFSET;
	delta = (corrected_ace - tp->delivered_ce) & TCP_ACCECN_CEP_ACE_MASK;
	if (delivered_pkts < TCP_ACCECN_CEP_ACE_MASK)
		goto out;

	safe_delta = delivered_pkts - ((delivered_pkts - delta) & TCP_ACCECN_CEP_ACE_MASK);
	delta = safe_delta;

out:
	tcp_count_delivered_ce(tp, delta);
	if (delta > 0)
		*flag |= FLAG_ECE;
	return delta;
}

/* Buffer size and advertised window tuning.
 *
 * 1. Tuning sk->sk_sndbuf, when connection enters established state.
 */

static void tcp_sndbuf_expand(struct sock *sk)
{
	const struct tcp_sock *tp = tcp_sk(sk);
	const struct tcp_congestion_ops *ca_ops = inet_csk(sk)->icsk_ca_ops;
	int sndmem, per_mss;
	u32 nr_segs;

	/* Worst case is non GSO/TSO : each frame consumes one skb
	 * and skb->head is kmalloced using power of two area of memory
	 */
	per_mss = max_t(u32, tp->rx_opt.mss_clamp, tp->mss_cache) +
		  MAX_TCP_HEADER +
		  SKB_DATA_ALIGN(sizeof(struct skb_shared_info));

	per_mss = roundup_pow_of_two(per_mss) +
		  SKB_DATA_ALIGN(sizeof(struct sk_buff));

	nr_segs = max_t(u32, TCP_INIT_CWND, tp->snd_cwnd);
	nr_segs = max_t(u32, nr_segs, tp->reordering + 1);

	/* Fast Recovery (RFC 5681 3.2) :
	 * Cubic needs 1.7 factor, rounded to 2 to include
	 * extra cushion (application might react slowly to EPOLLOUT)
	 */
	sndmem = ca_ops->sndbuf_expand ? ca_ops->sndbuf_expand(sk) : 2;
	sndmem *= nr_segs * per_mss;

	if (sk->sk_sndbuf < sndmem)
		WRITE_ONCE(sk->sk_sndbuf,
			   min(sndmem, sock_net(sk)->ipv4.sysctl_tcp_wmem[2]));
}

/* 2. Tuning advertised window (window_clamp, rcv_ssthresh)
 *
 * All tcp_full_space() is split to two parts: "network" buffer, allocated
 * forward and advertised in receiver window (tp->rcv_wnd) and
 * "application buffer", required to isolate scheduling/application
 * latencies from network.
 * window_clamp is maximal advertised window. It can be less than
 * tcp_full_space(), in this case tcp_full_space() - window_clamp
 * is reserved for "application" buffer. The less window_clamp is
 * the smoother our behaviour from viewpoint of network, but the lower
 * throughput and the higher sensitivity of the connection to losses. 8)
 *
 * rcv_ssthresh is more strict window_clamp used at "slow start"
 * phase to predict further behaviour of this connection.
 * It is used for two goals:
 * - to enforce header prediction at sender, even when application
 *   requires some significant "application buffer". It is check #1.
 * - to prevent pruning of receive queue because of misprediction
 *   of receiver window. Check #2.
 *
 * The scheme does not work when sender sends good segments opening
 * window and then starts to feed us spaghetti. But it should work
 * in common situations. Otherwise, we have to rely on queue collapsing.
 */

/* Slow part of check#2. */
static int __tcp_grow_window(const struct sock *sk, const struct sk_buff *skb)
{
	struct tcp_sock *tp = tcp_sk(sk);
	/* Optimize this! */
	int truesize = tcp_win_from_space(sk, skb->truesize) >> 1;
	int window = tcp_win_from_space(sk, sock_net(sk)->ipv4.sysctl_tcp_rmem[2]) >> 1;

	while (tp->rcv_ssthresh <= window) {
		if (truesize <= skb->len)
			return 2 * inet_csk(sk)->icsk_ack.rcv_mss;

		truesize >>= 1;
		window >>= 1;
	}
	return 0;
}

static void tcp_grow_window(struct sock *sk, const struct sk_buff *skb)
{
	struct tcp_sock *tp = tcp_sk(sk);
	int room;

	room = min_t(int, tp->window_clamp, tcp_space(sk)) - tp->rcv_ssthresh;

	/* Check #1 */
	if (room > 0 && !tcp_under_memory_pressure(sk)) {
		int incr;

		/* Check #2. Increase window, if skb with such overhead
		 * will fit to rcvbuf in future.
		 */
		if (tcp_win_from_space(sk, skb->truesize) <= skb->len)
			incr = 2 * tp->advmss;
		else
			incr = __tcp_grow_window(sk, skb);

		if (incr) {
			incr = max_t(int, incr, 2 * skb->len);
			tp->rcv_ssthresh += min(room, incr);
			inet_csk(sk)->icsk_ack.quick |= 1;
		}
	}
}

/* 3. Try to fixup all. It is made immediately after connection enters
 *    established state.
 */
static void tcp_init_buffer_space(struct sock *sk)
{
	int tcp_app_win = sock_net(sk)->ipv4.sysctl_tcp_app_win;
	struct tcp_sock *tp = tcp_sk(sk);
	int maxwin;

	if (!(sk->sk_userlocks & SOCK_SNDBUF_LOCK))
		tcp_sndbuf_expand(sk);

	tcp_mstamp_refresh(tp);
	tp->rcvq_space.time = tp->tcp_mstamp;
	tp->rcvq_space.seq = tp->copied_seq;

	maxwin = tcp_full_space(sk);

	if (tp->window_clamp >= maxwin) {
		tp->window_clamp = maxwin;

		if (tcp_app_win && maxwin > 4 * tp->advmss)
			tp->window_clamp = max(maxwin -
					       (maxwin >> tcp_app_win),
					       4 * tp->advmss);
	}

	/* Force reservation of one segment. */
	if (tcp_app_win &&
	    tp->window_clamp > 2 * tp->advmss &&
	    tp->window_clamp + tp->advmss > maxwin)
		tp->window_clamp = max(2 * tp->advmss, maxwin - tp->advmss);

	tp->rcv_ssthresh = min(tp->rcv_ssthresh, tp->window_clamp);
	tp->snd_cwnd_stamp = tcp_jiffies32;
	tp->rcvq_space.space = min3(tp->rcv_ssthresh, tp->rcv_wnd,
				    (u32)TCP_INIT_CWND * tp->advmss);
}

/* 4. Recalculate window clamp after socket hit its memory bounds. */
static void tcp_clamp_window(struct sock *sk)
{
	struct tcp_sock *tp = tcp_sk(sk);
	struct inet_connection_sock *icsk = inet_csk(sk);
	struct net *net = sock_net(sk);

	icsk->icsk_ack.quick = 0;

	if (sk->sk_rcvbuf < net->ipv4.sysctl_tcp_rmem[2] &&
	    !(sk->sk_userlocks & SOCK_RCVBUF_LOCK) &&
	    !tcp_under_memory_pressure(sk) &&
	    sk_memory_allocated(sk) < sk_prot_mem_limits(sk, 0)) {
		WRITE_ONCE(sk->sk_rcvbuf,
			   min(atomic_read(&sk->sk_rmem_alloc),
			       net->ipv4.sysctl_tcp_rmem[2]));
	}
	if (atomic_read(&sk->sk_rmem_alloc) > sk->sk_rcvbuf)
		tp->rcv_ssthresh = min(tp->window_clamp, 2U * tp->advmss);
}

/* Initialize RCV_MSS value.
 * RCV_MSS is an our guess about MSS used by the peer.
 * We haven't any direct information about the MSS.
 * It's better to underestimate the RCV_MSS rather than overestimate.
 * Overestimations make us ACKing less frequently than needed.
 * Underestimations are more easy to detect and fix by tcp_measure_rcv_mss().
 */
void tcp_initialize_rcv_mss(struct sock *sk)
{
	const struct tcp_sock *tp = tcp_sk(sk);
	unsigned int hint = min_t(unsigned int, tp->advmss, tp->mss_cache);

	hint = min(hint, tp->rcv_wnd / 2);
	hint = min(hint, TCP_MSS_DEFAULT);
	hint = max(hint, TCP_MIN_MSS);

	inet_csk(sk)->icsk_ack.rcv_mss = hint;
}
EXPORT_SYMBOL(tcp_initialize_rcv_mss);

/* Receiver "autotuning" code.
 *
 * The algorithm for RTT estimation w/o timestamps is based on
 * Dynamic Right-Sizing (DRS) by Wu Feng and Mike Fisk of LANL.
 * <https://public.lanl.gov/radiant/pubs.html#DRS>
 *
 * More detail on this code can be found at
 * <http://staff.psc.edu/jheffner/>,
 * though this reference is out of date.  A new paper
 * is pending.
 */
static void tcp_rcv_rtt_update(struct tcp_sock *tp, u32 sample, int win_dep)
{
	u32 new_sample = tp->rcv_rtt_est.rtt_us;
	long m = sample;

	if (new_sample != 0) {
		/* If we sample in larger samples in the non-timestamp
		 * case, we could grossly overestimate the RTT especially
		 * with chatty applications or bulk transfer apps which
		 * are stalled on filesystem I/O.
		 *
		 * Also, since we are only going for a minimum in the
		 * non-timestamp case, we do not smooth things out
		 * else with timestamps disabled convergence takes too
		 * long.
		 */
		if (!win_dep) {
			m -= (new_sample >> 3);
			new_sample += m;
		} else {
			m <<= 3;
			if (m < new_sample)
				new_sample = m;
		}
	} else {
		/* No previous measure. */
		new_sample = m << 3;
	}

	tp->rcv_rtt_est.rtt_us = new_sample;
}

static inline void tcp_rcv_rtt_measure(struct tcp_sock *tp)
{
	u32 delta_us;

	if (tp->rcv_rtt_est.time == 0)
		goto new_measure;
	if (before(tp->rcv_nxt, tp->rcv_rtt_est.seq))
		return;
	delta_us = tcp_stamp_us_delta(tp->tcp_mstamp, tp->rcv_rtt_est.time);
	if (!delta_us)
		delta_us = 1;
	tcp_rcv_rtt_update(tp, delta_us, 1);

new_measure:
	tp->rcv_rtt_est.seq = tp->rcv_nxt + tp->rcv_wnd;
	tp->rcv_rtt_est.time = tp->tcp_mstamp;
}

static inline void tcp_rcv_rtt_measure_ts(struct sock *sk,
					  const struct sk_buff *skb)
{
	struct tcp_sock *tp = tcp_sk(sk);

	if (tp->rx_opt.rcv_tsecr == tp->rcv_rtt_last_tsecr)
		return;
	tp->rcv_rtt_last_tsecr = tp->rx_opt.rcv_tsecr;

	if (TCP_SKB_CB(skb)->end_seq -
	    TCP_SKB_CB(skb)->seq >= inet_csk(sk)->icsk_ack.rcv_mss) {
		u32 delta = tcp_time_stamp(tp) - tp->rx_opt.rcv_tsecr;
		u32 delta_us;

		if (likely(delta < INT_MAX / (USEC_PER_SEC / TCP_TS_HZ))) {
			if (!delta)
				delta = 1;
			delta_us = delta * (USEC_PER_SEC / TCP_TS_HZ);
			tcp_rcv_rtt_update(tp, delta_us, 0);
		}
	}
}

/*
 * This function should be called every time data is copied to user space.
 * It calculates the appropriate TCP receive buffer space.
 */
void tcp_rcv_space_adjust(struct sock *sk)
{
	struct tcp_sock *tp = tcp_sk(sk);
	u32 copied;
	int time;

	trace_tcp_rcv_space_adjust(sk);

	tcp_mstamp_refresh(tp);
	time = tcp_stamp_us_delta(tp->tcp_mstamp, tp->rcvq_space.time);
	if (time < (tp->rcv_rtt_est.rtt_us >> 3) || tp->rcv_rtt_est.rtt_us == 0)
		return;

	/* Number of bytes copied to user in last RTT */
	copied = tp->copied_seq - tp->rcvq_space.seq;
	if (copied <= tp->rcvq_space.space)
		goto new_measure;

	/* A bit of theory :
	 * copied = bytes received in previous RTT, our base window
	 * To cope with packet losses, we need a 2x factor
	 * To cope with slow start, and sender growing its cwin by 100 %
	 * every RTT, we need a 4x factor, because the ACK we are sending
	 * now is for the next RTT, not the current one :
	 * <prev RTT . ><current RTT .. ><next RTT .... >
	 */

	if (sock_net(sk)->ipv4.sysctl_tcp_moderate_rcvbuf &&
	    !(sk->sk_userlocks & SOCK_RCVBUF_LOCK)) {
		int rcvmem, rcvbuf;
		u64 rcvwin, grow;

		/* minimal window to cope with packet losses, assuming
		 * steady state. Add some cushion because of small variations.
		 */
		rcvwin = ((u64)copied << 1) + 16 * tp->advmss;

		/* Accommodate for sender rate increase (eg. slow start) */
		grow = rcvwin * (copied - tp->rcvq_space.space);
		do_div(grow, tp->rcvq_space.space);
		rcvwin += (grow << 1);

		rcvmem = SKB_TRUESIZE(tp->advmss + MAX_TCP_HEADER);
		while (tcp_win_from_space(sk, rcvmem) < tp->advmss)
			rcvmem += 128;

		do_div(rcvwin, tp->advmss);
		rcvbuf = min_t(u64, rcvwin * rcvmem,
			       sock_net(sk)->ipv4.sysctl_tcp_rmem[2]);
		if (rcvbuf > sk->sk_rcvbuf) {
			WRITE_ONCE(sk->sk_rcvbuf, rcvbuf);

			/* Make the window clamp follow along.  */
			tp->window_clamp = tcp_win_from_space(sk, rcvbuf);
		}
	}
	tp->rcvq_space.space = copied;

new_measure:
	tp->rcvq_space.seq = tp->copied_seq;
	tp->rcvq_space.time = tp->tcp_mstamp;
}

/* There is something which you must keep in mind when you analyze the
 * behavior of the tp->ato delayed ack timeout interval.  When a
 * connection starts up, we want to ack as quickly as possible.  The
 * problem is that "good" TCP's do slow start at the beginning of data
 * transmission.  The means that until we send the first few ACK's the
 * sender will sit on his end and only queue most of his data, because
 * he can only send snd_cwnd unacked packets at any given time.  For
 * each ACK we send, he increments snd_cwnd and transmits more of his
 * queue.  -DaveM
 */
static void tcp_event_data_recv(struct sock *sk, struct sk_buff *skb)
{
	struct tcp_sock *tp = tcp_sk(sk);
	struct inet_connection_sock *icsk = inet_csk(sk);
	u32 now;

	inet_csk_schedule_ack(sk);

	tcp_measure_rcv_mss(sk, skb);

	tcp_rcv_rtt_measure(tp);

	now = tcp_jiffies32;

	if (!icsk->icsk_ack.ato) {
		/* The _first_ data packet received, initialize
		 * delayed ACK engine.
		 */
		tcp_incr_quickack(sk, TCP_MAX_QUICKACKS);
		icsk->icsk_ack.ato = TCP_ATO_MIN;
	} else {
		int m = now - icsk->icsk_ack.lrcvtime;

		if (m <= TCP_ATO_MIN / 2) {
			/* The fastest case is the first. */
			icsk->icsk_ack.ato = (icsk->icsk_ack.ato >> 1) + TCP_ATO_MIN / 2;
		} else if (m < icsk->icsk_ack.ato) {
			icsk->icsk_ack.ato = (icsk->icsk_ack.ato >> 1) + m;
			if (icsk->icsk_ack.ato > icsk->icsk_rto)
				icsk->icsk_ack.ato = icsk->icsk_rto;
		} else if (m > icsk->icsk_rto) {
			/* Too long gap. Apparently sender failed to
			 * restart window, so that we send ACKs quickly.
			 */
			tcp_incr_quickack(sk, TCP_MAX_QUICKACKS);
			sk_mem_reclaim(sk);
		}
	}
	icsk->icsk_ack.lrcvtime = now;

	tcp_data_ecn_check(sk, skb);

	if (skb->len >= 128)
		tcp_grow_window(sk, skb);
}

/* Called to compute a smoothed rtt estimate. The data fed to this
 * routine either comes from timestamps, or from segments that were
 * known _not_ to have been retransmitted [see Karn/Partridge
 * Proceedings SIGCOMM 87]. The algorithm is from the SIGCOMM 88
 * piece by Van Jacobson.
 * NOTE: the next three routines used to be one big routine.
 * To save cycles in the RFC 1323 implementation it was better to break
 * it up into three procedures. -- erics
 */
static void tcp_rtt_estimator(struct sock *sk, long mrtt_us)
{
	struct tcp_sock *tp = tcp_sk(sk);
	long m = mrtt_us; /* RTT */
	u32 srtt = tp->srtt_us;

	/*	The following amusing code comes from Jacobson's
	 *	article in SIGCOMM '88.  Note that rtt and mdev
	 *	are scaled versions of rtt and mean deviation.
	 *	This is designed to be as fast as possible
	 *	m stands for "measurement".
	 *
	 *	On a 1990 paper the rto value is changed to:
	 *	RTO = rtt + 4 * mdev
	 *
	 * Funny. This algorithm seems to be very broken.
	 * These formulae increase RTO, when it should be decreased, increase
	 * too slowly, when it should be increased quickly, decrease too quickly
	 * etc. I guess in BSD RTO takes ONE value, so that it is absolutely
	 * does not matter how to _calculate_ it. Seems, it was trap
	 * that VJ failed to avoid. 8)
	 */
	if (srtt != 0) {
		m -= (srtt >> 3);	/* m is now error in rtt est */
		srtt += m;		/* rtt = 7/8 rtt + 1/8 new */
		if (m < 0) {
			m = -m;		/* m is now abs(error) */
			m -= (tp->mdev_us >> 2);   /* similar update on mdev */
			/* This is similar to one of Eifel findings.
			 * Eifel blocks mdev updates when rtt decreases.
			 * This solution is a bit different: we use finer gain
			 * for mdev in this case (alpha*beta).
			 * Like Eifel it also prevents growth of rto,
			 * but also it limits too fast rto decreases,
			 * happening in pure Eifel.
			 */
			if (m > 0)
				m >>= 3;
		} else {
			m -= (tp->mdev_us >> 2);   /* similar update on mdev */
		}
		tp->mdev_us += m;		/* mdev = 3/4 mdev + 1/4 new */
		if (tp->mdev_us > tp->mdev_max_us) {
			tp->mdev_max_us = tp->mdev_us;
			if (tp->mdev_max_us > tp->rttvar_us)
				tp->rttvar_us = tp->mdev_max_us;
		}
		if (after(tp->snd_una, tp->rtt_seq)) {
			if (tp->mdev_max_us < tp->rttvar_us)
				tp->rttvar_us -= (tp->rttvar_us - tp->mdev_max_us) >> 2;
			tp->rtt_seq = tp->snd_nxt;
			tp->mdev_max_us = tcp_rto_min_us(sk);

			tcp_bpf_rtt(sk);
		}
	} else {
		/* no previous measure. */
		srtt = m << 3;		/* take the measured time to be rtt */
		tp->mdev_us = m << 1;	/* make sure rto = 3*rtt */
		tp->rttvar_us = max(tp->mdev_us, tcp_rto_min_us(sk));
		tp->mdev_max_us = tp->rttvar_us;
		tp->rtt_seq = tp->snd_nxt;

		tcp_bpf_rtt(sk);
	}
	tp->srtt_us = max(1U, srtt);
}

static void tcp_update_pacing_rate(struct sock *sk)
{
	const struct tcp_sock *tp = tcp_sk(sk);
	u64 rate;

	/* set sk_pacing_rate to 200 % of current rate (mss * cwnd / srtt) */
	rate = (u64)tp->mss_cache * ((USEC_PER_SEC / 100) << 3);

	/* current rate is (cwnd * mss) / srtt
	 * In Slow Start [1], set sk_pacing_rate to 200 % the current rate.
	 * In Congestion Avoidance phase, set it to 120 % the current rate.
	 *
	 * [1] : Normal Slow Start condition is (tp->snd_cwnd < tp->snd_ssthresh)
	 *	 If snd_cwnd >= (tp->snd_ssthresh / 2), we are approaching
	 *	 end of slow start and should slow down.
	 */
	if (tp->snd_cwnd < tp->snd_ssthresh / 2)
		rate *= sock_net(sk)->ipv4.sysctl_tcp_pacing_ss_ratio;
	else
		rate *= sock_net(sk)->ipv4.sysctl_tcp_pacing_ca_ratio;

	rate *= max(tp->snd_cwnd, tp->packets_out);

	if (likely(tp->srtt_us))
		do_div(rate, tp->srtt_us);

	/* WRITE_ONCE() is needed because sch_fq fetches sk_pacing_rate
	 * without any lock. We want to make sure compiler wont store
	 * intermediate values in this location.
	 */
	WRITE_ONCE(sk->sk_pacing_rate, min_t(u64, rate,
					     sk->sk_max_pacing_rate));
}

/* Calculate rto without backoff.  This is the second half of Van Jacobson's
 * routine referred to above.
 */
static void tcp_set_rto(struct sock *sk)
{
	const struct tcp_sock *tp = tcp_sk(sk);
	/* Old crap is replaced with new one. 8)
	 *
	 * More seriously:
	 * 1. If rtt variance happened to be less 50msec, it is hallucination.
	 *    It cannot be less due to utterly erratic ACK generation made
	 *    at least by solaris and freebsd. "Erratic ACKs" has _nothing_
	 *    to do with delayed acks, because at cwnd>2 true delack timeout
	 *    is invisible. Actually, Linux-2.4 also generates erratic
	 *    ACKs in some circumstances.
	 */
	inet_csk(sk)->icsk_rto = __tcp_set_rto(tp);

	/* 2. Fixups made earlier cannot be right.
	 *    If we do not estimate RTO correctly without them,
	 *    all the algo is pure shit and should be replaced
	 *    with correct one. It is exactly, which we pretend to do.
	 */

	/* NOTE: clamping at TCP_RTO_MIN is not required, current algo
	 * guarantees that rto is higher.
	 */
	tcp_bound_rto(sk);
}

__u32 tcp_init_cwnd(const struct tcp_sock *tp, const struct dst_entry *dst)
{
	__u32 cwnd = (dst ? dst_metric(dst, RTAX_INITCWND) : 0);

	if (!cwnd)
		cwnd = TCP_INIT_CWND;
	return min_t(__u32, cwnd, tp->snd_cwnd_clamp);
}

struct tcp_sacktag_state {
	/* Timestamps for earliest and latest never-retransmitted segment
	 * that was SACKed. RTO needs the earliest RTT to stay conservative,
	 * but congestion control should still get an accurate delay signal.
	 */
	u64	first_sackt;
	u64	last_sackt;
	u32	reord;
	u32	sack_delivered;
	u32	delivered_bytes;
	int	flag;
	unsigned int mss_now;
	struct rate_sample *rate;
};

/* Take a notice that peer is sending D-SACKs. Skip update of data delivery
 * and spurious retransmission information if this DSACK is unlikely caused by
 * sender's action:
 * - DSACKed sequence range is larger than maximum receiver's window.
 * - Total no. of DSACKed segments exceed the total no. of retransmitted segs.
 */
static u32 tcp_dsack_seen(struct tcp_sock *tp, u32 start_seq,
			  u32 end_seq, struct tcp_sacktag_state *state)
{
	u32 seq_len, dup_segs = 1;

	if (!before(start_seq, end_seq))
		return 0;

	seq_len = end_seq - start_seq;
	/* Dubious DSACK: DSACKed range greater than maximum advertised rwnd */
	if (seq_len > tp->max_window)
		return 0;
	if (seq_len > tp->mss_cache)
		dup_segs = DIV_ROUND_UP(seq_len, tp->mss_cache);

	tp->dsack_dups += dup_segs;
	/* Skip the DSACK if dup segs weren't retransmitted by sender */
	if (tp->dsack_dups > tp->total_retrans)
		return 0;

	tp->rx_opt.sack_ok |= TCP_DSACK_SEEN;
	tp->rack.dsack_seen = 1;

	state->flag |= FLAG_DSACKING_ACK;
	/* A spurious retransmission is delivered */
	state->sack_delivered += dup_segs;

	return dup_segs;
}

/* It's reordering when higher sequence was delivered (i.e. sacked) before
 * some lower never-retransmitted sequence ("low_seq"). The maximum reordering
 * distance is approximated in full-mss packet distance ("reordering").
 */
static void tcp_check_sack_reordering(struct sock *sk, const u32 low_seq,
				      const int ts)
{
	struct tcp_sock *tp = tcp_sk(sk);
	const u32 mss = tp->mss_cache;
	u32 fack, metric;

	fack = tcp_highest_sack_seq(tp);
	if (!before(low_seq, fack))
		return;

	metric = fack - low_seq;
	if ((metric > tp->reordering * mss) && mss) {
#if FASTRETRANS_DEBUG > 1
		pr_debug("Disorder%d %d %u f%u s%u rr%d\n",
			 tp->rx_opt.sack_ok, inet_csk(sk)->icsk_ca_state,
			 tp->reordering,
			 0,
			 tp->sacked_out,
			 tp->undo_marker ? tp->undo_retrans : 0);
#endif
		tp->reordering = min_t(u32, (metric + mss - 1) / mss,
				       sock_net(sk)->ipv4.sysctl_tcp_max_reordering);
	}

	/* This exciting event is worth to be remembered. 8) */
	tp->reord_seen++;
	NET_INC_STATS(sock_net(sk),
		      ts ? LINUX_MIB_TCPTSREORDER : LINUX_MIB_TCPSACKREORDER);
}

 /* This must be called before lost_out or retrans_out are updated
  * on a new loss, because we want to know if all skbs previously
  * known to be lost have already been retransmitted, indicating
  * that this newly lost skb is our next skb to retransmit.
  */
static void tcp_verify_retransmit_hint(struct tcp_sock *tp, struct sk_buff *skb)
{
	if ((!tp->retransmit_skb_hint && tp->retrans_out >= tp->lost_out) ||
	    (tp->retransmit_skb_hint &&
	     before(TCP_SKB_CB(skb)->seq,
		    TCP_SKB_CB(tp->retransmit_skb_hint)->seq)))
		tp->retransmit_skb_hint = skb;
}

/* Sum the number of packets on the wire we have marked as lost, and
 * notify the congestion control module that the given skb was marked lost.
 */
static void tcp_notify_skb_loss_event(struct tcp_sock *tp, const struct sk_buff *skb)
{
	tp->lost += tcp_skb_pcount(skb);
}

void tcp_mark_skb_lost(struct sock *sk, struct sk_buff *skb)
{
	__u8 sacked = TCP_SKB_CB(skb)->sacked;
	struct tcp_sock *tp = tcp_sk(sk);

	if (sacked & TCPCB_SACKED_ACKED)
		return;

	tcp_verify_retransmit_hint(tp, skb);
	if (sacked & TCPCB_LOST) {
		if (sacked & TCPCB_SACKED_RETRANS) {
			/* Account for retransmits that are lost again */
			TCP_SKB_CB(skb)->sacked &= ~TCPCB_SACKED_RETRANS;
			tp->retrans_out -= tcp_skb_pcount(skb);
			NET_ADD_STATS(sock_net(sk), LINUX_MIB_TCPLOSTRETRANSMIT,
				      tcp_skb_pcount(skb));
			tcp_notify_skb_loss_event(tp, skb);
		}
	} else {
		tp->lost_out += tcp_skb_pcount(skb);
		TCP_SKB_CB(skb)->sacked |= TCPCB_LOST;
		tcp_notify_skb_loss_event(tp, skb);
	}
}

/* This procedure tags the retransmission queue when SACKs arrive.
 *
 * We have three tag bits: SACKED(S), RETRANS(R) and LOST(L).
 * Packets in queue with these bits set are counted in variables
 * sacked_out, retrans_out and lost_out, correspondingly.
 *
 * Valid combinations are:
 * Tag  InFlight	Description
 * 0	1		- orig segment is in flight.
 * S	0		- nothing flies, orig reached receiver.
 * L	0		- nothing flies, orig lost by net.
 * R	2		- both orig and retransmit are in flight.
 * L|R	1		- orig is lost, retransmit is in flight.
 * S|R  1		- orig reached receiver, retrans is still in flight.
 * (L|S|R is logically valid, it could occur when L|R is sacked,
 *  but it is equivalent to plain S and code short-curcuits it to S.
 *  L|S is logically invalid, it would mean -1 packet in flight 8))
 *
 * These 6 states form finite state machine, controlled by the following events:
 * 1. New ACK (+SACK) arrives. (tcp_sacktag_write_queue())
 * 2. Retransmission. (tcp_retransmit_skb(), tcp_xmit_retransmit_queue())
 * 3. Loss detection event of two flavors:
 *	A. Scoreboard estimator decided the packet is lost.
 *	   A'. Reno "three dupacks" marks head of queue lost.
 *	B. SACK arrives sacking SND.NXT at the moment, when the
 *	   segment was retransmitted.
 * 4. D-SACK added new rule: D-SACK changes any tag to S.
 *
 * It is pleasant to note, that state diagram turns out to be commutative,
 * so that we are allowed not to be bothered by order of our actions,
 * when multiple events arrive simultaneously. (see the function below).
 *
 * Reordering detection.
 * --------------------
 * Reordering metric is maximal distance, which a packet can be displaced
 * in packet stream. With SACKs we can estimate it:
 *
 * 1. SACK fills old hole and the corresponding segment was not
 *    ever retransmitted -> reordering. Alas, we cannot use it
 *    when segment was retransmitted.
 * 2. The last flaw is solved with D-SACK. D-SACK arrives
 *    for retransmitted and already SACKed segment -> reordering..
 * Both of these heuristics are not used in Loss state, when we cannot
 * account for retransmits accurately.
 *
 * SACK block validation.
 * ----------------------
 *
 * SACK block range validation checks that the received SACK block fits to
 * the expected sequence limits, i.e., it is between SND.UNA and SND.NXT.
 * Note that SND.UNA is not included to the range though being valid because
 * it means that the receiver is rather inconsistent with itself reporting
 * SACK reneging when it should advance SND.UNA. Such SACK block this is
 * perfectly valid, however, in light of RFC2018 which explicitly states
 * that "SACK block MUST reflect the newest segment.  Even if the newest
 * segment is going to be discarded ...", not that it looks very clever
 * in case of head skb. Due to potentional receiver driven attacks, we
 * choose to avoid immediate execution of a walk in write queue due to
 * reneging and defer head skb's loss recovery to standard loss recovery
 * procedure that will eventually trigger (nothing forbids us doing this).
 *
 * Implements also blockage to start_seq wrap-around. Problem lies in the
 * fact that though start_seq (s) is before end_seq (i.e., not reversed),
 * there's no guarantee that it will be before snd_nxt (n). The problem
 * happens when start_seq resides between end_seq wrap (e_w) and snd_nxt
 * wrap (s_w):
 *
 *         <- outs wnd ->                          <- wrapzone ->
 *         u     e      n                         u_w   e_w  s n_w
 *         |     |      |                          |     |   |  |
 * |<------------+------+----- TCP seqno space --------------+---------->|
 * ...-- <2^31 ->|                                           |<--------...
 * ...---- >2^31 ------>|                                    |<--------...
 *
 * Current code wouldn't be vulnerable but it's better still to discard such
 * crazy SACK blocks. Doing this check for start_seq alone closes somewhat
 * similar case (end_seq after snd_nxt wrap) as earlier reversed check in
 * snd_nxt wrap -> snd_una region will then become "well defined", i.e.,
 * equal to the ideal case (infinite seqno space without wrap caused issues).
 *
 * With D-SACK the lower bound is extended to cover sequence space below
 * SND.UNA down to undo_marker, which is the last point of interest. Yet
 * again, D-SACK block must not to go across snd_una (for the same reason as
 * for the normal SACK blocks, explained above). But there all simplicity
 * ends, TCP might receive valid D-SACKs below that. As long as they reside
 * fully below undo_marker they do not affect behavior in anyway and can
 * therefore be safely ignored. In rare cases (which are more or less
 * theoretical ones), the D-SACK will nicely cross that boundary due to skb
 * fragmentation and packet reordering past skb's retransmission. To consider
 * them correctly, the acceptable range must be extended even more though
 * the exact amount is rather hard to quantify. However, tp->max_window can
 * be used as an exaggerated estimate.
 */
static bool tcp_is_sackblock_valid(struct tcp_sock *tp, bool is_dsack,
				   u32 start_seq, u32 end_seq)
{
	/* Too far in future, or reversed (interpretation is ambiguous) */
	if (after(end_seq, tp->snd_nxt) || !before(start_seq, end_seq))
		return false;

	/* Nasty start_seq wrap-around check (see comments above) */
	if (!before(start_seq, tp->snd_nxt))
		return false;

	/* In outstanding window? ...This is valid exit for D-SACKs too.
	 * start_seq == snd_una is non-sensical (see comments above)
	 */
	if (after(start_seq, tp->snd_una))
		return true;

	if (!is_dsack || !tp->undo_marker)
		return false;

	/* ...Then it's D-SACK, and must reside below snd_una completely */
	if (after(end_seq, tp->snd_una))
		return false;

	if (!before(start_seq, tp->undo_marker))
		return true;

	/* Too old */
	if (!after(end_seq, tp->undo_marker))
		return false;

	/* Undo_marker boundary crossing (overestimates a lot). Known already:
	 *   start_seq < undo_marker and end_seq >= undo_marker.
	 */
	return !before(start_seq, end_seq - tp->max_window);
}

static bool tcp_check_dsack(struct sock *sk, const struct sk_buff *ack_skb,
			    struct tcp_sack_block_wire *sp, int num_sacks,
			    u32 prior_snd_una, struct tcp_sacktag_state *state)
{
	struct tcp_sock *tp = tcp_sk(sk);
	u32 start_seq_0 = get_unaligned_be32(&sp[0].start_seq);
	u32 end_seq_0 = get_unaligned_be32(&sp[0].end_seq);
	u32 dup_segs;

	if (before(start_seq_0, TCP_SKB_CB(ack_skb)->ack_seq)) {
		NET_INC_STATS(sock_net(sk), LINUX_MIB_TCPDSACKRECV);
	} else if (num_sacks > 1) {
		u32 end_seq_1 = get_unaligned_be32(&sp[1].end_seq);
		u32 start_seq_1 = get_unaligned_be32(&sp[1].start_seq);

		if (after(end_seq_0, end_seq_1) || before(start_seq_0, start_seq_1))
			return false;
		NET_INC_STATS(sock_net(sk), LINUX_MIB_TCPDSACKOFORECV);
	} else {
		return false;
	}

	dup_segs = tcp_dsack_seen(tp, start_seq_0, end_seq_0, state);
	if (!dup_segs) {	/* Skip dubious DSACK */
		NET_INC_STATS(sock_net(sk), LINUX_MIB_TCPDSACKIGNOREDDUBIOUS);
		return false;
	}

	NET_ADD_STATS(sock_net(sk), LINUX_MIB_TCPDSACKRECVSEGS, dup_segs);

	/* D-SACK for already forgotten data... Do dumb counting. */
	if (tp->undo_marker && tp->undo_retrans > 0 &&
	    !after(end_seq_0, prior_snd_una) &&
	    after(end_seq_0, tp->undo_marker))
		tp->undo_retrans = max_t(int, 0, tp->undo_retrans - dup_segs);

	return true;
}

/* Check if skb is fully within the SACK block. In presence of GSO skbs,
 * the incoming SACK may not exactly match but we can find smaller MSS
 * aligned portion of it that matches. Therefore we might need to fragment
 * which may fail and creates some hassle (caller must handle error case
 * returns).
 *
 * FIXME: this could be merged to shift decision code
 */
static int tcp_match_skb_to_sack(struct sock *sk, struct sk_buff *skb,
				  u32 start_seq, u32 end_seq)
{
	int err;
	bool in_sack;
	unsigned int pkt_len;
	unsigned int mss;

	in_sack = !after(start_seq, TCP_SKB_CB(skb)->seq) &&
		  !before(end_seq, TCP_SKB_CB(skb)->end_seq);

	if (tcp_skb_pcount(skb) > 1 && !in_sack &&
	    after(TCP_SKB_CB(skb)->end_seq, start_seq)) {
		mss = tcp_skb_mss(skb);
		in_sack = !after(start_seq, TCP_SKB_CB(skb)->seq);

		if (!in_sack) {
			pkt_len = start_seq - TCP_SKB_CB(skb)->seq;
			if (pkt_len < mss)
				pkt_len = mss;
		} else {
			pkt_len = end_seq - TCP_SKB_CB(skb)->seq;
			if (pkt_len < mss)
				return -EINVAL;
		}

		/* Round if necessary so that SACKs cover only full MSSes
		 * and/or the remaining small portion (if present)
		 */
		if (pkt_len > mss) {
			unsigned int new_len = (pkt_len / mss) * mss;
			if (!in_sack && new_len < pkt_len)
				new_len += mss;
			pkt_len = new_len;
		}

		if (pkt_len >= skb->len && !in_sack)
			return 0;

		err = tcp_fragment(sk, TCP_FRAG_IN_RTX_QUEUE, skb,
				   pkt_len, mss, GFP_ATOMIC);
		if (err < 0)
			return err;
	}

	return in_sack;
}

/* Mark the given newly-SACKed range as such, adjusting counters and hints. */
static u8 tcp_sacktag_one(struct sock *sk,
			  struct tcp_sacktag_state *state, u8 sacked,
			  u32 start_seq, u32 end_seq,
			  int dup_sack, int pcount, u32 plen,
			  u64 xmit_time)
{
	struct tcp_sock *tp = tcp_sk(sk);

	/* Account D-SACK for retransmitted packet. */
	if (dup_sack && (sacked & TCPCB_RETRANS)) {
		if (tp->undo_marker && tp->undo_retrans > 0 &&
		    after(end_seq, tp->undo_marker))
			tp->undo_retrans--;
		if ((sacked & TCPCB_SACKED_ACKED) &&
		    before(start_seq, state->reord))
				state->reord = start_seq;
	}

	/* Nothing to do; acked frame is about to be dropped (was ACKed). */
	if (!after(end_seq, tp->snd_una))
		return sacked;

	if (!(sacked & TCPCB_SACKED_ACKED)) {
		tcp_rack_advance(tp, sacked, end_seq, xmit_time);

		if (sacked & TCPCB_SACKED_RETRANS) {
			/* If the segment is not tagged as lost,
			 * we do not clear RETRANS, believing
			 * that retransmission is still in flight.
			 */
			if (sacked & TCPCB_LOST) {
				sacked &= ~(TCPCB_LOST|TCPCB_SACKED_RETRANS);
				tp->lost_out -= pcount;
				tp->retrans_out -= pcount;
			}
		} else {
			if (!(sacked & TCPCB_RETRANS)) {
				/* New sack for not retransmitted frame,
				 * which was in hole. It is reordering.
				 */
				if (before(start_seq,
					   tcp_highest_sack_seq(tp)) &&
				    before(start_seq, state->reord))
					state->reord = start_seq;

				if (!after(end_seq, tp->high_seq))
					state->flag |= FLAG_ORIG_SACK_ACKED;
				if (state->first_sackt == 0)
					state->first_sackt = xmit_time;
				state->last_sackt = xmit_time;
			}

			if (sacked & TCPCB_LOST) {
				sacked &= ~TCPCB_LOST;
				tp->lost_out -= pcount;
			}
		}

		sacked |= TCPCB_SACKED_ACKED;
		state->flag |= FLAG_DATA_SACKED;
		tp->sacked_out += pcount;
		/* Out-of-order packets delivered */
		state->sack_delivered += pcount;
		state->delivered_bytes += plen;

		/* Lost marker hint past SACKed? Tweak RFC3517 cnt */
		if (tp->lost_skb_hint &&
		    before(start_seq, TCP_SKB_CB(tp->lost_skb_hint)->seq))
			tp->lost_cnt_hint += pcount;
	}

	/* D-SACK. We can detect redundant retransmission in S|R and plain R
	 * frames and clear it. undo_retrans is decreased above, L|R frames
	 * are accounted above as well.
	 */
	if (dup_sack && (sacked & TCPCB_SACKED_RETRANS)) {
		sacked &= ~TCPCB_SACKED_RETRANS;
		tp->retrans_out -= pcount;
	}

	return sacked;
}

/* Shift newly-SACKed bytes from this skb to the immediately previous
 * already-SACKed sk_buff. Mark the newly-SACKed bytes as such.
 */
static bool tcp_shifted_skb(struct sock *sk, struct sk_buff *prev,
			    struct sk_buff *skb,
			    struct tcp_sacktag_state *state,
			    unsigned int pcount, int shifted, int mss,
			    bool dup_sack)
{
	struct tcp_sock *tp = tcp_sk(sk);
	u32 start_seq = TCP_SKB_CB(skb)->seq;	/* start of newly-SACKed */
	u32 end_seq = start_seq + shifted;	/* end of newly-SACKed */

	BUG_ON(!pcount);

	/* Adjust counters and hints for the newly sacked sequence
	 * range but discard the return value since prev is already
	 * marked. We must tag the range first because the seq
	 * advancement below implicitly advances
	 * tcp_highest_sack_seq() when skb is highest_sack.
	 */
	tcp_sacktag_one(sk, state, TCP_SKB_CB(skb)->sacked,
			start_seq, end_seq, dup_sack, pcount, skb->len,
			tcp_skb_timestamp_us(skb));
	tcp_rate_skb_delivered(sk, skb, state->rate);

	if (skb == tp->lost_skb_hint)
		tp->lost_cnt_hint += pcount;

	TCP_SKB_CB(prev)->end_seq += shifted;
	TCP_SKB_CB(skb)->seq += shifted;

	tcp_skb_pcount_add(prev, pcount);
	WARN_ON_ONCE(tcp_skb_pcount(skb) < pcount);
	tcp_skb_pcount_add(skb, -pcount);

	/* When we're adding to gso_segs == 1, gso_size will be zero,
	 * in theory this shouldn't be necessary but as long as DSACK
	 * code can come after this skb later on it's better to keep
	 * setting gso_size to something.
	 */
	if (!TCP_SKB_CB(prev)->tcp_gso_size)
		TCP_SKB_CB(prev)->tcp_gso_size = mss;

	/* CHECKME: To clear or not to clear? Mimics normal skb currently */
	if (tcp_skb_pcount(skb) <= 1)
		TCP_SKB_CB(skb)->tcp_gso_size = 0;

	/* Difference in this won't matter, both ACKed by the same cumul. ACK */
	TCP_SKB_CB(prev)->sacked |= (TCP_SKB_CB(skb)->sacked & TCPCB_EVER_RETRANS);

	if (skb->len > 0) {
		BUG_ON(!tcp_skb_pcount(skb));
		NET_INC_STATS(sock_net(sk), LINUX_MIB_SACKSHIFTED);
		return false;
	}

	/* Whole SKB was eaten :-) */

	if (skb == tp->retransmit_skb_hint)
		tp->retransmit_skb_hint = prev;
	if (skb == tp->lost_skb_hint) {
		tp->lost_skb_hint = prev;
		tp->lost_cnt_hint -= tcp_skb_pcount(prev);
	}

	TCP_SKB_CB(prev)->tcp_flags |= TCP_SKB_CB(skb)->tcp_flags;
	TCP_SKB_CB(prev)->eor = TCP_SKB_CB(skb)->eor;
	if (TCP_SKB_CB(skb)->tcp_flags & TCPHDR_FIN)
		TCP_SKB_CB(prev)->end_seq++;

	if (skb == tcp_highest_sack(sk))
		tcp_advance_highest_sack(sk, skb);

	tcp_skb_collapse_tstamp(prev, skb);
	if (unlikely(TCP_SKB_CB(prev)->tx.delivered_mstamp))
		TCP_SKB_CB(prev)->tx.delivered_mstamp = 0;

	tcp_rtx_queue_unlink_and_free(skb, sk);

	NET_INC_STATS(sock_net(sk), LINUX_MIB_SACKMERGED);

	return true;
}

/* I wish gso_size would have a bit more sane initialization than
 * something-or-zero which complicates things
 */
static int tcp_skb_seglen(const struct sk_buff *skb)
{
	return tcp_skb_pcount(skb) == 1 ? skb->len : tcp_skb_mss(skb);
}

/* Shifting pages past head area doesn't work */
static int skb_can_shift(const struct sk_buff *skb)
{
	return !skb_headlen(skb) && skb_is_nonlinear(skb);
}

int tcp_skb_shift(struct sk_buff *to, struct sk_buff *from,
		  int pcount, int shiftlen)
{
	/* TCP min gso_size is 8 bytes (TCP_MIN_GSO_SIZE)
	 * Since TCP_SKB_CB(skb)->tcp_gso_segs is 16 bits, we need
	 * to make sure not storing more than 65535 * 8 bytes per skb,
	 * even if current MSS is bigger.
	 */
	if (unlikely(to->len + shiftlen >= 65535 * TCP_MIN_GSO_SIZE))
		return 0;
	if (unlikely(tcp_skb_pcount(to) + pcount > 65535))
		return 0;
	return skb_shift(to, from, shiftlen);
}

/* Try collapsing SACK blocks spanning across multiple skbs to a single
 * skb.
 */
static struct sk_buff *tcp_shift_skb_data(struct sock *sk, struct sk_buff *skb,
					  struct tcp_sacktag_state *state,
					  u32 start_seq, u32 end_seq,
					  bool dup_sack)
{
	struct tcp_sock *tp = tcp_sk(sk);
	struct sk_buff *prev;
	int mss;
	int pcount = 0;
	int len;
	int in_sack;

	/* Normally R but no L won't result in plain S */
	if (!dup_sack &&
	    (TCP_SKB_CB(skb)->sacked & (TCPCB_LOST|TCPCB_SACKED_RETRANS)) == TCPCB_SACKED_RETRANS)
		goto fallback;
	if (!skb_can_shift(skb))
		goto fallback;
	/* This frame is about to be dropped (was ACKed). */
	if (!after(TCP_SKB_CB(skb)->end_seq, tp->snd_una))
		goto fallback;

	/* Can only happen with delayed DSACK + discard craziness */
	prev = skb_rb_prev(skb);
	if (!prev)
		goto fallback;

	if ((TCP_SKB_CB(prev)->sacked & TCPCB_TAGBITS) != TCPCB_SACKED_ACKED)
		goto fallback;

	if (!tcp_skb_can_collapse(prev, skb))
		goto fallback;

	in_sack = !after(start_seq, TCP_SKB_CB(skb)->seq) &&
		  !before(end_seq, TCP_SKB_CB(skb)->end_seq);

	if (in_sack) {
		len = skb->len;
		pcount = tcp_skb_pcount(skb);
		mss = tcp_skb_seglen(skb);

		/* TODO: Fix DSACKs to not fragment already SACKed and we can
		 * drop this restriction as unnecessary
		 */
		if (mss != tcp_skb_seglen(prev))
			goto fallback;
	} else {
		if (!after(TCP_SKB_CB(skb)->end_seq, start_seq))
			goto noop;
		/* CHECKME: This is non-MSS split case only?, this will
		 * cause skipped skbs due to advancing loop btw, original
		 * has that feature too
		 */
		if (tcp_skb_pcount(skb) <= 1)
			goto noop;

		in_sack = !after(start_seq, TCP_SKB_CB(skb)->seq);
		if (!in_sack) {
			/* TODO: head merge to next could be attempted here
			 * if (!after(TCP_SKB_CB(skb)->end_seq, end_seq)),
			 * though it might not be worth of the additional hassle
			 *
			 * ...we can probably just fallback to what was done
			 * previously. We could try merging non-SACKed ones
			 * as well but it probably isn't going to buy off
			 * because later SACKs might again split them, and
			 * it would make skb timestamp tracking considerably
			 * harder problem.
			 */
			goto fallback;
		}

		len = end_seq - TCP_SKB_CB(skb)->seq;
		BUG_ON(len < 0);
		BUG_ON(len > skb->len);

		/* MSS boundaries should be honoured or else pcount will
		 * severely break even though it makes things bit trickier.
		 * Optimize common case to avoid most of the divides
		 */
		mss = tcp_skb_mss(skb);

		/* TODO: Fix DSACKs to not fragment already SACKed and we can
		 * drop this restriction as unnecessary
		 */
		if (mss != tcp_skb_seglen(prev))
			goto fallback;

		if (len == mss) {
			pcount = 1;
		} else if (len < mss) {
			goto noop;
		} else {
			pcount = len / mss;
			len = pcount * mss;
		}
	}

	/* tcp_sacktag_one() won't SACK-tag ranges below snd_una */
	if (!after(TCP_SKB_CB(skb)->seq + len, tp->snd_una))
		goto fallback;

	if (!tcp_skb_shift(prev, skb, pcount, len))
		goto fallback;
	if (!tcp_shifted_skb(sk, prev, skb, state, pcount, len, mss, dup_sack))
		goto out;

	/* Hole filled allows collapsing with the next as well, this is very
	 * useful when hole on every nth skb pattern happens
	 */
	skb = skb_rb_next(prev);
	if (!skb)
		goto out;

	if (!skb_can_shift(skb) ||
	    ((TCP_SKB_CB(skb)->sacked & TCPCB_TAGBITS) != TCPCB_SACKED_ACKED) ||
	    (mss != tcp_skb_seglen(skb)))
		goto out;

	len = skb->len;
	pcount = tcp_skb_pcount(skb);
	if (tcp_skb_shift(prev, skb, pcount, len))
		tcp_shifted_skb(sk, prev, skb, state, pcount,
				len, mss, 0);

out:
	return prev;

noop:
	return skb;

fallback:
	NET_INC_STATS(sock_net(sk), LINUX_MIB_SACKSHIFTFALLBACK);
	return NULL;
}

static struct sk_buff *tcp_sacktag_walk(struct sk_buff *skb, struct sock *sk,
					struct tcp_sack_block *next_dup,
					struct tcp_sacktag_state *state,
					u32 start_seq, u32 end_seq,
					bool dup_sack_in)
{
	struct tcp_sock *tp = tcp_sk(sk);
	struct sk_buff *tmp;

	skb_rbtree_walk_from(skb) {
		int in_sack = 0;
		bool dup_sack = dup_sack_in;

		/* queue is in-order => we can short-circuit the walk early */
		if (!before(TCP_SKB_CB(skb)->seq, end_seq))
			break;

		if (next_dup  &&
		    before(TCP_SKB_CB(skb)->seq, next_dup->end_seq)) {
			in_sack = tcp_match_skb_to_sack(sk, skb,
							next_dup->start_seq,
							next_dup->end_seq);
			if (in_sack > 0)
				dup_sack = true;
		}

		/* skb reference here is a bit tricky to get right, since
		 * shifting can eat and free both this skb and the next,
		 * so not even _safe variant of the loop is enough.
		 */
		if (in_sack <= 0) {
			tmp = tcp_shift_skb_data(sk, skb, state,
						 start_seq, end_seq, dup_sack);
			if (tmp) {
				if (tmp != skb) {
					skb = tmp;
					continue;
				}

				in_sack = 0;
			} else {
				in_sack = tcp_match_skb_to_sack(sk, skb,
								start_seq,
								end_seq);
			}
		}

		if (unlikely(in_sack < 0))
			break;

		if (in_sack) {
			TCP_SKB_CB(skb)->sacked =
				tcp_sacktag_one(sk,
						state,
						TCP_SKB_CB(skb)->sacked,
						TCP_SKB_CB(skb)->seq,
						TCP_SKB_CB(skb)->end_seq,
						dup_sack,
						tcp_skb_pcount(skb),
						skb->len,
						tcp_skb_timestamp_us(skb));
			tcp_rate_skb_delivered(sk, skb, state->rate);
			if (TCP_SKB_CB(skb)->sacked & TCPCB_SACKED_ACKED)
				list_del_init(&skb->tcp_tsorted_anchor);

			if (!before(TCP_SKB_CB(skb)->seq,
				    tcp_highest_sack_seq(tp)))
				tcp_advance_highest_sack(sk, skb);
		}
	}
	return skb;
}

static struct sk_buff *tcp_sacktag_bsearch(struct sock *sk, u32 seq)
{
	struct rb_node *parent, **p = &sk->tcp_rtx_queue.rb_node;
	struct sk_buff *skb;

	while (*p) {
		parent = *p;
		skb = rb_to_skb(parent);
		if (before(seq, TCP_SKB_CB(skb)->seq)) {
			p = &parent->rb_left;
			continue;
		}
		if (!before(seq, TCP_SKB_CB(skb)->end_seq)) {
			p = &parent->rb_right;
			continue;
		}
		return skb;
	}
	return NULL;
}

static struct sk_buff *tcp_sacktag_skip(struct sk_buff *skb, struct sock *sk,
					u32 skip_to_seq)
{
	if (skb && after(TCP_SKB_CB(skb)->seq, skip_to_seq))
		return skb;

	return tcp_sacktag_bsearch(sk, skip_to_seq);
}

static struct sk_buff *tcp_maybe_skipping_dsack(struct sk_buff *skb,
						struct sock *sk,
						struct tcp_sack_block *next_dup,
						struct tcp_sacktag_state *state,
						u32 skip_to_seq)
{
	if (!next_dup)
		return skb;

	if (before(next_dup->start_seq, skip_to_seq)) {
		skb = tcp_sacktag_skip(skb, sk, next_dup->start_seq);
		skb = tcp_sacktag_walk(skb, sk, NULL, state,
				       next_dup->start_seq, next_dup->end_seq,
				       1);
	}

	return skb;
}

static int tcp_sack_cache_ok(const struct tcp_sock *tp, const struct tcp_sack_block *cache)
{
	return cache < tp->recv_sack_cache + ARRAY_SIZE(tp->recv_sack_cache);
}

static int
tcp_sacktag_write_queue(struct sock *sk, const struct sk_buff *ack_skb,
			u32 prior_snd_una, struct tcp_sacktag_state *state)
{
	struct tcp_sock *tp = tcp_sk(sk);
	const unsigned char *ptr = (skb_transport_header(ack_skb) +
				    TCP_SKB_CB(ack_skb)->sacked);
	struct tcp_sack_block_wire *sp_wire = (struct tcp_sack_block_wire *)(ptr+2);
	struct tcp_sack_block sp[TCP_NUM_SACKS];
	struct tcp_sack_block *cache;
	struct sk_buff *skb;
	int num_sacks = min(TCP_NUM_SACKS, (ptr[1] - TCPOLEN_SACK_BASE) >> 3);
	int used_sacks;
	bool found_dup_sack = false;
	int i, j;
	int first_sack_index;

	state->flag = 0;
	state->reord = tp->snd_nxt;

	if (!tp->sacked_out)
		tcp_highest_sack_reset(sk);

	found_dup_sack = tcp_check_dsack(sk, ack_skb, sp_wire,
					 num_sacks, prior_snd_una, state);

	/* Eliminate too old ACKs, but take into
	 * account more or less fresh ones, they can
	 * contain valid SACK info.
	 */
	if (before(TCP_SKB_CB(ack_skb)->ack_seq, prior_snd_una - tp->max_window))
		return 0;

	if (!tp->packets_out)
		goto out;

	used_sacks = 0;
	first_sack_index = 0;
	for (i = 0; i < num_sacks; i++) {
		bool dup_sack = !i && found_dup_sack;

		sp[used_sacks].start_seq = get_unaligned_be32(&sp_wire[i].start_seq);
		sp[used_sacks].end_seq = get_unaligned_be32(&sp_wire[i].end_seq);

		if (!tcp_is_sackblock_valid(tp, dup_sack,
					    sp[used_sacks].start_seq,
					    sp[used_sacks].end_seq)) {
			int mib_idx;

			if (dup_sack) {
				if (!tp->undo_marker)
					mib_idx = LINUX_MIB_TCPDSACKIGNOREDNOUNDO;
				else
					mib_idx = LINUX_MIB_TCPDSACKIGNOREDOLD;
			} else {
				/* Don't count olds caused by ACK reordering */
				if ((TCP_SKB_CB(ack_skb)->ack_seq != tp->snd_una) &&
				    !after(sp[used_sacks].end_seq, tp->snd_una))
					continue;
				mib_idx = LINUX_MIB_TCPSACKDISCARD;
			}

			NET_INC_STATS(sock_net(sk), mib_idx);
			if (i == 0)
				first_sack_index = -1;
			continue;
		}

		/* Ignore very old stuff early */
		if (!after(sp[used_sacks].end_seq, prior_snd_una)) {
			if (i == 0)
				first_sack_index = -1;
			continue;
		}

		used_sacks++;
	}

	/* order SACK blocks to allow in order walk of the retrans queue */
	for (i = used_sacks - 1; i > 0; i--) {
		for (j = 0; j < i; j++) {
			if (after(sp[j].start_seq, sp[j + 1].start_seq)) {
				swap(sp[j], sp[j + 1]);

				/* Track where the first SACK block goes to */
				if (j == first_sack_index)
					first_sack_index = j + 1;
			}
		}
	}

	state->mss_now = tcp_current_mss(sk);
	skb = NULL;
	i = 0;

	if (!tp->sacked_out) {
		/* It's already past, so skip checking against it */
		cache = tp->recv_sack_cache + ARRAY_SIZE(tp->recv_sack_cache);
	} else {
		cache = tp->recv_sack_cache;
		/* Skip empty blocks in at head of the cache */
		while (tcp_sack_cache_ok(tp, cache) && !cache->start_seq &&
		       !cache->end_seq)
			cache++;
	}

	while (i < used_sacks) {
		u32 start_seq = sp[i].start_seq;
		u32 end_seq = sp[i].end_seq;
		bool dup_sack = (found_dup_sack && (i == first_sack_index));
		struct tcp_sack_block *next_dup = NULL;

		if (found_dup_sack && ((i + 1) == first_sack_index))
			next_dup = &sp[i + 1];

		/* Skip too early cached blocks */
		while (tcp_sack_cache_ok(tp, cache) &&
		       !before(start_seq, cache->end_seq))
			cache++;

		/* Can skip some work by looking recv_sack_cache? */
		if (tcp_sack_cache_ok(tp, cache) && !dup_sack &&
		    after(end_seq, cache->start_seq)) {

			/* Head todo? */
			if (before(start_seq, cache->start_seq)) {
				skb = tcp_sacktag_skip(skb, sk, start_seq);
				skb = tcp_sacktag_walk(skb, sk, next_dup,
						       state,
						       start_seq,
						       cache->start_seq,
						       dup_sack);
			}

			/* Rest of the block already fully processed? */
			if (!after(end_seq, cache->end_seq))
				goto advance_sp;

			skb = tcp_maybe_skipping_dsack(skb, sk, next_dup,
						       state,
						       cache->end_seq);

			/* ...tail remains todo... */
			if (tcp_highest_sack_seq(tp) == cache->end_seq) {
				/* ...but better entrypoint exists! */
				skb = tcp_highest_sack(sk);
				if (!skb)
					break;
				cache++;
				goto walk;
			}

			skb = tcp_sacktag_skip(skb, sk, cache->end_seq);
			/* Check overlap against next cached too (past this one already) */
			cache++;
			continue;
		}

		if (!before(start_seq, tcp_highest_sack_seq(tp))) {
			skb = tcp_highest_sack(sk);
			if (!skb)
				break;
		}
		skb = tcp_sacktag_skip(skb, sk, start_seq);

walk:
		skb = tcp_sacktag_walk(skb, sk, next_dup, state,
				       start_seq, end_seq, dup_sack);

advance_sp:
		i++;
	}

	/* Clear the head of the cache sack blocks so we can skip it next time */
	for (i = 0; i < ARRAY_SIZE(tp->recv_sack_cache) - used_sacks; i++) {
		tp->recv_sack_cache[i].start_seq = 0;
		tp->recv_sack_cache[i].end_seq = 0;
	}
	for (j = 0; j < used_sacks; j++)
		tp->recv_sack_cache[i++] = sp[j];

	if (inet_csk(sk)->icsk_ca_state != TCP_CA_Loss || tp->undo_marker)
		tcp_check_sack_reordering(sk, state->reord, 0);

	tcp_verify_left_out(tp);
out:

#if FASTRETRANS_DEBUG > 0
	WARN_ON((int)tp->sacked_out < 0);
	WARN_ON((int)tp->lost_out < 0);
	WARN_ON((int)tp->retrans_out < 0);
	WARN_ON((int)tcp_packets_in_flight(tp) < 0);
#endif
	return state->flag;
}

/* Limits sacked_out so that sum with lost_out isn't ever larger than
 * packets_out. Returns false if sacked_out adjustement wasn't necessary.
 */
static bool tcp_limit_reno_sacked(struct tcp_sock *tp)
{
	u32 holes;

	holes = max(tp->lost_out, 1U);
	holes = min(holes, tp->packets_out);

	if ((tp->sacked_out + holes) > tp->packets_out) {
		tp->sacked_out = tp->packets_out - holes;
		return true;
	}
	return false;
}

/* If we receive more dupacks than we expected counting segments
 * in assumption of absent reordering, interpret this as reordering.
 * The only another reason could be bug in receiver TCP.
 */
static void tcp_check_reno_reordering(struct sock *sk, const int addend)
{
	struct tcp_sock *tp = tcp_sk(sk);

	if (!tcp_limit_reno_sacked(tp))
		return;

	tp->reordering = min_t(u32, tp->packets_out + addend,
			       sock_net(sk)->ipv4.sysctl_tcp_max_reordering);
	tp->reord_seen++;
	NET_INC_STATS(sock_net(sk), LINUX_MIB_TCPRENOREORDER);
}

/* Emulate SACKs for SACKless connection: account for a new dupack. */

static void tcp_add_reno_sack(struct sock *sk, int num_dupack, bool ece_ack)
{
	if (num_dupack) {
		struct tcp_sock *tp = tcp_sk(sk);
		u32 prior_sacked = tp->sacked_out;
		s32 delivered;

		tp->sacked_out += num_dupack;
		tcp_check_reno_reordering(sk, 0);
		delivered = tp->sacked_out - prior_sacked;
		if (delivered > 0)
			tcp_count_delivered(tp, delivered, ece_ack);
		tcp_verify_left_out(tp);
	}
}

/* Account for ACK, ACKing some data in Reno Recovery phase. */

static void tcp_remove_reno_sacks(struct sock *sk, int acked, bool ece_ack)
{
	struct tcp_sock *tp = tcp_sk(sk);

	if (acked > 0) {
		/* One ACK acked hole. The rest eat duplicate ACKs. */
		tcp_count_delivered(tp, max_t(int, acked - tp->sacked_out, 1),
				    ece_ack);
		if (acked - 1 >= tp->sacked_out)
			tp->sacked_out = 0;
		else
			tp->sacked_out -= acked - 1;
	}
	tcp_check_reno_reordering(sk, acked);
	tcp_verify_left_out(tp);
}

static inline void tcp_reset_reno_sack(struct tcp_sock *tp)
{
	tp->sacked_out = 0;
}

void tcp_clear_retrans(struct tcp_sock *tp)
{
	tp->retrans_out = 0;
	tp->lost_out = 0;
	tp->undo_marker = 0;
	tp->undo_retrans = -1;
	tp->sacked_out = 0;
}

static inline void tcp_init_undo(struct tcp_sock *tp)
{
	tp->undo_marker = tp->snd_una;
	/* Retransmission still in flight may cause DSACKs later. */
	tp->undo_retrans = tp->retrans_out ? : -1;
}

static bool tcp_is_rack(const struct sock *sk)
{
	return sock_net(sk)->ipv4.sysctl_tcp_recovery & TCP_RACK_LOSS_DETECTION;
}

/* If we detect SACK reneging, forget all SACK information
 * and reset tags completely, otherwise preserve SACKs. If receiver
 * dropped its ofo queue, we will know this due to reneging detection.
 */
static void tcp_timeout_mark_lost(struct sock *sk)
{
	struct tcp_sock *tp = tcp_sk(sk);
	struct sk_buff *skb, *head;
	bool is_reneg;			/* is receiver reneging on SACKs? */

	head = tcp_rtx_queue_head(sk);
	is_reneg = head && (TCP_SKB_CB(head)->sacked & TCPCB_SACKED_ACKED);
	if (is_reneg) {
		NET_INC_STATS(sock_net(sk), LINUX_MIB_TCPSACKRENEGING);
		tp->sacked_out = 0;
		/* Mark SACK reneging until we recover from this loss event. */
		tp->is_sack_reneg = 1;
	} else if (tcp_is_reno(tp)) {
		tcp_reset_reno_sack(tp);
	}

	skb = head;
	skb_rbtree_walk_from(skb) {
		if (is_reneg)
			TCP_SKB_CB(skb)->sacked &= ~TCPCB_SACKED_ACKED;
		else if (tcp_is_rack(sk) && skb != head &&
			 tcp_rack_skb_timeout(tp, skb, 0) > 0)
			continue; /* Don't mark recently sent ones lost yet */
		tcp_mark_skb_lost(sk, skb);
	}
	tcp_verify_left_out(tp);
	tcp_clear_all_retrans_hints(tp);
}

/* Enter Loss state. */
void tcp_enter_loss(struct sock *sk)
{
	const struct inet_connection_sock *icsk = inet_csk(sk);
	struct tcp_sock *tp = tcp_sk(sk);
	struct net *net = sock_net(sk);
	bool new_recovery = icsk->icsk_ca_state < TCP_CA_Recovery;

	tcp_timeout_mark_lost(sk);

	/* Reduce ssthresh if it has not yet been made inside this window. */
	if (icsk->icsk_ca_state <= TCP_CA_Disorder ||
	    !after(tp->high_seq, tp->snd_una) ||
	    (icsk->icsk_ca_state == TCP_CA_Loss && !icsk->icsk_retransmits)) {
		tp->prior_ssthresh = tcp_current_ssthresh(sk);
		tp->prior_cwnd = tp->snd_cwnd;
		tp->snd_ssthresh = icsk->icsk_ca_ops->ssthresh(sk);
		tcp_ca_event(sk, CA_EVENT_LOSS);
		tcp_init_undo(tp);
	}
	tp->snd_cwnd	   = tcp_packets_in_flight(tp) + 1;
	tp->snd_cwnd_cnt   = 0;
	tp->snd_cwnd_stamp = tcp_jiffies32;

	/* Timeout in disordered state after receiving substantial DUPACKs
	 * suggests that the degree of reordering is over-estimated.
	 */
	if (icsk->icsk_ca_state <= TCP_CA_Disorder &&
	    tp->sacked_out >= net->ipv4.sysctl_tcp_reordering)
		tp->reordering = min_t(unsigned int, tp->reordering,
				       net->ipv4.sysctl_tcp_reordering);
	tcp_set_ca_state(sk, TCP_CA_Loss);
	tp->high_seq = tp->snd_nxt;
	tcp_ecn_queue_cwr(tp);

	/* F-RTO RFC5682 sec 3.1 step 1: retransmit SND.UNA if no previous
	 * loss recovery is underway except recurring timeout(s) on
	 * the same SND.UNA (sec 3.2). Disable F-RTO on path MTU probing
	 */
	tp->frto = net->ipv4.sysctl_tcp_frto &&
		   (new_recovery || icsk->icsk_retransmits) &&
		   !inet_csk(sk)->icsk_mtup.probe_size;
}

/* If ACK arrived pointing to a remembered SACK, it means that our
 * remembered SACKs do not reflect real state of receiver i.e.
 * receiver _host_ is heavily congested (or buggy).
 *
 * To avoid big spurious retransmission bursts due to transient SACK
 * scoreboard oddities that look like reneging, we give the receiver a
 * little time (max(RTT/2, 10ms)) to send us some more ACKs that will
 * restore sanity to the SACK scoreboard. If the apparent reneging
 * persists until this RTO then we'll clear the SACK scoreboard.
 */
static bool tcp_check_sack_reneging(struct sock *sk, int flag)
{
	if (flag & FLAG_SACK_RENEGING) {
		struct tcp_sock *tp = tcp_sk(sk);
		unsigned long delay = max(usecs_to_jiffies(tp->srtt_us >> 4),
					  msecs_to_jiffies(10));

		inet_csk_reset_xmit_timer(sk, ICSK_TIME_RETRANS,
					  delay, TCP_RTO_MAX);
		return true;
	}
	return false;
}

/* Heurestics to calculate number of duplicate ACKs. There's no dupACKs
 * counter when SACK is enabled (without SACK, sacked_out is used for
 * that purpose).
 *
 * With reordering, holes may still be in flight, so RFC3517 recovery
 * uses pure sacked_out (total number of SACKed segments) even though
 * it violates the RFC that uses duplicate ACKs, often these are equal
 * but when e.g. out-of-window ACKs or packet duplication occurs,
 * they differ. Since neither occurs due to loss, TCP should really
 * ignore them.
 */
static inline int tcp_dupack_heuristics(const struct tcp_sock *tp)
{
	return tp->sacked_out + 1;
}

/* Linux NewReno/SACK/ECN state machine.
 * --------------------------------------
 *
 * "Open"	Normal state, no dubious events, fast path.
 * "Disorder"   In all the respects it is "Open",
 *		but requires a bit more attention. It is entered when
 *		we see some SACKs or dupacks. It is split of "Open"
 *		mainly to move some processing from fast path to slow one.
 * "CWR"	CWND was reduced due to some Congestion Notification event.
 *		It can be ECN, ICMP source quench, local device congestion.
 * "Recovery"	CWND was reduced, we are fast-retransmitting.
 * "Loss"	CWND was reduced due to RTO timeout or SACK reneging.
 *
 * tcp_fastretrans_alert() is entered:
 * - each incoming ACK, if state is not "Open"
 * - when arrived ACK is unusual, namely:
 *	* SACK
 *	* Duplicate ACK.
 *	* ECN ECE.
 *
 * Counting packets in flight is pretty simple.
 *
 *	in_flight = packets_out - left_out + retrans_out
 *
 *	packets_out is SND.NXT-SND.UNA counted in packets.
 *
 *	retrans_out is number of retransmitted segments.
 *
 *	left_out is number of segments left network, but not ACKed yet.
 *
 *		left_out = sacked_out + lost_out
 *
 *     sacked_out: Packets, which arrived to receiver out of order
 *		   and hence not ACKed. With SACKs this number is simply
 *		   amount of SACKed data. Even without SACKs
 *		   it is easy to give pretty reliable estimate of this number,
 *		   counting duplicate ACKs.
 *
 *       lost_out: Packets lost by network. TCP has no explicit
 *		   "loss notification" feedback from network (for now).
 *		   It means that this number can be only _guessed_.
 *		   Actually, it is the heuristics to predict lossage that
 *		   distinguishes different algorithms.
 *
 *	F.e. after RTO, when all the queue is considered as lost,
 *	lost_out = packets_out and in_flight = retrans_out.
 *
 *		Essentially, we have now a few algorithms detecting
 *		lost packets.
 *
 *		If the receiver supports SACK:
 *
 *		RFC6675/3517: It is the conventional algorithm. A packet is
 *		considered lost if the number of higher sequence packets
 *		SACKed is greater than or equal the DUPACK thoreshold
 *		(reordering). This is implemented in tcp_mark_head_lost and
 *		tcp_update_scoreboard.
 *
 *		RACK (draft-ietf-tcpm-rack-01): it is a newer algorithm
 *		(2017-) that checks timing instead of counting DUPACKs.
 *		Essentially a packet is considered lost if it's not S/ACKed
 *		after RTT + reordering_window, where both metrics are
 *		dynamically measured and adjusted. This is implemented in
 *		tcp_rack_mark_lost.
 *
 *		If the receiver does not support SACK:
 *
 *		NewReno (RFC6582): in Recovery we assume that one segment
 *		is lost (classic Reno). While we are in Recovery and
 *		a partial ACK arrives, we assume that one more packet
 *		is lost (NewReno). This heuristics are the same in NewReno
 *		and SACK.
 *
 * Really tricky (and requiring careful tuning) part of algorithm
 * is hidden in functions tcp_time_to_recover() and tcp_xmit_retransmit_queue().
 * The first determines the moment _when_ we should reduce CWND and,
 * hence, slow down forward transmission. In fact, it determines the moment
 * when we decide that hole is caused by loss, rather than by a reorder.
 *
 * tcp_xmit_retransmit_queue() decides, _what_ we should retransmit to fill
 * holes, caused by lost packets.
 *
 * And the most logically complicated part of algorithm is undo
 * heuristics. We detect false retransmits due to both too early
 * fast retransmit (reordering) and underestimated RTO, analyzing
 * timestamps and D-SACKs. When we detect that some segments were
 * retransmitted by mistake and CWND reduction was wrong, we undo
 * window reduction and abort recovery phase. This logic is hidden
 * inside several functions named tcp_try_undo_<something>.
 */

/* This function decides, when we should leave Disordered state
 * and enter Recovery phase, reducing congestion window.
 *
 * Main question: may we further continue forward transmission
 * with the same cwnd?
 */
static bool tcp_time_to_recover(struct sock *sk, int flag)
{
	struct tcp_sock *tp = tcp_sk(sk);

	/* Trick#1: The loss is proven. */
	if (tp->lost_out)
		return true;

	/* Not-A-Trick#2 : Classic rule... */
	if (!tcp_is_rack(sk) && tcp_dupack_heuristics(tp) > tp->reordering)
		return true;

	return false;
}

/* Detect loss in event "A" above by marking head of queue up as lost.
 * For RFC3517 SACK, a segment is considered lost if it
 * has at least tp->reordering SACKed seqments above it; "packets" refers to
 * the maximum SACKed segments to pass before reaching this limit.
 */
static void tcp_mark_head_lost(struct sock *sk, int packets, int mark_head)
{
	struct tcp_sock *tp = tcp_sk(sk);
	struct sk_buff *skb;
	int cnt;
	/* Use SACK to deduce losses of new sequences sent during recovery */
	const u32 loss_high = tp->snd_nxt;

	WARN_ON(packets > tp->packets_out);
	skb = tp->lost_skb_hint;
	if (skb) {
		/* Head already handled? */
		if (mark_head && after(TCP_SKB_CB(skb)->seq, tp->snd_una))
			return;
		cnt = tp->lost_cnt_hint;
	} else {
		skb = tcp_rtx_queue_head(sk);
		cnt = 0;
	}

	skb_rbtree_walk_from(skb) {
		/* TODO: do this better */
		/* this is not the most efficient way to do this... */
		tp->lost_skb_hint = skb;
		tp->lost_cnt_hint = cnt;

		if (after(TCP_SKB_CB(skb)->end_seq, loss_high))
			break;

		if (TCP_SKB_CB(skb)->sacked & TCPCB_SACKED_ACKED)
			cnt += tcp_skb_pcount(skb);

		if (cnt > packets)
			break;

		if (!(TCP_SKB_CB(skb)->sacked & TCPCB_LOST))
			tcp_mark_skb_lost(sk, skb);

		if (mark_head)
			break;
	}
	tcp_verify_left_out(tp);
}

/* Account newly detected lost packet(s) */

static void tcp_update_scoreboard(struct sock *sk, int fast_rexmit)
{
	struct tcp_sock *tp = tcp_sk(sk);

	if (tcp_is_sack(tp)) {
		int sacked_upto = tp->sacked_out - tp->reordering;
		if (sacked_upto >= 0)
			tcp_mark_head_lost(sk, sacked_upto, 0);
		else if (fast_rexmit)
			tcp_mark_head_lost(sk, 1, 1);
	}
}

static bool tcp_tsopt_ecr_before(const struct tcp_sock *tp, u32 when)
{
	return tp->rx_opt.saw_tstamp && tp->rx_opt.rcv_tsecr &&
	       before(tp->rx_opt.rcv_tsecr, when);
}

/* skb is spurious retransmitted if the returned timestamp echo
 * reply is prior to the skb transmission time
 */
static bool tcp_skb_spurious_retrans(const struct tcp_sock *tp,
				     const struct sk_buff *skb)
{
	return (TCP_SKB_CB(skb)->sacked & TCPCB_RETRANS) &&
	       tcp_tsopt_ecr_before(tp, tcp_skb_timestamp(skb));
}

/* Nothing was retransmitted or returned timestamp is less
 * than timestamp of the first retransmission.
 */
static inline bool tcp_packet_delayed(const struct tcp_sock *tp)
{
	return tp->retrans_stamp &&
	       tcp_tsopt_ecr_before(tp, tp->retrans_stamp);
}

/* Undo procedures. */

/* We can clear retrans_stamp when there are no retransmissions in the
 * window. It would seem that it is trivially available for us in
 * tp->retrans_out, however, that kind of assumptions doesn't consider
 * what will happen if errors occur when sending retransmission for the
 * second time. ...It could the that such segment has only
 * TCPCB_EVER_RETRANS set at the present time. It seems that checking
 * the head skb is enough except for some reneging corner cases that
 * are not worth the effort.
 *
 * Main reason for all this complexity is the fact that connection dying
 * time now depends on the validity of the retrans_stamp, in particular,
 * that successive retransmissions of a segment must not advance
 * retrans_stamp under any conditions.
 */
static bool tcp_any_retrans_done(const struct sock *sk)
{
	const struct tcp_sock *tp = tcp_sk(sk);
	struct sk_buff *skb;

	if (tp->retrans_out)
		return true;

	skb = tcp_rtx_queue_head(sk);
	if (unlikely(skb && TCP_SKB_CB(skb)->sacked & TCPCB_EVER_RETRANS))
		return true;

	return false;
}

static void DBGUNDO(struct sock *sk, const char *msg)
{
#if FASTRETRANS_DEBUG > 1
	struct tcp_sock *tp = tcp_sk(sk);
	struct inet_sock *inet = inet_sk(sk);

	if (sk->sk_family == AF_INET) {
		pr_debug("Undo %s %pI4/%u c%u l%u ss%u/%u p%u\n",
			 msg,
			 &inet->inet_daddr, ntohs(inet->inet_dport),
			 tp->snd_cwnd, tcp_left_out(tp),
			 tp->snd_ssthresh, tp->prior_ssthresh,
			 tp->packets_out);
	}
#if IS_ENABLED(CONFIG_IPV6)
	else if (sk->sk_family == AF_INET6) {
		pr_debug("Undo %s %pI6/%u c%u l%u ss%u/%u p%u\n",
			 msg,
			 &sk->sk_v6_daddr, ntohs(inet->inet_dport),
			 tp->snd_cwnd, tcp_left_out(tp),
			 tp->snd_ssthresh, tp->prior_ssthresh,
			 tp->packets_out);
	}
#endif
#endif
}

static void tcp_undo_cwnd_reduction(struct sock *sk, bool unmark_loss)
{
	struct tcp_sock *tp = tcp_sk(sk);

	if (unmark_loss) {
		struct sk_buff *skb;

		skb_rbtree_walk(skb, &sk->tcp_rtx_queue) {
			TCP_SKB_CB(skb)->sacked &= ~TCPCB_LOST;
		}
		tp->lost_out = 0;
		tcp_clear_all_retrans_hints(tp);
	}

	if (tp->prior_ssthresh) {
		const struct inet_connection_sock *icsk = inet_csk(sk);

		tp->snd_cwnd = icsk->icsk_ca_ops->undo_cwnd(sk);

		if (tp->prior_ssthresh > tp->snd_ssthresh) {
			tp->snd_ssthresh = tp->prior_ssthresh;
			tcp_ecn_withdraw_cwr(tp);
		}
	}
	tp->snd_cwnd_stamp = tcp_jiffies32;
	tp->undo_marker = 0;
	tp->rack.advanced = 1; /* Force RACK to re-exam losses */
}

static inline bool tcp_may_undo(const struct tcp_sock *tp)
{
	return tp->undo_marker && (!tp->undo_retrans || tcp_packet_delayed(tp));
}

/* People celebrate: "We love our President!" */
static bool tcp_try_undo_recovery(struct sock *sk)
{
	struct tcp_sock *tp = tcp_sk(sk);

	if (tcp_may_undo(tp)) {
		int mib_idx;

		/* Happy end! We did not retransmit anything
		 * or our original transmission succeeded.
		 */
		DBGUNDO(sk, inet_csk(sk)->icsk_ca_state == TCP_CA_Loss ? "loss" : "retrans");
		tcp_undo_cwnd_reduction(sk, false);
		if (inet_csk(sk)->icsk_ca_state == TCP_CA_Loss)
			mib_idx = LINUX_MIB_TCPLOSSUNDO;
		else
			mib_idx = LINUX_MIB_TCPFULLUNDO;

		NET_INC_STATS(sock_net(sk), mib_idx);
	} else if (tp->rack.reo_wnd_persist) {
		tp->rack.reo_wnd_persist--;
	}
	if (tp->snd_una == tp->high_seq && tcp_is_reno(tp)) {
		/* Hold old state until something *above* high_seq
		 * is ACKed. For Reno it is MUST to prevent false
		 * fast retransmits (RFC2582). SACK TCP is safe. */
		if (!tcp_any_retrans_done(sk))
			tp->retrans_stamp = 0;
		return true;
	}
	tcp_set_ca_state(sk, TCP_CA_Open);
	tp->is_sack_reneg = 0;
	return false;
}

/* Try to undo cwnd reduction, because D-SACKs acked all retransmitted data */
static bool tcp_try_undo_dsack(struct sock *sk)
{
	struct tcp_sock *tp = tcp_sk(sk);

	if (tp->undo_marker && !tp->undo_retrans) {
		tp->rack.reo_wnd_persist = min(TCP_RACK_RECOVERY_THRESH,
					       tp->rack.reo_wnd_persist + 1);
		DBGUNDO(sk, "D-SACK");
		tcp_undo_cwnd_reduction(sk, false);
		NET_INC_STATS(sock_net(sk), LINUX_MIB_TCPDSACKUNDO);
		return true;
	}
	return false;
}

/* Undo during loss recovery after partial ACK or using F-RTO. */
static bool tcp_try_undo_loss(struct sock *sk, bool frto_undo)
{
	struct tcp_sock *tp = tcp_sk(sk);

	if (frto_undo || tcp_may_undo(tp)) {
		tcp_undo_cwnd_reduction(sk, true);

		DBGUNDO(sk, "partial loss");
		NET_INC_STATS(sock_net(sk), LINUX_MIB_TCPLOSSUNDO);
		if (frto_undo)
			NET_INC_STATS(sock_net(sk),
					LINUX_MIB_TCPSPURIOUSRTOS);
		inet_csk(sk)->icsk_retransmits = 0;
		if (frto_undo || tcp_is_sack(tp)) {
			tcp_set_ca_state(sk, TCP_CA_Open);
			tp->is_sack_reneg = 0;
		}
		return true;
	}
	return false;
}

/* The cwnd reduction in CWR and Recovery uses the PRR algorithm in RFC 6937.
 * It computes the number of packets to send (sndcnt) based on packets newly
 * delivered:
 *   1) If the packets in flight is larger than ssthresh, PRR spreads the
 *	cwnd reductions across a full RTT.
 *   2) Otherwise PRR uses packet conservation to send as much as delivered.
 *      But when the retransmits are acked without further losses, PRR
 *      slow starts cwnd up to ssthresh to speed up the recovery.
 */
static void tcp_init_cwnd_reduction(struct sock *sk)
{
	struct tcp_sock *tp = tcp_sk(sk);

	tp->high_seq = tp->snd_nxt;
	tp->tlp_high_seq = 0;
	tp->snd_cwnd_cnt = 0;
	tp->prior_cwnd = tp->snd_cwnd;
	tp->prr_delivered = 0;
	tp->prr_out = 0;
	tp->snd_ssthresh = inet_csk(sk)->icsk_ca_ops->ssthresh(sk);
	tcp_ecn_queue_cwr(tp);
}

void tcp_cwnd_reduction(struct sock *sk, int newly_acked_sacked, int flag)
{
	struct tcp_sock *tp = tcp_sk(sk);
	int sndcnt = 0;
	int delta = tp->snd_ssthresh - tcp_packets_in_flight(tp);

	if (newly_acked_sacked <= 0 || WARN_ON_ONCE(!tp->prior_cwnd))
		return;

	tp->prr_delivered += newly_acked_sacked;
	if (delta < 0) {
		u64 dividend = (u64)tp->snd_ssthresh * tp->prr_delivered +
			       tp->prior_cwnd - 1;
		sndcnt = div_u64(dividend, tp->prior_cwnd) - tp->prr_out;
	} else if ((flag & (FLAG_RETRANS_DATA_ACKED | FLAG_LOST_RETRANS)) ==
		   FLAG_RETRANS_DATA_ACKED) {
		sndcnt = min_t(int, delta,
			       max_t(int, tp->prr_delivered - tp->prr_out,
				     newly_acked_sacked) + 1);
	} else {
		sndcnt = min(delta, newly_acked_sacked);
	}
	/* Force a fast retransmit upon entering fast recovery */
	sndcnt = max(sndcnt, (tp->prr_out ? 0 : 1));
	tp->snd_cwnd = tcp_packets_in_flight(tp) + sndcnt;
}

static inline void tcp_end_cwnd_reduction(struct sock *sk)
{
	struct tcp_sock *tp = tcp_sk(sk);

	if (inet_csk(sk)->icsk_ca_ops->cong_control)
		return;

	/* Reset cwnd to ssthresh in CWR or Recovery (unless it's undone) */
	if (tp->snd_ssthresh < TCP_INFINITE_SSTHRESH &&
	    (inet_csk(sk)->icsk_ca_state == TCP_CA_CWR || tp->undo_marker)) {
		tp->snd_cwnd = tp->snd_ssthresh;
		tp->snd_cwnd_stamp = tcp_jiffies32;
	}
	tcp_ca_event(sk, CA_EVENT_COMPLETE_CWR);
}

/* Enter CWR state. Disable cwnd undo since congestion is proven with ECN */
void tcp_enter_cwr(struct sock *sk)
{
	struct tcp_sock *tp = tcp_sk(sk);

	tp->prior_ssthresh = 0;
	if (inet_csk(sk)->icsk_ca_state < TCP_CA_CWR) {
		tp->undo_marker = 0;
		tcp_init_cwnd_reduction(sk);
		tcp_set_ca_state(sk, TCP_CA_CWR);
	}
}
EXPORT_SYMBOL(tcp_enter_cwr);

static void tcp_try_keep_open(struct sock *sk)
{
	struct tcp_sock *tp = tcp_sk(sk);
	int state = TCP_CA_Open;

	if (tcp_left_out(tp) || tcp_any_retrans_done(sk))
		state = TCP_CA_Disorder;

	if (inet_csk(sk)->icsk_ca_state != state) {
		tcp_set_ca_state(sk, state);
		tp->high_seq = tp->snd_nxt;
	}
}

static void tcp_try_to_open(struct sock *sk, int flag)
{
	struct tcp_sock *tp = tcp_sk(sk);

	tcp_verify_left_out(tp);

	if (!tcp_any_retrans_done(sk))
		tp->retrans_stamp = 0;

	if (flag & FLAG_ECE)
		tcp_enter_cwr(sk);

	if (inet_csk(sk)->icsk_ca_state != TCP_CA_CWR) {
		tcp_try_keep_open(sk);
	}
}

static void tcp_mtup_probe_failed(struct sock *sk)
{
	struct inet_connection_sock *icsk = inet_csk(sk);

	icsk->icsk_mtup.search_high = icsk->icsk_mtup.probe_size - 1;
	icsk->icsk_mtup.probe_size = 0;
	NET_INC_STATS(sock_net(sk), LINUX_MIB_TCPMTUPFAIL);
}

static void tcp_mtup_probe_success(struct sock *sk)
{
	struct tcp_sock *tp = tcp_sk(sk);
	struct inet_connection_sock *icsk = inet_csk(sk);

	/* FIXME: breaks with very large cwnd */
	tp->prior_ssthresh = tcp_current_ssthresh(sk);
	tp->snd_cwnd = tp->snd_cwnd *
		       tcp_mss_to_mtu(sk, tp->mss_cache) /
		       icsk->icsk_mtup.probe_size;
	tp->snd_cwnd_cnt = 0;
	tp->snd_cwnd_stamp = tcp_jiffies32;
	tp->snd_ssthresh = tcp_current_ssthresh(sk);

	icsk->icsk_mtup.search_low = icsk->icsk_mtup.probe_size;
	icsk->icsk_mtup.probe_size = 0;
	tcp_sync_mss(sk, icsk->icsk_pmtu_cookie);
	NET_INC_STATS(sock_net(sk), LINUX_MIB_TCPMTUPSUCCESS);
}

/* Do a simple retransmit without using the backoff mechanisms in
 * tcp_timer. This is used for path mtu discovery.
 * The socket is already locked here.
 */
void tcp_simple_retransmit(struct sock *sk)
{
	const struct inet_connection_sock *icsk = inet_csk(sk);
	struct tcp_sock *tp = tcp_sk(sk);
	struct sk_buff *skb;
	unsigned int mss = tcp_current_mss(sk);

	skb_rbtree_walk(skb, &sk->tcp_rtx_queue) {
		if (tcp_skb_seglen(skb) > mss)
			tcp_mark_skb_lost(sk, skb);
	}

	tcp_clear_retrans_hints_partial(tp);

	if (!tp->lost_out)
		return;

	if (tcp_is_reno(tp))
		tcp_limit_reno_sacked(tp);

	tcp_verify_left_out(tp);

	/* Don't muck with the congestion window here.
	 * Reason is that we do not increase amount of _data_
	 * in network, but units changed and effective
	 * cwnd/ssthresh really reduced now.
	 */
	if (icsk->icsk_ca_state != TCP_CA_Loss) {
		tp->high_seq = tp->snd_nxt;
		tp->snd_ssthresh = tcp_current_ssthresh(sk);
		tp->prior_ssthresh = 0;
		tp->undo_marker = 0;
		tcp_set_ca_state(sk, TCP_CA_Loss);
	}
	tcp_xmit_retransmit_queue(sk);
}
EXPORT_SYMBOL(tcp_simple_retransmit);

void tcp_enter_recovery(struct sock *sk, bool ece_ack)
{
	struct tcp_sock *tp = tcp_sk(sk);
	int mib_idx;

	if (tcp_is_reno(tp))
		mib_idx = LINUX_MIB_TCPRENORECOVERY;
	else
		mib_idx = LINUX_MIB_TCPSACKRECOVERY;

	NET_INC_STATS(sock_net(sk), mib_idx);

	tp->prior_ssthresh = 0;
	tcp_init_undo(tp);

	if (!tcp_in_cwnd_reduction(sk)) {
		if (!ece_ack)
			tp->prior_ssthresh = tcp_current_ssthresh(sk);
		tcp_init_cwnd_reduction(sk);
	}
	tcp_set_ca_state(sk, TCP_CA_Recovery);
}

/* Process an ACK in CA_Loss state. Move to CA_Open if lost data are
 * recovered or spurious. Otherwise retransmits more on partial ACKs.
 */
static void tcp_process_loss(struct sock *sk, int flag, int num_dupack,
			     int *rexmit)
{
	struct tcp_sock *tp = tcp_sk(sk);
	bool recovered = !before(tp->snd_una, tp->high_seq);

	if ((flag & FLAG_SND_UNA_ADVANCED || rcu_access_pointer(tp->fastopen_rsk)) &&
	    tcp_try_undo_loss(sk, false))
		return;

	if (tp->frto) { /* F-RTO RFC5682 sec 3.1 (sack enhanced version). */
		/* Step 3.b. A timeout is spurious if not all data are
		 * lost, i.e., never-retransmitted data are (s)acked.
		 */
		if ((flag & FLAG_ORIG_SACK_ACKED) &&
		    tcp_try_undo_loss(sk, true))
			return;

		if (after(tp->snd_nxt, tp->high_seq)) {
			if (flag & FLAG_DATA_SACKED || num_dupack)
				tp->frto = 0; /* Step 3.a. loss was real */
		} else if (flag & FLAG_SND_UNA_ADVANCED && !recovered) {
			tp->high_seq = tp->snd_nxt;
			/* Step 2.b. Try send new data (but deferred until cwnd
			 * is updated in tcp_ack()). Otherwise fall back to
			 * the conventional recovery.
			 */
			if (!tcp_write_queue_empty(sk) &&
			    after(tcp_wnd_end(tp), tp->snd_nxt)) {
				*rexmit = REXMIT_NEW;
				return;
			}
			tp->frto = 0;
		}
	}

	if (recovered) {
		/* F-RTO RFC5682 sec 3.1 step 2.a and 1st part of step 3.a */
		tcp_try_undo_recovery(sk);
		return;
	}
	if (tcp_is_reno(tp)) {
		/* A Reno DUPACK means new data in F-RTO step 2.b above are
		 * delivered. Lower inflight to clock out (re)tranmissions.
		 */
		if (after(tp->snd_nxt, tp->high_seq) && num_dupack)
			tcp_add_reno_sack(sk, num_dupack, flag & FLAG_ECE);
		else if (flag & FLAG_SND_UNA_ADVANCED)
			tcp_reset_reno_sack(tp);
	}
	*rexmit = REXMIT_LOST;
}

/* Undo during fast recovery after partial ACK. */
static bool tcp_try_undo_partial(struct sock *sk, u32 prior_snd_una)
{
	struct tcp_sock *tp = tcp_sk(sk);

	if (tp->undo_marker && tcp_packet_delayed(tp)) {
		/* Plain luck! Hole if filled with delayed
		 * packet, rather than with a retransmit. Check reordering.
		 */
		tcp_check_sack_reordering(sk, prior_snd_una, 1);

		/* We are getting evidence that the reordering degree is higher
		 * than we realized. If there are no retransmits out then we
		 * can undo. Otherwise we clock out new packets but do not
		 * mark more packets lost or retransmit more.
		 */
		if (tp->retrans_out)
			return true;

		if (!tcp_any_retrans_done(sk))
			tp->retrans_stamp = 0;

		DBGUNDO(sk, "partial recovery");
		tcp_undo_cwnd_reduction(sk, true);
		NET_INC_STATS(sock_net(sk), LINUX_MIB_TCPPARTIALUNDO);
		tcp_try_keep_open(sk);
		return true;
	}
	return false;
}

static void tcp_identify_packet_loss(struct sock *sk, int *ack_flag)
{
	struct tcp_sock *tp = tcp_sk(sk);

	if (tcp_rtx_queue_empty(sk))
		return;

	if (unlikely(tcp_is_reno(tp))) {
		tcp_newreno_mark_lost(sk, *ack_flag & FLAG_SND_UNA_ADVANCED);
	} else if (tcp_is_rack(sk)) {
		u32 prior_retrans = tp->retrans_out;

		tcp_rack_mark_lost(sk);
		if (prior_retrans > tp->retrans_out)
			*ack_flag |= FLAG_LOST_RETRANS;
	}
}

static bool tcp_force_fast_retransmit(struct sock *sk)
{
	struct tcp_sock *tp = tcp_sk(sk);

	return after(tcp_highest_sack_seq(tp),
		     tp->snd_una + tp->reordering * tp->mss_cache);
}

/* Process an event, which can update packets-in-flight not trivially.
 * Main goal of this function is to calculate new estimate for left_out,
 * taking into account both packets sitting in receiver's buffer and
 * packets lost by network.
 *
 * Besides that it updates the congestion state when packet loss or ECN
 * is detected. But it does not reduce the cwnd, it is done by the
 * congestion control later.
 *
 * It does _not_ decide what to send, it is made in function
 * tcp_xmit_retransmit_queue().
 */
static void tcp_fastretrans_alert(struct sock *sk, const u32 prior_snd_una,
				  int num_dupack, int *ack_flag, int *rexmit)
{
	struct inet_connection_sock *icsk = inet_csk(sk);
	struct tcp_sock *tp = tcp_sk(sk);
	int fast_rexmit = 0, flag = *ack_flag;
	bool ece_ack = flag & FLAG_ECE;
	bool do_lost = num_dupack || ((flag & FLAG_DATA_SACKED) &&
				      tcp_force_fast_retransmit(sk));

	if (!tp->packets_out && tp->sacked_out)
		tp->sacked_out = 0;

	/* Now state machine starts.
	 * A. ECE, hence prohibit cwnd undoing, the reduction is required. */
	if (ece_ack)
		tp->prior_ssthresh = 0;

	/* B. In all the states check for reneging SACKs. */
	if (tcp_check_sack_reneging(sk, flag))
		return;

	/* C. Check consistency of the current state. */
	tcp_verify_left_out(tp);

	/* D. Check state exit conditions. State can be terminated
	 *    when high_seq is ACKed. */
	if (icsk->icsk_ca_state == TCP_CA_Open) {
		WARN_ON(tp->retrans_out != 0);
		tp->retrans_stamp = 0;
	} else if (!before(tp->snd_una, tp->high_seq)) {
		switch (icsk->icsk_ca_state) {
		case TCP_CA_CWR:
			/* CWR is to be held something *above* high_seq
			 * is ACKed for CWR bit to reach receiver. */
			if (tp->snd_una != tp->high_seq) {
				tcp_end_cwnd_reduction(sk);
				tcp_set_ca_state(sk, TCP_CA_Open);
			}
			break;

		case TCP_CA_Recovery:
			if (tcp_is_reno(tp))
				tcp_reset_reno_sack(tp);
			if (tcp_try_undo_recovery(sk))
				return;
			tcp_end_cwnd_reduction(sk);
			break;
		}
	}

	/* E. Process state. */
	switch (icsk->icsk_ca_state) {
	case TCP_CA_Recovery:
		if (!(flag & FLAG_SND_UNA_ADVANCED)) {
			if (tcp_is_reno(tp))
				tcp_add_reno_sack(sk, num_dupack, ece_ack);
		} else {
			if (tcp_try_undo_partial(sk, prior_snd_una))
				return;
			/* Partial ACK arrived. Force fast retransmit. */
			do_lost = tcp_force_fast_retransmit(sk);
		}
		if (tcp_try_undo_dsack(sk)) {
			tcp_try_keep_open(sk);
			return;
		}
		tcp_identify_packet_loss(sk, ack_flag);
		break;
	case TCP_CA_Loss:
		tcp_process_loss(sk, flag, num_dupack, rexmit);
		tcp_identify_packet_loss(sk, ack_flag);
		if (!(icsk->icsk_ca_state == TCP_CA_Open ||
		      (*ack_flag & FLAG_LOST_RETRANS)))
			return;
		/* Change state if cwnd is undone or retransmits are lost */
		fallthrough;
	default:
		if (tcp_is_reno(tp)) {
			if (flag & FLAG_SND_UNA_ADVANCED)
				tcp_reset_reno_sack(tp);
			tcp_add_reno_sack(sk, num_dupack, ece_ack);
		}

		if (icsk->icsk_ca_state <= TCP_CA_Disorder)
			tcp_try_undo_dsack(sk);

		tcp_identify_packet_loss(sk, ack_flag);
		if (!tcp_time_to_recover(sk, flag)) {
			tcp_try_to_open(sk, flag);
			return;
		}

		/* MTU probe failure: don't reduce cwnd */
		if (icsk->icsk_ca_state < TCP_CA_CWR &&
		    icsk->icsk_mtup.probe_size &&
		    tp->snd_una == tp->mtu_probe.probe_seq_start) {
			tcp_mtup_probe_failed(sk);
			/* Restores the reduction we did in tcp_mtup_probe() */
			tp->snd_cwnd++;
			tcp_simple_retransmit(sk);
			return;
		}

		/* Otherwise enter Recovery state */
		tcp_enter_recovery(sk, ece_ack);
		fast_rexmit = 1;
	}

	if (!tcp_is_rack(sk) && do_lost)
		tcp_update_scoreboard(sk, fast_rexmit);
	*rexmit = REXMIT_LOST;
}

static void tcp_update_rtt_min(struct sock *sk, u32 rtt_us, const int flag)
{
	u32 wlen = sock_net(sk)->ipv4.sysctl_tcp_min_rtt_wlen * HZ;
	struct tcp_sock *tp = tcp_sk(sk);

	if ((flag & FLAG_ACK_MAYBE_DELAYED) && rtt_us > tcp_min_rtt(tp)) {
		/* If the remote keeps returning delayed ACKs, eventually
		 * the min filter would pick it up and overestimate the
		 * prop. delay when it expires. Skip suspected delayed ACKs.
		 */
		return;
	}
	minmax_running_min(&tp->rtt_min, wlen, tcp_jiffies32,
			   rtt_us ? : jiffies_to_usecs(1));
}

static bool tcp_ack_update_rtt(struct sock *sk, const int flag,
			       long seq_rtt_us, long sack_rtt_us,
			       long ca_rtt_us, struct rate_sample *rs)
{
	const struct tcp_sock *tp = tcp_sk(sk);

	/* Prefer RTT measured from ACK's timing to TS-ECR. This is because
	 * broken middle-boxes or peers may corrupt TS-ECR fields. But
	 * Karn's algorithm forbids taking RTT if some retransmitted data
	 * is acked (RFC6298).
	 */
	if (seq_rtt_us < 0)
		seq_rtt_us = sack_rtt_us;

	/* RTTM Rule: A TSecr value received in a segment is used to
	 * update the averaged RTT measurement only if the segment
	 * acknowledges some new data, i.e., only if it advances the
	 * left edge of the send window.
	 * See draft-ietf-tcplw-high-performance-00, section 3.3.
	 */
	if (seq_rtt_us < 0 && tp->rx_opt.saw_tstamp && tp->rx_opt.rcv_tsecr &&
	    flag & FLAG_ACKED) {
		u32 delta = tcp_time_stamp(tp) - tp->rx_opt.rcv_tsecr;

		if (likely(delta < INT_MAX / (USEC_PER_SEC / TCP_TS_HZ))) {
			if (!delta)
				delta = 1;
			seq_rtt_us = delta * (USEC_PER_SEC / TCP_TS_HZ);
			ca_rtt_us = seq_rtt_us;
		}
	}
	rs->rtt_us = ca_rtt_us; /* RTT of last (S)ACKed packet (or -1) */
	if (seq_rtt_us < 0)
		return false;

	/* ca_rtt_us >= 0 is counting on the invariant that ca_rtt_us is
	 * always taken together with ACK, SACK, or TS-opts. Any negative
	 * values will be skipped with the seq_rtt_us < 0 check above.
	 */
	tcp_update_rtt_min(sk, ca_rtt_us, flag);
	tcp_rtt_estimator(sk, seq_rtt_us);
	tcp_set_rto(sk);

	/* RFC6298: only reset backoff on valid RTT measurement. */
	inet_csk(sk)->icsk_backoff = 0;
	return true;
}

/* Compute time elapsed between (last) SYNACK and the ACK completing 3WHS. */
void tcp_synack_rtt_meas(struct sock *sk, struct request_sock *req)
{
	struct rate_sample rs;
	long rtt_us = -1L;

	if (req && !req->num_retrans && tcp_rsk(req)->snt_synack)
		rtt_us = tcp_stamp_us_delta(tcp_clock_us(), tcp_rsk(req)->snt_synack);

	tcp_ack_update_rtt(sk, FLAG_SYN_ACKED, rtt_us, -1L, rtt_us, &rs);
}


static void tcp_cong_avoid(struct sock *sk, u32 ack, u32 acked)
{
	const struct inet_connection_sock *icsk = inet_csk(sk);

	icsk->icsk_ca_ops->cong_avoid(sk, ack, acked);
	tcp_sk(sk)->snd_cwnd_stamp = tcp_jiffies32;
}

/* Restart timer after forward progress on connection.
 * RFC2988 recommends to restart timer to now+rto.
 */
void tcp_rearm_rto(struct sock *sk)
{
	const struct inet_connection_sock *icsk = inet_csk(sk);
	struct tcp_sock *tp = tcp_sk(sk);

	/* If the retrans timer is currently being used by Fast Open
	 * for SYN-ACK retrans purpose, stay put.
	 */
	if (rcu_access_pointer(tp->fastopen_rsk))
		return;

	if (!tp->packets_out) {
		inet_csk_clear_xmit_timer(sk, ICSK_TIME_RETRANS);
	} else {
		u32 rto = inet_csk(sk)->icsk_rto;
		/* Offset the time elapsed after installing regular RTO */
		if (icsk->icsk_pending == ICSK_TIME_REO_TIMEOUT ||
		    icsk->icsk_pending == ICSK_TIME_LOSS_PROBE) {
			s64 delta_us = tcp_rto_delta_us(sk);
			/* delta_us may not be positive if the socket is locked
			 * when the retrans timer fires and is rescheduled.
			 */
			rto = usecs_to_jiffies(max_t(int, delta_us, 1));
		}
		tcp_reset_xmit_timer(sk, ICSK_TIME_RETRANS, rto,
				     TCP_RTO_MAX);
	}
}

/* Try to schedule a loss probe; if that doesn't work, then schedule an RTO. */
static void tcp_set_xmit_timer(struct sock *sk)
{
	if (!tcp_schedule_loss_probe(sk, true))
		tcp_rearm_rto(sk);
}

/* If we get here, the whole TSO packet has not been acked. */
static u32 tcp_tso_acked(struct sock *sk, struct sk_buff *skb)
{
	struct tcp_sock *tp = tcp_sk(sk);
	u32 packets_acked;

	BUG_ON(!after(TCP_SKB_CB(skb)->end_seq, tp->snd_una));

	packets_acked = tcp_skb_pcount(skb);
	if (tcp_trim_head(sk, skb, tp->snd_una - TCP_SKB_CB(skb)->seq))
		return 0;
	packets_acked -= tcp_skb_pcount(skb);

	if (packets_acked) {
		BUG_ON(tcp_skb_pcount(skb) == 0);
		BUG_ON(!before(TCP_SKB_CB(skb)->seq, TCP_SKB_CB(skb)->end_seq));
	}

	return packets_acked;
}

static void tcp_ack_tstamp(struct sock *sk, struct sk_buff *skb,
			   u32 prior_snd_una)
{
	const struct skb_shared_info *shinfo;

	/* Avoid cache line misses to get skb_shinfo() and shinfo->tx_flags */
	if (likely(!TCP_SKB_CB(skb)->txstamp_ack))
		return;

	shinfo = skb_shinfo(skb);
	if (!before(shinfo->tskey, prior_snd_una) &&
	    before(shinfo->tskey, tcp_sk(sk)->snd_una)) {
		tcp_skb_tsorted_save(skb) {
			__skb_tstamp_tx(skb, NULL, sk, SCM_TSTAMP_ACK);
		} tcp_skb_tsorted_restore(skb);
	}
}

/* Remove acknowledged frames from the retransmission queue. If our packet
 * is before the ack sequence we can discard it as it's confirmed to have
 * arrived at the other end.
 */
static int tcp_clean_rtx_queue(struct sock *sk, u32 prior_fack,
			       u32 prior_snd_una,
			       struct tcp_sacktag_state *sack, bool ece_ack)
{
	const struct inet_connection_sock *icsk = inet_csk(sk);
	u64 first_ackt, last_ackt;
	struct tcp_sock *tp = tcp_sk(sk);
	u32 prior_sacked = tp->sacked_out;
	u32 reord = tp->snd_nxt; /* lowest acked un-retx un-sacked seq */
	struct sk_buff *skb, *next;
	bool fully_acked = true;
	long sack_rtt_us = -1L;
	long seq_rtt_us = -1L;
	long ca_rtt_us = -1L;
	u32 pkts_acked = 0;
	u32 last_in_flight = 0;
	bool rtt_update;
	int flag = 0;

	first_ackt = 0;

	for (skb = skb_rb_first(&sk->tcp_rtx_queue); skb; skb = next) {
		struct tcp_skb_cb *scb = TCP_SKB_CB(skb);
		const u32 start_seq = scb->seq;
		u8 sacked = scb->sacked;
		u32 acked_pcount;

		/* Determine how many packets and what bytes were acked, tso and else */
		if (after(scb->end_seq, tp->snd_una)) {
			if (tcp_skb_pcount(skb) == 1 ||
			    !after(tp->snd_una, scb->seq))
				break;

			acked_pcount = tcp_tso_acked(sk, skb);
			if (!acked_pcount)
				break;
			fully_acked = false;
		} else {
			acked_pcount = tcp_skb_pcount(skb);
		}

		if (unlikely(sacked & TCPCB_RETRANS)) {
			if (sacked & TCPCB_SACKED_RETRANS)
				tp->retrans_out -= acked_pcount;
			flag |= FLAG_RETRANS_DATA_ACKED;
		} else if (!(sacked & TCPCB_SACKED_ACKED)) {
			last_ackt = tcp_skb_timestamp_us(skb);
			WARN_ON_ONCE(last_ackt == 0);
			if (!first_ackt)
				first_ackt = last_ackt;

			last_in_flight = TCP_SKB_CB(skb)->tx.in_flight;
			if (before(start_seq, reord))
				reord = start_seq;
			if (!after(scb->end_seq, tp->high_seq))
				flag |= FLAG_ORIG_SACK_ACKED;
		}

		if (sacked & TCPCB_SACKED_ACKED) {
			tp->sacked_out -= acked_pcount;
<<<<<<< HEAD
=======
			/* snd_una delta covers these skbs */
>>>>>>> 737df345
			sack->delivered_bytes -= skb->len;
		} else if (tcp_is_sack(tp)) {
			tcp_count_delivered(tp, acked_pcount, ece_ack);
			if (!tcp_skb_spurious_retrans(tp, skb))
				tcp_rack_advance(tp, sacked, scb->end_seq,
						 tcp_skb_timestamp_us(skb));
		}
		if (sacked & TCPCB_LOST)
			tp->lost_out -= acked_pcount;

		tp->packets_out -= acked_pcount;
		pkts_acked += acked_pcount;
		tcp_rate_skb_delivered(sk, skb, sack->rate);

		/* Initial outgoing SYN's get put onto the write_queue
		 * just like anything else we transmit.  It is not
		 * true data, and if we misinform our callers that
		 * this ACK acks real data, we will erroneously exit
		 * connection startup slow start one packet too
		 * quickly.  This is severely frowned upon behavior.
		 */
		if (likely(!(scb->tcp_flags & TCPHDR_SYN))) {
			flag |= FLAG_DATA_ACKED;
		} else {
			flag |= FLAG_SYN_ACKED;
			tp->retrans_stamp = 0;
		}

		if (!fully_acked)
			break;

		tcp_ack_tstamp(sk, skb, prior_snd_una);

		next = skb_rb_next(skb);
		if (unlikely(skb == tp->retransmit_skb_hint))
			tp->retransmit_skb_hint = NULL;
		if (unlikely(skb == tp->lost_skb_hint))
			tp->lost_skb_hint = NULL;
		tcp_highest_sack_replace(sk, skb, next);
		tcp_rtx_queue_unlink_and_free(skb, sk);
	}

	if (!skb)
		tcp_chrono_stop(sk, TCP_CHRONO_BUSY);

	if (likely(between(tp->snd_up, prior_snd_una, tp->snd_una)))
		tp->snd_up = tp->snd_una;

	if (skb) {
		tcp_ack_tstamp(sk, skb, prior_snd_una);
		if (TCP_SKB_CB(skb)->sacked & TCPCB_SACKED_ACKED)
			flag |= FLAG_SACK_RENEGING;
	}

	if (likely(first_ackt) && !(flag & FLAG_RETRANS_DATA_ACKED)) {
		seq_rtt_us = tcp_stamp_us_delta(tp->tcp_mstamp, first_ackt);
		ca_rtt_us = tcp_stamp_us_delta(tp->tcp_mstamp, last_ackt);

		if (pkts_acked == 1 && last_in_flight < tp->mss_cache &&
		    last_in_flight && !prior_sacked && fully_acked &&
		    sack->rate->prior_delivered + 1 == tp->delivered &&
		    !(flag & (FLAG_CA_ALERT | FLAG_SYN_ACKED))) {
			/* Conservatively mark a delayed ACK. It's typically
			 * from a lone runt packet over the round trip to
			 * a receiver w/o out-of-order or CE events.
			 */
			flag |= FLAG_ACK_MAYBE_DELAYED;
		}
	}
	if (sack->first_sackt) {
		sack_rtt_us = tcp_stamp_us_delta(tp->tcp_mstamp, sack->first_sackt);
		ca_rtt_us = tcp_stamp_us_delta(tp->tcp_mstamp, sack->last_sackt);
	}
	rtt_update = tcp_ack_update_rtt(sk, flag, seq_rtt_us, sack_rtt_us,
					ca_rtt_us, sack->rate);

	if (flag & FLAG_ACKED) {
		flag |= FLAG_SET_XMIT_TIMER;  /* set TLP or RTO timer */
		if (unlikely(icsk->icsk_mtup.probe_size &&
			     !after(tp->mtu_probe.probe_seq_end, tp->snd_una))) {
			tcp_mtup_probe_success(sk);
		}

		if (tcp_is_reno(tp)) {
			tcp_remove_reno_sacks(sk, pkts_acked, ece_ack);

			/* If any of the cumulatively ACKed segments was
			 * retransmitted, non-SACK case cannot confirm that
			 * progress was due to original transmission due to
			 * lack of TCPCB_SACKED_ACKED bits even if some of
			 * the packets may have been never retransmitted.
			 */
			if (flag & FLAG_RETRANS_DATA_ACKED)
				flag &= ~FLAG_ORIG_SACK_ACKED;

		} else {
			int delta;

			/* Non-retransmitted hole got filled? That's reordering */
			if (before(reord, prior_fack))
				tcp_check_sack_reordering(sk, reord, 0);

			delta = prior_sacked - tp->sacked_out;
			tp->lost_cnt_hint -= min(tp->lost_cnt_hint, delta);
		}

		sack->delivered_bytes = (skb ?
<<<<<<< HEAD
					 TCP_SKB_CB(skb)->seq :
					 tp->snd_una) - prior_snd_una;
=======
					 TCP_SKB_CB(skb)->seq : tp->snd_una) -
					prior_snd_una;
>>>>>>> 737df345
	} else if (skb && rtt_update && sack_rtt_us >= 0 &&
		   sack_rtt_us > tcp_stamp_us_delta(tp->tcp_mstamp,
						    tcp_skb_timestamp_us(skb))) {
		/* Do not re-arm RTO if the sack RTT is measured from data sent
		 * after when the head was last (re)transmitted. Otherwise the
		 * timeout may continue to extend in loss recovery.
		 */
		flag |= FLAG_SET_XMIT_TIMER;  /* set TLP or RTO timer */
	}

	if (icsk->icsk_ca_ops->pkts_acked) {
		struct ack_sample sample = { .pkts_acked = pkts_acked,
					     .rtt_us = sack->rate->rtt_us,
					     .in_flight = last_in_flight };

		icsk->icsk_ca_ops->pkts_acked(sk, &sample);
	}

#if FASTRETRANS_DEBUG > 0
	WARN_ON((int)tp->sacked_out < 0);
	WARN_ON((int)tp->lost_out < 0);
	WARN_ON((int)tp->retrans_out < 0);
	if (!tp->packets_out && tcp_is_sack(tp)) {
		icsk = inet_csk(sk);
		if (tp->lost_out) {
			pr_debug("Leak l=%u %d\n",
				 tp->lost_out, icsk->icsk_ca_state);
			tp->lost_out = 0;
		}
		if (tp->sacked_out) {
			pr_debug("Leak s=%u %d\n",
				 tp->sacked_out, icsk->icsk_ca_state);
			tp->sacked_out = 0;
		}
		if (tp->retrans_out) {
			pr_debug("Leak r=%u %d\n",
				 tp->retrans_out, icsk->icsk_ca_state);
			tp->retrans_out = 0;
		}
	}
#endif
	return flag;
}

static void tcp_ack_probe(struct sock *sk)
{
	struct inet_connection_sock *icsk = inet_csk(sk);
	struct sk_buff *head = tcp_send_head(sk);
	const struct tcp_sock *tp = tcp_sk(sk);

	/* Was it a usable window open? */
	if (!head)
		return;
	if (!after(TCP_SKB_CB(head)->end_seq, tcp_wnd_end(tp))) {
		icsk->icsk_backoff = 0;
		inet_csk_clear_xmit_timer(sk, ICSK_TIME_PROBE0);
		/* Socket must be waked up by subsequent tcp_data_snd_check().
		 * This function is not for random using!
		 */
	} else {
		unsigned long when = tcp_probe0_when(sk, TCP_RTO_MAX);

		tcp_reset_xmit_timer(sk, ICSK_TIME_PROBE0,
				     when, TCP_RTO_MAX);
	}
}

static inline bool tcp_ack_is_dubious(const struct sock *sk, const int flag)
{
	return !(flag & FLAG_NOT_DUP) || (flag & FLAG_CA_ALERT) ||
		inet_csk(sk)->icsk_ca_state != TCP_CA_Open;
}

/* Decide wheather to run the increase function of congestion control. */
static inline bool tcp_may_raise_cwnd(const struct sock *sk, const int flag)
{
	/* If reordering is high then always grow cwnd whenever data is
	 * delivered regardless of its ordering. Otherwise stay conservative
	 * and only grow cwnd on in-order delivery (RFC5681). A stretched ACK w/
	 * new SACK or ECE mark may first advance cwnd here and later reduce
	 * cwnd in tcp_fastretrans_alert() based on more states.
	 */
	if (tcp_sk(sk)->reordering > sock_net(sk)->ipv4.sysctl_tcp_reordering)
		return flag & FLAG_FORWARD_PROGRESS;

	return flag & FLAG_DATA_ACKED;
}

/* The "ultimate" congestion control function that aims to replace the rigid
 * cwnd increase and decrease control (tcp_cong_avoid,tcp_*cwnd_reduction).
 * It's called toward the end of processing an ACK with precise rate
 * information. All transmission or retransmission are delayed afterwards.
 */
static void tcp_cong_control(struct sock *sk, u32 ack, u32 acked_sacked,
			     int flag, const struct rate_sample *rs)
{
	const struct inet_connection_sock *icsk = inet_csk(sk);

	if (icsk->icsk_ca_ops->cong_control) {
		icsk->icsk_ca_ops->cong_control(sk, rs);
		return;
	}

	if (tcp_in_cwnd_reduction(sk)) {
		/* Reduce cwnd if state mandates */
		tcp_cwnd_reduction(sk, acked_sacked, flag);
	} else if (tcp_may_raise_cwnd(sk, flag)) {
		/* Advance cwnd if state allows */
		tcp_cong_avoid(sk, ack, acked_sacked);
	}
	tcp_update_pacing_rate(sk);
}

/* Check that window update is acceptable.
 * The function assumes that snd_una<=ack<=snd_next.
 */
static inline bool tcp_may_update_window(const struct tcp_sock *tp,
					const u32 ack, const u32 ack_seq,
					const u32 nwin)
{
	return	after(ack, tp->snd_una) ||
		after(ack_seq, tp->snd_wl1) ||
		(ack_seq == tp->snd_wl1 && nwin > tp->snd_wnd);
}

/* If we update tp->snd_una, also update tp->bytes_acked */
static void tcp_snd_una_update(struct tcp_sock *tp, u32 ack)
{
	u32 delta = ack - tp->snd_una;

	sock_owned_by_me((struct sock *)tp);
	tp->bytes_acked += delta;
	tp->snd_una = ack;
}

/* If we update tp->rcv_nxt, also update tp->bytes_received */
static void tcp_rcv_nxt_update(struct tcp_sock *tp, u32 seq)
{
	u32 delta = seq - tp->rcv_nxt;

	sock_owned_by_me((struct sock *)tp);
	tp->bytes_received += delta;
	WRITE_ONCE(tp->rcv_nxt, seq);
}

/* Update our send window.
 *
 * Window update algorithm, described in RFC793/RFC1122 (used in linux-2.2
 * and in FreeBSD. NetBSD's one is even worse.) is wrong.
 */
static int tcp_ack_update_window(struct sock *sk, const struct sk_buff *skb, u32 ack,
				 u32 ack_seq)
{
	struct tcp_sock *tp = tcp_sk(sk);
	int flag = 0;
	u32 nwin = ntohs(tcp_hdr(skb)->window);

	if (likely(!tcp_hdr(skb)->syn))
		nwin <<= tp->rx_opt.snd_wscale;

	if (tcp_may_update_window(tp, ack, ack_seq, nwin)) {
		flag |= FLAG_WIN_UPDATE;
		tcp_update_wl(tp, ack_seq);

		if (tp->snd_wnd != nwin) {
			tp->snd_wnd = nwin;

			/* Note, it is the only place, where
			 * fast path is recovered for sending TCP.
			 */
			tp->pred_flags = 0;
			tcp_fast_path_check(sk);

			if (!tcp_write_queue_empty(sk))
				tcp_slow_start_after_idle_check(sk);

			if (nwin > tp->max_window) {
				tp->max_window = nwin;
				tcp_sync_mss(sk, inet_csk(sk)->icsk_pmtu_cookie);
			}
		}
	}

	tcp_snd_una_update(tp, ack);

	return flag;
}

static bool __tcp_oow_rate_limited(struct net *net, int mib_idx,
				   u32 *last_oow_ack_time)
{
	if (*last_oow_ack_time) {
		s32 elapsed = (s32)(tcp_jiffies32 - *last_oow_ack_time);

		if (0 <= elapsed && elapsed < net->ipv4.sysctl_tcp_invalid_ratelimit) {
			NET_INC_STATS(net, mib_idx);
			return true;	/* rate-limited: don't send yet! */
		}
	}

	*last_oow_ack_time = tcp_jiffies32;

	return false;	/* not rate-limited: go ahead, send dupack now! */
}

/* Return true if we're currently rate-limiting out-of-window ACKs and
 * thus shouldn't send a dupack right now. We rate-limit dupacks in
 * response to out-of-window SYNs or ACKs to mitigate ACK loops or DoS
 * attacks that send repeated SYNs or ACKs for the same connection. To
 * do this, we do not send a duplicate SYNACK or ACK if the remote
 * endpoint is sending out-of-window SYNs or pure ACKs at a high rate.
 */
bool tcp_oow_rate_limited(struct net *net, const struct sk_buff *skb,
			  int mib_idx, u32 *last_oow_ack_time)
{
	/* Data packets without SYNs are not likely part of an ACK loop. */
	if ((TCP_SKB_CB(skb)->seq != TCP_SKB_CB(skb)->end_seq) &&
	    !tcp_hdr(skb)->syn)
		return false;

	return __tcp_oow_rate_limited(net, mib_idx, last_oow_ack_time);
}

/* RFC 5961 7 [ACK Throttling] */
static void tcp_send_challenge_ack(struct sock *sk, const struct sk_buff *skb,
				   bool accecn_reflector)
{
	/* unprotected vars, we dont care of overwrites */
	static u32 challenge_timestamp;
	static unsigned int challenge_count;
	struct tcp_sock *tp = tcp_sk(sk);
	struct net *net = sock_net(sk);
	u32 count, now;

	/* First check our per-socket dupack rate limit. */
	if (__tcp_oow_rate_limited(net,
				   LINUX_MIB_TCPACKSKIPPEDCHALLENGE,
				   &tp->last_oow_ack_time))
		return;

	/* Then check host-wide RFC 5961 rate limit. */
	now = jiffies / HZ;
	if (now != challenge_timestamp) {
		u32 ack_limit = net->ipv4.sysctl_tcp_challenge_ack_limit;
		u32 half = (ack_limit + 1) >> 1;

		challenge_timestamp = now;
		WRITE_ONCE(challenge_count, half + prandom_u32_max(ack_limit));
	}
	count = READ_ONCE(challenge_count);
	if (count > 0) {
		WRITE_ONCE(challenge_count, count - 1);
		NET_INC_STATS(net, LINUX_MIB_TCPCHALLENGEACK);
		__tcp_send_ack(sk, tp->rcv_nxt,
			       !accecn_reflector ? 0 : tcp_accecn_reflector_flags(tp->syn_ect_rcv));
	}
}

static void tcp_store_ts_recent(struct tcp_sock *tp)
{
	tp->rx_opt.ts_recent = tp->rx_opt.rcv_tsval;
	tp->rx_opt.ts_recent_stamp = ktime_get_seconds();
}

static int __tcp_replace_ts_recent(struct tcp_sock *tp, s32 tstamp_delta)
{
	tcp_store_ts_recent(tp);
	return tstamp_delta > 0 ? FLAG_TS_PROGRESS : 0;
}

static int tcp_replace_ts_recent(struct tcp_sock *tp, u32 seq)
{
	s32 delta;

	if (tp->rx_opt.saw_tstamp && !after(seq, tp->rcv_wup)) {
		/* PAWS bug workaround wrt. ACK frames, the PAWS discard
		 * extra check below makes sure this can only happen
		 * for pure ACK frames.  -DaveM
		 *
		 * Not only, also it occurs for expired timestamps.
		 */

		if (tcp_paws_check(&tp->rx_opt, 0)) {
			delta = tp->rx_opt.rcv_tsval - tp->rx_opt.ts_recent;
			return __tcp_replace_ts_recent(tp, delta);
		}
	}

	return 0;
}

/* This routine deals with acks during a TLP episode and ends an episode by
 * resetting tlp_high_seq. Ref: TLP algorithm in draft-ietf-tcpm-rack
 */
static void tcp_process_tlp_ack(struct sock *sk, u32 ack, int flag)
{
	struct tcp_sock *tp = tcp_sk(sk);

	if (before(ack, tp->tlp_high_seq))
		return;

	if (!tp->tlp_retrans) {
		/* TLP of new data has been acknowledged */
		tp->tlp_high_seq = 0;
	} else if (flag & FLAG_DSACKING_ACK) {
		/* This DSACK means original and TLP probe arrived; no loss */
		tp->tlp_high_seq = 0;
	} else if (after(ack, tp->tlp_high_seq)) {
		/* ACK advances: there was a loss, so reduce cwnd. Reset
		 * tlp_high_seq in tcp_init_cwnd_reduction()
		 */
		tcp_init_cwnd_reduction(sk);
		tcp_set_ca_state(sk, TCP_CA_CWR);
		tcp_end_cwnd_reduction(sk);
		tcp_try_keep_open(sk);
		NET_INC_STATS(sock_net(sk),
				LINUX_MIB_TCPLOSSPROBERECOVERY);
	} else if (!(flag & (FLAG_SND_UNA_ADVANCED |
			     FLAG_NOT_DUP | FLAG_DATA_SACKED))) {
		/* Pure dupack: original and TLP probe arrived; no loss */
		tp->tlp_high_seq = 0;
	}
}

static void tcp_in_ack_event(struct sock *sk, int flag)
{
	const struct inet_connection_sock *icsk = inet_csk(sk);

	if (icsk->icsk_ca_ops->in_ack_event) {
		u32 ack_ev_flags = 0;

		if (flag & FLAG_WIN_UPDATE)
			ack_ev_flags |= CA_ACK_WIN_UPDATE;
		if (flag & FLAG_SLOWPATH) {
			ack_ev_flags = CA_ACK_SLOWPATH;
			if (flag & FLAG_ECE)
				ack_ev_flags |= CA_ACK_ECE;
		}

		icsk->icsk_ca_ops->in_ack_event(sk, ack_ev_flags);
	}
}

/* Congestion control has updated the cwnd already. So if we're in
 * loss recovery then now we do any new sends (for FRTO) or
 * retransmits (for CA_Loss or CA_recovery) that make sense.
 */
static void tcp_xmit_recovery(struct sock *sk, int rexmit)
{
	struct tcp_sock *tp = tcp_sk(sk);

	if (rexmit == REXMIT_NONE || sk->sk_state == TCP_SYN_SENT)
		return;

	if (unlikely(rexmit == REXMIT_NEW)) {
		__tcp_push_pending_frames(sk, tcp_current_mss(sk),
					  TCP_NAGLE_OFF);
		if (after(tp->snd_nxt, tp->high_seq))
			return;
		tp->frto = 0;
	}
	tcp_xmit_retransmit_queue(sk);
}

/* Returns the number of packets newly acked or sacked by the current ACK */
static u32 tcp_newly_delivered(struct sock *sk, u32 prior_delivered,
			       u32 ecn_count)
{
	const struct net *net = sock_net(sk);
	struct tcp_sock *tp = tcp_sk(sk);
	u32 delivered;

	delivered = tp->delivered - prior_delivered;
	NET_ADD_STATS(net, LINUX_MIB_TCPDELIVERED, delivered);

	if (ecn_count) {
		if (tcp_ecn_mode_rfc3168(tp))
			ecn_count = delivered;
		NET_ADD_STATS(net, LINUX_MIB_TCPDELIVEREDCE, ecn_count);
	}

	return delivered;
}

/* This routine deals with incoming acks, but not outgoing ones. */
static int tcp_ack(struct sock *sk, const struct sk_buff *skb, int flag)
{
	struct inet_connection_sock *icsk = inet_csk(sk);
	struct tcp_sock *tp = tcp_sk(sk);
	struct tcp_sacktag_state sack_state;
	struct rate_sample rs = { .prior_delivered = 0 };
	u32 prior_snd_una = tp->snd_una;
	bool is_sack_reneg = tp->is_sack_reneg;
	u32 ack_seq = TCP_SKB_CB(skb)->seq;
	u32 ack = TCP_SKB_CB(skb)->ack_seq;
	int num_dupack = 0;
	int prior_packets = tp->packets_out;
	u32 delivered = tp->delivered;
	u32 lost = tp->lost;
	int rexmit = REXMIT_NONE; /* Flag to (re)transmit to recover losses */
	u32 ecn_count = 0;	  /* Did we receive ECE/an AccECN ACE update? */
	u32 prior_fack;

	sack_state.delivered_bytes = 0;
	sack_state.first_sackt = 0;
	sack_state.rate = &rs;
	sack_state.sack_delivered = 0;
	sack_state.delivered_bytes = 0;

	/* We very likely will need to access rtx queue. */
	prefetch(sk->tcp_rtx_queue.rb_node);

	/* If the ack is older than previous acks
	 * then we can probably ignore it.
	 */
	if (before(ack, prior_snd_una)) {
		/* RFC 5961 5.2 [Blind Data Injection Attack].[Mitigation] */
		if (before(ack, prior_snd_una - tp->max_window)) {
			if (!(flag & FLAG_NO_CHALLENGE_ACK))
				tcp_send_challenge_ack(sk, skb, false);
			return -1;
		}
		goto old_ack;
	}

	/* If the ack includes data we haven't sent yet, discard
	 * this segment (RFC793 Section 3.9).
	 */
	if (after(ack, tp->snd_nxt))
		return -1;

	if (after(ack, prior_snd_una)) {
		flag |= FLAG_SND_UNA_ADVANCED;
		icsk->icsk_retransmits = 0;

#if IS_ENABLED(CONFIG_TLS_DEVICE)
		if (static_branch_unlikely(&clean_acked_data_enabled.key))
			if (icsk->icsk_clean_acked)
				icsk->icsk_clean_acked(sk, ack);
#endif
	}

	prior_fack = tcp_is_sack(tp) ? tcp_highest_sack_seq(tp) : tp->snd_una;
	rs.prior_in_flight = tcp_packets_in_flight(tp);

	/* ts_recent update must be made after we are sure that the packet
	 * is in window.
	 */
	if (flag & FLAG_UPDATE_TS_RECENT)
		flag |= tcp_replace_ts_recent(tp, TCP_SKB_CB(skb)->seq);

	if ((flag & (FLAG_SLOWPATH | FLAG_SND_UNA_ADVANCED)) ==
	    FLAG_SND_UNA_ADVANCED) {
		/* Window is constant, pure forward advance.
		 * No more checks are required.
		 * Note, we use the fact that SND.UNA>=SND.WL2.
		 */
		tcp_update_wl(tp, ack_seq);
		tcp_snd_una_update(tp, ack);
		flag |= FLAG_WIN_UPDATE;

		NET_INC_STATS(sock_net(sk), LINUX_MIB_TCPHPACKS);
	} else {
		if (ack_seq != TCP_SKB_CB(skb)->end_seq)
			flag |= FLAG_DATA;
		else
			NET_INC_STATS(sock_net(sk), LINUX_MIB_TCPPUREACKS);

		flag |= tcp_ack_update_window(sk, skb, ack, ack_seq);

		if (TCP_SKB_CB(skb)->sacked)
			flag |= tcp_sacktag_write_queue(sk, skb, prior_snd_una,
							&sack_state);
		ecn_count = tcp_ecn_rcv_ecn_echo(tp, tcp_hdr(skb));
		if (ecn_count > 0)
			flag |= FLAG_ECE;

		if (sack_state.sack_delivered)
			tcp_count_delivered(tp, sack_state.sack_delivered,
					    flag & FLAG_ECE);
	}

	/* This is a deviation from RFC3168 since it states that:
	 * "When the TCP data sender is ready to set the CWR bit after reducing
	 * the congestion window, it SHOULD set the CWR bit only on the first
	 * new data packet that it transmits."
	 * We accept CWR on pure ACKs to be more robust
	 * with widely-deployed TCP implementations that do this.
	 */
	tcp_ecn_accept_cwr(sk, skb);

	/* We passed data and got it acked, remove any soft error
	 * log. Something worked...
	 */
	sk->sk_err_soft = 0;
	icsk->icsk_probes_out = 0;
	tp->rcv_tstamp = tcp_jiffies32;
	if (!prior_packets)
		goto no_queue;

	/* See if we can take anything off of the retransmit queue. */
	flag |= tcp_clean_rtx_queue(sk, prior_fack, prior_snd_una, &sack_state,
				    flag & FLAG_ECE);

	tcp_rack_update_reo_wnd(sk, &rs);

	if (tcp_ecn_mode_accecn(tp))
		ecn_count = tcp_accecn_process(sk, skb, tp->delivered - delivered, &flag);

	tcp_in_ack_event(sk, flag);

	if (tp->tlp_high_seq)
		tcp_process_tlp_ack(sk, ack, flag);
	/* If needed, reset TLP/RTO timer; RACK may later override this. */
	if (flag & FLAG_SET_XMIT_TIMER)
		tcp_set_xmit_timer(sk);

	if (tcp_ack_is_dubious(sk, flag)) {
		if (!(flag & (FLAG_SND_UNA_ADVANCED | FLAG_NOT_DUP))) {
			num_dupack = 1;
			/* Consider if pure acks were aggregated in tcp_add_backlog() */
			if (!(flag & FLAG_DATA))
				num_dupack = max_t(u16, 1, skb_shinfo(skb)->gso_segs);
		}
		tcp_fastretrans_alert(sk, prior_snd_una, num_dupack, &flag,
				      &rexmit);
	}

	if ((flag & FLAG_FORWARD_PROGRESS) || !(flag & FLAG_NOT_DUP))
		sk_dst_confirm(sk);

	delivered = tcp_newly_delivered(sk, delivered, ecn_count);

	lost = tp->lost - lost;			/* freshly marked lost */
	rs.is_ack_delayed = !!(flag & FLAG_ACK_MAYBE_DELAYED);
	tcp_rate_gen(sk, delivered, lost, is_sack_reneg, sack_state.rate);
	tcp_cong_control(sk, ack, delivered, flag, sack_state.rate);
	tcp_xmit_recovery(sk, rexmit);
	return 1;

no_queue:
	if (tcp_ecn_mode_accecn(tp))
		ecn_count = tcp_accecn_process(sk, skb, tp->delivered - delivered, &flag);
	tcp_in_ack_event(sk, flag);
	/* If data was DSACKed, see if we can undo a cwnd reduction. */
	if (flag & FLAG_DSACKING_ACK) {
		tcp_fastretrans_alert(sk, prior_snd_una, num_dupack, &flag,
				      &rexmit);
		tcp_newly_delivered(sk, delivered, ecn_count);
	}
	/* If this ack opens up a zero window, clear backoff.  It was
	 * being used to time the probes, and is probably far higher than
	 * it needs to be for normal retransmission.
	 */
	tcp_ack_probe(sk);

	if (tp->tlp_high_seq)
		tcp_process_tlp_ack(sk, ack, flag);
	return 1;

old_ack:
	/* If data was SACKed, tag it and see if we should send more data.
	 * If data was DSACKed, see if we can undo a cwnd reduction.
	 */
	if (TCP_SKB_CB(skb)->sacked) {
		flag |= tcp_sacktag_write_queue(sk, skb, prior_snd_una,
						&sack_state);
		tcp_fastretrans_alert(sk, prior_snd_una, num_dupack, &flag,
				      &rexmit);
		tcp_newly_delivered(sk, delivered, ecn_count);
		tcp_xmit_recovery(sk, rexmit);
	}

	return 0;
}

static void tcp_parse_fastopen_option(int len, const unsigned char *cookie,
				      bool syn, struct tcp_fastopen_cookie *foc,
				      bool exp_opt)
{
	/* Valid only in SYN or SYN-ACK with an even length.  */
	if (!foc || !syn || len < 0 || (len & 1))
		return;

	if (len >= TCP_FASTOPEN_COOKIE_MIN &&
	    len <= TCP_FASTOPEN_COOKIE_MAX)
		memcpy(foc->val, cookie, len);
	else if (len != 0)
		len = -1;
	foc->len = len;
	foc->exp = exp_opt;
}

static bool smc_parse_options(const struct tcphdr *th,
			      struct tcp_options_received *opt_rx,
			      const unsigned char *ptr,
			      int opsize)
{
#if IS_ENABLED(CONFIG_SMC)
	if (static_branch_unlikely(&tcp_have_smc)) {
		if (th->syn && !(opsize & 1) &&
		    opsize >= TCPOLEN_EXP_SMC_BASE &&
		    get_unaligned_be32(ptr) == TCPOPT_SMC_MAGIC) {
			opt_rx->smc_ok = 1;
			return true;
		}
	}
#endif
	return false;
}

/* Try to parse the MSS option from the TCP header. Return 0 on failure, clamped
 * value on success.
 */
static u16 tcp_parse_mss_option(const struct tcphdr *th, u16 user_mss)
{
	const unsigned char *ptr = (const unsigned char *)(th + 1);
	int length = (th->doff * 4) - sizeof(struct tcphdr);
	u16 mss = 0;

	while (length > 0) {
		int opcode = *ptr++;
		int opsize;

		switch (opcode) {
		case TCPOPT_EOL:
			return mss;
		case TCPOPT_NOP:	/* Ref: RFC 793 section 3.1 */
			length--;
			continue;
		default:
			if (length < 2)
				return mss;
			opsize = *ptr++;
			if (opsize < 2) /* "silly options" */
				return mss;
			if (opsize > length)
				return mss;	/* fail on partial options */
			if (opcode == TCPOPT_MSS && opsize == TCPOLEN_MSS) {
				u16 in_mss = get_unaligned_be16(ptr);

				if (in_mss) {
					if (user_mss && user_mss < in_mss)
						in_mss = user_mss;
					mss = in_mss;
				}
			}
			ptr += opsize - 2;
			length -= opsize;
		}
	}
	return mss;
}

/* Look for tcp options. Normally only called on SYN and SYNACK packets.
 * But, this can also be called on packets in the established flow when
 * the fast version below fails.
 */
void tcp_parse_options(const struct net *net,
		       const struct sk_buff *skb,
		       struct tcp_options_received *opt_rx, int estab,
		       struct tcp_fastopen_cookie *foc)
{
	const unsigned char *ptr;
	const struct tcphdr *th = tcp_hdr(skb);
	int length = (th->doff * 4) - sizeof(struct tcphdr);

	ptr = (const unsigned char *)(th + 1);
	opt_rx->saw_tstamp = 0;
	opt_rx->saw_unknown = 0;

	while (length > 0) {
		int opcode = *ptr++;
		int opsize;

		switch (opcode) {
		case TCPOPT_EOL:
			return;
		case TCPOPT_NOP:	/* Ref: RFC 793 section 3.1 */
			length--;
			continue;
		default:
			if (length < 2)
				return;
			opsize = *ptr++;
			if (opsize < 2) /* "silly options" */
				return;
			if (opsize > length)
				return;	/* don't parse partial options */
			switch (opcode) {
			case TCPOPT_MSS:
				if (opsize == TCPOLEN_MSS && th->syn && !estab) {
					u16 in_mss = get_unaligned_be16(ptr);
					if (in_mss) {
						if (opt_rx->user_mss &&
						    opt_rx->user_mss < in_mss)
							in_mss = opt_rx->user_mss;
						opt_rx->mss_clamp = in_mss;
					}
				}
				break;
			case TCPOPT_WINDOW:
				if (opsize == TCPOLEN_WINDOW && th->syn &&
				    !estab && net->ipv4.sysctl_tcp_window_scaling) {
					__u8 snd_wscale = *(__u8 *)ptr;
					opt_rx->wscale_ok = 1;
					if (snd_wscale > TCP_MAX_WSCALE) {
						net_info_ratelimited("%s: Illegal window scaling value %d > %u received\n",
								     __func__,
								     snd_wscale,
								     TCP_MAX_WSCALE);
						snd_wscale = TCP_MAX_WSCALE;
					}
					opt_rx->snd_wscale = snd_wscale;
				}
				break;
			case TCPOPT_TIMESTAMP:
				if ((opsize == TCPOLEN_TIMESTAMP) &&
				    ((estab && opt_rx->tstamp_ok) ||
				     (!estab && net->ipv4.sysctl_tcp_timestamps))) {
					opt_rx->saw_tstamp = 1;
					opt_rx->rcv_tsval = get_unaligned_be32(ptr);
					opt_rx->rcv_tsecr = get_unaligned_be32(ptr + 4);
				}
				break;
			case TCPOPT_SACK_PERM:
				if (opsize == TCPOLEN_SACK_PERM && th->syn &&
				    !estab && net->ipv4.sysctl_tcp_sack) {
					opt_rx->sack_ok = TCP_SACK_SEEN;
					tcp_sack_reset(opt_rx);
				}
				break;

			case TCPOPT_SACK:
				if ((opsize >= (TCPOLEN_SACK_BASE + TCPOLEN_SACK_PERBLOCK)) &&
				   !((opsize - TCPOLEN_SACK_BASE) % TCPOLEN_SACK_PERBLOCK) &&
				   opt_rx->sack_ok) {
					TCP_SKB_CB(skb)->sacked = (ptr - 2) - (unsigned char *)th;
				}
				break;
#ifdef CONFIG_TCP_MD5SIG
			case TCPOPT_MD5SIG:
				/*
				 * The MD5 Hash has already been
				 * checked (see tcp_v{4,6}_do_rcv()).
				 */
				break;
#endif
			case TCPOPT_FASTOPEN:
				tcp_parse_fastopen_option(
					opsize - TCPOLEN_FASTOPEN_BASE,
					ptr, th->syn, foc, false);
				break;

			case TCPOPT_EXP:
				/* Fast Open option shares code 254 using a
				 * 16 bits magic number.
				 */
				if (opsize >= TCPOLEN_EXP_FASTOPEN_BASE &&
				    get_unaligned_be16(ptr) ==
				    TCPOPT_FASTOPEN_MAGIC) {
					tcp_parse_fastopen_option(opsize -
						TCPOLEN_EXP_FASTOPEN_BASE,
						ptr + 2, th->syn, foc, true);
					break;
				}

				if (smc_parse_options(th, opt_rx, ptr, opsize))
					break;

				opt_rx->saw_unknown = 1;
				break;

			default:
				opt_rx->saw_unknown = 1;
			}
			ptr += opsize-2;
			length -= opsize;
		}
	}
}
EXPORT_SYMBOL(tcp_parse_options);

static bool tcp_parse_aligned_timestamp(struct tcp_sock *tp, const struct tcphdr *th)
{
	const __be32 *ptr = (const __be32 *)(th + 1);

	if (*ptr == htonl((TCPOPT_NOP << 24) | (TCPOPT_NOP << 16)
			  | (TCPOPT_TIMESTAMP << 8) | TCPOLEN_TIMESTAMP)) {
		tp->rx_opt.saw_tstamp = 1;
		++ptr;
		tp->rx_opt.rcv_tsval = ntohl(*ptr);
		++ptr;
		if (*ptr)
			tp->rx_opt.rcv_tsecr = ntohl(*ptr) - tp->tsoffset;
		else
			tp->rx_opt.rcv_tsecr = 0;
		return true;
	}
	return false;
}

/* Fast parse options. This hopes to only see timestamps.
 * If it is wrong it falls back on tcp_parse_options().
 */
static bool tcp_fast_parse_options(const struct net *net,
				   const struct sk_buff *skb,
				   const struct tcphdr *th, struct tcp_sock *tp)
{
	/* In the spirit of fast parsing, compare doff directly to constant
	 * values.  Because equality is used, short doff can be ignored here.
	 */
	if (th->doff == (sizeof(*th) / 4)) {
		tp->rx_opt.saw_tstamp = 0;
		return false;
	} else if (tp->rx_opt.tstamp_ok &&
		   th->doff == ((sizeof(*th) + TCPOLEN_TSTAMP_ALIGNED) / 4)) {
		if (tcp_parse_aligned_timestamp(tp, th))
			return true;
	}

	tcp_parse_options(net, skb, &tp->rx_opt, 1, NULL);
	if (tp->rx_opt.saw_tstamp && tp->rx_opt.rcv_tsecr)
		tp->rx_opt.rcv_tsecr -= tp->tsoffset;

	return true;
}

#ifdef CONFIG_TCP_MD5SIG
/*
 * Parse MD5 Signature option
 */
const u8 *tcp_parse_md5sig_option(const struct tcphdr *th)
{
	int length = (th->doff << 2) - sizeof(*th);
	const u8 *ptr = (const u8 *)(th + 1);

	/* If not enough data remaining, we can short cut */
	while (length >= TCPOLEN_MD5SIG) {
		int opcode = *ptr++;
		int opsize;

		switch (opcode) {
		case TCPOPT_EOL:
			return NULL;
		case TCPOPT_NOP:
			length--;
			continue;
		default:
			opsize = *ptr++;
			if (opsize < 2 || opsize > length)
				return NULL;
			if (opcode == TCPOPT_MD5SIG)
				return opsize == TCPOLEN_MD5SIG ? ptr : NULL;
		}
		ptr += opsize - 2;
		length -= opsize;
	}
	return NULL;
}
EXPORT_SYMBOL(tcp_parse_md5sig_option);
#endif

/* Sorry, PAWS as specified is broken wrt. pure-ACKs -DaveM
 *
 * It is not fatal. If this ACK does _not_ change critical state (seqs, window)
 * it can pass through stack. So, the following predicate verifies that
 * this segment is not used for anything but congestion avoidance or
 * fast retransmit. Moreover, we even are able to eliminate most of such
 * second order effects, if we apply some small "replay" window (~RTO)
 * to timestamp space.
 *
 * All these measures still do not guarantee that we reject wrapped ACKs
 * on networks with high bandwidth, when sequence space is recycled fastly,
 * but it guarantees that such events will be very rare and do not affect
 * connection seriously. This doesn't look nice, but alas, PAWS is really
 * buggy extension.
 *
 * [ Later note. Even worse! It is buggy for segments _with_ data. RFC
 * states that events when retransmit arrives after original data are rare.
 * It is a blatant lie. VJ forgot about fast retransmit! 8)8) It is
 * the biggest problem on large power networks even with minor reordering.
 * OK, let's give it small replay window. If peer clock is even 1hz, it is safe
 * up to bandwidth of 18Gigabit/sec. 8) ]
 */

static int tcp_disordered_ack(const struct sock *sk, const struct sk_buff *skb)
{
	const struct tcp_sock *tp = tcp_sk(sk);
	const struct tcphdr *th = tcp_hdr(skb);
	u32 seq = TCP_SKB_CB(skb)->seq;
	u32 ack = TCP_SKB_CB(skb)->ack_seq;

	return (/* 1. Pure ACK with correct sequence number. */
		(th->ack && seq == TCP_SKB_CB(skb)->end_seq && seq == tp->rcv_nxt) &&

		/* 2. ... and duplicate ACK. */
		ack == tp->snd_una &&

		/* 3. ... and does not update window. */
		!tcp_may_update_window(tp, ack, seq, ntohs(th->window) << tp->rx_opt.snd_wscale) &&

		/* 4. ... and sits in replay window. */
		(s32)(tp->rx_opt.ts_recent - tp->rx_opt.rcv_tsval) <= (inet_csk(sk)->icsk_rto * 1024) / HZ);
}

static inline bool tcp_paws_discard(const struct sock *sk,
				   const struct sk_buff *skb)
{
	const struct tcp_sock *tp = tcp_sk(sk);

	return !tcp_paws_check(&tp->rx_opt, TCP_PAWS_WINDOW) &&
	       !tcp_disordered_ack(sk, skb);
}

/* Check segment sequence number for validity.
 *
 * Segment controls are considered valid, if the segment
 * fits to the window after truncation to the window. Acceptability
 * of data (and SYN, FIN, of course) is checked separately.
 * See tcp_data_queue(), for example.
 *
 * Also, controls (RST is main one) are accepted using RCV.WUP instead
 * of RCV.NXT. Peer still did not advance his SND.UNA when we
 * delayed ACK, so that hisSND.UNA<=ourRCV.WUP.
 * (borrowed from freebsd)
 */

static inline bool tcp_sequence(const struct tcp_sock *tp, u32 seq, u32 end_seq)
{
	return	!before(end_seq, tp->rcv_wup) &&
		!after(seq, tp->rcv_nxt + tcp_receive_window(tp));
}

/* When we get a reset we do this. */
void tcp_reset(struct sock *sk)
{
	trace_tcp_receive_reset(sk);

	/* We want the right error as BSD sees it (and indeed as we do). */
	switch (sk->sk_state) {
	case TCP_SYN_SENT:
		sk->sk_err = ECONNREFUSED;
		break;
	case TCP_CLOSE_WAIT:
		sk->sk_err = EPIPE;
		break;
	case TCP_CLOSE:
		return;
	default:
		sk->sk_err = ECONNRESET;
	}
	/* This barrier is coupled with smp_rmb() in tcp_poll() */
	smp_wmb();

	tcp_write_queue_purge(sk);
	tcp_done(sk);

	if (!sock_flag(sk, SOCK_DEAD))
		sk->sk_error_report(sk);
}

/*
 * 	Process the FIN bit. This now behaves as it is supposed to work
 *	and the FIN takes effect when it is validly part of sequence
 *	space. Not before when we get holes.
 *
 *	If we are ESTABLISHED, a received fin moves us to CLOSE-WAIT
 *	(and thence onto LAST-ACK and finally, CLOSE, we never enter
 *	TIME-WAIT)
 *
 *	If we are in FINWAIT-1, a received FIN indicates simultaneous
 *	close and we go into CLOSING (and later onto TIME-WAIT)
 *
 *	If we are in FINWAIT-2, a received FIN moves us to TIME-WAIT.
 */
void tcp_fin(struct sock *sk)
{
	struct tcp_sock *tp = tcp_sk(sk);

	inet_csk_schedule_ack(sk);

	sk->sk_shutdown |= RCV_SHUTDOWN;
	sock_set_flag(sk, SOCK_DONE);

	switch (sk->sk_state) {
	case TCP_SYN_RECV:
	case TCP_ESTABLISHED:
		/* Move to CLOSE_WAIT */
		tcp_set_state(sk, TCP_CLOSE_WAIT);
		inet_csk_enter_pingpong_mode(sk);
		break;

	case TCP_CLOSE_WAIT:
	case TCP_CLOSING:
		/* Received a retransmission of the FIN, do
		 * nothing.
		 */
		break;
	case TCP_LAST_ACK:
		/* RFC793: Remain in the LAST-ACK state. */
		break;

	case TCP_FIN_WAIT1:
		/* This case occurs when a simultaneous close
		 * happens, we must ack the received FIN and
		 * enter the CLOSING state.
		 */
		tcp_send_ack(sk);
		tcp_set_state(sk, TCP_CLOSING);
		break;
	case TCP_FIN_WAIT2:
		/* Received a FIN -- send ACK and enter TIME_WAIT. */
		tcp_send_ack(sk);
		tcp_time_wait(sk, TCP_TIME_WAIT, 0);
		break;
	default:
		/* Only TCP_LISTEN and TCP_CLOSE are left, in these
		 * cases we should never reach this piece of code.
		 */
		pr_err("%s: Impossible, sk->sk_state=%d\n",
		       __func__, sk->sk_state);
		break;
	}

	/* It _is_ possible, that we have something out-of-order _after_ FIN.
	 * Probably, we should reset in this case. For now drop them.
	 */
	skb_rbtree_purge(&tp->out_of_order_queue);
	if (tcp_is_sack(tp))
		tcp_sack_reset(&tp->rx_opt);
	sk_mem_reclaim(sk);

	if (!sock_flag(sk, SOCK_DEAD)) {
		sk->sk_state_change(sk);

		/* Do not send POLL_HUP for half duplex close. */
		if (sk->sk_shutdown == SHUTDOWN_MASK ||
		    sk->sk_state == TCP_CLOSE)
			sk_wake_async(sk, SOCK_WAKE_WAITD, POLL_HUP);
		else
			sk_wake_async(sk, SOCK_WAKE_WAITD, POLL_IN);
	}
}

static inline bool tcp_sack_extend(struct tcp_sack_block *sp, u32 seq,
				  u32 end_seq)
{
	if (!after(seq, sp->end_seq) && !after(sp->start_seq, end_seq)) {
		if (before(seq, sp->start_seq))
			sp->start_seq = seq;
		if (after(end_seq, sp->end_seq))
			sp->end_seq = end_seq;
		return true;
	}
	return false;
}

static void tcp_dsack_set(struct sock *sk, u32 seq, u32 end_seq)
{
	struct tcp_sock *tp = tcp_sk(sk);

	if (tcp_is_sack(tp) && sock_net(sk)->ipv4.sysctl_tcp_dsack) {
		int mib_idx;

		if (before(seq, tp->rcv_nxt))
			mib_idx = LINUX_MIB_TCPDSACKOLDSENT;
		else
			mib_idx = LINUX_MIB_TCPDSACKOFOSENT;

		NET_INC_STATS(sock_net(sk), mib_idx);

		tp->rx_opt.dsack = 1;
		tp->duplicate_sack[0].start_seq = seq;
		tp->duplicate_sack[0].end_seq = end_seq;
	}
}

static void tcp_dsack_extend(struct sock *sk, u32 seq, u32 end_seq)
{
	struct tcp_sock *tp = tcp_sk(sk);

	if (!tp->rx_opt.dsack)
		tcp_dsack_set(sk, seq, end_seq);
	else
		tcp_sack_extend(tp->duplicate_sack, seq, end_seq);
}

static void tcp_rcv_spurious_retrans(struct sock *sk, const struct sk_buff *skb)
{
	/* When the ACK path fails or drops most ACKs, the sender would
	 * timeout and spuriously retransmit the same segment repeatedly.
	 * The receiver remembers and reflects via DSACKs. Leverage the
	 * DSACK state and change the txhash to re-route speculatively.
	 */
	if (TCP_SKB_CB(skb)->seq == tcp_sk(sk)->duplicate_sack[0].start_seq) {
		sk_rethink_txhash(sk);
		NET_INC_STATS(sock_net(sk), LINUX_MIB_TCPDUPLICATEDATAREHASH);
	}
}

static void tcp_send_dupack(struct sock *sk, const struct sk_buff *skb)
{
	struct tcp_sock *tp = tcp_sk(sk);

	if (TCP_SKB_CB(skb)->end_seq != TCP_SKB_CB(skb)->seq &&
	    before(TCP_SKB_CB(skb)->seq, tp->rcv_nxt)) {
		NET_INC_STATS(sock_net(sk), LINUX_MIB_DELAYEDACKLOST);
		tcp_enter_quickack_mode(sk, TCP_MAX_QUICKACKS);

		if (tcp_is_sack(tp) && sock_net(sk)->ipv4.sysctl_tcp_dsack) {
			u32 end_seq = TCP_SKB_CB(skb)->end_seq;

			tcp_rcv_spurious_retrans(sk, skb);
			if (after(TCP_SKB_CB(skb)->end_seq, tp->rcv_nxt))
				end_seq = tp->rcv_nxt;
			tcp_dsack_set(sk, TCP_SKB_CB(skb)->seq, end_seq);
		}
	}

	tcp_send_ack(sk);
}

/* These routines update the SACK block as out-of-order packets arrive or
 * in-order packets close up the sequence space.
 */
static void tcp_sack_maybe_coalesce(struct tcp_sock *tp)
{
	int this_sack;
	struct tcp_sack_block *sp = &tp->selective_acks[0];
	struct tcp_sack_block *swalk = sp + 1;

	/* See if the recent change to the first SACK eats into
	 * or hits the sequence space of other SACK blocks, if so coalesce.
	 */
	for (this_sack = 1; this_sack < tp->rx_opt.num_sacks;) {
		if (tcp_sack_extend(sp, swalk->start_seq, swalk->end_seq)) {
			int i;

			/* Zap SWALK, by moving every further SACK up by one slot.
			 * Decrease num_sacks.
			 */
			tp->rx_opt.num_sacks--;
			for (i = this_sack; i < tp->rx_opt.num_sacks; i++)
				sp[i] = sp[i + 1];
			continue;
		}
		this_sack++;
		swalk++;
	}
}

static void tcp_sack_compress_send_ack(struct sock *sk)
{
	struct tcp_sock *tp = tcp_sk(sk);

	if (!tp->compressed_ack)
		return;

	if (hrtimer_try_to_cancel(&tp->compressed_ack_timer) == 1)
		__sock_put(sk);

	/* Since we have to send one ack finally,
	 * substract one from tp->compressed_ack to keep
	 * LINUX_MIB_TCPACKCOMPRESSED accurate.
	 */
	NET_ADD_STATS(sock_net(sk), LINUX_MIB_TCPACKCOMPRESSED,
		      tp->compressed_ack - 1);

	tp->compressed_ack = 0;
	tcp_send_ack(sk);
}

/* Reasonable amount of sack blocks included in TCP SACK option
 * The max is 4, but this becomes 3 if TCP timestamps are there.
 * Given that SACK packets might be lost, be conservative and use 2.
 */
#define TCP_SACK_BLOCKS_EXPECTED 2

static void tcp_sack_new_ofo_skb(struct sock *sk, u32 seq, u32 end_seq)
{
	struct tcp_sock *tp = tcp_sk(sk);
	struct tcp_sack_block *sp = &tp->selective_acks[0];
	int cur_sacks = tp->rx_opt.num_sacks;
	int this_sack;

	if (!cur_sacks)
		goto new_sack;

	for (this_sack = 0; this_sack < cur_sacks; this_sack++, sp++) {
		if (tcp_sack_extend(sp, seq, end_seq)) {
			if (this_sack >= TCP_SACK_BLOCKS_EXPECTED)
				tcp_sack_compress_send_ack(sk);
			/* Rotate this_sack to the first one. */
			for (; this_sack > 0; this_sack--, sp--)
				swap(*sp, *(sp - 1));
			if (cur_sacks > 1)
				tcp_sack_maybe_coalesce(tp);
			return;
		}
	}

	if (this_sack >= TCP_SACK_BLOCKS_EXPECTED)
		tcp_sack_compress_send_ack(sk);

	/* Could not find an adjacent existing SACK, build a new one,
	 * put it at the front, and shift everyone else down.  We
	 * always know there is at least one SACK present already here.
	 *
	 * If the sack array is full, forget about the last one.
	 */
	if (this_sack >= TCP_NUM_SACKS) {
		this_sack--;
		tp->rx_opt.num_sacks--;
		sp--;
	}
	for (; this_sack > 0; this_sack--, sp--)
		*sp = *(sp - 1);

new_sack:
	/* Build the new head SACK, and we're done. */
	sp->start_seq = seq;
	sp->end_seq = end_seq;
	tp->rx_opt.num_sacks++;
}

/* RCV.NXT advances, some SACKs should be eaten. */

static void tcp_sack_remove(struct tcp_sock *tp)
{
	struct tcp_sack_block *sp = &tp->selective_acks[0];
	int num_sacks = tp->rx_opt.num_sacks;
	int this_sack;

	/* Empty ofo queue, hence, all the SACKs are eaten. Clear. */
	if (RB_EMPTY_ROOT(&tp->out_of_order_queue)) {
		tp->rx_opt.num_sacks = 0;
		return;
	}

	for (this_sack = 0; this_sack < num_sacks;) {
		/* Check if the start of the sack is covered by RCV.NXT. */
		if (!before(tp->rcv_nxt, sp->start_seq)) {
			int i;

			/* RCV.NXT must cover all the block! */
			WARN_ON(before(tp->rcv_nxt, sp->end_seq));

			/* Zap this SACK, by moving forward any other SACKS. */
			for (i = this_sack+1; i < num_sacks; i++)
				tp->selective_acks[i-1] = tp->selective_acks[i];
			num_sacks--;
			continue;
		}
		this_sack++;
		sp++;
	}
	tp->rx_opt.num_sacks = num_sacks;
}

/**
 * tcp_try_coalesce - try to merge skb to prior one
 * @sk: socket
 * @to: prior buffer
 * @from: buffer to add in queue
 * @fragstolen: pointer to boolean
 *
 * Before queueing skb @from after @to, try to merge them
 * to reduce overall memory use and queue lengths, if cost is small.
 * Packets in ofo or receive queues can stay a long time.
 * Better try to coalesce them right now to avoid future collapses.
 * Returns true if caller should free @from instead of queueing it
 */
static bool tcp_try_coalesce(struct sock *sk,
			     struct sk_buff *to,
			     struct sk_buff *from,
			     bool *fragstolen)
{
	int delta;

	*fragstolen = false;

	/* Its possible this segment overlaps with prior segment in queue */
	if (TCP_SKB_CB(from)->seq != TCP_SKB_CB(to)->end_seq)
		return false;

	if (!mptcp_skb_can_collapse(to, from))
		return false;

#ifdef CONFIG_TLS_DEVICE
	if (from->decrypted != to->decrypted)
		return false;
#endif

	if (!skb_try_coalesce(to, from, fragstolen, &delta))
		return false;

	atomic_add(delta, &sk->sk_rmem_alloc);
	sk_mem_charge(sk, delta);
	NET_INC_STATS(sock_net(sk), LINUX_MIB_TCPRCVCOALESCE);
	TCP_SKB_CB(to)->end_seq = TCP_SKB_CB(from)->end_seq;
	TCP_SKB_CB(to)->ack_seq = TCP_SKB_CB(from)->ack_seq;
	TCP_SKB_CB(to)->tcp_flags |= TCP_SKB_CB(from)->tcp_flags;

	if (TCP_SKB_CB(from)->has_rxtstamp) {
		TCP_SKB_CB(to)->has_rxtstamp = true;
		to->tstamp = from->tstamp;
		skb_hwtstamps(to)->hwtstamp = skb_hwtstamps(from)->hwtstamp;
	}

	return true;
}

static bool tcp_ooo_try_coalesce(struct sock *sk,
			     struct sk_buff *to,
			     struct sk_buff *from,
			     bool *fragstolen)
{
	bool res = tcp_try_coalesce(sk, to, from, fragstolen);

	/* In case tcp_drop() is called later, update to->gso_segs */
	if (res) {
		u32 gso_segs = max_t(u16, 1, skb_shinfo(to)->gso_segs) +
			       max_t(u16, 1, skb_shinfo(from)->gso_segs);

		skb_shinfo(to)->gso_segs = min_t(u32, gso_segs, 0xFFFF);
	}
	return res;
}

static void tcp_drop(struct sock *sk, struct sk_buff *skb)
{
	sk_drops_add(sk, skb);
	__kfree_skb(skb);
}

/* This one checks to see if we can put data from the
 * out_of_order queue into the receive_queue.
 */
static void tcp_ofo_queue(struct sock *sk)
{
	struct tcp_sock *tp = tcp_sk(sk);
	__u32 dsack_high = tp->rcv_nxt;
	bool fin, fragstolen, eaten;
	struct sk_buff *skb, *tail;
	struct rb_node *p;

	p = rb_first(&tp->out_of_order_queue);
	while (p) {
		skb = rb_to_skb(p);
		if (after(TCP_SKB_CB(skb)->seq, tp->rcv_nxt))
			break;

		if (before(TCP_SKB_CB(skb)->seq, dsack_high)) {
			__u32 dsack = dsack_high;
			if (before(TCP_SKB_CB(skb)->end_seq, dsack_high))
				dsack_high = TCP_SKB_CB(skb)->end_seq;
			tcp_dsack_extend(sk, TCP_SKB_CB(skb)->seq, dsack);
		}
		p = rb_next(p);
		rb_erase(&skb->rbnode, &tp->out_of_order_queue);

		if (unlikely(!after(TCP_SKB_CB(skb)->end_seq, tp->rcv_nxt))) {
			tcp_drop(sk, skb);
			continue;
		}

		tail = skb_peek_tail(&sk->sk_receive_queue);
		eaten = tail && tcp_try_coalesce(sk, tail, skb, &fragstolen);
		tcp_rcv_nxt_update(tp, TCP_SKB_CB(skb)->end_seq);
		fin = TCP_SKB_CB(skb)->tcp_flags & TCPHDR_FIN;
		if (!eaten)
			__skb_queue_tail(&sk->sk_receive_queue, skb);
		else
			kfree_skb_partial(skb, fragstolen);

		if (unlikely(fin)) {
			tcp_fin(sk);
			/* tcp_fin() purges tp->out_of_order_queue,
			 * so we must end this loop right now.
			 */
			break;
		}
	}
}

static bool tcp_prune_ofo_queue(struct sock *sk);
static int tcp_prune_queue(struct sock *sk);

static int tcp_try_rmem_schedule(struct sock *sk, struct sk_buff *skb,
				 unsigned int size)
{
	if (atomic_read(&sk->sk_rmem_alloc) > sk->sk_rcvbuf ||
	    !sk_rmem_schedule(sk, skb, size)) {

		if (tcp_prune_queue(sk) < 0)
			return -1;

		while (!sk_rmem_schedule(sk, skb, size)) {
			if (!tcp_prune_ofo_queue(sk))
				return -1;
		}
	}
	return 0;
}

static void tcp_data_queue_ofo(struct sock *sk, struct sk_buff *skb)
{
	struct tcp_sock *tp = tcp_sk(sk);
	struct rb_node **p, *parent;
	struct sk_buff *skb1;
	u32 seq, end_seq;
	bool fragstolen;

	tcp_data_ecn_check(sk, skb);

	if (unlikely(tcp_try_rmem_schedule(sk, skb, skb->truesize))) {
		NET_INC_STATS(sock_net(sk), LINUX_MIB_TCPOFODROP);
		sk->sk_data_ready(sk);
		tcp_drop(sk, skb);
		return;
	}

	/* Disable header prediction. */
	tp->pred_flags = 0;
	inet_csk_schedule_ack(sk);

	tp->rcv_ooopack += max_t(u16, 1, skb_shinfo(skb)->gso_segs);
	NET_INC_STATS(sock_net(sk), LINUX_MIB_TCPOFOQUEUE);
	seq = TCP_SKB_CB(skb)->seq;
	end_seq = TCP_SKB_CB(skb)->end_seq;

	p = &tp->out_of_order_queue.rb_node;
	if (RB_EMPTY_ROOT(&tp->out_of_order_queue)) {
		/* Initial out of order segment, build 1 SACK. */
		if (tcp_is_sack(tp)) {
			tp->rx_opt.num_sacks = 1;
			tp->selective_acks[0].start_seq = seq;
			tp->selective_acks[0].end_seq = end_seq;
		}
		rb_link_node(&skb->rbnode, NULL, p);
		rb_insert_color(&skb->rbnode, &tp->out_of_order_queue);
		tp->ooo_last_skb = skb;
		goto end;
	}

	/* In the typical case, we are adding an skb to the end of the list.
	 * Use of ooo_last_skb avoids the O(Log(N)) rbtree lookup.
	 */
	if (tcp_ooo_try_coalesce(sk, tp->ooo_last_skb,
				 skb, &fragstolen)) {
coalesce_done:
		/* For non sack flows, do not grow window to force DUPACK
		 * and trigger fast retransmit.
		 */
		if (tcp_is_sack(tp))
			tcp_grow_window(sk, skb);
		kfree_skb_partial(skb, fragstolen);
		skb = NULL;
		goto add_sack;
	}
	/* Can avoid an rbtree lookup if we are adding skb after ooo_last_skb */
	if (!before(seq, TCP_SKB_CB(tp->ooo_last_skb)->end_seq)) {
		parent = &tp->ooo_last_skb->rbnode;
		p = &parent->rb_right;
		goto insert;
	}

	/* Find place to insert this segment. Handle overlaps on the way. */
	parent = NULL;
	while (*p) {
		parent = *p;
		skb1 = rb_to_skb(parent);
		if (before(seq, TCP_SKB_CB(skb1)->seq)) {
			p = &parent->rb_left;
			continue;
		}
		if (before(seq, TCP_SKB_CB(skb1)->end_seq)) {
			if (!after(end_seq, TCP_SKB_CB(skb1)->end_seq)) {
				/* All the bits are present. Drop. */
				NET_INC_STATS(sock_net(sk),
					      LINUX_MIB_TCPOFOMERGE);
				tcp_drop(sk, skb);
				skb = NULL;
				tcp_dsack_set(sk, seq, end_seq);
				goto add_sack;
			}
			if (after(seq, TCP_SKB_CB(skb1)->seq)) {
				/* Partial overlap. */
				tcp_dsack_set(sk, seq, TCP_SKB_CB(skb1)->end_seq);
			} else {
				/* skb's seq == skb1's seq and skb covers skb1.
				 * Replace skb1 with skb.
				 */
				rb_replace_node(&skb1->rbnode, &skb->rbnode,
						&tp->out_of_order_queue);
				tcp_dsack_extend(sk,
						 TCP_SKB_CB(skb1)->seq,
						 TCP_SKB_CB(skb1)->end_seq);
				NET_INC_STATS(sock_net(sk),
					      LINUX_MIB_TCPOFOMERGE);
				tcp_drop(sk, skb1);
				goto merge_right;
			}
		} else if (tcp_ooo_try_coalesce(sk, skb1,
						skb, &fragstolen)) {
			goto coalesce_done;
		}
		p = &parent->rb_right;
	}
insert:
	/* Insert segment into RB tree. */
	rb_link_node(&skb->rbnode, parent, p);
	rb_insert_color(&skb->rbnode, &tp->out_of_order_queue);

merge_right:
	/* Remove other segments covered by skb. */
	while ((skb1 = skb_rb_next(skb)) != NULL) {
		if (!after(end_seq, TCP_SKB_CB(skb1)->seq))
			break;
		if (before(end_seq, TCP_SKB_CB(skb1)->end_seq)) {
			tcp_dsack_extend(sk, TCP_SKB_CB(skb1)->seq,
					 end_seq);
			break;
		}
		rb_erase(&skb1->rbnode, &tp->out_of_order_queue);
		tcp_dsack_extend(sk, TCP_SKB_CB(skb1)->seq,
				 TCP_SKB_CB(skb1)->end_seq);
		NET_INC_STATS(sock_net(sk), LINUX_MIB_TCPOFOMERGE);
		tcp_drop(sk, skb1);
	}
	/* If there is no skb after us, we are the last_skb ! */
	if (!skb1)
		tp->ooo_last_skb = skb;

add_sack:
	if (tcp_is_sack(tp))
		tcp_sack_new_ofo_skb(sk, seq, end_seq);
end:
	if (skb) {
		/* For non sack flows, do not grow window to force DUPACK
		 * and trigger fast retransmit.
		 */
		if (tcp_is_sack(tp))
			tcp_grow_window(sk, skb);
		skb_condense(skb);
		skb_set_owner_r(skb, sk);
	}
}

static int __must_check tcp_queue_rcv(struct sock *sk, struct sk_buff *skb,
				      bool *fragstolen)
{
	int eaten;
	struct sk_buff *tail = skb_peek_tail(&sk->sk_receive_queue);

	eaten = (tail &&
		 tcp_try_coalesce(sk, tail,
				  skb, fragstolen)) ? 1 : 0;
	tcp_rcv_nxt_update(tcp_sk(sk), TCP_SKB_CB(skb)->end_seq);
	if (!eaten) {
		__skb_queue_tail(&sk->sk_receive_queue, skb);
		skb_set_owner_r(skb, sk);
	}
	return eaten;
}

int tcp_send_rcvq(struct sock *sk, struct msghdr *msg, size_t size)
{
	struct sk_buff *skb;
	int err = -ENOMEM;
	int data_len = 0;
	bool fragstolen;

	if (size == 0)
		return 0;

	if (size > PAGE_SIZE) {
		int npages = min_t(size_t, size >> PAGE_SHIFT, MAX_SKB_FRAGS);

		data_len = npages << PAGE_SHIFT;
		size = data_len + (size & ~PAGE_MASK);
	}
	skb = alloc_skb_with_frags(size - data_len, data_len,
				   PAGE_ALLOC_COSTLY_ORDER,
				   &err, sk->sk_allocation);
	if (!skb)
		goto err;

	skb_put(skb, size - data_len);
	skb->data_len = data_len;
	skb->len = size;

	if (tcp_try_rmem_schedule(sk, skb, skb->truesize)) {
		NET_INC_STATS(sock_net(sk), LINUX_MIB_TCPRCVQDROP);
		goto err_free;
	}

	err = skb_copy_datagram_from_iter(skb, 0, &msg->msg_iter, size);
	if (err)
		goto err_free;

	TCP_SKB_CB(skb)->seq = tcp_sk(sk)->rcv_nxt;
	TCP_SKB_CB(skb)->end_seq = TCP_SKB_CB(skb)->seq + size;
	TCP_SKB_CB(skb)->ack_seq = tcp_sk(sk)->snd_una - 1;

	if (tcp_queue_rcv(sk, skb, &fragstolen)) {
		WARN_ON_ONCE(fragstolen); /* should not happen */
		__kfree_skb(skb);
	}
	return size;

err_free:
	kfree_skb(skb);
err:
	return err;

}

void tcp_data_ready(struct sock *sk)
{
	const struct tcp_sock *tp = tcp_sk(sk);
	int avail = tp->rcv_nxt - tp->copied_seq;

	if (avail < sk->sk_rcvlowat && !tcp_rmem_pressure(sk) &&
	    !sock_flag(sk, SOCK_DONE) &&
	    tcp_receive_window(tp) > inet_csk(sk)->icsk_ack.rcv_mss)
		return;

	sk->sk_data_ready(sk);
}

static void tcp_data_queue(struct sock *sk, struct sk_buff *skb)
{
	struct tcp_sock *tp = tcp_sk(sk);
	bool fragstolen;
	int eaten;

	if (sk_is_mptcp(sk))
		mptcp_incoming_options(sk, skb);

	if (TCP_SKB_CB(skb)->seq == TCP_SKB_CB(skb)->end_seq) {
		__kfree_skb(skb);
		return;
	}
	skb_dst_drop(skb);
	__skb_pull(skb, tcp_hdr(skb)->doff * 4);

	tp->rx_opt.dsack = 0;

	/*  Queue data for delivery to the user.
	 *  Packets in sequence go to the receive queue.
	 *  Out of sequence packets to the out_of_order_queue.
	 */
	if (TCP_SKB_CB(skb)->seq == tp->rcv_nxt) {
		if (tcp_receive_window(tp) == 0) {
			NET_INC_STATS(sock_net(sk), LINUX_MIB_TCPZEROWINDOWDROP);
			goto out_of_window;
		}

		/* Ok. In sequence. In window. */
queue_and_out:
		if (skb_queue_len(&sk->sk_receive_queue) == 0)
			sk_forced_mem_schedule(sk, skb->truesize);
		else if (tcp_try_rmem_schedule(sk, skb, skb->truesize)) {
			NET_INC_STATS(sock_net(sk), LINUX_MIB_TCPRCVQDROP);
			sk->sk_data_ready(sk);
			goto drop;
		}

		eaten = tcp_queue_rcv(sk, skb, &fragstolen);
		if (skb->len)
			tcp_event_data_recv(sk, skb);
		if (TCP_SKB_CB(skb)->tcp_flags & TCPHDR_FIN)
			tcp_fin(sk);

		if (!RB_EMPTY_ROOT(&tp->out_of_order_queue)) {
			tcp_ofo_queue(sk);

			/* RFC5681. 4.2. SHOULD send immediate ACK, when
			 * gap in queue is filled.
			 */
			if (RB_EMPTY_ROOT(&tp->out_of_order_queue))
				inet_csk(sk)->icsk_ack.pending |= ICSK_ACK_NOW;
		}

		if (tp->rx_opt.num_sacks)
			tcp_sack_remove(tp);

		tcp_fast_path_check(sk);

		if (eaten > 0)
			kfree_skb_partial(skb, fragstolen);
		if (!sock_flag(sk, SOCK_DEAD))
			tcp_data_ready(sk);
		return;
	}

	if (!after(TCP_SKB_CB(skb)->end_seq, tp->rcv_nxt)) {
		tcp_rcv_spurious_retrans(sk, skb);
		/* A retransmit, 2nd most common case.  Force an immediate ack. */
		NET_INC_STATS(sock_net(sk), LINUX_MIB_DELAYEDACKLOST);
		tcp_dsack_set(sk, TCP_SKB_CB(skb)->seq, TCP_SKB_CB(skb)->end_seq);

out_of_window:
		tcp_enter_quickack_mode(sk, TCP_MAX_QUICKACKS);
		inet_csk_schedule_ack(sk);
drop:
		tcp_drop(sk, skb);
		return;
	}

	/* Out of window. F.e. zero window probe. */
	if (!before(TCP_SKB_CB(skb)->seq, tp->rcv_nxt + tcp_receive_window(tp)))
		goto out_of_window;

	if (before(TCP_SKB_CB(skb)->seq, tp->rcv_nxt)) {
		/* Partial packet, seq < rcv_next < end_seq */
		tcp_dsack_set(sk, TCP_SKB_CB(skb)->seq, tp->rcv_nxt);

		/* If window is closed, drop tail of packet. But after
		 * remembering D-SACK for its head made in previous line.
		 */
		if (!tcp_receive_window(tp)) {
			NET_INC_STATS(sock_net(sk), LINUX_MIB_TCPZEROWINDOWDROP);
			goto out_of_window;
		}
		goto queue_and_out;
	}

	tcp_data_queue_ofo(sk, skb);
}

static struct sk_buff *tcp_skb_next(struct sk_buff *skb, struct sk_buff_head *list)
{
	if (list)
		return !skb_queue_is_last(list, skb) ? skb->next : NULL;

	return skb_rb_next(skb);
}

static struct sk_buff *tcp_collapse_one(struct sock *sk, struct sk_buff *skb,
					struct sk_buff_head *list,
					struct rb_root *root)
{
	struct sk_buff *next = tcp_skb_next(skb, list);

	if (list)
		__skb_unlink(skb, list);
	else
		rb_erase(&skb->rbnode, root);

	__kfree_skb(skb);
	NET_INC_STATS(sock_net(sk), LINUX_MIB_TCPRCVCOLLAPSED);

	return next;
}

/* Insert skb into rb tree, ordered by TCP_SKB_CB(skb)->seq */
void tcp_rbtree_insert(struct rb_root *root, struct sk_buff *skb)
{
	struct rb_node **p = &root->rb_node;
	struct rb_node *parent = NULL;
	struct sk_buff *skb1;

	while (*p) {
		parent = *p;
		skb1 = rb_to_skb(parent);
		if (before(TCP_SKB_CB(skb)->seq, TCP_SKB_CB(skb1)->seq))
			p = &parent->rb_left;
		else
			p = &parent->rb_right;
	}
	rb_link_node(&skb->rbnode, parent, p);
	rb_insert_color(&skb->rbnode, root);
}

/* Collapse contiguous sequence of skbs head..tail with
 * sequence numbers start..end.
 *
 * If tail is NULL, this means until the end of the queue.
 *
 * Segments with FIN/SYN are not collapsed (only because this
 * simplifies code)
 */
static void
tcp_collapse(struct sock *sk, struct sk_buff_head *list, struct rb_root *root,
	     struct sk_buff *head, struct sk_buff *tail, u32 start, u32 end)
{
	struct sk_buff *skb = head, *n;
	struct sk_buff_head tmp;
	bool end_of_skbs;

	/* First, check that queue is collapsible and find
	 * the point where collapsing can be useful.
	 */
restart:
	for (end_of_skbs = true; skb != NULL && skb != tail; skb = n) {
		n = tcp_skb_next(skb, list);

		/* No new bits? It is possible on ofo queue. */
		if (!before(start, TCP_SKB_CB(skb)->end_seq)) {
			skb = tcp_collapse_one(sk, skb, list, root);
			if (!skb)
				break;
			goto restart;
		}

		/* The first skb to collapse is:
		 * - not SYN/FIN and
		 * - bloated or contains data before "start" or
		 *   overlaps to the next one and mptcp allow collapsing.
		 */
		if (!(TCP_SKB_CB(skb)->tcp_flags & (TCPHDR_SYN | TCPHDR_FIN)) &&
		    (tcp_win_from_space(sk, skb->truesize) > skb->len ||
		     before(TCP_SKB_CB(skb)->seq, start))) {
			end_of_skbs = false;
			break;
		}

		if (n && n != tail && mptcp_skb_can_collapse(skb, n) &&
		    TCP_SKB_CB(skb)->end_seq != TCP_SKB_CB(n)->seq) {
			end_of_skbs = false;
			break;
		}

		/* Decided to skip this, advance start seq. */
		start = TCP_SKB_CB(skb)->end_seq;
	}
	if (end_of_skbs ||
	    (TCP_SKB_CB(skb)->tcp_flags & (TCPHDR_SYN | TCPHDR_FIN)))
		return;

	__skb_queue_head_init(&tmp);

	while (before(start, end)) {
		int copy = min_t(int, SKB_MAX_ORDER(0, 0), end - start);
		struct sk_buff *nskb;

		nskb = alloc_skb(copy, GFP_ATOMIC);
		if (!nskb)
			break;

		memcpy(nskb->cb, skb->cb, sizeof(skb->cb));
#ifdef CONFIG_TLS_DEVICE
		nskb->decrypted = skb->decrypted;
#endif
		TCP_SKB_CB(nskb)->seq = TCP_SKB_CB(nskb)->end_seq = start;
		if (list)
			__skb_queue_before(list, skb, nskb);
		else
			__skb_queue_tail(&tmp, nskb); /* defer rbtree insertion */
		skb_set_owner_r(nskb, sk);
		mptcp_skb_ext_move(nskb, skb);

		/* Copy data, releasing collapsed skbs. */
		while (copy > 0) {
			int offset = start - TCP_SKB_CB(skb)->seq;
			int size = TCP_SKB_CB(skb)->end_seq - start;

			BUG_ON(offset < 0);
			if (size > 0) {
				size = min(copy, size);
				if (skb_copy_bits(skb, offset, skb_put(nskb, size), size))
					BUG();
				TCP_SKB_CB(nskb)->end_seq += size;
				copy -= size;
				start += size;
			}
			if (!before(start, TCP_SKB_CB(skb)->end_seq)) {
				skb = tcp_collapse_one(sk, skb, list, root);
				if (!skb ||
				    skb == tail ||
				    !mptcp_skb_can_collapse(nskb, skb) ||
				    (TCP_SKB_CB(skb)->tcp_flags & (TCPHDR_SYN | TCPHDR_FIN)))
					goto end;
#ifdef CONFIG_TLS_DEVICE
				if (skb->decrypted != nskb->decrypted)
					goto end;
#endif
			}
		}
	}
end:
	skb_queue_walk_safe(&tmp, skb, n)
		tcp_rbtree_insert(root, skb);
}

/* Collapse ofo queue. Algorithm: select contiguous sequence of skbs
 * and tcp_collapse() them until all the queue is collapsed.
 */
static void tcp_collapse_ofo_queue(struct sock *sk)
{
	struct tcp_sock *tp = tcp_sk(sk);
	u32 range_truesize, sum_tiny = 0;
	struct sk_buff *skb, *head;
	u32 start, end;

	skb = skb_rb_first(&tp->out_of_order_queue);
new_range:
	if (!skb) {
		tp->ooo_last_skb = skb_rb_last(&tp->out_of_order_queue);
		return;
	}
	start = TCP_SKB_CB(skb)->seq;
	end = TCP_SKB_CB(skb)->end_seq;
	range_truesize = skb->truesize;

	for (head = skb;;) {
		skb = skb_rb_next(skb);

		/* Range is terminated when we see a gap or when
		 * we are at the queue end.
		 */
		if (!skb ||
		    after(TCP_SKB_CB(skb)->seq, end) ||
		    before(TCP_SKB_CB(skb)->end_seq, start)) {
			/* Do not attempt collapsing tiny skbs */
			if (range_truesize != head->truesize ||
			    end - start >= SKB_WITH_OVERHEAD(SK_MEM_QUANTUM)) {
				tcp_collapse(sk, NULL, &tp->out_of_order_queue,
					     head, skb, start, end);
			} else {
				sum_tiny += range_truesize;
				if (sum_tiny > sk->sk_rcvbuf >> 3)
					return;
			}
			goto new_range;
		}

		range_truesize += skb->truesize;
		if (unlikely(before(TCP_SKB_CB(skb)->seq, start)))
			start = TCP_SKB_CB(skb)->seq;
		if (after(TCP_SKB_CB(skb)->end_seq, end))
			end = TCP_SKB_CB(skb)->end_seq;
	}
}

/*
 * Clean the out-of-order queue to make room.
 * We drop high sequences packets to :
 * 1) Let a chance for holes to be filled.
 * 2) not add too big latencies if thousands of packets sit there.
 *    (But if application shrinks SO_RCVBUF, we could still end up
 *     freeing whole queue here)
 * 3) Drop at least 12.5 % of sk_rcvbuf to avoid malicious attacks.
 *
 * Return true if queue has shrunk.
 */
static bool tcp_prune_ofo_queue(struct sock *sk)
{
	struct tcp_sock *tp = tcp_sk(sk);
	struct rb_node *node, *prev;
	int goal;

	if (RB_EMPTY_ROOT(&tp->out_of_order_queue))
		return false;

	NET_INC_STATS(sock_net(sk), LINUX_MIB_OFOPRUNED);
	goal = sk->sk_rcvbuf >> 3;
	node = &tp->ooo_last_skb->rbnode;
	do {
		prev = rb_prev(node);
		rb_erase(node, &tp->out_of_order_queue);
		goal -= rb_to_skb(node)->truesize;
		tcp_drop(sk, rb_to_skb(node));
		if (!prev || goal <= 0) {
			sk_mem_reclaim(sk);
			if (atomic_read(&sk->sk_rmem_alloc) <= sk->sk_rcvbuf &&
			    !tcp_under_memory_pressure(sk))
				break;
			goal = sk->sk_rcvbuf >> 3;
		}
		node = prev;
	} while (node);
	tp->ooo_last_skb = rb_to_skb(prev);

	/* Reset SACK state.  A conforming SACK implementation will
	 * do the same at a timeout based retransmit.  When a connection
	 * is in a sad state like this, we care only about integrity
	 * of the connection not performance.
	 */
	if (tp->rx_opt.sack_ok)
		tcp_sack_reset(&tp->rx_opt);
	return true;
}

/* Reduce allocated memory if we can, trying to get
 * the socket within its memory limits again.
 *
 * Return less than zero if we should start dropping frames
 * until the socket owning process reads some of the data
 * to stabilize the situation.
 */
static int tcp_prune_queue(struct sock *sk)
{
	struct tcp_sock *tp = tcp_sk(sk);

	NET_INC_STATS(sock_net(sk), LINUX_MIB_PRUNECALLED);

	if (atomic_read(&sk->sk_rmem_alloc) >= sk->sk_rcvbuf)
		tcp_clamp_window(sk);
	else if (tcp_under_memory_pressure(sk))
		tp->rcv_ssthresh = min(tp->rcv_ssthresh, 4U * tp->advmss);

	if (atomic_read(&sk->sk_rmem_alloc) <= sk->sk_rcvbuf)
		return 0;

	tcp_collapse_ofo_queue(sk);
	if (!skb_queue_empty(&sk->sk_receive_queue))
		tcp_collapse(sk, &sk->sk_receive_queue, NULL,
			     skb_peek(&sk->sk_receive_queue),
			     NULL,
			     tp->copied_seq, tp->rcv_nxt);
	sk_mem_reclaim(sk);

	if (atomic_read(&sk->sk_rmem_alloc) <= sk->sk_rcvbuf)
		return 0;

	/* Collapsing did not help, destructive actions follow.
	 * This must not ever occur. */

	tcp_prune_ofo_queue(sk);

	if (atomic_read(&sk->sk_rmem_alloc) <= sk->sk_rcvbuf)
		return 0;

	/* If we are really being abused, tell the caller to silently
	 * drop receive data on the floor.  It will get retransmitted
	 * and hopefully then we'll have sufficient space.
	 */
	NET_INC_STATS(sock_net(sk), LINUX_MIB_RCVPRUNED);

	/* Massive buffer overcommit. */
	tp->pred_flags = 0;
	return -1;
}

static bool tcp_should_expand_sndbuf(const struct sock *sk)
{
	const struct tcp_sock *tp = tcp_sk(sk);

	/* If the user specified a specific send buffer setting, do
	 * not modify it.
	 */
	if (sk->sk_userlocks & SOCK_SNDBUF_LOCK)
		return false;

	/* If we are under global TCP memory pressure, do not expand.  */
	if (tcp_under_memory_pressure(sk))
		return false;

	/* If we are under soft global TCP memory pressure, do not expand.  */
	if (sk_memory_allocated(sk) >= sk_prot_mem_limits(sk, 0))
		return false;

	/* If we filled the congestion window, do not expand.  */
	if (tcp_packets_in_flight(tp) >= tp->snd_cwnd)
		return false;

	return true;
}

static void tcp_new_space(struct sock *sk)
{
	struct tcp_sock *tp = tcp_sk(sk);

	if (tcp_should_expand_sndbuf(sk)) {
		tcp_sndbuf_expand(sk);
		tp->snd_cwnd_stamp = tcp_jiffies32;
	}

	sk->sk_write_space(sk);
}

static void tcp_check_space(struct sock *sk)
{
	/* pairs with tcp_poll() */
	smp_mb();
	if (sk->sk_socket &&
	    test_bit(SOCK_NOSPACE, &sk->sk_socket->flags)) {
		tcp_new_space(sk);
		if (!test_bit(SOCK_NOSPACE, &sk->sk_socket->flags))
			tcp_chrono_stop(sk, TCP_CHRONO_SNDBUF_LIMITED);
	}
}

static inline void tcp_data_snd_check(struct sock *sk)
{
	tcp_push_pending_frames(sk);
	tcp_check_space(sk);
}

/*
 * Check if sending an ack is needed.
 */
static void __tcp_ack_snd_check(struct sock *sk, int ofo_possible)
{
	struct tcp_sock *tp = tcp_sk(sk);
	unsigned long rtt, delay;

	    /* More than one full frame received... */
	if (((tp->rcv_nxt - tp->rcv_wup) > inet_csk(sk)->icsk_ack.rcv_mss &&
	     /* ... and right edge of window advances far enough.
	      * (tcp_recvmsg() will send ACK otherwise).
	      * If application uses SO_RCVLOWAT, we want send ack now if
	      * we have not received enough bytes to satisfy the condition.
	      */
	    (tp->rcv_nxt - tp->copied_seq < sk->sk_rcvlowat ||
	     __tcp_select_window(sk) >= tp->rcv_wnd)) ||
	    /* We ACK each frame or... */
	    tcp_in_quickack_mode(sk) ||
	    /* Protocol state mandates a one-time immediate ACK */
	    inet_csk(sk)->icsk_ack.pending & ICSK_ACK_NOW) {
send_now:
		tcp_send_ack(sk);
		return;
	}

	if (!ofo_possible || RB_EMPTY_ROOT(&tp->out_of_order_queue)) {
		tcp_send_delayed_ack(sk);
		return;
	}

	if (!tcp_is_sack(tp) ||
	    tp->compressed_ack >= sock_net(sk)->ipv4.sysctl_tcp_comp_sack_nr)
		goto send_now;

	if (tp->compressed_ack_rcv_nxt != tp->rcv_nxt) {
		tp->compressed_ack_rcv_nxt = tp->rcv_nxt;
		tp->dup_ack_counter = 0;
	}
	if (tp->dup_ack_counter < TCP_FASTRETRANS_THRESH) {
		tp->dup_ack_counter++;
		goto send_now;
	}
	tp->compressed_ack++;
	if (hrtimer_is_queued(&tp->compressed_ack_timer))
		return;

	/* compress ack timer : 5 % of rtt, but no more than tcp_comp_sack_delay_ns */

	rtt = tp->rcv_rtt_est.rtt_us;
	if (tp->srtt_us && tp->srtt_us < rtt)
		rtt = tp->srtt_us;

	delay = min_t(unsigned long, sock_net(sk)->ipv4.sysctl_tcp_comp_sack_delay_ns,
		      rtt * (NSEC_PER_USEC >> 3)/20);
	sock_hold(sk);
	hrtimer_start_range_ns(&tp->compressed_ack_timer, ns_to_ktime(delay),
			       sock_net(sk)->ipv4.sysctl_tcp_comp_sack_slack_ns,
			       HRTIMER_MODE_REL_PINNED_SOFT);
}

static inline void tcp_ack_snd_check(struct sock *sk)
{
	if (!inet_csk_ack_scheduled(sk)) {
		/* We sent a data segment already. */
		return;
	}
	__tcp_ack_snd_check(sk, 1);
}

/*
 *	This routine is only called when we have urgent data
 *	signaled. Its the 'slow' part of tcp_urg. It could be
 *	moved inline now as tcp_urg is only called from one
 *	place. We handle URGent data wrong. We have to - as
 *	BSD still doesn't use the correction from RFC961.
 *	For 1003.1g we should support a new option TCP_STDURG to permit
 *	either form (or just set the sysctl tcp_stdurg).
 */

static void tcp_check_urg(struct sock *sk, const struct tcphdr *th)
{
	struct tcp_sock *tp = tcp_sk(sk);
	u32 ptr = ntohs(th->urg_ptr);

	if (ptr && !sock_net(sk)->ipv4.sysctl_tcp_stdurg)
		ptr--;
	ptr += ntohl(th->seq);

	/* Ignore urgent data that we've already seen and read. */
	if (after(tp->copied_seq, ptr))
		return;

	/* Do not replay urg ptr.
	 *
	 * NOTE: interesting situation not covered by specs.
	 * Misbehaving sender may send urg ptr, pointing to segment,
	 * which we already have in ofo queue. We are not able to fetch
	 * such data and will stay in TCP_URG_NOTYET until will be eaten
	 * by recvmsg(). Seems, we are not obliged to handle such wicked
	 * situations. But it is worth to think about possibility of some
	 * DoSes using some hypothetical application level deadlock.
	 */
	if (before(ptr, tp->rcv_nxt))
		return;

	/* Do we already have a newer (or duplicate) urgent pointer? */
	if (tp->urg_data && !after(ptr, tp->urg_seq))
		return;

	/* Tell the world about our new urgent pointer. */
	sk_send_sigurg(sk);

	/* We may be adding urgent data when the last byte read was
	 * urgent. To do this requires some care. We cannot just ignore
	 * tp->copied_seq since we would read the last urgent byte again
	 * as data, nor can we alter copied_seq until this data arrives
	 * or we break the semantics of SIOCATMARK (and thus sockatmark())
	 *
	 * NOTE. Double Dutch. Rendering to plain English: author of comment
	 * above did something sort of 	send("A", MSG_OOB); send("B", MSG_OOB);
	 * and expect that both A and B disappear from stream. This is _wrong_.
	 * Though this happens in BSD with high probability, this is occasional.
	 * Any application relying on this is buggy. Note also, that fix "works"
	 * only in this artificial test. Insert some normal data between A and B and we will
	 * decline of BSD again. Verdict: it is better to remove to trap
	 * buggy users.
	 */
	if (tp->urg_seq == tp->copied_seq && tp->urg_data &&
	    !sock_flag(sk, SOCK_URGINLINE) && tp->copied_seq != tp->rcv_nxt) {
		struct sk_buff *skb = skb_peek(&sk->sk_receive_queue);
		tp->copied_seq++;
		if (skb && !before(tp->copied_seq, TCP_SKB_CB(skb)->end_seq)) {
			__skb_unlink(skb, &sk->sk_receive_queue);
			__kfree_skb(skb);
		}
	}

	tp->urg_data = TCP_URG_NOTYET;
	WRITE_ONCE(tp->urg_seq, ptr);

	/* Disable header prediction. */
	tp->pred_flags = 0;
}

/* This is the 'fast' part of urgent handling. */
static void tcp_urg(struct sock *sk, struct sk_buff *skb, const struct tcphdr *th)
{
	struct tcp_sock *tp = tcp_sk(sk);

	/* Check if we get a new urgent pointer - normally not. */
	if (th->urg)
		tcp_check_urg(sk, th);

	/* Do we wait for any urgent data? - normally not... */
	if (tp->urg_data == TCP_URG_NOTYET) {
		u32 ptr = tp->urg_seq - ntohl(th->seq) + (th->doff * 4) -
			  th->syn;

		/* Is the urgent pointer pointing into this packet? */
		if (ptr < skb->len) {
			u8 tmp;
			if (skb_copy_bits(skb, ptr, &tmp, 1))
				BUG();
			tp->urg_data = TCP_URG_VALID | tmp;
			if (!sock_flag(sk, SOCK_DEAD))
				sk->sk_data_ready(sk);
		}
	}
}

/* Updates Accurate ECN received counters from the received IP ECN field */
void tcp_ecn_received_counters(struct sock *sk, const struct sk_buff *skb,
			       u32 payload_len)
{
	u8 ecnfield = TCP_SKB_CB(skb)->ip_dsfield & INET_ECN_MASK;
	u8 is_ce = INET_ECN_is_ce(ecnfield);
	struct tcp_sock *tp = tcp_sk(sk);

	if (!INET_ECN_is_not_ect(ecnfield)) {
		tp->ecn_flags |= TCP_ECN_SEEN;

		/* ACE counter tracks *all* segments including pure acks */
		tp->received_ce += is_ce * max_t(u16, 1, skb_shinfo(skb)->gso_segs);

		if (payload_len > 0) {
			tp->received_ecn_bytes[ecnfield - 1] += payload_len;
		}
	}
}

/* Accept RST for rcv_nxt - 1 after a FIN.
 * When tcp connections are abruptly terminated from Mac OSX (via ^C), a
 * FIN is sent followed by a RST packet. The RST is sent with the same
 * sequence number as the FIN, and thus according to RFC 5961 a challenge
 * ACK should be sent. However, Mac OSX rate limits replies to challenge
 * ACKs on the closed socket. In addition middleboxes can drop either the
 * challenge ACK or a subsequent RST.
 */
static bool tcp_reset_check(const struct sock *sk, const struct sk_buff *skb)
{
	struct tcp_sock *tp = tcp_sk(sk);

	return unlikely(TCP_SKB_CB(skb)->seq == (tp->rcv_nxt - 1) &&
			(1 << sk->sk_state) & (TCPF_CLOSE_WAIT | TCPF_LAST_ACK |
					       TCPF_CLOSING));
}

/* Does PAWS and seqno based validation of an incoming segment, flags will
 * play significant role here.
 */
static bool tcp_validate_incoming(struct sock *sk, struct sk_buff *skb,
				  const struct tcphdr *th, int syn_inerr)
{
	bool send_accecn_reflector = false;
	struct tcp_sock *tp = tcp_sk(sk);
	bool rst_seq_match = false;

	/* RFC1323: H1. Apply PAWS check first. */
	if (tcp_fast_parse_options(sock_net(sk), skb, th, tp) &&
	    tp->rx_opt.saw_tstamp &&
	    tcp_paws_discard(sk, skb)) {
		if (!th->rst) {
			NET_INC_STATS(sock_net(sk), LINUX_MIB_PAWSESTABREJECTED);
			if (!tcp_oow_rate_limited(sock_net(sk), skb,
						  LINUX_MIB_TCPACKSKIPPEDPAWS,
						  &tp->last_oow_ack_time))
				tcp_send_dupack(sk, skb);
			goto discard;
		}
		/* Reset is accepted even if it did not pass PAWS. */
	}

	/* Step 1: check sequence number */
	if (!tcp_sequence(tp, TCP_SKB_CB(skb)->seq, TCP_SKB_CB(skb)->end_seq)) {
		/* RFC793, page 37: "In all states except SYN-SENT, all reset
		 * (RST) segments are validated by checking their SEQ-fields."
		 * And page 69: "If an incoming segment is not acceptable,
		 * an acknowledgment should be sent in reply (unless the RST
		 * bit is set, if so drop the segment and return)".
		 */
		if (!th->rst) {
			if (th->syn)
				goto syn_challenge;
			if (!tcp_oow_rate_limited(sock_net(sk), skb,
						  LINUX_MIB_TCPACKSKIPPEDSEQ,
						  &tp->last_oow_ack_time))
				tcp_send_dupack(sk, skb);
		} else if (tcp_reset_check(sk, skb)) {
			tcp_reset(sk);
		}
		goto discard;
	}

	/* Step 2: check RST bit */
	if (th->rst) {
		/* RFC 5961 3.2 (extend to match against (RCV.NXT - 1) after a
		 * FIN and SACK too if available):
		 * If seq num matches RCV.NXT or (RCV.NXT - 1) after a FIN, or
		 * the right-most SACK block,
		 * then
		 *     RESET the connection
		 * else
		 *     Send a challenge ACK
		 */
		if (TCP_SKB_CB(skb)->seq == tp->rcv_nxt ||
		    tcp_reset_check(sk, skb)) {
			rst_seq_match = true;
		} else if (tcp_is_sack(tp) && tp->rx_opt.num_sacks > 0) {
			struct tcp_sack_block *sp = &tp->selective_acks[0];
			int max_sack = sp[0].end_seq;
			int this_sack;

			for (this_sack = 1; this_sack < tp->rx_opt.num_sacks;
			     ++this_sack) {
				max_sack = after(sp[this_sack].end_seq,
						 max_sack) ?
					sp[this_sack].end_seq : max_sack;
			}

			if (TCP_SKB_CB(skb)->seq == max_sack)
				rst_seq_match = true;
		}

		if (rst_seq_match)
			tcp_reset(sk);
		else {
			/* Disable TFO if RST is out-of-order
			 * and no data has been received
			 * for current active TFO socket
			 */
			if (tp->syn_fastopen && !tp->data_segs_in &&
			    sk->sk_state == TCP_ESTABLISHED)
				tcp_fastopen_active_disable(sk);
			tcp_send_challenge_ack(sk, skb, false);
		}
		goto discard;
	}

	/* step 3: check security and precedence [ignored] */

	/* step 4: Check for a SYN
	 * RFC 5961 4.2 : Send a challenge ack
	 */
	if (th->syn) {
		if (tcp_ecn_mode_accecn(tp)) {
			send_accecn_reflector = true;
		}
syn_challenge:
		if (syn_inerr)
			TCP_INC_STATS(sock_net(sk), TCP_MIB_INERRS);
		NET_INC_STATS(sock_net(sk), LINUX_MIB_TCPSYNCHALLENGE);
		tcp_send_challenge_ack(sk, skb, send_accecn_reflector);
		goto discard;
	}

	bpf_skops_parse_hdr(sk, skb);

	return true;

discard:
	tcp_drop(sk, skb);
	return false;
}

/*
 *	TCP receive function for the ESTABLISHED state.
 *
 *	It is split into a fast path and a slow path. The fast path is
 * 	disabled when:
 *	- A zero window was announced from us - zero window probing
 *        is only handled properly in the slow path.
 *	- Out of order segments arrived.
 *	- Urgent data is expected.
 *	- There is no buffer space left
 *	- Unexpected TCP flags/window values/header lengths are received
 *	  (detected by checking the TCP header against pred_flags)
 *	- Data is sent in both directions. Fast path only supports pure senders
 *	  or pure receivers (this means either the sequence number or the ack
 *	  value must stay constant)
 *	- Unexpected TCP option.
 *
 *	When these conditions are not satisfied it drops into a standard
 *	receive procedure patterned after RFC793 to handle all cases.
 *	The first three cases are guaranteed by proper pred_flags setting,
 *	the rest is checked inline. Fast processing is turned on in
 *	tcp_data_queue when everything is OK.
 */
void tcp_rcv_established(struct sock *sk, struct sk_buff *skb)
{
	const struct tcphdr *th = (const struct tcphdr *)skb->data;
	struct tcp_sock *tp = tcp_sk(sk);
	unsigned int len = skb->len;

	/* TCP congestion window tracking */
	trace_tcp_probe(sk, skb);

	tcp_mstamp_refresh(tp);
	if (unlikely(!sk->sk_rx_dst))
		inet_csk(sk)->icsk_af_ops->sk_rx_dst_set(sk, skb);
	/*
	 *	Header prediction.
	 *	The code loosely follows the one in the famous
	 *	"30 instruction TCP receive" Van Jacobson mail.
	 *
	 *	Van's trick is to deposit buffers into socket queue
	 *	on a device interrupt, to call tcp_recv function
	 *	on the receive process context and checksum and copy
	 *	the buffer to user space. smart...
	 *
	 *	Our current scheme is not silly either but we take the
	 *	extra cost of the net_bh soft interrupt processing...
	 *	We do checksum and copy also but from device to kernel.
	 */

	tp->rx_opt.saw_tstamp = 0;

	/*	pred_flags is 0xS?10 << 16 + snd_wnd
	 *	if header_prediction is to be made
	 *	'S' will always be tp->tcp_header_len >> 2
	 *	'?' will be 0 for the fast path, otherwise pred_flags is 0 to
	 *  turn it off	(when there are holes in the receive
	 *	 space for instance)
	 *	PSH flag is ignored.
	 */

	if ((tcp_flag_word(th) & TCP_HP_BITS) == tp->pred_flags &&
	    TCP_SKB_CB(skb)->seq == tp->rcv_nxt &&
	    !after(TCP_SKB_CB(skb)->ack_seq, tp->snd_nxt)) {
		int tcp_header_len = tp->tcp_header_len;
		s32 tstamp_delta = 0;
		int flag = 0;

		/* Timestamp header prediction: tcp_header_len
		 * is automatically equal to th->doff*4 due to pred_flags
		 * match.
		 */

		/* Check timestamp */
		if (tcp_header_len == sizeof(struct tcphdr) + TCPOLEN_TSTAMP_ALIGNED) {
			/* No? Slow path! */
			if (!tcp_parse_aligned_timestamp(tp, th))
				goto slow_path;

			tstamp_delta = tp->rx_opt.rcv_tsval - tp->rx_opt.ts_recent;
			/* If PAWS failed, check it more carefully in slow path */
			if (tstamp_delta < 0)
				goto slow_path;

			/* DO NOT update ts_recent here, if checksum fails
			 * and timestamp was corrupted part, it will result
			 * in a hung connection since we will drop all
			 * future packets due to the PAWS test.
			 */
		}

		if (len <= tcp_header_len) {
			/* Bulk data transfer: sender */
			if (len == tcp_header_len) {
				/* Predicted packet is in window by definition.
				 * seq == rcv_nxt and rcv_wup <= rcv_nxt.
				 * Hence, check seq<=rcv_wup reduces to:
				 */
				if (tcp_header_len ==
				    (sizeof(struct tcphdr) + TCPOLEN_TSTAMP_ALIGNED) &&
				    tp->rcv_nxt == tp->rcv_wup)
					flag |= __tcp_replace_ts_recent(tp, tstamp_delta);

				tcp_ecn_received_counters(sk, skb, 0);

				/* We know that such packets are checksummed
				 * on entry.
				 */
				tcp_ack(sk, skb, flag);
				__kfree_skb(skb);
				tcp_data_snd_check(sk);
				/* When receiving pure ack in fast path, update
				 * last ts ecr directly instead of calling
				 * tcp_rcv_rtt_measure_ts()
				 */
				tp->rcv_rtt_last_tsecr = tp->rx_opt.rcv_tsecr;
				return;
			} else { /* Header too small */
				TCP_INC_STATS(sock_net(sk), TCP_MIB_INERRS);
				goto discard;
			}
		} else {
			int eaten = 0;
			bool fragstolen = false;

			if (tcp_checksum_complete(skb))
				goto csum_error;

			if ((int)skb->truesize > sk->sk_forward_alloc)
				goto step5;

			/* Predicted packet is in window by definition.
			 * seq == rcv_nxt and rcv_wup <= rcv_nxt.
			 * Hence, check seq<=rcv_wup reduces to:
			 */
			if (tcp_header_len ==
			    (sizeof(struct tcphdr) + TCPOLEN_TSTAMP_ALIGNED) &&
			    tp->rcv_nxt == tp->rcv_wup)
				flag |= __tcp_replace_ts_recent(tp, tstamp_delta);

			tcp_rcv_rtt_measure_ts(sk, skb);

			NET_INC_STATS(sock_net(sk), LINUX_MIB_TCPHPHITS);

			/* Bulk data transfer: receiver */
			__skb_pull(skb, tcp_header_len);
			tcp_ecn_received_counters(sk, skb, len - tcp_header_len);
			eaten = tcp_queue_rcv(sk, skb, &fragstolen);

			tcp_event_data_recv(sk, skb);

			if (TCP_SKB_CB(skb)->ack_seq != tp->snd_una) {
				/* Well, only one small jumplet in fast path... */
				tcp_ack(sk, skb, flag | FLAG_DATA);
				tcp_data_snd_check(sk);
				if (!inet_csk_ack_scheduled(sk))
					goto no_ack;
			} else {
				tcp_update_wl(tp, TCP_SKB_CB(skb)->seq);
			}

			__tcp_ack_snd_check(sk, 0);
no_ack:
			if (eaten)
				kfree_skb_partial(skb, fragstolen);
			tcp_data_ready(sk);
			return;
		}
	}

slow_path:
	if (len < (th->doff << 2) || tcp_checksum_complete(skb))
		goto csum_error;

	if (!th->ack && !th->rst && !th->syn)
		goto discard;

	/*
	 *	Standard slow path.
	 */

	if (!tcp_validate_incoming(sk, skb, th, 1))
		return;

step5:
	tcp_ecn_received_counters(sk, skb, len - th->doff * 4);

	if (tcp_ack(sk, skb, FLAG_SLOWPATH | FLAG_UPDATE_TS_RECENT) < 0)
		goto discard;

	tcp_rcv_rtt_measure_ts(sk, skb);

	/* Process urgent data. */
	tcp_urg(sk, skb, th);

	/* step 7: process the segment text */
	tcp_data_queue(sk, skb);

	tcp_data_snd_check(sk);
	tcp_ack_snd_check(sk);
	return;

csum_error:
	TCP_INC_STATS(sock_net(sk), TCP_MIB_CSUMERRORS);
	TCP_INC_STATS(sock_net(sk), TCP_MIB_INERRS);

discard:
	tcp_drop(sk, skb);
}
EXPORT_SYMBOL(tcp_rcv_established);

void tcp_init_transfer(struct sock *sk, int bpf_op, struct sk_buff *skb)
{
	struct inet_connection_sock *icsk = inet_csk(sk);
	struct tcp_sock *tp = tcp_sk(sk);

	tcp_mtup_init(sk);
	icsk->icsk_af_ops->rebuild_header(sk);
	tcp_init_metrics(sk);

	/* Initialize the congestion window to start the transfer.
	 * Cut cwnd down to 1 per RFC5681 if SYN or SYN-ACK has been
	 * retransmitted. In light of RFC6298 more aggressive 1sec
	 * initRTO, we only reset cwnd when more than 1 SYN/SYN-ACK
	 * retransmission has occurred.
	 */
	if (tp->total_retrans > 1 && tp->undo_marker)
		tp->snd_cwnd = 1;
	else
		tp->snd_cwnd = tcp_init_cwnd(tp, __sk_dst_get(sk));
	tp->snd_cwnd_stamp = tcp_jiffies32;

	icsk->icsk_ca_initialized = 0;
	bpf_skops_established(sk, bpf_op, skb);
	if (!icsk->icsk_ca_initialized)
		tcp_init_congestion_control(sk);
	tcp_init_buffer_space(sk);
}

void tcp_finish_connect(struct sock *sk, struct sk_buff *skb)
{
	struct tcp_sock *tp = tcp_sk(sk);
	struct inet_connection_sock *icsk = inet_csk(sk);

	tcp_set_state(sk, TCP_ESTABLISHED);
	icsk->icsk_ack.lrcvtime = tcp_jiffies32;

	if (skb) {
		icsk->icsk_af_ops->sk_rx_dst_set(sk, skb);
		security_inet_conn_established(sk, skb);
		sk_mark_napi_id(sk, skb);
	}

	tcp_init_transfer(sk, BPF_SOCK_OPS_ACTIVE_ESTABLISHED_CB, skb);

	/* Prevent spurious tcp_cwnd_restart() on first data
	 * packet.
	 */
	tp->lsndtime = tcp_jiffies32;

	if (sock_flag(sk, SOCK_KEEPOPEN))
		inet_csk_reset_keepalive_timer(sk, keepalive_time_when(tp));

	if (!tp->rx_opt.snd_wscale)
		__tcp_fast_path_on(tp, tp->snd_wnd);
	else
		tp->pred_flags = 0;
}

static bool tcp_rcv_fastopen_synack(struct sock *sk, struct sk_buff *synack,
				    struct tcp_fastopen_cookie *cookie)
{
	struct tcp_sock *tp = tcp_sk(sk);
	struct sk_buff *data = tp->syn_data ? tcp_rtx_queue_head(sk) : NULL;
	u16 mss = tp->rx_opt.mss_clamp, try_exp = 0;
	bool syn_drop = false;

	if (mss == tp->rx_opt.user_mss) {
		struct tcp_options_received opt;

		/* Get original SYNACK MSS value if user MSS sets mss_clamp */
		tcp_clear_options(&opt);
		opt.user_mss = opt.mss_clamp = 0;
		tcp_parse_options(sock_net(sk), synack, &opt, 0, NULL);
		mss = opt.mss_clamp;
	}

	if (!tp->syn_fastopen) {
		/* Ignore an unsolicited cookie */
		cookie->len = -1;
	} else if (tp->total_retrans) {
		/* SYN timed out and the SYN-ACK neither has a cookie nor
		 * acknowledges data. Presumably the remote received only
		 * the retransmitted (regular) SYNs: either the original
		 * SYN-data or the corresponding SYN-ACK was dropped.
		 */
		syn_drop = (cookie->len < 0 && data);
	} else if (cookie->len < 0 && !tp->syn_data) {
		/* We requested a cookie but didn't get it. If we did not use
		 * the (old) exp opt format then try so next time (try_exp=1).
		 * Otherwise we go back to use the RFC7413 opt (try_exp=2).
		 */
		try_exp = tp->syn_fastopen_exp ? 2 : 1;
	}

	tcp_fastopen_cache_set(sk, mss, cookie, syn_drop, try_exp);

	if (data) { /* Retransmit unacked data in SYN */
		if (tp->total_retrans)
			tp->fastopen_client_fail = TFO_SYN_RETRANSMITTED;
		else
			tp->fastopen_client_fail = TFO_DATA_NOT_ACKED;
		skb_rbtree_walk_from(data) {
			if (__tcp_retransmit_skb(sk, data, 1))
				break;
		}
		tcp_rearm_rto(sk);
		NET_INC_STATS(sock_net(sk),
				LINUX_MIB_TCPFASTOPENACTIVEFAIL);
		return true;
	}
	tp->syn_data_acked = tp->syn_data;
	if (tp->syn_data_acked) {
		NET_INC_STATS(sock_net(sk), LINUX_MIB_TCPFASTOPENACTIVE);
		/* SYN-data is counted as two separate packets in tcp_ack() */
		if (tp->delivered > 1)
			--tp->delivered;
	}

	tcp_fastopen_add_skb(sk, synack);

	return false;
}

static void smc_check_reset_syn(struct tcp_sock *tp)
{
#if IS_ENABLED(CONFIG_SMC)
	if (static_branch_unlikely(&tcp_have_smc)) {
		if (tp->syn_smc && !tp->rx_opt.smc_ok)
			tp->syn_smc = 0;
	}
#endif
}

static void tcp_try_undo_spurious_syn(struct sock *sk)
{
	struct tcp_sock *tp = tcp_sk(sk);
	u32 syn_stamp;

	/* undo_marker is set when SYN or SYNACK times out. The timeout is
	 * spurious if the ACK's timestamp option echo value matches the
	 * original SYN timestamp.
	 */
	syn_stamp = tp->retrans_stamp;
	if (tp->undo_marker && syn_stamp && tp->rx_opt.saw_tstamp &&
	    syn_stamp == tp->rx_opt.rcv_tsecr)
		tp->undo_marker = 0;
}

static int tcp_rcv_synsent_state_process(struct sock *sk, struct sk_buff *skb,
					 const struct tcphdr *th)
{
	struct inet_connection_sock *icsk = inet_csk(sk);
	struct tcp_sock *tp = tcp_sk(sk);
	struct tcp_fastopen_cookie foc = { .len = -1 };
	int saved_clamp = tp->rx_opt.mss_clamp;
	bool fastopen_fail;

	tcp_parse_options(sock_net(sk), skb, &tp->rx_opt, 0, &foc);
	if (tp->rx_opt.saw_tstamp && tp->rx_opt.rcv_tsecr)
		tp->rx_opt.rcv_tsecr -= tp->tsoffset;

	if (th->ack) {
		/* rfc793:
		 * "If the state is SYN-SENT then
		 *    first check the ACK bit
		 *      If the ACK bit is set
		 *	  If SEG.ACK =< ISS, or SEG.ACK > SND.NXT, send
		 *        a reset (unless the RST bit is set, if so drop
		 *        the segment and return)"
		 */
		if (!after(TCP_SKB_CB(skb)->ack_seq, tp->snd_una) ||
		    after(TCP_SKB_CB(skb)->ack_seq, tp->snd_nxt)) {
			/* Previous FIN/ACK or RST/ACK might be ignored. */
			if (icsk->icsk_retransmits == 0)
				inet_csk_reset_xmit_timer(sk,
						ICSK_TIME_RETRANS,
						TCP_TIMEOUT_MIN, TCP_RTO_MAX);
			goto reset_and_undo;
		}

		if (tp->rx_opt.saw_tstamp && tp->rx_opt.rcv_tsecr &&
		    !between(tp->rx_opt.rcv_tsecr, tp->retrans_stamp,
			     tcp_time_stamp(tp))) {
			NET_INC_STATS(sock_net(sk),
					LINUX_MIB_PAWSACTIVEREJECTED);
			goto reset_and_undo;
		}

		/* Now ACK is acceptable.
		 *
		 * "If the RST bit is set
		 *    If the ACK was acceptable then signal the user "error:
		 *    connection reset", drop the segment, enter CLOSED state,
		 *    delete TCB, and return."
		 */

		if (th->rst) {
			tcp_reset(sk);
			goto discard;
		}

		/* rfc793:
		 *   "fifth, if neither of the SYN or RST bits is set then
		 *    drop the segment and return."
		 *
		 *    See note below!
		 *                                        --ANK(990513)
		 */
		if (!th->syn)
			goto discard_and_undo;

		/* rfc793:
		 *   "If the SYN bit is on ...
		 *    are acceptable then ...
		 *    (our SYN has been ACKed), change the connection
		 *    state to ESTABLISHED..."
		 */

		if (tcp_ecn_mode_any(tp))
			tcp_ecn_rcv_synack(sk, th, TCP_SKB_CB(skb)->ip_dsfield);

		tcp_init_wl(tp, TCP_SKB_CB(skb)->seq);
		tcp_try_undo_spurious_syn(sk);
		tcp_ack(sk, skb, FLAG_SLOWPATH);

		/* Ok.. it's good. Set up sequence numbers and
		 * move to established.
		 */
		WRITE_ONCE(tp->rcv_nxt, TCP_SKB_CB(skb)->seq + 1);
		tp->rcv_wup = TCP_SKB_CB(skb)->seq + 1;

		/* RFC1323: The window in SYN & SYN/ACK segments is
		 * never scaled.
		 */
		tp->snd_wnd = ntohs(th->window);

		if (!tp->rx_opt.wscale_ok) {
			tp->rx_opt.snd_wscale = tp->rx_opt.rcv_wscale = 0;
			tp->window_clamp = min(tp->window_clamp, 65535U);
		}

		if (tp->rx_opt.saw_tstamp) {
			tp->rx_opt.tstamp_ok	   = 1;
			tp->tcp_header_len =
				sizeof(struct tcphdr) + TCPOLEN_TSTAMP_ALIGNED;
			tp->advmss	    -= TCPOLEN_TSTAMP_ALIGNED;
			tcp_store_ts_recent(tp);
		} else {
			tp->tcp_header_len = sizeof(struct tcphdr);
		}

		tcp_sync_mss(sk, icsk->icsk_pmtu_cookie);
		tcp_initialize_rcv_mss(sk);

		/* Remember, tcp_poll() does not lock socket!
		 * Change state from SYN-SENT only after copied_seq
		 * is initialized. */
		WRITE_ONCE(tp->copied_seq, tp->rcv_nxt);

		smc_check_reset_syn(tp);

		smp_mb();

		tcp_finish_connect(sk, skb);

		fastopen_fail = (tp->syn_fastopen || tp->syn_data) &&
				tcp_rcv_fastopen_synack(sk, skb, &foc);

		if (!sock_flag(sk, SOCK_DEAD)) {
			sk->sk_state_change(sk);
			sk_wake_async(sk, SOCK_WAKE_IO, POLL_OUT);
		}
		if (fastopen_fail)
			return -1;
		if (sk->sk_write_pending ||
		    icsk->icsk_accept_queue.rskq_defer_accept ||
		    inet_csk_in_pingpong_mode(sk)) {
			/* Save one ACK. Data will be ready after
			 * several ticks, if write_pending is set.
			 *
			 * It may be deleted, but with this feature tcpdumps
			 * look so _wonderfully_ clever, that I was not able
			 * to stand against the temptation 8)     --ANK
			 */
			inet_csk_schedule_ack(sk);
			tcp_enter_quickack_mode(sk, TCP_MAX_QUICKACKS);
			inet_csk_reset_xmit_timer(sk, ICSK_TIME_DACK,
						  TCP_DELACK_MAX, TCP_RTO_MAX);

discard:
			tcp_drop(sk, skb);
			return 0;
		} else {
			__tcp_send_ack(sk, tp->rcv_nxt,
				       !tcp_ecn_mode_accecn(tp) ? 0 :
				       tcp_accecn_reflector_flags(tp->syn_ect_rcv));
		}
		return -1;
	}

	/* No ACK in the segment */

	if (th->rst) {
		/* rfc793:
		 * "If the RST bit is set
		 *
		 *      Otherwise (no ACK) drop the segment and return."
		 */

		goto discard_and_undo;
	}

	/* PAWS check. */
	if (tp->rx_opt.ts_recent_stamp && tp->rx_opt.saw_tstamp &&
	    tcp_paws_reject(&tp->rx_opt, 0))
		goto discard_and_undo;

	if (th->syn) {
		/* We see SYN without ACK. It is attempt of
		 * simultaneous connect with crossed SYNs.
		 * Particularly, it can be connect to self.
		 */
		tcp_set_state(sk, TCP_SYN_RECV);

		if (tp->rx_opt.saw_tstamp) {
			tp->rx_opt.tstamp_ok = 1;
			tcp_store_ts_recent(tp);
			tp->tcp_header_len =
				sizeof(struct tcphdr) + TCPOLEN_TSTAMP_ALIGNED;
		} else {
			tp->tcp_header_len = sizeof(struct tcphdr);
		}

		WRITE_ONCE(tp->rcv_nxt, TCP_SKB_CB(skb)->seq + 1);
		WRITE_ONCE(tp->copied_seq, tp->rcv_nxt);
		tp->rcv_wup = TCP_SKB_CB(skb)->seq + 1;

		/* RFC1323: The window in SYN & SYN/ACK segments is
		 * never scaled.
		 */
		tp->snd_wnd    = ntohs(th->window);
		tp->snd_wl1    = TCP_SKB_CB(skb)->seq;
		tp->max_window = tp->snd_wnd;

		tcp_ecn_rcv_syn(tp, th, skb);

		tcp_mtup_init(sk);
		tcp_sync_mss(sk, icsk->icsk_pmtu_cookie);
		tcp_initialize_rcv_mss(sk);

		tcp_send_synack(sk);
#if 0
		/* Note, we could accept data and URG from this segment.
		 * There are no obstacles to make this (except that we must
		 * either change tcp_recvmsg() to prevent it from returning data
		 * before 3WHS completes per RFC793, or employ TCP Fast Open).
		 *
		 * However, if we ignore data in ACKless segments sometimes,
		 * we have no reasons to accept it sometimes.
		 * Also, seems the code doing it in step6 of tcp_rcv_state_process
		 * is not flawless. So, discard packet for sanity.
		 * Uncomment this return to process the data.
		 */
		return -1;
#else
		goto discard;
#endif
	}
	/* "fifth, if neither of the SYN or RST bits is set then
	 * drop the segment and return."
	 */

discard_and_undo:
	tcp_clear_options(&tp->rx_opt);
	tp->rx_opt.mss_clamp = saved_clamp;
	goto discard;

reset_and_undo:
	tcp_clear_options(&tp->rx_opt);
	tp->rx_opt.mss_clamp = saved_clamp;
	return 1;
}

static void tcp_rcv_synrecv_state_fastopen(struct sock *sk)
{
	struct request_sock *req;

	/* If we are still handling the SYNACK RTO, see if timestamp ECR allows
	 * undo. If peer SACKs triggered fast recovery, we can't undo here.
	 */
	if (inet_csk(sk)->icsk_ca_state == TCP_CA_Loss)
		tcp_try_undo_loss(sk, false);

	/* Reset rtx states to prevent spurious retransmits_timed_out() */
	tcp_sk(sk)->retrans_stamp = 0;
	inet_csk(sk)->icsk_retransmits = 0;

	/* Once we leave TCP_SYN_RECV or TCP_FIN_WAIT_1,
	 * we no longer need req so release it.
	 */
	req = rcu_dereference_protected(tcp_sk(sk)->fastopen_rsk,
					lockdep_sock_is_held(sk));
	reqsk_fastopen_remove(sk, req, false);

	/* Re-arm the timer because data may have been sent out.
	 * This is similar to the regular data transmission case
	 * when new data has just been ack'ed.
	 *
	 * (TFO) - we could try to be more aggressive and
	 * retransmitting any data sooner based on when they
	 * are sent out.
	 */
	tcp_rearm_rto(sk);
}

/*
 *	This function implements the receiving procedure of RFC 793 for
 *	all states except ESTABLISHED and TIME_WAIT.
 *	It's called from both tcp_v4_rcv and tcp_v6_rcv and should be
 *	address independent.
 */

int tcp_rcv_state_process(struct sock *sk, struct sk_buff *skb)
{
	struct tcp_sock *tp = tcp_sk(sk);
	struct inet_connection_sock *icsk = inet_csk(sk);
	const struct tcphdr *th = tcp_hdr(skb);
	struct request_sock *req;
	int queued = 0;
	bool acceptable;

	switch (sk->sk_state) {
	case TCP_CLOSE:
		goto discard;

	case TCP_LISTEN:
		if (th->ack)
			return 1;

		if (th->rst)
			goto discard;

		if (th->syn) {
			if (th->fin)
				goto discard;
			/* It is possible that we process SYN packets from backlog,
			 * so we need to make sure to disable BH and RCU right there.
			 */
			rcu_read_lock();
			local_bh_disable();
			acceptable = icsk->icsk_af_ops->conn_request(sk, skb) >= 0;
			local_bh_enable();
			rcu_read_unlock();

			if (!acceptable)
				return 1;
			consume_skb(skb);
			return 0;
		}
		goto discard;

	case TCP_SYN_SENT:
		tp->rx_opt.saw_tstamp = 0;
		tcp_mstamp_refresh(tp);
		queued = tcp_rcv_synsent_state_process(sk, skb, th);
		if (queued >= 0)
			return queued;

		/* Do step6 onward by hand. */
		tcp_urg(sk, skb, th);
		__kfree_skb(skb);
		tcp_data_snd_check(sk);
		return 0;
	}

	tcp_mstamp_refresh(tp);
	tp->rx_opt.saw_tstamp = 0;
	req = rcu_dereference_protected(tp->fastopen_rsk,
					lockdep_sock_is_held(sk));
	if (req) {
		bool req_stolen;

		WARN_ON_ONCE(sk->sk_state != TCP_SYN_RECV &&
		    sk->sk_state != TCP_FIN_WAIT1);

		if (!tcp_check_req(sk, skb, req, true, &req_stolen))
			goto discard;
	}

	if (!th->ack && !th->rst && !th->syn)
		goto discard;

	if (!tcp_validate_incoming(sk, skb, th, 0))
		return 0;

	/* step 5: check the ACK field */
	acceptable = tcp_ack(sk, skb, FLAG_SLOWPATH |
				      FLAG_UPDATE_TS_RECENT |
				      FLAG_NO_CHALLENGE_ACK) > 0;

	if (!acceptable) {
		if (sk->sk_state == TCP_SYN_RECV)
			return 1;	/* send one RST */
		tcp_send_challenge_ack(sk, skb, false);
		goto discard;
	}
	switch (sk->sk_state) {
	case TCP_SYN_RECV:
		tp->delivered++; /* SYN-ACK delivery isn't tracked in tcp_ack */
		if (!tp->srtt_us)
			tcp_synack_rtt_meas(sk, req);

		if (req) {
			tcp_rcv_synrecv_state_fastopen(sk);
		} else {
			tcp_try_undo_spurious_syn(sk);
			tp->retrans_stamp = 0;
			tcp_init_transfer(sk, BPF_SOCK_OPS_PASSIVE_ESTABLISHED_CB,
					  skb);
			WRITE_ONCE(tp->copied_seq, tp->rcv_nxt);
		}
		smp_mb();
		tcp_set_state(sk, TCP_ESTABLISHED);
		sk->sk_state_change(sk);

		/* Note, that this wakeup is only for marginal crossed SYN case.
		 * Passively open sockets are not waked up, because
		 * sk->sk_sleep == NULL and sk->sk_socket == NULL.
		 */
		if (sk->sk_socket)
			sk_wake_async(sk, SOCK_WAKE_IO, POLL_OUT);

		tp->snd_una = TCP_SKB_CB(skb)->ack_seq;
		tp->snd_wnd = ntohs(th->window) << tp->rx_opt.snd_wscale;
		tcp_init_wl(tp, TCP_SKB_CB(skb)->seq);

		if (tp->rx_opt.tstamp_ok)
			tp->advmss -= TCPOLEN_TSTAMP_ALIGNED;

		if (!inet_csk(sk)->icsk_ca_ops->cong_control)
			tcp_update_pacing_rate(sk);

		/* Prevent spurious tcp_cwnd_restart() on first data packet */
		tp->lsndtime = tcp_jiffies32;

		tcp_initialize_rcv_mss(sk);
		if (tcp_ecn_mode_accecn(tp))
			tcp_accecn_third_ack(sk, skb, tp->syn_ect_snt);
		tcp_fast_path_on(tp);
		break;

	case TCP_FIN_WAIT1: {
		int tmo;

		if (req)
			tcp_rcv_synrecv_state_fastopen(sk);

		if (tp->snd_una != tp->write_seq)
			break;

		tcp_set_state(sk, TCP_FIN_WAIT2);
		sk->sk_shutdown |= SEND_SHUTDOWN;

		sk_dst_confirm(sk);

		if (!sock_flag(sk, SOCK_DEAD)) {
			/* Wake up lingering close() */
			sk->sk_state_change(sk);
			break;
		}

		if (tp->linger2 < 0) {
			tcp_done(sk);
			NET_INC_STATS(sock_net(sk), LINUX_MIB_TCPABORTONDATA);
			return 1;
		}
		if (TCP_SKB_CB(skb)->end_seq != TCP_SKB_CB(skb)->seq &&
		    after(TCP_SKB_CB(skb)->end_seq - th->fin, tp->rcv_nxt)) {
			/* Receive out of order FIN after close() */
			if (tp->syn_fastopen && th->fin)
				tcp_fastopen_active_disable(sk);
			tcp_done(sk);
			NET_INC_STATS(sock_net(sk), LINUX_MIB_TCPABORTONDATA);
			return 1;
		}

		tmo = tcp_fin_time(sk);
		if (tmo > TCP_TIMEWAIT_LEN) {
			inet_csk_reset_keepalive_timer(sk, tmo - TCP_TIMEWAIT_LEN);
		} else if (th->fin || sock_owned_by_user(sk)) {
			/* Bad case. We could lose such FIN otherwise.
			 * It is not a big problem, but it looks confusing
			 * and not so rare event. We still can lose it now,
			 * if it spins in bh_lock_sock(), but it is really
			 * marginal case.
			 */
			inet_csk_reset_keepalive_timer(sk, tmo);
		} else {
			tcp_time_wait(sk, TCP_FIN_WAIT2, tmo);
			goto discard;
		}
		break;
	}

	case TCP_CLOSING:
		if (tp->snd_una == tp->write_seq) {
			tcp_time_wait(sk, TCP_TIME_WAIT, 0);
			goto discard;
		}
		break;

	case TCP_LAST_ACK:
		if (tp->snd_una == tp->write_seq) {
			tcp_update_metrics(sk);
			tcp_done(sk);
			goto discard;
		}
		break;
	}

	/* step 6: check the URG bit */
	tcp_urg(sk, skb, th);

	/* step 7: process the segment text */
	switch (sk->sk_state) {
	case TCP_CLOSE_WAIT:
	case TCP_CLOSING:
	case TCP_LAST_ACK:
		if (!before(TCP_SKB_CB(skb)->seq, tp->rcv_nxt)) {
			if (sk_is_mptcp(sk))
				mptcp_incoming_options(sk, skb);
			break;
		}
		fallthrough;
	case TCP_FIN_WAIT1:
	case TCP_FIN_WAIT2:
		/* RFC 793 says to queue data in these states,
		 * RFC 1122 says we MUST send a reset.
		 * BSD 4.4 also does reset.
		 */
		if (sk->sk_shutdown & RCV_SHUTDOWN) {
			if (TCP_SKB_CB(skb)->end_seq != TCP_SKB_CB(skb)->seq &&
			    after(TCP_SKB_CB(skb)->end_seq - th->fin, tp->rcv_nxt)) {
				NET_INC_STATS(sock_net(sk), LINUX_MIB_TCPABORTONDATA);
				tcp_reset(sk);
				return 1;
			}
		}
		fallthrough;
	case TCP_ESTABLISHED:
		tcp_data_queue(sk, skb);
		queued = 1;
		break;
	}

	/* tcp_data could move socket to TIME-WAIT */
	if (sk->sk_state != TCP_CLOSE) {
		tcp_data_snd_check(sk);
		tcp_ack_snd_check(sk);
	}

	if (!queued) {
discard:
		tcp_drop(sk, skb);
	}
	return 0;
}
EXPORT_SYMBOL(tcp_rcv_state_process);

static inline void pr_drop_req(struct request_sock *req, __u16 port, int family)
{
	struct inet_request_sock *ireq = inet_rsk(req);

	if (family == AF_INET)
		net_dbg_ratelimited("drop open request from %pI4/%u\n",
				    &ireq->ir_rmt_addr, port);
#if IS_ENABLED(CONFIG_IPV6)
	else if (family == AF_INET6)
		net_dbg_ratelimited("drop open request from %pI6/%u\n",
				    &ireq->ir_v6_rmt_addr, port);
#endif
}

/* RFC3168 : 6.1.1 SYN packets must not have ECT/ECN bits set
 *
 * If we receive a SYN packet with these bits set, it means a
 * network is playing bad games with TOS bits. In order to
 * avoid possible false congestion notifications, we disable
 * TCP ECN negotiation.
 *
 * Exception: tcp_ca wants ECN. This is required for DCTCP
 * congestion control: Linux DCTCP asserts ECT on all packets,
 * including SYN, which is most optimal solution; however,
 * others, such as FreeBSD do not.
 *
 * Exception: At least one of the reserved bits of the TCP header (th->res1) is
 * set, indicating the use of a future TCP extension (such as AccECN). See
 * RFC8311 §4.3 which updates RFC3168 to allow the development of such
 * extensions.
 */
static void tcp_ecn_create_request(struct request_sock *req,
				   const struct sk_buff *skb,
				   const struct sock *listen_sk,
				   const struct dst_entry *dst)
{
	const struct tcphdr *th = tcp_hdr(skb);
	const struct net *net = sock_net(listen_sk);
	bool th_ecn = th->ece && th->cwr;
	bool ect, ecn_ok;
	u32 ecn_ok_dst;

	if (tcp_accecn_syn_requested(th) &&
	    (net->ipv4.sysctl_tcp_ecn >= 3 || tcp_ca_needs_accecn(listen_sk))) {
		inet_rsk(req)->ecn_ok = 1;
		tcp_rsk(req)->accecn_ok = 1;
		tcp_rsk(req)->syn_ect_rcv =
			TCP_SKB_CB(skb)->ip_dsfield & INET_ECN_MASK;
		return;
	}

	if (!th_ecn)
		return;

	ect = !INET_ECN_is_not_ect(TCP_SKB_CB(skb)->ip_dsfield);
	ecn_ok_dst = dst_feature(dst, DST_FEATURE_ECN_MASK);
	ecn_ok = net->ipv4.sysctl_tcp_ecn || ecn_ok_dst;

	if (((!ect || th->res1 || th->ae) && ecn_ok) ||
	    tcp_ca_needs_ecn(listen_sk) ||
	    (ecn_ok_dst & DST_FEATURE_ECN_CA) ||
	    tcp_bpf_ca_needs_ecn((struct sock *)req))
		inet_rsk(req)->ecn_ok = 1;
}

static void tcp_openreq_init(struct request_sock *req,
			     const struct tcp_options_received *rx_opt,
			     struct sk_buff *skb, const struct sock *sk)
{
	struct inet_request_sock *ireq = inet_rsk(req);

	req->rsk_rcv_wnd = 0;		/* So that tcp_send_synack() knows! */
	tcp_rsk(req)->rcv_isn = TCP_SKB_CB(skb)->seq;
	tcp_rsk(req)->rcv_nxt = TCP_SKB_CB(skb)->seq + 1;
	tcp_rsk(req)->snt_synack = 0;
	tcp_rsk(req)->last_oow_ack_time = 0;
	tcp_rsk(req)->accecn_ok = 0;
	tcp_rsk(req)->syn_ect_rcv = 0;
	tcp_rsk(req)->syn_ect_snt = 0;
	req->mss = rx_opt->mss_clamp;
	req->ts_recent = rx_opt->saw_tstamp ? rx_opt->rcv_tsval : 0;
	ireq->tstamp_ok = rx_opt->tstamp_ok;
	ireq->sack_ok = rx_opt->sack_ok;
	ireq->snd_wscale = rx_opt->snd_wscale;
	ireq->wscale_ok = rx_opt->wscale_ok;
	ireq->acked = 0;
	ireq->ecn_ok = 0;
	ireq->ir_rmt_port = tcp_hdr(skb)->source;
	ireq->ir_num = ntohs(tcp_hdr(skb)->dest);
	ireq->ir_mark = inet_request_mark(sk, skb);
#if IS_ENABLED(CONFIG_SMC)
	ireq->smc_ok = rx_opt->smc_ok;
#endif
}

struct request_sock *inet_reqsk_alloc(const struct request_sock_ops *ops,
				      struct sock *sk_listener,
				      bool attach_listener)
{
	struct request_sock *req = reqsk_alloc(ops, sk_listener,
					       attach_listener);

	if (req) {
		struct inet_request_sock *ireq = inet_rsk(req);

		ireq->ireq_opt = NULL;
#if IS_ENABLED(CONFIG_IPV6)
		ireq->pktopts = NULL;
#endif
		atomic64_set(&ireq->ir_cookie, 0);
		ireq->ireq_state = TCP_NEW_SYN_RECV;
		write_pnet(&ireq->ireq_net, sock_net(sk_listener));
		ireq->ireq_family = sk_listener->sk_family;
	}

	return req;
}
EXPORT_SYMBOL(inet_reqsk_alloc);

/*
 * Return true if a syncookie should be sent
 */
static bool tcp_syn_flood_action(const struct sock *sk, const char *proto)
{
	struct request_sock_queue *queue = &inet_csk(sk)->icsk_accept_queue;
	const char *msg = "Dropping request";
	bool want_cookie = false;
	struct net *net = sock_net(sk);

#ifdef CONFIG_SYN_COOKIES
	if (net->ipv4.sysctl_tcp_syncookies) {
		msg = "Sending cookies";
		want_cookie = true;
		__NET_INC_STATS(sock_net(sk), LINUX_MIB_TCPREQQFULLDOCOOKIES);
	} else
#endif
		__NET_INC_STATS(sock_net(sk), LINUX_MIB_TCPREQQFULLDROP);

	if (!queue->synflood_warned &&
	    net->ipv4.sysctl_tcp_syncookies != 2 &&
	    xchg(&queue->synflood_warned, 1) == 0)
		net_info_ratelimited("%s: Possible SYN flooding on port %d. %s.  Check SNMP counters.\n",
				     proto, sk->sk_num, msg);

	return want_cookie;
}

static void tcp_reqsk_record_syn(const struct sock *sk,
				 struct request_sock *req,
				 const struct sk_buff *skb)
{
	if (tcp_sk(sk)->save_syn) {
		u32 len = skb_network_header_len(skb) + tcp_hdrlen(skb);
		struct saved_syn *saved_syn;
		u32 mac_hdrlen;
		void *base;

		if (tcp_sk(sk)->save_syn == 2) {  /* Save full header. */
			base = skb_mac_header(skb);
			mac_hdrlen = skb_mac_header_len(skb);
			len += mac_hdrlen;
		} else {
			base = skb_network_header(skb);
			mac_hdrlen = 0;
		}

		saved_syn = kmalloc(struct_size(saved_syn, data, len),
				    GFP_ATOMIC);
		if (saved_syn) {
			saved_syn->mac_hdrlen = mac_hdrlen;
			saved_syn->network_hdrlen = skb_network_header_len(skb);
			saved_syn->tcp_hdrlen = tcp_hdrlen(skb);
			memcpy(saved_syn->data, base, len);
			req->saved_syn = saved_syn;
		}
	}
}

/* If a SYN cookie is required and supported, returns a clamped MSS value to be
 * used for SYN cookie generation.
 */
u16 tcp_get_syncookie_mss(struct request_sock_ops *rsk_ops,
			  const struct tcp_request_sock_ops *af_ops,
			  struct sock *sk, struct tcphdr *th)
{
	struct tcp_sock *tp = tcp_sk(sk);
	u16 mss;

	if (sock_net(sk)->ipv4.sysctl_tcp_syncookies != 2 &&
	    !inet_csk_reqsk_queue_is_full(sk))
		return 0;

	if (!tcp_syn_flood_action(sk, rsk_ops->slab_name))
		return 0;

	if (sk_acceptq_is_full(sk)) {
		NET_INC_STATS(sock_net(sk), LINUX_MIB_LISTENOVERFLOWS);
		return 0;
	}

	mss = tcp_parse_mss_option(th, tp->rx_opt.user_mss);
	if (!mss)
		mss = af_ops->mss_clamp;

	return mss;
}
EXPORT_SYMBOL_GPL(tcp_get_syncookie_mss);

int tcp_conn_request(struct request_sock_ops *rsk_ops,
		     const struct tcp_request_sock_ops *af_ops,
		     struct sock *sk, struct sk_buff *skb)
{
	struct tcp_fastopen_cookie foc = { .len = -1 };
	__u32 isn = TCP_SKB_CB(skb)->tcp_tw_isn;
	struct tcp_options_received tmp_opt;
	struct tcp_sock *tp = tcp_sk(sk);
	struct net *net = sock_net(sk);
	struct sock *fastopen_sk = NULL;
	struct request_sock *req;
	bool want_cookie = false;
	struct dst_entry *dst;
	struct flowi fl;

	/* TW buckets are converted to open requests without
	 * limitations, they conserve resources and peer is
	 * evidently real one.
	 */
	if ((net->ipv4.sysctl_tcp_syncookies == 2 ||
	     inet_csk_reqsk_queue_is_full(sk)) && !isn) {
		want_cookie = tcp_syn_flood_action(sk, rsk_ops->slab_name);
		if (!want_cookie)
			goto drop;
	}

	if (sk_acceptq_is_full(sk)) {
		NET_INC_STATS(sock_net(sk), LINUX_MIB_LISTENOVERFLOWS);
		goto drop;
	}

	req = inet_reqsk_alloc(rsk_ops, sk, !want_cookie);
	if (!req)
		goto drop;

	req->syncookie = want_cookie;
	tcp_rsk(req)->af_specific = af_ops;
	tcp_rsk(req)->ts_off = 0;
#if IS_ENABLED(CONFIG_MPTCP)
	tcp_rsk(req)->is_mptcp = 0;
#endif

	tcp_clear_options(&tmp_opt);
	tmp_opt.mss_clamp = af_ops->mss_clamp;
	tmp_opt.user_mss  = tp->rx_opt.user_mss;
	tcp_parse_options(sock_net(sk), skb, &tmp_opt, 0,
			  want_cookie ? NULL : &foc);

	if (want_cookie && !tmp_opt.saw_tstamp)
		tcp_clear_options(&tmp_opt);

	if (IS_ENABLED(CONFIG_SMC) && want_cookie)
		tmp_opt.smc_ok = 0;

	tmp_opt.tstamp_ok = tmp_opt.saw_tstamp;
	tcp_openreq_init(req, &tmp_opt, skb, sk);
	inet_rsk(req)->no_srccheck = inet_sk(sk)->transparent;

	/* Note: tcp_v6_init_req() might override ir_iif for link locals */
	inet_rsk(req)->ir_iif = inet_request_bound_dev_if(sk, skb);

	af_ops->init_req(req, sk, skb);

	if (security_inet_conn_request(sk, skb, req))
		goto drop_and_free;

	if (tmp_opt.tstamp_ok)
		tcp_rsk(req)->ts_off = af_ops->init_ts_off(net, skb);

	dst = af_ops->route_req(sk, &fl, req);
	if (!dst)
		goto drop_and_free;

	if (!want_cookie && !isn) {
		/* Kill the following clause, if you dislike this way. */
		if (!net->ipv4.sysctl_tcp_syncookies &&
		    (net->ipv4.sysctl_max_syn_backlog - inet_csk_reqsk_queue_len(sk) <
		     (net->ipv4.sysctl_max_syn_backlog >> 2)) &&
		    !tcp_peer_is_proven(req, dst)) {
			/* Without syncookies last quarter of
			 * backlog is filled with destinations,
			 * proven to be alive.
			 * It means that we continue to communicate
			 * to destinations, already remembered
			 * to the moment of synflood.
			 */
			pr_drop_req(req, ntohs(tcp_hdr(skb)->source),
				    rsk_ops->family);
			goto drop_and_release;
		}

		isn = af_ops->init_seq(skb);
	}

	tcp_ecn_create_request(req, skb, sk, dst);

	if (want_cookie) {
		isn = cookie_init_sequence(af_ops, sk, skb, &req->mss);
		if (!tmp_opt.tstamp_ok)
			inet_rsk(req)->ecn_ok = 0;
	}

	tcp_rsk(req)->snt_isn = isn;
	tcp_rsk(req)->txhash = net_tx_rndhash();
	tcp_rsk(req)->syn_tos = TCP_SKB_CB(skb)->ip_dsfield;
	tcp_openreq_init_rwin(req, sk, dst);
	sk_rx_queue_set(req_to_sk(req), skb);
	if (!want_cookie) {
		tcp_reqsk_record_syn(sk, req, skb);
		fastopen_sk = tcp_try_fastopen(sk, skb, req, &foc, dst);
	}
	if (fastopen_sk) {
		af_ops->send_synack(fastopen_sk, dst, &fl, req,
				    &foc, TCP_SYNACK_FASTOPEN, skb);
		/* Add the child socket directly into the accept queue */
		if (!inet_csk_reqsk_queue_add(sk, req, fastopen_sk)) {
			reqsk_fastopen_remove(fastopen_sk, req, false);
			bh_unlock_sock(fastopen_sk);
			sock_put(fastopen_sk);
			goto drop_and_free;
		}
		sk->sk_data_ready(sk);
		bh_unlock_sock(fastopen_sk);
		sock_put(fastopen_sk);
	} else {
		tcp_rsk(req)->tfo_listener = false;
		if (!want_cookie)
			inet_csk_reqsk_queue_hash_add(sk, req,
				tcp_timeout_init((struct sock *)req));
		af_ops->send_synack(sk, dst, &fl, req, &foc,
				    !want_cookie ? TCP_SYNACK_NORMAL :
						   TCP_SYNACK_COOKIE,
				    skb);
		if (want_cookie) {
			reqsk_free(req);
			return 0;
		}
	}
	reqsk_put(req);
	return 0;

drop_and_release:
	dst_release(dst);
drop_and_free:
	__reqsk_free(req);
drop:
	tcp_listendrop(sk);
	return 0;
}
EXPORT_SYMBOL(tcp_conn_request);<|MERGE_RESOLUTION|>--- conflicted
+++ resolved
@@ -3335,10 +3335,7 @@
 
 		if (sacked & TCPCB_SACKED_ACKED) {
 			tp->sacked_out -= acked_pcount;
-<<<<<<< HEAD
-=======
 			/* snd_una delta covers these skbs */
->>>>>>> 737df345
 			sack->delivered_bytes -= skb->len;
 		} else if (tcp_is_sack(tp)) {
 			tcp_count_delivered(tp, acked_pcount, ece_ack);
@@ -3446,13 +3443,8 @@
 		}
 
 		sack->delivered_bytes = (skb ?
-<<<<<<< HEAD
-					 TCP_SKB_CB(skb)->seq :
-					 tp->snd_una) - prior_snd_una;
-=======
 					 TCP_SKB_CB(skb)->seq : tp->snd_una) -
 					prior_snd_una;
->>>>>>> 737df345
 	} else if (skb && rtt_update && sack_rtt_us >= 0 &&
 		   sack_rtt_us > tcp_stamp_us_delta(tp->tcp_mstamp,
 						    tcp_skb_timestamp_us(skb))) {
@@ -3856,7 +3848,6 @@
 	u32 ecn_count = 0;	  /* Did we receive ECE/an AccECN ACE update? */
 	u32 prior_fack;
 
-	sack_state.delivered_bytes = 0;
 	sack_state.first_sackt = 0;
 	sack_state.rate = &rs;
 	sack_state.sack_delivered = 0;
