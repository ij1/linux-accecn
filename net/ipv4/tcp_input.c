--- conflicted
+++ resolved
@@ -3688,12 +3688,8 @@
 	if (count > 0) {
 		WRITE_ONCE(challenge_count, count - 1);
 		NET_INC_STATS(net, LINUX_MIB_TCPCHALLENGEACK);
-<<<<<<< HEAD
-		tcp_send_ack(sk, !accecn_reflector ? 0 :
-				 tcp_accecn_reflector_flags(tp->syn_ect_rcv));
-=======
-		tcp_send_ack(sk);
->>>>>>> 1b76999a
+		__tcp_send_ack(sk, tp->rcv_nxt,
+			       !accecn_reflector ? 0 : tcp_accecn_reflector_flags(tp->syn_ect_rcv));
 	}
 }
 
@@ -6354,12 +6350,9 @@
 			tcp_drop(sk, skb);
 			return 0;
 		} else {
-<<<<<<< HEAD
-			tcp_send_ack(sk, !tcp_ecn_mode_accecn(tp) ? 0 :
-					 tcp_accecn_reflector_flags(tp->syn_ect_rcv));
-=======
-			tcp_send_ack(sk);
->>>>>>> 1b76999a
+			__tcp_send_ack(sk, tp->rcv_nxt,
+				       !tcp_ecn_mode_accecn(tp) ? 0 :
+				       tcp_accecn_reflector_flags(tp->syn_ect_rcv));
 		}
 		return -1;
 	}
