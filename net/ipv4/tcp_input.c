// SPDX-License-Identifier: GPL-2.0
/*
 * INET		An implementation of the TCP/IP protocol suite for the LINUX
 *		operating system.  INET is implemented using the  BSD Socket
 *		interface as the means of communication with the user level.
 *
 *		Implementation of the Transmission Control Protocol(TCP).
 *
 * Authors:	Ross Biro
 *		Fred N. van Kempen, <waltje@uWalt.NL.Mugnet.ORG>
 *		Mark Evans, <evansmp@uhura.aston.ac.uk>
 *		Corey Minyard <wf-rch!minyard@relay.EU.net>
 *		Florian La Roche, <flla@stud.uni-sb.de>
 *		Charles Hedrick, <hedrick@klinzhai.rutgers.edu>
 *		Linus Torvalds, <torvalds@cs.helsinki.fi>
 *		Alan Cox, <gw4pts@gw4pts.ampr.org>
 *		Matthew Dillon, <dillon@apollo.west.oic.com>
 *		Arnt Gulbrandsen, <agulbra@nvg.unit.no>
 *		Jorge Cwik, <jorge@laser.satlink.net>
 */

/*
 * Changes:
 *		Pedro Roque	:	Fast Retransmit/Recovery.
 *					Two receive queues.
 *					Retransmit queue handled by TCP.
 *					Better retransmit timer handling.
 *					New congestion avoidance.
 *					Header prediction.
 *					Variable renaming.
 *
 *		Eric		:	Fast Retransmit.
 *		Randy Scott	:	MSS option defines.
 *		Eric Schenk	:	Fixes to slow start algorithm.
 *		Eric Schenk	:	Yet another double ACK bug.
 *		Eric Schenk	:	Delayed ACK bug fixes.
 *		Eric Schenk	:	Floyd style fast retrans war avoidance.
 *		David S. Miller	:	Don't allow zero congestion window.
 *		Eric Schenk	:	Fix retransmitter so that it sends
 *					next packet on ack of previous packet.
 *		Andi Kleen	:	Moved open_request checking here
 *					and process RSTs for open_requests.
 *		Andi Kleen	:	Better prune_queue, and other fixes.
 *		Andrey Savochkin:	Fix RTT measurements in the presence of
 *					timestamps.
 *		Andrey Savochkin:	Check sequence numbers correctly when
 *					removing SACKs due to in sequence incoming
 *					data segments.
 *		Andi Kleen:		Make sure we never ack data there is not
 *					enough room for. Also make this condition
 *					a fatal error if it might still happen.
 *		Andi Kleen:		Add tcp_measure_rcv_mss to make
 *					connections with MSS<min(MTU,ann. MSS)
 *					work without delayed acks.
 *		Andi Kleen:		Process packets with PSH set in the
 *					fast path.
 *		J Hadi Salim:		ECN support
 *	 	Andrei Gurtov,
 *		Pasi Sarolahti,
 *		Panu Kuhlberg:		Experimental audit of TCP (re)transmission
 *					engine. Lots of bugs are found.
 *		Pasi Sarolahti:		F-RTO for dealing with spurious RTOs
 */

#define pr_fmt(fmt) "TCP: " fmt

#include <linux/mm.h>
#include <linux/slab.h>
#include <linux/module.h>
#include <linux/sysctl.h>
#include <linux/kernel.h>
#include <linux/prefetch.h>
#include <net/dst.h>
#include <net/tcp.h>
#include <net/inet_common.h>
#include <linux/ipsec.h>
#include <asm/unaligned.h>
#include <linux/errqueue.h>
#include <trace/events/tcp.h>
#include <linux/jump_label_ratelimit.h>
#include <net/busy_poll.h>
#include <net/mptcp.h>

int sysctl_tcp_max_orphans __read_mostly = NR_FILE;

#define FLAG_DATA		0x01 /* Incoming frame contained data.		*/
#define FLAG_WIN_UPDATE		0x02 /* Incoming ACK was a window update.	*/
#define FLAG_DATA_ACKED		0x04 /* This ACK acknowledged new data.		*/
#define FLAG_RETRANS_DATA_ACKED	0x08 /* "" "" some of which was retransmitted.	*/
#define FLAG_SYN_ACKED		0x10 /* This ACK acknowledged SYN.		*/
#define FLAG_DATA_SACKED	0x20 /* New SACK.				*/
#define FLAG_ECE		0x40 /* ECE in this ACK				*/
#define FLAG_LOST_RETRANS	0x80 /* This ACK marks some retransmission lost */
#define FLAG_SLOWPATH		0x100 /* Do not skip RFC checks for window update.*/
#define FLAG_ORIG_SACK_ACKED	0x200 /* Never retransmitted data are (s)acked	*/
#define FLAG_SND_UNA_ADVANCED	0x400 /* Snd_una was changed (!= FLAG_DATA_ACKED) */
#define FLAG_DSACKING_ACK	0x800 /* SACK blocks contained D-SACK info */
#define FLAG_SET_XMIT_TIMER	0x1000 /* Set TLP or RTO timer */
#define FLAG_SACK_RENEGING	0x2000 /* snd_una advanced to a sacked seq */
#define FLAG_UPDATE_TS_RECENT	0x4000 /* tcp_replace_ts_recent() */
#define FLAG_NO_CHALLENGE_ACK	0x8000 /* do not call tcp_send_challenge_ack()	*/
#define FLAG_ACK_MAYBE_DELAYED	0x10000 /* Likely a delayed ACK */
#define FLAG_TS_PROGRESS	0x20000 /* Positive timestamp delta */

#define FLAG_ACKED		(FLAG_DATA_ACKED|FLAG_SYN_ACKED)
#define FLAG_NOT_DUP		(FLAG_DATA|FLAG_WIN_UPDATE|FLAG_ACKED)
#define FLAG_CA_ALERT		(FLAG_DATA_SACKED|FLAG_ECE|FLAG_DSACKING_ACK)
#define FLAG_FORWARD_PROGRESS	(FLAG_ACKED|FLAG_DATA_SACKED)

#define TCP_REMNANT (TCP_FLAG_FIN|TCP_FLAG_URG|TCP_FLAG_SYN|TCP_FLAG_PSH)
#define TCP_HP_BITS (~(TCP_RESERVED_BITS|TCP_FLAG_PSH))

#define REXMIT_NONE	0 /* no loss recovery to do */
#define REXMIT_LOST	1 /* retransmit packets marked lost */
#define REXMIT_NEW	2 /* FRTO-style transmit of unsent/new packets */

#if IS_ENABLED(CONFIG_TLS_DEVICE)
static DEFINE_STATIC_KEY_DEFERRED_FALSE(clean_acked_data_enabled, HZ);

void clean_acked_data_enable(struct inet_connection_sock *icsk,
			     void (*cad)(struct sock *sk, u32 ack_seq))
{
	icsk->icsk_clean_acked = cad;
	static_branch_deferred_inc(&clean_acked_data_enabled);
}
EXPORT_SYMBOL_GPL(clean_acked_data_enable);

void clean_acked_data_disable(struct inet_connection_sock *icsk)
{
	static_branch_slow_dec_deferred(&clean_acked_data_enabled);
	icsk->icsk_clean_acked = NULL;
}
EXPORT_SYMBOL_GPL(clean_acked_data_disable);

void clean_acked_data_flush(void)
{
	static_key_deferred_flush(&clean_acked_data_enabled);
}
EXPORT_SYMBOL_GPL(clean_acked_data_flush);
#endif

static void tcp_gro_dev_warn(struct sock *sk, const struct sk_buff *skb,
			     unsigned int len)
{
	static bool __once __read_mostly;

	if (!__once) {
		struct net_device *dev;

		__once = true;

		rcu_read_lock();
		dev = dev_get_by_index_rcu(sock_net(sk), skb->skb_iif);
		if (!dev || len >= dev->mtu)
			pr_warn("%s: Driver has suspect GRO implementation, TCP performance may be compromised.\n",
				dev ? dev->name : "Unknown driver");
		rcu_read_unlock();
	}
}

/* Adapt the MSS value used to make delayed ack decision to the
 * real world.
 */
static void tcp_measure_rcv_mss(struct sock *sk, const struct sk_buff *skb)
{
	struct inet_connection_sock *icsk = inet_csk(sk);
	const unsigned int lss = icsk->icsk_ack.last_seg_size;
	unsigned int len;

	icsk->icsk_ack.last_seg_size = 0;

	/* skb->len may jitter because of SACKs, even if peer
	 * sends good full-sized frames.
	 */
	len = skb_shinfo(skb)->gso_size ? : skb->len;
	if (len >= icsk->icsk_ack.rcv_mss) {
		icsk->icsk_ack.rcv_mss = min_t(unsigned int, len,
					       tcp_sk(sk)->advmss);
		/* Account for possibly-removed options */
		if (unlikely(len > icsk->icsk_ack.rcv_mss +
				   MAX_TCP_OPTION_SPACE))
			tcp_gro_dev_warn(sk, skb, len);
	} else {
		/* Otherwise, we make more careful check taking into account,
		 * that SACKs block is variable.
		 *
		 * "len" is invariant segment length, including TCP header.
		 */
		len += skb->data - skb_transport_header(skb);
		if (len >= TCP_MSS_DEFAULT + sizeof(struct tcphdr) ||
		    /* If PSH is not set, packet should be
		     * full sized, provided peer TCP is not badly broken.
		     * This observation (if it is correct 8)) allows
		     * to handle super-low mtu links fairly.
		     */
		    (len >= TCP_MIN_MSS + sizeof(struct tcphdr) &&
		     !(tcp_flag_word(tcp_hdr(skb)) & TCP_REMNANT))) {
			/* Subtract also invariant (if peer is RFC compliant),
			 * tcp header plus fixed timestamp option length.
			 * Resulting "len" is MSS free of SACK jitter.
			 */
			len -= tcp_sk(sk)->tcp_header_len;
			icsk->icsk_ack.last_seg_size = len;
			if (len == lss) {
				icsk->icsk_ack.rcv_mss = len;
				return;
			}
		}
		if (icsk->icsk_ack.pending & ICSK_ACK_PUSHED)
			icsk->icsk_ack.pending |= ICSK_ACK_PUSHED2;
		icsk->icsk_ack.pending |= ICSK_ACK_PUSHED;
	}
}

static void tcp_incr_quickack(struct sock *sk, unsigned int max_quickacks)
{
	struct inet_connection_sock *icsk = inet_csk(sk);
	unsigned int quickacks = tcp_sk(sk)->rcv_wnd / (2 * icsk->icsk_ack.rcv_mss);

	if (quickacks == 0)
		quickacks = 2;
	quickacks = min(quickacks, max_quickacks);
	if (quickacks > icsk->icsk_ack.quick)
		icsk->icsk_ack.quick = quickacks;
}

void tcp_enter_quickack_mode(struct sock *sk, unsigned int max_quickacks)
{
	struct inet_connection_sock *icsk = inet_csk(sk);

	tcp_incr_quickack(sk, max_quickacks);
	inet_csk_exit_pingpong_mode(sk);
	icsk->icsk_ack.ato = TCP_ATO_MIN;
}
EXPORT_SYMBOL(tcp_enter_quickack_mode);

/* Send ACKs quickly, if "quick" count is not exhausted
 * and the session is not interactive.
 */

static bool tcp_in_quickack_mode(struct sock *sk)
{
	const struct inet_connection_sock *icsk = inet_csk(sk);
	const struct dst_entry *dst = __sk_dst_get(sk);

	return (dst && dst_metric(dst, RTAX_QUICKACK)) ||
		(icsk->icsk_ack.quick && !inet_csk_in_pingpong_mode(sk));
}

static void tcp_ecn_queue_cwr(struct tcp_sock *tp)
{
	/* Do not set CWR if in AccECN mode! */
	if (tcp_ecn_mode_rfc3168(tp))
		tp->ecn_flags |= TCP_ECN_QUEUE_CWR;
}

static void tcp_ecn_accept_cwr(struct sock *sk, const struct sk_buff *skb)
{
	struct tcp_sock *tp = tcp_sk(sk);

	if (tcp_ecn_mode_rfc3168(tp) && tcp_hdr(skb)->cwr) {
		tp->ecn_flags &= ~TCP_ECN_DEMAND_CWR;

		/* If the sender is telling us it has entered CWR, then its
		 * cwnd may be very low (even just 1 packet), so we should ACK
		 * immediately.
		 */
		inet_csk(sk)->icsk_ack.pending |= ICSK_ACK_NOW;
	}
}

static void tcp_ecn_withdraw_cwr(struct tcp_sock *tp)
{
	tp->ecn_flags &= ~TCP_ECN_QUEUE_CWR;
}

static void tcp_data_ecn_check(struct sock *sk, const struct sk_buff *skb)
{
	struct tcp_sock *tp = tcp_sk(sk);

	if (tcp_ecn_disabled(tp))
		return;

	switch (TCP_SKB_CB(skb)->ip_dsfield & INET_ECN_MASK) {
	case INET_ECN_NOT_ECT:
		/* Funny extension: if ECT is not set on a segment,
		 * and we already seen ECT on a previous segment,
		 * it is probably a retransmit with RFC3168 ECN.
		 */
		if (tp->ecn_flags & TCP_ECN_SEEN)
			tcp_enter_quickack_mode(sk, 2);
		break;
	case INET_ECN_CE:
		if (tcp_ca_needs_ecn(sk))
			tcp_ca_event(sk, CA_EVENT_ECN_IS_CE);

		if (!(tp->ecn_flags & TCP_ECN_DEMAND_CWR) &&
		    tcp_ecn_mode_rfc3168(tp)) {
			/* Better not delay acks, sender can have a very low cwnd */
			tcp_enter_quickack_mode(sk, 2);
			tp->ecn_flags |= TCP_ECN_DEMAND_CWR;
		}
		break;
	default:
		if (tcp_ca_needs_ecn(sk))
			tcp_ca_event(sk, CA_EVENT_ECN_NO_CE);
		break;
	}
}

/* §3.1.2 If a TCP server that implements AccECN receives a SYN with the three
 * TCP header flags (AE, CWR and ECE) set to any combination other than 000,
 * 011 or 111, it MUST negotiate the use of AccECN as if they had been set to
 * 111.
 */
static inline bool tcp_accecn_syn_requested(const struct tcphdr *th)
{
    u8 ace = tcp_accecn_ace(th);
    return ace && ace != 0x3;
}

/* Check ECN field transition to detect invalid transitions */
static bool tcp_ect_transition_valid(u8 snt, u8 rcv)
{
	if (rcv == snt)
		return true;

	/* Non-ECT altered to something or something became non-ECT */
	if ((snt == INET_ECN_NOT_ECT) || (rcv == INET_ECN_NOT_ECT))
		return false;
	/* CE -> ECT(0/1)? */
	if (snt == INET_ECN_CE)
		return false;
	return true;
}

bool tcp_accecn_validate_syn_feedback(struct sock *sk, u8 ace, u8 sent_ect)
{
	struct tcp_sock *tp = tcp_sk(sk);
	u8 ect = tcp_accecn_extract_syn_ect(ace);

	if (!sock_net(sk)->ipv4.sysctl_tcp_ecn_fallback)
		return true;

	if (!tcp_ect_transition_valid(sent_ect, ect)) {
		struct inet_sock *inet = inet_sk(sk);
		if (sk->sk_family == AF_INET) {
			net_dbg_ratelimited("ECN mismatch on path to %pI4:%u/%u got=%d expected=%d\n",
					    &inet->inet_daddr,
					    ntohs(inet->inet_dport),
					    inet->inet_num,
					    ect, sent_ect);
		} else if (sk->sk_family == AF_INET6) {
			net_dbg_ratelimited("ECN mismatch on path to %pI6:%u/%u got=%d expected=%d\n",
					    &sk->sk_v6_daddr,
					    ntohs(inet->inet_dport),
					    inet->inet_num,
					    ect, sent_ect);
		}
		tp->ecn_fail = 1;
		return false;
	}

	return true;
}

/* See Table 2 of the AccECN draft */
static void tcp_ecn_rcv_synack(struct sock *sk, const struct sk_buff *skb,
			       const struct tcphdr *th,
			       u8 ip_dsfield)
{
	struct tcp_sock *tp = tcp_sk(sk);
	u8 ace = tcp_accecn_ace(th);

	switch (ace) {
	case 0x0:
	case 0x7:
		tcp_ecn_mode_set(tp, TCP_ECN_DISABLED);
		break;
	case 0x1:
	case 0x5:
		if (tcp_ecn_mode_pending(tp))
			/* Downgrade from AccECN, or requested initially */
			tcp_ecn_mode_set(tp, TCP_ECN_MODE_RFC3168);
		break;
	default:
		if (!tcp_ecn_mode_pending(tp)) {
			tcp_ecn_mode_set(tp, TCP_ECN_DISABLED);
			break;
		}
		tcp_ecn_mode_set(tp, TCP_ECN_MODE_ACCECN);
		tp->syn_ect_rcv = ip_dsfield & INET_ECN_MASK;
		tp->saw_accecn_opt = tcp_accecn_option_init(skb,
							    tp->rx_opt.accecn);
		tp->accecn_opt_demand = 2;
		if (tcp_accecn_validate_syn_feedback(sk, ace, tp->syn_ect_snt) &&
		    INET_ECN_is_ce(ip_dsfield))
			tp->received_ce++;
		break;
	}
}

static void tcp_ecn_rcv_syn(struct tcp_sock *tp, const struct tcphdr *th,
			    const struct sk_buff *skb)
{
	if (tcp_ecn_mode_pending(tp)) {
		if (!tcp_accecn_syn_requested(th)) {
			/* Downgrade to classic ECN feedback */
			tcp_ecn_mode_set(tp, TCP_ECN_MODE_RFC3168);
		} else {
			tp->syn_ect_rcv = TCP_SKB_CB(skb)->ip_dsfield & INET_ECN_MASK;
			tp->prev_ecnfield = tp->syn_ect_rcv;
			tcp_ecn_mode_set(tp, TCP_ECN_MODE_ACCECN);
		}
	}
	if (tcp_ecn_mode_rfc3168(tp) && (!th->ece || !th->cwr))
		tcp_ecn_mode_set(tp, TCP_ECN_DISABLED);
}

static u32 tcp_ecn_rcv_ecn_echo(const struct tcp_sock *tp, const struct tcphdr *th)
{
	if (th->ece && !th->syn && tcp_ecn_mode_rfc3168(tp))
		return 1;
	return 0;
}

/* Handles AccECN option ECT and CE 24-bit byte counters update into
 * the u32 value in tcp_sock. As we're processing TCP options, it is
 * safe to access from - 1.
 */
static s32 tcp_update_ecn_bytes(u32 *cnt, const char *from, u32 init_offset)
{
	u32 truncated = (get_unaligned_be32(from - 1) - init_offset) & 0xFFFFFFU;
	u32 delta = (truncated - *cnt) & 0xFFFFFFU;
	/* If delta has the highest bit set (24th bit) indicating negative,
	 * sign extend to correct an estimation error in the ecn_bytes
	 */
	delta = delta & 0x800000 ? delta | 0xFF000000 : delta;
	*cnt += delta;
	return (s32)delta;
}

static u8 accecn_opt_ecnfield[3] = {
	INET_ECN_ECT_0, INET_ECN_CE, INET_ECN_ECT_1,
};

/* Returns true if the byte counters can be used */
static bool tcp_accecn_process_option(struct tcp_sock *tp,
				      const struct sk_buff *skb,
				      u32 delivered_bytes)
{
	unsigned char *ptr;
	unsigned int optlen;
	int i;
	int ambiguous_ecn_bytes_incr;
	bool res;

	if (tp->saw_accecn_opt == TCP_ACCECN_OPT_FAIL)
		return;

	if (tp->rx_opt.accecn < 0) {
<<<<<<< HEAD
		if (!tp->saw_accecn_opt) {
			/* Too late to enable after this point due to
			 * potential counter wraps
			 */
			if (tp->bytes_sent >= (1 << 23) - 1)
				tp->saw_accecn_opt = TCP_ACCECN_OPT_FAIL;
			return;
		}

		if (tp->estimate_ecnfield)
=======
		if (tp->estimate_ecnfield) {
>>>>>>> bea9b63f
			tp->delivered_ecn_bytes[tp->estimate_ecnfield - 1] +=
				delivered_bytes;
			return true;
		}
		return false;
	}

	res = !!tp->estimate_ecnfield;
	tp->estimate_ecnfield = 0;

	ptr = skb_transport_header(skb) + tp->rx_opt.accecn;
	optlen = ptr[1];
	if (ptr[0] == TCPOPT_EXP) {
		optlen -= 2;
		ptr += 2;
	}
	ptr += 2;

	if (tp->saw_accecn_opt < TCP_ACCECN_OPT_COUNTER_SEEN)
		tp->saw_accecn_opt = tcp_accecn_option_init(skb,
							    tp->rx_opt.accecn);

	ambiguous_ecn_bytes_incr = 0;
	for (i = 0; i < 3; i++) {
		if (optlen >= TCPOLEN_ACCECN_PERCOUNTER) {
			u8 orderbit = tp->saw_accecn_opt & TCP_ACCECN_OPT_ORDERBIT;
			int idx = orderbit ? i : 2 - i;
			u8 ecnfield = accecn_opt_ecnfield[idx];
			u32 init_offset = i ? 0 :
					      !orderbit ?
					      TCP_ACCECN_E0B_INIT_OFFSET :
					      TCP_ACCECN_E1B_FIRST_INIT_OFFSET;
			s32 delta;

			delta = tcp_update_ecn_bytes(&(tp->delivered_ecn_bytes[ecnfield - 1]),
						     ptr, init_offset);
			if (delta) {
				if (delta < 0)
					res = false;
				if (delta < 0 || tp->estimate_ecnfield)
					ambiguous_ecn_bytes_incr = 1;
				tp->estimate_ecnfield = ecnfield;
			}

			optlen -= TCPOLEN_ACCECN_PERCOUNTER;
		}
	}
	if (ambiguous_ecn_bytes_incr)
		tp->estimate_ecnfield = 0;

	return res;
}

/* Returns the ECN CE delta */
static u32 tcp_accecn_process(struct tcp_sock *tp, const struct sk_buff *skb,
			      u32 delivered_pkts, u32 delivered_bytes, int flag)
{
	u32 delta, safe_delta;
	u32 corrected_ace;

	/* Reordered ACK? (...or uncertain due to lack of data to send and ts) */
	if (!(flag & (FLAG_FORWARD_PROGRESS|FLAG_TS_PROGRESS)))
		return 0;

	tcp_accecn_process_option(tp, skb, delivered_bytes);

	if (!(flag & FLAG_SLOWPATH)) {
		/* AccECN counter might overflow on large ACKs */
		if (delivered_pkts <= TCP_ACCECN_CEP_ACE_MASK)
			return 0;
	}

	/* ACE field is not available during handshake */
	if (flag & FLAG_SYN_ACKED)
		return 0;

	corrected_ace = tcp_accecn_ace(tcp_hdr(skb)) - TCP_ACCECN_CEP_INIT_OFFSET;
	delta = (corrected_ace - tp->delivered_ce) & TCP_ACCECN_CEP_ACE_MASK;
	if (delivered_pkts < TCP_ACCECN_CEP_ACE_MASK)
		return delta;

	safe_delta = delivered_pkts -
		     ((delivered_pkts - delta) & TCP_ACCECN_CEP_ACE_MASK);


	return safe_delta;
}

/* Buffer size and advertised window tuning.
 *
 * 1. Tuning sk->sk_sndbuf, when connection enters established state.
 */

static void tcp_sndbuf_expand(struct sock *sk)
{
	const struct tcp_sock *tp = tcp_sk(sk);
	const struct tcp_congestion_ops *ca_ops = inet_csk(sk)->icsk_ca_ops;
	int sndmem, per_mss;
	u32 nr_segs;

	/* Worst case is non GSO/TSO : each frame consumes one skb
	 * and skb->head is kmalloced using power of two area of memory
	 */
	per_mss = max_t(u32, tp->rx_opt.mss_clamp, tp->mss_cache) +
		  MAX_TCP_HEADER +
		  SKB_DATA_ALIGN(sizeof(struct skb_shared_info));

	per_mss = roundup_pow_of_two(per_mss) +
		  SKB_DATA_ALIGN(sizeof(struct sk_buff));

	nr_segs = max_t(u32, TCP_INIT_CWND, tp->snd_cwnd);
	nr_segs = max_t(u32, nr_segs, tp->reordering + 1);

	/* Fast Recovery (RFC 5681 3.2) :
	 * Cubic needs 1.7 factor, rounded to 2 to include
	 * extra cushion (application might react slowly to EPOLLOUT)
	 */
	sndmem = ca_ops->sndbuf_expand ? ca_ops->sndbuf_expand(sk) : 2;
	sndmem *= nr_segs * per_mss;

	if (sk->sk_sndbuf < sndmem)
		WRITE_ONCE(sk->sk_sndbuf,
			   min(sndmem, sock_net(sk)->ipv4.sysctl_tcp_wmem[2]));
}

/* 2. Tuning advertised window (window_clamp, rcv_ssthresh)
 *
 * All tcp_full_space() is split to two parts: "network" buffer, allocated
 * forward and advertised in receiver window (tp->rcv_wnd) and
 * "application buffer", required to isolate scheduling/application
 * latencies from network.
 * window_clamp is maximal advertised window. It can be less than
 * tcp_full_space(), in this case tcp_full_space() - window_clamp
 * is reserved for "application" buffer. The less window_clamp is
 * the smoother our behaviour from viewpoint of network, but the lower
 * throughput and the higher sensitivity of the connection to losses. 8)
 *
 * rcv_ssthresh is more strict window_clamp used at "slow start"
 * phase to predict further behaviour of this connection.
 * It is used for two goals:
 * - to enforce header prediction at sender, even when application
 *   requires some significant "application buffer". It is check #1.
 * - to prevent pruning of receive queue because of misprediction
 *   of receiver window. Check #2.
 *
 * The scheme does not work when sender sends good segments opening
 * window and then starts to feed us spaghetti. But it should work
 * in common situations. Otherwise, we have to rely on queue collapsing.
 */

/* Slow part of check#2. */
static int __tcp_grow_window(const struct sock *sk, const struct sk_buff *skb)
{
	struct tcp_sock *tp = tcp_sk(sk);
	/* Optimize this! */
	int truesize = tcp_win_from_space(sk, skb->truesize) >> 1;
	int window = tcp_win_from_space(sk, sock_net(sk)->ipv4.sysctl_tcp_rmem[2]) >> 1;

	while (tp->rcv_ssthresh <= window) {
		if (truesize <= skb->len)
			return 2 * inet_csk(sk)->icsk_ack.rcv_mss;

		truesize >>= 1;
		window >>= 1;
	}
	return 0;
}

static void tcp_grow_window(struct sock *sk, const struct sk_buff *skb)
{
	struct tcp_sock *tp = tcp_sk(sk);
	int room;

	room = min_t(int, tp->window_clamp, tcp_space(sk)) - tp->rcv_ssthresh;

	/* Check #1 */
	if (room > 0 && !tcp_under_memory_pressure(sk)) {
		int incr;

		/* Check #2. Increase window, if skb with such overhead
		 * will fit to rcvbuf in future.
		 */
		if (tcp_win_from_space(sk, skb->truesize) <= skb->len)
			incr = 2 * tp->advmss;
		else
			incr = __tcp_grow_window(sk, skb);

		if (incr) {
			incr = max_t(int, incr, 2 * skb->len);
			tp->rcv_ssthresh += min(room, incr);
			inet_csk(sk)->icsk_ack.quick |= 1;
		}
	}
}

/* 3. Try to fixup all. It is made immediately after connection enters
 *    established state.
 */
void tcp_init_buffer_space(struct sock *sk)
{
	int tcp_app_win = sock_net(sk)->ipv4.sysctl_tcp_app_win;
	struct tcp_sock *tp = tcp_sk(sk);
	int maxwin;

	if (!(sk->sk_userlocks & SOCK_SNDBUF_LOCK))
		tcp_sndbuf_expand(sk);

	tp->rcvq_space.space = min_t(u32, tp->rcv_wnd, TCP_INIT_CWND * tp->advmss);
	tcp_mstamp_refresh(tp);
	tp->rcvq_space.time = tp->tcp_mstamp;
	tp->rcvq_space.seq = tp->copied_seq;

	maxwin = tcp_full_space(sk);

	if (tp->window_clamp >= maxwin) {
		tp->window_clamp = maxwin;

		if (tcp_app_win && maxwin > 4 * tp->advmss)
			tp->window_clamp = max(maxwin -
					       (maxwin >> tcp_app_win),
					       4 * tp->advmss);
	}

	/* Force reservation of one segment. */
	if (tcp_app_win &&
	    tp->window_clamp > 2 * tp->advmss &&
	    tp->window_clamp + tp->advmss > maxwin)
		tp->window_clamp = max(2 * tp->advmss, maxwin - tp->advmss);

	tp->rcv_ssthresh = min(tp->rcv_ssthresh, tp->window_clamp);
	tp->snd_cwnd_stamp = tcp_jiffies32;
}

/* 4. Recalculate window clamp after socket hit its memory bounds. */
static void tcp_clamp_window(struct sock *sk)
{
	struct tcp_sock *tp = tcp_sk(sk);
	struct inet_connection_sock *icsk = inet_csk(sk);
	struct net *net = sock_net(sk);

	icsk->icsk_ack.quick = 0;

	if (sk->sk_rcvbuf < net->ipv4.sysctl_tcp_rmem[2] &&
	    !(sk->sk_userlocks & SOCK_RCVBUF_LOCK) &&
	    !tcp_under_memory_pressure(sk) &&
	    sk_memory_allocated(sk) < sk_prot_mem_limits(sk, 0)) {
		WRITE_ONCE(sk->sk_rcvbuf,
			   min(atomic_read(&sk->sk_rmem_alloc),
			       net->ipv4.sysctl_tcp_rmem[2]));
	}
	if (atomic_read(&sk->sk_rmem_alloc) > sk->sk_rcvbuf)
		tp->rcv_ssthresh = min(tp->window_clamp, 2U * tp->advmss);
}

/* Initialize RCV_MSS value.
 * RCV_MSS is an our guess about MSS used by the peer.
 * We haven't any direct information about the MSS.
 * It's better to underestimate the RCV_MSS rather than overestimate.
 * Overestimations make us ACKing less frequently than needed.
 * Underestimations are more easy to detect and fix by tcp_measure_rcv_mss().
 */
void tcp_initialize_rcv_mss(struct sock *sk)
{
	const struct tcp_sock *tp = tcp_sk(sk);
	unsigned int hint = min_t(unsigned int, tp->advmss, tp->mss_cache);

	hint = min(hint, tp->rcv_wnd / 2);
	hint = min(hint, TCP_MSS_DEFAULT);
	hint = max(hint, TCP_MIN_MSS);

	inet_csk(sk)->icsk_ack.rcv_mss = hint;
}
EXPORT_SYMBOL(tcp_initialize_rcv_mss);

/* Receiver "autotuning" code.
 *
 * The algorithm for RTT estimation w/o timestamps is based on
 * Dynamic Right-Sizing (DRS) by Wu Feng and Mike Fisk of LANL.
 * <http://public.lanl.gov/radiant/pubs.html#DRS>
 *
 * More detail on this code can be found at
 * <http://staff.psc.edu/jheffner/>,
 * though this reference is out of date.  A new paper
 * is pending.
 */
static void tcp_rcv_rtt_update(struct tcp_sock *tp, u32 sample, int win_dep)
{
	u32 new_sample = tp->rcv_rtt_est.rtt_us;
	long m = sample;

	if (new_sample != 0) {
		/* If we sample in larger samples in the non-timestamp
		 * case, we could grossly overestimate the RTT especially
		 * with chatty applications or bulk transfer apps which
		 * are stalled on filesystem I/O.
		 *
		 * Also, since we are only going for a minimum in the
		 * non-timestamp case, we do not smooth things out
		 * else with timestamps disabled convergence takes too
		 * long.
		 */
		if (!win_dep) {
			m -= (new_sample >> 3);
			new_sample += m;
		} else {
			m <<= 3;
			if (m < new_sample)
				new_sample = m;
		}
	} else {
		/* No previous measure. */
		new_sample = m << 3;
	}

	tp->rcv_rtt_est.rtt_us = new_sample;
}

static inline void tcp_rcv_rtt_measure(struct tcp_sock *tp)
{
	u32 delta_us;

	if (tp->rcv_rtt_est.time == 0)
		goto new_measure;
	if (before(tp->rcv_nxt, tp->rcv_rtt_est.seq))
		return;
	delta_us = tcp_stamp_us_delta(tp->tcp_mstamp, tp->rcv_rtt_est.time);
	if (!delta_us)
		delta_us = 1;
	tcp_rcv_rtt_update(tp, delta_us, 1);

new_measure:
	tp->rcv_rtt_est.seq = tp->rcv_nxt + tp->rcv_wnd;
	tp->rcv_rtt_est.time = tp->tcp_mstamp;
}

static inline void tcp_rcv_rtt_measure_ts(struct sock *sk,
					  const struct sk_buff *skb)
{
	struct tcp_sock *tp = tcp_sk(sk);

	if (tp->rx_opt.rcv_tsecr == tp->rcv_rtt_last_tsecr)
		return;
	tp->rcv_rtt_last_tsecr = tp->rx_opt.rcv_tsecr;

	if (TCP_SKB_CB(skb)->end_seq -
	    TCP_SKB_CB(skb)->seq >= inet_csk(sk)->icsk_ack.rcv_mss) {
		u32 delta = tcp_time_stamp(tp) - tp->rx_opt.rcv_tsecr;
		u32 delta_us;

		if (likely(delta < INT_MAX / (USEC_PER_SEC / TCP_TS_HZ))) {
			if (!delta)
				delta = 1;
			delta_us = delta * (USEC_PER_SEC / TCP_TS_HZ);
			tcp_rcv_rtt_update(tp, delta_us, 0);
		}
	}
}

/*
 * This function should be called every time data is copied to user space.
 * It calculates the appropriate TCP receive buffer space.
 */
void tcp_rcv_space_adjust(struct sock *sk)
{
	struct tcp_sock *tp = tcp_sk(sk);
	u32 copied;
	int time;

	trace_tcp_rcv_space_adjust(sk);

	tcp_mstamp_refresh(tp);
	time = tcp_stamp_us_delta(tp->tcp_mstamp, tp->rcvq_space.time);
	if (time < (tp->rcv_rtt_est.rtt_us >> 3) || tp->rcv_rtt_est.rtt_us == 0)
		return;

	/* Number of bytes copied to user in last RTT */
	copied = tp->copied_seq - tp->rcvq_space.seq;
	if (copied <= tp->rcvq_space.space)
		goto new_measure;

	/* A bit of theory :
	 * copied = bytes received in previous RTT, our base window
	 * To cope with packet losses, we need a 2x factor
	 * To cope with slow start, and sender growing its cwin by 100 %
	 * every RTT, we need a 4x factor, because the ACK we are sending
	 * now is for the next RTT, not the current one :
	 * <prev RTT . ><current RTT .. ><next RTT .... >
	 */

	if (sock_net(sk)->ipv4.sysctl_tcp_moderate_rcvbuf &&
	    !(sk->sk_userlocks & SOCK_RCVBUF_LOCK)) {
		int rcvmem, rcvbuf;
		u64 rcvwin, grow;

		/* minimal window to cope with packet losses, assuming
		 * steady state. Add some cushion because of small variations.
		 */
		rcvwin = ((u64)copied << 1) + 16 * tp->advmss;

		/* Accommodate for sender rate increase (eg. slow start) */
		grow = rcvwin * (copied - tp->rcvq_space.space);
		do_div(grow, tp->rcvq_space.space);
		rcvwin += (grow << 1);

		rcvmem = SKB_TRUESIZE(tp->advmss + MAX_TCP_HEADER);
		while (tcp_win_from_space(sk, rcvmem) < tp->advmss)
			rcvmem += 128;

		do_div(rcvwin, tp->advmss);
		rcvbuf = min_t(u64, rcvwin * rcvmem,
			       sock_net(sk)->ipv4.sysctl_tcp_rmem[2]);
		if (rcvbuf > sk->sk_rcvbuf) {
			WRITE_ONCE(sk->sk_rcvbuf, rcvbuf);

			/* Make the window clamp follow along.  */
			tp->window_clamp = tcp_win_from_space(sk, rcvbuf);
		}
	}
	tp->rcvq_space.space = copied;

new_measure:
	tp->rcvq_space.seq = tp->copied_seq;
	tp->rcvq_space.time = tp->tcp_mstamp;
}

/* There is something which you must keep in mind when you analyze the
 * behavior of the tp->ato delayed ack timeout interval.  When a
 * connection starts up, we want to ack as quickly as possible.  The
 * problem is that "good" TCP's do slow start at the beginning of data
 * transmission.  The means that until we send the first few ACK's the
 * sender will sit on his end and only queue most of his data, because
 * he can only send snd_cwnd unacked packets at any given time.  For
 * each ACK we send, he increments snd_cwnd and transmits more of his
 * queue.  -DaveM
 */
static void tcp_event_data_recv(struct sock *sk, struct sk_buff *skb)
{
	struct tcp_sock *tp = tcp_sk(sk);
	struct inet_connection_sock *icsk = inet_csk(sk);
	u32 now;

	inet_csk_schedule_ack(sk);

	tcp_measure_rcv_mss(sk, skb);

	tcp_rcv_rtt_measure(tp);

	now = tcp_jiffies32;

	if (!icsk->icsk_ack.ato) {
		/* The _first_ data packet received, initialize
		 * delayed ACK engine.
		 */
		tcp_incr_quickack(sk, TCP_MAX_QUICKACKS);
		icsk->icsk_ack.ato = TCP_ATO_MIN;
	} else {
		int m = now - icsk->icsk_ack.lrcvtime;

		if (m <= TCP_ATO_MIN / 2) {
			/* The fastest case is the first. */
			icsk->icsk_ack.ato = (icsk->icsk_ack.ato >> 1) + TCP_ATO_MIN / 2;
		} else if (m < icsk->icsk_ack.ato) {
			icsk->icsk_ack.ato = (icsk->icsk_ack.ato >> 1) + m;
			if (icsk->icsk_ack.ato > icsk->icsk_rto)
				icsk->icsk_ack.ato = icsk->icsk_rto;
		} else if (m > icsk->icsk_rto) {
			/* Too long gap. Apparently sender failed to
			 * restart window, so that we send ACKs quickly.
			 */
			tcp_incr_quickack(sk, TCP_MAX_QUICKACKS);
			sk_mem_reclaim(sk);
		}
	}
	icsk->icsk_ack.lrcvtime = now;

	tcp_data_ecn_check(sk, skb);

	if (skb->len >= 128)
		tcp_grow_window(sk, skb);
}

/* Called to compute a smoothed rtt estimate. The data fed to this
 * routine either comes from timestamps, or from segments that were
 * known _not_ to have been retransmitted [see Karn/Partridge
 * Proceedings SIGCOMM 87]. The algorithm is from the SIGCOMM 88
 * piece by Van Jacobson.
 * NOTE: the next three routines used to be one big routine.
 * To save cycles in the RFC 1323 implementation it was better to break
 * it up into three procedures. -- erics
 */
static void tcp_rtt_estimator(struct sock *sk, long mrtt_us)
{
	struct tcp_sock *tp = tcp_sk(sk);
	long m = mrtt_us; /* RTT */
	u32 srtt = tp->srtt_us;

	/*	The following amusing code comes from Jacobson's
	 *	article in SIGCOMM '88.  Note that rtt and mdev
	 *	are scaled versions of rtt and mean deviation.
	 *	This is designed to be as fast as possible
	 *	m stands for "measurement".
	 *
	 *	On a 1990 paper the rto value is changed to:
	 *	RTO = rtt + 4 * mdev
	 *
	 * Funny. This algorithm seems to be very broken.
	 * These formulae increase RTO, when it should be decreased, increase
	 * too slowly, when it should be increased quickly, decrease too quickly
	 * etc. I guess in BSD RTO takes ONE value, so that it is absolutely
	 * does not matter how to _calculate_ it. Seems, it was trap
	 * that VJ failed to avoid. 8)
	 */
	if (srtt != 0) {
		m -= (srtt >> 3);	/* m is now error in rtt est */
		srtt += m;		/* rtt = 7/8 rtt + 1/8 new */
		if (m < 0) {
			m = -m;		/* m is now abs(error) */
			m -= (tp->mdev_us >> 2);   /* similar update on mdev */
			/* This is similar to one of Eifel findings.
			 * Eifel blocks mdev updates when rtt decreases.
			 * This solution is a bit different: we use finer gain
			 * for mdev in this case (alpha*beta).
			 * Like Eifel it also prevents growth of rto,
			 * but also it limits too fast rto decreases,
			 * happening in pure Eifel.
			 */
			if (m > 0)
				m >>= 3;
		} else {
			m -= (tp->mdev_us >> 2);   /* similar update on mdev */
		}
		tp->mdev_us += m;		/* mdev = 3/4 mdev + 1/4 new */
		if (tp->mdev_us > tp->mdev_max_us) {
			tp->mdev_max_us = tp->mdev_us;
			if (tp->mdev_max_us > tp->rttvar_us)
				tp->rttvar_us = tp->mdev_max_us;
		}
		if (after(tp->snd_una, tp->rtt_seq)) {
			if (tp->mdev_max_us < tp->rttvar_us)
				tp->rttvar_us -= (tp->rttvar_us - tp->mdev_max_us) >> 2;
			tp->rtt_seq = tp->snd_nxt;
			tp->mdev_max_us = tcp_rto_min_us(sk);

			tcp_bpf_rtt(sk);
		}
	} else {
		/* no previous measure. */
		srtt = m << 3;		/* take the measured time to be rtt */
		tp->mdev_us = m << 1;	/* make sure rto = 3*rtt */
		tp->rttvar_us = max(tp->mdev_us, tcp_rto_min_us(sk));
		tp->mdev_max_us = tp->rttvar_us;
		tp->rtt_seq = tp->snd_nxt;

		tcp_bpf_rtt(sk);
	}
	tp->srtt_us = max(1U, srtt);
}

static void tcp_update_pacing_rate(struct sock *sk)
{
	const struct tcp_sock *tp = tcp_sk(sk);
	u64 rate;

	/* set sk_pacing_rate to 200 % of current rate (mss * cwnd / srtt) */
	rate = (u64)tp->mss_cache * ((USEC_PER_SEC / 100) << 3);

	/* current rate is (cwnd * mss) / srtt
	 * In Slow Start [1], set sk_pacing_rate to 200 % the current rate.
	 * In Congestion Avoidance phase, set it to 120 % the current rate.
	 *
	 * [1] : Normal Slow Start condition is (tp->snd_cwnd < tp->snd_ssthresh)
	 *	 If snd_cwnd >= (tp->snd_ssthresh / 2), we are approaching
	 *	 end of slow start and should slow down.
	 */
	if (tp->snd_cwnd < tp->snd_ssthresh / 2)
		rate *= sock_net(sk)->ipv4.sysctl_tcp_pacing_ss_ratio;
	else
		rate *= sock_net(sk)->ipv4.sysctl_tcp_pacing_ca_ratio;

	rate *= max(tp->snd_cwnd, tp->packets_out);

	if (likely(tp->srtt_us))
		do_div(rate, tp->srtt_us);

	/* WRITE_ONCE() is needed because sch_fq fetches sk_pacing_rate
	 * without any lock. We want to make sure compiler wont store
	 * intermediate values in this location.
	 */
	WRITE_ONCE(sk->sk_pacing_rate, min_t(u64, rate,
					     sk->sk_max_pacing_rate));
}

/* Calculate rto without backoff.  This is the second half of Van Jacobson's
 * routine referred to above.
 */
static void tcp_set_rto(struct sock *sk)
{
	const struct tcp_sock *tp = tcp_sk(sk);
	/* Old crap is replaced with new one. 8)
	 *
	 * More seriously:
	 * 1. If rtt variance happened to be less 50msec, it is hallucination.
	 *    It cannot be less due to utterly erratic ACK generation made
	 *    at least by solaris and freebsd. "Erratic ACKs" has _nothing_
	 *    to do with delayed acks, because at cwnd>2 true delack timeout
	 *    is invisible. Actually, Linux-2.4 also generates erratic
	 *    ACKs in some circumstances.
	 */
	inet_csk(sk)->icsk_rto = __tcp_set_rto(tp);

	/* 2. Fixups made earlier cannot be right.
	 *    If we do not estimate RTO correctly without them,
	 *    all the algo is pure shit and should be replaced
	 *    with correct one. It is exactly, which we pretend to do.
	 */

	/* NOTE: clamping at TCP_RTO_MIN is not required, current algo
	 * guarantees that rto is higher.
	 */
	tcp_bound_rto(sk);
}

__u32 tcp_init_cwnd(const struct tcp_sock *tp, const struct dst_entry *dst)
{
	__u32 cwnd = (dst ? dst_metric(dst, RTAX_INITCWND) : 0);

	if (!cwnd)
		cwnd = TCP_INIT_CWND;
	return min_t(__u32, cwnd, tp->snd_cwnd_clamp);
}

/* Take a notice that peer is sending D-SACKs */
static void tcp_dsack_seen(struct tcp_sock *tp)
{
	tp->rx_opt.sack_ok |= TCP_DSACK_SEEN;
	tp->rack.dsack_seen = 1;
	tp->dsack_dups++;
}

/* It's reordering when higher sequence was delivered (i.e. sacked) before
 * some lower never-retransmitted sequence ("low_seq"). The maximum reordering
 * distance is approximated in full-mss packet distance ("reordering").
 */
static void tcp_check_sack_reordering(struct sock *sk, const u32 low_seq,
				      const int ts)
{
	struct tcp_sock *tp = tcp_sk(sk);
	const u32 mss = tp->mss_cache;
	u32 fack, metric;

	fack = tcp_highest_sack_seq(tp);
	if (!before(low_seq, fack))
		return;

	metric = fack - low_seq;
	if ((metric > tp->reordering * mss) && mss) {
#if FASTRETRANS_DEBUG > 1
		pr_debug("Disorder%d %d %u f%u s%u rr%d\n",
			 tp->rx_opt.sack_ok, inet_csk(sk)->icsk_ca_state,
			 tp->reordering,
			 0,
			 tp->sacked_out,
			 tp->undo_marker ? tp->undo_retrans : 0);
#endif
		tp->reordering = min_t(u32, (metric + mss - 1) / mss,
				       sock_net(sk)->ipv4.sysctl_tcp_max_reordering);
	}

	/* This exciting event is worth to be remembered. 8) */
	tp->reord_seen++;
	NET_INC_STATS(sock_net(sk),
		      ts ? LINUX_MIB_TCPTSREORDER : LINUX_MIB_TCPSACKREORDER);
}

/* This must be called before lost_out is incremented */
static void tcp_verify_retransmit_hint(struct tcp_sock *tp, struct sk_buff *skb)
{
	if ((!tp->retransmit_skb_hint && tp->retrans_out >= tp->lost_out) ||
	    (tp->retransmit_skb_hint &&
	     before(TCP_SKB_CB(skb)->seq,
		    TCP_SKB_CB(tp->retransmit_skb_hint)->seq)))
		tp->retransmit_skb_hint = skb;
}

/* Sum the number of packets on the wire we have marked as lost.
 * There are two cases we care about here:
 * a) Packet hasn't been marked lost (nor retransmitted),
 *    and this is the first loss.
 * b) Packet has been marked both lost and retransmitted,
 *    and this means we think it was lost again.
 */
static void tcp_sum_lost(struct tcp_sock *tp, struct sk_buff *skb)
{
	__u8 sacked = TCP_SKB_CB(skb)->sacked;

	if (!(sacked & TCPCB_LOST) ||
	    ((sacked & TCPCB_LOST) && (sacked & TCPCB_SACKED_RETRANS)))
		tp->lost += tcp_skb_pcount(skb);
}

static void tcp_skb_mark_lost(struct tcp_sock *tp, struct sk_buff *skb)
{
	if (!(TCP_SKB_CB(skb)->sacked & (TCPCB_LOST|TCPCB_SACKED_ACKED))) {
		tcp_verify_retransmit_hint(tp, skb);

		tp->lost_out += tcp_skb_pcount(skb);
		tcp_sum_lost(tp, skb);
		TCP_SKB_CB(skb)->sacked |= TCPCB_LOST;
	}
}

void tcp_skb_mark_lost_uncond_verify(struct tcp_sock *tp, struct sk_buff *skb)
{
	tcp_verify_retransmit_hint(tp, skb);

	tcp_sum_lost(tp, skb);
	if (!(TCP_SKB_CB(skb)->sacked & (TCPCB_LOST|TCPCB_SACKED_ACKED))) {
		tp->lost_out += tcp_skb_pcount(skb);
		TCP_SKB_CB(skb)->sacked |= TCPCB_LOST;
	}
}

/* This procedure tags the retransmission queue when SACKs arrive.
 *
 * We have three tag bits: SACKED(S), RETRANS(R) and LOST(L).
 * Packets in queue with these bits set are counted in variables
 * sacked_out, retrans_out and lost_out, correspondingly.
 *
 * Valid combinations are:
 * Tag  InFlight	Description
 * 0	1		- orig segment is in flight.
 * S	0		- nothing flies, orig reached receiver.
 * L	0		- nothing flies, orig lost by net.
 * R	2		- both orig and retransmit are in flight.
 * L|R	1		- orig is lost, retransmit is in flight.
 * S|R  1		- orig reached receiver, retrans is still in flight.
 * (L|S|R is logically valid, it could occur when L|R is sacked,
 *  but it is equivalent to plain S and code short-curcuits it to S.
 *  L|S is logically invalid, it would mean -1 packet in flight 8))
 *
 * These 6 states form finite state machine, controlled by the following events:
 * 1. New ACK (+SACK) arrives. (tcp_sacktag_write_queue())
 * 2. Retransmission. (tcp_retransmit_skb(), tcp_xmit_retransmit_queue())
 * 3. Loss detection event of two flavors:
 *	A. Scoreboard estimator decided the packet is lost.
 *	   A'. Reno "three dupacks" marks head of queue lost.
 *	B. SACK arrives sacking SND.NXT at the moment, when the
 *	   segment was retransmitted.
 * 4. D-SACK added new rule: D-SACK changes any tag to S.
 *
 * It is pleasant to note, that state diagram turns out to be commutative,
 * so that we are allowed not to be bothered by order of our actions,
 * when multiple events arrive simultaneously. (see the function below).
 *
 * Reordering detection.
 * --------------------
 * Reordering metric is maximal distance, which a packet can be displaced
 * in packet stream. With SACKs we can estimate it:
 *
 * 1. SACK fills old hole and the corresponding segment was not
 *    ever retransmitted -> reordering. Alas, we cannot use it
 *    when segment was retransmitted.
 * 2. The last flaw is solved with D-SACK. D-SACK arrives
 *    for retransmitted and already SACKed segment -> reordering..
 * Both of these heuristics are not used in Loss state, when we cannot
 * account for retransmits accurately.
 *
 * SACK block validation.
 * ----------------------
 *
 * SACK block range validation checks that the received SACK block fits to
 * the expected sequence limits, i.e., it is between SND.UNA and SND.NXT.
 * Note that SND.UNA is not included to the range though being valid because
 * it means that the receiver is rather inconsistent with itself reporting
 * SACK reneging when it should advance SND.UNA. Such SACK block this is
 * perfectly valid, however, in light of RFC2018 which explicitly states
 * that "SACK block MUST reflect the newest segment.  Even if the newest
 * segment is going to be discarded ...", not that it looks very clever
 * in case of head skb. Due to potentional receiver driven attacks, we
 * choose to avoid immediate execution of a walk in write queue due to
 * reneging and defer head skb's loss recovery to standard loss recovery
 * procedure that will eventually trigger (nothing forbids us doing this).
 *
 * Implements also blockage to start_seq wrap-around. Problem lies in the
 * fact that though start_seq (s) is before end_seq (i.e., not reversed),
 * there's no guarantee that it will be before snd_nxt (n). The problem
 * happens when start_seq resides between end_seq wrap (e_w) and snd_nxt
 * wrap (s_w):
 *
 *         <- outs wnd ->                          <- wrapzone ->
 *         u     e      n                         u_w   e_w  s n_w
 *         |     |      |                          |     |   |  |
 * |<------------+------+----- TCP seqno space --------------+---------->|
 * ...-- <2^31 ->|                                           |<--------...
 * ...---- >2^31 ------>|                                    |<--------...
 *
 * Current code wouldn't be vulnerable but it's better still to discard such
 * crazy SACK blocks. Doing this check for start_seq alone closes somewhat
 * similar case (end_seq after snd_nxt wrap) as earlier reversed check in
 * snd_nxt wrap -> snd_una region will then become "well defined", i.e.,
 * equal to the ideal case (infinite seqno space without wrap caused issues).
 *
 * With D-SACK the lower bound is extended to cover sequence space below
 * SND.UNA down to undo_marker, which is the last point of interest. Yet
 * again, D-SACK block must not to go across snd_una (for the same reason as
 * for the normal SACK blocks, explained above). But there all simplicity
 * ends, TCP might receive valid D-SACKs below that. As long as they reside
 * fully below undo_marker they do not affect behavior in anyway and can
 * therefore be safely ignored. In rare cases (which are more or less
 * theoretical ones), the D-SACK will nicely cross that boundary due to skb
 * fragmentation and packet reordering past skb's retransmission. To consider
 * them correctly, the acceptable range must be extended even more though
 * the exact amount is rather hard to quantify. However, tp->max_window can
 * be used as an exaggerated estimate.
 */
static bool tcp_is_sackblock_valid(struct tcp_sock *tp, bool is_dsack,
				   u32 start_seq, u32 end_seq)
{
	/* Too far in future, or reversed (interpretation is ambiguous) */
	if (after(end_seq, tp->snd_nxt) || !before(start_seq, end_seq))
		return false;

	/* Nasty start_seq wrap-around check (see comments above) */
	if (!before(start_seq, tp->snd_nxt))
		return false;

	/* In outstanding window? ...This is valid exit for D-SACKs too.
	 * start_seq == snd_una is non-sensical (see comments above)
	 */
	if (after(start_seq, tp->snd_una))
		return true;

	if (!is_dsack || !tp->undo_marker)
		return false;

	/* ...Then it's D-SACK, and must reside below snd_una completely */
	if (after(end_seq, tp->snd_una))
		return false;

	if (!before(start_seq, tp->undo_marker))
		return true;

	/* Too old */
	if (!after(end_seq, tp->undo_marker))
		return false;

	/* Undo_marker boundary crossing (overestimates a lot). Known already:
	 *   start_seq < undo_marker and end_seq >= undo_marker.
	 */
	return !before(start_seq, end_seq - tp->max_window);
}

static bool tcp_check_dsack(struct sock *sk, const struct sk_buff *ack_skb,
			    struct tcp_sack_block_wire *sp, int num_sacks,
			    u32 prior_snd_una)
{
	struct tcp_sock *tp = tcp_sk(sk);
	u32 start_seq_0 = get_unaligned_be32(&sp[0].start_seq);
	u32 end_seq_0 = get_unaligned_be32(&sp[0].end_seq);
	bool dup_sack = false;

	if (before(start_seq_0, TCP_SKB_CB(ack_skb)->ack_seq)) {
		dup_sack = true;
		tcp_dsack_seen(tp);
		NET_INC_STATS(sock_net(sk), LINUX_MIB_TCPDSACKRECV);
	} else if (num_sacks > 1) {
		u32 end_seq_1 = get_unaligned_be32(&sp[1].end_seq);
		u32 start_seq_1 = get_unaligned_be32(&sp[1].start_seq);

		if (!after(end_seq_0, end_seq_1) &&
		    !before(start_seq_0, start_seq_1)) {
			dup_sack = true;
			tcp_dsack_seen(tp);
			NET_INC_STATS(sock_net(sk),
					LINUX_MIB_TCPDSACKOFORECV);
		}
	}

	/* D-SACK for already forgotten data... Do dumb counting. */
	if (dup_sack && tp->undo_marker && tp->undo_retrans > 0 &&
	    !after(end_seq_0, prior_snd_una) &&
	    after(end_seq_0, tp->undo_marker))
		tp->undo_retrans--;

	return dup_sack;
}

struct tcp_sacktag_state {
	u32	reord;
	u32	delivered_bytes;
	/* Timestamps for earliest and latest never-retransmitted segment
	 * that was SACKed. RTO needs the earliest RTT to stay conservative,
	 * but congestion control should still get an accurate delay signal.
	 */
	u64	first_sackt;
	u64	last_sackt;
	struct rate_sample *rate;
	int	flag;
	unsigned int mss_now;
};

/* Check if skb is fully within the SACK block. In presence of GSO skbs,
 * the incoming SACK may not exactly match but we can find smaller MSS
 * aligned portion of it that matches. Therefore we might need to fragment
 * which may fail and creates some hassle (caller must handle error case
 * returns).
 *
 * FIXME: this could be merged to shift decision code
 */
static int tcp_match_skb_to_sack(struct sock *sk, struct sk_buff *skb,
				  u32 start_seq, u32 end_seq)
{
	int err;
	bool in_sack;
	unsigned int pkt_len;
	unsigned int mss;

	in_sack = !after(start_seq, TCP_SKB_CB(skb)->seq) &&
		  !before(end_seq, TCP_SKB_CB(skb)->end_seq);

	if (tcp_skb_pcount(skb) > 1 && !in_sack &&
	    after(TCP_SKB_CB(skb)->end_seq, start_seq)) {
		mss = tcp_skb_mss(skb);
		in_sack = !after(start_seq, TCP_SKB_CB(skb)->seq);

		if (!in_sack) {
			pkt_len = start_seq - TCP_SKB_CB(skb)->seq;
			if (pkt_len < mss)
				pkt_len = mss;
		} else {
			pkt_len = end_seq - TCP_SKB_CB(skb)->seq;
			if (pkt_len < mss)
				return -EINVAL;
		}

		/* Round if necessary so that SACKs cover only full MSSes
		 * and/or the remaining small portion (if present)
		 */
		if (pkt_len > mss) {
			unsigned int new_len = (pkt_len / mss) * mss;
			if (!in_sack && new_len < pkt_len)
				new_len += mss;
			pkt_len = new_len;
		}

		if (pkt_len >= skb->len && !in_sack)
			return 0;

		err = tcp_fragment(sk, TCP_FRAG_IN_RTX_QUEUE, skb,
				   pkt_len, mss, GFP_ATOMIC);
		if (err < 0)
			return err;
	}

	return in_sack;
}

/* Mark the given newly-SACKed range as such, adjusting counters and hints. */
static u8 tcp_sacktag_one(struct sock *sk,
			  struct tcp_sacktag_state *state, u8 sacked,
			  u32 start_seq, u32 end_seq,
			  int dup_sack, int pcount, u32 plen,
			  u64 xmit_time)
{
	struct tcp_sock *tp = tcp_sk(sk);

	/* Account D-SACK for retransmitted packet. */
	if (dup_sack && (sacked & TCPCB_RETRANS)) {
		if (tp->undo_marker && tp->undo_retrans > 0 &&
		    after(end_seq, tp->undo_marker))
			tp->undo_retrans--;
		if ((sacked & TCPCB_SACKED_ACKED) &&
		    before(start_seq, state->reord))
				state->reord = start_seq;
	}

	/* Nothing to do; acked frame is about to be dropped (was ACKed). */
	if (!after(end_seq, tp->snd_una))
		return sacked;

	if (!(sacked & TCPCB_SACKED_ACKED)) {
		tcp_rack_advance(tp, sacked, end_seq, xmit_time);

		if (sacked & TCPCB_SACKED_RETRANS) {
			/* If the segment is not tagged as lost,
			 * we do not clear RETRANS, believing
			 * that retransmission is still in flight.
			 */
			if (sacked & TCPCB_LOST) {
				sacked &= ~(TCPCB_LOST|TCPCB_SACKED_RETRANS);
				tp->lost_out -= pcount;
				tp->retrans_out -= pcount;
			}
		} else {
			if (!(sacked & TCPCB_RETRANS)) {
				/* New sack for not retransmitted frame,
				 * which was in hole. It is reordering.
				 */
				if (before(start_seq,
					   tcp_highest_sack_seq(tp)) &&
				    before(start_seq, state->reord))
					state->reord = start_seq;

				if (!after(end_seq, tp->high_seq))
					state->flag |= FLAG_ORIG_SACK_ACKED;
				if (state->first_sackt == 0)
					state->first_sackt = xmit_time;
				state->last_sackt = xmit_time;
			}

			if (sacked & TCPCB_LOST) {
				sacked &= ~TCPCB_LOST;
				tp->lost_out -= pcount;
			}
		}

		sacked |= TCPCB_SACKED_ACKED;
		state->flag |= FLAG_DATA_SACKED;
		tp->sacked_out += pcount;
		tp->delivered += pcount;  /* Out-of-order packets delivered */
		state->delivered_bytes += plen;

		/* Lost marker hint past SACKed? Tweak RFC3517 cnt */
		if (tp->lost_skb_hint &&
		    before(start_seq, TCP_SKB_CB(tp->lost_skb_hint)->seq))
			tp->lost_cnt_hint += pcount;
	}

	/* D-SACK. We can detect redundant retransmission in S|R and plain R
	 * frames and clear it. undo_retrans is decreased above, L|R frames
	 * are accounted above as well.
	 */
	if (dup_sack && (sacked & TCPCB_SACKED_RETRANS)) {
		sacked &= ~TCPCB_SACKED_RETRANS;
		tp->retrans_out -= pcount;
	}

	return sacked;
}

/* Shift newly-SACKed bytes from this skb to the immediately previous
 * already-SACKed sk_buff. Mark the newly-SACKed bytes as such.
 */
static bool tcp_shifted_skb(struct sock *sk, struct sk_buff *prev,
			    struct sk_buff *skb,
			    struct tcp_sacktag_state *state,
			    unsigned int pcount, int shifted, int mss,
			    bool dup_sack)
{
	struct tcp_sock *tp = tcp_sk(sk);
	u32 start_seq = TCP_SKB_CB(skb)->seq;	/* start of newly-SACKed */
	u32 end_seq = start_seq + shifted;	/* end of newly-SACKed */

	BUG_ON(!pcount);

	/* Adjust counters and hints for the newly sacked sequence
	 * range but discard the return value since prev is already
	 * marked. We must tag the range first because the seq
	 * advancement below implicitly advances
	 * tcp_highest_sack_seq() when skb is highest_sack.
	 */
	tcp_sacktag_one(sk, state, TCP_SKB_CB(skb)->sacked,
			start_seq, end_seq, dup_sack, pcount, skb->len,
			tcp_skb_timestamp_us(skb));
	tcp_rate_skb_delivered(sk, skb, state->rate);

	if (skb == tp->lost_skb_hint)
		tp->lost_cnt_hint += pcount;

	TCP_SKB_CB(prev)->end_seq += shifted;
	TCP_SKB_CB(skb)->seq += shifted;

	tcp_skb_pcount_add(prev, pcount);
	WARN_ON_ONCE(tcp_skb_pcount(skb) < pcount);
	tcp_skb_pcount_add(skb, -pcount);

	/* When we're adding to gso_segs == 1, gso_size will be zero,
	 * in theory this shouldn't be necessary but as long as DSACK
	 * code can come after this skb later on it's better to keep
	 * setting gso_size to something.
	 */
	if (!TCP_SKB_CB(prev)->tcp_gso_size)
		TCP_SKB_CB(prev)->tcp_gso_size = mss;

	/* CHECKME: To clear or not to clear? Mimics normal skb currently */
	if (tcp_skb_pcount(skb) <= 1)
		TCP_SKB_CB(skb)->tcp_gso_size = 0;

	/* Difference in this won't matter, both ACKed by the same cumul. ACK */
	TCP_SKB_CB(prev)->sacked |= (TCP_SKB_CB(skb)->sacked & TCPCB_EVER_RETRANS);

	if (skb->len > 0) {
		BUG_ON(!tcp_skb_pcount(skb));
		NET_INC_STATS(sock_net(sk), LINUX_MIB_SACKSHIFTED);
		return false;
	}

	/* Whole SKB was eaten :-) */

	if (skb == tp->retransmit_skb_hint)
		tp->retransmit_skb_hint = prev;
	if (skb == tp->lost_skb_hint) {
		tp->lost_skb_hint = prev;
		tp->lost_cnt_hint -= tcp_skb_pcount(prev);
	}

	TCP_SKB_CB(prev)->tcp_flags |= TCP_SKB_CB(skb)->tcp_flags;
	TCP_SKB_CB(prev)->eor = TCP_SKB_CB(skb)->eor;
	if (TCP_SKB_CB(skb)->tcp_flags & TCPHDR_FIN)
		TCP_SKB_CB(prev)->end_seq++;

	if (skb == tcp_highest_sack(sk))
		tcp_advance_highest_sack(sk, skb);

	tcp_skb_collapse_tstamp(prev, skb);
	if (unlikely(TCP_SKB_CB(prev)->tx.delivered_mstamp))
		TCP_SKB_CB(prev)->tx.delivered_mstamp = 0;

	tcp_rtx_queue_unlink_and_free(skb, sk);

	NET_INC_STATS(sock_net(sk), LINUX_MIB_SACKMERGED);

	return true;
}

/* I wish gso_size would have a bit more sane initialization than
 * something-or-zero which complicates things
 */
static int tcp_skb_seglen(const struct sk_buff *skb)
{
	return tcp_skb_pcount(skb) == 1 ? skb->len : tcp_skb_mss(skb);
}

/* Shifting pages past head area doesn't work */
static int skb_can_shift(const struct sk_buff *skb)
{
	return !skb_headlen(skb) && skb_is_nonlinear(skb);
}

int tcp_skb_shift(struct sk_buff *to, struct sk_buff *from,
		  int pcount, int shiftlen)
{
	/* TCP min gso_size is 8 bytes (TCP_MIN_GSO_SIZE)
	 * Since TCP_SKB_CB(skb)->tcp_gso_segs is 16 bits, we need
	 * to make sure not storing more than 65535 * 8 bytes per skb,
	 * even if current MSS is bigger.
	 */
	if (unlikely(to->len + shiftlen >= 65535 * TCP_MIN_GSO_SIZE))
		return 0;
	if (unlikely(tcp_skb_pcount(to) + pcount > 65535))
		return 0;
	return skb_shift(to, from, shiftlen);
}

/* Try collapsing SACK blocks spanning across multiple skbs to a single
 * skb.
 */
static struct sk_buff *tcp_shift_skb_data(struct sock *sk, struct sk_buff *skb,
					  struct tcp_sacktag_state *state,
					  u32 start_seq, u32 end_seq,
					  bool dup_sack)
{
	struct tcp_sock *tp = tcp_sk(sk);
	struct sk_buff *prev;
	int mss;
	int pcount = 0;
	int len;
	int in_sack;

	/* Normally R but no L won't result in plain S */
	if (!dup_sack &&
	    (TCP_SKB_CB(skb)->sacked & (TCPCB_LOST|TCPCB_SACKED_RETRANS)) == TCPCB_SACKED_RETRANS)
		goto fallback;
	if (!skb_can_shift(skb))
		goto fallback;
	/* This frame is about to be dropped (was ACKed). */
	if (!after(TCP_SKB_CB(skb)->end_seq, tp->snd_una))
		goto fallback;

	/* Can only happen with delayed DSACK + discard craziness */
	prev = skb_rb_prev(skb);
	if (!prev)
		goto fallback;

	if ((TCP_SKB_CB(prev)->sacked & TCPCB_TAGBITS) != TCPCB_SACKED_ACKED)
		goto fallback;

	if (!tcp_skb_can_collapse(prev, skb))
		goto fallback;

	in_sack = !after(start_seq, TCP_SKB_CB(skb)->seq) &&
		  !before(end_seq, TCP_SKB_CB(skb)->end_seq);

	if (in_sack) {
		len = skb->len;
		pcount = tcp_skb_pcount(skb);
		mss = tcp_skb_seglen(skb);

		/* TODO: Fix DSACKs to not fragment already SACKed and we can
		 * drop this restriction as unnecessary
		 */
		if (mss != tcp_skb_seglen(prev))
			goto fallback;
	} else {
		if (!after(TCP_SKB_CB(skb)->end_seq, start_seq))
			goto noop;
		/* CHECKME: This is non-MSS split case only?, this will
		 * cause skipped skbs due to advancing loop btw, original
		 * has that feature too
		 */
		if (tcp_skb_pcount(skb) <= 1)
			goto noop;

		in_sack = !after(start_seq, TCP_SKB_CB(skb)->seq);
		if (!in_sack) {
			/* TODO: head merge to next could be attempted here
			 * if (!after(TCP_SKB_CB(skb)->end_seq, end_seq)),
			 * though it might not be worth of the additional hassle
			 *
			 * ...we can probably just fallback to what was done
			 * previously. We could try merging non-SACKed ones
			 * as well but it probably isn't going to buy off
			 * because later SACKs might again split them, and
			 * it would make skb timestamp tracking considerably
			 * harder problem.
			 */
			goto fallback;
		}

		len = end_seq - TCP_SKB_CB(skb)->seq;
		BUG_ON(len < 0);
		BUG_ON(len > skb->len);

		/* MSS boundaries should be honoured or else pcount will
		 * severely break even though it makes things bit trickier.
		 * Optimize common case to avoid most of the divides
		 */
		mss = tcp_skb_mss(skb);

		/* TODO: Fix DSACKs to not fragment already SACKed and we can
		 * drop this restriction as unnecessary
		 */
		if (mss != tcp_skb_seglen(prev))
			goto fallback;

		if (len == mss) {
			pcount = 1;
		} else if (len < mss) {
			goto noop;
		} else {
			pcount = len / mss;
			len = pcount * mss;
		}
	}

	/* tcp_sacktag_one() won't SACK-tag ranges below snd_una */
	if (!after(TCP_SKB_CB(skb)->seq + len, tp->snd_una))
		goto fallback;

	if (!tcp_skb_shift(prev, skb, pcount, len))
		goto fallback;
	if (!tcp_shifted_skb(sk, prev, skb, state, pcount, len, mss, dup_sack))
		goto out;

	/* Hole filled allows collapsing with the next as well, this is very
	 * useful when hole on every nth skb pattern happens
	 */
	skb = skb_rb_next(prev);
	if (!skb)
		goto out;

	if (!skb_can_shift(skb) ||
	    ((TCP_SKB_CB(skb)->sacked & TCPCB_TAGBITS) != TCPCB_SACKED_ACKED) ||
	    (mss != tcp_skb_seglen(skb)))
		goto out;

	len = skb->len;
	pcount = tcp_skb_pcount(skb);
	if (tcp_skb_shift(prev, skb, pcount, len))
		tcp_shifted_skb(sk, prev, skb, state, pcount,
				len, mss, 0);

out:
	return prev;

noop:
	return skb;

fallback:
	NET_INC_STATS(sock_net(sk), LINUX_MIB_SACKSHIFTFALLBACK);
	return NULL;
}

static struct sk_buff *tcp_sacktag_walk(struct sk_buff *skb, struct sock *sk,
					struct tcp_sack_block *next_dup,
					struct tcp_sacktag_state *state,
					u32 start_seq, u32 end_seq,
					bool dup_sack_in)
{
	struct tcp_sock *tp = tcp_sk(sk);
	struct sk_buff *tmp;

	skb_rbtree_walk_from(skb) {
		int in_sack = 0;
		bool dup_sack = dup_sack_in;

		/* queue is in-order => we can short-circuit the walk early */
		if (!before(TCP_SKB_CB(skb)->seq, end_seq))
			break;

		if (next_dup  &&
		    before(TCP_SKB_CB(skb)->seq, next_dup->end_seq)) {
			in_sack = tcp_match_skb_to_sack(sk, skb,
							next_dup->start_seq,
							next_dup->end_seq);
			if (in_sack > 0)
				dup_sack = true;
		}

		/* skb reference here is a bit tricky to get right, since
		 * shifting can eat and free both this skb and the next,
		 * so not even _safe variant of the loop is enough.
		 */
		if (in_sack <= 0) {
			tmp = tcp_shift_skb_data(sk, skb, state,
						 start_seq, end_seq, dup_sack);
			if (tmp) {
				if (tmp != skb) {
					skb = tmp;
					continue;
				}

				in_sack = 0;
			} else {
				in_sack = tcp_match_skb_to_sack(sk, skb,
								start_seq,
								end_seq);
			}
		}

		if (unlikely(in_sack < 0))
			break;

		if (in_sack) {
			TCP_SKB_CB(skb)->sacked =
				tcp_sacktag_one(sk,
						state,
						TCP_SKB_CB(skb)->sacked,
						TCP_SKB_CB(skb)->seq,
						TCP_SKB_CB(skb)->end_seq,
						dup_sack,
						tcp_skb_pcount(skb),
						skb->len,
						tcp_skb_timestamp_us(skb));
			tcp_rate_skb_delivered(sk, skb, state->rate);
			if (TCP_SKB_CB(skb)->sacked & TCPCB_SACKED_ACKED)
				list_del_init(&skb->tcp_tsorted_anchor);

			if (!before(TCP_SKB_CB(skb)->seq,
				    tcp_highest_sack_seq(tp)))
				tcp_advance_highest_sack(sk, skb);
		}
	}
	return skb;
}

static struct sk_buff *tcp_sacktag_bsearch(struct sock *sk, u32 seq)
{
	struct rb_node *parent, **p = &sk->tcp_rtx_queue.rb_node;
	struct sk_buff *skb;

	while (*p) {
		parent = *p;
		skb = rb_to_skb(parent);
		if (before(seq, TCP_SKB_CB(skb)->seq)) {
			p = &parent->rb_left;
			continue;
		}
		if (!before(seq, TCP_SKB_CB(skb)->end_seq)) {
			p = &parent->rb_right;
			continue;
		}
		return skb;
	}
	return NULL;
}

static struct sk_buff *tcp_sacktag_skip(struct sk_buff *skb, struct sock *sk,
					u32 skip_to_seq)
{
	if (skb && after(TCP_SKB_CB(skb)->seq, skip_to_seq))
		return skb;

	return tcp_sacktag_bsearch(sk, skip_to_seq);
}

static struct sk_buff *tcp_maybe_skipping_dsack(struct sk_buff *skb,
						struct sock *sk,
						struct tcp_sack_block *next_dup,
						struct tcp_sacktag_state *state,
						u32 skip_to_seq)
{
	if (!next_dup)
		return skb;

	if (before(next_dup->start_seq, skip_to_seq)) {
		skb = tcp_sacktag_skip(skb, sk, next_dup->start_seq);
		skb = tcp_sacktag_walk(skb, sk, NULL, state,
				       next_dup->start_seq, next_dup->end_seq,
				       1);
	}

	return skb;
}

static int tcp_sack_cache_ok(const struct tcp_sock *tp, const struct tcp_sack_block *cache)
{
	return cache < tp->recv_sack_cache + ARRAY_SIZE(tp->recv_sack_cache);
}

static int
tcp_sacktag_write_queue(struct sock *sk, const struct sk_buff *ack_skb,
			u32 prior_snd_una, struct tcp_sacktag_state *state)
{
	struct tcp_sock *tp = tcp_sk(sk);
	const unsigned char *ptr = (skb_transport_header(ack_skb) +
				    TCP_SKB_CB(ack_skb)->sacked);
	struct tcp_sack_block_wire *sp_wire = (struct tcp_sack_block_wire *)(ptr+2);
	struct tcp_sack_block sp[TCP_NUM_SACKS];
	struct tcp_sack_block *cache;
	struct sk_buff *skb;
	int num_sacks = min(TCP_NUM_SACKS, (ptr[1] - TCPOLEN_SACK_BASE) >> 3);
	int used_sacks;
	bool found_dup_sack = false;
	int i, j;
	int first_sack_index;

	state->flag = 0;
	state->reord = tp->snd_nxt;

	if (!tp->sacked_out)
		tcp_highest_sack_reset(sk);

	found_dup_sack = tcp_check_dsack(sk, ack_skb, sp_wire,
					 num_sacks, prior_snd_una);
	if (found_dup_sack) {
		state->flag |= FLAG_DSACKING_ACK;
		tp->delivered++; /* A spurious retransmission is delivered */
	}

	/* Eliminate too old ACKs, but take into
	 * account more or less fresh ones, they can
	 * contain valid SACK info.
	 */
	if (before(TCP_SKB_CB(ack_skb)->ack_seq, prior_snd_una - tp->max_window))
		return 0;

	if (!tp->packets_out)
		goto out;

	used_sacks = 0;
	first_sack_index = 0;
	for (i = 0; i < num_sacks; i++) {
		bool dup_sack = !i && found_dup_sack;

		sp[used_sacks].start_seq = get_unaligned_be32(&sp_wire[i].start_seq);
		sp[used_sacks].end_seq = get_unaligned_be32(&sp_wire[i].end_seq);

		if (!tcp_is_sackblock_valid(tp, dup_sack,
					    sp[used_sacks].start_seq,
					    sp[used_sacks].end_seq)) {
			int mib_idx;

			if (dup_sack) {
				if (!tp->undo_marker)
					mib_idx = LINUX_MIB_TCPDSACKIGNOREDNOUNDO;
				else
					mib_idx = LINUX_MIB_TCPDSACKIGNOREDOLD;
			} else {
				/* Don't count olds caused by ACK reordering */
				if ((TCP_SKB_CB(ack_skb)->ack_seq != tp->snd_una) &&
				    !after(sp[used_sacks].end_seq, tp->snd_una))
					continue;
				mib_idx = LINUX_MIB_TCPSACKDISCARD;
			}

			NET_INC_STATS(sock_net(sk), mib_idx);
			if (i == 0)
				first_sack_index = -1;
			continue;
		}

		/* Ignore very old stuff early */
		if (!after(sp[used_sacks].end_seq, prior_snd_una)) {
			if (i == 0)
				first_sack_index = -1;
			continue;
		}

		used_sacks++;
	}

	/* order SACK blocks to allow in order walk of the retrans queue */
	for (i = used_sacks - 1; i > 0; i--) {
		for (j = 0; j < i; j++) {
			if (after(sp[j].start_seq, sp[j + 1].start_seq)) {
				swap(sp[j], sp[j + 1]);

				/* Track where the first SACK block goes to */
				if (j == first_sack_index)
					first_sack_index = j + 1;
			}
		}
	}

	state->mss_now = tcp_current_mss(sk);
	skb = NULL;
	i = 0;

	if (!tp->sacked_out) {
		/* It's already past, so skip checking against it */
		cache = tp->recv_sack_cache + ARRAY_SIZE(tp->recv_sack_cache);
	} else {
		cache = tp->recv_sack_cache;
		/* Skip empty blocks in at head of the cache */
		while (tcp_sack_cache_ok(tp, cache) && !cache->start_seq &&
		       !cache->end_seq)
			cache++;
	}

	while (i < used_sacks) {
		u32 start_seq = sp[i].start_seq;
		u32 end_seq = sp[i].end_seq;
		bool dup_sack = (found_dup_sack && (i == first_sack_index));
		struct tcp_sack_block *next_dup = NULL;

		if (found_dup_sack && ((i + 1) == first_sack_index))
			next_dup = &sp[i + 1];

		/* Skip too early cached blocks */
		while (tcp_sack_cache_ok(tp, cache) &&
		       !before(start_seq, cache->end_seq))
			cache++;

		/* Can skip some work by looking recv_sack_cache? */
		if (tcp_sack_cache_ok(tp, cache) && !dup_sack &&
		    after(end_seq, cache->start_seq)) {

			/* Head todo? */
			if (before(start_seq, cache->start_seq)) {
				skb = tcp_sacktag_skip(skb, sk, start_seq);
				skb = tcp_sacktag_walk(skb, sk, next_dup,
						       state,
						       start_seq,
						       cache->start_seq,
						       dup_sack);
			}

			/* Rest of the block already fully processed? */
			if (!after(end_seq, cache->end_seq))
				goto advance_sp;

			skb = tcp_maybe_skipping_dsack(skb, sk, next_dup,
						       state,
						       cache->end_seq);

			/* ...tail remains todo... */
			if (tcp_highest_sack_seq(tp) == cache->end_seq) {
				/* ...but better entrypoint exists! */
				skb = tcp_highest_sack(sk);
				if (!skb)
					break;
				cache++;
				goto walk;
			}

			skb = tcp_sacktag_skip(skb, sk, cache->end_seq);
			/* Check overlap against next cached too (past this one already) */
			cache++;
			continue;
		}

		if (!before(start_seq, tcp_highest_sack_seq(tp))) {
			skb = tcp_highest_sack(sk);
			if (!skb)
				break;
		}
		skb = tcp_sacktag_skip(skb, sk, start_seq);

walk:
		skb = tcp_sacktag_walk(skb, sk, next_dup, state,
				       start_seq, end_seq, dup_sack);

advance_sp:
		i++;
	}

	/* Clear the head of the cache sack blocks so we can skip it next time */
	for (i = 0; i < ARRAY_SIZE(tp->recv_sack_cache) - used_sacks; i++) {
		tp->recv_sack_cache[i].start_seq = 0;
		tp->recv_sack_cache[i].end_seq = 0;
	}
	for (j = 0; j < used_sacks; j++)
		tp->recv_sack_cache[i++] = sp[j];

	if (inet_csk(sk)->icsk_ca_state != TCP_CA_Loss || tp->undo_marker)
		tcp_check_sack_reordering(sk, state->reord, 0);

	tcp_verify_left_out(tp);
out:

#if FASTRETRANS_DEBUG > 0
	WARN_ON((int)tp->sacked_out < 0);
	WARN_ON((int)tp->lost_out < 0);
	WARN_ON((int)tp->retrans_out < 0);
	WARN_ON((int)tcp_packets_in_flight(tp) < 0);
#endif
	return state->flag;
}

/* Limits sacked_out so that sum with lost_out isn't ever larger than
 * packets_out. Returns false if sacked_out adjustement wasn't necessary.
 */
static bool tcp_limit_reno_sacked(struct tcp_sock *tp)
{
	u32 holes;

	holes = max(tp->lost_out, 1U);
	holes = min(holes, tp->packets_out);

	if ((tp->sacked_out + holes) > tp->packets_out) {
		tp->sacked_out = tp->packets_out - holes;
		return true;
	}
	return false;
}

/* If we receive more dupacks than we expected counting segments
 * in assumption of absent reordering, interpret this as reordering.
 * The only another reason could be bug in receiver TCP.
 */
static void tcp_check_reno_reordering(struct sock *sk, const int addend)
{
	struct tcp_sock *tp = tcp_sk(sk);

	if (!tcp_limit_reno_sacked(tp))
		return;

	tp->reordering = min_t(u32, tp->packets_out + addend,
			       sock_net(sk)->ipv4.sysctl_tcp_max_reordering);
	tp->reord_seen++;
	NET_INC_STATS(sock_net(sk), LINUX_MIB_TCPRENOREORDER);
}

/* Emulate SACKs for SACKless connection: account for a new dupack. */

static void tcp_add_reno_sack(struct sock *sk, int num_dupack)
{
	if (num_dupack) {
		struct tcp_sock *tp = tcp_sk(sk);
		u32 prior_sacked = tp->sacked_out;
		s32 delivered;

		tp->sacked_out += num_dupack;
		tcp_check_reno_reordering(sk, 0);
		delivered = tp->sacked_out - prior_sacked;
		if (delivered > 0)
			tp->delivered += delivered;
		tcp_verify_left_out(tp);
	}
}

/* Account for ACK, ACKing some data in Reno Recovery phase. */

static void tcp_remove_reno_sacks(struct sock *sk, int acked)
{
	struct tcp_sock *tp = tcp_sk(sk);

	if (acked > 0) {
		/* One ACK acked hole. The rest eat duplicate ACKs. */
		tp->delivered += max_t(int, acked - tp->sacked_out, 1);
		if (acked - 1 >= tp->sacked_out)
			tp->sacked_out = 0;
		else
			tp->sacked_out -= acked - 1;
	}
	tcp_check_reno_reordering(sk, acked);
	tcp_verify_left_out(tp);
}

static inline void tcp_reset_reno_sack(struct tcp_sock *tp)
{
	tp->sacked_out = 0;
}

void tcp_clear_retrans(struct tcp_sock *tp)
{
	tp->retrans_out = 0;
	tp->lost_out = 0;
	tp->undo_marker = 0;
	tp->undo_retrans = -1;
	tp->sacked_out = 0;
}

static inline void tcp_init_undo(struct tcp_sock *tp)
{
	tp->undo_marker = tp->snd_una;
	/* Retransmission still in flight may cause DSACKs later. */
	tp->undo_retrans = tp->retrans_out ? : -1;
}

static bool tcp_is_rack(const struct sock *sk)
{
	return sock_net(sk)->ipv4.sysctl_tcp_recovery & TCP_RACK_LOSS_DETECTION;
}

/* If we detect SACK reneging, forget all SACK information
 * and reset tags completely, otherwise preserve SACKs. If receiver
 * dropped its ofo queue, we will know this due to reneging detection.
 */
static void tcp_timeout_mark_lost(struct sock *sk)
{
	struct tcp_sock *tp = tcp_sk(sk);
	struct sk_buff *skb, *head;
	bool is_reneg;			/* is receiver reneging on SACKs? */

	head = tcp_rtx_queue_head(sk);
	is_reneg = head && (TCP_SKB_CB(head)->sacked & TCPCB_SACKED_ACKED);
	if (is_reneg) {
		NET_INC_STATS(sock_net(sk), LINUX_MIB_TCPSACKRENEGING);
		tp->sacked_out = 0;
		/* Mark SACK reneging until we recover from this loss event. */
		tp->is_sack_reneg = 1;
	} else if (tcp_is_reno(tp)) {
		tcp_reset_reno_sack(tp);
	}

	skb = head;
	skb_rbtree_walk_from(skb) {
		if (is_reneg)
			TCP_SKB_CB(skb)->sacked &= ~TCPCB_SACKED_ACKED;
		else if (tcp_is_rack(sk) && skb != head &&
			 tcp_rack_skb_timeout(tp, skb, 0) > 0)
			continue; /* Don't mark recently sent ones lost yet */
		tcp_mark_skb_lost(sk, skb);
	}
	tcp_verify_left_out(tp);
	tcp_clear_all_retrans_hints(tp);
}

/* Enter Loss state. */
void tcp_enter_loss(struct sock *sk)
{
	const struct inet_connection_sock *icsk = inet_csk(sk);
	struct tcp_sock *tp = tcp_sk(sk);
	struct net *net = sock_net(sk);
	bool new_recovery = icsk->icsk_ca_state < TCP_CA_Recovery;

	tcp_timeout_mark_lost(sk);

	/* Reduce ssthresh if it has not yet been made inside this window. */
	if (icsk->icsk_ca_state <= TCP_CA_Disorder ||
	    !after(tp->high_seq, tp->snd_una) ||
	    (icsk->icsk_ca_state == TCP_CA_Loss && !icsk->icsk_retransmits)) {
		tp->prior_ssthresh = tcp_current_ssthresh(sk);
		tp->prior_cwnd = tp->snd_cwnd;
		tp->snd_ssthresh = icsk->icsk_ca_ops->ssthresh(sk);
		tcp_ca_event(sk, CA_EVENT_LOSS);
		tcp_init_undo(tp);
	}
	tp->snd_cwnd	   = tcp_packets_in_flight(tp) + 1;
	tp->snd_cwnd_cnt   = 0;
	tp->snd_cwnd_stamp = tcp_jiffies32;

	/* Timeout in disordered state after receiving substantial DUPACKs
	 * suggests that the degree of reordering is over-estimated.
	 */
	if (icsk->icsk_ca_state <= TCP_CA_Disorder &&
	    tp->sacked_out >= net->ipv4.sysctl_tcp_reordering)
		tp->reordering = min_t(unsigned int, tp->reordering,
				       net->ipv4.sysctl_tcp_reordering);
	tcp_set_ca_state(sk, TCP_CA_Loss);
	tp->high_seq = tp->snd_nxt;
	tcp_ecn_queue_cwr(tp);

	/* F-RTO RFC5682 sec 3.1 step 1: retransmit SND.UNA if no previous
	 * loss recovery is underway except recurring timeout(s) on
	 * the same SND.UNA (sec 3.2). Disable F-RTO on path MTU probing
	 */
	tp->frto = net->ipv4.sysctl_tcp_frto &&
		   (new_recovery || icsk->icsk_retransmits) &&
		   !inet_csk(sk)->icsk_mtup.probe_size;
}

/* If ACK arrived pointing to a remembered SACK, it means that our
 * remembered SACKs do not reflect real state of receiver i.e.
 * receiver _host_ is heavily congested (or buggy).
 *
 * To avoid big spurious retransmission bursts due to transient SACK
 * scoreboard oddities that look like reneging, we give the receiver a
 * little time (max(RTT/2, 10ms)) to send us some more ACKs that will
 * restore sanity to the SACK scoreboard. If the apparent reneging
 * persists until this RTO then we'll clear the SACK scoreboard.
 */
static bool tcp_check_sack_reneging(struct sock *sk, int flag)
{
	if (flag & FLAG_SACK_RENEGING) {
		struct tcp_sock *tp = tcp_sk(sk);
		unsigned long delay = max(usecs_to_jiffies(tp->srtt_us >> 4),
					  msecs_to_jiffies(10));

		inet_csk_reset_xmit_timer(sk, ICSK_TIME_RETRANS,
					  delay, TCP_RTO_MAX);
		return true;
	}
	return false;
}

/* Heurestics to calculate number of duplicate ACKs. There's no dupACKs
 * counter when SACK is enabled (without SACK, sacked_out is used for
 * that purpose).
 *
 * With reordering, holes may still be in flight, so RFC3517 recovery
 * uses pure sacked_out (total number of SACKed segments) even though
 * it violates the RFC that uses duplicate ACKs, often these are equal
 * but when e.g. out-of-window ACKs or packet duplication occurs,
 * they differ. Since neither occurs due to loss, TCP should really
 * ignore them.
 */
static inline int tcp_dupack_heuristics(const struct tcp_sock *tp)
{
	return tp->sacked_out + 1;
}

/* Linux NewReno/SACK/ECN state machine.
 * --------------------------------------
 *
 * "Open"	Normal state, no dubious events, fast path.
 * "Disorder"   In all the respects it is "Open",
 *		but requires a bit more attention. It is entered when
 *		we see some SACKs or dupacks. It is split of "Open"
 *		mainly to move some processing from fast path to slow one.
 * "CWR"	CWND was reduced due to some Congestion Notification event.
 *		It can be ECN, ICMP source quench, local device congestion.
 * "Recovery"	CWND was reduced, we are fast-retransmitting.
 * "Loss"	CWND was reduced due to RTO timeout or SACK reneging.
 *
 * tcp_fastretrans_alert() is entered:
 * - each incoming ACK, if state is not "Open"
 * - when arrived ACK is unusual, namely:
 *	* SACK
 *	* Duplicate ACK.
 *	* ECN ECE.
 *
 * Counting packets in flight is pretty simple.
 *
 *	in_flight = packets_out - left_out + retrans_out
 *
 *	packets_out is SND.NXT-SND.UNA counted in packets.
 *
 *	retrans_out is number of retransmitted segments.
 *
 *	left_out is number of segments left network, but not ACKed yet.
 *
 *		left_out = sacked_out + lost_out
 *
 *     sacked_out: Packets, which arrived to receiver out of order
 *		   and hence not ACKed. With SACKs this number is simply
 *		   amount of SACKed data. Even without SACKs
 *		   it is easy to give pretty reliable estimate of this number,
 *		   counting duplicate ACKs.
 *
 *       lost_out: Packets lost by network. TCP has no explicit
 *		   "loss notification" feedback from network (for now).
 *		   It means that this number can be only _guessed_.
 *		   Actually, it is the heuristics to predict lossage that
 *		   distinguishes different algorithms.
 *
 *	F.e. after RTO, when all the queue is considered as lost,
 *	lost_out = packets_out and in_flight = retrans_out.
 *
 *		Essentially, we have now a few algorithms detecting
 *		lost packets.
 *
 *		If the receiver supports SACK:
 *
 *		RFC6675/3517: It is the conventional algorithm. A packet is
 *		considered lost if the number of higher sequence packets
 *		SACKed is greater than or equal the DUPACK thoreshold
 *		(reordering). This is implemented in tcp_mark_head_lost and
 *		tcp_update_scoreboard.
 *
 *		RACK (draft-ietf-tcpm-rack-01): it is a newer algorithm
 *		(2017-) that checks timing instead of counting DUPACKs.
 *		Essentially a packet is considered lost if it's not S/ACKed
 *		after RTT + reordering_window, where both metrics are
 *		dynamically measured and adjusted. This is implemented in
 *		tcp_rack_mark_lost.
 *
 *		If the receiver does not support SACK:
 *
 *		NewReno (RFC6582): in Recovery we assume that one segment
 *		is lost (classic Reno). While we are in Recovery and
 *		a partial ACK arrives, we assume that one more packet
 *		is lost (NewReno). This heuristics are the same in NewReno
 *		and SACK.
 *
 * Really tricky (and requiring careful tuning) part of algorithm
 * is hidden in functions tcp_time_to_recover() and tcp_xmit_retransmit_queue().
 * The first determines the moment _when_ we should reduce CWND and,
 * hence, slow down forward transmission. In fact, it determines the moment
 * when we decide that hole is caused by loss, rather than by a reorder.
 *
 * tcp_xmit_retransmit_queue() decides, _what_ we should retransmit to fill
 * holes, caused by lost packets.
 *
 * And the most logically complicated part of algorithm is undo
 * heuristics. We detect false retransmits due to both too early
 * fast retransmit (reordering) and underestimated RTO, analyzing
 * timestamps and D-SACKs. When we detect that some segments were
 * retransmitted by mistake and CWND reduction was wrong, we undo
 * window reduction and abort recovery phase. This logic is hidden
 * inside several functions named tcp_try_undo_<something>.
 */

/* This function decides, when we should leave Disordered state
 * and enter Recovery phase, reducing congestion window.
 *
 * Main question: may we further continue forward transmission
 * with the same cwnd?
 */
static bool tcp_time_to_recover(struct sock *sk, int flag)
{
	struct tcp_sock *tp = tcp_sk(sk);

	/* Trick#1: The loss is proven. */
	if (tp->lost_out)
		return true;

	/* Not-A-Trick#2 : Classic rule... */
	if (!tcp_is_rack(sk) && tcp_dupack_heuristics(tp) > tp->reordering)
		return true;

	return false;
}

/* Detect loss in event "A" above by marking head of queue up as lost.
 * For non-SACK(Reno) senders, the first "packets" number of segments
 * are considered lost. For RFC3517 SACK, a segment is considered lost if it
 * has at least tp->reordering SACKed seqments above it; "packets" refers to
 * the maximum SACKed segments to pass before reaching this limit.
 */
static void tcp_mark_head_lost(struct sock *sk, int packets, int mark_head)
{
	struct tcp_sock *tp = tcp_sk(sk);
	struct sk_buff *skb;
	int cnt, oldcnt, lost;
	unsigned int mss;
	/* Use SACK to deduce losses of new sequences sent during recovery */
	const u32 loss_high = tcp_is_sack(tp) ?  tp->snd_nxt : tp->high_seq;

	WARN_ON(packets > tp->packets_out);
	skb = tp->lost_skb_hint;
	if (skb) {
		/* Head already handled? */
		if (mark_head && after(TCP_SKB_CB(skb)->seq, tp->snd_una))
			return;
		cnt = tp->lost_cnt_hint;
	} else {
		skb = tcp_rtx_queue_head(sk);
		cnt = 0;
	}

	skb_rbtree_walk_from(skb) {
		/* TODO: do this better */
		/* this is not the most efficient way to do this... */
		tp->lost_skb_hint = skb;
		tp->lost_cnt_hint = cnt;

		if (after(TCP_SKB_CB(skb)->end_seq, loss_high))
			break;

		oldcnt = cnt;
		if (tcp_is_reno(tp) ||
		    (TCP_SKB_CB(skb)->sacked & TCPCB_SACKED_ACKED))
			cnt += tcp_skb_pcount(skb);

		if (cnt > packets) {
			if (tcp_is_sack(tp) ||
			    (TCP_SKB_CB(skb)->sacked & TCPCB_SACKED_ACKED) ||
			    (oldcnt >= packets))
				break;

			mss = tcp_skb_mss(skb);
			/* If needed, chop off the prefix to mark as lost. */
			lost = (packets - oldcnt) * mss;
			if (lost < skb->len &&
			    tcp_fragment(sk, TCP_FRAG_IN_RTX_QUEUE, skb,
					 lost, mss, GFP_ATOMIC) < 0)
				break;
			cnt = packets;
		}

		tcp_skb_mark_lost(tp, skb);

		if (mark_head)
			break;
	}
	tcp_verify_left_out(tp);
}

/* Account newly detected lost packet(s) */

static void tcp_update_scoreboard(struct sock *sk, int fast_rexmit)
{
	struct tcp_sock *tp = tcp_sk(sk);

	if (tcp_is_sack(tp)) {
		int sacked_upto = tp->sacked_out - tp->reordering;
		if (sacked_upto >= 0)
			tcp_mark_head_lost(sk, sacked_upto, 0);
		else if (fast_rexmit)
			tcp_mark_head_lost(sk, 1, 1);
	}
}

static bool tcp_tsopt_ecr_before(const struct tcp_sock *tp, u32 when)
{
	return tp->rx_opt.saw_tstamp && tp->rx_opt.rcv_tsecr &&
	       before(tp->rx_opt.rcv_tsecr, when);
}

/* skb is spurious retransmitted if the returned timestamp echo
 * reply is prior to the skb transmission time
 */
static bool tcp_skb_spurious_retrans(const struct tcp_sock *tp,
				     const struct sk_buff *skb)
{
	return (TCP_SKB_CB(skb)->sacked & TCPCB_RETRANS) &&
	       tcp_tsopt_ecr_before(tp, tcp_skb_timestamp(skb));
}

/* Nothing was retransmitted or returned timestamp is less
 * than timestamp of the first retransmission.
 */
static inline bool tcp_packet_delayed(const struct tcp_sock *tp)
{
	return tp->retrans_stamp &&
	       tcp_tsopt_ecr_before(tp, tp->retrans_stamp);
}

/* Undo procedures. */

/* We can clear retrans_stamp when there are no retransmissions in the
 * window. It would seem that it is trivially available for us in
 * tp->retrans_out, however, that kind of assumptions doesn't consider
 * what will happen if errors occur when sending retransmission for the
 * second time. ...It could the that such segment has only
 * TCPCB_EVER_RETRANS set at the present time. It seems that checking
 * the head skb is enough except for some reneging corner cases that
 * are not worth the effort.
 *
 * Main reason for all this complexity is the fact that connection dying
 * time now depends on the validity of the retrans_stamp, in particular,
 * that successive retransmissions of a segment must not advance
 * retrans_stamp under any conditions.
 */
static bool tcp_any_retrans_done(const struct sock *sk)
{
	const struct tcp_sock *tp = tcp_sk(sk);
	struct sk_buff *skb;

	if (tp->retrans_out)
		return true;

	skb = tcp_rtx_queue_head(sk);
	if (unlikely(skb && TCP_SKB_CB(skb)->sacked & TCPCB_EVER_RETRANS))
		return true;

	return false;
}

static void DBGUNDO(struct sock *sk, const char *msg)
{
#if FASTRETRANS_DEBUG > 1
	struct tcp_sock *tp = tcp_sk(sk);
	struct inet_sock *inet = inet_sk(sk);

	if (sk->sk_family == AF_INET) {
		pr_debug("Undo %s %pI4/%u c%u l%u ss%u/%u p%u\n",
			 msg,
			 &inet->inet_daddr, ntohs(inet->inet_dport),
			 tp->snd_cwnd, tcp_left_out(tp),
			 tp->snd_ssthresh, tp->prior_ssthresh,
			 tp->packets_out);
	}
#if IS_ENABLED(CONFIG_IPV6)
	else if (sk->sk_family == AF_INET6) {
		pr_debug("Undo %s %pI6/%u c%u l%u ss%u/%u p%u\n",
			 msg,
			 &sk->sk_v6_daddr, ntohs(inet->inet_dport),
			 tp->snd_cwnd, tcp_left_out(tp),
			 tp->snd_ssthresh, tp->prior_ssthresh,
			 tp->packets_out);
	}
#endif
#endif
}

static void tcp_undo_cwnd_reduction(struct sock *sk, bool unmark_loss)
{
	struct tcp_sock *tp = tcp_sk(sk);

	if (unmark_loss) {
		struct sk_buff *skb;

		skb_rbtree_walk(skb, &sk->tcp_rtx_queue) {
			TCP_SKB_CB(skb)->sacked &= ~TCPCB_LOST;
		}
		tp->lost_out = 0;
		tcp_clear_all_retrans_hints(tp);
	}

	if (tp->prior_ssthresh) {
		const struct inet_connection_sock *icsk = inet_csk(sk);

		tp->snd_cwnd = icsk->icsk_ca_ops->undo_cwnd(sk);

		if (tp->prior_ssthresh > tp->snd_ssthresh) {
			tp->snd_ssthresh = tp->prior_ssthresh;
			tcp_ecn_withdraw_cwr(tp);
		}
	}
	tp->snd_cwnd_stamp = tcp_jiffies32;
	tp->undo_marker = 0;
	tp->rack.advanced = 1; /* Force RACK to re-exam losses */
}

static inline bool tcp_may_undo(const struct tcp_sock *tp)
{
	return tp->undo_marker && (!tp->undo_retrans || tcp_packet_delayed(tp));
}

/* People celebrate: "We love our President!" */
static bool tcp_try_undo_recovery(struct sock *sk)
{
	struct tcp_sock *tp = tcp_sk(sk);

	if (tcp_may_undo(tp)) {
		int mib_idx;

		/* Happy end! We did not retransmit anything
		 * or our original transmission succeeded.
		 */
		DBGUNDO(sk, inet_csk(sk)->icsk_ca_state == TCP_CA_Loss ? "loss" : "retrans");
		tcp_undo_cwnd_reduction(sk, false);
		if (inet_csk(sk)->icsk_ca_state == TCP_CA_Loss)
			mib_idx = LINUX_MIB_TCPLOSSUNDO;
		else
			mib_idx = LINUX_MIB_TCPFULLUNDO;

		NET_INC_STATS(sock_net(sk), mib_idx);
	} else if (tp->rack.reo_wnd_persist) {
		tp->rack.reo_wnd_persist--;
	}
	if (tp->snd_una == tp->high_seq && tcp_is_reno(tp)) {
		/* Hold old state until something *above* high_seq
		 * is ACKed. For Reno it is MUST to prevent false
		 * fast retransmits (RFC2582). SACK TCP is safe. */
		if (!tcp_any_retrans_done(sk))
			tp->retrans_stamp = 0;
		return true;
	}
	tcp_set_ca_state(sk, TCP_CA_Open);
	tp->is_sack_reneg = 0;
	return false;
}

/* Try to undo cwnd reduction, because D-SACKs acked all retransmitted data */
static bool tcp_try_undo_dsack(struct sock *sk)
{
	struct tcp_sock *tp = tcp_sk(sk);

	if (tp->undo_marker && !tp->undo_retrans) {
		tp->rack.reo_wnd_persist = min(TCP_RACK_RECOVERY_THRESH,
					       tp->rack.reo_wnd_persist + 1);
		DBGUNDO(sk, "D-SACK");
		tcp_undo_cwnd_reduction(sk, false);
		NET_INC_STATS(sock_net(sk), LINUX_MIB_TCPDSACKUNDO);
		return true;
	}
	return false;
}

/* Undo during loss recovery after partial ACK or using F-RTO. */
static bool tcp_try_undo_loss(struct sock *sk, bool frto_undo)
{
	struct tcp_sock *tp = tcp_sk(sk);

	if (frto_undo || tcp_may_undo(tp)) {
		tcp_undo_cwnd_reduction(sk, true);

		DBGUNDO(sk, "partial loss");
		NET_INC_STATS(sock_net(sk), LINUX_MIB_TCPLOSSUNDO);
		if (frto_undo)
			NET_INC_STATS(sock_net(sk),
					LINUX_MIB_TCPSPURIOUSRTOS);
		inet_csk(sk)->icsk_retransmits = 0;
		if (frto_undo || tcp_is_sack(tp)) {
			tcp_set_ca_state(sk, TCP_CA_Open);
			tp->is_sack_reneg = 0;
		}
		return true;
	}
	return false;
}

/* The cwnd reduction in CWR and Recovery uses the PRR algorithm in RFC 6937.
 * It computes the number of packets to send (sndcnt) based on packets newly
 * delivered:
 *   1) If the packets in flight is larger than ssthresh, PRR spreads the
 *	cwnd reductions across a full RTT.
 *   2) Otherwise PRR uses packet conservation to send as much as delivered.
 *      But when the retransmits are acked without further losses, PRR
 *      slow starts cwnd up to ssthresh to speed up the recovery.
 */
static void tcp_init_cwnd_reduction(struct sock *sk)
{
	struct tcp_sock *tp = tcp_sk(sk);

	tp->high_seq = tp->snd_nxt;
	tp->tlp_high_seq = 0;
	tp->snd_cwnd_cnt = 0;
	tp->prior_cwnd = tp->snd_cwnd;
	tp->prr_delivered = 0;
	tp->prr_out = 0;
	tp->snd_ssthresh = inet_csk(sk)->icsk_ca_ops->ssthresh(sk);
	tcp_ecn_queue_cwr(tp);
}

void tcp_cwnd_reduction(struct sock *sk, int newly_acked_sacked, int flag)
{
	struct tcp_sock *tp = tcp_sk(sk);
	int sndcnt = 0;
	int delta = tp->snd_ssthresh - tcp_packets_in_flight(tp);

	if (newly_acked_sacked <= 0 || WARN_ON_ONCE(!tp->prior_cwnd))
		return;

	tp->prr_delivered += newly_acked_sacked;
	if (delta < 0) {
		u64 dividend = (u64)tp->snd_ssthresh * tp->prr_delivered +
			       tp->prior_cwnd - 1;
		sndcnt = div_u64(dividend, tp->prior_cwnd) - tp->prr_out;
	} else if ((flag & (FLAG_RETRANS_DATA_ACKED | FLAG_LOST_RETRANS)) ==
		   FLAG_RETRANS_DATA_ACKED) {
		sndcnt = min_t(int, delta,
			       max_t(int, tp->prr_delivered - tp->prr_out,
				     newly_acked_sacked) + 1);
	} else {
		sndcnt = min(delta, newly_acked_sacked);
	}
	/* Force a fast retransmit upon entering fast recovery */
	sndcnt = max(sndcnt, (tp->prr_out ? 0 : 1));
	tp->snd_cwnd = tcp_packets_in_flight(tp) + sndcnt;
}

static inline void tcp_end_cwnd_reduction(struct sock *sk)
{
	struct tcp_sock *tp = tcp_sk(sk);

	if (inet_csk(sk)->icsk_ca_ops->cong_control)
		return;

	/* Reset cwnd to ssthresh in CWR or Recovery (unless it's undone) */
	if (tp->snd_ssthresh < TCP_INFINITE_SSTHRESH &&
	    (inet_csk(sk)->icsk_ca_state == TCP_CA_CWR || tp->undo_marker)) {
		tp->snd_cwnd = tp->snd_ssthresh;
		tp->snd_cwnd_stamp = tcp_jiffies32;
	}
	tcp_ca_event(sk, CA_EVENT_COMPLETE_CWR);
}

/* Enter CWR state. Disable cwnd undo since congestion is proven with ECN */
void tcp_enter_cwr(struct sock *sk)
{
	struct tcp_sock *tp = tcp_sk(sk);

	tp->prior_ssthresh = 0;
	if (inet_csk(sk)->icsk_ca_state < TCP_CA_CWR) {
		tp->undo_marker = 0;
		tcp_init_cwnd_reduction(sk);
		tcp_set_ca_state(sk, TCP_CA_CWR);
	}
}
EXPORT_SYMBOL(tcp_enter_cwr);

static void tcp_try_keep_open(struct sock *sk)
{
	struct tcp_sock *tp = tcp_sk(sk);
	int state = TCP_CA_Open;

	if (tcp_left_out(tp) || tcp_any_retrans_done(sk))
		state = TCP_CA_Disorder;

	if (inet_csk(sk)->icsk_ca_state != state) {
		tcp_set_ca_state(sk, state);
		tp->high_seq = tp->snd_nxt;
	}
}

static void tcp_try_to_open(struct sock *sk, int flag)
{
	struct tcp_sock *tp = tcp_sk(sk);

	tcp_verify_left_out(tp);

	if (!tcp_any_retrans_done(sk))
		tp->retrans_stamp = 0;

	if (flag & FLAG_ECE)
		tcp_enter_cwr(sk);

	if (inet_csk(sk)->icsk_ca_state != TCP_CA_CWR) {
		tcp_try_keep_open(sk);
	}
}

static void tcp_mtup_probe_failed(struct sock *sk)
{
	struct inet_connection_sock *icsk = inet_csk(sk);

	icsk->icsk_mtup.search_high = icsk->icsk_mtup.probe_size - 1;
	icsk->icsk_mtup.probe_size = 0;
	NET_INC_STATS(sock_net(sk), LINUX_MIB_TCPMTUPFAIL);
}

static void tcp_mtup_probe_success(struct sock *sk)
{
	struct tcp_sock *tp = tcp_sk(sk);
	struct inet_connection_sock *icsk = inet_csk(sk);

	/* FIXME: breaks with very large cwnd */
	tp->prior_ssthresh = tcp_current_ssthresh(sk);
	tp->snd_cwnd = tp->snd_cwnd *
		       tcp_mss_to_mtu(sk, tp->mss_cache) /
		       icsk->icsk_mtup.probe_size;
	tp->snd_cwnd_cnt = 0;
	tp->snd_cwnd_stamp = tcp_jiffies32;
	tp->snd_ssthresh = tcp_current_ssthresh(sk);

	icsk->icsk_mtup.search_low = icsk->icsk_mtup.probe_size;
	icsk->icsk_mtup.probe_size = 0;
	tcp_sync_mss(sk, icsk->icsk_pmtu_cookie);
	NET_INC_STATS(sock_net(sk), LINUX_MIB_TCPMTUPSUCCESS);
}

/* Do a simple retransmit without using the backoff mechanisms in
 * tcp_timer. This is used for path mtu discovery.
 * The socket is already locked here.
 */
void tcp_simple_retransmit(struct sock *sk)
{
	const struct inet_connection_sock *icsk = inet_csk(sk);
	struct tcp_sock *tp = tcp_sk(sk);
	struct sk_buff *skb;
	unsigned int mss = tcp_current_mss(sk);

	skb_rbtree_walk(skb, &sk->tcp_rtx_queue) {
		if (tcp_skb_seglen(skb) > mss &&
		    !(TCP_SKB_CB(skb)->sacked & TCPCB_SACKED_ACKED)) {
			if (TCP_SKB_CB(skb)->sacked & TCPCB_SACKED_RETRANS) {
				TCP_SKB_CB(skb)->sacked &= ~TCPCB_SACKED_RETRANS;
				tp->retrans_out -= tcp_skb_pcount(skb);
			}
			tcp_skb_mark_lost_uncond_verify(tp, skb);
		}
	}

	tcp_clear_retrans_hints_partial(tp);

	if (!tp->lost_out)
		return;

	if (tcp_is_reno(tp))
		tcp_limit_reno_sacked(tp);

	tcp_verify_left_out(tp);

	/* Don't muck with the congestion window here.
	 * Reason is that we do not increase amount of _data_
	 * in network, but units changed and effective
	 * cwnd/ssthresh really reduced now.
	 */
	if (icsk->icsk_ca_state != TCP_CA_Loss) {
		tp->high_seq = tp->snd_nxt;
		tp->snd_ssthresh = tcp_current_ssthresh(sk);
		tp->prior_ssthresh = 0;
		tp->undo_marker = 0;
		tcp_set_ca_state(sk, TCP_CA_Loss);
	}
	tcp_xmit_retransmit_queue(sk);
}
EXPORT_SYMBOL(tcp_simple_retransmit);

void tcp_enter_recovery(struct sock *sk, bool ece_ack)
{
	struct tcp_sock *tp = tcp_sk(sk);
	int mib_idx;

	if (tcp_is_reno(tp))
		mib_idx = LINUX_MIB_TCPRENORECOVERY;
	else
		mib_idx = LINUX_MIB_TCPSACKRECOVERY;

	NET_INC_STATS(sock_net(sk), mib_idx);

	tp->prior_ssthresh = 0;
	tcp_init_undo(tp);

	if (!tcp_in_cwnd_reduction(sk)) {
		if (!ece_ack)
			tp->prior_ssthresh = tcp_current_ssthresh(sk);
		tcp_init_cwnd_reduction(sk);
	}
	tcp_set_ca_state(sk, TCP_CA_Recovery);
}

/* Process an ACK in CA_Loss state. Move to CA_Open if lost data are
 * recovered or spurious. Otherwise retransmits more on partial ACKs.
 */
static void tcp_process_loss(struct sock *sk, int flag, int num_dupack,
			     int *rexmit)
{
	struct tcp_sock *tp = tcp_sk(sk);
	bool recovered = !before(tp->snd_una, tp->high_seq);

	if ((flag & FLAG_SND_UNA_ADVANCED || rcu_access_pointer(tp->fastopen_rsk)) &&
	    tcp_try_undo_loss(sk, false))
		return;

	if (tp->frto) { /* F-RTO RFC5682 sec 3.1 (sack enhanced version). */
		/* Step 3.b. A timeout is spurious if not all data are
		 * lost, i.e., never-retransmitted data are (s)acked.
		 */
		if ((flag & FLAG_ORIG_SACK_ACKED) &&
		    tcp_try_undo_loss(sk, true))
			return;

		if (after(tp->snd_nxt, tp->high_seq)) {
			if (flag & FLAG_DATA_SACKED || num_dupack)
				tp->frto = 0; /* Step 3.a. loss was real */
		} else if (flag & FLAG_SND_UNA_ADVANCED && !recovered) {
			tp->high_seq = tp->snd_nxt;
			/* Step 2.b. Try send new data (but deferred until cwnd
			 * is updated in tcp_ack()). Otherwise fall back to
			 * the conventional recovery.
			 */
			if (!tcp_write_queue_empty(sk) &&
			    after(tcp_wnd_end(tp), tp->snd_nxt)) {
				*rexmit = REXMIT_NEW;
				return;
			}
			tp->frto = 0;
		}
	}

	if (recovered) {
		/* F-RTO RFC5682 sec 3.1 step 2.a and 1st part of step 3.a */
		tcp_try_undo_recovery(sk);
		return;
	}
	if (tcp_is_reno(tp)) {
		/* A Reno DUPACK means new data in F-RTO step 2.b above are
		 * delivered. Lower inflight to clock out (re)tranmissions.
		 */
		if (after(tp->snd_nxt, tp->high_seq) && num_dupack)
			tcp_add_reno_sack(sk, num_dupack);
		else if (flag & FLAG_SND_UNA_ADVANCED)
			tcp_reset_reno_sack(tp);
	}
	*rexmit = REXMIT_LOST;
}

/* Undo during fast recovery after partial ACK. */
static bool tcp_try_undo_partial(struct sock *sk, u32 prior_snd_una)
{
	struct tcp_sock *tp = tcp_sk(sk);

	if (tp->undo_marker && tcp_packet_delayed(tp)) {
		/* Plain luck! Hole if filled with delayed
		 * packet, rather than with a retransmit. Check reordering.
		 */
		tcp_check_sack_reordering(sk, prior_snd_una, 1);

		/* We are getting evidence that the reordering degree is higher
		 * than we realized. If there are no retransmits out then we
		 * can undo. Otherwise we clock out new packets but do not
		 * mark more packets lost or retransmit more.
		 */
		if (tp->retrans_out)
			return true;

		if (!tcp_any_retrans_done(sk))
			tp->retrans_stamp = 0;

		DBGUNDO(sk, "partial recovery");
		tcp_undo_cwnd_reduction(sk, true);
		NET_INC_STATS(sock_net(sk), LINUX_MIB_TCPPARTIALUNDO);
		tcp_try_keep_open(sk);
		return true;
	}
	return false;
}

static void tcp_identify_packet_loss(struct sock *sk, int *ack_flag)
{
	struct tcp_sock *tp = tcp_sk(sk);

	if (tcp_rtx_queue_empty(sk))
		return;

	if (unlikely(tcp_is_reno(tp))) {
		tcp_newreno_mark_lost(sk, *ack_flag & FLAG_SND_UNA_ADVANCED);
	} else if (tcp_is_rack(sk)) {
		u32 prior_retrans = tp->retrans_out;

		tcp_rack_mark_lost(sk);
		if (prior_retrans > tp->retrans_out)
			*ack_flag |= FLAG_LOST_RETRANS;
	}
}

static bool tcp_force_fast_retransmit(struct sock *sk)
{
	struct tcp_sock *tp = tcp_sk(sk);

	return after(tcp_highest_sack_seq(tp),
		     tp->snd_una + tp->reordering * tp->mss_cache);
}

/* Process an event, which can update packets-in-flight not trivially.
 * Main goal of this function is to calculate new estimate for left_out,
 * taking into account both packets sitting in receiver's buffer and
 * packets lost by network.
 *
 * Besides that it updates the congestion state when packet loss or ECN
 * is detected. But it does not reduce the cwnd, it is done by the
 * congestion control later.
 *
 * It does _not_ decide what to send, it is made in function
 * tcp_xmit_retransmit_queue().
 */
static void tcp_fastretrans_alert(struct sock *sk, const u32 prior_snd_una,
				  int num_dupack, int *ack_flag, int *rexmit)
{
	struct inet_connection_sock *icsk = inet_csk(sk);
	struct tcp_sock *tp = tcp_sk(sk);
	int fast_rexmit = 0, flag = *ack_flag;
	bool do_lost = num_dupack || ((flag & FLAG_DATA_SACKED) &&
				      tcp_force_fast_retransmit(sk));

	if (!tp->packets_out && tp->sacked_out)
		tp->sacked_out = 0;

	/* Now state machine starts.
	 * A. ECE, hence prohibit cwnd undoing, the reduction is required. */
	if (flag & FLAG_ECE)
		tp->prior_ssthresh = 0;

	/* B. In all the states check for reneging SACKs. */
	if (tcp_check_sack_reneging(sk, flag))
		return;

	/* C. Check consistency of the current state. */
	tcp_verify_left_out(tp);

	/* D. Check state exit conditions. State can be terminated
	 *    when high_seq is ACKed. */
	if (icsk->icsk_ca_state == TCP_CA_Open) {
		WARN_ON(tp->retrans_out != 0);
		tp->retrans_stamp = 0;
	} else if (!before(tp->snd_una, tp->high_seq)) {
		switch (icsk->icsk_ca_state) {
		case TCP_CA_CWR:
			/* CWR is to be held something *above* high_seq
			 * is ACKed for CWR bit to reach receiver. */
			if (tp->snd_una != tp->high_seq) {
				tcp_end_cwnd_reduction(sk);
				tcp_set_ca_state(sk, TCP_CA_Open);
			}
			break;

		case TCP_CA_Recovery:
			if (tcp_is_reno(tp))
				tcp_reset_reno_sack(tp);
			if (tcp_try_undo_recovery(sk))
				return;
			tcp_end_cwnd_reduction(sk);
			break;
		}
	}

	/* E. Process state. */
	switch (icsk->icsk_ca_state) {
	case TCP_CA_Recovery:
		if (!(flag & FLAG_SND_UNA_ADVANCED)) {
			if (tcp_is_reno(tp))
				tcp_add_reno_sack(sk, num_dupack);
		} else {
			if (tcp_try_undo_partial(sk, prior_snd_una))
				return;
			/* Partial ACK arrived. Force fast retransmit. */
			do_lost = tcp_is_reno(tp) ||
				  tcp_force_fast_retransmit(sk);
		}
		if (tcp_try_undo_dsack(sk)) {
			tcp_try_keep_open(sk);
			return;
		}
		tcp_identify_packet_loss(sk, ack_flag);
		break;
	case TCP_CA_Loss:
		tcp_process_loss(sk, flag, num_dupack, rexmit);
		tcp_identify_packet_loss(sk, ack_flag);
		if (!(icsk->icsk_ca_state == TCP_CA_Open ||
		      (*ack_flag & FLAG_LOST_RETRANS)))
			return;
		/* Change state if cwnd is undone or retransmits are lost */
		/* fall through */
	default:
		if (tcp_is_reno(tp)) {
			if (flag & FLAG_SND_UNA_ADVANCED)
				tcp_reset_reno_sack(tp);
			tcp_add_reno_sack(sk, num_dupack);
		}

		if (icsk->icsk_ca_state <= TCP_CA_Disorder)
			tcp_try_undo_dsack(sk);

		tcp_identify_packet_loss(sk, ack_flag);
		if (!tcp_time_to_recover(sk, flag)) {
			tcp_try_to_open(sk, flag);
			return;
		}

		/* MTU probe failure: don't reduce cwnd */
		if (icsk->icsk_ca_state < TCP_CA_CWR &&
		    icsk->icsk_mtup.probe_size &&
		    tp->snd_una == tp->mtu_probe.probe_seq_start) {
			tcp_mtup_probe_failed(sk);
			/* Restores the reduction we did in tcp_mtup_probe() */
			tp->snd_cwnd++;
			tcp_simple_retransmit(sk);
			return;
		}

		/* Otherwise enter Recovery state */
		tcp_enter_recovery(sk, (flag & FLAG_ECE));
		fast_rexmit = 1;
	}

	if (!tcp_is_rack(sk) && do_lost)
		tcp_update_scoreboard(sk, fast_rexmit);
	*rexmit = REXMIT_LOST;
}

static void tcp_update_rtt_min(struct sock *sk, u32 rtt_us, const int flag)
{
	u32 wlen = sock_net(sk)->ipv4.sysctl_tcp_min_rtt_wlen * HZ;
	struct tcp_sock *tp = tcp_sk(sk);

	if ((flag & FLAG_ACK_MAYBE_DELAYED) && rtt_us > tcp_min_rtt(tp)) {
		/* If the remote keeps returning delayed ACKs, eventually
		 * the min filter would pick it up and overestimate the
		 * prop. delay when it expires. Skip suspected delayed ACKs.
		 */
		return;
	}
	minmax_running_min(&tp->rtt_min, wlen, tcp_jiffies32,
			   rtt_us ? : jiffies_to_usecs(1));
}

static bool tcp_ack_update_rtt(struct sock *sk, const int flag,
			       long seq_rtt_us, long sack_rtt_us,
			       long ca_rtt_us, struct rate_sample *rs)
{
	const struct tcp_sock *tp = tcp_sk(sk);

	/* Prefer RTT measured from ACK's timing to TS-ECR. This is because
	 * broken middle-boxes or peers may corrupt TS-ECR fields. But
	 * Karn's algorithm forbids taking RTT if some retransmitted data
	 * is acked (RFC6298).
	 */
	if (seq_rtt_us < 0)
		seq_rtt_us = sack_rtt_us;

	/* RTTM Rule: A TSecr value received in a segment is used to
	 * update the averaged RTT measurement only if the segment
	 * acknowledges some new data, i.e., only if it advances the
	 * left edge of the send window.
	 * See draft-ietf-tcplw-high-performance-00, section 3.3.
	 */
	if (seq_rtt_us < 0 && tp->rx_opt.saw_tstamp && tp->rx_opt.rcv_tsecr &&
	    flag & FLAG_ACKED) {
		u32 delta = tcp_time_stamp(tp) - tp->rx_opt.rcv_tsecr;

		if (likely(delta < INT_MAX / (USEC_PER_SEC / TCP_TS_HZ))) {
			seq_rtt_us = delta * (USEC_PER_SEC / TCP_TS_HZ);
			ca_rtt_us = seq_rtt_us;
		}
	}
	rs->rtt_us = ca_rtt_us; /* RTT of last (S)ACKed packet (or -1) */
	if (seq_rtt_us < 0)
		return false;

	/* ca_rtt_us >= 0 is counting on the invariant that ca_rtt_us is
	 * always taken together with ACK, SACK, or TS-opts. Any negative
	 * values will be skipped with the seq_rtt_us < 0 check above.
	 */
	tcp_update_rtt_min(sk, ca_rtt_us, flag);
	tcp_rtt_estimator(sk, seq_rtt_us);
	tcp_set_rto(sk);

	/* RFC6298: only reset backoff on valid RTT measurement. */
	inet_csk(sk)->icsk_backoff = 0;
	return true;
}

/* Compute time elapsed between (last) SYNACK and the ACK completing 3WHS. */
void tcp_synack_rtt_meas(struct sock *sk, struct request_sock *req)
{
	struct rate_sample rs;
	long rtt_us = -1L;

	if (req && !req->num_retrans && tcp_rsk(req)->snt_synack)
		rtt_us = tcp_stamp_us_delta(tcp_clock_us(), tcp_rsk(req)->snt_synack);

	tcp_ack_update_rtt(sk, FLAG_SYN_ACKED, rtt_us, -1L, rtt_us, &rs);
}


static void tcp_cong_avoid(struct sock *sk, u32 ack, u32 acked)
{
	const struct inet_connection_sock *icsk = inet_csk(sk);

	icsk->icsk_ca_ops->cong_avoid(sk, ack, acked);
	tcp_sk(sk)->snd_cwnd_stamp = tcp_jiffies32;
}

/* Restart timer after forward progress on connection.
 * RFC2988 recommends to restart timer to now+rto.
 */
void tcp_rearm_rto(struct sock *sk)
{
	const struct inet_connection_sock *icsk = inet_csk(sk);
	struct tcp_sock *tp = tcp_sk(sk);

	/* If the retrans timer is currently being used by Fast Open
	 * for SYN-ACK retrans purpose, stay put.
	 */
	if (rcu_access_pointer(tp->fastopen_rsk))
		return;

	if (!tp->packets_out) {
		inet_csk_clear_xmit_timer(sk, ICSK_TIME_RETRANS);
	} else {
		u32 rto = inet_csk(sk)->icsk_rto;
		/* Offset the time elapsed after installing regular RTO */
		if (icsk->icsk_pending == ICSK_TIME_REO_TIMEOUT ||
		    icsk->icsk_pending == ICSK_TIME_LOSS_PROBE) {
			s64 delta_us = tcp_rto_delta_us(sk);
			/* delta_us may not be positive if the socket is locked
			 * when the retrans timer fires and is rescheduled.
			 */
			rto = usecs_to_jiffies(max_t(int, delta_us, 1));
		}
		tcp_reset_xmit_timer(sk, ICSK_TIME_RETRANS, rto,
				     TCP_RTO_MAX, tcp_rtx_queue_head(sk));
	}
}

/* Try to schedule a loss probe; if that doesn't work, then schedule an RTO. */
static void tcp_set_xmit_timer(struct sock *sk)
{
	if (!tcp_schedule_loss_probe(sk, true))
		tcp_rearm_rto(sk);
}

/* If we get here, the whole TSO packet has not been acked. */
static u32 tcp_tso_acked(struct sock *sk, struct sk_buff *skb)
{
	struct tcp_sock *tp = tcp_sk(sk);
	u32 packets_acked;

	BUG_ON(!after(TCP_SKB_CB(skb)->end_seq, tp->snd_una));

	packets_acked = tcp_skb_pcount(skb);
	if (tcp_trim_head(sk, skb, tp->snd_una - TCP_SKB_CB(skb)->seq))
		return 0;
	packets_acked -= tcp_skb_pcount(skb);

	if (packets_acked) {
		BUG_ON(tcp_skb_pcount(skb) == 0);
		BUG_ON(!before(TCP_SKB_CB(skb)->seq, TCP_SKB_CB(skb)->end_seq));
	}

	return packets_acked;
}

static void tcp_ack_tstamp(struct sock *sk, struct sk_buff *skb,
			   u32 prior_snd_una)
{
	const struct skb_shared_info *shinfo;

	/* Avoid cache line misses to get skb_shinfo() and shinfo->tx_flags */
	if (likely(!TCP_SKB_CB(skb)->txstamp_ack))
		return;

	shinfo = skb_shinfo(skb);
	if (!before(shinfo->tskey, prior_snd_una) &&
	    before(shinfo->tskey, tcp_sk(sk)->snd_una)) {
		tcp_skb_tsorted_save(skb) {
			__skb_tstamp_tx(skb, NULL, sk, SCM_TSTAMP_ACK);
		} tcp_skb_tsorted_restore(skb);
	}
}

/* Remove acknowledged frames from the retransmission queue. If our packet
 * is before the ack sequence we can discard it as it's confirmed to have
 * arrived at the other end.
 */
static int tcp_clean_rtx_queue(struct sock *sk, u32 prior_fack,
			       u32 prior_snd_una,
			       struct tcp_sacktag_state *sack)
{
	const struct inet_connection_sock *icsk = inet_csk(sk);
	u64 first_ackt, last_ackt;
	struct tcp_sock *tp = tcp_sk(sk);
	u32 prior_sacked = tp->sacked_out;
	u32 reord = tp->snd_nxt; /* lowest acked un-retx un-sacked seq */
	struct sk_buff *skb, *next;
	bool fully_acked = true;
	long sack_rtt_us = -1L;
	long seq_rtt_us = -1L;
	long ca_rtt_us = -1L;
	u32 pkts_acked = 0;
	u32 last_in_flight = 0;
	bool rtt_update;
	int flag = 0;

	first_ackt = 0;

	for (skb = skb_rb_first(&sk->tcp_rtx_queue); skb; skb = next) {
		struct tcp_skb_cb *scb = TCP_SKB_CB(skb);
		const u32 start_seq = scb->seq;
		u8 sacked = scb->sacked;
		u32 acked_pcount;

		tcp_ack_tstamp(sk, skb, prior_snd_una);

		/* Determine how many packets and what bytes were acked, tso and else */
		if (after(scb->end_seq, tp->snd_una)) {
			if (tcp_skb_pcount(skb) == 1 ||
			    !after(tp->snd_una, scb->seq))
				break;

			acked_pcount = tcp_tso_acked(sk, skb);
			if (!acked_pcount)
				break;
			fully_acked = false;
		} else {
			acked_pcount = tcp_skb_pcount(skb);
		}

		if (unlikely(sacked & TCPCB_RETRANS)) {
			if (sacked & TCPCB_SACKED_RETRANS)
				tp->retrans_out -= acked_pcount;
			flag |= FLAG_RETRANS_DATA_ACKED;
		} else if (!(sacked & TCPCB_SACKED_ACKED)) {
			last_ackt = tcp_skb_timestamp_us(skb);
			WARN_ON_ONCE(last_ackt == 0);
			if (!first_ackt)
				first_ackt = last_ackt;

			last_in_flight = TCP_SKB_CB(skb)->tx.in_flight;
			if (before(start_seq, reord))
				reord = start_seq;
			if (!after(scb->end_seq, tp->high_seq))
				flag |= FLAG_ORIG_SACK_ACKED;
		}

		if (sacked & TCPCB_SACKED_ACKED) {
			tp->sacked_out -= acked_pcount;
		} else if (tcp_is_sack(tp)) {
			tp->delivered += acked_pcount;
			sack->delivered_bytes += skb->len;
			if (!tcp_skb_spurious_retrans(tp, skb))
				tcp_rack_advance(tp, sacked, scb->end_seq,
						 tcp_skb_timestamp_us(skb));
		}
		if (sacked & TCPCB_LOST)
			tp->lost_out -= acked_pcount;

		tp->packets_out -= acked_pcount;
		pkts_acked += acked_pcount;
		tcp_rate_skb_delivered(sk, skb, sack->rate);

		/* Initial outgoing SYN's get put onto the write_queue
		 * just like anything else we transmit.  It is not
		 * true data, and if we misinform our callers that
		 * this ACK acks real data, we will erroneously exit
		 * connection startup slow start one packet too
		 * quickly.  This is severely frowned upon behavior.
		 */
		if (likely(!(scb->tcp_flags & TCPHDR_SYN))) {
			flag |= FLAG_DATA_ACKED;
		} else {
			flag |= FLAG_SYN_ACKED;
			tp->retrans_stamp = 0;
		}

		if (!fully_acked)
			break;

		next = skb_rb_next(skb);
		if (unlikely(skb == tp->retransmit_skb_hint))
			tp->retransmit_skb_hint = NULL;
		if (unlikely(skb == tp->lost_skb_hint))
			tp->lost_skb_hint = NULL;
		tcp_highest_sack_replace(sk, skb, next);
		tcp_rtx_queue_unlink_and_free(skb, sk);
	}

	if (!skb)
		tcp_chrono_stop(sk, TCP_CHRONO_BUSY);

	if (likely(between(tp->snd_up, prior_snd_una, tp->snd_una)))
		tp->snd_up = tp->snd_una;

	if (skb && (TCP_SKB_CB(skb)->sacked & TCPCB_SACKED_ACKED))
		flag |= FLAG_SACK_RENEGING;

	if (likely(first_ackt) && !(flag & FLAG_RETRANS_DATA_ACKED)) {
		seq_rtt_us = tcp_stamp_us_delta(tp->tcp_mstamp, first_ackt);
		ca_rtt_us = tcp_stamp_us_delta(tp->tcp_mstamp, last_ackt);

		if (pkts_acked == 1 && last_in_flight < tp->mss_cache &&
		    last_in_flight && !prior_sacked && fully_acked &&
		    sack->rate->prior_delivered + 1 == tp->delivered &&
		    !(flag & (FLAG_CA_ALERT | FLAG_SYN_ACKED))) {
			/* Conservatively mark a delayed ACK. It's typically
			 * from a lone runt packet over the round trip to
			 * a receiver w/o out-of-order or CE events.
			 */
			flag |= FLAG_ACK_MAYBE_DELAYED;
		}
	}
	if (sack->first_sackt) {
		sack_rtt_us = tcp_stamp_us_delta(tp->tcp_mstamp, sack->first_sackt);
		ca_rtt_us = tcp_stamp_us_delta(tp->tcp_mstamp, sack->last_sackt);
	}
	rtt_update = tcp_ack_update_rtt(sk, flag, seq_rtt_us, sack_rtt_us,
					ca_rtt_us, sack->rate);

	if (flag & FLAG_ACKED) {
		flag |= FLAG_SET_XMIT_TIMER;  /* set TLP or RTO timer */
		if (unlikely(icsk->icsk_mtup.probe_size &&
			     !after(tp->mtu_probe.probe_seq_end, tp->snd_una))) {
			tcp_mtup_probe_success(sk);
		}

		if (tcp_is_reno(tp)) {
			tcp_remove_reno_sacks(sk, pkts_acked);

			/* If any of the cumulatively ACKed segments was
			 * retransmitted, non-SACK case cannot confirm that
			 * progress was due to original transmission due to
			 * lack of TCPCB_SACKED_ACKED bits even if some of
			 * the packets may have been never retransmitted.
			 */
			if (flag & FLAG_RETRANS_DATA_ACKED)
				flag &= ~FLAG_ORIG_SACK_ACKED;

			sack->delivered_bytes = (skb ?
						 TCP_SKB_CB(skb)->seq :
						 tp->snd_una) - prior_snd_una;
		} else {
			int delta;

			/* Non-retransmitted hole got filled? That's reordering */
			if (before(reord, prior_fack))
				tcp_check_sack_reordering(sk, reord, 0);

			delta = prior_sacked - tp->sacked_out;
			tp->lost_cnt_hint -= min(tp->lost_cnt_hint, delta);
		}
	} else if (skb && rtt_update && sack_rtt_us >= 0 &&
		   sack_rtt_us > tcp_stamp_us_delta(tp->tcp_mstamp,
						    tcp_skb_timestamp_us(skb))) {
		/* Do not re-arm RTO if the sack RTT is measured from data sent
		 * after when the head was last (re)transmitted. Otherwise the
		 * timeout may continue to extend in loss recovery.
		 */
		flag |= FLAG_SET_XMIT_TIMER;  /* set TLP or RTO timer */
	}

	if (icsk->icsk_ca_ops->pkts_acked) {
		struct ack_sample sample = { .pkts_acked = pkts_acked,
					     .rtt_us = sack->rate->rtt_us,
					     .in_flight = last_in_flight };

		icsk->icsk_ca_ops->pkts_acked(sk, &sample);
	}

#if FASTRETRANS_DEBUG > 0
	WARN_ON((int)tp->sacked_out < 0);
	WARN_ON((int)tp->lost_out < 0);
	WARN_ON((int)tp->retrans_out < 0);
	if (!tp->packets_out && tcp_is_sack(tp)) {
		icsk = inet_csk(sk);
		if (tp->lost_out) {
			pr_debug("Leak l=%u %d\n",
				 tp->lost_out, icsk->icsk_ca_state);
			tp->lost_out = 0;
		}
		if (tp->sacked_out) {
			pr_debug("Leak s=%u %d\n",
				 tp->sacked_out, icsk->icsk_ca_state);
			tp->sacked_out = 0;
		}
		if (tp->retrans_out) {
			pr_debug("Leak r=%u %d\n",
				 tp->retrans_out, icsk->icsk_ca_state);
			tp->retrans_out = 0;
		}
	}
#endif
	return flag;
}

static void tcp_ack_probe(struct sock *sk)
{
	struct inet_connection_sock *icsk = inet_csk(sk);
	struct sk_buff *head = tcp_send_head(sk);
	const struct tcp_sock *tp = tcp_sk(sk);

	/* Was it a usable window open? */
	if (!head)
		return;
	if (!after(TCP_SKB_CB(head)->end_seq, tcp_wnd_end(tp))) {
		icsk->icsk_backoff = 0;
		inet_csk_clear_xmit_timer(sk, ICSK_TIME_PROBE0);
		/* Socket must be waked up by subsequent tcp_data_snd_check().
		 * This function is not for random using!
		 */
	} else {
		unsigned long when = tcp_probe0_when(sk, TCP_RTO_MAX);

		tcp_reset_xmit_timer(sk, ICSK_TIME_PROBE0,
				     when, TCP_RTO_MAX, NULL);
	}
}

static inline bool tcp_ack_is_dubious(const struct sock *sk, const int flag)
{
	return !(flag & FLAG_NOT_DUP) || (flag & FLAG_CA_ALERT) ||
		inet_csk(sk)->icsk_ca_state != TCP_CA_Open;
}

/* Decide wheather to run the increase function of congestion control. */
static inline bool tcp_may_raise_cwnd(const struct sock *sk, const int flag)
{
	/* If reordering is high then always grow cwnd whenever data is
	 * delivered regardless of its ordering. Otherwise stay conservative
	 * and only grow cwnd on in-order delivery (RFC5681). A stretched ACK w/
	 * new SACK or ECE mark may first advance cwnd here and later reduce
	 * cwnd in tcp_fastretrans_alert() based on more states.
	 */
	if (tcp_sk(sk)->reordering > sock_net(sk)->ipv4.sysctl_tcp_reordering)
		return flag & FLAG_FORWARD_PROGRESS;

	return flag & FLAG_DATA_ACKED;
}

/* The "ultimate" congestion control function that aims to replace the rigid
 * cwnd increase and decrease control (tcp_cong_avoid,tcp_*cwnd_reduction).
 * It's called toward the end of processing an ACK with precise rate
 * information. All transmission or retransmission are delayed afterwards.
 */
static void tcp_cong_control(struct sock *sk, u32 ack, u32 acked_sacked,
			     int flag, const struct rate_sample *rs)
{
	const struct inet_connection_sock *icsk = inet_csk(sk);

	if (icsk->icsk_ca_ops->cong_control) {
		icsk->icsk_ca_ops->cong_control(sk, rs);
		return;
	}

	if (tcp_in_cwnd_reduction(sk)) {
		/* Reduce cwnd if state mandates */
		tcp_cwnd_reduction(sk, acked_sacked, flag);
	} else if (tcp_may_raise_cwnd(sk, flag)) {
		/* Advance cwnd if state allows */
		tcp_cong_avoid(sk, ack, acked_sacked);
	}
	tcp_update_pacing_rate(sk);
}

/* Check that window update is acceptable.
 * The function assumes that snd_una<=ack<=snd_next.
 */
static inline bool tcp_may_update_window(const struct tcp_sock *tp,
					const u32 ack, const u32 ack_seq,
					const u32 nwin)
{
	return	after(ack, tp->snd_una) ||
		after(ack_seq, tp->snd_wl1) ||
		(ack_seq == tp->snd_wl1 && nwin > tp->snd_wnd);
}

/* If we update tp->snd_una, also update tp->bytes_acked */
static void tcp_snd_una_update(struct tcp_sock *tp, u32 ack)
{
	u32 delta = ack - tp->snd_una;

	sock_owned_by_me((struct sock *)tp);
	tp->bytes_acked += delta;
	tp->snd_una = ack;
}

/* If we update tp->rcv_nxt, also update tp->bytes_received */
static void tcp_rcv_nxt_update(struct tcp_sock *tp, u32 seq)
{
	u32 delta = seq - tp->rcv_nxt;

	sock_owned_by_me((struct sock *)tp);
	tp->bytes_received += delta;
	WRITE_ONCE(tp->rcv_nxt, seq);
}

/* Update our send window.
 *
 * Window update algorithm, described in RFC793/RFC1122 (used in linux-2.2
 * and in FreeBSD. NetBSD's one is even worse.) is wrong.
 */
static int tcp_ack_update_window(struct sock *sk, const struct sk_buff *skb, u32 ack,
				 u32 ack_seq)
{
	struct tcp_sock *tp = tcp_sk(sk);
	int flag = 0;
	u32 nwin = ntohs(tcp_hdr(skb)->window);

	if (likely(!tcp_hdr(skb)->syn))
		nwin <<= tp->rx_opt.snd_wscale;

	if (tcp_may_update_window(tp, ack, ack_seq, nwin)) {
		flag |= FLAG_WIN_UPDATE;
		tcp_update_wl(tp, ack_seq);

		if (tp->snd_wnd != nwin) {
			tp->snd_wnd = nwin;

			/* Note, it is the only place, where
			 * fast path is recovered for sending TCP.
			 */
			tp->pred_flags = 0;
			tcp_fast_path_check(sk);

			if (!tcp_write_queue_empty(sk))
				tcp_slow_start_after_idle_check(sk);

			if (nwin > tp->max_window) {
				tp->max_window = nwin;
				tcp_sync_mss(sk, inet_csk(sk)->icsk_pmtu_cookie);
			}
		}
	}

	tcp_snd_una_update(tp, ack);

	return flag;
}

static bool __tcp_oow_rate_limited(struct net *net, int mib_idx,
				   u32 *last_oow_ack_time)
{
	if (*last_oow_ack_time) {
		s32 elapsed = (s32)(tcp_jiffies32 - *last_oow_ack_time);

		if (0 <= elapsed && elapsed < net->ipv4.sysctl_tcp_invalid_ratelimit) {
			NET_INC_STATS(net, mib_idx);
			return true;	/* rate-limited: don't send yet! */
		}
	}

	*last_oow_ack_time = tcp_jiffies32;

	return false;	/* not rate-limited: go ahead, send dupack now! */
}

/* Return true if we're currently rate-limiting out-of-window ACKs and
 * thus shouldn't send a dupack right now. We rate-limit dupacks in
 * response to out-of-window SYNs or ACKs to mitigate ACK loops or DoS
 * attacks that send repeated SYNs or ACKs for the same connection. To
 * do this, we do not send a duplicate SYNACK or ACK if the remote
 * endpoint is sending out-of-window SYNs or pure ACKs at a high rate.
 */
bool tcp_oow_rate_limited(struct net *net, const struct sk_buff *skb,
			  int mib_idx, u32 *last_oow_ack_time)
{
	/* Data packets without SYNs are not likely part of an ACK loop. */
	if ((TCP_SKB_CB(skb)->seq != TCP_SKB_CB(skb)->end_seq) &&
	    !tcp_hdr(skb)->syn)
		return false;

	return __tcp_oow_rate_limited(net, mib_idx, last_oow_ack_time);
}

/* RFC 5961 7 [ACK Throttling] */
static void tcp_send_challenge_ack(struct sock *sk, const struct sk_buff *skb,
				   bool accecn_reflector)
{
	/* unprotected vars, we dont care of overwrites */
	static u32 challenge_timestamp;
	static unsigned int challenge_count;
	struct tcp_sock *tp = tcp_sk(sk);
	struct net *net = sock_net(sk);
	u32 count, now;

	/* First check our per-socket dupack rate limit. */
	if (__tcp_oow_rate_limited(net,
				   LINUX_MIB_TCPACKSKIPPEDCHALLENGE,
				   &tp->last_oow_ack_time))
		return;

	/* Then check host-wide RFC 5961 rate limit. */
	now = jiffies / HZ;
	if (now != challenge_timestamp) {
		u32 ack_limit = net->ipv4.sysctl_tcp_challenge_ack_limit;
		u32 half = (ack_limit + 1) >> 1;

		challenge_timestamp = now;
		WRITE_ONCE(challenge_count, half + prandom_u32_max(ack_limit));
	}
	count = READ_ONCE(challenge_count);
	if (count > 0) {
		WRITE_ONCE(challenge_count, count - 1);
		NET_INC_STATS(net, LINUX_MIB_TCPCHALLENGEACK);
		tcp_send_ack(sk, !accecn_reflector ? 0 :
				 tcp_accecn_reflector_flags(tp->syn_ect_rcv));
	}
}

static void tcp_store_ts_recent(struct tcp_sock *tp)
{
	tp->rx_opt.ts_recent = tp->rx_opt.rcv_tsval;
	tp->rx_opt.ts_recent_stamp = ktime_get_seconds();
}

static int __tcp_replace_ts_recent(struct tcp_sock *tp, s32 tstamp_delta)
{
	tcp_store_ts_recent(tp);
	return tstamp_delta > 0 ? FLAG_TS_PROGRESS : 0;
}

static int tcp_replace_ts_recent(struct tcp_sock *tp, u32 seq)
{
	if (tp->rx_opt.saw_tstamp && !after(seq, tp->rcv_wup)) {
		/* PAWS bug workaround wrt. ACK frames, the PAWS discard
		 * extra check below makes sure this can only happen
		 * for pure ACK frames.  -DaveM
		 *
		 * Not only, also it occurs for expired timestamps.
		 */

		if (tcp_paws_check(&tp->rx_opt, 0)) {
			s32 delta = tp->rx_opt.rcv_tsval - tp->rx_opt.ts_recent;
			return __tcp_replace_ts_recent(tp, delta);
		}
	}

	return 0;
}

/* This routine deals with acks during a TLP episode.
 * We mark the end of a TLP episode on receiving TLP dupack or when
 * ack is after tlp_high_seq.
 * Ref: loss detection algorithm in draft-dukkipati-tcpm-tcp-loss-probe.
 */
static void tcp_process_tlp_ack(struct sock *sk, u32 ack, int flag)
{
	struct tcp_sock *tp = tcp_sk(sk);

	if (before(ack, tp->tlp_high_seq))
		return;

	if (flag & FLAG_DSACKING_ACK) {
		/* This DSACK means original and TLP probe arrived; no loss */
		tp->tlp_high_seq = 0;
	} else if (after(ack, tp->tlp_high_seq)) {
		/* ACK advances: there was a loss, so reduce cwnd. Reset
		 * tlp_high_seq in tcp_init_cwnd_reduction()
		 */
		tcp_init_cwnd_reduction(sk);
		tcp_set_ca_state(sk, TCP_CA_CWR);
		tcp_end_cwnd_reduction(sk);
		tcp_try_keep_open(sk);
		NET_INC_STATS(sock_net(sk),
				LINUX_MIB_TCPLOSSPROBERECOVERY);
	} else if (!(flag & (FLAG_SND_UNA_ADVANCED |
			     FLAG_NOT_DUP | FLAG_DATA_SACKED))) {
		/* Pure dupack: original and TLP probe arrived; no loss */
		tp->tlp_high_seq = 0;
	}
}

static inline void tcp_in_ack_event(struct sock *sk, int flag)
{
	const struct inet_connection_sock *icsk = inet_csk(sk);

	if (icsk->icsk_ca_ops->in_ack_event) {
		u32 ack_ev_flags = 0;
		if (flag & FLAG_WIN_UPDATE)
			ack_ev_flags |= CA_ACK_WIN_UPDATE;
		if (flag & FLAG_SLOWPATH) {
			ack_ev_flags = CA_ACK_SLOWPATH;
			if (flag & FLAG_ECE)
				ack_ev_flags |= CA_ACK_ECE;
		}

		icsk->icsk_ca_ops->in_ack_event(sk, ack_ev_flags);
	}
}

/* Congestion control has updated the cwnd already. So if we're in
 * loss recovery then now we do any new sends (for FRTO) or
 * retransmits (for CA_Loss or CA_recovery) that make sense.
 */
static void tcp_xmit_recovery(struct sock *sk, int rexmit)
{
	struct tcp_sock *tp = tcp_sk(sk);

	if (rexmit == REXMIT_NONE || sk->sk_state == TCP_SYN_SENT)
		return;

	if (unlikely(rexmit == REXMIT_NEW)) {
		__tcp_push_pending_frames(sk, tcp_current_mss(sk),
					  TCP_NAGLE_OFF);
		if (after(tp->snd_nxt, tp->high_seq))
			return;
		tp->frto = 0;
	}
	tcp_xmit_retransmit_queue(sk);
}

/* Returns the number of packets newly acked or sacked by the current ACK */
static u32 tcp_newly_delivered(struct sock *sk, u32 prior_delivered,
			       u32 ecn_count)
{
	const struct net *net = sock_net(sk);
	struct tcp_sock *tp = tcp_sk(sk);
	u32 delivered;

	delivered = tp->delivered - prior_delivered;
	NET_ADD_STATS(net, LINUX_MIB_TCPDELIVERED, delivered);

	if (ecn_count) {
		if (tcp_ecn_mode_rfc3168(tp))
			ecn_count = delivered;

		tp->delivered_ce += ecn_count;
		if (tcp_ecn_mode_accecn(tp) &&
		    tcp_accecn_ace_deficit(tp) >= TCP_ACCECN_ACE_MAX_DELTA)
			inet_csk(sk)->icsk_ack.pending |= ICSK_ACK_NOW;
		NET_ADD_STATS(net, LINUX_MIB_TCPDELIVEREDCE, ecn_count);
	}

	return delivered;
}

/* This routine deals with incoming acks, but not outgoing ones. */
static int tcp_ack(struct sock *sk, const struct sk_buff *skb, int flag)
{
	struct inet_connection_sock *icsk = inet_csk(sk);
	struct tcp_sock *tp = tcp_sk(sk);
	struct tcp_sacktag_state sack_state;
	struct rate_sample rs = { .prior_delivered = 0 };
	u32 prior_snd_una = tp->snd_una;
	bool is_sack_reneg = tp->is_sack_reneg;
	u32 ack_seq = TCP_SKB_CB(skb)->seq;
	u32 ack = TCP_SKB_CB(skb)->ack_seq;
	int num_dupack = 0;
	int prior_packets = tp->packets_out;
	u32 delivered = tp->delivered;
	u32 lost = tp->lost;
	int rexmit = REXMIT_NONE; /* Flag to (re)transmit to recover losses */
	u32 ecn_count = 0; /* Did we receive ECE/an AccECN ACE update? */
	u32 prior_fack;

	sack_state.delivered_bytes = 0;
	sack_state.first_sackt = 0;
	sack_state.rate = &rs;

	/* We very likely will need to access rtx queue. */
	prefetch(sk->tcp_rtx_queue.rb_node);

	/* If the ack is older than previous acks
	 * then we can probably ignore it.
	 */
	if (before(ack, prior_snd_una)) {
		/* RFC 5961 5.2 [Blind Data Injection Attack].[Mitigation] */
		if (before(ack, prior_snd_una - tp->max_window)) {
			if (!(flag & FLAG_NO_CHALLENGE_ACK))
				tcp_send_challenge_ack(sk, skb, false);
			return -1;
		}
		goto old_ack;
	}

	/* If the ack includes data we haven't sent yet, discard
	 * this segment (RFC793 Section 3.9).
	 */
	if (after(ack, tp->snd_nxt))
		return -1;

	if (after(ack, prior_snd_una)) {
		flag |= FLAG_SND_UNA_ADVANCED;
		icsk->icsk_retransmits = 0;

#if IS_ENABLED(CONFIG_TLS_DEVICE)
		if (static_branch_unlikely(&clean_acked_data_enabled.key))
			if (icsk->icsk_clean_acked)
				icsk->icsk_clean_acked(sk, ack);
#endif
	}

	prior_fack = tcp_is_sack(tp) ? tcp_highest_sack_seq(tp) : tp->snd_una;
	rs.prior_in_flight = tcp_packets_in_flight(tp);

	/* ts_recent update must be made after we are sure that the packet
	 * is in window.
	 */
	if (flag & FLAG_UPDATE_TS_RECENT)
		flag |= tcp_replace_ts_recent(tp, TCP_SKB_CB(skb)->seq);

	if ((flag & (FLAG_SLOWPATH | FLAG_SND_UNA_ADVANCED)) ==
	    FLAG_SND_UNA_ADVANCED) {
		/* Window is constant, pure forward advance.
		 * No more checks are required.
		 * Note, we use the fact that SND.UNA>=SND.WL2.
		 */
		tcp_update_wl(tp, ack_seq);
		tcp_snd_una_update(tp, ack);
		flag |= FLAG_WIN_UPDATE;

		NET_INC_STATS(sock_net(sk), LINUX_MIB_TCPHPACKS);
	} else {
		if (ack_seq != TCP_SKB_CB(skb)->end_seq)
			flag |= FLAG_DATA;
		else
			NET_INC_STATS(sock_net(sk), LINUX_MIB_TCPPUREACKS);

		flag |= tcp_ack_update_window(sk, skb, ack, ack_seq);

		if (TCP_SKB_CB(skb)->sacked)
			flag |= tcp_sacktag_write_queue(sk, skb, prior_snd_una,
							&sack_state);
		ecn_count = tcp_ecn_rcv_ecn_echo(tp, tcp_hdr(skb));
		if (ecn_count > 0)
			flag |= FLAG_ECE;
	}

	/* We passed data and got it acked, remove any soft error
	 * log. Something worked...
	 */
	sk->sk_err_soft = 0;
	icsk->icsk_probes_out = 0;
	tp->rcv_tstamp = tcp_jiffies32;
	if (!prior_packets)
		goto no_queue;

	/* See if we can take anything off of the retransmit queue. */
	flag |= tcp_clean_rtx_queue(sk, prior_fack, prior_snd_una, &sack_state);

	tcp_rack_update_reo_wnd(sk, &rs);

	if (tcp_ecn_mode_accecn(tp)) {
		ecn_count = tcp_accecn_process(tp, skb,
					       tp->delivered - delivered,
					       sack_state.delivered_bytes, flag);
		if (ecn_count > 0)
			flag |= FLAG_ECE;
	}

	tcp_in_ack_event(sk, flag);

	if (tp->tlp_high_seq)
		tcp_process_tlp_ack(sk, ack, flag);
	/* If needed, reset TLP/RTO timer; RACK may later override this. */
	if (flag & FLAG_SET_XMIT_TIMER)
		tcp_set_xmit_timer(sk);

	if (tcp_ack_is_dubious(sk, flag)) {
		if (!(flag & (FLAG_SND_UNA_ADVANCED | FLAG_NOT_DUP))) {
			num_dupack = 1;
			/* Consider if pure acks were aggregated in tcp_add_backlog() */
			if (!(flag & FLAG_DATA))
				num_dupack = max_t(u16, 1, skb_shinfo(skb)->gso_segs);
		}
		tcp_fastretrans_alert(sk, prior_snd_una, num_dupack, &flag,
				      &rexmit);
	}

	if ((flag & FLAG_FORWARD_PROGRESS) || !(flag & FLAG_NOT_DUP))
		sk_dst_confirm(sk);

	delivered = tcp_newly_delivered(sk, delivered, ecn_count);

	lost = tp->lost - lost;			/* freshly marked lost */
	rs.is_ack_delayed = !!(flag & FLAG_ACK_MAYBE_DELAYED);
	tcp_rate_gen(sk, delivered, lost, is_sack_reneg, sack_state.rate);
	tcp_cong_control(sk, ack, delivered, flag, sack_state.rate);
	tcp_xmit_recovery(sk, rexmit);
	return 1;

no_queue:
	if (tcp_ecn_mode_accecn(tp)) {
		ecn_count = tcp_accecn_process(tp, skb,
					       tp->delivered - delivered,
					       sack_state.delivered_bytes, flag);
		if (ecn_count > 0)
			flag |= FLAG_ECE;
	}
	tcp_in_ack_event(sk, flag);
	/* If data was DSACKed, see if we can undo a cwnd reduction. */
	if (flag & FLAG_DSACKING_ACK) {
		tcp_fastretrans_alert(sk, prior_snd_una, num_dupack, &flag,
				      &rexmit);
		tcp_newly_delivered(sk, delivered, ecn_count);
	}
	/* If this ack opens up a zero window, clear backoff.  It was
	 * being used to time the probes, and is probably far higher than
	 * it needs to be for normal retransmission.
	 */
	tcp_ack_probe(sk);

	if (tp->tlp_high_seq)
		tcp_process_tlp_ack(sk, ack, flag);
	return 1;

old_ack:
	/* If data was SACKed, tag it and see if we should send more data.
	 * If data was DSACKed, see if we can undo a cwnd reduction.
	 */
	if (TCP_SKB_CB(skb)->sacked) {
		flag |= tcp_sacktag_write_queue(sk, skb, prior_snd_una,
						&sack_state);
		tcp_fastretrans_alert(sk, prior_snd_una, num_dupack, &flag,
				      &rexmit);
		tcp_newly_delivered(sk, delivered, ecn_count);
		tcp_xmit_recovery(sk, rexmit);
	}

	return 0;
}

static void tcp_parse_fastopen_option(int len, const unsigned char *cookie,
				      bool syn, struct tcp_fastopen_cookie *foc,
				      bool exp_opt)
{
	/* Valid only in SYN or SYN-ACK with an even length.  */
	if (!foc || !syn || len < 0 || (len & 1))
		return;

	if (len >= TCP_FASTOPEN_COOKIE_MIN &&
	    len <= TCP_FASTOPEN_COOKIE_MAX)
		memcpy(foc->val, cookie, len);
	else if (len != 0)
		len = -1;
	foc->len = len;
	foc->exp = exp_opt;
}

static void smc_parse_options(const struct tcphdr *th,
			      struct tcp_options_received *opt_rx,
			      const unsigned char *ptr,
			      int opsize)
{
#if IS_ENABLED(CONFIG_SMC)
	if (static_branch_unlikely(&tcp_have_smc)) {
		if (th->syn && !(opsize & 1) &&
		    opsize >= TCPOLEN_EXP_SMC_BASE &&
		    get_unaligned_be32(ptr) == TCPOPT_SMC_MAGIC)
			opt_rx->smc_ok = 1;
	}
#endif
}

/* Try to parse the MSS option from the TCP header. Return 0 on failure, clamped
 * value on success.
 */
static u16 tcp_parse_mss_option(const struct tcphdr *th, u16 user_mss)
{
	const unsigned char *ptr = (const unsigned char *)(th + 1);
	int length = (th->doff * 4) - sizeof(struct tcphdr);
	u16 mss = 0;

	while (length > 0) {
		int opcode = *ptr++;
		int opsize;

		switch (opcode) {
		case TCPOPT_EOL:
			return mss;
		case TCPOPT_NOP:	/* Ref: RFC 793 section 3.1 */
			length--;
			continue;
		default:
			if (length < 2)
				return mss;
			opsize = *ptr++;
			if (opsize < 2) /* "silly options" */
				return mss;
			if (opsize > length)
				return mss;	/* fail on partial options */
			if (opcode == TCPOPT_MSS && opsize == TCPOLEN_MSS) {
				u16 in_mss = get_unaligned_be16(ptr);

				if (in_mss) {
					if (user_mss && user_mss < in_mss)
						in_mss = user_mss;
					mss = in_mss;
				}
			}
			ptr += opsize - 2;
			length -= opsize;
		}
	}
	return mss;
}

/* Look for tcp options. Normally only called on SYN and SYNACK packets.
 * But, this can also be called on packets in the established flow when
 * the fast version below fails.
 */
void tcp_parse_options(const struct net *net,
		       const struct sk_buff *skb,
		       struct tcp_options_received *opt_rx, int estab,
		       struct tcp_fastopen_cookie *foc)
{
	const unsigned char *ptr;
	const struct tcphdr *th = tcp_hdr(skb);
	int length = (th->doff * 4) - sizeof(struct tcphdr);

	ptr = (const unsigned char *)(th + 1);
	opt_rx->saw_tstamp = 0;
	opt_rx->accecn = -1;

	while (length > 0) {
		int opcode = *ptr++;
		int opsize;

		switch (opcode) {
		case TCPOPT_EOL:
			return;
		case TCPOPT_NOP:	/* Ref: RFC 793 section 3.1 */
			length--;
			continue;
		default:
			if (length < 2)
				return;
			opsize = *ptr++;
			if (opsize < 2) /* "silly options" */
				return;
			if (opsize > length)
				return;	/* don't parse partial options */
			switch (opcode) {
			case TCPOPT_MSS:
				if (opsize == TCPOLEN_MSS && th->syn && !estab) {
					u16 in_mss = get_unaligned_be16(ptr);
					if (in_mss) {
						if (opt_rx->user_mss &&
						    opt_rx->user_mss < in_mss)
							in_mss = opt_rx->user_mss;
						opt_rx->mss_clamp = in_mss;
					}
				}
				break;
			case TCPOPT_WINDOW:
				if (opsize == TCPOLEN_WINDOW && th->syn &&
				    !estab && net->ipv4.sysctl_tcp_window_scaling) {
					__u8 snd_wscale = *(__u8 *)ptr;
					opt_rx->wscale_ok = 1;
					if (snd_wscale > TCP_MAX_WSCALE) {
						net_info_ratelimited("%s: Illegal window scaling value %d > %u received\n",
								     __func__,
								     snd_wscale,
								     TCP_MAX_WSCALE);
						snd_wscale = TCP_MAX_WSCALE;
					}
					opt_rx->snd_wscale = snd_wscale;
				}
				break;
			case TCPOPT_TIMESTAMP:
				if ((opsize == TCPOLEN_TIMESTAMP) &&
				    ((estab && opt_rx->tstamp_ok) ||
				     (!estab && net->ipv4.sysctl_tcp_timestamps))) {
					opt_rx->saw_tstamp = 1;
					opt_rx->rcv_tsval = get_unaligned_be32(ptr);
					opt_rx->rcv_tsecr = get_unaligned_be32(ptr + 4);
				}
				break;
			case TCPOPT_SACK_PERM:
				if (opsize == TCPOLEN_SACK_PERM && th->syn &&
				    !estab && net->ipv4.sysctl_tcp_sack) {
					opt_rx->sack_ok = TCP_SACK_SEEN;
					tcp_sack_reset(opt_rx);
				}
				break;

			case TCPOPT_SACK:
				if ((opsize >= (TCPOLEN_SACK_BASE + TCPOLEN_SACK_PERBLOCK)) &&
				   !((opsize - TCPOLEN_SACK_BASE) % TCPOLEN_SACK_PERBLOCK) &&
				   opt_rx->sack_ok) {
					TCP_SKB_CB(skb)->sacked = (ptr - 2) - (unsigned char *)th;
				}
				break;
#ifdef CONFIG_TCP_MD5SIG
			case TCPOPT_MD5SIG:
				/*
				 * The MD5 Hash has already been
				 * checked (see tcp_v{4,6}_do_rcv()).
				 */
				break;
#endif
			case TCPOPT_MPTCP:
				mptcp_parse_option(skb, ptr, opsize, opt_rx);
				break;

			case TCPOPT_FASTOPEN:
				tcp_parse_fastopen_option(
					opsize - TCPOLEN_FASTOPEN_BASE,
					ptr, th->syn, foc, false);
				break;

			case TCPOPT_EXP:
				if (opsize >= TCPOLEN_EXP_ACCECN_BASE &&
				    get_unaligned_be16(ptr) ==
				    TCPOPT_ACCECN_MAGIC)
					opt_rx->accecn = (ptr - 2) - (unsigned char *)th;

				/* Fast Open option shares code 254 using a
				 * 16 bits magic number.
				 */
				else if (opsize >= TCPOLEN_EXP_FASTOPEN_BASE &&
				    get_unaligned_be16(ptr) ==
				    TCPOPT_FASTOPEN_MAGIC)
					tcp_parse_fastopen_option(opsize -
						TCPOLEN_EXP_FASTOPEN_BASE,
						ptr + 2, th->syn, foc, true);
				else
					smc_parse_options(th, opt_rx, ptr,
							  opsize);
				break;

			}
			ptr += opsize-2;
			length -= opsize;
		}
	}
}
EXPORT_SYMBOL(tcp_parse_options);

static bool tcp_parse_aligned_timestamp(struct tcp_sock *tp, const struct tcphdr *th)
{
	const __be32 *ptr = (const __be32 *)(th + 1);

	if (*ptr == htonl((TCPOPT_NOP << 24) | (TCPOPT_NOP << 16)
			  | (TCPOPT_TIMESTAMP << 8) | TCPOLEN_TIMESTAMP)) {
		tp->rx_opt.saw_tstamp = 1;
		++ptr;
		tp->rx_opt.rcv_tsval = ntohl(*ptr);
		++ptr;
		if (*ptr)
			tp->rx_opt.rcv_tsecr = ntohl(*ptr) - tp->tsoffset;
		else
			tp->rx_opt.rcv_tsecr = 0;
		return true;
	}
	return false;
}

/* Fast parse options. This hopes to only see timestamps.
 * If it is wrong it falls back on tcp_parse_options().
 */
static bool tcp_fast_parse_options(const struct net *net,
				   const struct sk_buff *skb,
				   const struct tcphdr *th, struct tcp_sock *tp)
{
	/* In the spirit of fast parsing, compare doff directly to constant
	 * values.  Because equality is used, short doff can be ignored here.
	 */
	if (th->doff == (sizeof(*th) / 4)) {
		tp->rx_opt.saw_tstamp = 0;
		return false;
	} else if (tp->rx_opt.tstamp_ok &&
		   th->doff == ((sizeof(*th) + TCPOLEN_TSTAMP_ALIGNED) / 4)) {
		if (tcp_parse_aligned_timestamp(tp, th))
			return true;
	}

	tcp_parse_options(net, skb, &tp->rx_opt, 1, NULL);
	if (tp->rx_opt.saw_tstamp && tp->rx_opt.rcv_tsecr)
		tp->rx_opt.rcv_tsecr -= tp->tsoffset;

	return true;
}

#ifdef CONFIG_TCP_MD5SIG
/*
 * Parse MD5 Signature option
 */
const u8 *tcp_parse_md5sig_option(const struct tcphdr *th)
{
	int length = (th->doff << 2) - sizeof(*th);
	const u8 *ptr = (const u8 *)(th + 1);

	/* If not enough data remaining, we can short cut */
	while (length >= TCPOLEN_MD5SIG) {
		int opcode = *ptr++;
		int opsize;

		switch (opcode) {
		case TCPOPT_EOL:
			return NULL;
		case TCPOPT_NOP:
			length--;
			continue;
		default:
			opsize = *ptr++;
			if (opsize < 2 || opsize > length)
				return NULL;
			if (opcode == TCPOPT_MD5SIG)
				return opsize == TCPOLEN_MD5SIG ? ptr : NULL;
		}
		ptr += opsize - 2;
		length -= opsize;
	}
	return NULL;
}
EXPORT_SYMBOL(tcp_parse_md5sig_option);
#endif

/* Sorry, PAWS as specified is broken wrt. pure-ACKs -DaveM
 *
 * It is not fatal. If this ACK does _not_ change critical state (seqs, window)
 * it can pass through stack. So, the following predicate verifies that
 * this segment is not used for anything but congestion avoidance or
 * fast retransmit. Moreover, we even are able to eliminate most of such
 * second order effects, if we apply some small "replay" window (~RTO)
 * to timestamp space.
 *
 * All these measures still do not guarantee that we reject wrapped ACKs
 * on networks with high bandwidth, when sequence space is recycled fastly,
 * but it guarantees that such events will be very rare and do not affect
 * connection seriously. This doesn't look nice, but alas, PAWS is really
 * buggy extension.
 *
 * [ Later note. Even worse! It is buggy for segments _with_ data. RFC
 * states that events when retransmit arrives after original data are rare.
 * It is a blatant lie. VJ forgot about fast retransmit! 8)8) It is
 * the biggest problem on large power networks even with minor reordering.
 * OK, let's give it small replay window. If peer clock is even 1hz, it is safe
 * up to bandwidth of 18Gigabit/sec. 8) ]
 */

static int tcp_disordered_ack(const struct sock *sk, const struct sk_buff *skb)
{
	const struct tcp_sock *tp = tcp_sk(sk);
	const struct tcphdr *th = tcp_hdr(skb);
	u32 seq = TCP_SKB_CB(skb)->seq;
	u32 ack = TCP_SKB_CB(skb)->ack_seq;

	return (/* 1. Pure ACK with correct sequence number. */
		(th->ack && seq == TCP_SKB_CB(skb)->end_seq && seq == tp->rcv_nxt) &&

		/* 2. ... and duplicate ACK. */
		ack == tp->snd_una &&

		/* 3. ... and does not update window. */
		!tcp_may_update_window(tp, ack, seq, ntohs(th->window) << tp->rx_opt.snd_wscale) &&

		/* 4. ... and sits in replay window. */
		(s32)(tp->rx_opt.ts_recent - tp->rx_opt.rcv_tsval) <= (inet_csk(sk)->icsk_rto * 1024) / HZ);
}

static inline bool tcp_paws_discard(const struct sock *sk,
				   const struct sk_buff *skb)
{
	const struct tcp_sock *tp = tcp_sk(sk);

	return !tcp_paws_check(&tp->rx_opt, TCP_PAWS_WINDOW) &&
	       !tcp_disordered_ack(sk, skb);
}

/* Check segment sequence number for validity.
 *
 * Segment controls are considered valid, if the segment
 * fits to the window after truncation to the window. Acceptability
 * of data (and SYN, FIN, of course) is checked separately.
 * See tcp_data_queue(), for example.
 *
 * Also, controls (RST is main one) are accepted using RCV.WUP instead
 * of RCV.NXT. Peer still did not advance his SND.UNA when we
 * delayed ACK, so that hisSND.UNA<=ourRCV.WUP.
 * (borrowed from freebsd)
 */

static inline bool tcp_sequence(const struct tcp_sock *tp, u32 seq, u32 end_seq)
{
	return	!before(end_seq, tp->rcv_wup) &&
		!after(seq, tp->rcv_nxt + tcp_receive_window(tp));
}

/* When we get a reset we do this. */
void tcp_reset(struct sock *sk)
{
	trace_tcp_receive_reset(sk);

	/* We want the right error as BSD sees it (and indeed as we do). */
	switch (sk->sk_state) {
	case TCP_SYN_SENT:
		sk->sk_err = ECONNREFUSED;
		break;
	case TCP_CLOSE_WAIT:
		sk->sk_err = EPIPE;
		break;
	case TCP_CLOSE:
		return;
	default:
		sk->sk_err = ECONNRESET;
	}
	/* This barrier is coupled with smp_rmb() in tcp_poll() */
	smp_wmb();

	tcp_write_queue_purge(sk);
	tcp_done(sk);

	if (!sock_flag(sk, SOCK_DEAD))
		sk->sk_error_report(sk);
}

/*
 * 	Process the FIN bit. This now behaves as it is supposed to work
 *	and the FIN takes effect when it is validly part of sequence
 *	space. Not before when we get holes.
 *
 *	If we are ESTABLISHED, a received fin moves us to CLOSE-WAIT
 *	(and thence onto LAST-ACK and finally, CLOSE, we never enter
 *	TIME-WAIT)
 *
 *	If we are in FINWAIT-1, a received FIN indicates simultaneous
 *	close and we go into CLOSING (and later onto TIME-WAIT)
 *
 *	If we are in FINWAIT-2, a received FIN moves us to TIME-WAIT.
 */
void tcp_fin(struct sock *sk)
{
	struct tcp_sock *tp = tcp_sk(sk);

	inet_csk_schedule_ack(sk);

	sk->sk_shutdown |= RCV_SHUTDOWN;
	sock_set_flag(sk, SOCK_DONE);

	switch (sk->sk_state) {
	case TCP_SYN_RECV:
	case TCP_ESTABLISHED:
		/* Move to CLOSE_WAIT */
		tcp_set_state(sk, TCP_CLOSE_WAIT);
		inet_csk_enter_pingpong_mode(sk);
		break;

	case TCP_CLOSE_WAIT:
	case TCP_CLOSING:
		/* Received a retransmission of the FIN, do
		 * nothing.
		 */
		break;
	case TCP_LAST_ACK:
		/* RFC793: Remain in the LAST-ACK state. */
		break;

	case TCP_FIN_WAIT1:
		/* This case occurs when a simultaneous close
		 * happens, we must ack the received FIN and
		 * enter the CLOSING state.
		 */
		tcp_send_ack(sk, 0);
		tcp_set_state(sk, TCP_CLOSING);
		break;
	case TCP_FIN_WAIT2:
		/* Received a FIN -- send ACK and enter TIME_WAIT. */
		tcp_send_ack(sk, 0);
		tcp_time_wait(sk, TCP_TIME_WAIT, 0);
		break;
	default:
		/* Only TCP_LISTEN and TCP_CLOSE are left, in these
		 * cases we should never reach this piece of code.
		 */
		pr_err("%s: Impossible, sk->sk_state=%d\n",
		       __func__, sk->sk_state);
		break;
	}

	/* It _is_ possible, that we have something out-of-order _after_ FIN.
	 * Probably, we should reset in this case. For now drop them.
	 */
	skb_rbtree_purge(&tp->out_of_order_queue);
	if (tcp_is_sack(tp))
		tcp_sack_reset(&tp->rx_opt);
	sk_mem_reclaim(sk);

	if (!sock_flag(sk, SOCK_DEAD)) {
		sk->sk_state_change(sk);

		/* Do not send POLL_HUP for half duplex close. */
		if (sk->sk_shutdown == SHUTDOWN_MASK ||
		    sk->sk_state == TCP_CLOSE)
			sk_wake_async(sk, SOCK_WAKE_WAITD, POLL_HUP);
		else
			sk_wake_async(sk, SOCK_WAKE_WAITD, POLL_IN);
	}
}

static inline bool tcp_sack_extend(struct tcp_sack_block *sp, u32 seq,
				  u32 end_seq)
{
	if (!after(seq, sp->end_seq) && !after(sp->start_seq, end_seq)) {
		if (before(seq, sp->start_seq))
			sp->start_seq = seq;
		if (after(end_seq, sp->end_seq))
			sp->end_seq = end_seq;
		return true;
	}
	return false;
}

static void tcp_dsack_set(struct sock *sk, u32 seq, u32 end_seq)
{
	struct tcp_sock *tp = tcp_sk(sk);

	if (tcp_is_sack(tp) && sock_net(sk)->ipv4.sysctl_tcp_dsack) {
		int mib_idx;

		if (before(seq, tp->rcv_nxt))
			mib_idx = LINUX_MIB_TCPDSACKOLDSENT;
		else
			mib_idx = LINUX_MIB_TCPDSACKOFOSENT;

		NET_INC_STATS(sock_net(sk), mib_idx);

		tp->rx_opt.dsack = 1;
		tp->duplicate_sack[0].start_seq = seq;
		tp->duplicate_sack[0].end_seq = end_seq;
	}
}

static void tcp_dsack_extend(struct sock *sk, u32 seq, u32 end_seq)
{
	struct tcp_sock *tp = tcp_sk(sk);

	if (!tp->rx_opt.dsack)
		tcp_dsack_set(sk, seq, end_seq);
	else
		tcp_sack_extend(tp->duplicate_sack, seq, end_seq);
}

static void tcp_rcv_spurious_retrans(struct sock *sk, const struct sk_buff *skb)
{
	/* When the ACK path fails or drops most ACKs, the sender would
	 * timeout and spuriously retransmit the same segment repeatedly.
	 * The receiver remembers and reflects via DSACKs. Leverage the
	 * DSACK state and change the txhash to re-route speculatively.
	 */
	if (TCP_SKB_CB(skb)->seq == tcp_sk(sk)->duplicate_sack[0].start_seq) {
		sk_rethink_txhash(sk);
		NET_INC_STATS(sock_net(sk), LINUX_MIB_TCPDUPLICATEDATAREHASH);
	}
}

static void tcp_send_dupack(struct sock *sk, const struct sk_buff *skb)
{
	struct tcp_sock *tp = tcp_sk(sk);

	if (TCP_SKB_CB(skb)->end_seq != TCP_SKB_CB(skb)->seq &&
	    before(TCP_SKB_CB(skb)->seq, tp->rcv_nxt)) {
		NET_INC_STATS(sock_net(sk), LINUX_MIB_DELAYEDACKLOST);
		tcp_enter_quickack_mode(sk, TCP_MAX_QUICKACKS);

		if (tcp_is_sack(tp) && sock_net(sk)->ipv4.sysctl_tcp_dsack) {
			u32 end_seq = TCP_SKB_CB(skb)->end_seq;

			tcp_rcv_spurious_retrans(sk, skb);
			if (after(TCP_SKB_CB(skb)->end_seq, tp->rcv_nxt))
				end_seq = tp->rcv_nxt;
			tcp_dsack_set(sk, TCP_SKB_CB(skb)->seq, end_seq);
		}
	}

	tcp_send_ack(sk, 0);
}

/* These routines update the SACK block as out-of-order packets arrive or
 * in-order packets close up the sequence space.
 */
static void tcp_sack_maybe_coalesce(struct tcp_sock *tp)
{
	int this_sack;
	struct tcp_sack_block *sp = &tp->selective_acks[0];
	struct tcp_sack_block *swalk = sp + 1;

	/* See if the recent change to the first SACK eats into
	 * or hits the sequence space of other SACK blocks, if so coalesce.
	 */
	for (this_sack = 1; this_sack < tp->rx_opt.num_sacks;) {
		if (tcp_sack_extend(sp, swalk->start_seq, swalk->end_seq)) {
			int i;

			/* Zap SWALK, by moving every further SACK up by one slot.
			 * Decrease num_sacks.
			 */
			tp->rx_opt.num_sacks--;
			for (i = this_sack; i < tp->rx_opt.num_sacks; i++)
				sp[i] = sp[i + 1];
			continue;
		}
		this_sack++, swalk++;
	}
}

static void tcp_sack_new_ofo_skb(struct sock *sk, u32 seq, u32 end_seq)
{
	struct tcp_sock *tp = tcp_sk(sk);
	struct tcp_sack_block *sp = &tp->selective_acks[0];
	int cur_sacks = tp->rx_opt.num_sacks;
	int this_sack;

	if (!cur_sacks)
		goto new_sack;

	for (this_sack = 0; this_sack < cur_sacks; this_sack++, sp++) {
		if (tcp_sack_extend(sp, seq, end_seq)) {
			/* Rotate this_sack to the first one. */
			for (; this_sack > 0; this_sack--, sp--)
				swap(*sp, *(sp - 1));
			if (cur_sacks > 1)
				tcp_sack_maybe_coalesce(tp);
			return;
		}
	}

	/* Could not find an adjacent existing SACK, build a new one,
	 * put it at the front, and shift everyone else down.  We
	 * always know there is at least one SACK present already here.
	 *
	 * If the sack array is full, forget about the last one.
	 */
	if (this_sack >= TCP_NUM_SACKS) {
		if (tp->compressed_ack > TCP_FASTRETRANS_THRESH)
			tcp_send_ack(sk, 0);
		this_sack--;
		tp->rx_opt.num_sacks--;
		sp--;
	}
	for (; this_sack > 0; this_sack--, sp--)
		*sp = *(sp - 1);

new_sack:
	/* Build the new head SACK, and we're done. */
	sp->start_seq = seq;
	sp->end_seq = end_seq;
	tp->rx_opt.num_sacks++;
}

/* RCV.NXT advances, some SACKs should be eaten. */

static void tcp_sack_remove(struct tcp_sock *tp)
{
	struct tcp_sack_block *sp = &tp->selective_acks[0];
	int num_sacks = tp->rx_opt.num_sacks;
	int this_sack;

	/* Empty ofo queue, hence, all the SACKs are eaten. Clear. */
	if (RB_EMPTY_ROOT(&tp->out_of_order_queue)) {
		tp->rx_opt.num_sacks = 0;
		return;
	}

	for (this_sack = 0; this_sack < num_sacks;) {
		/* Check if the start of the sack is covered by RCV.NXT. */
		if (!before(tp->rcv_nxt, sp->start_seq)) {
			int i;

			/* RCV.NXT must cover all the block! */
			WARN_ON(before(tp->rcv_nxt, sp->end_seq));

			/* Zap this SACK, by moving forward any other SACKS. */
			for (i = this_sack+1; i < num_sacks; i++)
				tp->selective_acks[i-1] = tp->selective_acks[i];
			num_sacks--;
			continue;
		}
		this_sack++;
		sp++;
	}
	tp->rx_opt.num_sacks = num_sacks;
}

/**
 * tcp_try_coalesce - try to merge skb to prior one
 * @sk: socket
 * @dest: destination queue
 * @to: prior buffer
 * @from: buffer to add in queue
 * @fragstolen: pointer to boolean
 *
 * Before queueing skb @from after @to, try to merge them
 * to reduce overall memory use and queue lengths, if cost is small.
 * Packets in ofo or receive queues can stay a long time.
 * Better try to coalesce them right now to avoid future collapses.
 * Returns true if caller should free @from instead of queueing it
 */
static bool tcp_try_coalesce(struct sock *sk,
			     struct sk_buff *to,
			     struct sk_buff *from,
			     bool *fragstolen)
{
	int delta;

	*fragstolen = false;

	/* Its possible this segment overlaps with prior segment in queue */
	if (TCP_SKB_CB(from)->seq != TCP_SKB_CB(to)->end_seq)
		return false;

	if (!mptcp_skb_can_collapse(to, from))
		return false;

#ifdef CONFIG_TLS_DEVICE
	if (from->decrypted != to->decrypted)
		return false;
#endif

	if (!skb_try_coalesce(to, from, fragstolen, &delta))
		return false;

	atomic_add(delta, &sk->sk_rmem_alloc);
	sk_mem_charge(sk, delta);
	NET_INC_STATS(sock_net(sk), LINUX_MIB_TCPRCVCOALESCE);
	TCP_SKB_CB(to)->end_seq = TCP_SKB_CB(from)->end_seq;
	TCP_SKB_CB(to)->ack_seq = TCP_SKB_CB(from)->ack_seq;
	TCP_SKB_CB(to)->tcp_flags |= TCP_SKB_CB(from)->tcp_flags;

	if (TCP_SKB_CB(from)->has_rxtstamp) {
		TCP_SKB_CB(to)->has_rxtstamp = true;
		to->tstamp = from->tstamp;
		skb_hwtstamps(to)->hwtstamp = skb_hwtstamps(from)->hwtstamp;
	}

	return true;
}

static bool tcp_ooo_try_coalesce(struct sock *sk,
			     struct sk_buff *to,
			     struct sk_buff *from,
			     bool *fragstolen)
{
	bool res = tcp_try_coalesce(sk, to, from, fragstolen);

	/* In case tcp_drop() is called later, update to->gso_segs */
	if (res) {
		u32 gso_segs = max_t(u16, 1, skb_shinfo(to)->gso_segs) +
			       max_t(u16, 1, skb_shinfo(from)->gso_segs);

		skb_shinfo(to)->gso_segs = min_t(u32, gso_segs, 0xFFFF);
	}
	return res;
}

static void tcp_drop(struct sock *sk, struct sk_buff *skb)
{
	sk_drops_add(sk, skb);
	__kfree_skb(skb);
}

/* This one checks to see if we can put data from the
 * out_of_order queue into the receive_queue.
 */
static void tcp_ofo_queue(struct sock *sk)
{
	struct tcp_sock *tp = tcp_sk(sk);
	__u32 dsack_high = tp->rcv_nxt;
	bool fin, fragstolen, eaten;
	struct sk_buff *skb, *tail;
	struct rb_node *p;

	p = rb_first(&tp->out_of_order_queue);
	while (p) {
		skb = rb_to_skb(p);
		if (after(TCP_SKB_CB(skb)->seq, tp->rcv_nxt))
			break;

		if (before(TCP_SKB_CB(skb)->seq, dsack_high)) {
			__u32 dsack = dsack_high;
			if (before(TCP_SKB_CB(skb)->end_seq, dsack_high))
				dsack_high = TCP_SKB_CB(skb)->end_seq;
			tcp_dsack_extend(sk, TCP_SKB_CB(skb)->seq, dsack);
		}
		p = rb_next(p);
		rb_erase(&skb->rbnode, &tp->out_of_order_queue);

		if (unlikely(!after(TCP_SKB_CB(skb)->end_seq, tp->rcv_nxt))) {
			tcp_drop(sk, skb);
			continue;
		}

		tail = skb_peek_tail(&sk->sk_receive_queue);
		eaten = tail && tcp_try_coalesce(sk, tail, skb, &fragstolen);
		tcp_rcv_nxt_update(tp, TCP_SKB_CB(skb)->end_seq);
		fin = TCP_SKB_CB(skb)->tcp_flags & TCPHDR_FIN;
		if (!eaten)
			__skb_queue_tail(&sk->sk_receive_queue, skb);
		else
			kfree_skb_partial(skb, fragstolen);

		if (unlikely(fin)) {
			tcp_fin(sk);
			/* tcp_fin() purges tp->out_of_order_queue,
			 * so we must end this loop right now.
			 */
			break;
		}
	}
}

static bool tcp_prune_ofo_queue(struct sock *sk);
static int tcp_prune_queue(struct sock *sk);

static int tcp_try_rmem_schedule(struct sock *sk, struct sk_buff *skb,
				 unsigned int size)
{
	if (atomic_read(&sk->sk_rmem_alloc) > sk->sk_rcvbuf ||
	    !sk_rmem_schedule(sk, skb, size)) {

		if (tcp_prune_queue(sk) < 0)
			return -1;

		while (!sk_rmem_schedule(sk, skb, size)) {
			if (!tcp_prune_ofo_queue(sk))
				return -1;
		}
	}
	return 0;
}

static void tcp_data_queue_ofo(struct sock *sk, struct sk_buff *skb)
{
	struct tcp_sock *tp = tcp_sk(sk);
	struct rb_node **p, *parent;
	struct sk_buff *skb1;
	u32 seq, end_seq;
	bool fragstolen;

	tcp_data_ecn_check(sk, skb);

	if (unlikely(tcp_try_rmem_schedule(sk, skb, skb->truesize))) {
		NET_INC_STATS(sock_net(sk), LINUX_MIB_TCPOFODROP);
		tcp_drop(sk, skb);
		return;
	}

	/* Disable header prediction. */
	tp->pred_flags = 0;
	inet_csk_schedule_ack(sk);

	tp->rcv_ooopack += max_t(u16, 1, skb_shinfo(skb)->gso_segs);
	NET_INC_STATS(sock_net(sk), LINUX_MIB_TCPOFOQUEUE);
	seq = TCP_SKB_CB(skb)->seq;
	end_seq = TCP_SKB_CB(skb)->end_seq;

	p = &tp->out_of_order_queue.rb_node;
	if (RB_EMPTY_ROOT(&tp->out_of_order_queue)) {
		/* Initial out of order segment, build 1 SACK. */
		if (tcp_is_sack(tp)) {
			tp->rx_opt.num_sacks = 1;
			tp->selective_acks[0].start_seq = seq;
			tp->selective_acks[0].end_seq = end_seq;
		}
		rb_link_node(&skb->rbnode, NULL, p);
		rb_insert_color(&skb->rbnode, &tp->out_of_order_queue);
		tp->ooo_last_skb = skb;
		goto end;
	}

	/* In the typical case, we are adding an skb to the end of the list.
	 * Use of ooo_last_skb avoids the O(Log(N)) rbtree lookup.
	 */
	if (tcp_ooo_try_coalesce(sk, tp->ooo_last_skb,
				 skb, &fragstolen)) {
coalesce_done:
		tcp_grow_window(sk, skb);
		kfree_skb_partial(skb, fragstolen);
		skb = NULL;
		goto add_sack;
	}
	/* Can avoid an rbtree lookup if we are adding skb after ooo_last_skb */
	if (!before(seq, TCP_SKB_CB(tp->ooo_last_skb)->end_seq)) {
		parent = &tp->ooo_last_skb->rbnode;
		p = &parent->rb_right;
		goto insert;
	}

	/* Find place to insert this segment. Handle overlaps on the way. */
	parent = NULL;
	while (*p) {
		parent = *p;
		skb1 = rb_to_skb(parent);
		if (before(seq, TCP_SKB_CB(skb1)->seq)) {
			p = &parent->rb_left;
			continue;
		}
		if (before(seq, TCP_SKB_CB(skb1)->end_seq)) {
			if (!after(end_seq, TCP_SKB_CB(skb1)->end_seq)) {
				/* All the bits are present. Drop. */
				NET_INC_STATS(sock_net(sk),
					      LINUX_MIB_TCPOFOMERGE);
				tcp_drop(sk, skb);
				skb = NULL;
				tcp_dsack_set(sk, seq, end_seq);
				goto add_sack;
			}
			if (after(seq, TCP_SKB_CB(skb1)->seq)) {
				/* Partial overlap. */
				tcp_dsack_set(sk, seq, TCP_SKB_CB(skb1)->end_seq);
			} else {
				/* skb's seq == skb1's seq and skb covers skb1.
				 * Replace skb1 with skb.
				 */
				rb_replace_node(&skb1->rbnode, &skb->rbnode,
						&tp->out_of_order_queue);
				tcp_dsack_extend(sk,
						 TCP_SKB_CB(skb1)->seq,
						 TCP_SKB_CB(skb1)->end_seq);
				NET_INC_STATS(sock_net(sk),
					      LINUX_MIB_TCPOFOMERGE);
				tcp_drop(sk, skb1);
				goto merge_right;
			}
		} else if (tcp_ooo_try_coalesce(sk, skb1,
						skb, &fragstolen)) {
			goto coalesce_done;
		}
		p = &parent->rb_right;
	}
insert:
	/* Insert segment into RB tree. */
	rb_link_node(&skb->rbnode, parent, p);
	rb_insert_color(&skb->rbnode, &tp->out_of_order_queue);

merge_right:
	/* Remove other segments covered by skb. */
	while ((skb1 = skb_rb_next(skb)) != NULL) {
		if (!after(end_seq, TCP_SKB_CB(skb1)->seq))
			break;
		if (before(end_seq, TCP_SKB_CB(skb1)->end_seq)) {
			tcp_dsack_extend(sk, TCP_SKB_CB(skb1)->seq,
					 end_seq);
			break;
		}
		rb_erase(&skb1->rbnode, &tp->out_of_order_queue);
		tcp_dsack_extend(sk, TCP_SKB_CB(skb1)->seq,
				 TCP_SKB_CB(skb1)->end_seq);
		NET_INC_STATS(sock_net(sk), LINUX_MIB_TCPOFOMERGE);
		tcp_drop(sk, skb1);
	}
	/* If there is no skb after us, we are the last_skb ! */
	if (!skb1)
		tp->ooo_last_skb = skb;

add_sack:
	if (tcp_is_sack(tp))
		tcp_sack_new_ofo_skb(sk, seq, end_seq);
end:
	if (skb) {
		tcp_grow_window(sk, skb);
		skb_condense(skb);
		skb_set_owner_r(skb, sk);
	}
}

static int __must_check tcp_queue_rcv(struct sock *sk, struct sk_buff *skb,
				      bool *fragstolen)
{
	int eaten;
	struct sk_buff *tail = skb_peek_tail(&sk->sk_receive_queue);

	eaten = (tail &&
		 tcp_try_coalesce(sk, tail,
				  skb, fragstolen)) ? 1 : 0;
	tcp_rcv_nxt_update(tcp_sk(sk), TCP_SKB_CB(skb)->end_seq);
	if (!eaten) {
		__skb_queue_tail(&sk->sk_receive_queue, skb);
		skb_set_owner_r(skb, sk);
	}
	return eaten;
}

int tcp_send_rcvq(struct sock *sk, struct msghdr *msg, size_t size)
{
	struct sk_buff *skb;
	int err = -ENOMEM;
	int data_len = 0;
	bool fragstolen;

	if (size == 0)
		return 0;

	if (size > PAGE_SIZE) {
		int npages = min_t(size_t, size >> PAGE_SHIFT, MAX_SKB_FRAGS);

		data_len = npages << PAGE_SHIFT;
		size = data_len + (size & ~PAGE_MASK);
	}
	skb = alloc_skb_with_frags(size - data_len, data_len,
				   PAGE_ALLOC_COSTLY_ORDER,
				   &err, sk->sk_allocation);
	if (!skb)
		goto err;

	skb_put(skb, size - data_len);
	skb->data_len = data_len;
	skb->len = size;

	if (tcp_try_rmem_schedule(sk, skb, skb->truesize)) {
		NET_INC_STATS(sock_net(sk), LINUX_MIB_TCPRCVQDROP);
		goto err_free;
	}

	err = skb_copy_datagram_from_iter(skb, 0, &msg->msg_iter, size);
	if (err)
		goto err_free;

	TCP_SKB_CB(skb)->seq = tcp_sk(sk)->rcv_nxt;
	TCP_SKB_CB(skb)->end_seq = TCP_SKB_CB(skb)->seq + size;
	TCP_SKB_CB(skb)->ack_seq = tcp_sk(sk)->snd_una - 1;

	if (tcp_queue_rcv(sk, skb, &fragstolen)) {
		WARN_ON_ONCE(fragstolen); /* should not happen */
		__kfree_skb(skb);
	}
	return size;

err_free:
	kfree_skb(skb);
err:
	return err;

}

void tcp_data_ready(struct sock *sk)
{
	const struct tcp_sock *tp = tcp_sk(sk);
	int avail = tp->rcv_nxt - tp->copied_seq;

	if (avail < sk->sk_rcvlowat && !sock_flag(sk, SOCK_DONE))
		return;

	sk->sk_data_ready(sk);
}

static void tcp_data_queue(struct sock *sk, struct sk_buff *skb)
{
	struct tcp_sock *tp = tcp_sk(sk);
	bool fragstolen;
	int eaten;

	if (sk_is_mptcp(sk))
		mptcp_incoming_options(sk, skb, &tp->rx_opt);

	if (TCP_SKB_CB(skb)->seq == TCP_SKB_CB(skb)->end_seq) {
		__kfree_skb(skb);
		return;
	}
	skb_dst_drop(skb);
	__skb_pull(skb, tcp_hdr(skb)->doff * 4);

	tcp_ecn_accept_cwr(sk, skb);

	tp->rx_opt.dsack = 0;

	/*  Queue data for delivery to the user.
	 *  Packets in sequence go to the receive queue.
	 *  Out of sequence packets to the out_of_order_queue.
	 */
	if (TCP_SKB_CB(skb)->seq == tp->rcv_nxt) {
		if (tcp_receive_window(tp) == 0) {
			NET_INC_STATS(sock_net(sk), LINUX_MIB_TCPZEROWINDOWDROP);
			goto out_of_window;
		}

		/* Ok. In sequence. In window. */
queue_and_out:
		if (skb_queue_len(&sk->sk_receive_queue) == 0)
			sk_forced_mem_schedule(sk, skb->truesize);
		else if (tcp_try_rmem_schedule(sk, skb, skb->truesize)) {
			NET_INC_STATS(sock_net(sk), LINUX_MIB_TCPRCVQDROP);
			goto drop;
		}

		eaten = tcp_queue_rcv(sk, skb, &fragstolen);
		if (skb->len)
			tcp_event_data_recv(sk, skb);
		if (TCP_SKB_CB(skb)->tcp_flags & TCPHDR_FIN)
			tcp_fin(sk);

		if (!RB_EMPTY_ROOT(&tp->out_of_order_queue)) {
			tcp_ofo_queue(sk);

			/* RFC5681. 4.2. SHOULD send immediate ACK, when
			 * gap in queue is filled.
			 */
			if (RB_EMPTY_ROOT(&tp->out_of_order_queue))
				inet_csk(sk)->icsk_ack.pending |= ICSK_ACK_NOW;
		}

		if (tp->rx_opt.num_sacks)
			tcp_sack_remove(tp);

		tcp_fast_path_check(sk);

		if (eaten > 0)
			kfree_skb_partial(skb, fragstolen);
		if (!sock_flag(sk, SOCK_DEAD))
			tcp_data_ready(sk);
		return;
	}

	if (!after(TCP_SKB_CB(skb)->end_seq, tp->rcv_nxt)) {
		tcp_rcv_spurious_retrans(sk, skb);
		/* A retransmit, 2nd most common case.  Force an immediate ack. */
		NET_INC_STATS(sock_net(sk), LINUX_MIB_DELAYEDACKLOST);
		tcp_dsack_set(sk, TCP_SKB_CB(skb)->seq, TCP_SKB_CB(skb)->end_seq);

out_of_window:
		tcp_enter_quickack_mode(sk, TCP_MAX_QUICKACKS);
		inet_csk_schedule_ack(sk);
drop:
		tcp_drop(sk, skb);
		return;
	}

	/* Out of window. F.e. zero window probe. */
	if (!before(TCP_SKB_CB(skb)->seq, tp->rcv_nxt + tcp_receive_window(tp)))
		goto out_of_window;

	if (before(TCP_SKB_CB(skb)->seq, tp->rcv_nxt)) {
		/* Partial packet, seq < rcv_next < end_seq */
		tcp_dsack_set(sk, TCP_SKB_CB(skb)->seq, tp->rcv_nxt);

		/* If window is closed, drop tail of packet. But after
		 * remembering D-SACK for its head made in previous line.
		 */
		if (!tcp_receive_window(tp)) {
			NET_INC_STATS(sock_net(sk), LINUX_MIB_TCPZEROWINDOWDROP);
			goto out_of_window;
		}
		goto queue_and_out;
	}

	tcp_data_queue_ofo(sk, skb);
}

static struct sk_buff *tcp_skb_next(struct sk_buff *skb, struct sk_buff_head *list)
{
	if (list)
		return !skb_queue_is_last(list, skb) ? skb->next : NULL;

	return skb_rb_next(skb);
}

static struct sk_buff *tcp_collapse_one(struct sock *sk, struct sk_buff *skb,
					struct sk_buff_head *list,
					struct rb_root *root)
{
	struct sk_buff *next = tcp_skb_next(skb, list);

	if (list)
		__skb_unlink(skb, list);
	else
		rb_erase(&skb->rbnode, root);

	__kfree_skb(skb);
	NET_INC_STATS(sock_net(sk), LINUX_MIB_TCPRCVCOLLAPSED);

	return next;
}

/* Insert skb into rb tree, ordered by TCP_SKB_CB(skb)->seq */
void tcp_rbtree_insert(struct rb_root *root, struct sk_buff *skb)
{
	struct rb_node **p = &root->rb_node;
	struct rb_node *parent = NULL;
	struct sk_buff *skb1;

	while (*p) {
		parent = *p;
		skb1 = rb_to_skb(parent);
		if (before(TCP_SKB_CB(skb)->seq, TCP_SKB_CB(skb1)->seq))
			p = &parent->rb_left;
		else
			p = &parent->rb_right;
	}
	rb_link_node(&skb->rbnode, parent, p);
	rb_insert_color(&skb->rbnode, root);
}

/* Collapse contiguous sequence of skbs head..tail with
 * sequence numbers start..end.
 *
 * If tail is NULL, this means until the end of the queue.
 *
 * Segments with FIN/SYN are not collapsed (only because this
 * simplifies code)
 */
static void
tcp_collapse(struct sock *sk, struct sk_buff_head *list, struct rb_root *root,
	     struct sk_buff *head, struct sk_buff *tail, u32 start, u32 end)
{
	struct sk_buff *skb = head, *n;
	struct sk_buff_head tmp;
	bool end_of_skbs;

	/* First, check that queue is collapsible and find
	 * the point where collapsing can be useful.
	 */
restart:
	for (end_of_skbs = true; skb != NULL && skb != tail; skb = n) {
		n = tcp_skb_next(skb, list);

		/* No new bits? It is possible on ofo queue. */
		if (!before(start, TCP_SKB_CB(skb)->end_seq)) {
			skb = tcp_collapse_one(sk, skb, list, root);
			if (!skb)
				break;
			goto restart;
		}

		/* The first skb to collapse is:
		 * - not SYN/FIN and
		 * - bloated or contains data before "start" or
		 *   overlaps to the next one and mptcp allow collapsing.
		 */
		if (!(TCP_SKB_CB(skb)->tcp_flags & (TCPHDR_SYN | TCPHDR_FIN)) &&
		    (tcp_win_from_space(sk, skb->truesize) > skb->len ||
		     before(TCP_SKB_CB(skb)->seq, start))) {
			end_of_skbs = false;
			break;
		}

		if (n && n != tail && mptcp_skb_can_collapse(skb, n) &&
		    TCP_SKB_CB(skb)->end_seq != TCP_SKB_CB(n)->seq) {
			end_of_skbs = false;
			break;
		}

		/* Decided to skip this, advance start seq. */
		start = TCP_SKB_CB(skb)->end_seq;
	}
	if (end_of_skbs ||
	    (TCP_SKB_CB(skb)->tcp_flags & (TCPHDR_SYN | TCPHDR_FIN)))
		return;

	__skb_queue_head_init(&tmp);

	while (before(start, end)) {
		int copy = min_t(int, SKB_MAX_ORDER(0, 0), end - start);
		struct sk_buff *nskb;

		nskb = alloc_skb(copy, GFP_ATOMIC);
		if (!nskb)
			break;

		memcpy(nskb->cb, skb->cb, sizeof(skb->cb));
#ifdef CONFIG_TLS_DEVICE
		nskb->decrypted = skb->decrypted;
#endif
		TCP_SKB_CB(nskb)->seq = TCP_SKB_CB(nskb)->end_seq = start;
		if (list)
			__skb_queue_before(list, skb, nskb);
		else
			__skb_queue_tail(&tmp, nskb); /* defer rbtree insertion */
		skb_set_owner_r(nskb, sk);
		mptcp_skb_ext_move(nskb, skb);

		/* Copy data, releasing collapsed skbs. */
		while (copy > 0) {
			int offset = start - TCP_SKB_CB(skb)->seq;
			int size = TCP_SKB_CB(skb)->end_seq - start;

			BUG_ON(offset < 0);
			if (size > 0) {
				size = min(copy, size);
				if (skb_copy_bits(skb, offset, skb_put(nskb, size), size))
					BUG();
				TCP_SKB_CB(nskb)->end_seq += size;
				copy -= size;
				start += size;
			}
			if (!before(start, TCP_SKB_CB(skb)->end_seq)) {
				skb = tcp_collapse_one(sk, skb, list, root);
				if (!skb ||
				    skb == tail ||
				    !mptcp_skb_can_collapse(nskb, skb) ||
				    (TCP_SKB_CB(skb)->tcp_flags & (TCPHDR_SYN | TCPHDR_FIN)))
					goto end;
#ifdef CONFIG_TLS_DEVICE
				if (skb->decrypted != nskb->decrypted)
					goto end;
#endif
			}
		}
	}
end:
	skb_queue_walk_safe(&tmp, skb, n)
		tcp_rbtree_insert(root, skb);
}

/* Collapse ofo queue. Algorithm: select contiguous sequence of skbs
 * and tcp_collapse() them until all the queue is collapsed.
 */
static void tcp_collapse_ofo_queue(struct sock *sk)
{
	struct tcp_sock *tp = tcp_sk(sk);
	u32 range_truesize, sum_tiny = 0;
	struct sk_buff *skb, *head;
	u32 start, end;

	skb = skb_rb_first(&tp->out_of_order_queue);
new_range:
	if (!skb) {
		tp->ooo_last_skb = skb_rb_last(&tp->out_of_order_queue);
		return;
	}
	start = TCP_SKB_CB(skb)->seq;
	end = TCP_SKB_CB(skb)->end_seq;
	range_truesize = skb->truesize;

	for (head = skb;;) {
		skb = skb_rb_next(skb);

		/* Range is terminated when we see a gap or when
		 * we are at the queue end.
		 */
		if (!skb ||
		    after(TCP_SKB_CB(skb)->seq, end) ||
		    before(TCP_SKB_CB(skb)->end_seq, start)) {
			/* Do not attempt collapsing tiny skbs */
			if (range_truesize != head->truesize ||
			    end - start >= SKB_WITH_OVERHEAD(SK_MEM_QUANTUM)) {
				tcp_collapse(sk, NULL, &tp->out_of_order_queue,
					     head, skb, start, end);
			} else {
				sum_tiny += range_truesize;
				if (sum_tiny > sk->sk_rcvbuf >> 3)
					return;
			}
			goto new_range;
		}

		range_truesize += skb->truesize;
		if (unlikely(before(TCP_SKB_CB(skb)->seq, start)))
			start = TCP_SKB_CB(skb)->seq;
		if (after(TCP_SKB_CB(skb)->end_seq, end))
			end = TCP_SKB_CB(skb)->end_seq;
	}
}

/*
 * Clean the out-of-order queue to make room.
 * We drop high sequences packets to :
 * 1) Let a chance for holes to be filled.
 * 2) not add too big latencies if thousands of packets sit there.
 *    (But if application shrinks SO_RCVBUF, we could still end up
 *     freeing whole queue here)
 * 3) Drop at least 12.5 % of sk_rcvbuf to avoid malicious attacks.
 *
 * Return true if queue has shrunk.
 */
static bool tcp_prune_ofo_queue(struct sock *sk)
{
	struct tcp_sock *tp = tcp_sk(sk);
	struct rb_node *node, *prev;
	int goal;

	if (RB_EMPTY_ROOT(&tp->out_of_order_queue))
		return false;

	NET_INC_STATS(sock_net(sk), LINUX_MIB_OFOPRUNED);
	goal = sk->sk_rcvbuf >> 3;
	node = &tp->ooo_last_skb->rbnode;
	do {
		prev = rb_prev(node);
		rb_erase(node, &tp->out_of_order_queue);
		goal -= rb_to_skb(node)->truesize;
		tcp_drop(sk, rb_to_skb(node));
		if (!prev || goal <= 0) {
			sk_mem_reclaim(sk);
			if (atomic_read(&sk->sk_rmem_alloc) <= sk->sk_rcvbuf &&
			    !tcp_under_memory_pressure(sk))
				break;
			goal = sk->sk_rcvbuf >> 3;
		}
		node = prev;
	} while (node);
	tp->ooo_last_skb = rb_to_skb(prev);

	/* Reset SACK state.  A conforming SACK implementation will
	 * do the same at a timeout based retransmit.  When a connection
	 * is in a sad state like this, we care only about integrity
	 * of the connection not performance.
	 */
	if (tp->rx_opt.sack_ok)
		tcp_sack_reset(&tp->rx_opt);
	return true;
}

/* Reduce allocated memory if we can, trying to get
 * the socket within its memory limits again.
 *
 * Return less than zero if we should start dropping frames
 * until the socket owning process reads some of the data
 * to stabilize the situation.
 */
static int tcp_prune_queue(struct sock *sk)
{
	struct tcp_sock *tp = tcp_sk(sk);

	NET_INC_STATS(sock_net(sk), LINUX_MIB_PRUNECALLED);

	if (atomic_read(&sk->sk_rmem_alloc) >= sk->sk_rcvbuf)
		tcp_clamp_window(sk);
	else if (tcp_under_memory_pressure(sk))
		tp->rcv_ssthresh = min(tp->rcv_ssthresh, 4U * tp->advmss);

	if (atomic_read(&sk->sk_rmem_alloc) <= sk->sk_rcvbuf)
		return 0;

	tcp_collapse_ofo_queue(sk);
	if (!skb_queue_empty(&sk->sk_receive_queue))
		tcp_collapse(sk, &sk->sk_receive_queue, NULL,
			     skb_peek(&sk->sk_receive_queue),
			     NULL,
			     tp->copied_seq, tp->rcv_nxt);
	sk_mem_reclaim(sk);

	if (atomic_read(&sk->sk_rmem_alloc) <= sk->sk_rcvbuf)
		return 0;

	/* Collapsing did not help, destructive actions follow.
	 * This must not ever occur. */

	tcp_prune_ofo_queue(sk);

	if (atomic_read(&sk->sk_rmem_alloc) <= sk->sk_rcvbuf)
		return 0;

	/* If we are really being abused, tell the caller to silently
	 * drop receive data on the floor.  It will get retransmitted
	 * and hopefully then we'll have sufficient space.
	 */
	NET_INC_STATS(sock_net(sk), LINUX_MIB_RCVPRUNED);

	/* Massive buffer overcommit. */
	tp->pred_flags = 0;
	return -1;
}

static bool tcp_should_expand_sndbuf(const struct sock *sk)
{
	const struct tcp_sock *tp = tcp_sk(sk);

	/* If the user specified a specific send buffer setting, do
	 * not modify it.
	 */
	if (sk->sk_userlocks & SOCK_SNDBUF_LOCK)
		return false;

	/* If we are under global TCP memory pressure, do not expand.  */
	if (tcp_under_memory_pressure(sk))
		return false;

	/* If we are under soft global TCP memory pressure, do not expand.  */
	if (sk_memory_allocated(sk) >= sk_prot_mem_limits(sk, 0))
		return false;

	/* If we filled the congestion window, do not expand.  */
	if (tcp_packets_in_flight(tp) >= tp->snd_cwnd)
		return false;

	return true;
}

/* When incoming ACK allowed to free some skb from write_queue,
 * we remember this event in flag SOCK_QUEUE_SHRUNK and wake up socket
 * on the exit from tcp input handler.
 *
 * PROBLEM: sndbuf expansion does not work well with largesend.
 */
static void tcp_new_space(struct sock *sk)
{
	struct tcp_sock *tp = tcp_sk(sk);

	if (tcp_should_expand_sndbuf(sk)) {
		tcp_sndbuf_expand(sk);
		tp->snd_cwnd_stamp = tcp_jiffies32;
	}

	sk->sk_write_space(sk);
}

static void tcp_check_space(struct sock *sk)
{
	if (sock_flag(sk, SOCK_QUEUE_SHRUNK)) {
		sock_reset_flag(sk, SOCK_QUEUE_SHRUNK);
		/* pairs with tcp_poll() */
		smp_mb();
		if (sk->sk_socket &&
		    test_bit(SOCK_NOSPACE, &sk->sk_socket->flags)) {
			tcp_new_space(sk);
			if (!test_bit(SOCK_NOSPACE, &sk->sk_socket->flags))
				tcp_chrono_stop(sk, TCP_CHRONO_SNDBUF_LIMITED);
		}
	}
}

static inline void tcp_data_snd_check(struct sock *sk)
{
	tcp_push_pending_frames(sk);
	tcp_check_space(sk);
}

/*
 * Check if sending an ack is needed.
 */
static void __tcp_ack_snd_check(struct sock *sk, int ofo_possible)
{
	struct tcp_sock *tp = tcp_sk(sk);
	unsigned long rtt, delay;

	    /* More than one full frame received... */
	if (((tp->rcv_nxt - tp->rcv_wup) > inet_csk(sk)->icsk_ack.rcv_mss &&
	     /* ... and right edge of window advances far enough.
	      * (tcp_recvmsg() will send ACK otherwise).
	      * If application uses SO_RCVLOWAT, we want send ack now if
	      * we have not received enough bytes to satisfy the condition.
	      */
	    (tp->rcv_nxt - tp->copied_seq < sk->sk_rcvlowat ||
	     __tcp_select_window(sk) >= tp->rcv_wnd)) ||
	    /* We ACK each frame or... */
	    tcp_in_quickack_mode(sk) ||
	    /* Protocol state mandates a one-time immediate ACK */
	    inet_csk(sk)->icsk_ack.pending & ICSK_ACK_NOW) {
send_now:
		tcp_send_ack(sk, 0);
		return;
	}

	if (!ofo_possible || RB_EMPTY_ROOT(&tp->out_of_order_queue)) {
		tcp_send_delayed_ack(sk);
		return;
	}

	if (!tcp_is_sack(tp) ||
	    tp->compressed_ack >= sock_net(sk)->ipv4.sysctl_tcp_comp_sack_nr)
		goto send_now;

	if (tp->compressed_ack_rcv_nxt != tp->rcv_nxt) {
		tp->compressed_ack_rcv_nxt = tp->rcv_nxt;
		if (tp->compressed_ack > TCP_FASTRETRANS_THRESH)
			NET_ADD_STATS(sock_net(sk), LINUX_MIB_TCPACKCOMPRESSED,
				      tp->compressed_ack - TCP_FASTRETRANS_THRESH);
		tp->compressed_ack = 0;
	}

	if (++tp->compressed_ack <= TCP_FASTRETRANS_THRESH)
		goto send_now;

	if (hrtimer_is_queued(&tp->compressed_ack_timer))
		return;

	/* compress ack timer : 5 % of rtt, but no more than tcp_comp_sack_delay_ns */

	rtt = tp->rcv_rtt_est.rtt_us;
	if (tp->srtt_us && tp->srtt_us < rtt)
		rtt = tp->srtt_us;

	delay = min_t(unsigned long, sock_net(sk)->ipv4.sysctl_tcp_comp_sack_delay_ns,
		      rtt * (NSEC_PER_USEC >> 3)/20);
	sock_hold(sk);
	hrtimer_start(&tp->compressed_ack_timer, ns_to_ktime(delay),
		      HRTIMER_MODE_REL_PINNED_SOFT);
}

static inline void tcp_ack_snd_check(struct sock *sk)
{
	if (!inet_csk_ack_scheduled(sk)) {
		/* We sent a data segment already. */
		return;
	}
	__tcp_ack_snd_check(sk, 1);
}

/*
 *	This routine is only called when we have urgent data
 *	signaled. Its the 'slow' part of tcp_urg. It could be
 *	moved inline now as tcp_urg is only called from one
 *	place. We handle URGent data wrong. We have to - as
 *	BSD still doesn't use the correction from RFC961.
 *	For 1003.1g we should support a new option TCP_STDURG to permit
 *	either form (or just set the sysctl tcp_stdurg).
 */

static void tcp_check_urg(struct sock *sk, const struct tcphdr *th)
{
	struct tcp_sock *tp = tcp_sk(sk);
	u32 ptr = ntohs(th->urg_ptr);

	if (ptr && !sock_net(sk)->ipv4.sysctl_tcp_stdurg)
		ptr--;
	ptr += ntohl(th->seq);

	/* Ignore urgent data that we've already seen and read. */
	if (after(tp->copied_seq, ptr))
		return;

	/* Do not replay urg ptr.
	 *
	 * NOTE: interesting situation not covered by specs.
	 * Misbehaving sender may send urg ptr, pointing to segment,
	 * which we already have in ofo queue. We are not able to fetch
	 * such data and will stay in TCP_URG_NOTYET until will be eaten
	 * by recvmsg(). Seems, we are not obliged to handle such wicked
	 * situations. But it is worth to think about possibility of some
	 * DoSes using some hypothetical application level deadlock.
	 */
	if (before(ptr, tp->rcv_nxt))
		return;

	/* Do we already have a newer (or duplicate) urgent pointer? */
	if (tp->urg_data && !after(ptr, tp->urg_seq))
		return;

	/* Tell the world about our new urgent pointer. */
	sk_send_sigurg(sk);

	/* We may be adding urgent data when the last byte read was
	 * urgent. To do this requires some care. We cannot just ignore
	 * tp->copied_seq since we would read the last urgent byte again
	 * as data, nor can we alter copied_seq until this data arrives
	 * or we break the semantics of SIOCATMARK (and thus sockatmark())
	 *
	 * NOTE. Double Dutch. Rendering to plain English: author of comment
	 * above did something sort of 	send("A", MSG_OOB); send("B", MSG_OOB);
	 * and expect that both A and B disappear from stream. This is _wrong_.
	 * Though this happens in BSD with high probability, this is occasional.
	 * Any application relying on this is buggy. Note also, that fix "works"
	 * only in this artificial test. Insert some normal data between A and B and we will
	 * decline of BSD again. Verdict: it is better to remove to trap
	 * buggy users.
	 */
	if (tp->urg_seq == tp->copied_seq && tp->urg_data &&
	    !sock_flag(sk, SOCK_URGINLINE) && tp->copied_seq != tp->rcv_nxt) {
		struct sk_buff *skb = skb_peek(&sk->sk_receive_queue);
		tp->copied_seq++;
		if (skb && !before(tp->copied_seq, TCP_SKB_CB(skb)->end_seq)) {
			__skb_unlink(skb, &sk->sk_receive_queue);
			__kfree_skb(skb);
		}
	}

	tp->urg_data = TCP_URG_NOTYET;
	WRITE_ONCE(tp->urg_seq, ptr);

	/* Disable header prediction. */
	tp->pred_flags = 0;
}

/* This is the 'fast' part of urgent handling. */
static void tcp_urg(struct sock *sk, struct sk_buff *skb, const struct tcphdr *th)
{
	struct tcp_sock *tp = tcp_sk(sk);

	/* Check if we get a new urgent pointer - normally not. */
	if (th->urg)
		tcp_check_urg(sk, th);

	/* Do we wait for any urgent data? - normally not... */
	if (tp->urg_data == TCP_URG_NOTYET) {
		u32 ptr = tp->urg_seq - ntohl(th->seq) + (th->doff * 4) -
			  th->syn;

		/* Is the urgent pointer pointing into this packet? */
		if (ptr < skb->len) {
			u8 tmp;
			if (skb_copy_bits(skb, ptr, &tmp, 1))
				BUG();
			tp->urg_data = TCP_URG_VALID | tmp;
			if (!sock_flag(sk, SOCK_DEAD))
				sk->sk_data_ready(sk);
		}
	}
}

/* Maps ECT/CE bits to minimum length of AccECN option */
static inline unsigned int tcp_ecn_field_to_accecn_len(u8 ecnfield)
{
	unsigned int opt;

	opt = (ecnfield - 2) & INET_ECN_MASK;
	/* Shift+XOR for 11 -> 10 */
	opt = (opt ^ (opt >> 1)) + 1;

	return opt;
}


/* Updates Accurate ECN received counters from the received IP ECN field */
void tcp_ecn_received_counters(struct sock *sk, const struct sk_buff *skb,
			       u32 payload_len)
{
	struct tcp_sock *tp = tcp_sk(sk);
	u8 ecnfield = TCP_SKB_CB(skb)->ip_dsfield & INET_ECN_MASK;
	u8 is_ce = INET_ECN_is_ce(ecnfield);
	u8 ecn_edge = tp->prev_ecnfield != ecnfield;

	if (!INET_ECN_is_not_ect(ecnfield)) {
		tp->ecn_flags |= TCP_ECN_SEEN;
		/* ACE counter tracks *all* segments including pure acks */
		tp->received_ce += is_ce * max_t(u16, 1, skb_shinfo(skb)->gso_segs);

		if (payload_len > 0) {
			u8 minlen = tcp_ecn_field_to_accecn_len(ecnfield);
			u32 oldbytes = tp->received_ecn_bytes[ecnfield - 1];

			tp->received_ecn_bytes[ecnfield - 1] += payload_len;
			tp->accecn_minlen = max_t(u8, tp->accecn_minlen, minlen);

			/* Demand AccECN option at least every 2^22 bytes to
			 * avoid overflowing the ECN byte counters.
			 */
			if ((tp->received_ecn_bytes[ecnfield - 1] ^ oldbytes) &
			    ~((1 << 22) - 1))
				tp->accecn_opt_demand = max_t(u8, 1,
							      tp->accecn_opt_demand);
		}
	}

	if (ecn_edge || is_ce) {
		tp->prev_ecnfield = ecnfield;
		/* Demand Accurate ECN change-triggered ACKs. Two ACK are
		 * demanded to indicate unambiguously the ecnfield value
		 * in the latter ACK.
		 */
		if (tcp_ecn_mode_accecn(tp)) {
			if (ecn_edge)
				inet_csk(sk)->icsk_ack.pending |= ICSK_ACK_NOW;
			tp->accecn_opt_demand = 2;
		}
	}
}

/* Accept RST for rcv_nxt - 1 after a FIN.
 * When tcp connections are abruptly terminated from Mac OSX (via ^C), a
 * FIN is sent followed by a RST packet. The RST is sent with the same
 * sequence number as the FIN, and thus according to RFC 5961 a challenge
 * ACK should be sent. However, Mac OSX rate limits replies to challenge
 * ACKs on the closed socket. In addition middleboxes can drop either the
 * challenge ACK or a subsequent RST.
 */
static bool tcp_reset_check(const struct sock *sk, const struct sk_buff *skb)
{
	struct tcp_sock *tp = tcp_sk(sk);

	return unlikely(TCP_SKB_CB(skb)->seq == (tp->rcv_nxt - 1) &&
			(1 << sk->sk_state) & (TCPF_CLOSE_WAIT | TCPF_LAST_ACK |
					       TCPF_CLOSING));
}

/* Does PAWS and seqno based validation of an incoming segment, flags will
 * play significant role here.
 */
static bool tcp_validate_incoming(struct sock *sk, struct sk_buff *skb,
				  const struct tcphdr *th, int syn_inerr)
{
	struct tcp_sock *tp = tcp_sk(sk);
	bool rst_seq_match = false;

	/* RFC1323: H1. Apply PAWS check first. */
	if (tcp_fast_parse_options(sock_net(sk), skb, th, tp) &&
	    tp->rx_opt.saw_tstamp &&
	    tcp_paws_discard(sk, skb)) {
		if (!th->rst) {
			NET_INC_STATS(sock_net(sk), LINUX_MIB_PAWSESTABREJECTED);
			if (!tcp_oow_rate_limited(sock_net(sk), skb,
						  LINUX_MIB_TCPACKSKIPPEDPAWS,
						  &tp->last_oow_ack_time))
				tcp_send_dupack(sk, skb);
			goto discard;
		}
		/* Reset is accepted even if it did not pass PAWS. */
	}

	/* Step 1: check sequence number */
	if (!tcp_sequence(tp, TCP_SKB_CB(skb)->seq, TCP_SKB_CB(skb)->end_seq)) {
		/* RFC793, page 37: "In all states except SYN-SENT, all reset
		 * (RST) segments are validated by checking their SEQ-fields."
		 * And page 69: "If an incoming segment is not acceptable,
		 * an acknowledgment should be sent in reply (unless the RST
		 * bit is set, if so drop the segment and return)".
		 */
		if (!th->rst) {
			if (th->syn)
				goto syn_challenge;
			if (!tcp_oow_rate_limited(sock_net(sk), skb,
						  LINUX_MIB_TCPACKSKIPPEDSEQ,
						  &tp->last_oow_ack_time))
				tcp_send_dupack(sk, skb);
		} else if (tcp_reset_check(sk, skb)) {
			tcp_reset(sk);
		}
		goto discard;
	}

	/* Step 2: check RST bit */
	if (th->rst) {
		/* RFC 5961 3.2 (extend to match against (RCV.NXT - 1) after a
		 * FIN and SACK too if available):
		 * If seq num matches RCV.NXT or (RCV.NXT - 1) after a FIN, or
		 * the right-most SACK block,
		 * then
		 *     RESET the connection
		 * else
		 *     Send a challenge ACK
		 */
		if (TCP_SKB_CB(skb)->seq == tp->rcv_nxt ||
		    tcp_reset_check(sk, skb)) {
			rst_seq_match = true;
		} else if (tcp_is_sack(tp) && tp->rx_opt.num_sacks > 0) {
			struct tcp_sack_block *sp = &tp->selective_acks[0];
			int max_sack = sp[0].end_seq;
			int this_sack;

			for (this_sack = 1; this_sack < tp->rx_opt.num_sacks;
			     ++this_sack) {
				max_sack = after(sp[this_sack].end_seq,
						 max_sack) ?
					sp[this_sack].end_seq : max_sack;
			}

			if (TCP_SKB_CB(skb)->seq == max_sack)
				rst_seq_match = true;
		}

		if (rst_seq_match)
			tcp_reset(sk);
		else {
			/* Disable TFO if RST is out-of-order
			 * and no data has been received
			 * for current active TFO socket
			 */
			if (tp->syn_fastopen && !tp->data_segs_in &&
			    sk->sk_state == TCP_ESTABLISHED)
				tcp_fastopen_active_disable(sk);
			tcp_send_challenge_ack(sk, skb, false);
		}
		goto discard;
	}

	/* step 3: check security and precedence [ignored] */

	/* step 4: Check for a SYN
	 * RFC 5961 4.2 : Send a challenge ack
	 */
	if (th->syn) {
syn_challenge:
		if (syn_inerr)
			TCP_INC_STATS(sock_net(sk), TCP_MIB_INERRS);
		NET_INC_STATS(sock_net(sk), LINUX_MIB_TCPSYNCHALLENGE);
		if (tcp_ecn_mode_accecn(tp))
			tp->accecn_opt_demand = max_t(u8, 1, tp->accecn_opt_demand);
		tcp_send_challenge_ack(sk, skb, tcp_ecn_mode_accecn(tp));
		goto discard;
	}

	return true;

discard:
	tcp_drop(sk, skb);
	return false;
}

/*
 *	TCP receive function for the ESTABLISHED state.
 *
 *	It is split into a fast path and a slow path. The fast path is
 * 	disabled when:
 *	- A zero window was announced from us - zero window probing
 *        is only handled properly in the slow path.
 *	- Out of order segments arrived.
 *	- Urgent data is expected.
 *	- There is no buffer space left
 *	- Unexpected TCP flags/window values/header lengths are received
 *	  (detected by checking the TCP header against pred_flags)
 *	- Data is sent in both directions. Fast path only supports pure senders
 *	  or pure receivers (this means either the sequence number or the ack
 *	  value must stay constant)
 *	- Unexpected TCP option.
 *
 *	When these conditions are not satisfied it drops into a standard
 *	receive procedure patterned after RFC793 to handle all cases.
 *	The first three cases are guaranteed by proper pred_flags setting,
 *	the rest is checked inline. Fast processing is turned on in
 *	tcp_data_queue when everything is OK.
 */
void tcp_rcv_established(struct sock *sk, struct sk_buff *skb)
{
	const struct tcphdr *th = (const struct tcphdr *)skb->data;
	struct tcp_sock *tp = tcp_sk(sk);
	unsigned int len = skb->len;

	/* TCP congestion window tracking */
	trace_tcp_probe(sk, skb);

	tcp_mstamp_refresh(tp);
	if (unlikely(!sk->sk_rx_dst))
		inet_csk(sk)->icsk_af_ops->sk_rx_dst_set(sk, skb);
	/*
	 *	Header prediction.
	 *	The code loosely follows the one in the famous
	 *	"30 instruction TCP receive" Van Jacobson mail.
	 *
	 *	Van's trick is to deposit buffers into socket queue
	 *	on a device interrupt, to call tcp_recv function
	 *	on the receive process context and checksum and copy
	 *	the buffer to user space. smart...
	 *
	 *	Our current scheme is not silly either but we take the
	 *	extra cost of the net_bh soft interrupt processing...
	 *	We do checksum and copy also but from device to kernel.
	 */

	tp->rx_opt.saw_tstamp = 0;

	/*	pred_flags is 0xS?10 << 16 + snd_wnd
	 *	if header_prediction is to be made
	 *	'S' will always be tp->tcp_header_len >> 2
	 *	'?' will be 0 for the fast path, otherwise pred_flags is 0 to
	 *  turn it off	(when there are holes in the receive
	 *	 space for instance)
	 *	PSH flag is ignored.
	 */

	if ((tcp_flag_word(th) & TCP_HP_BITS) == tp->pred_flags &&
	    TCP_SKB_CB(skb)->seq == tp->rcv_nxt &&
	    !after(TCP_SKB_CB(skb)->ack_seq, tp->snd_nxt)) {
		int tcp_header_len = tp->tcp_header_len;
		int flag = 0;
		s32 tstamp_delta = 0;

		/* Timestamp header prediction: tcp_header_len
		 * is automatically equal to th->doff*4 due to pred_flags
		 * match.
		 */

		/* Check timestamp */
		if (tcp_header_len == sizeof(struct tcphdr) + TCPOLEN_TSTAMP_ALIGNED) {
			/* No? Slow path! */
			if (!tcp_parse_aligned_timestamp(tp, th))
				goto slow_path;

			tstamp_delta = tp->rx_opt.rcv_tsval - tp->rx_opt.ts_recent;
			/* If PAWS failed, check it more carefully in slow path */
			if (tstamp_delta < 0)
				goto slow_path;

			/* DO NOT update ts_recent here, if checksum fails
			 * and timestamp was corrupted part, it will result
			 * in a hung connection since we will drop all
			 * future packets due to the PAWS test.
			 */
		}

		if (len <= tcp_header_len) {
			/* Bulk data transfer: sender */
			if (len == tcp_header_len) {
				/* Predicted packet is in window by definition.
				 * seq == rcv_nxt and rcv_wup <= rcv_nxt.
				 * Hence, check seq<=rcv_wup reduces to:
				 */
				if (tcp_header_len ==
				    (sizeof(struct tcphdr) + TCPOLEN_TSTAMP_ALIGNED) &&
				    tp->rcv_nxt == tp->rcv_wup)
					flag |= __tcp_replace_ts_recent(tp, tstamp_delta);

				tcp_ecn_received_counters(sk, skb, 0);

				/* We know that such packets are checksummed
				 * on entry.
				 */
				tcp_ack(sk, skb, flag);
				__kfree_skb(skb);
				tcp_data_snd_check(sk);
				/* When receiving pure ack in fast path, update
				 * last ts ecr directly instead of calling
				 * tcp_rcv_rtt_measure_ts()
				 */
				tp->rcv_rtt_last_tsecr = tp->rx_opt.rcv_tsecr;
				return;
			} else { /* Header too small */
				TCP_INC_STATS(sock_net(sk), TCP_MIB_INERRS);
				goto discard;
			}
		} else {
			int eaten = 0;
			bool fragstolen = false;

			if (tcp_checksum_complete(skb))
				goto csum_error;

			if ((int)skb->truesize > sk->sk_forward_alloc)
				goto step5;

			/* Predicted packet is in window by definition.
			 * seq == rcv_nxt and rcv_wup <= rcv_nxt.
			 * Hence, check seq<=rcv_wup reduces to:
			 */
			if (tcp_header_len ==
			    (sizeof(struct tcphdr) + TCPOLEN_TSTAMP_ALIGNED) &&
			    tp->rcv_nxt == tp->rcv_wup)
				flag |= __tcp_replace_ts_recent(tp, tstamp_delta);

			tcp_rcv_rtt_measure_ts(sk, skb);

			NET_INC_STATS(sock_net(sk), LINUX_MIB_TCPHPHITS);

			/* Bulk data transfer: receiver */
			__skb_pull(skb, tcp_header_len);
			tcp_ecn_received_counters(sk, skb, len - tcp_header_len);
			eaten = tcp_queue_rcv(sk, skb, &fragstolen);

			tcp_event_data_recv(sk, skb);

			if (TCP_SKB_CB(skb)->ack_seq != tp->snd_una) {
				/* Well, only one small jumplet in fast path... */
				tcp_ack(sk, skb, flag | FLAG_DATA);
				tcp_data_snd_check(sk);
				if (!inet_csk_ack_scheduled(sk))
					goto no_ack;
			}

			__tcp_ack_snd_check(sk, 0);
no_ack:
			if (eaten)
				kfree_skb_partial(skb, fragstolen);
			tcp_data_ready(sk);
			return;
		}
	}

slow_path:
	if (len < (th->doff << 2) || tcp_checksum_complete(skb))
		goto csum_error;

	if (!th->ack && !th->rst && !th->syn)
		goto discard;

	/*
	 *	Standard slow path.
	 */

	if (!tcp_validate_incoming(sk, skb, th, 1))
		return;

step5:
	tcp_ecn_received_counters(sk, skb, len - th->doff * 4);

	if (tcp_ack(sk, skb, FLAG_SLOWPATH | FLAG_UPDATE_TS_RECENT) < 0)
		goto discard;

	tcp_rcv_rtt_measure_ts(sk, skb);

	/* Process urgent data. */
	tcp_urg(sk, skb, th);

	/* step 7: process the segment text */
	tcp_data_queue(sk, skb);

	tcp_data_snd_check(sk);
	tcp_ack_snd_check(sk);
	return;

csum_error:
	TCP_INC_STATS(sock_net(sk), TCP_MIB_CSUMERRORS);
	TCP_INC_STATS(sock_net(sk), TCP_MIB_INERRS);

discard:
	tcp_drop(sk, skb);
}
EXPORT_SYMBOL(tcp_rcv_established);

void tcp_init_transfer(struct sock *sk, int bpf_op)
{
	struct inet_connection_sock *icsk = inet_csk(sk);
	struct tcp_sock *tp = tcp_sk(sk);

	tcp_mtup_init(sk);
	icsk->icsk_af_ops->rebuild_header(sk);
	tcp_init_metrics(sk);

	/* Initialize the congestion window to start the transfer.
	 * Cut cwnd down to 1 per RFC5681 if SYN or SYN-ACK has been
	 * retransmitted. In light of RFC6298 more aggressive 1sec
	 * initRTO, we only reset cwnd when more than 1 SYN/SYN-ACK
	 * retransmission has occurred.
	 */
	if (tp->total_retrans > 1 && tp->undo_marker)
		tp->snd_cwnd = 1;
	else
		tp->snd_cwnd = tcp_init_cwnd(tp, __sk_dst_get(sk));
	tp->snd_cwnd_stamp = tcp_jiffies32;

	tcp_call_bpf(sk, bpf_op, 0, NULL);
	tcp_init_congestion_control(sk);
	tcp_init_buffer_space(sk);
}

void tcp_finish_connect(struct sock *sk, struct sk_buff *skb)
{
	struct tcp_sock *tp = tcp_sk(sk);
	struct inet_connection_sock *icsk = inet_csk(sk);

	tcp_set_state(sk, TCP_ESTABLISHED);
	icsk->icsk_ack.lrcvtime = tcp_jiffies32;

	if (skb) {
		icsk->icsk_af_ops->sk_rx_dst_set(sk, skb);
		security_inet_conn_established(sk, skb);
		sk_mark_napi_id(sk, skb);
	}

	tcp_init_transfer(sk, BPF_SOCK_OPS_ACTIVE_ESTABLISHED_CB);

	/* Prevent spurious tcp_cwnd_restart() on first data
	 * packet.
	 */
	tp->lsndtime = tcp_jiffies32;

	if (sock_flag(sk, SOCK_KEEPOPEN))
		inet_csk_reset_keepalive_timer(sk, keepalive_time_when(tp));

	if (!tp->rx_opt.snd_wscale)
		__tcp_fast_path_on(tp, tp->snd_wnd);
	else
		tp->pred_flags = 0;
}

static bool tcp_rcv_fastopen_synack(struct sock *sk, struct sk_buff *synack,
				    struct tcp_fastopen_cookie *cookie)
{
	struct tcp_sock *tp = tcp_sk(sk);
	struct sk_buff *data = tp->syn_data ? tcp_rtx_queue_head(sk) : NULL;
	u16 mss = tp->rx_opt.mss_clamp, try_exp = 0;
	bool syn_drop = false;

	if (mss == tp->rx_opt.user_mss) {
		struct tcp_options_received opt;

		/* Get original SYNACK MSS value if user MSS sets mss_clamp */
		tcp_clear_options(&opt);
		opt.user_mss = opt.mss_clamp = 0;
		tcp_parse_options(sock_net(sk), synack, &opt, 0, NULL);
		mss = opt.mss_clamp;
	}

	if (!tp->syn_fastopen) {
		/* Ignore an unsolicited cookie */
		cookie->len = -1;
	} else if (tp->total_retrans) {
		/* SYN timed out and the SYN-ACK neither has a cookie nor
		 * acknowledges data. Presumably the remote received only
		 * the retransmitted (regular) SYNs: either the original
		 * SYN-data or the corresponding SYN-ACK was dropped.
		 */
		syn_drop = (cookie->len < 0 && data);
	} else if (cookie->len < 0 && !tp->syn_data) {
		/* We requested a cookie but didn't get it. If we did not use
		 * the (old) exp opt format then try so next time (try_exp=1).
		 * Otherwise we go back to use the RFC7413 opt (try_exp=2).
		 */
		try_exp = tp->syn_fastopen_exp ? 2 : 1;
	}

	tcp_fastopen_cache_set(sk, mss, cookie, syn_drop, try_exp);

	if (data) { /* Retransmit unacked data in SYN */
		if (tp->total_retrans)
			tp->fastopen_client_fail = TFO_SYN_RETRANSMITTED;
		else
			tp->fastopen_client_fail = TFO_DATA_NOT_ACKED;
		skb_rbtree_walk_from(data) {
			if (__tcp_retransmit_skb(sk, data, 1))
				break;
		}
		tcp_rearm_rto(sk);
		NET_INC_STATS(sock_net(sk),
				LINUX_MIB_TCPFASTOPENACTIVEFAIL);
		return true;
	}
	tp->syn_data_acked = tp->syn_data;
	if (tp->syn_data_acked) {
		NET_INC_STATS(sock_net(sk), LINUX_MIB_TCPFASTOPENACTIVE);
		/* SYN-data is counted as two separate packets in tcp_ack() */
		if (tp->delivered > 1)
			--tp->delivered;
	}

	tcp_fastopen_add_skb(sk, synack);

	return false;
}

static void smc_check_reset_syn(struct tcp_sock *tp)
{
#if IS_ENABLED(CONFIG_SMC)
	if (static_branch_unlikely(&tcp_have_smc)) {
		if (tp->syn_smc && !tp->rx_opt.smc_ok)
			tp->syn_smc = 0;
	}
#endif
}

static void tcp_try_undo_spurious_syn(struct sock *sk)
{
	struct tcp_sock *tp = tcp_sk(sk);
	u32 syn_stamp;

	/* undo_marker is set when SYN or SYNACK times out. The timeout is
	 * spurious if the ACK's timestamp option echo value matches the
	 * original SYN timestamp.
	 */
	syn_stamp = tp->retrans_stamp;
	if (tp->undo_marker && syn_stamp && tp->rx_opt.saw_tstamp &&
	    syn_stamp == tp->rx_opt.rcv_tsecr)
		tp->undo_marker = 0;
}

static int tcp_rcv_synsent_state_process(struct sock *sk, struct sk_buff *skb,
					 const struct tcphdr *th)
{
	struct inet_connection_sock *icsk = inet_csk(sk);
	struct tcp_sock *tp = tcp_sk(sk);
	struct tcp_fastopen_cookie foc = { .len = -1 };
	int saved_clamp = tp->rx_opt.mss_clamp;
	bool fastopen_fail;

	tcp_parse_options(sock_net(sk), skb, &tp->rx_opt, 0, &foc);
	if (tp->rx_opt.saw_tstamp && tp->rx_opt.rcv_tsecr)
		tp->rx_opt.rcv_tsecr -= tp->tsoffset;

	if (th->ack) {
		/* rfc793:
		 * "If the state is SYN-SENT then
		 *    first check the ACK bit
		 *      If the ACK bit is set
		 *	  If SEG.ACK =< ISS, or SEG.ACK > SND.NXT, send
		 *        a reset (unless the RST bit is set, if so drop
		 *        the segment and return)"
		 */
		if (!after(TCP_SKB_CB(skb)->ack_seq, tp->snd_una) ||
		    after(TCP_SKB_CB(skb)->ack_seq, tp->snd_nxt))
			goto reset_and_undo;

		if (tp->rx_opt.saw_tstamp && tp->rx_opt.rcv_tsecr &&
		    !between(tp->rx_opt.rcv_tsecr, tp->retrans_stamp,
			     tcp_time_stamp(tp))) {
			NET_INC_STATS(sock_net(sk),
					LINUX_MIB_PAWSACTIVEREJECTED);
			goto reset_and_undo;
		}

		/* Now ACK is acceptable.
		 *
		 * "If the RST bit is set
		 *    If the ACK was acceptable then signal the user "error:
		 *    connection reset", drop the segment, enter CLOSED state,
		 *    delete TCB, and return."
		 */

		if (th->rst) {
			tcp_reset(sk);
			goto discard;
		}

		/* rfc793:
		 *   "fifth, if neither of the SYN or RST bits is set then
		 *    drop the segment and return."
		 *
		 *    See note below!
		 *                                        --ANK(990513)
		 */
		if (!th->syn)
			goto discard_and_undo;

		/* rfc793:
		 *   "If the SYN bit is on ...
		 *    are acceptable then ...
		 *    (our SYN has been ACKed), change the connection
		 *    state to ESTABLISHED..."
		 */

		if (tcp_ecn_mode_any(tp))
			tcp_ecn_rcv_synack(sk, skb, th, TCP_SKB_CB(skb)->ip_dsfield);

		tcp_init_wl(tp, TCP_SKB_CB(skb)->seq);
		tcp_try_undo_spurious_syn(sk);
		tcp_ack(sk, skb, FLAG_SLOWPATH);

		/* Ok.. it's good. Set up sequence numbers and
		 * move to established.
		 */
		WRITE_ONCE(tp->rcv_nxt, TCP_SKB_CB(skb)->seq + 1);
		tp->rcv_wup = TCP_SKB_CB(skb)->seq + 1;

		/* RFC1323: The window in SYN & SYN/ACK segments is
		 * never scaled.
		 */
		tp->snd_wnd = ntohs(th->window);

		if (!tp->rx_opt.wscale_ok) {
			tp->rx_opt.snd_wscale = tp->rx_opt.rcv_wscale = 0;
			tp->window_clamp = min(tp->window_clamp, 65535U);
		}

		if (tp->rx_opt.saw_tstamp) {
			tp->rx_opt.tstamp_ok	   = 1;
			tp->tcp_header_len =
				sizeof(struct tcphdr) + TCPOLEN_TSTAMP_ALIGNED;
			tp->advmss	    -= TCPOLEN_TSTAMP_ALIGNED;
			tcp_store_ts_recent(tp);
		} else {
			tp->tcp_header_len = sizeof(struct tcphdr);
		}

		tcp_sync_mss(sk, icsk->icsk_pmtu_cookie);
		tcp_initialize_rcv_mss(sk);

		if (sk_is_mptcp(sk))
			mptcp_rcv_synsent(sk);

		/* Remember, tcp_poll() does not lock socket!
		 * Change state from SYN-SENT only after copied_seq
		 * is initialized. */
		WRITE_ONCE(tp->copied_seq, tp->rcv_nxt);

		smc_check_reset_syn(tp);

		smp_mb();

		tcp_finish_connect(sk, skb);

		fastopen_fail = (tp->syn_fastopen || tp->syn_data) &&
				tcp_rcv_fastopen_synack(sk, skb, &foc);

		if (!sock_flag(sk, SOCK_DEAD)) {
			sk->sk_state_change(sk);
			sk_wake_async(sk, SOCK_WAKE_IO, POLL_OUT);
		}
		if (fastopen_fail)
			return -1;
		if (sk->sk_write_pending ||
		    icsk->icsk_accept_queue.rskq_defer_accept ||
		    inet_csk_in_pingpong_mode(sk)) {
			/* Save one ACK. Data will be ready after
			 * several ticks, if write_pending is set.
			 *
			 * It may be deleted, but with this feature tcpdumps
			 * look so _wonderfully_ clever, that I was not able
			 * to stand against the temptation 8)     --ANK
			 */
			inet_csk_schedule_ack(sk);
			tcp_enter_quickack_mode(sk, TCP_MAX_QUICKACKS);
			inet_csk_reset_xmit_timer(sk, ICSK_TIME_DACK,
						  TCP_DELACK_MAX, TCP_RTO_MAX);

discard:
			tcp_drop(sk, skb);
			return 0;
		} else {
			tcp_send_ack(sk, !tcp_ecn_mode_accecn(tp) ? 0 :
					 tcp_accecn_reflector_flags(tp->syn_ect_rcv));
		}
		return -1;
	}

	/* No ACK in the segment */

	if (th->rst) {
		/* rfc793:
		 * "If the RST bit is set
		 *
		 *      Otherwise (no ACK) drop the segment and return."
		 */

		goto discard_and_undo;
	}

	/* PAWS check. */
	if (tp->rx_opt.ts_recent_stamp && tp->rx_opt.saw_tstamp &&
	    tcp_paws_reject(&tp->rx_opt, 0))
		goto discard_and_undo;

	if (th->syn) {
		/* We see SYN without ACK. It is attempt of
		 * simultaneous connect with crossed SYNs.
		 * Particularly, it can be connect to self.
		 */
		tcp_set_state(sk, TCP_SYN_RECV);

		if (tp->rx_opt.saw_tstamp) {
			tp->rx_opt.tstamp_ok = 1;
			tcp_store_ts_recent(tp);
			tp->tcp_header_len =
				sizeof(struct tcphdr) + TCPOLEN_TSTAMP_ALIGNED;
		} else {
			tp->tcp_header_len = sizeof(struct tcphdr);
		}

		WRITE_ONCE(tp->rcv_nxt, TCP_SKB_CB(skb)->seq + 1);
		WRITE_ONCE(tp->copied_seq, tp->rcv_nxt);
		tp->rcv_wup = TCP_SKB_CB(skb)->seq + 1;

		/* RFC1323: The window in SYN & SYN/ACK segments is
		 * never scaled.
		 */
		tp->snd_wnd    = ntohs(th->window);
		tp->snd_wl1    = TCP_SKB_CB(skb)->seq;
		tp->max_window = tp->snd_wnd;

		tcp_ecn_rcv_syn(tp, th, skb);

		tcp_mtup_init(sk);
		tcp_sync_mss(sk, icsk->icsk_pmtu_cookie);
		tcp_initialize_rcv_mss(sk);

		tcp_send_synack(sk);
#if 0
		/* Note, we could accept data and URG from this segment.
		 * There are no obstacles to make this (except that we must
		 * either change tcp_recvmsg() to prevent it from returning data
		 * before 3WHS completes per RFC793, or employ TCP Fast Open).
		 *
		 * However, if we ignore data in ACKless segments sometimes,
		 * we have no reasons to accept it sometimes.
		 * Also, seems the code doing it in step6 of tcp_rcv_state_process
		 * is not flawless. So, discard packet for sanity.
		 * Uncomment this return to process the data.
		 */
		return -1;
#else
		goto discard;
#endif
	}
	/* "fifth, if neither of the SYN or RST bits is set then
	 * drop the segment and return."
	 */

discard_and_undo:
	tcp_clear_options(&tp->rx_opt);
	tp->rx_opt.mss_clamp = saved_clamp;
	goto discard;

reset_and_undo:
	tcp_clear_options(&tp->rx_opt);
	tp->rx_opt.mss_clamp = saved_clamp;
	return 1;
}

static void tcp_rcv_synrecv_state_fastopen(struct sock *sk)
{
	struct request_sock *req;

	tcp_try_undo_loss(sk, false);

	/* Reset rtx states to prevent spurious retransmits_timed_out() */
	tcp_sk(sk)->retrans_stamp = 0;
	inet_csk(sk)->icsk_retransmits = 0;

	/* Once we leave TCP_SYN_RECV or TCP_FIN_WAIT_1,
	 * we no longer need req so release it.
	 */
	req = rcu_dereference_protected(tcp_sk(sk)->fastopen_rsk,
					lockdep_sock_is_held(sk));
	reqsk_fastopen_remove(sk, req, false);

	/* Re-arm the timer because data may have been sent out.
	 * This is similar to the regular data transmission case
	 * when new data has just been ack'ed.
	 *
	 * (TFO) - we could try to be more aggressive and
	 * retransmitting any data sooner based on when they
	 * are sent out.
	 */
	tcp_rearm_rto(sk);
}

/*
 *	This function implements the receiving procedure of RFC 793 for
 *	all states except ESTABLISHED and TIME_WAIT.
 *	It's called from both tcp_v4_rcv and tcp_v6_rcv and should be
 *	address independent.
 */

int tcp_rcv_state_process(struct sock *sk, struct sk_buff *skb)
{
	struct tcp_sock *tp = tcp_sk(sk);
	struct inet_connection_sock *icsk = inet_csk(sk);
	const struct tcphdr *th = tcp_hdr(skb);
	struct request_sock *req;
	int queued = 0;
	bool acceptable;

	switch (sk->sk_state) {
	case TCP_CLOSE:
		goto discard;

	case TCP_LISTEN:
		if (th->ack)
			return 1;

		if (th->rst)
			goto discard;

		if (th->syn) {
			if (th->fin)
				goto discard;
			/* It is possible that we process SYN packets from backlog,
			 * so we need to make sure to disable BH and RCU right there.
			 */
			rcu_read_lock();
			local_bh_disable();
			acceptable = icsk->icsk_af_ops->conn_request(sk, skb) >= 0;
			local_bh_enable();
			rcu_read_unlock();

			if (!acceptable)
				return 1;
			consume_skb(skb);
			return 0;
		}
		goto discard;

	case TCP_SYN_SENT:
		tp->rx_opt.saw_tstamp = 0;
		tcp_mstamp_refresh(tp);
		queued = tcp_rcv_synsent_state_process(sk, skb, th);
		if (queued >= 0)
			return queued;

		/* Do step6 onward by hand. */
		tcp_urg(sk, skb, th);
		__kfree_skb(skb);
		tcp_data_snd_check(sk);
		return 0;
	}

	tcp_mstamp_refresh(tp);
	tp->rx_opt.saw_tstamp = 0;
	req = rcu_dereference_protected(tp->fastopen_rsk,
					lockdep_sock_is_held(sk));
	if (req) {
		bool req_stolen;

		WARN_ON_ONCE(sk->sk_state != TCP_SYN_RECV &&
		    sk->sk_state != TCP_FIN_WAIT1);

		if (!tcp_check_req(sk, skb, req, true, &req_stolen))
			goto discard;
	}

	if (!th->ack && !th->rst && !th->syn)
		goto discard;

	if (!tcp_validate_incoming(sk, skb, th, 0))
		return 0;

	/* step 5: check the ACK field */
	acceptable = tcp_ack(sk, skb, FLAG_SLOWPATH |
				      FLAG_UPDATE_TS_RECENT |
				      FLAG_NO_CHALLENGE_ACK) > 0;

	if (!acceptable) {
		if (sk->sk_state == TCP_SYN_RECV)
			return 1;	/* send one RST */
		tcp_send_challenge_ack(sk, skb, false);
		goto discard;
	}
	switch (sk->sk_state) {
	case TCP_SYN_RECV:
		tp->delivered++; /* SYN-ACK delivery isn't tracked in tcp_ack */
		if (!tp->srtt_us)
			tcp_synack_rtt_meas(sk, req);

		if (req) {
			tcp_rcv_synrecv_state_fastopen(sk);
		} else {
			tcp_try_undo_spurious_syn(sk);
			tp->retrans_stamp = 0;
			tcp_init_transfer(sk, BPF_SOCK_OPS_PASSIVE_ESTABLISHED_CB);
			WRITE_ONCE(tp->copied_seq, tp->rcv_nxt);
		}
		smp_mb();
		tcp_set_state(sk, TCP_ESTABLISHED);
		sk->sk_state_change(sk);

		/* Note, that this wakeup is only for marginal crossed SYN case.
		 * Passively open sockets are not waked up, because
		 * sk->sk_sleep == NULL and sk->sk_socket == NULL.
		 */
		if (sk->sk_socket)
			sk_wake_async(sk, SOCK_WAKE_IO, POLL_OUT);

		tp->snd_una = TCP_SKB_CB(skb)->ack_seq;
		tp->snd_wnd = ntohs(th->window) << tp->rx_opt.snd_wscale;
		tcp_init_wl(tp, TCP_SKB_CB(skb)->seq);

		if (tp->rx_opt.tstamp_ok)
			tp->advmss -= TCPOLEN_TSTAMP_ALIGNED;

		if (!inet_csk(sk)->icsk_ca_ops->cong_control)
			tcp_update_pacing_rate(sk);

		/* Prevent spurious tcp_cwnd_restart() on first data packet */
		tp->lsndtime = tcp_jiffies32;

		tcp_initialize_rcv_mss(sk);
		if (tcp_ecn_mode_accecn(tp))
			tcp_accecn_third_ack(sk, skb, tp->syn_ect_snt);
		tcp_fast_path_on(tp);
		break;

	case TCP_FIN_WAIT1: {
		int tmo;

		if (req)
			tcp_rcv_synrecv_state_fastopen(sk);

		if (tp->snd_una != tp->write_seq)
			break;

		tcp_set_state(sk, TCP_FIN_WAIT2);
		sk->sk_shutdown |= SEND_SHUTDOWN;

		sk_dst_confirm(sk);

		if (!sock_flag(sk, SOCK_DEAD)) {
			/* Wake up lingering close() */
			sk->sk_state_change(sk);
			break;
		}

		if (tp->linger2 < 0) {
			tcp_done(sk);
			NET_INC_STATS(sock_net(sk), LINUX_MIB_TCPABORTONDATA);
			return 1;
		}
		if (TCP_SKB_CB(skb)->end_seq != TCP_SKB_CB(skb)->seq &&
		    after(TCP_SKB_CB(skb)->end_seq - th->fin, tp->rcv_nxt)) {
			/* Receive out of order FIN after close() */
			if (tp->syn_fastopen && th->fin)
				tcp_fastopen_active_disable(sk);
			tcp_done(sk);
			NET_INC_STATS(sock_net(sk), LINUX_MIB_TCPABORTONDATA);
			return 1;
		}

		tmo = tcp_fin_time(sk);
		if (tmo > TCP_TIMEWAIT_LEN) {
			inet_csk_reset_keepalive_timer(sk, tmo - TCP_TIMEWAIT_LEN);
		} else if (th->fin || sock_owned_by_user(sk)) {
			/* Bad case. We could lose such FIN otherwise.
			 * It is not a big problem, but it looks confusing
			 * and not so rare event. We still can lose it now,
			 * if it spins in bh_lock_sock(), but it is really
			 * marginal case.
			 */
			inet_csk_reset_keepalive_timer(sk, tmo);
		} else {
			tcp_time_wait(sk, TCP_FIN_WAIT2, tmo);
			goto discard;
		}
		break;
	}

	case TCP_CLOSING:
		if (tp->snd_una == tp->write_seq) {
			tcp_time_wait(sk, TCP_TIME_WAIT, 0);
			goto discard;
		}
		break;

	case TCP_LAST_ACK:
		if (tp->snd_una == tp->write_seq) {
			tcp_update_metrics(sk);
			tcp_done(sk);
			goto discard;
		}
		break;
	}

	/* step 6: check the URG bit */
	tcp_urg(sk, skb, th);

	/* step 7: process the segment text */
	switch (sk->sk_state) {
	case TCP_CLOSE_WAIT:
	case TCP_CLOSING:
	case TCP_LAST_ACK:
		if (!before(TCP_SKB_CB(skb)->seq, tp->rcv_nxt)) {
			if (sk_is_mptcp(sk))
				mptcp_incoming_options(sk, skb, &tp->rx_opt);
			break;
		}
		/* fall through */
	case TCP_FIN_WAIT1:
	case TCP_FIN_WAIT2:
		/* RFC 793 says to queue data in these states,
		 * RFC 1122 says we MUST send a reset.
		 * BSD 4.4 also does reset.
		 */
		if (sk->sk_shutdown & RCV_SHUTDOWN) {
			if (TCP_SKB_CB(skb)->end_seq != TCP_SKB_CB(skb)->seq &&
			    after(TCP_SKB_CB(skb)->end_seq - th->fin, tp->rcv_nxt)) {
				NET_INC_STATS(sock_net(sk), LINUX_MIB_TCPABORTONDATA);
				tcp_reset(sk);
				return 1;
			}
		}
		/* Fall through */
	case TCP_ESTABLISHED:
		tcp_data_queue(sk, skb);
		queued = 1;
		break;
	}

	/* tcp_data could move socket to TIME-WAIT */
	if (sk->sk_state != TCP_CLOSE) {
		tcp_data_snd_check(sk);
		tcp_ack_snd_check(sk);
	}

	if (!queued) {
discard:
		tcp_drop(sk, skb);
	}
	return 0;
}
EXPORT_SYMBOL(tcp_rcv_state_process);

static inline void pr_drop_req(struct request_sock *req, __u16 port, int family)
{
	struct inet_request_sock *ireq = inet_rsk(req);

	if (family == AF_INET)
		net_dbg_ratelimited("drop open request from %pI4/%u\n",
				    &ireq->ir_rmt_addr, port);
#if IS_ENABLED(CONFIG_IPV6)
	else if (family == AF_INET6)
		net_dbg_ratelimited("drop open request from %pI6/%u\n",
				    &ireq->ir_v6_rmt_addr, port);
#endif
}

/* RFC3168 : 6.1.1 SYN packets must not have ECT/ECN bits set
 *
 * If we receive a SYN packet with these bits set, it means a
 * network is playing bad games with TOS bits. In order to
 * avoid possible false congestion notifications, we disable
 * TCP ECN negotiation.
 *
 * Exception: tcp_ca wants ECN. This is required for DCTCP
 * congestion control: Linux DCTCP asserts ECT on all packets,
 * including SYN, which is most optimal solution; however,
 * others, such as FreeBSD do not.
 *
 * Exception: At least one of the reserved bits of the TCP header (th->res1) is
 * set, indicating the use of a future TCP extension (such as AccECN). See
 * RFC8311 §4.3 which updates RFC3168 to allow the development of such
 * extensions.
 */
static void tcp_ecn_create_request(struct request_sock *req,
				   const struct sk_buff *skb,
				   const struct sock *listen_sk,
				   const struct dst_entry *dst)
{
	const struct tcphdr *th = tcp_hdr(skb);
	const struct net *net = sock_net(listen_sk);
	bool th_ecn = th->ece && th->cwr;
	bool ect, ecn_ok;
	u32 ecn_ok_dst;

	if (tcp_accecn_syn_requested(th) &&
	    ((net->ipv4.sysctl_tcp_ecn & TCP_ECN_ENABLE_MASK) ||
	     tcp_ca_needs_accecn(listen_sk))) {
		inet_rsk(req)->ecn_ok = 1;
		if (((net->ipv4.sysctl_tcp_ecn & TCP_ECN_ENABLE_MASK) >= 2) ||
		    tcp_ca_needs_accecn(listen_sk)) {
			tcp_rsk(req)->accecn_ok = 1;
			tcp_rsk(req)->syn_ect_rcv =
				TCP_SKB_CB(skb)->ip_dsfield & INET_ECN_MASK;
		}
		return;
	}

	if (!th_ecn)
		return;

	ect = !INET_ECN_is_not_ect(TCP_SKB_CB(skb)->ip_dsfield);
	ecn_ok_dst = dst_feature(dst, DST_FEATURE_ECN_MASK);
	ecn_ok = (net->ipv4.sysctl_tcp_ecn & TCP_ECN_ENABLE_MASK) || ecn_ok_dst;

	if (((!ect || th->res1 || th->ae) && ecn_ok) ||
	    tcp_ca_needs_ecn(listen_sk) ||
	    (ecn_ok_dst & DST_FEATURE_ECN_CA) ||
	    tcp_bpf_ca_needs_ecn((struct sock *)req))
		inet_rsk(req)->ecn_ok = 1;
}

static void tcp_openreq_init(struct request_sock *req,
			     const struct tcp_options_received *rx_opt,
			     struct sk_buff *skb, const struct sock *sk)
{
	struct inet_request_sock *ireq = inet_rsk(req);

	req->rsk_rcv_wnd = 0;		/* So that tcp_send_synack() knows! */
	req->cookie_ts = 0;
	tcp_rsk(req)->rcv_isn = TCP_SKB_CB(skb)->seq;
	tcp_rsk(req)->rcv_nxt = TCP_SKB_CB(skb)->seq + 1;
	tcp_rsk(req)->snt_synack = 0;
	tcp_rsk(req)->last_oow_ack_time = 0;
	tcp_rsk(req)->accecn_ok = 0;
	tcp_rsk(req)->syn_ect_rcv = 0;
	tcp_rsk(req)->syn_ect_snt = 0;
	req->mss = rx_opt->mss_clamp;
	req->ts_recent = rx_opt->saw_tstamp ? rx_opt->rcv_tsval : 0;
	ireq->tstamp_ok = rx_opt->tstamp_ok;
	ireq->sack_ok = rx_opt->sack_ok;
	ireq->snd_wscale = rx_opt->snd_wscale;
	ireq->wscale_ok = rx_opt->wscale_ok;
	ireq->acked = 0;
	ireq->ecn_ok = 0;
	ireq->ir_rmt_port = tcp_hdr(skb)->source;
	ireq->ir_num = ntohs(tcp_hdr(skb)->dest);
	ireq->ir_mark = inet_request_mark(sk, skb);
#if IS_ENABLED(CONFIG_SMC)
	ireq->smc_ok = rx_opt->smc_ok;
#endif
}

struct request_sock *inet_reqsk_alloc(const struct request_sock_ops *ops,
				      struct sock *sk_listener,
				      bool attach_listener)
{
	struct request_sock *req = reqsk_alloc(ops, sk_listener,
					       attach_listener);

	if (req) {
		struct inet_request_sock *ireq = inet_rsk(req);

		ireq->ireq_opt = NULL;
#if IS_ENABLED(CONFIG_IPV6)
		ireq->pktopts = NULL;
#endif
		atomic64_set(&ireq->ir_cookie, 0);
		ireq->ireq_state = TCP_NEW_SYN_RECV;
		write_pnet(&ireq->ireq_net, sock_net(sk_listener));
		ireq->ireq_family = sk_listener->sk_family;
	}

	return req;
}
EXPORT_SYMBOL(inet_reqsk_alloc);

/*
 * Return true if a syncookie should be sent
 */
static bool tcp_syn_flood_action(const struct sock *sk, const char *proto)
{
	struct request_sock_queue *queue = &inet_csk(sk)->icsk_accept_queue;
	const char *msg = "Dropping request";
	bool want_cookie = false;
	struct net *net = sock_net(sk);

#ifdef CONFIG_SYN_COOKIES
	if (net->ipv4.sysctl_tcp_syncookies) {
		msg = "Sending cookies";
		want_cookie = true;
		__NET_INC_STATS(sock_net(sk), LINUX_MIB_TCPREQQFULLDOCOOKIES);
	} else
#endif
		__NET_INC_STATS(sock_net(sk), LINUX_MIB_TCPREQQFULLDROP);

	if (!queue->synflood_warned &&
	    net->ipv4.sysctl_tcp_syncookies != 2 &&
	    xchg(&queue->synflood_warned, 1) == 0)
		net_info_ratelimited("%s: Possible SYN flooding on port %d. %s.  Check SNMP counters.\n",
				     proto, sk->sk_num, msg);

	return want_cookie;
}

static void tcp_reqsk_record_syn(const struct sock *sk,
				 struct request_sock *req,
				 const struct sk_buff *skb)
{
	if (tcp_sk(sk)->save_syn) {
		u32 len = skb_network_header_len(skb) + tcp_hdrlen(skb);
		u32 *copy;

		copy = kmalloc(len + sizeof(u32), GFP_ATOMIC);
		if (copy) {
			copy[0] = len;
			memcpy(&copy[1], skb_network_header(skb), len);
			req->saved_syn = copy;
		}
	}
}

/* If a SYN cookie is required and supported, returns a clamped MSS value to be
 * used for SYN cookie generation.
 */
u16 tcp_get_syncookie_mss(struct request_sock_ops *rsk_ops,
			  const struct tcp_request_sock_ops *af_ops,
			  struct sock *sk, struct tcphdr *th)
{
	struct tcp_sock *tp = tcp_sk(sk);
	u16 mss;

	if (sock_net(sk)->ipv4.sysctl_tcp_syncookies != 2 &&
	    !inet_csk_reqsk_queue_is_full(sk))
		return 0;

	if (!tcp_syn_flood_action(sk, rsk_ops->slab_name))
		return 0;

	if (sk_acceptq_is_full(sk)) {
		NET_INC_STATS(sock_net(sk), LINUX_MIB_LISTENOVERFLOWS);
		return 0;
	}

	mss = tcp_parse_mss_option(th, tp->rx_opt.user_mss);
	if (!mss)
		mss = af_ops->mss_clamp;

	return mss;
}
EXPORT_SYMBOL_GPL(tcp_get_syncookie_mss);

int tcp_conn_request(struct request_sock_ops *rsk_ops,
		     const struct tcp_request_sock_ops *af_ops,
		     struct sock *sk, struct sk_buff *skb)
{
	struct tcp_fastopen_cookie foc = { .len = -1 };
	__u32 isn = TCP_SKB_CB(skb)->tcp_tw_isn;
	struct tcp_options_received tmp_opt;
	struct tcp_sock *tp = tcp_sk(sk);
	struct net *net = sock_net(sk);
	struct sock *fastopen_sk = NULL;
	struct request_sock *req;
	bool want_cookie = false;
	struct dst_entry *dst;
	struct flowi fl;

	/* TW buckets are converted to open requests without
	 * limitations, they conserve resources and peer is
	 * evidently real one.
	 */
	if ((net->ipv4.sysctl_tcp_syncookies == 2 ||
	     inet_csk_reqsk_queue_is_full(sk)) && !isn) {
		want_cookie = tcp_syn_flood_action(sk, rsk_ops->slab_name);
		if (!want_cookie)
			goto drop;
	}

	if (sk_acceptq_is_full(sk)) {
		NET_INC_STATS(sock_net(sk), LINUX_MIB_LISTENOVERFLOWS);
		goto drop;
	}

	req = inet_reqsk_alloc(rsk_ops, sk, !want_cookie);
	if (!req)
		goto drop;

	tcp_rsk(req)->af_specific = af_ops;
	tcp_rsk(req)->ts_off = 0;
#if IS_ENABLED(CONFIG_MPTCP)
	tcp_rsk(req)->is_mptcp = 0;
#endif

	tcp_clear_options(&tmp_opt);
	tmp_opt.mss_clamp = af_ops->mss_clamp;
	tmp_opt.user_mss  = tp->rx_opt.user_mss;
	tcp_parse_options(sock_net(sk), skb, &tmp_opt, 0,
			  want_cookie ? NULL : &foc);

	if (want_cookie && !tmp_opt.saw_tstamp)
		tcp_clear_options(&tmp_opt);

	if (IS_ENABLED(CONFIG_SMC) && want_cookie)
		tmp_opt.smc_ok = 0;

	tmp_opt.tstamp_ok = tmp_opt.saw_tstamp;
	tcp_openreq_init(req, &tmp_opt, skb, sk);
	inet_rsk(req)->no_srccheck = inet_sk(sk)->transparent;

	/* Note: tcp_v6_init_req() might override ir_iif for link locals */
	inet_rsk(req)->ir_iif = inet_request_bound_dev_if(sk, skb);

	af_ops->init_req(req, sk, skb);

	if (security_inet_conn_request(sk, skb, req))
		goto drop_and_free;

	if (tmp_opt.tstamp_ok)
		tcp_rsk(req)->ts_off = af_ops->init_ts_off(net, skb);

	dst = af_ops->route_req(sk, &fl, req);
	if (!dst)
		goto drop_and_free;

	if (!want_cookie && !isn) {
		/* Kill the following clause, if you dislike this way. */
		if (!net->ipv4.sysctl_tcp_syncookies &&
		    (net->ipv4.sysctl_max_syn_backlog - inet_csk_reqsk_queue_len(sk) <
		     (net->ipv4.sysctl_max_syn_backlog >> 2)) &&
		    !tcp_peer_is_proven(req, dst)) {
			/* Without syncookies last quarter of
			 * backlog is filled with destinations,
			 * proven to be alive.
			 * It means that we continue to communicate
			 * to destinations, already remembered
			 * to the moment of synflood.
			 */
			pr_drop_req(req, ntohs(tcp_hdr(skb)->source),
				    rsk_ops->family);
			goto drop_and_release;
		}

		isn = af_ops->init_seq(skb);
	}

	tcp_ecn_create_request(req, skb, sk, dst);

	if (want_cookie) {
		isn = cookie_init_sequence(af_ops, sk, skb, &req->mss);
		req->cookie_ts = tmp_opt.tstamp_ok;
		if (!tmp_opt.tstamp_ok)
			inet_rsk(req)->ecn_ok = 0;
	}

	tcp_rsk(req)->snt_isn = isn;
	tcp_rsk(req)->txhash = net_tx_rndhash();
	tcp_openreq_init_rwin(req, sk, dst);
	sk_rx_queue_set(req_to_sk(req), skb);
	if (!want_cookie) {
		tcp_reqsk_record_syn(sk, req, skb);
		fastopen_sk = tcp_try_fastopen(sk, skb, req, &foc, dst);
	}
	if (fastopen_sk) {
		af_ops->send_synack(fastopen_sk, dst, &fl, req,
				    &foc, TCP_SYNACK_FASTOPEN);
		/* Add the child socket directly into the accept queue */
		if (!inet_csk_reqsk_queue_add(sk, req, fastopen_sk)) {
			reqsk_fastopen_remove(fastopen_sk, req, false);
			bh_unlock_sock(fastopen_sk);
			sock_put(fastopen_sk);
			goto drop_and_free;
		}
		sk->sk_data_ready(sk);
		bh_unlock_sock(fastopen_sk);
		sock_put(fastopen_sk);
	} else {
		tcp_rsk(req)->tfo_listener = false;
		if (!want_cookie)
			inet_csk_reqsk_queue_hash_add(sk, req,
				tcp_timeout_init((struct sock *)req));
		af_ops->send_synack(sk, dst, &fl, req, &foc,
				    !want_cookie ? TCP_SYNACK_NORMAL :
						   TCP_SYNACK_COOKIE);
		if (want_cookie) {
			reqsk_free(req);
			return 0;
		}
	}
	reqsk_put(req);
	return 0;

drop_and_release:
	dst_release(dst);
drop_and_free:
	__reqsk_free(req);
drop:
	tcp_listendrop(sk);
	return 0;
}
EXPORT_SYMBOL(tcp_conn_request);<|MERGE_RESOLUTION|>--- conflicted
+++ resolved
@@ -456,23 +456,19 @@
 	bool res;
 
 	if (tp->saw_accecn_opt == TCP_ACCECN_OPT_FAIL)
-		return;
+		return false;
 
 	if (tp->rx_opt.accecn < 0) {
-<<<<<<< HEAD
 		if (!tp->saw_accecn_opt) {
 			/* Too late to enable after this point due to
 			 * potential counter wraps
 			 */
 			if (tp->bytes_sent >= (1 << 23) - 1)
 				tp->saw_accecn_opt = TCP_ACCECN_OPT_FAIL;
-			return;
-		}
-
-		if (tp->estimate_ecnfield)
-=======
+			return false;
+		}
+
 		if (tp->estimate_ecnfield) {
->>>>>>> bea9b63f
 			tp->delivered_ecn_bytes[tp->estimate_ecnfield - 1] +=
 				delivered_bytes;
 			return true;
