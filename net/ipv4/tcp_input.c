--- conflicted
+++ resolved
@@ -429,7 +429,6 @@
 	return 0;
 }
 
-<<<<<<< HEAD
 /* Handles AccECN option ECT and CE 24-bit byte counters update into
  * the u32 value in tcp_sock. As we're processing TCP options, it is
  * safe to access from - 1.
@@ -503,20 +502,6 @@
 		tp->estimate_ecnfield = 0;
 }
 
-static bool tcp_accecn_rcv_reflector(struct tcp_sock *tp,
-				     const struct sk_buff *skb)
-{
-	if ((tp->bytes_received > 0) || (tp->bytes_acked > 0)) {
-		tp->ect_reflector_rcv = 0;
-		return false;
-	}
-	if (TCP_SKB_CB(skb)->seq != tp->rcv_nxt)
-		return false;
-	return true;
-}
-
-=======
->>>>>>> 6e6d59a5
 /* Returns the ECN CE delta */
 static u32 tcp_accecn_process(struct tcp_sock *tp, const struct sk_buff *skb,
 			      u32 delivered_pkts, u32 delivered_bytes, int flag)
