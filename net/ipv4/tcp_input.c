// SPDX-License-Identifier: GPL-2.0
/*
 * INET		An implementation of the TCP/IP protocol suite for the LINUX
 *		operating system.  INET is implemented using the  BSD Socket
 *		interface as the means of communication with the user level.
 *
 *		Implementation of the Transmission Control Protocol(TCP).
 *
 * Authors:	Ross Biro
 *		Fred N. van Kempen, <waltje@uWalt.NL.Mugnet.ORG>
 *		Mark Evans, <evansmp@uhura.aston.ac.uk>
 *		Corey Minyard <wf-rch!minyard@relay.EU.net>
 *		Florian La Roche, <flla@stud.uni-sb.de>
 *		Charles Hedrick, <hedrick@klinzhai.rutgers.edu>
 *		Linus Torvalds, <torvalds@cs.helsinki.fi>
 *		Alan Cox, <gw4pts@gw4pts.ampr.org>
 *		Matthew Dillon, <dillon@apollo.west.oic.com>
 *		Arnt Gulbrandsen, <agulbra@nvg.unit.no>
 *		Jorge Cwik, <jorge@laser.satlink.net>
 */

/*
 * Changes:
 *		Pedro Roque	:	Fast Retransmit/Recovery.
 *					Two receive queues.
 *					Retransmit queue handled by TCP.
 *					Better retransmit timer handling.
 *					New congestion avoidance.
 *					Header prediction.
 *					Variable renaming.
 *
 *		Eric		:	Fast Retransmit.
 *		Randy Scott	:	MSS option defines.
 *		Eric Schenk	:	Fixes to slow start algorithm.
 *		Eric Schenk	:	Yet another double ACK bug.
 *		Eric Schenk	:	Delayed ACK bug fixes.
 *		Eric Schenk	:	Floyd style fast retrans war avoidance.
 *		David S. Miller	:	Don't allow zero congestion window.
 *		Eric Schenk	:	Fix retransmitter so that it sends
 *					next packet on ack of previous packet.
 *		Andi Kleen	:	Moved open_request checking here
 *					and process RSTs for open_requests.
 *		Andi Kleen	:	Better prune_queue, and other fixes.
 *		Andrey Savochkin:	Fix RTT measurements in the presence of
 *					timestamps.
 *		Andrey Savochkin:	Check sequence numbers correctly when
 *					removing SACKs due to in sequence incoming
 *					data segments.
 *		Andi Kleen:		Make sure we never ack data there is not
 *					enough room for. Also make this condition
 *					a fatal error if it might still happen.
 *		Andi Kleen:		Add tcp_measure_rcv_mss to make
 *					connections with MSS<min(MTU,ann. MSS)
 *					work without delayed acks.
 *		Andi Kleen:		Process packets with PSH set in the
 *					fast path.
 *		J Hadi Salim:		ECN support
 *	 	Andrei Gurtov,
 *		Pasi Sarolahti,
 *		Panu Kuhlberg:		Experimental audit of TCP (re)transmission
 *					engine. Lots of bugs are found.
 *		Pasi Sarolahti:		F-RTO for dealing with spurious RTOs
 */

#define pr_fmt(fmt) "TCP: " fmt

#include <linux/mm.h>
#include <linux/slab.h>
#include <linux/module.h>
#include <linux/sysctl.h>
#include <linux/kernel.h>
#include <linux/prefetch.h>
#include <net/dst.h>
#include <net/tcp.h>
#include <net/inet_common.h>
#include <linux/ipsec.h>
#include <asm/unaligned.h>
#include <linux/errqueue.h>
#include <trace/events/tcp.h>
#include <linux/jump_label_ratelimit.h>
#include <net/busy_poll.h>
#include <net/mptcp.h>

int sysctl_tcp_max_orphans __read_mostly = NR_FILE;

#define FLAG_DATA		0x01 /* Incoming frame contained data.		*/
#define FLAG_WIN_UPDATE		0x02 /* Incoming ACK was a window update.	*/
#define FLAG_DATA_ACKED		0x04 /* This ACK acknowledged new data.		*/
#define FLAG_RETRANS_DATA_ACKED	0x08 /* "" "" some of which was retransmitted.	*/
#define FLAG_SYN_ACKED		0x10 /* This ACK acknowledged SYN.		*/
#define FLAG_DATA_SACKED	0x20 /* New SACK.				*/
#define FLAG_ECE		0x40 /* ECE in this ACK				*/
#define FLAG_LOST_RETRANS	0x80 /* This ACK marks some retransmission lost */
#define FLAG_SLOWPATH		0x100 /* Do not skip RFC checks for window update.*/
#define FLAG_ORIG_SACK_ACKED	0x200 /* Never retransmitted data are (s)acked	*/
#define FLAG_SND_UNA_ADVANCED	0x400 /* Snd_una was changed (!= FLAG_DATA_ACKED) */
#define FLAG_DSACKING_ACK	0x800 /* SACK blocks contained D-SACK info */
#define FLAG_SET_XMIT_TIMER	0x1000 /* Set TLP or RTO timer */
#define FLAG_SACK_RENEGING	0x2000 /* snd_una advanced to a sacked seq */
#define FLAG_UPDATE_TS_RECENT	0x4000 /* tcp_replace_ts_recent() */
#define FLAG_NO_CHALLENGE_ACK	0x8000 /* do not call tcp_send_challenge_ack()	*/
#define FLAG_ACK_MAYBE_DELAYED	0x10000 /* Likely a delayed ACK */

#define FLAG_ACKED		(FLAG_DATA_ACKED|FLAG_SYN_ACKED)
#define FLAG_NOT_DUP		(FLAG_DATA|FLAG_WIN_UPDATE|FLAG_ACKED)
#define FLAG_CA_ALERT		(FLAG_DATA_SACKED|FLAG_ECE|FLAG_DSACKING_ACK)
#define FLAG_FORWARD_PROGRESS	(FLAG_ACKED|FLAG_DATA_SACKED)

#define TCP_REMNANT (TCP_FLAG_FIN|TCP_FLAG_URG|TCP_FLAG_SYN|TCP_FLAG_PSH)
#define TCP_HP_BITS (~(TCP_RESERVED_BITS|TCP_FLAG_PSH))

#define REXMIT_NONE	0 /* no loss recovery to do */
#define REXMIT_LOST	1 /* retransmit packets marked lost */
#define REXMIT_NEW	2 /* FRTO-style transmit of unsent/new packets */

#if IS_ENABLED(CONFIG_TLS_DEVICE)
static DEFINE_STATIC_KEY_DEFERRED_FALSE(clean_acked_data_enabled, HZ);

void clean_acked_data_enable(struct inet_connection_sock *icsk,
			     void (*cad)(struct sock *sk, u32 ack_seq))
{
	icsk->icsk_clean_acked = cad;
	static_branch_deferred_inc(&clean_acked_data_enabled);
}
EXPORT_SYMBOL_GPL(clean_acked_data_enable);

void clean_acked_data_disable(struct inet_connection_sock *icsk)
{
	static_branch_slow_dec_deferred(&clean_acked_data_enabled);
	icsk->icsk_clean_acked = NULL;
}
EXPORT_SYMBOL_GPL(clean_acked_data_disable);

void clean_acked_data_flush(void)
{
	static_key_deferred_flush(&clean_acked_data_enabled);
}
EXPORT_SYMBOL_GPL(clean_acked_data_flush);
#endif

#ifdef CONFIG_CGROUP_BPF
static void bpf_skops_parse_hdr(struct sock *sk, struct sk_buff *skb)
{
	bool unknown_opt = tcp_sk(sk)->rx_opt.saw_unknown &&
		BPF_SOCK_OPS_TEST_FLAG(tcp_sk(sk),
				       BPF_SOCK_OPS_PARSE_UNKNOWN_HDR_OPT_CB_FLAG);
	bool parse_all_opt = BPF_SOCK_OPS_TEST_FLAG(tcp_sk(sk),
						    BPF_SOCK_OPS_PARSE_ALL_HDR_OPT_CB_FLAG);
	struct bpf_sock_ops_kern sock_ops;

	if (likely(!unknown_opt && !parse_all_opt))
		return;

	/* The skb will be handled in the
	 * bpf_skops_established() or
	 * bpf_skops_write_hdr_opt().
	 */
	switch (sk->sk_state) {
	case TCP_SYN_RECV:
	case TCP_SYN_SENT:
	case TCP_LISTEN:
		return;
	}

	sock_owned_by_me(sk);

	memset(&sock_ops, 0, offsetof(struct bpf_sock_ops_kern, temp));
	sock_ops.op = BPF_SOCK_OPS_PARSE_HDR_OPT_CB;
	sock_ops.is_fullsock = 1;
	sock_ops.sk = sk;
	bpf_skops_init_skb(&sock_ops, skb, tcp_hdrlen(skb));

	BPF_CGROUP_RUN_PROG_SOCK_OPS(&sock_ops);
}

static void bpf_skops_established(struct sock *sk, int bpf_op,
				  struct sk_buff *skb)
{
	struct bpf_sock_ops_kern sock_ops;

	sock_owned_by_me(sk);

	memset(&sock_ops, 0, offsetof(struct bpf_sock_ops_kern, temp));
	sock_ops.op = bpf_op;
	sock_ops.is_fullsock = 1;
	sock_ops.sk = sk;
	/* sk with TCP_REPAIR_ON does not have skb in tcp_finish_connect */
	if (skb)
		bpf_skops_init_skb(&sock_ops, skb, tcp_hdrlen(skb));

	BPF_CGROUP_RUN_PROG_SOCK_OPS(&sock_ops);
}
#else
static void bpf_skops_parse_hdr(struct sock *sk, struct sk_buff *skb)
{
}

static void bpf_skops_established(struct sock *sk, int bpf_op,
				  struct sk_buff *skb)
{
}
#endif

static void tcp_gro_dev_warn(struct sock *sk, const struct sk_buff *skb,
			     unsigned int len)
{
	static bool __once __read_mostly;

	if (!__once) {
		struct net_device *dev;

		__once = true;

		rcu_read_lock();
		dev = dev_get_by_index_rcu(sock_net(sk), skb->skb_iif);
		if (!dev || len >= dev->mtu)
			pr_warn("%s: Driver has suspect GRO implementation, TCP performance may be compromised.\n",
				dev ? dev->name : "Unknown driver");
		rcu_read_unlock();
	}
}

/* Adapt the MSS value used to make delayed ack decision to the
 * real world.
 */
static void tcp_measure_rcv_mss(struct sock *sk, const struct sk_buff *skb)
{
	struct inet_connection_sock *icsk = inet_csk(sk);
	const unsigned int lss = icsk->icsk_ack.last_seg_size;
	unsigned int len;

	icsk->icsk_ack.last_seg_size = 0;

	/* skb->len may jitter because of SACKs, even if peer
	 * sends good full-sized frames.
	 */
	len = skb_shinfo(skb)->gso_size ? : skb->len;
	if (len >= icsk->icsk_ack.rcv_mss) {
		icsk->icsk_ack.rcv_mss = min_t(unsigned int, len,
					       tcp_sk(sk)->advmss);
		/* Account for possibly-removed options */
		if (unlikely(len > icsk->icsk_ack.rcv_mss +
				   MAX_TCP_OPTION_SPACE))
			tcp_gro_dev_warn(sk, skb, len);
	} else {
		/* Otherwise, we make more careful check taking into account,
		 * that SACKs block is variable.
		 *
		 * "len" is invariant segment length, including TCP header.
		 */
		len += skb->data - skb_transport_header(skb);
		if (len >= TCP_MSS_DEFAULT + sizeof(struct tcphdr) ||
		    /* If PSH is not set, packet should be
		     * full sized, provided peer TCP is not badly broken.
		     * This observation (if it is correct 8)) allows
		     * to handle super-low mtu links fairly.
		     */
		    (len >= TCP_MIN_MSS + sizeof(struct tcphdr) &&
		     !(tcp_flag_word(tcp_hdr(skb)) & TCP_REMNANT))) {
			/* Subtract also invariant (if peer is RFC compliant),
			 * tcp header plus fixed timestamp option length.
			 * Resulting "len" is MSS free of SACK jitter.
			 */
			len -= tcp_sk(sk)->tcp_header_len;
			icsk->icsk_ack.last_seg_size = len;
			if (len == lss) {
				icsk->icsk_ack.rcv_mss = len;
				return;
			}
		}
		if (icsk->icsk_ack.pending & ICSK_ACK_PUSHED)
			icsk->icsk_ack.pending |= ICSK_ACK_PUSHED2;
		icsk->icsk_ack.pending |= ICSK_ACK_PUSHED;
	}
}

static void tcp_incr_quickack(struct sock *sk, unsigned int max_quickacks)
{
	struct inet_connection_sock *icsk = inet_csk(sk);
	unsigned int quickacks = tcp_sk(sk)->rcv_wnd / (2 * icsk->icsk_ack.rcv_mss);

	if (quickacks == 0)
		quickacks = 2;
	quickacks = min(quickacks, max_quickacks);
	if (quickacks > icsk->icsk_ack.quick)
		icsk->icsk_ack.quick = quickacks;
}

void tcp_enter_quickack_mode(struct sock *sk, unsigned int max_quickacks)
{
	struct inet_connection_sock *icsk = inet_csk(sk);

	tcp_incr_quickack(sk, max_quickacks);
	inet_csk_exit_pingpong_mode(sk);
	icsk->icsk_ack.ato = TCP_ATO_MIN;
}
EXPORT_SYMBOL(tcp_enter_quickack_mode);

/* Send ACKs quickly, if "quick" count is not exhausted
 * and the session is not interactive.
 */

static bool tcp_in_quickack_mode(struct sock *sk)
{
	const struct inet_connection_sock *icsk = inet_csk(sk);
	const struct dst_entry *dst = __sk_dst_get(sk);

	return (dst && dst_metric(dst, RTAX_QUICKACK)) ||
		(icsk->icsk_ack.quick && !inet_csk_in_pingpong_mode(sk));
}

static void tcp_ecn_queue_cwr(struct tcp_sock *tp)
{
	if (tp->ecn_flags & TCP_ECN_OK)
		tp->ecn_flags |= TCP_ECN_QUEUE_CWR;
}

static void tcp_ecn_accept_cwr(struct sock *sk, const struct sk_buff *skb)
{
	if (tcp_hdr(skb)->cwr) {
		tcp_sk(sk)->ecn_flags &= ~TCP_ECN_DEMAND_CWR;

		/* If the sender is telling us it has entered CWR, then its
		 * cwnd may be very low (even just 1 packet), so we should ACK
		 * immediately.
		 */
		if (TCP_SKB_CB(skb)->seq != TCP_SKB_CB(skb)->end_seq)
			inet_csk(sk)->icsk_ack.pending |= ICSK_ACK_NOW;
	}
}

static void tcp_ecn_withdraw_cwr(struct tcp_sock *tp)
{
	tp->ecn_flags &= ~TCP_ECN_QUEUE_CWR;
}

static void __tcp_ecn_check_ce(struct sock *sk, const struct sk_buff *skb)
{
	struct tcp_sock *tp = tcp_sk(sk);

	switch (TCP_SKB_CB(skb)->ip_dsfield & INET_ECN_MASK) {
	case INET_ECN_NOT_ECT:
		/* Funny extension: if ECT is not set on a segment,
		 * and we already seen ECT on a previous segment,
		 * it is probably a retransmit.
		 */
		if (tp->ecn_flags & TCP_ECN_SEEN)
			tcp_enter_quickack_mode(sk, 2);
		break;
	case INET_ECN_CE:
		if (tcp_ca_needs_ecn(sk))
			tcp_ca_event(sk, CA_EVENT_ECN_IS_CE);

		if (!(tp->ecn_flags & TCP_ECN_DEMAND_CWR)) {
			/* Better not delay acks, sender can have a very low cwnd */
			tcp_enter_quickack_mode(sk, 2);
			tp->ecn_flags |= TCP_ECN_DEMAND_CWR;
		}
		tp->ecn_flags |= TCP_ECN_SEEN;
		break;
	default:
		if (tcp_ca_needs_ecn(sk))
			tcp_ca_event(sk, CA_EVENT_ECN_NO_CE);
		tp->ecn_flags |= TCP_ECN_SEEN;
		break;
	}
}

static void tcp_ecn_check_ce(struct sock *sk, const struct sk_buff *skb)
{
	if (tcp_sk(sk)->ecn_flags & TCP_ECN_OK)
		__tcp_ecn_check_ce(sk, skb);
}

static void tcp_ecn_rcv_synack(struct tcp_sock *tp, const struct tcphdr *th)
{
	if ((tp->ecn_flags & TCP_ECN_OK) && (!th->ece || th->cwr))
		tp->ecn_flags &= ~TCP_ECN_OK;
}

static void tcp_ecn_rcv_syn(struct tcp_sock *tp, const struct tcphdr *th)
{
	if ((tp->ecn_flags & TCP_ECN_OK) && (!th->ece || !th->cwr))
		tp->ecn_flags &= ~TCP_ECN_OK;
}

static bool tcp_ecn_rcv_ecn_echo(const struct tcp_sock *tp, const struct tcphdr *th)
{
	if (th->ece && !th->syn && (tp->ecn_flags & TCP_ECN_OK))
		return true;
	return false;
}

/* Buffer size and advertised window tuning.
 *
 * 1. Tuning sk->sk_sndbuf, when connection enters established state.
 */

static void tcp_sndbuf_expand(struct sock *sk)
{
	const struct tcp_sock *tp = tcp_sk(sk);
	const struct tcp_congestion_ops *ca_ops = inet_csk(sk)->icsk_ca_ops;
	int sndmem, per_mss;
	u32 nr_segs;

	/* Worst case is non GSO/TSO : each frame consumes one skb
	 * and skb->head is kmalloced using power of two area of memory
	 */
	per_mss = max_t(u32, tp->rx_opt.mss_clamp, tp->mss_cache) +
		  MAX_TCP_HEADER +
		  SKB_DATA_ALIGN(sizeof(struct skb_shared_info));

	per_mss = roundup_pow_of_two(per_mss) +
		  SKB_DATA_ALIGN(sizeof(struct sk_buff));

	nr_segs = max_t(u32, TCP_INIT_CWND, tp->snd_cwnd);
	nr_segs = max_t(u32, nr_segs, tp->reordering + 1);

	/* Fast Recovery (RFC 5681 3.2) :
	 * Cubic needs 1.7 factor, rounded to 2 to include
	 * extra cushion (application might react slowly to EPOLLOUT)
	 */
	sndmem = ca_ops->sndbuf_expand ? ca_ops->sndbuf_expand(sk) : 2;
	sndmem *= nr_segs * per_mss;

	if (sk->sk_sndbuf < sndmem)
		WRITE_ONCE(sk->sk_sndbuf,
			   min(sndmem, sock_net(sk)->ipv4.sysctl_tcp_wmem[2]));
}

/* 2. Tuning advertised window (window_clamp, rcv_ssthresh)
 *
 * All tcp_full_space() is split to two parts: "network" buffer, allocated
 * forward and advertised in receiver window (tp->rcv_wnd) and
 * "application buffer", required to isolate scheduling/application
 * latencies from network.
 * window_clamp is maximal advertised window. It can be less than
 * tcp_full_space(), in this case tcp_full_space() - window_clamp
 * is reserved for "application" buffer. The less window_clamp is
 * the smoother our behaviour from viewpoint of network, but the lower
 * throughput and the higher sensitivity of the connection to losses. 8)
 *
 * rcv_ssthresh is more strict window_clamp used at "slow start"
 * phase to predict further behaviour of this connection.
 * It is used for two goals:
 * - to enforce header prediction at sender, even when application
 *   requires some significant "application buffer". It is check #1.
 * - to prevent pruning of receive queue because of misprediction
 *   of receiver window. Check #2.
 *
 * The scheme does not work when sender sends good segments opening
 * window and then starts to feed us spaghetti. But it should work
 * in common situations. Otherwise, we have to rely on queue collapsing.
 */

/* Slow part of check#2. */
static int __tcp_grow_window(const struct sock *sk, const struct sk_buff *skb)
{
	struct tcp_sock *tp = tcp_sk(sk);
	/* Optimize this! */
	int truesize = tcp_win_from_space(sk, skb->truesize) >> 1;
	int window = tcp_win_from_space(sk, sock_net(sk)->ipv4.sysctl_tcp_rmem[2]) >> 1;

	while (tp->rcv_ssthresh <= window) {
		if (truesize <= skb->len)
			return 2 * inet_csk(sk)->icsk_ack.rcv_mss;

		truesize >>= 1;
		window >>= 1;
	}
	return 0;
}

static void tcp_grow_window(struct sock *sk, const struct sk_buff *skb)
{
	struct tcp_sock *tp = tcp_sk(sk);
	int room;

	room = min_t(int, tp->window_clamp, tcp_space(sk)) - tp->rcv_ssthresh;

	/* Check #1 */
	if (room > 0 && !tcp_under_memory_pressure(sk)) {
		int incr;

		/* Check #2. Increase window, if skb with such overhead
		 * will fit to rcvbuf in future.
		 */
		if (tcp_win_from_space(sk, skb->truesize) <= skb->len)
			incr = 2 * tp->advmss;
		else
			incr = __tcp_grow_window(sk, skb);

		if (incr) {
			incr = max_t(int, incr, 2 * skb->len);
			tp->rcv_ssthresh += min(room, incr);
			inet_csk(sk)->icsk_ack.quick |= 1;
		}
	}
}

/* 3. Try to fixup all. It is made immediately after connection enters
 *    established state.
 */
static void tcp_init_buffer_space(struct sock *sk)
{
	int tcp_app_win = sock_net(sk)->ipv4.sysctl_tcp_app_win;
	struct tcp_sock *tp = tcp_sk(sk);
	int maxwin;

	if (!(sk->sk_userlocks & SOCK_SNDBUF_LOCK))
		tcp_sndbuf_expand(sk);

	tcp_mstamp_refresh(tp);
	tp->rcvq_space.time = tp->tcp_mstamp;
	tp->rcvq_space.seq = tp->copied_seq;

	maxwin = tcp_full_space(sk);

	if (tp->window_clamp >= maxwin) {
		tp->window_clamp = maxwin;

		if (tcp_app_win && maxwin > 4 * tp->advmss)
			tp->window_clamp = max(maxwin -
					       (maxwin >> tcp_app_win),
					       4 * tp->advmss);
	}

	/* Force reservation of one segment. */
	if (tcp_app_win &&
	    tp->window_clamp > 2 * tp->advmss &&
	    tp->window_clamp + tp->advmss > maxwin)
		tp->window_clamp = max(2 * tp->advmss, maxwin - tp->advmss);

	tp->rcv_ssthresh = min(tp->rcv_ssthresh, tp->window_clamp);
	tp->snd_cwnd_stamp = tcp_jiffies32;
	tp->rcvq_space.space = min3(tp->rcv_ssthresh, tp->rcv_wnd,
				    (u32)TCP_INIT_CWND * tp->advmss);
}

/* 4. Recalculate window clamp after socket hit its memory bounds. */
static void tcp_clamp_window(struct sock *sk)
{
	struct tcp_sock *tp = tcp_sk(sk);
	struct inet_connection_sock *icsk = inet_csk(sk);
	struct net *net = sock_net(sk);

	icsk->icsk_ack.quick = 0;

	if (sk->sk_rcvbuf < net->ipv4.sysctl_tcp_rmem[2] &&
	    !(sk->sk_userlocks & SOCK_RCVBUF_LOCK) &&
	    !tcp_under_memory_pressure(sk) &&
	    sk_memory_allocated(sk) < sk_prot_mem_limits(sk, 0)) {
		WRITE_ONCE(sk->sk_rcvbuf,
			   min(atomic_read(&sk->sk_rmem_alloc),
			       net->ipv4.sysctl_tcp_rmem[2]));
	}
	if (atomic_read(&sk->sk_rmem_alloc) > sk->sk_rcvbuf)
		tp->rcv_ssthresh = min(tp->window_clamp, 2U * tp->advmss);
}

/* Initialize RCV_MSS value.
 * RCV_MSS is an our guess about MSS used by the peer.
 * We haven't any direct information about the MSS.
 * It's better to underestimate the RCV_MSS rather than overestimate.
 * Overestimations make us ACKing less frequently than needed.
 * Underestimations are more easy to detect and fix by tcp_measure_rcv_mss().
 */
void tcp_initialize_rcv_mss(struct sock *sk)
{
	const struct tcp_sock *tp = tcp_sk(sk);
	unsigned int hint = min_t(unsigned int, tp->advmss, tp->mss_cache);

	hint = min(hint, tp->rcv_wnd / 2);
	hint = min(hint, TCP_MSS_DEFAULT);
	hint = max(hint, TCP_MIN_MSS);

	inet_csk(sk)->icsk_ack.rcv_mss = hint;
}
EXPORT_SYMBOL(tcp_initialize_rcv_mss);

/* Receiver "autotuning" code.
 *
 * The algorithm for RTT estimation w/o timestamps is based on
 * Dynamic Right-Sizing (DRS) by Wu Feng and Mike Fisk of LANL.
 * <https://public.lanl.gov/radiant/pubs.html#DRS>
 *
 * More detail on this code can be found at
 * <http://staff.psc.edu/jheffner/>,
 * though this reference is out of date.  A new paper
 * is pending.
 */
static void tcp_rcv_rtt_update(struct tcp_sock *tp, u32 sample, int win_dep)
{
	u32 new_sample = tp->rcv_rtt_est.rtt_us;
	long m = sample;

	if (new_sample != 0) {
		/* If we sample in larger samples in the non-timestamp
		 * case, we could grossly overestimate the RTT especially
		 * with chatty applications or bulk transfer apps which
		 * are stalled on filesystem I/O.
		 *
		 * Also, since we are only going for a minimum in the
		 * non-timestamp case, we do not smooth things out
		 * else with timestamps disabled convergence takes too
		 * long.
		 */
		if (!win_dep) {
			m -= (new_sample >> 3);
			new_sample += m;
		} else {
			m <<= 3;
			if (m < new_sample)
				new_sample = m;
		}
	} else {
		/* No previous measure. */
		new_sample = m << 3;
	}

	tp->rcv_rtt_est.rtt_us = new_sample;
}

static inline void tcp_rcv_rtt_measure(struct tcp_sock *tp)
{
	u32 delta_us;

	if (tp->rcv_rtt_est.time == 0)
		goto new_measure;
	if (before(tp->rcv_nxt, tp->rcv_rtt_est.seq))
		return;
	delta_us = tcp_stamp_us_delta(tp->tcp_mstamp, tp->rcv_rtt_est.time);
	if (!delta_us)
		delta_us = 1;
	tcp_rcv_rtt_update(tp, delta_us, 1);

new_measure:
	tp->rcv_rtt_est.seq = tp->rcv_nxt + tp->rcv_wnd;
	tp->rcv_rtt_est.time = tp->tcp_mstamp;
}

static inline void tcp_rcv_rtt_measure_ts(struct sock *sk,
					  const struct sk_buff *skb)
{
	struct tcp_sock *tp = tcp_sk(sk);

	if (tp->rx_opt.rcv_tsecr == tp->rcv_rtt_last_tsecr)
		return;
	tp->rcv_rtt_last_tsecr = tp->rx_opt.rcv_tsecr;

	if (TCP_SKB_CB(skb)->end_seq -
	    TCP_SKB_CB(skb)->seq >= inet_csk(sk)->icsk_ack.rcv_mss) {
		u32 delta = tcp_time_stamp(tp) - tp->rx_opt.rcv_tsecr;
		u32 delta_us;

		if (likely(delta < INT_MAX / (USEC_PER_SEC / TCP_TS_HZ))) {
			if (!delta)
				delta = 1;
			delta_us = delta * (USEC_PER_SEC / TCP_TS_HZ);
			tcp_rcv_rtt_update(tp, delta_us, 0);
		}
	}
}

/*
 * This function should be called every time data is copied to user space.
 * It calculates the appropriate TCP receive buffer space.
 */
void tcp_rcv_space_adjust(struct sock *sk)
{
	struct tcp_sock *tp = tcp_sk(sk);
	u32 copied;
	int time;

	trace_tcp_rcv_space_adjust(sk);

	tcp_mstamp_refresh(tp);
	time = tcp_stamp_us_delta(tp->tcp_mstamp, tp->rcvq_space.time);
	if (time < (tp->rcv_rtt_est.rtt_us >> 3) || tp->rcv_rtt_est.rtt_us == 0)
		return;

	/* Number of bytes copied to user in last RTT */
	copied = tp->copied_seq - tp->rcvq_space.seq;
	if (copied <= tp->rcvq_space.space)
		goto new_measure;

	/* A bit of theory :
	 * copied = bytes received in previous RTT, our base window
	 * To cope with packet losses, we need a 2x factor
	 * To cope with slow start, and sender growing its cwin by 100 %
	 * every RTT, we need a 4x factor, because the ACK we are sending
	 * now is for the next RTT, not the current one :
	 * <prev RTT . ><current RTT .. ><next RTT .... >
	 */

	if (sock_net(sk)->ipv4.sysctl_tcp_moderate_rcvbuf &&
	    !(sk->sk_userlocks & SOCK_RCVBUF_LOCK)) {
		int rcvmem, rcvbuf;
		u64 rcvwin, grow;

		/* minimal window to cope with packet losses, assuming
		 * steady state. Add some cushion because of small variations.
		 */
		rcvwin = ((u64)copied << 1) + 16 * tp->advmss;

		/* Accommodate for sender rate increase (eg. slow start) */
		grow = rcvwin * (copied - tp->rcvq_space.space);
		do_div(grow, tp->rcvq_space.space);
		rcvwin += (grow << 1);

		rcvmem = SKB_TRUESIZE(tp->advmss + MAX_TCP_HEADER);
		while (tcp_win_from_space(sk, rcvmem) < tp->advmss)
			rcvmem += 128;

		do_div(rcvwin, tp->advmss);
		rcvbuf = min_t(u64, rcvwin * rcvmem,
			       sock_net(sk)->ipv4.sysctl_tcp_rmem[2]);
		if (rcvbuf > sk->sk_rcvbuf) {
			WRITE_ONCE(sk->sk_rcvbuf, rcvbuf);

			/* Make the window clamp follow along.  */
			tp->window_clamp = tcp_win_from_space(sk, rcvbuf);
		}
	}
	tp->rcvq_space.space = copied;

new_measure:
	tp->rcvq_space.seq = tp->copied_seq;
	tp->rcvq_space.time = tp->tcp_mstamp;
}

/* There is something which you must keep in mind when you analyze the
 * behavior of the tp->ato delayed ack timeout interval.  When a
 * connection starts up, we want to ack as quickly as possible.  The
 * problem is that "good" TCP's do slow start at the beginning of data
 * transmission.  The means that until we send the first few ACK's the
 * sender will sit on his end and only queue most of his data, because
 * he can only send snd_cwnd unacked packets at any given time.  For
 * each ACK we send, he increments snd_cwnd and transmits more of his
 * queue.  -DaveM
 */
static void tcp_event_data_recv(struct sock *sk, struct sk_buff *skb)
{
	struct tcp_sock *tp = tcp_sk(sk);
	struct inet_connection_sock *icsk = inet_csk(sk);
	u32 now;

	inet_csk_schedule_ack(sk);

	tcp_measure_rcv_mss(sk, skb);

	tcp_rcv_rtt_measure(tp);

	now = tcp_jiffies32;

	if (!icsk->icsk_ack.ato) {
		/* The _first_ data packet received, initialize
		 * delayed ACK engine.
		 */
		tcp_incr_quickack(sk, TCP_MAX_QUICKACKS);
		icsk->icsk_ack.ato = TCP_ATO_MIN;
	} else {
		int m = now - icsk->icsk_ack.lrcvtime;

		if (m <= TCP_ATO_MIN / 2) {
			/* The fastest case is the first. */
			icsk->icsk_ack.ato = (icsk->icsk_ack.ato >> 1) + TCP_ATO_MIN / 2;
		} else if (m < icsk->icsk_ack.ato) {
			icsk->icsk_ack.ato = (icsk->icsk_ack.ato >> 1) + m;
			if (icsk->icsk_ack.ato > icsk->icsk_rto)
				icsk->icsk_ack.ato = icsk->icsk_rto;
		} else if (m > icsk->icsk_rto) {
			/* Too long gap. Apparently sender failed to
			 * restart window, so that we send ACKs quickly.
			 */
			tcp_incr_quickack(sk, TCP_MAX_QUICKACKS);
			sk_mem_reclaim(sk);
		}
	}
	icsk->icsk_ack.lrcvtime = now;

	tcp_ecn_check_ce(sk, skb);

	if (skb->len >= 128)
		tcp_grow_window(sk, skb);
}

/* Called to compute a smoothed rtt estimate. The data fed to this
 * routine either comes from timestamps, or from segments that were
 * known _not_ to have been retransmitted [see Karn/Partridge
 * Proceedings SIGCOMM 87]. The algorithm is from the SIGCOMM 88
 * piece by Van Jacobson.
 * NOTE: the next three routines used to be one big routine.
 * To save cycles in the RFC 1323 implementation it was better to break
 * it up into three procedures. -- erics
 */
static void tcp_rtt_estimator(struct sock *sk, long mrtt_us)
{
	struct tcp_sock *tp = tcp_sk(sk);
	long m = mrtt_us; /* RTT */
	u32 srtt = tp->srtt_us;

	/*	The following amusing code comes from Jacobson's
	 *	article in SIGCOMM '88.  Note that rtt and mdev
	 *	are scaled versions of rtt and mean deviation.
	 *	This is designed to be as fast as possible
	 *	m stands for "measurement".
	 *
	 *	On a 1990 paper the rto value is changed to:
	 *	RTO = rtt + 4 * mdev
	 *
	 * Funny. This algorithm seems to be very broken.
	 * These formulae increase RTO, when it should be decreased, increase
	 * too slowly, when it should be increased quickly, decrease too quickly
	 * etc. I guess in BSD RTO takes ONE value, so that it is absolutely
	 * does not matter how to _calculate_ it. Seems, it was trap
	 * that VJ failed to avoid. 8)
	 */
	if (srtt != 0) {
		m -= (srtt >> 3);	/* m is now error in rtt est */
		srtt += m;		/* rtt = 7/8 rtt + 1/8 new */
		if (m < 0) {
			m = -m;		/* m is now abs(error) */
			m -= (tp->mdev_us >> 2);   /* similar update on mdev */
			/* This is similar to one of Eifel findings.
			 * Eifel blocks mdev updates when rtt decreases.
			 * This solution is a bit different: we use finer gain
			 * for mdev in this case (alpha*beta).
			 * Like Eifel it also prevents growth of rto,
			 * but also it limits too fast rto decreases,
			 * happening in pure Eifel.
			 */
			if (m > 0)
				m >>= 3;
		} else {
			m -= (tp->mdev_us >> 2);   /* similar update on mdev */
		}
		tp->mdev_us += m;		/* mdev = 3/4 mdev + 1/4 new */
		if (tp->mdev_us > tp->mdev_max_us) {
			tp->mdev_max_us = tp->mdev_us;
			if (tp->mdev_max_us > tp->rttvar_us)
				tp->rttvar_us = tp->mdev_max_us;
		}
		if (after(tp->snd_una, tp->rtt_seq)) {
			if (tp->mdev_max_us < tp->rttvar_us)
				tp->rttvar_us -= (tp->rttvar_us - tp->mdev_max_us) >> 2;
			tp->rtt_seq = tp->snd_nxt;
			tp->mdev_max_us = tcp_rto_min_us(sk);

			tcp_bpf_rtt(sk);
		}
	} else {
		/* no previous measure. */
		srtt = m << 3;		/* take the measured time to be rtt */
		tp->mdev_us = m << 1;	/* make sure rto = 3*rtt */
		tp->rttvar_us = max(tp->mdev_us, tcp_rto_min_us(sk));
		tp->mdev_max_us = tp->rttvar_us;
		tp->rtt_seq = tp->snd_nxt;

		tcp_bpf_rtt(sk);
	}
	tp->srtt_us = max(1U, srtt);
}

static void tcp_update_pacing_rate(struct sock *sk)
{
	const struct tcp_sock *tp = tcp_sk(sk);
	u64 rate;

	/* set sk_pacing_rate to 200 % of current rate (mss * cwnd / srtt) */
	rate = (u64)tp->mss_cache * ((USEC_PER_SEC / 100) << 3);

	/* current rate is (cwnd * mss) / srtt
	 * In Slow Start [1], set sk_pacing_rate to 200 % the current rate.
	 * In Congestion Avoidance phase, set it to 120 % the current rate.
	 *
	 * [1] : Normal Slow Start condition is (tp->snd_cwnd < tp->snd_ssthresh)
	 *	 If snd_cwnd >= (tp->snd_ssthresh / 2), we are approaching
	 *	 end of slow start and should slow down.
	 */
	if (tp->snd_cwnd < tp->snd_ssthresh / 2)
		rate *= sock_net(sk)->ipv4.sysctl_tcp_pacing_ss_ratio;
	else
		rate *= sock_net(sk)->ipv4.sysctl_tcp_pacing_ca_ratio;

	rate *= max(tp->snd_cwnd, tp->packets_out);

	if (likely(tp->srtt_us))
		do_div(rate, tp->srtt_us);

	/* WRITE_ONCE() is needed because sch_fq fetches sk_pacing_rate
	 * without any lock. We want to make sure compiler wont store
	 * intermediate values in this location.
	 */
	WRITE_ONCE(sk->sk_pacing_rate, min_t(u64, rate,
					     sk->sk_max_pacing_rate));
}

/* Calculate rto without backoff.  This is the second half of Van Jacobson's
 * routine referred to above.
 */
static void tcp_set_rto(struct sock *sk)
{
	const struct tcp_sock *tp = tcp_sk(sk);
	/* Old crap is replaced with new one. 8)
	 *
	 * More seriously:
	 * 1. If rtt variance happened to be less 50msec, it is hallucination.
	 *    It cannot be less due to utterly erratic ACK generation made
	 *    at least by solaris and freebsd. "Erratic ACKs" has _nothing_
	 *    to do with delayed acks, because at cwnd>2 true delack timeout
	 *    is invisible. Actually, Linux-2.4 also generates erratic
	 *    ACKs in some circumstances.
	 */
	inet_csk(sk)->icsk_rto = __tcp_set_rto(tp);

	/* 2. Fixups made earlier cannot be right.
	 *    If we do not estimate RTO correctly without them,
	 *    all the algo is pure shit and should be replaced
	 *    with correct one. It is exactly, which we pretend to do.
	 */

	/* NOTE: clamping at TCP_RTO_MIN is not required, current algo
	 * guarantees that rto is higher.
	 */
	tcp_bound_rto(sk);
}

__u32 tcp_init_cwnd(const struct tcp_sock *tp, const struct dst_entry *dst)
{
	__u32 cwnd = (dst ? dst_metric(dst, RTAX_INITCWND) : 0);

	if (!cwnd)
		cwnd = TCP_INIT_CWND;
	return min_t(__u32, cwnd, tp->snd_cwnd_clamp);
}

struct tcp_sacktag_state {
	/* Timestamps for earliest and latest never-retransmitted segment
	 * that was SACKed. RTO needs the earliest RTT to stay conservative,
	 * but congestion control should still get an accurate delay signal.
	 */
	u64	first_sackt;
	u64	last_sackt;
	u32	reord;
	u32	sack_delivered;
	int	flag;
	unsigned int mss_now;
	struct rate_sample *rate;
};

/* Take a notice that peer is sending D-SACKs. Skip update of data delivery
 * and spurious retransmission information if this DSACK is unlikely caused by
 * sender's action:
 * - DSACKed sequence range is larger than maximum receiver's window.
 * - Total no. of DSACKed segments exceed the total no. of retransmitted segs.
 */
static u32 tcp_dsack_seen(struct tcp_sock *tp, u32 start_seq,
			  u32 end_seq, struct tcp_sacktag_state *state)
{
	u32 seq_len, dup_segs = 1;

	if (!before(start_seq, end_seq))
		return 0;

	seq_len = end_seq - start_seq;
	/* Dubious DSACK: DSACKed range greater than maximum advertised rwnd */
	if (seq_len > tp->max_window)
		return 0;
	if (seq_len > tp->mss_cache)
		dup_segs = DIV_ROUND_UP(seq_len, tp->mss_cache);

	tp->dsack_dups += dup_segs;
	/* Skip the DSACK if dup segs weren't retransmitted by sender */
	if (tp->dsack_dups > tp->total_retrans)
		return 0;

	tp->rx_opt.sack_ok |= TCP_DSACK_SEEN;
	tp->rack.dsack_seen = 1;

	state->flag |= FLAG_DSACKING_ACK;
	/* A spurious retransmission is delivered */
	state->sack_delivered += dup_segs;

	return dup_segs;
}

/* It's reordering when higher sequence was delivered (i.e. sacked) before
 * some lower never-retransmitted sequence ("low_seq"). The maximum reordering
 * distance is approximated in full-mss packet distance ("reordering").
 */
static void tcp_check_sack_reordering(struct sock *sk, const u32 low_seq,
				      const int ts)
{
	struct tcp_sock *tp = tcp_sk(sk);
	const u32 mss = tp->mss_cache;
	u32 fack, metric;

	fack = tcp_highest_sack_seq(tp);
	if (!before(low_seq, fack))
		return;

	metric = fack - low_seq;
	if ((metric > tp->reordering * mss) && mss) {
#if FASTRETRANS_DEBUG > 1
		pr_debug("Disorder%d %d %u f%u s%u rr%d\n",
			 tp->rx_opt.sack_ok, inet_csk(sk)->icsk_ca_state,
			 tp->reordering,
			 0,
			 tp->sacked_out,
			 tp->undo_marker ? tp->undo_retrans : 0);
#endif
		tp->reordering = min_t(u32, (metric + mss - 1) / mss,
				       sock_net(sk)->ipv4.sysctl_tcp_max_reordering);
	}

	/* This exciting event is worth to be remembered. 8) */
	tp->reord_seen++;
	NET_INC_STATS(sock_net(sk),
		      ts ? LINUX_MIB_TCPTSREORDER : LINUX_MIB_TCPSACKREORDER);
}

 /* This must be called before lost_out or retrans_out are updated
  * on a new loss, because we want to know if all skbs previously
  * known to be lost have already been retransmitted, indicating
  * that this newly lost skb is our next skb to retransmit.
  */
static void tcp_verify_retransmit_hint(struct tcp_sock *tp, struct sk_buff *skb)
{
	if ((!tp->retransmit_skb_hint && tp->retrans_out >= tp->lost_out) ||
	    (tp->retransmit_skb_hint &&
	     before(TCP_SKB_CB(skb)->seq,
		    TCP_SKB_CB(tp->retransmit_skb_hint)->seq)))
		tp->retransmit_skb_hint = skb;
}

/* Sum the number of packets on the wire we have marked as lost, and
 * notify the congestion control module that the given skb was marked lost.
 */
static void tcp_notify_skb_loss_event(struct tcp_sock *tp, const struct sk_buff *skb)
{
	tp->lost += tcp_skb_pcount(skb);
}

void tcp_mark_skb_lost(struct sock *sk, struct sk_buff *skb)
{
	__u8 sacked = TCP_SKB_CB(skb)->sacked;
	struct tcp_sock *tp = tcp_sk(sk);

	if (sacked & TCPCB_SACKED_ACKED)
		return;

	tcp_verify_retransmit_hint(tp, skb);
	if (sacked & TCPCB_LOST) {
		if (sacked & TCPCB_SACKED_RETRANS) {
			/* Account for retransmits that are lost again */
			TCP_SKB_CB(skb)->sacked &= ~TCPCB_SACKED_RETRANS;
			tp->retrans_out -= tcp_skb_pcount(skb);
			NET_ADD_STATS(sock_net(sk), LINUX_MIB_TCPLOSTRETRANSMIT,
				      tcp_skb_pcount(skb));
			tcp_notify_skb_loss_event(tp, skb);
		}
	} else {
		tp->lost_out += tcp_skb_pcount(skb);
		TCP_SKB_CB(skb)->sacked |= TCPCB_LOST;
		tcp_notify_skb_loss_event(tp, skb);
	}
}

/* Updates the delivered and delivered_ce counts */
static void tcp_count_delivered(struct tcp_sock *tp, u32 delivered,
				bool ece_ack)
{
	tp->delivered += delivered;
	if (ece_ack)
		tp->delivered_ce += delivered;
}

/* This procedure tags the retransmission queue when SACKs arrive.
 *
 * We have three tag bits: SACKED(S), RETRANS(R) and LOST(L).
 * Packets in queue with these bits set are counted in variables
 * sacked_out, retrans_out and lost_out, correspondingly.
 *
 * Valid combinations are:
 * Tag  InFlight	Description
 * 0	1		- orig segment is in flight.
 * S	0		- nothing flies, orig reached receiver.
 * L	0		- nothing flies, orig lost by net.
 * R	2		- both orig and retransmit are in flight.
 * L|R	1		- orig is lost, retransmit is in flight.
 * S|R  1		- orig reached receiver, retrans is still in flight.
 * (L|S|R is logically valid, it could occur when L|R is sacked,
 *  but it is equivalent to plain S and code short-curcuits it to S.
 *  L|S is logically invalid, it would mean -1 packet in flight 8))
 *
 * These 6 states form finite state machine, controlled by the following events:
 * 1. New ACK (+SACK) arrives. (tcp_sacktag_write_queue())
 * 2. Retransmission. (tcp_retransmit_skb(), tcp_xmit_retransmit_queue())
 * 3. Loss detection event of two flavors:
 *	A. Scoreboard estimator decided the packet is lost.
 *	   A'. Reno "three dupacks" marks head of queue lost.
 *	B. SACK arrives sacking SND.NXT at the moment, when the
 *	   segment was retransmitted.
 * 4. D-SACK added new rule: D-SACK changes any tag to S.
 *
 * It is pleasant to note, that state diagram turns out to be commutative,
 * so that we are allowed not to be bothered by order of our actions,
 * when multiple events arrive simultaneously. (see the function below).
 *
 * Reordering detection.
 * --------------------
 * Reordering metric is maximal distance, which a packet can be displaced
 * in packet stream. With SACKs we can estimate it:
 *
 * 1. SACK fills old hole and the corresponding segment was not
 *    ever retransmitted -> reordering. Alas, we cannot use it
 *    when segment was retransmitted.
 * 2. The last flaw is solved with D-SACK. D-SACK arrives
 *    for retransmitted and already SACKed segment -> reordering..
 * Both of these heuristics are not used in Loss state, when we cannot
 * account for retransmits accurately.
 *
 * SACK block validation.
 * ----------------------
 *
 * SACK block range validation checks that the received SACK block fits to
 * the expected sequence limits, i.e., it is between SND.UNA and SND.NXT.
 * Note that SND.UNA is not included to the range though being valid because
 * it means that the receiver is rather inconsistent with itself reporting
 * SACK reneging when it should advance SND.UNA. Such SACK block this is
 * perfectly valid, however, in light of RFC2018 which explicitly states
 * that "SACK block MUST reflect the newest segment.  Even if the newest
 * segment is going to be discarded ...", not that it looks very clever
 * in case of head skb. Due to potentional receiver driven attacks, we
 * choose to avoid immediate execution of a walk in write queue due to
 * reneging and defer head skb's loss recovery to standard loss recovery
 * procedure that will eventually trigger (nothing forbids us doing this).
 *
 * Implements also blockage to start_seq wrap-around. Problem lies in the
 * fact that though start_seq (s) is before end_seq (i.e., not reversed),
 * there's no guarantee that it will be before snd_nxt (n). The problem
 * happens when start_seq resides between end_seq wrap (e_w) and snd_nxt
 * wrap (s_w):
 *
 *         <- outs wnd ->                          <- wrapzone ->
 *         u     e      n                         u_w   e_w  s n_w
 *         |     |      |                          |     |   |  |
 * |<------------+------+----- TCP seqno space --------------+---------->|
 * ...-- <2^31 ->|                                           |<--------...
 * ...---- >2^31 ------>|                                    |<--------...
 *
 * Current code wouldn't be vulnerable but it's better still to discard such
 * crazy SACK blocks. Doing this check for start_seq alone closes somewhat
 * similar case (end_seq after snd_nxt wrap) as earlier reversed check in
 * snd_nxt wrap -> snd_una region will then become "well defined", i.e.,
 * equal to the ideal case (infinite seqno space without wrap caused issues).
 *
 * With D-SACK the lower bound is extended to cover sequence space below
 * SND.UNA down to undo_marker, which is the last point of interest. Yet
 * again, D-SACK block must not to go across snd_una (for the same reason as
 * for the normal SACK blocks, explained above). But there all simplicity
 * ends, TCP might receive valid D-SACKs below that. As long as they reside
 * fully below undo_marker they do not affect behavior in anyway and can
 * therefore be safely ignored. In rare cases (which are more or less
 * theoretical ones), the D-SACK will nicely cross that boundary due to skb
 * fragmentation and packet reordering past skb's retransmission. To consider
 * them correctly, the acceptable range must be extended even more though
 * the exact amount is rather hard to quantify. However, tp->max_window can
 * be used as an exaggerated estimate.
 */
static bool tcp_is_sackblock_valid(struct tcp_sock *tp, bool is_dsack,
				   u32 start_seq, u32 end_seq)
{
	/* Too far in future, or reversed (interpretation is ambiguous) */
	if (after(end_seq, tp->snd_nxt) || !before(start_seq, end_seq))
		return false;

	/* Nasty start_seq wrap-around check (see comments above) */
	if (!before(start_seq, tp->snd_nxt))
		return false;

	/* In outstanding window? ...This is valid exit for D-SACKs too.
	 * start_seq == snd_una is non-sensical (see comments above)
	 */
	if (after(start_seq, tp->snd_una))
		return true;

	if (!is_dsack || !tp->undo_marker)
		return false;

	/* ...Then it's D-SACK, and must reside below snd_una completely */
	if (after(end_seq, tp->snd_una))
		return false;

	if (!before(start_seq, tp->undo_marker))
		return true;

	/* Too old */
	if (!after(end_seq, tp->undo_marker))
		return false;

	/* Undo_marker boundary crossing (overestimates a lot). Known already:
	 *   start_seq < undo_marker and end_seq >= undo_marker.
	 */
	return !before(start_seq, end_seq - tp->max_window);
}

static bool tcp_check_dsack(struct sock *sk, const struct sk_buff *ack_skb,
			    struct tcp_sack_block_wire *sp, int num_sacks,
			    u32 prior_snd_una, struct tcp_sacktag_state *state)
{
	struct tcp_sock *tp = tcp_sk(sk);
	u32 start_seq_0 = get_unaligned_be32(&sp[0].start_seq);
	u32 end_seq_0 = get_unaligned_be32(&sp[0].end_seq);
	u32 dup_segs;

	if (before(start_seq_0, TCP_SKB_CB(ack_skb)->ack_seq)) {
		NET_INC_STATS(sock_net(sk), LINUX_MIB_TCPDSACKRECV);
	} else if (num_sacks > 1) {
		u32 end_seq_1 = get_unaligned_be32(&sp[1].end_seq);
		u32 start_seq_1 = get_unaligned_be32(&sp[1].start_seq);

		if (after(end_seq_0, end_seq_1) || before(start_seq_0, start_seq_1))
			return false;
		NET_INC_STATS(sock_net(sk), LINUX_MIB_TCPDSACKOFORECV);
	} else {
		return false;
	}

	dup_segs = tcp_dsack_seen(tp, start_seq_0, end_seq_0, state);
	if (!dup_segs) {	/* Skip dubious DSACK */
		NET_INC_STATS(sock_net(sk), LINUX_MIB_TCPDSACKIGNOREDDUBIOUS);
		return false;
	}

	NET_ADD_STATS(sock_net(sk), LINUX_MIB_TCPDSACKRECVSEGS, dup_segs);

	/* D-SACK for already forgotten data... Do dumb counting. */
	if (tp->undo_marker && tp->undo_retrans > 0 &&
	    !after(end_seq_0, prior_snd_una) &&
	    after(end_seq_0, tp->undo_marker))
		tp->undo_retrans = max_t(int, 0, tp->undo_retrans - dup_segs);

	return true;
}

<<<<<<< HEAD
struct tcp_sacktag_state {
	u32	reord;
	u32	delivered_bytes;
	/* Timestamps for earliest and latest never-retransmitted segment
	 * that was SACKed. RTO needs the earliest RTT to stay conservative,
	 * but congestion control should still get an accurate delay signal.
	 */
	u64	first_sackt;
	u64	last_sackt;
	struct rate_sample *rate;
	int	flag;
	unsigned int mss_now;
};

=======
>>>>>>> 2c85ebc5
/* Check if skb is fully within the SACK block. In presence of GSO skbs,
 * the incoming SACK may not exactly match but we can find smaller MSS
 * aligned portion of it that matches. Therefore we might need to fragment
 * which may fail and creates some hassle (caller must handle error case
 * returns).
 *
 * FIXME: this could be merged to shift decision code
 */
static int tcp_match_skb_to_sack(struct sock *sk, struct sk_buff *skb,
				  u32 start_seq, u32 end_seq)
{
	int err;
	bool in_sack;
	unsigned int pkt_len;
	unsigned int mss;

	in_sack = !after(start_seq, TCP_SKB_CB(skb)->seq) &&
		  !before(end_seq, TCP_SKB_CB(skb)->end_seq);

	if (tcp_skb_pcount(skb) > 1 && !in_sack &&
	    after(TCP_SKB_CB(skb)->end_seq, start_seq)) {
		mss = tcp_skb_mss(skb);
		in_sack = !after(start_seq, TCP_SKB_CB(skb)->seq);

		if (!in_sack) {
			pkt_len = start_seq - TCP_SKB_CB(skb)->seq;
			if (pkt_len < mss)
				pkt_len = mss;
		} else {
			pkt_len = end_seq - TCP_SKB_CB(skb)->seq;
			if (pkt_len < mss)
				return -EINVAL;
		}

		/* Round if necessary so that SACKs cover only full MSSes
		 * and/or the remaining small portion (if present)
		 */
		if (pkt_len > mss) {
			unsigned int new_len = (pkt_len / mss) * mss;
			if (!in_sack && new_len < pkt_len)
				new_len += mss;
			pkt_len = new_len;
		}

		if (pkt_len >= skb->len && !in_sack)
			return 0;

		err = tcp_fragment(sk, TCP_FRAG_IN_RTX_QUEUE, skb,
				   pkt_len, mss, GFP_ATOMIC);
		if (err < 0)
			return err;
	}

	return in_sack;
}

/* Mark the given newly-SACKed range as such, adjusting counters and hints. */
static u8 tcp_sacktag_one(struct sock *sk,
			  struct tcp_sacktag_state *state, u8 sacked,
			  u32 start_seq, u32 end_seq,
			  int dup_sack, int pcount, u32 plen,
			  u64 xmit_time)
{
	struct tcp_sock *tp = tcp_sk(sk);

	/* Account D-SACK for retransmitted packet. */
	if (dup_sack && (sacked & TCPCB_RETRANS)) {
		if (tp->undo_marker && tp->undo_retrans > 0 &&
		    after(end_seq, tp->undo_marker))
			tp->undo_retrans--;
		if ((sacked & TCPCB_SACKED_ACKED) &&
		    before(start_seq, state->reord))
				state->reord = start_seq;
	}

	/* Nothing to do; acked frame is about to be dropped (was ACKed). */
	if (!after(end_seq, tp->snd_una))
		return sacked;

	if (!(sacked & TCPCB_SACKED_ACKED)) {
		tcp_rack_advance(tp, sacked, end_seq, xmit_time);

		if (sacked & TCPCB_SACKED_RETRANS) {
			/* If the segment is not tagged as lost,
			 * we do not clear RETRANS, believing
			 * that retransmission is still in flight.
			 */
			if (sacked & TCPCB_LOST) {
				sacked &= ~(TCPCB_LOST|TCPCB_SACKED_RETRANS);
				tp->lost_out -= pcount;
				tp->retrans_out -= pcount;
			}
		} else {
			if (!(sacked & TCPCB_RETRANS)) {
				/* New sack for not retransmitted frame,
				 * which was in hole. It is reordering.
				 */
				if (before(start_seq,
					   tcp_highest_sack_seq(tp)) &&
				    before(start_seq, state->reord))
					state->reord = start_seq;

				if (!after(end_seq, tp->high_seq))
					state->flag |= FLAG_ORIG_SACK_ACKED;
				if (state->first_sackt == 0)
					state->first_sackt = xmit_time;
				state->last_sackt = xmit_time;
			}

			if (sacked & TCPCB_LOST) {
				sacked &= ~TCPCB_LOST;
				tp->lost_out -= pcount;
			}
		}

		sacked |= TCPCB_SACKED_ACKED;
		state->flag |= FLAG_DATA_SACKED;
		tp->sacked_out += pcount;
<<<<<<< HEAD
		tp->delivered += pcount;  /* Out-of-order packets delivered */
		state->delivered_bytes += plen;
=======
		/* Out-of-order packets delivered */
		state->sack_delivered += pcount;
>>>>>>> 2c85ebc5

		/* Lost marker hint past SACKed? Tweak RFC3517 cnt */
		if (tp->lost_skb_hint &&
		    before(start_seq, TCP_SKB_CB(tp->lost_skb_hint)->seq))
			tp->lost_cnt_hint += pcount;
	}

	/* D-SACK. We can detect redundant retransmission in S|R and plain R
	 * frames and clear it. undo_retrans is decreased above, L|R frames
	 * are accounted above as well.
	 */
	if (dup_sack && (sacked & TCPCB_SACKED_RETRANS)) {
		sacked &= ~TCPCB_SACKED_RETRANS;
		tp->retrans_out -= pcount;
	}

	return sacked;
}

/* Shift newly-SACKed bytes from this skb to the immediately previous
 * already-SACKed sk_buff. Mark the newly-SACKed bytes as such.
 */
static bool tcp_shifted_skb(struct sock *sk, struct sk_buff *prev,
			    struct sk_buff *skb,
			    struct tcp_sacktag_state *state,
			    unsigned int pcount, int shifted, int mss,
			    bool dup_sack)
{
	struct tcp_sock *tp = tcp_sk(sk);
	u32 start_seq = TCP_SKB_CB(skb)->seq;	/* start of newly-SACKed */
	u32 end_seq = start_seq + shifted;	/* end of newly-SACKed */

	BUG_ON(!pcount);

	/* Adjust counters and hints for the newly sacked sequence
	 * range but discard the return value since prev is already
	 * marked. We must tag the range first because the seq
	 * advancement below implicitly advances
	 * tcp_highest_sack_seq() when skb is highest_sack.
	 */
	tcp_sacktag_one(sk, state, TCP_SKB_CB(skb)->sacked,
			start_seq, end_seq, dup_sack, pcount, skb->len,
			tcp_skb_timestamp_us(skb));
	tcp_rate_skb_delivered(sk, skb, state->rate);

	if (skb == tp->lost_skb_hint)
		tp->lost_cnt_hint += pcount;

	TCP_SKB_CB(prev)->end_seq += shifted;
	TCP_SKB_CB(skb)->seq += shifted;

	tcp_skb_pcount_add(prev, pcount);
	WARN_ON_ONCE(tcp_skb_pcount(skb) < pcount);
	tcp_skb_pcount_add(skb, -pcount);

	/* When we're adding to gso_segs == 1, gso_size will be zero,
	 * in theory this shouldn't be necessary but as long as DSACK
	 * code can come after this skb later on it's better to keep
	 * setting gso_size to something.
	 */
	if (!TCP_SKB_CB(prev)->tcp_gso_size)
		TCP_SKB_CB(prev)->tcp_gso_size = mss;

	/* CHECKME: To clear or not to clear? Mimics normal skb currently */
	if (tcp_skb_pcount(skb) <= 1)
		TCP_SKB_CB(skb)->tcp_gso_size = 0;

	/* Difference in this won't matter, both ACKed by the same cumul. ACK */
	TCP_SKB_CB(prev)->sacked |= (TCP_SKB_CB(skb)->sacked & TCPCB_EVER_RETRANS);

	if (skb->len > 0) {
		BUG_ON(!tcp_skb_pcount(skb));
		NET_INC_STATS(sock_net(sk), LINUX_MIB_SACKSHIFTED);
		return false;
	}

	/* Whole SKB was eaten :-) */

	if (skb == tp->retransmit_skb_hint)
		tp->retransmit_skb_hint = prev;
	if (skb == tp->lost_skb_hint) {
		tp->lost_skb_hint = prev;
		tp->lost_cnt_hint -= tcp_skb_pcount(prev);
	}

	TCP_SKB_CB(prev)->tcp_flags |= TCP_SKB_CB(skb)->tcp_flags;
	TCP_SKB_CB(prev)->eor = TCP_SKB_CB(skb)->eor;
	if (TCP_SKB_CB(skb)->tcp_flags & TCPHDR_FIN)
		TCP_SKB_CB(prev)->end_seq++;

	if (skb == tcp_highest_sack(sk))
		tcp_advance_highest_sack(sk, skb);

	tcp_skb_collapse_tstamp(prev, skb);
	if (unlikely(TCP_SKB_CB(prev)->tx.delivered_mstamp))
		TCP_SKB_CB(prev)->tx.delivered_mstamp = 0;

	tcp_rtx_queue_unlink_and_free(skb, sk);

	NET_INC_STATS(sock_net(sk), LINUX_MIB_SACKMERGED);

	return true;
}

/* I wish gso_size would have a bit more sane initialization than
 * something-or-zero which complicates things
 */
static int tcp_skb_seglen(const struct sk_buff *skb)
{
	return tcp_skb_pcount(skb) == 1 ? skb->len : tcp_skb_mss(skb);
}

/* Shifting pages past head area doesn't work */
static int skb_can_shift(const struct sk_buff *skb)
{
	return !skb_headlen(skb) && skb_is_nonlinear(skb);
}

int tcp_skb_shift(struct sk_buff *to, struct sk_buff *from,
		  int pcount, int shiftlen)
{
	/* TCP min gso_size is 8 bytes (TCP_MIN_GSO_SIZE)
	 * Since TCP_SKB_CB(skb)->tcp_gso_segs is 16 bits, we need
	 * to make sure not storing more than 65535 * 8 bytes per skb,
	 * even if current MSS is bigger.
	 */
	if (unlikely(to->len + shiftlen >= 65535 * TCP_MIN_GSO_SIZE))
		return 0;
	if (unlikely(tcp_skb_pcount(to) + pcount > 65535))
		return 0;
	return skb_shift(to, from, shiftlen);
}

/* Try collapsing SACK blocks spanning across multiple skbs to a single
 * skb.
 */
static struct sk_buff *tcp_shift_skb_data(struct sock *sk, struct sk_buff *skb,
					  struct tcp_sacktag_state *state,
					  u32 start_seq, u32 end_seq,
					  bool dup_sack)
{
	struct tcp_sock *tp = tcp_sk(sk);
	struct sk_buff *prev;
	int mss;
	int pcount = 0;
	int len;
	int in_sack;

	/* Normally R but no L won't result in plain S */
	if (!dup_sack &&
	    (TCP_SKB_CB(skb)->sacked & (TCPCB_LOST|TCPCB_SACKED_RETRANS)) == TCPCB_SACKED_RETRANS)
		goto fallback;
	if (!skb_can_shift(skb))
		goto fallback;
	/* This frame is about to be dropped (was ACKed). */
	if (!after(TCP_SKB_CB(skb)->end_seq, tp->snd_una))
		goto fallback;

	/* Can only happen with delayed DSACK + discard craziness */
	prev = skb_rb_prev(skb);
	if (!prev)
		goto fallback;

	if ((TCP_SKB_CB(prev)->sacked & TCPCB_TAGBITS) != TCPCB_SACKED_ACKED)
		goto fallback;

	if (!tcp_skb_can_collapse(prev, skb))
		goto fallback;

	in_sack = !after(start_seq, TCP_SKB_CB(skb)->seq) &&
		  !before(end_seq, TCP_SKB_CB(skb)->end_seq);

	if (in_sack) {
		len = skb->len;
		pcount = tcp_skb_pcount(skb);
		mss = tcp_skb_seglen(skb);

		/* TODO: Fix DSACKs to not fragment already SACKed and we can
		 * drop this restriction as unnecessary
		 */
		if (mss != tcp_skb_seglen(prev))
			goto fallback;
	} else {
		if (!after(TCP_SKB_CB(skb)->end_seq, start_seq))
			goto noop;
		/* CHECKME: This is non-MSS split case only?, this will
		 * cause skipped skbs due to advancing loop btw, original
		 * has that feature too
		 */
		if (tcp_skb_pcount(skb) <= 1)
			goto noop;

		in_sack = !after(start_seq, TCP_SKB_CB(skb)->seq);
		if (!in_sack) {
			/* TODO: head merge to next could be attempted here
			 * if (!after(TCP_SKB_CB(skb)->end_seq, end_seq)),
			 * though it might not be worth of the additional hassle
			 *
			 * ...we can probably just fallback to what was done
			 * previously. We could try merging non-SACKed ones
			 * as well but it probably isn't going to buy off
			 * because later SACKs might again split them, and
			 * it would make skb timestamp tracking considerably
			 * harder problem.
			 */
			goto fallback;
		}

		len = end_seq - TCP_SKB_CB(skb)->seq;
		BUG_ON(len < 0);
		BUG_ON(len > skb->len);

		/* MSS boundaries should be honoured or else pcount will
		 * severely break even though it makes things bit trickier.
		 * Optimize common case to avoid most of the divides
		 */
		mss = tcp_skb_mss(skb);

		/* TODO: Fix DSACKs to not fragment already SACKed and we can
		 * drop this restriction as unnecessary
		 */
		if (mss != tcp_skb_seglen(prev))
			goto fallback;

		if (len == mss) {
			pcount = 1;
		} else if (len < mss) {
			goto noop;
		} else {
			pcount = len / mss;
			len = pcount * mss;
		}
	}

	/* tcp_sacktag_one() won't SACK-tag ranges below snd_una */
	if (!after(TCP_SKB_CB(skb)->seq + len, tp->snd_una))
		goto fallback;

	if (!tcp_skb_shift(prev, skb, pcount, len))
		goto fallback;
	if (!tcp_shifted_skb(sk, prev, skb, state, pcount, len, mss, dup_sack))
		goto out;

	/* Hole filled allows collapsing with the next as well, this is very
	 * useful when hole on every nth skb pattern happens
	 */
	skb = skb_rb_next(prev);
	if (!skb)
		goto out;

	if (!skb_can_shift(skb) ||
	    ((TCP_SKB_CB(skb)->sacked & TCPCB_TAGBITS) != TCPCB_SACKED_ACKED) ||
	    (mss != tcp_skb_seglen(skb)))
		goto out;

	len = skb->len;
	pcount = tcp_skb_pcount(skb);
	if (tcp_skb_shift(prev, skb, pcount, len))
		tcp_shifted_skb(sk, prev, skb, state, pcount,
				len, mss, 0);

out:
	return prev;

noop:
	return skb;

fallback:
	NET_INC_STATS(sock_net(sk), LINUX_MIB_SACKSHIFTFALLBACK);
	return NULL;
}

static struct sk_buff *tcp_sacktag_walk(struct sk_buff *skb, struct sock *sk,
					struct tcp_sack_block *next_dup,
					struct tcp_sacktag_state *state,
					u32 start_seq, u32 end_seq,
					bool dup_sack_in)
{
	struct tcp_sock *tp = tcp_sk(sk);
	struct sk_buff *tmp;

	skb_rbtree_walk_from(skb) {
		int in_sack = 0;
		bool dup_sack = dup_sack_in;

		/* queue is in-order => we can short-circuit the walk early */
		if (!before(TCP_SKB_CB(skb)->seq, end_seq))
			break;

		if (next_dup  &&
		    before(TCP_SKB_CB(skb)->seq, next_dup->end_seq)) {
			in_sack = tcp_match_skb_to_sack(sk, skb,
							next_dup->start_seq,
							next_dup->end_seq);
			if (in_sack > 0)
				dup_sack = true;
		}

		/* skb reference here is a bit tricky to get right, since
		 * shifting can eat and free both this skb and the next,
		 * so not even _safe variant of the loop is enough.
		 */
		if (in_sack <= 0) {
			tmp = tcp_shift_skb_data(sk, skb, state,
						 start_seq, end_seq, dup_sack);
			if (tmp) {
				if (tmp != skb) {
					skb = tmp;
					continue;
				}

				in_sack = 0;
			} else {
				in_sack = tcp_match_skb_to_sack(sk, skb,
								start_seq,
								end_seq);
			}
		}

		if (unlikely(in_sack < 0))
			break;

		if (in_sack) {
			TCP_SKB_CB(skb)->sacked =
				tcp_sacktag_one(sk,
						state,
						TCP_SKB_CB(skb)->sacked,
						TCP_SKB_CB(skb)->seq,
						TCP_SKB_CB(skb)->end_seq,
						dup_sack,
						tcp_skb_pcount(skb),
						skb->len,
						tcp_skb_timestamp_us(skb));
			tcp_rate_skb_delivered(sk, skb, state->rate);
			if (TCP_SKB_CB(skb)->sacked & TCPCB_SACKED_ACKED)
				list_del_init(&skb->tcp_tsorted_anchor);

			if (!before(TCP_SKB_CB(skb)->seq,
				    tcp_highest_sack_seq(tp)))
				tcp_advance_highest_sack(sk, skb);
		}
	}
	return skb;
}

static struct sk_buff *tcp_sacktag_bsearch(struct sock *sk, u32 seq)
{
	struct rb_node *parent, **p = &sk->tcp_rtx_queue.rb_node;
	struct sk_buff *skb;

	while (*p) {
		parent = *p;
		skb = rb_to_skb(parent);
		if (before(seq, TCP_SKB_CB(skb)->seq)) {
			p = &parent->rb_left;
			continue;
		}
		if (!before(seq, TCP_SKB_CB(skb)->end_seq)) {
			p = &parent->rb_right;
			continue;
		}
		return skb;
	}
	return NULL;
}

static struct sk_buff *tcp_sacktag_skip(struct sk_buff *skb, struct sock *sk,
					u32 skip_to_seq)
{
	if (skb && after(TCP_SKB_CB(skb)->seq, skip_to_seq))
		return skb;

	return tcp_sacktag_bsearch(sk, skip_to_seq);
}

static struct sk_buff *tcp_maybe_skipping_dsack(struct sk_buff *skb,
						struct sock *sk,
						struct tcp_sack_block *next_dup,
						struct tcp_sacktag_state *state,
						u32 skip_to_seq)
{
	if (!next_dup)
		return skb;

	if (before(next_dup->start_seq, skip_to_seq)) {
		skb = tcp_sacktag_skip(skb, sk, next_dup->start_seq);
		skb = tcp_sacktag_walk(skb, sk, NULL, state,
				       next_dup->start_seq, next_dup->end_seq,
				       1);
	}

	return skb;
}

static int tcp_sack_cache_ok(const struct tcp_sock *tp, const struct tcp_sack_block *cache)
{
	return cache < tp->recv_sack_cache + ARRAY_SIZE(tp->recv_sack_cache);
}

static int
tcp_sacktag_write_queue(struct sock *sk, const struct sk_buff *ack_skb,
			u32 prior_snd_una, struct tcp_sacktag_state *state)
{
	struct tcp_sock *tp = tcp_sk(sk);
	const unsigned char *ptr = (skb_transport_header(ack_skb) +
				    TCP_SKB_CB(ack_skb)->sacked);
	struct tcp_sack_block_wire *sp_wire = (struct tcp_sack_block_wire *)(ptr+2);
	struct tcp_sack_block sp[TCP_NUM_SACKS];
	struct tcp_sack_block *cache;
	struct sk_buff *skb;
	int num_sacks = min(TCP_NUM_SACKS, (ptr[1] - TCPOLEN_SACK_BASE) >> 3);
	int used_sacks;
	bool found_dup_sack = false;
	int i, j;
	int first_sack_index;

	state->flag = 0;
	state->reord = tp->snd_nxt;

	if (!tp->sacked_out)
		tcp_highest_sack_reset(sk);

	found_dup_sack = tcp_check_dsack(sk, ack_skb, sp_wire,
					 num_sacks, prior_snd_una, state);

	/* Eliminate too old ACKs, but take into
	 * account more or less fresh ones, they can
	 * contain valid SACK info.
	 */
	if (before(TCP_SKB_CB(ack_skb)->ack_seq, prior_snd_una - tp->max_window))
		return 0;

	if (!tp->packets_out)
		goto out;

	used_sacks = 0;
	first_sack_index = 0;
	for (i = 0; i < num_sacks; i++) {
		bool dup_sack = !i && found_dup_sack;

		sp[used_sacks].start_seq = get_unaligned_be32(&sp_wire[i].start_seq);
		sp[used_sacks].end_seq = get_unaligned_be32(&sp_wire[i].end_seq);

		if (!tcp_is_sackblock_valid(tp, dup_sack,
					    sp[used_sacks].start_seq,
					    sp[used_sacks].end_seq)) {
			int mib_idx;

			if (dup_sack) {
				if (!tp->undo_marker)
					mib_idx = LINUX_MIB_TCPDSACKIGNOREDNOUNDO;
				else
					mib_idx = LINUX_MIB_TCPDSACKIGNOREDOLD;
			} else {
				/* Don't count olds caused by ACK reordering */
				if ((TCP_SKB_CB(ack_skb)->ack_seq != tp->snd_una) &&
				    !after(sp[used_sacks].end_seq, tp->snd_una))
					continue;
				mib_idx = LINUX_MIB_TCPSACKDISCARD;
			}

			NET_INC_STATS(sock_net(sk), mib_idx);
			if (i == 0)
				first_sack_index = -1;
			continue;
		}

		/* Ignore very old stuff early */
		if (!after(sp[used_sacks].end_seq, prior_snd_una)) {
			if (i == 0)
				first_sack_index = -1;
			continue;
		}

		used_sacks++;
	}

	/* order SACK blocks to allow in order walk of the retrans queue */
	for (i = used_sacks - 1; i > 0; i--) {
		for (j = 0; j < i; j++) {
			if (after(sp[j].start_seq, sp[j + 1].start_seq)) {
				swap(sp[j], sp[j + 1]);

				/* Track where the first SACK block goes to */
				if (j == first_sack_index)
					first_sack_index = j + 1;
			}
		}
	}

	state->mss_now = tcp_current_mss(sk);
	skb = NULL;
	i = 0;

	if (!tp->sacked_out) {
		/* It's already past, so skip checking against it */
		cache = tp->recv_sack_cache + ARRAY_SIZE(tp->recv_sack_cache);
	} else {
		cache = tp->recv_sack_cache;
		/* Skip empty blocks in at head of the cache */
		while (tcp_sack_cache_ok(tp, cache) && !cache->start_seq &&
		       !cache->end_seq)
			cache++;
	}

	while (i < used_sacks) {
		u32 start_seq = sp[i].start_seq;
		u32 end_seq = sp[i].end_seq;
		bool dup_sack = (found_dup_sack && (i == first_sack_index));
		struct tcp_sack_block *next_dup = NULL;

		if (found_dup_sack && ((i + 1) == first_sack_index))
			next_dup = &sp[i + 1];

		/* Skip too early cached blocks */
		while (tcp_sack_cache_ok(tp, cache) &&
		       !before(start_seq, cache->end_seq))
			cache++;

		/* Can skip some work by looking recv_sack_cache? */
		if (tcp_sack_cache_ok(tp, cache) && !dup_sack &&
		    after(end_seq, cache->start_seq)) {

			/* Head todo? */
			if (before(start_seq, cache->start_seq)) {
				skb = tcp_sacktag_skip(skb, sk, start_seq);
				skb = tcp_sacktag_walk(skb, sk, next_dup,
						       state,
						       start_seq,
						       cache->start_seq,
						       dup_sack);
			}

			/* Rest of the block already fully processed? */
			if (!after(end_seq, cache->end_seq))
				goto advance_sp;

			skb = tcp_maybe_skipping_dsack(skb, sk, next_dup,
						       state,
						       cache->end_seq);

			/* ...tail remains todo... */
			if (tcp_highest_sack_seq(tp) == cache->end_seq) {
				/* ...but better entrypoint exists! */
				skb = tcp_highest_sack(sk);
				if (!skb)
					break;
				cache++;
				goto walk;
			}

			skb = tcp_sacktag_skip(skb, sk, cache->end_seq);
			/* Check overlap against next cached too (past this one already) */
			cache++;
			continue;
		}

		if (!before(start_seq, tcp_highest_sack_seq(tp))) {
			skb = tcp_highest_sack(sk);
			if (!skb)
				break;
		}
		skb = tcp_sacktag_skip(skb, sk, start_seq);

walk:
		skb = tcp_sacktag_walk(skb, sk, next_dup, state,
				       start_seq, end_seq, dup_sack);

advance_sp:
		i++;
	}

	/* Clear the head of the cache sack blocks so we can skip it next time */
	for (i = 0; i < ARRAY_SIZE(tp->recv_sack_cache) - used_sacks; i++) {
		tp->recv_sack_cache[i].start_seq = 0;
		tp->recv_sack_cache[i].end_seq = 0;
	}
	for (j = 0; j < used_sacks; j++)
		tp->recv_sack_cache[i++] = sp[j];

	if (inet_csk(sk)->icsk_ca_state != TCP_CA_Loss || tp->undo_marker)
		tcp_check_sack_reordering(sk, state->reord, 0);

	tcp_verify_left_out(tp);
out:

#if FASTRETRANS_DEBUG > 0
	WARN_ON((int)tp->sacked_out < 0);
	WARN_ON((int)tp->lost_out < 0);
	WARN_ON((int)tp->retrans_out < 0);
	WARN_ON((int)tcp_packets_in_flight(tp) < 0);
#endif
	return state->flag;
}

/* Limits sacked_out so that sum with lost_out isn't ever larger than
 * packets_out. Returns false if sacked_out adjustement wasn't necessary.
 */
static bool tcp_limit_reno_sacked(struct tcp_sock *tp)
{
	u32 holes;

	holes = max(tp->lost_out, 1U);
	holes = min(holes, tp->packets_out);

	if ((tp->sacked_out + holes) > tp->packets_out) {
		tp->sacked_out = tp->packets_out - holes;
		return true;
	}
	return false;
}

/* If we receive more dupacks than we expected counting segments
 * in assumption of absent reordering, interpret this as reordering.
 * The only another reason could be bug in receiver TCP.
 */
static void tcp_check_reno_reordering(struct sock *sk, const int addend)
{
	struct tcp_sock *tp = tcp_sk(sk);

	if (!tcp_limit_reno_sacked(tp))
		return;

	tp->reordering = min_t(u32, tp->packets_out + addend,
			       sock_net(sk)->ipv4.sysctl_tcp_max_reordering);
	tp->reord_seen++;
	NET_INC_STATS(sock_net(sk), LINUX_MIB_TCPRENOREORDER);
}

/* Emulate SACKs for SACKless connection: account for a new dupack. */

static void tcp_add_reno_sack(struct sock *sk, int num_dupack, bool ece_ack)
{
	if (num_dupack) {
		struct tcp_sock *tp = tcp_sk(sk);
		u32 prior_sacked = tp->sacked_out;
		s32 delivered;

		tp->sacked_out += num_dupack;
		tcp_check_reno_reordering(sk, 0);
		delivered = tp->sacked_out - prior_sacked;
		if (delivered > 0)
			tcp_count_delivered(tp, delivered, ece_ack);
		tcp_verify_left_out(tp);
	}
}

/* Account for ACK, ACKing some data in Reno Recovery phase. */

static void tcp_remove_reno_sacks(struct sock *sk, int acked, bool ece_ack)
{
	struct tcp_sock *tp = tcp_sk(sk);

	if (acked > 0) {
		/* One ACK acked hole. The rest eat duplicate ACKs. */
		tcp_count_delivered(tp, max_t(int, acked - tp->sacked_out, 1),
				    ece_ack);
		if (acked - 1 >= tp->sacked_out)
			tp->sacked_out = 0;
		else
			tp->sacked_out -= acked - 1;
	}
	tcp_check_reno_reordering(sk, acked);
	tcp_verify_left_out(tp);
}

static inline void tcp_reset_reno_sack(struct tcp_sock *tp)
{
	tp->sacked_out = 0;
}

void tcp_clear_retrans(struct tcp_sock *tp)
{
	tp->retrans_out = 0;
	tp->lost_out = 0;
	tp->undo_marker = 0;
	tp->undo_retrans = -1;
	tp->sacked_out = 0;
}

static inline void tcp_init_undo(struct tcp_sock *tp)
{
	tp->undo_marker = tp->snd_una;
	/* Retransmission still in flight may cause DSACKs later. */
	tp->undo_retrans = tp->retrans_out ? : -1;
}

static bool tcp_is_rack(const struct sock *sk)
{
	return sock_net(sk)->ipv4.sysctl_tcp_recovery & TCP_RACK_LOSS_DETECTION;
}

/* If we detect SACK reneging, forget all SACK information
 * and reset tags completely, otherwise preserve SACKs. If receiver
 * dropped its ofo queue, we will know this due to reneging detection.
 */
static void tcp_timeout_mark_lost(struct sock *sk)
{
	struct tcp_sock *tp = tcp_sk(sk);
	struct sk_buff *skb, *head;
	bool is_reneg;			/* is receiver reneging on SACKs? */

	head = tcp_rtx_queue_head(sk);
	is_reneg = head && (TCP_SKB_CB(head)->sacked & TCPCB_SACKED_ACKED);
	if (is_reneg) {
		NET_INC_STATS(sock_net(sk), LINUX_MIB_TCPSACKRENEGING);
		tp->sacked_out = 0;
		/* Mark SACK reneging until we recover from this loss event. */
		tp->is_sack_reneg = 1;
	} else if (tcp_is_reno(tp)) {
		tcp_reset_reno_sack(tp);
	}

	skb = head;
	skb_rbtree_walk_from(skb) {
		if (is_reneg)
			TCP_SKB_CB(skb)->sacked &= ~TCPCB_SACKED_ACKED;
		else if (tcp_is_rack(sk) && skb != head &&
			 tcp_rack_skb_timeout(tp, skb, 0) > 0)
			continue; /* Don't mark recently sent ones lost yet */
		tcp_mark_skb_lost(sk, skb);
	}
	tcp_verify_left_out(tp);
	tcp_clear_all_retrans_hints(tp);
}

/* Enter Loss state. */
void tcp_enter_loss(struct sock *sk)
{
	const struct inet_connection_sock *icsk = inet_csk(sk);
	struct tcp_sock *tp = tcp_sk(sk);
	struct net *net = sock_net(sk);
	bool new_recovery = icsk->icsk_ca_state < TCP_CA_Recovery;

	tcp_timeout_mark_lost(sk);

	/* Reduce ssthresh if it has not yet been made inside this window. */
	if (icsk->icsk_ca_state <= TCP_CA_Disorder ||
	    !after(tp->high_seq, tp->snd_una) ||
	    (icsk->icsk_ca_state == TCP_CA_Loss && !icsk->icsk_retransmits)) {
		tp->prior_ssthresh = tcp_current_ssthresh(sk);
		tp->prior_cwnd = tp->snd_cwnd;
		tp->snd_ssthresh = icsk->icsk_ca_ops->ssthresh(sk);
		tcp_ca_event(sk, CA_EVENT_LOSS);
		tcp_init_undo(tp);
	}
	tp->snd_cwnd	   = tcp_packets_in_flight(tp) + 1;
	tp->snd_cwnd_cnt   = 0;
	tp->snd_cwnd_stamp = tcp_jiffies32;

	/* Timeout in disordered state after receiving substantial DUPACKs
	 * suggests that the degree of reordering is over-estimated.
	 */
	if (icsk->icsk_ca_state <= TCP_CA_Disorder &&
	    tp->sacked_out >= net->ipv4.sysctl_tcp_reordering)
		tp->reordering = min_t(unsigned int, tp->reordering,
				       net->ipv4.sysctl_tcp_reordering);
	tcp_set_ca_state(sk, TCP_CA_Loss);
	tp->high_seq = tp->snd_nxt;
	tcp_ecn_queue_cwr(tp);

	/* F-RTO RFC5682 sec 3.1 step 1: retransmit SND.UNA if no previous
	 * loss recovery is underway except recurring timeout(s) on
	 * the same SND.UNA (sec 3.2). Disable F-RTO on path MTU probing
	 */
	tp->frto = net->ipv4.sysctl_tcp_frto &&
		   (new_recovery || icsk->icsk_retransmits) &&
		   !inet_csk(sk)->icsk_mtup.probe_size;
}

/* If ACK arrived pointing to a remembered SACK, it means that our
 * remembered SACKs do not reflect real state of receiver i.e.
 * receiver _host_ is heavily congested (or buggy).
 *
 * To avoid big spurious retransmission bursts due to transient SACK
 * scoreboard oddities that look like reneging, we give the receiver a
 * little time (max(RTT/2, 10ms)) to send us some more ACKs that will
 * restore sanity to the SACK scoreboard. If the apparent reneging
 * persists until this RTO then we'll clear the SACK scoreboard.
 */
static bool tcp_check_sack_reneging(struct sock *sk, int flag)
{
	if (flag & FLAG_SACK_RENEGING) {
		struct tcp_sock *tp = tcp_sk(sk);
		unsigned long delay = max(usecs_to_jiffies(tp->srtt_us >> 4),
					  msecs_to_jiffies(10));

		inet_csk_reset_xmit_timer(sk, ICSK_TIME_RETRANS,
					  delay, TCP_RTO_MAX);
		return true;
	}
	return false;
}

/* Heurestics to calculate number of duplicate ACKs. There's no dupACKs
 * counter when SACK is enabled (without SACK, sacked_out is used for
 * that purpose).
 *
 * With reordering, holes may still be in flight, so RFC3517 recovery
 * uses pure sacked_out (total number of SACKed segments) even though
 * it violates the RFC that uses duplicate ACKs, often these are equal
 * but when e.g. out-of-window ACKs or packet duplication occurs,
 * they differ. Since neither occurs due to loss, TCP should really
 * ignore them.
 */
static inline int tcp_dupack_heuristics(const struct tcp_sock *tp)
{
	return tp->sacked_out + 1;
}

/* Linux NewReno/SACK/ECN state machine.
 * --------------------------------------
 *
 * "Open"	Normal state, no dubious events, fast path.
 * "Disorder"   In all the respects it is "Open",
 *		but requires a bit more attention. It is entered when
 *		we see some SACKs or dupacks. It is split of "Open"
 *		mainly to move some processing from fast path to slow one.
 * "CWR"	CWND was reduced due to some Congestion Notification event.
 *		It can be ECN, ICMP source quench, local device congestion.
 * "Recovery"	CWND was reduced, we are fast-retransmitting.
 * "Loss"	CWND was reduced due to RTO timeout or SACK reneging.
 *
 * tcp_fastretrans_alert() is entered:
 * - each incoming ACK, if state is not "Open"
 * - when arrived ACK is unusual, namely:
 *	* SACK
 *	* Duplicate ACK.
 *	* ECN ECE.
 *
 * Counting packets in flight is pretty simple.
 *
 *	in_flight = packets_out - left_out + retrans_out
 *
 *	packets_out is SND.NXT-SND.UNA counted in packets.
 *
 *	retrans_out is number of retransmitted segments.
 *
 *	left_out is number of segments left network, but not ACKed yet.
 *
 *		left_out = sacked_out + lost_out
 *
 *     sacked_out: Packets, which arrived to receiver out of order
 *		   and hence not ACKed. With SACKs this number is simply
 *		   amount of SACKed data. Even without SACKs
 *		   it is easy to give pretty reliable estimate of this number,
 *		   counting duplicate ACKs.
 *
 *       lost_out: Packets lost by network. TCP has no explicit
 *		   "loss notification" feedback from network (for now).
 *		   It means that this number can be only _guessed_.
 *		   Actually, it is the heuristics to predict lossage that
 *		   distinguishes different algorithms.
 *
 *	F.e. after RTO, when all the queue is considered as lost,
 *	lost_out = packets_out and in_flight = retrans_out.
 *
 *		Essentially, we have now a few algorithms detecting
 *		lost packets.
 *
 *		If the receiver supports SACK:
 *
 *		RFC6675/3517: It is the conventional algorithm. A packet is
 *		considered lost if the number of higher sequence packets
 *		SACKed is greater than or equal the DUPACK thoreshold
 *		(reordering). This is implemented in tcp_mark_head_lost and
 *		tcp_update_scoreboard.
 *
 *		RACK (draft-ietf-tcpm-rack-01): it is a newer algorithm
 *		(2017-) that checks timing instead of counting DUPACKs.
 *		Essentially a packet is considered lost if it's not S/ACKed
 *		after RTT + reordering_window, where both metrics are
 *		dynamically measured and adjusted. This is implemented in
 *		tcp_rack_mark_lost.
 *
 *		If the receiver does not support SACK:
 *
 *		NewReno (RFC6582): in Recovery we assume that one segment
 *		is lost (classic Reno). While we are in Recovery and
 *		a partial ACK arrives, we assume that one more packet
 *		is lost (NewReno). This heuristics are the same in NewReno
 *		and SACK.
 *
 * Really tricky (and requiring careful tuning) part of algorithm
 * is hidden in functions tcp_time_to_recover() and tcp_xmit_retransmit_queue().
 * The first determines the moment _when_ we should reduce CWND and,
 * hence, slow down forward transmission. In fact, it determines the moment
 * when we decide that hole is caused by loss, rather than by a reorder.
 *
 * tcp_xmit_retransmit_queue() decides, _what_ we should retransmit to fill
 * holes, caused by lost packets.
 *
 * And the most logically complicated part of algorithm is undo
 * heuristics. We detect false retransmits due to both too early
 * fast retransmit (reordering) and underestimated RTO, analyzing
 * timestamps and D-SACKs. When we detect that some segments were
 * retransmitted by mistake and CWND reduction was wrong, we undo
 * window reduction and abort recovery phase. This logic is hidden
 * inside several functions named tcp_try_undo_<something>.
 */

/* This function decides, when we should leave Disordered state
 * and enter Recovery phase, reducing congestion window.
 *
 * Main question: may we further continue forward transmission
 * with the same cwnd?
 */
static bool tcp_time_to_recover(struct sock *sk, int flag)
{
	struct tcp_sock *tp = tcp_sk(sk);

	/* Trick#1: The loss is proven. */
	if (tp->lost_out)
		return true;

	/* Not-A-Trick#2 : Classic rule... */
	if (!tcp_is_rack(sk) && tcp_dupack_heuristics(tp) > tp->reordering)
		return true;

	return false;
}

/* Detect loss in event "A" above by marking head of queue up as lost.
 * For RFC3517 SACK, a segment is considered lost if it
 * has at least tp->reordering SACKed seqments above it; "packets" refers to
 * the maximum SACKed segments to pass before reaching this limit.
 */
static void tcp_mark_head_lost(struct sock *sk, int packets, int mark_head)
{
	struct tcp_sock *tp = tcp_sk(sk);
	struct sk_buff *skb;
	int cnt;
	/* Use SACK to deduce losses of new sequences sent during recovery */
	const u32 loss_high = tp->snd_nxt;

	WARN_ON(packets > tp->packets_out);
	skb = tp->lost_skb_hint;
	if (skb) {
		/* Head already handled? */
		if (mark_head && after(TCP_SKB_CB(skb)->seq, tp->snd_una))
			return;
		cnt = tp->lost_cnt_hint;
	} else {
		skb = tcp_rtx_queue_head(sk);
		cnt = 0;
	}

	skb_rbtree_walk_from(skb) {
		/* TODO: do this better */
		/* this is not the most efficient way to do this... */
		tp->lost_skb_hint = skb;
		tp->lost_cnt_hint = cnt;

		if (after(TCP_SKB_CB(skb)->end_seq, loss_high))
			break;

		if (TCP_SKB_CB(skb)->sacked & TCPCB_SACKED_ACKED)
			cnt += tcp_skb_pcount(skb);

		if (cnt > packets)
			break;

		if (!(TCP_SKB_CB(skb)->sacked & TCPCB_LOST))
			tcp_mark_skb_lost(sk, skb);

		if (mark_head)
			break;
	}
	tcp_verify_left_out(tp);
}

/* Account newly detected lost packet(s) */

static void tcp_update_scoreboard(struct sock *sk, int fast_rexmit)
{
	struct tcp_sock *tp = tcp_sk(sk);

	if (tcp_is_sack(tp)) {
		int sacked_upto = tp->sacked_out - tp->reordering;
		if (sacked_upto >= 0)
			tcp_mark_head_lost(sk, sacked_upto, 0);
		else if (fast_rexmit)
			tcp_mark_head_lost(sk, 1, 1);
	}
}

static bool tcp_tsopt_ecr_before(const struct tcp_sock *tp, u32 when)
{
	return tp->rx_opt.saw_tstamp && tp->rx_opt.rcv_tsecr &&
	       before(tp->rx_opt.rcv_tsecr, when);
}

/* skb is spurious retransmitted if the returned timestamp echo
 * reply is prior to the skb transmission time
 */
static bool tcp_skb_spurious_retrans(const struct tcp_sock *tp,
				     const struct sk_buff *skb)
{
	return (TCP_SKB_CB(skb)->sacked & TCPCB_RETRANS) &&
	       tcp_tsopt_ecr_before(tp, tcp_skb_timestamp(skb));
}

/* Nothing was retransmitted or returned timestamp is less
 * than timestamp of the first retransmission.
 */
static inline bool tcp_packet_delayed(const struct tcp_sock *tp)
{
	return tp->retrans_stamp &&
	       tcp_tsopt_ecr_before(tp, tp->retrans_stamp);
}

/* Undo procedures. */

/* We can clear retrans_stamp when there are no retransmissions in the
 * window. It would seem that it is trivially available for us in
 * tp->retrans_out, however, that kind of assumptions doesn't consider
 * what will happen if errors occur when sending retransmission for the
 * second time. ...It could the that such segment has only
 * TCPCB_EVER_RETRANS set at the present time. It seems that checking
 * the head skb is enough except for some reneging corner cases that
 * are not worth the effort.
 *
 * Main reason for all this complexity is the fact that connection dying
 * time now depends on the validity of the retrans_stamp, in particular,
 * that successive retransmissions of a segment must not advance
 * retrans_stamp under any conditions.
 */
static bool tcp_any_retrans_done(const struct sock *sk)
{
	const struct tcp_sock *tp = tcp_sk(sk);
	struct sk_buff *skb;

	if (tp->retrans_out)
		return true;

	skb = tcp_rtx_queue_head(sk);
	if (unlikely(skb && TCP_SKB_CB(skb)->sacked & TCPCB_EVER_RETRANS))
		return true;

	return false;
}

static void DBGUNDO(struct sock *sk, const char *msg)
{
#if FASTRETRANS_DEBUG > 1
	struct tcp_sock *tp = tcp_sk(sk);
	struct inet_sock *inet = inet_sk(sk);

	if (sk->sk_family == AF_INET) {
		pr_debug("Undo %s %pI4/%u c%u l%u ss%u/%u p%u\n",
			 msg,
			 &inet->inet_daddr, ntohs(inet->inet_dport),
			 tp->snd_cwnd, tcp_left_out(tp),
			 tp->snd_ssthresh, tp->prior_ssthresh,
			 tp->packets_out);
	}
#if IS_ENABLED(CONFIG_IPV6)
	else if (sk->sk_family == AF_INET6) {
		pr_debug("Undo %s %pI6/%u c%u l%u ss%u/%u p%u\n",
			 msg,
			 &sk->sk_v6_daddr, ntohs(inet->inet_dport),
			 tp->snd_cwnd, tcp_left_out(tp),
			 tp->snd_ssthresh, tp->prior_ssthresh,
			 tp->packets_out);
	}
#endif
#endif
}

static void tcp_undo_cwnd_reduction(struct sock *sk, bool unmark_loss)
{
	struct tcp_sock *tp = tcp_sk(sk);

	if (unmark_loss) {
		struct sk_buff *skb;

		skb_rbtree_walk(skb, &sk->tcp_rtx_queue) {
			TCP_SKB_CB(skb)->sacked &= ~TCPCB_LOST;
		}
		tp->lost_out = 0;
		tcp_clear_all_retrans_hints(tp);
	}

	if (tp->prior_ssthresh) {
		const struct inet_connection_sock *icsk = inet_csk(sk);

		tp->snd_cwnd = icsk->icsk_ca_ops->undo_cwnd(sk);

		if (tp->prior_ssthresh > tp->snd_ssthresh) {
			tp->snd_ssthresh = tp->prior_ssthresh;
			tcp_ecn_withdraw_cwr(tp);
		}
	}
	tp->snd_cwnd_stamp = tcp_jiffies32;
	tp->undo_marker = 0;
	tp->rack.advanced = 1; /* Force RACK to re-exam losses */
}

static inline bool tcp_may_undo(const struct tcp_sock *tp)
{
	return tp->undo_marker && (!tp->undo_retrans || tcp_packet_delayed(tp));
}

/* People celebrate: "We love our President!" */
static bool tcp_try_undo_recovery(struct sock *sk)
{
	struct tcp_sock *tp = tcp_sk(sk);

	if (tcp_may_undo(tp)) {
		int mib_idx;

		/* Happy end! We did not retransmit anything
		 * or our original transmission succeeded.
		 */
		DBGUNDO(sk, inet_csk(sk)->icsk_ca_state == TCP_CA_Loss ? "loss" : "retrans");
		tcp_undo_cwnd_reduction(sk, false);
		if (inet_csk(sk)->icsk_ca_state == TCP_CA_Loss)
			mib_idx = LINUX_MIB_TCPLOSSUNDO;
		else
			mib_idx = LINUX_MIB_TCPFULLUNDO;

		NET_INC_STATS(sock_net(sk), mib_idx);
	} else if (tp->rack.reo_wnd_persist) {
		tp->rack.reo_wnd_persist--;
	}
	if (tp->snd_una == tp->high_seq && tcp_is_reno(tp)) {
		/* Hold old state until something *above* high_seq
		 * is ACKed. For Reno it is MUST to prevent false
		 * fast retransmits (RFC2582). SACK TCP is safe. */
		if (!tcp_any_retrans_done(sk))
			tp->retrans_stamp = 0;
		return true;
	}
	tcp_set_ca_state(sk, TCP_CA_Open);
	tp->is_sack_reneg = 0;
	return false;
}

/* Try to undo cwnd reduction, because D-SACKs acked all retransmitted data */
static bool tcp_try_undo_dsack(struct sock *sk)
{
	struct tcp_sock *tp = tcp_sk(sk);

	if (tp->undo_marker && !tp->undo_retrans) {
		tp->rack.reo_wnd_persist = min(TCP_RACK_RECOVERY_THRESH,
					       tp->rack.reo_wnd_persist + 1);
		DBGUNDO(sk, "D-SACK");
		tcp_undo_cwnd_reduction(sk, false);
		NET_INC_STATS(sock_net(sk), LINUX_MIB_TCPDSACKUNDO);
		return true;
	}
	return false;
}

/* Undo during loss recovery after partial ACK or using F-RTO. */
static bool tcp_try_undo_loss(struct sock *sk, bool frto_undo)
{
	struct tcp_sock *tp = tcp_sk(sk);

	if (frto_undo || tcp_may_undo(tp)) {
		tcp_undo_cwnd_reduction(sk, true);

		DBGUNDO(sk, "partial loss");
		NET_INC_STATS(sock_net(sk), LINUX_MIB_TCPLOSSUNDO);
		if (frto_undo)
			NET_INC_STATS(sock_net(sk),
					LINUX_MIB_TCPSPURIOUSRTOS);
		inet_csk(sk)->icsk_retransmits = 0;
		if (frto_undo || tcp_is_sack(tp)) {
			tcp_set_ca_state(sk, TCP_CA_Open);
			tp->is_sack_reneg = 0;
		}
		return true;
	}
	return false;
}

/* The cwnd reduction in CWR and Recovery uses the PRR algorithm in RFC 6937.
 * It computes the number of packets to send (sndcnt) based on packets newly
 * delivered:
 *   1) If the packets in flight is larger than ssthresh, PRR spreads the
 *	cwnd reductions across a full RTT.
 *   2) Otherwise PRR uses packet conservation to send as much as delivered.
 *      But when the retransmits are acked without further losses, PRR
 *      slow starts cwnd up to ssthresh to speed up the recovery.
 */
static void tcp_init_cwnd_reduction(struct sock *sk)
{
	struct tcp_sock *tp = tcp_sk(sk);

	tp->high_seq = tp->snd_nxt;
	tp->tlp_high_seq = 0;
	tp->snd_cwnd_cnt = 0;
	tp->prior_cwnd = tp->snd_cwnd;
	tp->prr_delivered = 0;
	tp->prr_out = 0;
	tp->snd_ssthresh = inet_csk(sk)->icsk_ca_ops->ssthresh(sk);
	tcp_ecn_queue_cwr(tp);
}

void tcp_cwnd_reduction(struct sock *sk, int newly_acked_sacked, int flag)
{
	struct tcp_sock *tp = tcp_sk(sk);
	int sndcnt = 0;
	int delta = tp->snd_ssthresh - tcp_packets_in_flight(tp);

	if (newly_acked_sacked <= 0 || WARN_ON_ONCE(!tp->prior_cwnd))
		return;

	tp->prr_delivered += newly_acked_sacked;
	if (delta < 0) {
		u64 dividend = (u64)tp->snd_ssthresh * tp->prr_delivered +
			       tp->prior_cwnd - 1;
		sndcnt = div_u64(dividend, tp->prior_cwnd) - tp->prr_out;
	} else if ((flag & (FLAG_RETRANS_DATA_ACKED | FLAG_LOST_RETRANS)) ==
		   FLAG_RETRANS_DATA_ACKED) {
		sndcnt = min_t(int, delta,
			       max_t(int, tp->prr_delivered - tp->prr_out,
				     newly_acked_sacked) + 1);
	} else {
		sndcnt = min(delta, newly_acked_sacked);
	}
	/* Force a fast retransmit upon entering fast recovery */
	sndcnt = max(sndcnt, (tp->prr_out ? 0 : 1));
	tp->snd_cwnd = tcp_packets_in_flight(tp) + sndcnt;
}

static inline void tcp_end_cwnd_reduction(struct sock *sk)
{
	struct tcp_sock *tp = tcp_sk(sk);

	if (inet_csk(sk)->icsk_ca_ops->cong_control)
		return;

	/* Reset cwnd to ssthresh in CWR or Recovery (unless it's undone) */
	if (tp->snd_ssthresh < TCP_INFINITE_SSTHRESH &&
	    (inet_csk(sk)->icsk_ca_state == TCP_CA_CWR || tp->undo_marker)) {
		tp->snd_cwnd = tp->snd_ssthresh;
		tp->snd_cwnd_stamp = tcp_jiffies32;
	}
	tcp_ca_event(sk, CA_EVENT_COMPLETE_CWR);
}

/* Enter CWR state. Disable cwnd undo since congestion is proven with ECN */
void tcp_enter_cwr(struct sock *sk)
{
	struct tcp_sock *tp = tcp_sk(sk);

	tp->prior_ssthresh = 0;
	if (inet_csk(sk)->icsk_ca_state < TCP_CA_CWR) {
		tp->undo_marker = 0;
		tcp_init_cwnd_reduction(sk);
		tcp_set_ca_state(sk, TCP_CA_CWR);
	}
}
EXPORT_SYMBOL(tcp_enter_cwr);

static void tcp_try_keep_open(struct sock *sk)
{
	struct tcp_sock *tp = tcp_sk(sk);
	int state = TCP_CA_Open;

	if (tcp_left_out(tp) || tcp_any_retrans_done(sk))
		state = TCP_CA_Disorder;

	if (inet_csk(sk)->icsk_ca_state != state) {
		tcp_set_ca_state(sk, state);
		tp->high_seq = tp->snd_nxt;
	}
}

static void tcp_try_to_open(struct sock *sk, int flag)
{
	struct tcp_sock *tp = tcp_sk(sk);

	tcp_verify_left_out(tp);

	if (!tcp_any_retrans_done(sk))
		tp->retrans_stamp = 0;

	if (flag & FLAG_ECE)
		tcp_enter_cwr(sk);

	if (inet_csk(sk)->icsk_ca_state != TCP_CA_CWR) {
		tcp_try_keep_open(sk);
	}
}

static void tcp_mtup_probe_failed(struct sock *sk)
{
	struct inet_connection_sock *icsk = inet_csk(sk);

	icsk->icsk_mtup.search_high = icsk->icsk_mtup.probe_size - 1;
	icsk->icsk_mtup.probe_size = 0;
	NET_INC_STATS(sock_net(sk), LINUX_MIB_TCPMTUPFAIL);
}

static void tcp_mtup_probe_success(struct sock *sk)
{
	struct tcp_sock *tp = tcp_sk(sk);
	struct inet_connection_sock *icsk = inet_csk(sk);

	/* FIXME: breaks with very large cwnd */
	tp->prior_ssthresh = tcp_current_ssthresh(sk);
	tp->snd_cwnd = tp->snd_cwnd *
		       tcp_mss_to_mtu(sk, tp->mss_cache) /
		       icsk->icsk_mtup.probe_size;
	tp->snd_cwnd_cnt = 0;
	tp->snd_cwnd_stamp = tcp_jiffies32;
	tp->snd_ssthresh = tcp_current_ssthresh(sk);

	icsk->icsk_mtup.search_low = icsk->icsk_mtup.probe_size;
	icsk->icsk_mtup.probe_size = 0;
	tcp_sync_mss(sk, icsk->icsk_pmtu_cookie);
	NET_INC_STATS(sock_net(sk), LINUX_MIB_TCPMTUPSUCCESS);
}

/* Do a simple retransmit without using the backoff mechanisms in
 * tcp_timer. This is used for path mtu discovery.
 * The socket is already locked here.
 */
void tcp_simple_retransmit(struct sock *sk)
{
	const struct inet_connection_sock *icsk = inet_csk(sk);
	struct tcp_sock *tp = tcp_sk(sk);
	struct sk_buff *skb;
	unsigned int mss = tcp_current_mss(sk);

	skb_rbtree_walk(skb, &sk->tcp_rtx_queue) {
		if (tcp_skb_seglen(skb) > mss)
			tcp_mark_skb_lost(sk, skb);
	}

	tcp_clear_retrans_hints_partial(tp);

	if (!tp->lost_out)
		return;

	if (tcp_is_reno(tp))
		tcp_limit_reno_sacked(tp);

	tcp_verify_left_out(tp);

	/* Don't muck with the congestion window here.
	 * Reason is that we do not increase amount of _data_
	 * in network, but units changed and effective
	 * cwnd/ssthresh really reduced now.
	 */
	if (icsk->icsk_ca_state != TCP_CA_Loss) {
		tp->high_seq = tp->snd_nxt;
		tp->snd_ssthresh = tcp_current_ssthresh(sk);
		tp->prior_ssthresh = 0;
		tp->undo_marker = 0;
		tcp_set_ca_state(sk, TCP_CA_Loss);
	}
	tcp_xmit_retransmit_queue(sk);
}
EXPORT_SYMBOL(tcp_simple_retransmit);

void tcp_enter_recovery(struct sock *sk, bool ece_ack)
{
	struct tcp_sock *tp = tcp_sk(sk);
	int mib_idx;

	if (tcp_is_reno(tp))
		mib_idx = LINUX_MIB_TCPRENORECOVERY;
	else
		mib_idx = LINUX_MIB_TCPSACKRECOVERY;

	NET_INC_STATS(sock_net(sk), mib_idx);

	tp->prior_ssthresh = 0;
	tcp_init_undo(tp);

	if (!tcp_in_cwnd_reduction(sk)) {
		if (!ece_ack)
			tp->prior_ssthresh = tcp_current_ssthresh(sk);
		tcp_init_cwnd_reduction(sk);
	}
	tcp_set_ca_state(sk, TCP_CA_Recovery);
}

/* Process an ACK in CA_Loss state. Move to CA_Open if lost data are
 * recovered or spurious. Otherwise retransmits more on partial ACKs.
 */
static void tcp_process_loss(struct sock *sk, int flag, int num_dupack,
			     int *rexmit)
{
	struct tcp_sock *tp = tcp_sk(sk);
	bool recovered = !before(tp->snd_una, tp->high_seq);

	if ((flag & FLAG_SND_UNA_ADVANCED || rcu_access_pointer(tp->fastopen_rsk)) &&
	    tcp_try_undo_loss(sk, false))
		return;

	if (tp->frto) { /* F-RTO RFC5682 sec 3.1 (sack enhanced version). */
		/* Step 3.b. A timeout is spurious if not all data are
		 * lost, i.e., never-retransmitted data are (s)acked.
		 */
		if ((flag & FLAG_ORIG_SACK_ACKED) &&
		    tcp_try_undo_loss(sk, true))
			return;

		if (after(tp->snd_nxt, tp->high_seq)) {
			if (flag & FLAG_DATA_SACKED || num_dupack)
				tp->frto = 0; /* Step 3.a. loss was real */
		} else if (flag & FLAG_SND_UNA_ADVANCED && !recovered) {
			tp->high_seq = tp->snd_nxt;
			/* Step 2.b. Try send new data (but deferred until cwnd
			 * is updated in tcp_ack()). Otherwise fall back to
			 * the conventional recovery.
			 */
			if (!tcp_write_queue_empty(sk) &&
			    after(tcp_wnd_end(tp), tp->snd_nxt)) {
				*rexmit = REXMIT_NEW;
				return;
			}
			tp->frto = 0;
		}
	}

	if (recovered) {
		/* F-RTO RFC5682 sec 3.1 step 2.a and 1st part of step 3.a */
		tcp_try_undo_recovery(sk);
		return;
	}
	if (tcp_is_reno(tp)) {
		/* A Reno DUPACK means new data in F-RTO step 2.b above are
		 * delivered. Lower inflight to clock out (re)tranmissions.
		 */
		if (after(tp->snd_nxt, tp->high_seq) && num_dupack)
			tcp_add_reno_sack(sk, num_dupack, flag & FLAG_ECE);
		else if (flag & FLAG_SND_UNA_ADVANCED)
			tcp_reset_reno_sack(tp);
	}
	*rexmit = REXMIT_LOST;
}

/* Undo during fast recovery after partial ACK. */
static bool tcp_try_undo_partial(struct sock *sk, u32 prior_snd_una)
{
	struct tcp_sock *tp = tcp_sk(sk);

	if (tp->undo_marker && tcp_packet_delayed(tp)) {
		/* Plain luck! Hole if filled with delayed
		 * packet, rather than with a retransmit. Check reordering.
		 */
		tcp_check_sack_reordering(sk, prior_snd_una, 1);

		/* We are getting evidence that the reordering degree is higher
		 * than we realized. If there are no retransmits out then we
		 * can undo. Otherwise we clock out new packets but do not
		 * mark more packets lost or retransmit more.
		 */
		if (tp->retrans_out)
			return true;

		if (!tcp_any_retrans_done(sk))
			tp->retrans_stamp = 0;

		DBGUNDO(sk, "partial recovery");
		tcp_undo_cwnd_reduction(sk, true);
		NET_INC_STATS(sock_net(sk), LINUX_MIB_TCPPARTIALUNDO);
		tcp_try_keep_open(sk);
		return true;
	}
	return false;
}

static void tcp_identify_packet_loss(struct sock *sk, int *ack_flag)
{
	struct tcp_sock *tp = tcp_sk(sk);

	if (tcp_rtx_queue_empty(sk))
		return;

	if (unlikely(tcp_is_reno(tp))) {
		tcp_newreno_mark_lost(sk, *ack_flag & FLAG_SND_UNA_ADVANCED);
	} else if (tcp_is_rack(sk)) {
		u32 prior_retrans = tp->retrans_out;

		tcp_rack_mark_lost(sk);
		if (prior_retrans > tp->retrans_out)
			*ack_flag |= FLAG_LOST_RETRANS;
	}
}

static bool tcp_force_fast_retransmit(struct sock *sk)
{
	struct tcp_sock *tp = tcp_sk(sk);

	return after(tcp_highest_sack_seq(tp),
		     tp->snd_una + tp->reordering * tp->mss_cache);
}

/* Process an event, which can update packets-in-flight not trivially.
 * Main goal of this function is to calculate new estimate for left_out,
 * taking into account both packets sitting in receiver's buffer and
 * packets lost by network.
 *
 * Besides that it updates the congestion state when packet loss or ECN
 * is detected. But it does not reduce the cwnd, it is done by the
 * congestion control later.
 *
 * It does _not_ decide what to send, it is made in function
 * tcp_xmit_retransmit_queue().
 */
static void tcp_fastretrans_alert(struct sock *sk, const u32 prior_snd_una,
				  int num_dupack, int *ack_flag, int *rexmit)
{
	struct inet_connection_sock *icsk = inet_csk(sk);
	struct tcp_sock *tp = tcp_sk(sk);
	int fast_rexmit = 0, flag = *ack_flag;
	bool ece_ack = flag & FLAG_ECE;
	bool do_lost = num_dupack || ((flag & FLAG_DATA_SACKED) &&
				      tcp_force_fast_retransmit(sk));

	if (!tp->packets_out && tp->sacked_out)
		tp->sacked_out = 0;

	/* Now state machine starts.
	 * A. ECE, hence prohibit cwnd undoing, the reduction is required. */
	if (ece_ack)
		tp->prior_ssthresh = 0;

	/* B. In all the states check for reneging SACKs. */
	if (tcp_check_sack_reneging(sk, flag))
		return;

	/* C. Check consistency of the current state. */
	tcp_verify_left_out(tp);

	/* D. Check state exit conditions. State can be terminated
	 *    when high_seq is ACKed. */
	if (icsk->icsk_ca_state == TCP_CA_Open) {
		WARN_ON(tp->retrans_out != 0);
		tp->retrans_stamp = 0;
	} else if (!before(tp->snd_una, tp->high_seq)) {
		switch (icsk->icsk_ca_state) {
		case TCP_CA_CWR:
			/* CWR is to be held something *above* high_seq
			 * is ACKed for CWR bit to reach receiver. */
			if (tp->snd_una != tp->high_seq) {
				tcp_end_cwnd_reduction(sk);
				tcp_set_ca_state(sk, TCP_CA_Open);
			}
			break;

		case TCP_CA_Recovery:
			if (tcp_is_reno(tp))
				tcp_reset_reno_sack(tp);
			if (tcp_try_undo_recovery(sk))
				return;
			tcp_end_cwnd_reduction(sk);
			break;
		}
	}

	/* E. Process state. */
	switch (icsk->icsk_ca_state) {
	case TCP_CA_Recovery:
		if (!(flag & FLAG_SND_UNA_ADVANCED)) {
			if (tcp_is_reno(tp))
				tcp_add_reno_sack(sk, num_dupack, ece_ack);
		} else {
			if (tcp_try_undo_partial(sk, prior_snd_una))
				return;
			/* Partial ACK arrived. Force fast retransmit. */
			do_lost = tcp_force_fast_retransmit(sk);
		}
		if (tcp_try_undo_dsack(sk)) {
			tcp_try_keep_open(sk);
			return;
		}
		tcp_identify_packet_loss(sk, ack_flag);
		break;
	case TCP_CA_Loss:
		tcp_process_loss(sk, flag, num_dupack, rexmit);
		tcp_identify_packet_loss(sk, ack_flag);
		if (!(icsk->icsk_ca_state == TCP_CA_Open ||
		      (*ack_flag & FLAG_LOST_RETRANS)))
			return;
		/* Change state if cwnd is undone or retransmits are lost */
		fallthrough;
	default:
		if (tcp_is_reno(tp)) {
			if (flag & FLAG_SND_UNA_ADVANCED)
				tcp_reset_reno_sack(tp);
			tcp_add_reno_sack(sk, num_dupack, ece_ack);
		}

		if (icsk->icsk_ca_state <= TCP_CA_Disorder)
			tcp_try_undo_dsack(sk);

		tcp_identify_packet_loss(sk, ack_flag);
		if (!tcp_time_to_recover(sk, flag)) {
			tcp_try_to_open(sk, flag);
			return;
		}

		/* MTU probe failure: don't reduce cwnd */
		if (icsk->icsk_ca_state < TCP_CA_CWR &&
		    icsk->icsk_mtup.probe_size &&
		    tp->snd_una == tp->mtu_probe.probe_seq_start) {
			tcp_mtup_probe_failed(sk);
			/* Restores the reduction we did in tcp_mtup_probe() */
			tp->snd_cwnd++;
			tcp_simple_retransmit(sk);
			return;
		}

		/* Otherwise enter Recovery state */
		tcp_enter_recovery(sk, ece_ack);
		fast_rexmit = 1;
	}

	if (!tcp_is_rack(sk) && do_lost)
		tcp_update_scoreboard(sk, fast_rexmit);
	*rexmit = REXMIT_LOST;
}

static void tcp_update_rtt_min(struct sock *sk, u32 rtt_us, const int flag)
{
	u32 wlen = sock_net(sk)->ipv4.sysctl_tcp_min_rtt_wlen * HZ;
	struct tcp_sock *tp = tcp_sk(sk);

	if ((flag & FLAG_ACK_MAYBE_DELAYED) && rtt_us > tcp_min_rtt(tp)) {
		/* If the remote keeps returning delayed ACKs, eventually
		 * the min filter would pick it up and overestimate the
		 * prop. delay when it expires. Skip suspected delayed ACKs.
		 */
		return;
	}
	minmax_running_min(&tp->rtt_min, wlen, tcp_jiffies32,
			   rtt_us ? : jiffies_to_usecs(1));
}

static bool tcp_ack_update_rtt(struct sock *sk, const int flag,
			       long seq_rtt_us, long sack_rtt_us,
			       long ca_rtt_us, struct rate_sample *rs)
{
	const struct tcp_sock *tp = tcp_sk(sk);

	/* Prefer RTT measured from ACK's timing to TS-ECR. This is because
	 * broken middle-boxes or peers may corrupt TS-ECR fields. But
	 * Karn's algorithm forbids taking RTT if some retransmitted data
	 * is acked (RFC6298).
	 */
	if (seq_rtt_us < 0)
		seq_rtt_us = sack_rtt_us;

	/* RTTM Rule: A TSecr value received in a segment is used to
	 * update the averaged RTT measurement only if the segment
	 * acknowledges some new data, i.e., only if it advances the
	 * left edge of the send window.
	 * See draft-ietf-tcplw-high-performance-00, section 3.3.
	 */
	if (seq_rtt_us < 0 && tp->rx_opt.saw_tstamp && tp->rx_opt.rcv_tsecr &&
	    flag & FLAG_ACKED) {
		u32 delta = tcp_time_stamp(tp) - tp->rx_opt.rcv_tsecr;

		if (likely(delta < INT_MAX / (USEC_PER_SEC / TCP_TS_HZ))) {
			if (!delta)
				delta = 1;
			seq_rtt_us = delta * (USEC_PER_SEC / TCP_TS_HZ);
			ca_rtt_us = seq_rtt_us;
		}
	}
	rs->rtt_us = ca_rtt_us; /* RTT of last (S)ACKed packet (or -1) */
	if (seq_rtt_us < 0)
		return false;

	/* ca_rtt_us >= 0 is counting on the invariant that ca_rtt_us is
	 * always taken together with ACK, SACK, or TS-opts. Any negative
	 * values will be skipped with the seq_rtt_us < 0 check above.
	 */
	tcp_update_rtt_min(sk, ca_rtt_us, flag);
	tcp_rtt_estimator(sk, seq_rtt_us);
	tcp_set_rto(sk);

	/* RFC6298: only reset backoff on valid RTT measurement. */
	inet_csk(sk)->icsk_backoff = 0;
	return true;
}

/* Compute time elapsed between (last) SYNACK and the ACK completing 3WHS. */
void tcp_synack_rtt_meas(struct sock *sk, struct request_sock *req)
{
	struct rate_sample rs;
	long rtt_us = -1L;

	if (req && !req->num_retrans && tcp_rsk(req)->snt_synack)
		rtt_us = tcp_stamp_us_delta(tcp_clock_us(), tcp_rsk(req)->snt_synack);

	tcp_ack_update_rtt(sk, FLAG_SYN_ACKED, rtt_us, -1L, rtt_us, &rs);
}


static void tcp_cong_avoid(struct sock *sk, u32 ack, u32 acked)
{
	const struct inet_connection_sock *icsk = inet_csk(sk);

	icsk->icsk_ca_ops->cong_avoid(sk, ack, acked);
	tcp_sk(sk)->snd_cwnd_stamp = tcp_jiffies32;
}

/* Restart timer after forward progress on connection.
 * RFC2988 recommends to restart timer to now+rto.
 */
void tcp_rearm_rto(struct sock *sk)
{
	const struct inet_connection_sock *icsk = inet_csk(sk);
	struct tcp_sock *tp = tcp_sk(sk);

	/* If the retrans timer is currently being used by Fast Open
	 * for SYN-ACK retrans purpose, stay put.
	 */
	if (rcu_access_pointer(tp->fastopen_rsk))
		return;

	if (!tp->packets_out) {
		inet_csk_clear_xmit_timer(sk, ICSK_TIME_RETRANS);
	} else {
		u32 rto = inet_csk(sk)->icsk_rto;
		/* Offset the time elapsed after installing regular RTO */
		if (icsk->icsk_pending == ICSK_TIME_REO_TIMEOUT ||
		    icsk->icsk_pending == ICSK_TIME_LOSS_PROBE) {
			s64 delta_us = tcp_rto_delta_us(sk);
			/* delta_us may not be positive if the socket is locked
			 * when the retrans timer fires and is rescheduled.
			 */
			rto = usecs_to_jiffies(max_t(int, delta_us, 1));
		}
		tcp_reset_xmit_timer(sk, ICSK_TIME_RETRANS, rto,
				     TCP_RTO_MAX);
	}
}

/* Try to schedule a loss probe; if that doesn't work, then schedule an RTO. */
static void tcp_set_xmit_timer(struct sock *sk)
{
	if (!tcp_schedule_loss_probe(sk, true))
		tcp_rearm_rto(sk);
}

/* If we get here, the whole TSO packet has not been acked. */
static u32 tcp_tso_acked(struct sock *sk, struct sk_buff *skb)
{
	struct tcp_sock *tp = tcp_sk(sk);
	u32 packets_acked;

	BUG_ON(!after(TCP_SKB_CB(skb)->end_seq, tp->snd_una));

	packets_acked = tcp_skb_pcount(skb);
	if (tcp_trim_head(sk, skb, tp->snd_una - TCP_SKB_CB(skb)->seq))
		return 0;
	packets_acked -= tcp_skb_pcount(skb);

	if (packets_acked) {
		BUG_ON(tcp_skb_pcount(skb) == 0);
		BUG_ON(!before(TCP_SKB_CB(skb)->seq, TCP_SKB_CB(skb)->end_seq));
	}

	return packets_acked;
}

static void tcp_ack_tstamp(struct sock *sk, struct sk_buff *skb,
			   u32 prior_snd_una)
{
	const struct skb_shared_info *shinfo;

	/* Avoid cache line misses to get skb_shinfo() and shinfo->tx_flags */
	if (likely(!TCP_SKB_CB(skb)->txstamp_ack))
		return;

	shinfo = skb_shinfo(skb);
	if (!before(shinfo->tskey, prior_snd_una) &&
	    before(shinfo->tskey, tcp_sk(sk)->snd_una)) {
		tcp_skb_tsorted_save(skb) {
			__skb_tstamp_tx(skb, NULL, sk, SCM_TSTAMP_ACK);
		} tcp_skb_tsorted_restore(skb);
	}
}

/* Remove acknowledged frames from the retransmission queue. If our packet
 * is before the ack sequence we can discard it as it's confirmed to have
 * arrived at the other end.
 */
static int tcp_clean_rtx_queue(struct sock *sk, u32 prior_fack,
			       u32 prior_snd_una,
			       struct tcp_sacktag_state *sack, bool ece_ack)
{
	const struct inet_connection_sock *icsk = inet_csk(sk);
	u64 first_ackt, last_ackt;
	struct tcp_sock *tp = tcp_sk(sk);
	u32 prior_sacked = tp->sacked_out;
	u32 reord = tp->snd_nxt; /* lowest acked un-retx un-sacked seq */
	struct sk_buff *skb, *next;
	bool fully_acked = true;
	long sack_rtt_us = -1L;
	long seq_rtt_us = -1L;
	long ca_rtt_us = -1L;
	u32 pkts_acked = 0;
	u32 last_in_flight = 0;
	bool rtt_update;
	int flag = 0;

	first_ackt = 0;

	for (skb = skb_rb_first(&sk->tcp_rtx_queue); skb; skb = next) {
		struct tcp_skb_cb *scb = TCP_SKB_CB(skb);
		const u32 start_seq = scb->seq;
		u8 sacked = scb->sacked;
		u32 acked_pcount;

		/* Determine how many packets and what bytes were acked, tso and else */
		if (after(scb->end_seq, tp->snd_una)) {
			if (tcp_skb_pcount(skb) == 1 ||
			    !after(tp->snd_una, scb->seq))
				break;

			acked_pcount = tcp_tso_acked(sk, skb);
			if (!acked_pcount)
				break;
			fully_acked = false;
		} else {
			acked_pcount = tcp_skb_pcount(skb);
		}

		if (unlikely(sacked & TCPCB_RETRANS)) {
			if (sacked & TCPCB_SACKED_RETRANS)
				tp->retrans_out -= acked_pcount;
			flag |= FLAG_RETRANS_DATA_ACKED;
		} else if (!(sacked & TCPCB_SACKED_ACKED)) {
			last_ackt = tcp_skb_timestamp_us(skb);
			WARN_ON_ONCE(last_ackt == 0);
			if (!first_ackt)
				first_ackt = last_ackt;

			last_in_flight = TCP_SKB_CB(skb)->tx.in_flight;
			if (before(start_seq, reord))
				reord = start_seq;
			if (!after(scb->end_seq, tp->high_seq))
				flag |= FLAG_ORIG_SACK_ACKED;
		}

		if (sacked & TCPCB_SACKED_ACKED) {
			tp->sacked_out -= acked_pcount;
		} else if (tcp_is_sack(tp)) {
<<<<<<< HEAD
			tp->delivered += acked_pcount;
			sack->delivered_bytes += skb->len;
=======
			tcp_count_delivered(tp, acked_pcount, ece_ack);
>>>>>>> 2c85ebc5
			if (!tcp_skb_spurious_retrans(tp, skb))
				tcp_rack_advance(tp, sacked, scb->end_seq,
						 tcp_skb_timestamp_us(skb));
		}
		if (sacked & TCPCB_LOST)
			tp->lost_out -= acked_pcount;

		tp->packets_out -= acked_pcount;
		pkts_acked += acked_pcount;
		tcp_rate_skb_delivered(sk, skb, sack->rate);

		/* Initial outgoing SYN's get put onto the write_queue
		 * just like anything else we transmit.  It is not
		 * true data, and if we misinform our callers that
		 * this ACK acks real data, we will erroneously exit
		 * connection startup slow start one packet too
		 * quickly.  This is severely frowned upon behavior.
		 */
		if (likely(!(scb->tcp_flags & TCPHDR_SYN))) {
			flag |= FLAG_DATA_ACKED;
		} else {
			flag |= FLAG_SYN_ACKED;
			tp->retrans_stamp = 0;
		}

		if (!fully_acked)
			break;

		tcp_ack_tstamp(sk, skb, prior_snd_una);

		next = skb_rb_next(skb);
		if (unlikely(skb == tp->retransmit_skb_hint))
			tp->retransmit_skb_hint = NULL;
		if (unlikely(skb == tp->lost_skb_hint))
			tp->lost_skb_hint = NULL;
		tcp_highest_sack_replace(sk, skb, next);
		tcp_rtx_queue_unlink_and_free(skb, sk);
	}

	if (!skb)
		tcp_chrono_stop(sk, TCP_CHRONO_BUSY);

	if (likely(between(tp->snd_up, prior_snd_una, tp->snd_una)))
		tp->snd_up = tp->snd_una;

	if (skb) {
		tcp_ack_tstamp(sk, skb, prior_snd_una);
		if (TCP_SKB_CB(skb)->sacked & TCPCB_SACKED_ACKED)
			flag |= FLAG_SACK_RENEGING;
	}

	if (likely(first_ackt) && !(flag & FLAG_RETRANS_DATA_ACKED)) {
		seq_rtt_us = tcp_stamp_us_delta(tp->tcp_mstamp, first_ackt);
		ca_rtt_us = tcp_stamp_us_delta(tp->tcp_mstamp, last_ackt);

		if (pkts_acked == 1 && last_in_flight < tp->mss_cache &&
		    last_in_flight && !prior_sacked && fully_acked &&
		    sack->rate->prior_delivered + 1 == tp->delivered &&
		    !(flag & (FLAG_CA_ALERT | FLAG_SYN_ACKED))) {
			/* Conservatively mark a delayed ACK. It's typically
			 * from a lone runt packet over the round trip to
			 * a receiver w/o out-of-order or CE events.
			 */
			flag |= FLAG_ACK_MAYBE_DELAYED;
		}
	}
	if (sack->first_sackt) {
		sack_rtt_us = tcp_stamp_us_delta(tp->tcp_mstamp, sack->first_sackt);
		ca_rtt_us = tcp_stamp_us_delta(tp->tcp_mstamp, sack->last_sackt);
	}
	rtt_update = tcp_ack_update_rtt(sk, flag, seq_rtt_us, sack_rtt_us,
					ca_rtt_us, sack->rate);

	if (flag & FLAG_ACKED) {
		flag |= FLAG_SET_XMIT_TIMER;  /* set TLP or RTO timer */
		if (unlikely(icsk->icsk_mtup.probe_size &&
			     !after(tp->mtu_probe.probe_seq_end, tp->snd_una))) {
			tcp_mtup_probe_success(sk);
		}

		if (tcp_is_reno(tp)) {
			tcp_remove_reno_sacks(sk, pkts_acked, ece_ack);

			/* If any of the cumulatively ACKed segments was
			 * retransmitted, non-SACK case cannot confirm that
			 * progress was due to original transmission due to
			 * lack of TCPCB_SACKED_ACKED bits even if some of
			 * the packets may have been never retransmitted.
			 */
			if (flag & FLAG_RETRANS_DATA_ACKED)
				flag &= ~FLAG_ORIG_SACK_ACKED;

			sack->delivered_bytes = (skb ?
						 TCP_SKB_CB(skb)->seq :
						 tp->snd_una) - prior_snd_una;
		} else {
			int delta;

			/* Non-retransmitted hole got filled? That's reordering */
			if (before(reord, prior_fack))
				tcp_check_sack_reordering(sk, reord, 0);

			delta = prior_sacked - tp->sacked_out;
			tp->lost_cnt_hint -= min(tp->lost_cnt_hint, delta);
		}
	} else if (skb && rtt_update && sack_rtt_us >= 0 &&
		   sack_rtt_us > tcp_stamp_us_delta(tp->tcp_mstamp,
						    tcp_skb_timestamp_us(skb))) {
		/* Do not re-arm RTO if the sack RTT is measured from data sent
		 * after when the head was last (re)transmitted. Otherwise the
		 * timeout may continue to extend in loss recovery.
		 */
		flag |= FLAG_SET_XMIT_TIMER;  /* set TLP or RTO timer */
	}

	if (icsk->icsk_ca_ops->pkts_acked) {
		struct ack_sample sample = { .pkts_acked = pkts_acked,
					     .rtt_us = sack->rate->rtt_us,
					     .in_flight = last_in_flight };

		icsk->icsk_ca_ops->pkts_acked(sk, &sample);
	}

#if FASTRETRANS_DEBUG > 0
	WARN_ON((int)tp->sacked_out < 0);
	WARN_ON((int)tp->lost_out < 0);
	WARN_ON((int)tp->retrans_out < 0);
	if (!tp->packets_out && tcp_is_sack(tp)) {
		icsk = inet_csk(sk);
		if (tp->lost_out) {
			pr_debug("Leak l=%u %d\n",
				 tp->lost_out, icsk->icsk_ca_state);
			tp->lost_out = 0;
		}
		if (tp->sacked_out) {
			pr_debug("Leak s=%u %d\n",
				 tp->sacked_out, icsk->icsk_ca_state);
			tp->sacked_out = 0;
		}
		if (tp->retrans_out) {
			pr_debug("Leak r=%u %d\n",
				 tp->retrans_out, icsk->icsk_ca_state);
			tp->retrans_out = 0;
		}
	}
#endif
	return flag;
}

static void tcp_ack_probe(struct sock *sk)
{
	struct inet_connection_sock *icsk = inet_csk(sk);
	struct sk_buff *head = tcp_send_head(sk);
	const struct tcp_sock *tp = tcp_sk(sk);

	/* Was it a usable window open? */
	if (!head)
		return;
	if (!after(TCP_SKB_CB(head)->end_seq, tcp_wnd_end(tp))) {
		icsk->icsk_backoff = 0;
		inet_csk_clear_xmit_timer(sk, ICSK_TIME_PROBE0);
		/* Socket must be waked up by subsequent tcp_data_snd_check().
		 * This function is not for random using!
		 */
	} else {
		unsigned long when = tcp_probe0_when(sk, TCP_RTO_MAX);

		tcp_reset_xmit_timer(sk, ICSK_TIME_PROBE0,
				     when, TCP_RTO_MAX);
	}
}

static inline bool tcp_ack_is_dubious(const struct sock *sk, const int flag)
{
	return !(flag & FLAG_NOT_DUP) || (flag & FLAG_CA_ALERT) ||
		inet_csk(sk)->icsk_ca_state != TCP_CA_Open;
}

/* Decide wheather to run the increase function of congestion control. */
static inline bool tcp_may_raise_cwnd(const struct sock *sk, const int flag)
{
	/* If reordering is high then always grow cwnd whenever data is
	 * delivered regardless of its ordering. Otherwise stay conservative
	 * and only grow cwnd on in-order delivery (RFC5681). A stretched ACK w/
	 * new SACK or ECE mark may first advance cwnd here and later reduce
	 * cwnd in tcp_fastretrans_alert() based on more states.
	 */
	if (tcp_sk(sk)->reordering > sock_net(sk)->ipv4.sysctl_tcp_reordering)
		return flag & FLAG_FORWARD_PROGRESS;

	return flag & FLAG_DATA_ACKED;
}

/* The "ultimate" congestion control function that aims to replace the rigid
 * cwnd increase and decrease control (tcp_cong_avoid,tcp_*cwnd_reduction).
 * It's called toward the end of processing an ACK with precise rate
 * information. All transmission or retransmission are delayed afterwards.
 */
static void tcp_cong_control(struct sock *sk, u32 ack, u32 acked_sacked,
			     int flag, const struct rate_sample *rs)
{
	const struct inet_connection_sock *icsk = inet_csk(sk);

	if (icsk->icsk_ca_ops->cong_control) {
		icsk->icsk_ca_ops->cong_control(sk, rs);
		return;
	}

	if (tcp_in_cwnd_reduction(sk)) {
		/* Reduce cwnd if state mandates */
		tcp_cwnd_reduction(sk, acked_sacked, flag);
	} else if (tcp_may_raise_cwnd(sk, flag)) {
		/* Advance cwnd if state allows */
		tcp_cong_avoid(sk, ack, acked_sacked);
	}
	tcp_update_pacing_rate(sk);
}

/* Check that window update is acceptable.
 * The function assumes that snd_una<=ack<=snd_next.
 */
static inline bool tcp_may_update_window(const struct tcp_sock *tp,
					const u32 ack, const u32 ack_seq,
					const u32 nwin)
{
	return	after(ack, tp->snd_una) ||
		after(ack_seq, tp->snd_wl1) ||
		(ack_seq == tp->snd_wl1 && nwin > tp->snd_wnd);
}

/* If we update tp->snd_una, also update tp->bytes_acked */
static void tcp_snd_una_update(struct tcp_sock *tp, u32 ack)
{
	u32 delta = ack - tp->snd_una;

	sock_owned_by_me((struct sock *)tp);
	tp->bytes_acked += delta;
	tp->snd_una = ack;
}

/* If we update tp->rcv_nxt, also update tp->bytes_received */
static void tcp_rcv_nxt_update(struct tcp_sock *tp, u32 seq)
{
	u32 delta = seq - tp->rcv_nxt;

	sock_owned_by_me((struct sock *)tp);
	tp->bytes_received += delta;
	WRITE_ONCE(tp->rcv_nxt, seq);
}

/* Update our send window.
 *
 * Window update algorithm, described in RFC793/RFC1122 (used in linux-2.2
 * and in FreeBSD. NetBSD's one is even worse.) is wrong.
 */
static int tcp_ack_update_window(struct sock *sk, const struct sk_buff *skb, u32 ack,
				 u32 ack_seq)
{
	struct tcp_sock *tp = tcp_sk(sk);
	int flag = 0;
	u32 nwin = ntohs(tcp_hdr(skb)->window);

	if (likely(!tcp_hdr(skb)->syn))
		nwin <<= tp->rx_opt.snd_wscale;

	if (tcp_may_update_window(tp, ack, ack_seq, nwin)) {
		flag |= FLAG_WIN_UPDATE;
		tcp_update_wl(tp, ack_seq);

		if (tp->snd_wnd != nwin) {
			tp->snd_wnd = nwin;

			/* Note, it is the only place, where
			 * fast path is recovered for sending TCP.
			 */
			tp->pred_flags = 0;
			tcp_fast_path_check(sk);

			if (!tcp_write_queue_empty(sk))
				tcp_slow_start_after_idle_check(sk);

			if (nwin > tp->max_window) {
				tp->max_window = nwin;
				tcp_sync_mss(sk, inet_csk(sk)->icsk_pmtu_cookie);
			}
		}
	}

	tcp_snd_una_update(tp, ack);

	return flag;
}

static bool __tcp_oow_rate_limited(struct net *net, int mib_idx,
				   u32 *last_oow_ack_time)
{
	if (*last_oow_ack_time) {
		s32 elapsed = (s32)(tcp_jiffies32 - *last_oow_ack_time);

		if (0 <= elapsed && elapsed < net->ipv4.sysctl_tcp_invalid_ratelimit) {
			NET_INC_STATS(net, mib_idx);
			return true;	/* rate-limited: don't send yet! */
		}
	}

	*last_oow_ack_time = tcp_jiffies32;

	return false;	/* not rate-limited: go ahead, send dupack now! */
}

/* Return true if we're currently rate-limiting out-of-window ACKs and
 * thus shouldn't send a dupack right now. We rate-limit dupacks in
 * response to out-of-window SYNs or ACKs to mitigate ACK loops or DoS
 * attacks that send repeated SYNs or ACKs for the same connection. To
 * do this, we do not send a duplicate SYNACK or ACK if the remote
 * endpoint is sending out-of-window SYNs or pure ACKs at a high rate.
 */
bool tcp_oow_rate_limited(struct net *net, const struct sk_buff *skb,
			  int mib_idx, u32 *last_oow_ack_time)
{
	/* Data packets without SYNs are not likely part of an ACK loop. */
	if ((TCP_SKB_CB(skb)->seq != TCP_SKB_CB(skb)->end_seq) &&
	    !tcp_hdr(skb)->syn)
		return false;

	return __tcp_oow_rate_limited(net, mib_idx, last_oow_ack_time);
}

/* RFC 5961 7 [ACK Throttling] */
static void tcp_send_challenge_ack(struct sock *sk, const struct sk_buff *skb)
{
	/* unprotected vars, we dont care of overwrites */
	static u32 challenge_timestamp;
	static unsigned int challenge_count;
	struct tcp_sock *tp = tcp_sk(sk);
	struct net *net = sock_net(sk);
	u32 count, now;

	/* First check our per-socket dupack rate limit. */
	if (__tcp_oow_rate_limited(net,
				   LINUX_MIB_TCPACKSKIPPEDCHALLENGE,
				   &tp->last_oow_ack_time))
		return;

	/* Then check host-wide RFC 5961 rate limit. */
	now = jiffies / HZ;
	if (now != challenge_timestamp) {
		u32 ack_limit = net->ipv4.sysctl_tcp_challenge_ack_limit;
		u32 half = (ack_limit + 1) >> 1;

		challenge_timestamp = now;
		WRITE_ONCE(challenge_count, half + prandom_u32_max(ack_limit));
	}
	count = READ_ONCE(challenge_count);
	if (count > 0) {
		WRITE_ONCE(challenge_count, count - 1);
		NET_INC_STATS(net, LINUX_MIB_TCPCHALLENGEACK);
		tcp_send_ack(sk);
	}
}

static void tcp_store_ts_recent(struct tcp_sock *tp)
{
	tp->rx_opt.ts_recent = tp->rx_opt.rcv_tsval;
	tp->rx_opt.ts_recent_stamp = ktime_get_seconds();
}

static void tcp_replace_ts_recent(struct tcp_sock *tp, u32 seq)
{
	if (tp->rx_opt.saw_tstamp && !after(seq, tp->rcv_wup)) {
		/* PAWS bug workaround wrt. ACK frames, the PAWS discard
		 * extra check below makes sure this can only happen
		 * for pure ACK frames.  -DaveM
		 *
		 * Not only, also it occurs for expired timestamps.
		 */

		if (tcp_paws_check(&tp->rx_opt, 0))
			tcp_store_ts_recent(tp);
	}
}

/* This routine deals with acks during a TLP episode and ends an episode by
 * resetting tlp_high_seq. Ref: TLP algorithm in draft-ietf-tcpm-rack
 */
static void tcp_process_tlp_ack(struct sock *sk, u32 ack, int flag)
{
	struct tcp_sock *tp = tcp_sk(sk);

	if (before(ack, tp->tlp_high_seq))
		return;

	if (!tp->tlp_retrans) {
		/* TLP of new data has been acknowledged */
		tp->tlp_high_seq = 0;
	} else if (flag & FLAG_DSACKING_ACK) {
		/* This DSACK means original and TLP probe arrived; no loss */
		tp->tlp_high_seq = 0;
	} else if (after(ack, tp->tlp_high_seq)) {
		/* ACK advances: there was a loss, so reduce cwnd. Reset
		 * tlp_high_seq in tcp_init_cwnd_reduction()
		 */
		tcp_init_cwnd_reduction(sk);
		tcp_set_ca_state(sk, TCP_CA_CWR);
		tcp_end_cwnd_reduction(sk);
		tcp_try_keep_open(sk);
		NET_INC_STATS(sock_net(sk),
				LINUX_MIB_TCPLOSSPROBERECOVERY);
	} else if (!(flag & (FLAG_SND_UNA_ADVANCED |
			     FLAG_NOT_DUP | FLAG_DATA_SACKED))) {
		/* Pure dupack: original and TLP probe arrived; no loss */
		tp->tlp_high_seq = 0;
	}
}

static inline void tcp_in_ack_event(struct sock *sk, u32 flags)
{
	const struct inet_connection_sock *icsk = inet_csk(sk);

	if (icsk->icsk_ca_ops->in_ack_event)
		icsk->icsk_ca_ops->in_ack_event(sk, flags);
}

/* Congestion control has updated the cwnd already. So if we're in
 * loss recovery then now we do any new sends (for FRTO) or
 * retransmits (for CA_Loss or CA_recovery) that make sense.
 */
static void tcp_xmit_recovery(struct sock *sk, int rexmit)
{
	struct tcp_sock *tp = tcp_sk(sk);

	if (rexmit == REXMIT_NONE || sk->sk_state == TCP_SYN_SENT)
		return;

	if (unlikely(rexmit == REXMIT_NEW)) {
		__tcp_push_pending_frames(sk, tcp_current_mss(sk),
					  TCP_NAGLE_OFF);
		if (after(tp->snd_nxt, tp->high_seq))
			return;
		tp->frto = 0;
	}
	tcp_xmit_retransmit_queue(sk);
}

/* Returns the number of packets newly acked or sacked by the current ACK */
static u32 tcp_newly_delivered(struct sock *sk, u32 prior_delivered, int flag)
{
	const struct net *net = sock_net(sk);
	struct tcp_sock *tp = tcp_sk(sk);
	u32 delivered;

	delivered = tp->delivered - prior_delivered;
	NET_ADD_STATS(net, LINUX_MIB_TCPDELIVERED, delivered);
	if (flag & FLAG_ECE)
		NET_ADD_STATS(net, LINUX_MIB_TCPDELIVEREDCE, delivered);

	return delivered;
}

/* This routine deals with incoming acks, but not outgoing ones. */
static int tcp_ack(struct sock *sk, const struct sk_buff *skb, int flag)
{
	struct inet_connection_sock *icsk = inet_csk(sk);
	struct tcp_sock *tp = tcp_sk(sk);
	struct tcp_sacktag_state sack_state;
	struct rate_sample rs = { .prior_delivered = 0 };
	u32 prior_snd_una = tp->snd_una;
	bool is_sack_reneg = tp->is_sack_reneg;
	u32 ack_seq = TCP_SKB_CB(skb)->seq;
	u32 ack = TCP_SKB_CB(skb)->ack_seq;
	int num_dupack = 0;
	int prior_packets = tp->packets_out;
	u32 delivered = tp->delivered;
	u32 lost = tp->lost;
	int rexmit = REXMIT_NONE; /* Flag to (re)transmit to recover losses */
	u32 prior_fack;

	sack_state.delivered_bytes = 0;
	sack_state.first_sackt = 0;
	sack_state.rate = &rs;
	sack_state.sack_delivered = 0;

	/* We very likely will need to access rtx queue. */
	prefetch(sk->tcp_rtx_queue.rb_node);

	/* If the ack is older than previous acks
	 * then we can probably ignore it.
	 */
	if (before(ack, prior_snd_una)) {
		/* RFC 5961 5.2 [Blind Data Injection Attack].[Mitigation] */
		if (before(ack, prior_snd_una - tp->max_window)) {
			if (!(flag & FLAG_NO_CHALLENGE_ACK))
				tcp_send_challenge_ack(sk, skb);
			return -1;
		}
		goto old_ack;
	}

	/* If the ack includes data we haven't sent yet, discard
	 * this segment (RFC793 Section 3.9).
	 */
	if (after(ack, tp->snd_nxt))
		return -1;

	if (after(ack, prior_snd_una)) {
		flag |= FLAG_SND_UNA_ADVANCED;
		icsk->icsk_retransmits = 0;

#if IS_ENABLED(CONFIG_TLS_DEVICE)
		if (static_branch_unlikely(&clean_acked_data_enabled.key))
			if (icsk->icsk_clean_acked)
				icsk->icsk_clean_acked(sk, ack);
#endif
	}

	prior_fack = tcp_is_sack(tp) ? tcp_highest_sack_seq(tp) : tp->snd_una;
	rs.prior_in_flight = tcp_packets_in_flight(tp);

	/* ts_recent update must be made after we are sure that the packet
	 * is in window.
	 */
	if (flag & FLAG_UPDATE_TS_RECENT)
		tcp_replace_ts_recent(tp, TCP_SKB_CB(skb)->seq);

	if ((flag & (FLAG_SLOWPATH | FLAG_SND_UNA_ADVANCED)) ==
	    FLAG_SND_UNA_ADVANCED) {
		/* Window is constant, pure forward advance.
		 * No more checks are required.
		 * Note, we use the fact that SND.UNA>=SND.WL2.
		 */
		tcp_update_wl(tp, ack_seq);
		tcp_snd_una_update(tp, ack);
		flag |= FLAG_WIN_UPDATE;

		tcp_in_ack_event(sk, CA_ACK_WIN_UPDATE);

		NET_INC_STATS(sock_net(sk), LINUX_MIB_TCPHPACKS);
	} else {
		u32 ack_ev_flags = CA_ACK_SLOWPATH;

		if (ack_seq != TCP_SKB_CB(skb)->end_seq)
			flag |= FLAG_DATA;
		else
			NET_INC_STATS(sock_net(sk), LINUX_MIB_TCPPUREACKS);

		flag |= tcp_ack_update_window(sk, skb, ack, ack_seq);

		if (TCP_SKB_CB(skb)->sacked)
			flag |= tcp_sacktag_write_queue(sk, skb, prior_snd_una,
							&sack_state);

		if (tcp_ecn_rcv_ecn_echo(tp, tcp_hdr(skb))) {
			flag |= FLAG_ECE;
			ack_ev_flags |= CA_ACK_ECE;
		}

		if (sack_state.sack_delivered)
			tcp_count_delivered(tp, sack_state.sack_delivered,
					    flag & FLAG_ECE);

		if (flag & FLAG_WIN_UPDATE)
			ack_ev_flags |= CA_ACK_WIN_UPDATE;

		tcp_in_ack_event(sk, ack_ev_flags);
	}

	/* This is a deviation from RFC3168 since it states that:
	 * "When the TCP data sender is ready to set the CWR bit after reducing
	 * the congestion window, it SHOULD set the CWR bit only on the first
	 * new data packet that it transmits."
	 * We accept CWR on pure ACKs to be more robust
	 * with widely-deployed TCP implementations that do this.
	 */
	tcp_ecn_accept_cwr(sk, skb);

	/* We passed data and got it acked, remove any soft error
	 * log. Something worked...
	 */
	sk->sk_err_soft = 0;
	icsk->icsk_probes_out = 0;
	tp->rcv_tstamp = tcp_jiffies32;
	if (!prior_packets)
		goto no_queue;

	/* See if we can take anything off of the retransmit queue. */
	flag |= tcp_clean_rtx_queue(sk, prior_fack, prior_snd_una, &sack_state,
				    flag & FLAG_ECE);

	tcp_rack_update_reo_wnd(sk, &rs);

	if (tp->tlp_high_seq)
		tcp_process_tlp_ack(sk, ack, flag);
	/* If needed, reset TLP/RTO timer; RACK may later override this. */
	if (flag & FLAG_SET_XMIT_TIMER)
		tcp_set_xmit_timer(sk);

	if (tcp_ack_is_dubious(sk, flag)) {
		if (!(flag & (FLAG_SND_UNA_ADVANCED | FLAG_NOT_DUP))) {
			num_dupack = 1;
			/* Consider if pure acks were aggregated in tcp_add_backlog() */
			if (!(flag & FLAG_DATA))
				num_dupack = max_t(u16, 1, skb_shinfo(skb)->gso_segs);
		}
		tcp_fastretrans_alert(sk, prior_snd_una, num_dupack, &flag,
				      &rexmit);
	}

	if ((flag & FLAG_FORWARD_PROGRESS) || !(flag & FLAG_NOT_DUP))
		sk_dst_confirm(sk);

	delivered = tcp_newly_delivered(sk, delivered, flag);
	lost = tp->lost - lost;			/* freshly marked lost */
	rs.is_ack_delayed = !!(flag & FLAG_ACK_MAYBE_DELAYED);
	tcp_rate_gen(sk, delivered, lost, is_sack_reneg, sack_state.rate);
	tcp_cong_control(sk, ack, delivered, flag, sack_state.rate);
	tcp_xmit_recovery(sk, rexmit);
	return 1;

no_queue:
	/* If data was DSACKed, see if we can undo a cwnd reduction. */
	if (flag & FLAG_DSACKING_ACK) {
		tcp_fastretrans_alert(sk, prior_snd_una, num_dupack, &flag,
				      &rexmit);
		tcp_newly_delivered(sk, delivered, flag);
	}
	/* If this ack opens up a zero window, clear backoff.  It was
	 * being used to time the probes, and is probably far higher than
	 * it needs to be for normal retransmission.
	 */
	tcp_ack_probe(sk);

	if (tp->tlp_high_seq)
		tcp_process_tlp_ack(sk, ack, flag);
	return 1;

old_ack:
	/* If data was SACKed, tag it and see if we should send more data.
	 * If data was DSACKed, see if we can undo a cwnd reduction.
	 */
	if (TCP_SKB_CB(skb)->sacked) {
		flag |= tcp_sacktag_write_queue(sk, skb, prior_snd_una,
						&sack_state);
		tcp_fastretrans_alert(sk, prior_snd_una, num_dupack, &flag,
				      &rexmit);
		tcp_newly_delivered(sk, delivered, flag);
		tcp_xmit_recovery(sk, rexmit);
	}

	return 0;
}

static void tcp_parse_fastopen_option(int len, const unsigned char *cookie,
				      bool syn, struct tcp_fastopen_cookie *foc,
				      bool exp_opt)
{
	/* Valid only in SYN or SYN-ACK with an even length.  */
	if (!foc || !syn || len < 0 || (len & 1))
		return;

	if (len >= TCP_FASTOPEN_COOKIE_MIN &&
	    len <= TCP_FASTOPEN_COOKIE_MAX)
		memcpy(foc->val, cookie, len);
	else if (len != 0)
		len = -1;
	foc->len = len;
	foc->exp = exp_opt;
}

static bool smc_parse_options(const struct tcphdr *th,
			      struct tcp_options_received *opt_rx,
			      const unsigned char *ptr,
			      int opsize)
{
#if IS_ENABLED(CONFIG_SMC)
	if (static_branch_unlikely(&tcp_have_smc)) {
		if (th->syn && !(opsize & 1) &&
		    opsize >= TCPOLEN_EXP_SMC_BASE &&
		    get_unaligned_be32(ptr) == TCPOPT_SMC_MAGIC) {
			opt_rx->smc_ok = 1;
			return true;
		}
	}
#endif
	return false;
}

/* Try to parse the MSS option from the TCP header. Return 0 on failure, clamped
 * value on success.
 */
static u16 tcp_parse_mss_option(const struct tcphdr *th, u16 user_mss)
{
	const unsigned char *ptr = (const unsigned char *)(th + 1);
	int length = (th->doff * 4) - sizeof(struct tcphdr);
	u16 mss = 0;

	while (length > 0) {
		int opcode = *ptr++;
		int opsize;

		switch (opcode) {
		case TCPOPT_EOL:
			return mss;
		case TCPOPT_NOP:	/* Ref: RFC 793 section 3.1 */
			length--;
			continue;
		default:
			if (length < 2)
				return mss;
			opsize = *ptr++;
			if (opsize < 2) /* "silly options" */
				return mss;
			if (opsize > length)
				return mss;	/* fail on partial options */
			if (opcode == TCPOPT_MSS && opsize == TCPOLEN_MSS) {
				u16 in_mss = get_unaligned_be16(ptr);

				if (in_mss) {
					if (user_mss && user_mss < in_mss)
						in_mss = user_mss;
					mss = in_mss;
				}
			}
			ptr += opsize - 2;
			length -= opsize;
		}
	}
	return mss;
}

/* Look for tcp options. Normally only called on SYN and SYNACK packets.
 * But, this can also be called on packets in the established flow when
 * the fast version below fails.
 */
void tcp_parse_options(const struct net *net,
		       const struct sk_buff *skb,
		       struct tcp_options_received *opt_rx, int estab,
		       struct tcp_fastopen_cookie *foc)
{
	const unsigned char *ptr;
	const struct tcphdr *th = tcp_hdr(skb);
	int length = (th->doff * 4) - sizeof(struct tcphdr);

	ptr = (const unsigned char *)(th + 1);
	opt_rx->saw_tstamp = 0;
	opt_rx->saw_unknown = 0;

	while (length > 0) {
		int opcode = *ptr++;
		int opsize;

		switch (opcode) {
		case TCPOPT_EOL:
			return;
		case TCPOPT_NOP:	/* Ref: RFC 793 section 3.1 */
			length--;
			continue;
		default:
			if (length < 2)
				return;
			opsize = *ptr++;
			if (opsize < 2) /* "silly options" */
				return;
			if (opsize > length)
				return;	/* don't parse partial options */
			switch (opcode) {
			case TCPOPT_MSS:
				if (opsize == TCPOLEN_MSS && th->syn && !estab) {
					u16 in_mss = get_unaligned_be16(ptr);
					if (in_mss) {
						if (opt_rx->user_mss &&
						    opt_rx->user_mss < in_mss)
							in_mss = opt_rx->user_mss;
						opt_rx->mss_clamp = in_mss;
					}
				}
				break;
			case TCPOPT_WINDOW:
				if (opsize == TCPOLEN_WINDOW && th->syn &&
				    !estab && net->ipv4.sysctl_tcp_window_scaling) {
					__u8 snd_wscale = *(__u8 *)ptr;
					opt_rx->wscale_ok = 1;
					if (snd_wscale > TCP_MAX_WSCALE) {
						net_info_ratelimited("%s: Illegal window scaling value %d > %u received\n",
								     __func__,
								     snd_wscale,
								     TCP_MAX_WSCALE);
						snd_wscale = TCP_MAX_WSCALE;
					}
					opt_rx->snd_wscale = snd_wscale;
				}
				break;
			case TCPOPT_TIMESTAMP:
				if ((opsize == TCPOLEN_TIMESTAMP) &&
				    ((estab && opt_rx->tstamp_ok) ||
				     (!estab && net->ipv4.sysctl_tcp_timestamps))) {
					opt_rx->saw_tstamp = 1;
					opt_rx->rcv_tsval = get_unaligned_be32(ptr);
					opt_rx->rcv_tsecr = get_unaligned_be32(ptr + 4);
				}
				break;
			case TCPOPT_SACK_PERM:
				if (opsize == TCPOLEN_SACK_PERM && th->syn &&
				    !estab && net->ipv4.sysctl_tcp_sack) {
					opt_rx->sack_ok = TCP_SACK_SEEN;
					tcp_sack_reset(opt_rx);
				}
				break;

			case TCPOPT_SACK:
				if ((opsize >= (TCPOLEN_SACK_BASE + TCPOLEN_SACK_PERBLOCK)) &&
				   !((opsize - TCPOLEN_SACK_BASE) % TCPOLEN_SACK_PERBLOCK) &&
				   opt_rx->sack_ok) {
					TCP_SKB_CB(skb)->sacked = (ptr - 2) - (unsigned char *)th;
				}
				break;
#ifdef CONFIG_TCP_MD5SIG
			case TCPOPT_MD5SIG:
				/*
				 * The MD5 Hash has already been
				 * checked (see tcp_v{4,6}_do_rcv()).
				 */
				break;
#endif
			case TCPOPT_FASTOPEN:
				tcp_parse_fastopen_option(
					opsize - TCPOLEN_FASTOPEN_BASE,
					ptr, th->syn, foc, false);
				break;

			case TCPOPT_EXP:
				/* Fast Open option shares code 254 using a
				 * 16 bits magic number.
				 */
				if (opsize >= TCPOLEN_EXP_FASTOPEN_BASE &&
				    get_unaligned_be16(ptr) ==
				    TCPOPT_FASTOPEN_MAGIC) {
					tcp_parse_fastopen_option(opsize -
						TCPOLEN_EXP_FASTOPEN_BASE,
						ptr + 2, th->syn, foc, true);
					break;
				}

				if (smc_parse_options(th, opt_rx, ptr, opsize))
					break;

				opt_rx->saw_unknown = 1;
				break;

			default:
				opt_rx->saw_unknown = 1;
			}
			ptr += opsize-2;
			length -= opsize;
		}
	}
}
EXPORT_SYMBOL(tcp_parse_options);

static bool tcp_parse_aligned_timestamp(struct tcp_sock *tp, const struct tcphdr *th)
{
	const __be32 *ptr = (const __be32 *)(th + 1);

	if (*ptr == htonl((TCPOPT_NOP << 24) | (TCPOPT_NOP << 16)
			  | (TCPOPT_TIMESTAMP << 8) | TCPOLEN_TIMESTAMP)) {
		tp->rx_opt.saw_tstamp = 1;
		++ptr;
		tp->rx_opt.rcv_tsval = ntohl(*ptr);
		++ptr;
		if (*ptr)
			tp->rx_opt.rcv_tsecr = ntohl(*ptr) - tp->tsoffset;
		else
			tp->rx_opt.rcv_tsecr = 0;
		return true;
	}
	return false;
}

/* Fast parse options. This hopes to only see timestamps.
 * If it is wrong it falls back on tcp_parse_options().
 */
static bool tcp_fast_parse_options(const struct net *net,
				   const struct sk_buff *skb,
				   const struct tcphdr *th, struct tcp_sock *tp)
{
	/* In the spirit of fast parsing, compare doff directly to constant
	 * values.  Because equality is used, short doff can be ignored here.
	 */
	if (th->doff == (sizeof(*th) / 4)) {
		tp->rx_opt.saw_tstamp = 0;
		return false;
	} else if (tp->rx_opt.tstamp_ok &&
		   th->doff == ((sizeof(*th) + TCPOLEN_TSTAMP_ALIGNED) / 4)) {
		if (tcp_parse_aligned_timestamp(tp, th))
			return true;
	}

	tcp_parse_options(net, skb, &tp->rx_opt, 1, NULL);
	if (tp->rx_opt.saw_tstamp && tp->rx_opt.rcv_tsecr)
		tp->rx_opt.rcv_tsecr -= tp->tsoffset;

	return true;
}

#ifdef CONFIG_TCP_MD5SIG
/*
 * Parse MD5 Signature option
 */
const u8 *tcp_parse_md5sig_option(const struct tcphdr *th)
{
	int length = (th->doff << 2) - sizeof(*th);
	const u8 *ptr = (const u8 *)(th + 1);

	/* If not enough data remaining, we can short cut */
	while (length >= TCPOLEN_MD5SIG) {
		int opcode = *ptr++;
		int opsize;

		switch (opcode) {
		case TCPOPT_EOL:
			return NULL;
		case TCPOPT_NOP:
			length--;
			continue;
		default:
			opsize = *ptr++;
			if (opsize < 2 || opsize > length)
				return NULL;
			if (opcode == TCPOPT_MD5SIG)
				return opsize == TCPOLEN_MD5SIG ? ptr : NULL;
		}
		ptr += opsize - 2;
		length -= opsize;
	}
	return NULL;
}
EXPORT_SYMBOL(tcp_parse_md5sig_option);
#endif

/* Sorry, PAWS as specified is broken wrt. pure-ACKs -DaveM
 *
 * It is not fatal. If this ACK does _not_ change critical state (seqs, window)
 * it can pass through stack. So, the following predicate verifies that
 * this segment is not used for anything but congestion avoidance or
 * fast retransmit. Moreover, we even are able to eliminate most of such
 * second order effects, if we apply some small "replay" window (~RTO)
 * to timestamp space.
 *
 * All these measures still do not guarantee that we reject wrapped ACKs
 * on networks with high bandwidth, when sequence space is recycled fastly,
 * but it guarantees that such events will be very rare and do not affect
 * connection seriously. This doesn't look nice, but alas, PAWS is really
 * buggy extension.
 *
 * [ Later note. Even worse! It is buggy for segments _with_ data. RFC
 * states that events when retransmit arrives after original data are rare.
 * It is a blatant lie. VJ forgot about fast retransmit! 8)8) It is
 * the biggest problem on large power networks even with minor reordering.
 * OK, let's give it small replay window. If peer clock is even 1hz, it is safe
 * up to bandwidth of 18Gigabit/sec. 8) ]
 */

static int tcp_disordered_ack(const struct sock *sk, const struct sk_buff *skb)
{
	const struct tcp_sock *tp = tcp_sk(sk);
	const struct tcphdr *th = tcp_hdr(skb);
	u32 seq = TCP_SKB_CB(skb)->seq;
	u32 ack = TCP_SKB_CB(skb)->ack_seq;

	return (/* 1. Pure ACK with correct sequence number. */
		(th->ack && seq == TCP_SKB_CB(skb)->end_seq && seq == tp->rcv_nxt) &&

		/* 2. ... and duplicate ACK. */
		ack == tp->snd_una &&

		/* 3. ... and does not update window. */
		!tcp_may_update_window(tp, ack, seq, ntohs(th->window) << tp->rx_opt.snd_wscale) &&

		/* 4. ... and sits in replay window. */
		(s32)(tp->rx_opt.ts_recent - tp->rx_opt.rcv_tsval) <= (inet_csk(sk)->icsk_rto * 1024) / HZ);
}

static inline bool tcp_paws_discard(const struct sock *sk,
				   const struct sk_buff *skb)
{
	const struct tcp_sock *tp = tcp_sk(sk);

	return !tcp_paws_check(&tp->rx_opt, TCP_PAWS_WINDOW) &&
	       !tcp_disordered_ack(sk, skb);
}

/* Check segment sequence number for validity.
 *
 * Segment controls are considered valid, if the segment
 * fits to the window after truncation to the window. Acceptability
 * of data (and SYN, FIN, of course) is checked separately.
 * See tcp_data_queue(), for example.
 *
 * Also, controls (RST is main one) are accepted using RCV.WUP instead
 * of RCV.NXT. Peer still did not advance his SND.UNA when we
 * delayed ACK, so that hisSND.UNA<=ourRCV.WUP.
 * (borrowed from freebsd)
 */

static inline bool tcp_sequence(const struct tcp_sock *tp, u32 seq, u32 end_seq)
{
	return	!before(end_seq, tp->rcv_wup) &&
		!after(seq, tp->rcv_nxt + tcp_receive_window(tp));
}

/* When we get a reset we do this. */
void tcp_reset(struct sock *sk)
{
	trace_tcp_receive_reset(sk);

	/* We want the right error as BSD sees it (and indeed as we do). */
	switch (sk->sk_state) {
	case TCP_SYN_SENT:
		sk->sk_err = ECONNREFUSED;
		break;
	case TCP_CLOSE_WAIT:
		sk->sk_err = EPIPE;
		break;
	case TCP_CLOSE:
		return;
	default:
		sk->sk_err = ECONNRESET;
	}
	/* This barrier is coupled with smp_rmb() in tcp_poll() */
	smp_wmb();

	tcp_write_queue_purge(sk);
	tcp_done(sk);

	if (!sock_flag(sk, SOCK_DEAD))
		sk->sk_error_report(sk);
}

/*
 * 	Process the FIN bit. This now behaves as it is supposed to work
 *	and the FIN takes effect when it is validly part of sequence
 *	space. Not before when we get holes.
 *
 *	If we are ESTABLISHED, a received fin moves us to CLOSE-WAIT
 *	(and thence onto LAST-ACK and finally, CLOSE, we never enter
 *	TIME-WAIT)
 *
 *	If we are in FINWAIT-1, a received FIN indicates simultaneous
 *	close and we go into CLOSING (and later onto TIME-WAIT)
 *
 *	If we are in FINWAIT-2, a received FIN moves us to TIME-WAIT.
 */
void tcp_fin(struct sock *sk)
{
	struct tcp_sock *tp = tcp_sk(sk);

	inet_csk_schedule_ack(sk);

	sk->sk_shutdown |= RCV_SHUTDOWN;
	sock_set_flag(sk, SOCK_DONE);

	switch (sk->sk_state) {
	case TCP_SYN_RECV:
	case TCP_ESTABLISHED:
		/* Move to CLOSE_WAIT */
		tcp_set_state(sk, TCP_CLOSE_WAIT);
		inet_csk_enter_pingpong_mode(sk);
		break;

	case TCP_CLOSE_WAIT:
	case TCP_CLOSING:
		/* Received a retransmission of the FIN, do
		 * nothing.
		 */
		break;
	case TCP_LAST_ACK:
		/* RFC793: Remain in the LAST-ACK state. */
		break;

	case TCP_FIN_WAIT1:
		/* This case occurs when a simultaneous close
		 * happens, we must ack the received FIN and
		 * enter the CLOSING state.
		 */
		tcp_send_ack(sk);
		tcp_set_state(sk, TCP_CLOSING);
		break;
	case TCP_FIN_WAIT2:
		/* Received a FIN -- send ACK and enter TIME_WAIT. */
		tcp_send_ack(sk);
		tcp_time_wait(sk, TCP_TIME_WAIT, 0);
		break;
	default:
		/* Only TCP_LISTEN and TCP_CLOSE are left, in these
		 * cases we should never reach this piece of code.
		 */
		pr_err("%s: Impossible, sk->sk_state=%d\n",
		       __func__, sk->sk_state);
		break;
	}

	/* It _is_ possible, that we have something out-of-order _after_ FIN.
	 * Probably, we should reset in this case. For now drop them.
	 */
	skb_rbtree_purge(&tp->out_of_order_queue);
	if (tcp_is_sack(tp))
		tcp_sack_reset(&tp->rx_opt);
	sk_mem_reclaim(sk);

	if (!sock_flag(sk, SOCK_DEAD)) {
		sk->sk_state_change(sk);

		/* Do not send POLL_HUP for half duplex close. */
		if (sk->sk_shutdown == SHUTDOWN_MASK ||
		    sk->sk_state == TCP_CLOSE)
			sk_wake_async(sk, SOCK_WAKE_WAITD, POLL_HUP);
		else
			sk_wake_async(sk, SOCK_WAKE_WAITD, POLL_IN);
	}
}

static inline bool tcp_sack_extend(struct tcp_sack_block *sp, u32 seq,
				  u32 end_seq)
{
	if (!after(seq, sp->end_seq) && !after(sp->start_seq, end_seq)) {
		if (before(seq, sp->start_seq))
			sp->start_seq = seq;
		if (after(end_seq, sp->end_seq))
			sp->end_seq = end_seq;
		return true;
	}
	return false;
}

static void tcp_dsack_set(struct sock *sk, u32 seq, u32 end_seq)
{
	struct tcp_sock *tp = tcp_sk(sk);

	if (tcp_is_sack(tp) && sock_net(sk)->ipv4.sysctl_tcp_dsack) {
		int mib_idx;

		if (before(seq, tp->rcv_nxt))
			mib_idx = LINUX_MIB_TCPDSACKOLDSENT;
		else
			mib_idx = LINUX_MIB_TCPDSACKOFOSENT;

		NET_INC_STATS(sock_net(sk), mib_idx);

		tp->rx_opt.dsack = 1;
		tp->duplicate_sack[0].start_seq = seq;
		tp->duplicate_sack[0].end_seq = end_seq;
	}
}

static void tcp_dsack_extend(struct sock *sk, u32 seq, u32 end_seq)
{
	struct tcp_sock *tp = tcp_sk(sk);

	if (!tp->rx_opt.dsack)
		tcp_dsack_set(sk, seq, end_seq);
	else
		tcp_sack_extend(tp->duplicate_sack, seq, end_seq);
}

static void tcp_rcv_spurious_retrans(struct sock *sk, const struct sk_buff *skb)
{
	/* When the ACK path fails or drops most ACKs, the sender would
	 * timeout and spuriously retransmit the same segment repeatedly.
	 * The receiver remembers and reflects via DSACKs. Leverage the
	 * DSACK state and change the txhash to re-route speculatively.
	 */
	if (TCP_SKB_CB(skb)->seq == tcp_sk(sk)->duplicate_sack[0].start_seq) {
		sk_rethink_txhash(sk);
		NET_INC_STATS(sock_net(sk), LINUX_MIB_TCPDUPLICATEDATAREHASH);
	}
}

static void tcp_send_dupack(struct sock *sk, const struct sk_buff *skb)
{
	struct tcp_sock *tp = tcp_sk(sk);

	if (TCP_SKB_CB(skb)->end_seq != TCP_SKB_CB(skb)->seq &&
	    before(TCP_SKB_CB(skb)->seq, tp->rcv_nxt)) {
		NET_INC_STATS(sock_net(sk), LINUX_MIB_DELAYEDACKLOST);
		tcp_enter_quickack_mode(sk, TCP_MAX_QUICKACKS);

		if (tcp_is_sack(tp) && sock_net(sk)->ipv4.sysctl_tcp_dsack) {
			u32 end_seq = TCP_SKB_CB(skb)->end_seq;

			tcp_rcv_spurious_retrans(sk, skb);
			if (after(TCP_SKB_CB(skb)->end_seq, tp->rcv_nxt))
				end_seq = tp->rcv_nxt;
			tcp_dsack_set(sk, TCP_SKB_CB(skb)->seq, end_seq);
		}
	}

	tcp_send_ack(sk);
}

/* These routines update the SACK block as out-of-order packets arrive or
 * in-order packets close up the sequence space.
 */
static void tcp_sack_maybe_coalesce(struct tcp_sock *tp)
{
	int this_sack;
	struct tcp_sack_block *sp = &tp->selective_acks[0];
	struct tcp_sack_block *swalk = sp + 1;

	/* See if the recent change to the first SACK eats into
	 * or hits the sequence space of other SACK blocks, if so coalesce.
	 */
	for (this_sack = 1; this_sack < tp->rx_opt.num_sacks;) {
		if (tcp_sack_extend(sp, swalk->start_seq, swalk->end_seq)) {
			int i;

			/* Zap SWALK, by moving every further SACK up by one slot.
			 * Decrease num_sacks.
			 */
			tp->rx_opt.num_sacks--;
			for (i = this_sack; i < tp->rx_opt.num_sacks; i++)
				sp[i] = sp[i + 1];
			continue;
		}
		this_sack++;
		swalk++;
	}
}

static void tcp_sack_compress_send_ack(struct sock *sk)
{
	struct tcp_sock *tp = tcp_sk(sk);

	if (!tp->compressed_ack)
		return;

	if (hrtimer_try_to_cancel(&tp->compressed_ack_timer) == 1)
		__sock_put(sk);

	/* Since we have to send one ack finally,
	 * substract one from tp->compressed_ack to keep
	 * LINUX_MIB_TCPACKCOMPRESSED accurate.
	 */
	NET_ADD_STATS(sock_net(sk), LINUX_MIB_TCPACKCOMPRESSED,
		      tp->compressed_ack - 1);

	tp->compressed_ack = 0;
	tcp_send_ack(sk);
}

/* Reasonable amount of sack blocks included in TCP SACK option
 * The max is 4, but this becomes 3 if TCP timestamps are there.
 * Given that SACK packets might be lost, be conservative and use 2.
 */
#define TCP_SACK_BLOCKS_EXPECTED 2

static void tcp_sack_new_ofo_skb(struct sock *sk, u32 seq, u32 end_seq)
{
	struct tcp_sock *tp = tcp_sk(sk);
	struct tcp_sack_block *sp = &tp->selective_acks[0];
	int cur_sacks = tp->rx_opt.num_sacks;
	int this_sack;

	if (!cur_sacks)
		goto new_sack;

	for (this_sack = 0; this_sack < cur_sacks; this_sack++, sp++) {
		if (tcp_sack_extend(sp, seq, end_seq)) {
			if (this_sack >= TCP_SACK_BLOCKS_EXPECTED)
				tcp_sack_compress_send_ack(sk);
			/* Rotate this_sack to the first one. */
			for (; this_sack > 0; this_sack--, sp--)
				swap(*sp, *(sp - 1));
			if (cur_sacks > 1)
				tcp_sack_maybe_coalesce(tp);
			return;
		}
	}

	if (this_sack >= TCP_SACK_BLOCKS_EXPECTED)
		tcp_sack_compress_send_ack(sk);

	/* Could not find an adjacent existing SACK, build a new one,
	 * put it at the front, and shift everyone else down.  We
	 * always know there is at least one SACK present already here.
	 *
	 * If the sack array is full, forget about the last one.
	 */
	if (this_sack >= TCP_NUM_SACKS) {
		this_sack--;
		tp->rx_opt.num_sacks--;
		sp--;
	}
	for (; this_sack > 0; this_sack--, sp--)
		*sp = *(sp - 1);

new_sack:
	/* Build the new head SACK, and we're done. */
	sp->start_seq = seq;
	sp->end_seq = end_seq;
	tp->rx_opt.num_sacks++;
}

/* RCV.NXT advances, some SACKs should be eaten. */

static void tcp_sack_remove(struct tcp_sock *tp)
{
	struct tcp_sack_block *sp = &tp->selective_acks[0];
	int num_sacks = tp->rx_opt.num_sacks;
	int this_sack;

	/* Empty ofo queue, hence, all the SACKs are eaten. Clear. */
	if (RB_EMPTY_ROOT(&tp->out_of_order_queue)) {
		tp->rx_opt.num_sacks = 0;
		return;
	}

	for (this_sack = 0; this_sack < num_sacks;) {
		/* Check if the start of the sack is covered by RCV.NXT. */
		if (!before(tp->rcv_nxt, sp->start_seq)) {
			int i;

			/* RCV.NXT must cover all the block! */
			WARN_ON(before(tp->rcv_nxt, sp->end_seq));

			/* Zap this SACK, by moving forward any other SACKS. */
			for (i = this_sack+1; i < num_sacks; i++)
				tp->selective_acks[i-1] = tp->selective_acks[i];
			num_sacks--;
			continue;
		}
		this_sack++;
		sp++;
	}
	tp->rx_opt.num_sacks = num_sacks;
}

/**
 * tcp_try_coalesce - try to merge skb to prior one
 * @sk: socket
 * @to: prior buffer
 * @from: buffer to add in queue
 * @fragstolen: pointer to boolean
 *
 * Before queueing skb @from after @to, try to merge them
 * to reduce overall memory use and queue lengths, if cost is small.
 * Packets in ofo or receive queues can stay a long time.
 * Better try to coalesce them right now to avoid future collapses.
 * Returns true if caller should free @from instead of queueing it
 */
static bool tcp_try_coalesce(struct sock *sk,
			     struct sk_buff *to,
			     struct sk_buff *from,
			     bool *fragstolen)
{
	int delta;

	*fragstolen = false;

	/* Its possible this segment overlaps with prior segment in queue */
	if (TCP_SKB_CB(from)->seq != TCP_SKB_CB(to)->end_seq)
		return false;

	if (!mptcp_skb_can_collapse(to, from))
		return false;

#ifdef CONFIG_TLS_DEVICE
	if (from->decrypted != to->decrypted)
		return false;
#endif

	if (!skb_try_coalesce(to, from, fragstolen, &delta))
		return false;

	atomic_add(delta, &sk->sk_rmem_alloc);
	sk_mem_charge(sk, delta);
	NET_INC_STATS(sock_net(sk), LINUX_MIB_TCPRCVCOALESCE);
	TCP_SKB_CB(to)->end_seq = TCP_SKB_CB(from)->end_seq;
	TCP_SKB_CB(to)->ack_seq = TCP_SKB_CB(from)->ack_seq;
	TCP_SKB_CB(to)->tcp_flags |= TCP_SKB_CB(from)->tcp_flags;

	if (TCP_SKB_CB(from)->has_rxtstamp) {
		TCP_SKB_CB(to)->has_rxtstamp = true;
		to->tstamp = from->tstamp;
		skb_hwtstamps(to)->hwtstamp = skb_hwtstamps(from)->hwtstamp;
	}

	return true;
}

static bool tcp_ooo_try_coalesce(struct sock *sk,
			     struct sk_buff *to,
			     struct sk_buff *from,
			     bool *fragstolen)
{
	bool res = tcp_try_coalesce(sk, to, from, fragstolen);

	/* In case tcp_drop() is called later, update to->gso_segs */
	if (res) {
		u32 gso_segs = max_t(u16, 1, skb_shinfo(to)->gso_segs) +
			       max_t(u16, 1, skb_shinfo(from)->gso_segs);

		skb_shinfo(to)->gso_segs = min_t(u32, gso_segs, 0xFFFF);
	}
	return res;
}

static void tcp_drop(struct sock *sk, struct sk_buff *skb)
{
	sk_drops_add(sk, skb);
	__kfree_skb(skb);
}

/* This one checks to see if we can put data from the
 * out_of_order queue into the receive_queue.
 */
static void tcp_ofo_queue(struct sock *sk)
{
	struct tcp_sock *tp = tcp_sk(sk);
	__u32 dsack_high = tp->rcv_nxt;
	bool fin, fragstolen, eaten;
	struct sk_buff *skb, *tail;
	struct rb_node *p;

	p = rb_first(&tp->out_of_order_queue);
	while (p) {
		skb = rb_to_skb(p);
		if (after(TCP_SKB_CB(skb)->seq, tp->rcv_nxt))
			break;

		if (before(TCP_SKB_CB(skb)->seq, dsack_high)) {
			__u32 dsack = dsack_high;
			if (before(TCP_SKB_CB(skb)->end_seq, dsack_high))
				dsack_high = TCP_SKB_CB(skb)->end_seq;
			tcp_dsack_extend(sk, TCP_SKB_CB(skb)->seq, dsack);
		}
		p = rb_next(p);
		rb_erase(&skb->rbnode, &tp->out_of_order_queue);

		if (unlikely(!after(TCP_SKB_CB(skb)->end_seq, tp->rcv_nxt))) {
			tcp_drop(sk, skb);
			continue;
		}

		tail = skb_peek_tail(&sk->sk_receive_queue);
		eaten = tail && tcp_try_coalesce(sk, tail, skb, &fragstolen);
		tcp_rcv_nxt_update(tp, TCP_SKB_CB(skb)->end_seq);
		fin = TCP_SKB_CB(skb)->tcp_flags & TCPHDR_FIN;
		if (!eaten)
			__skb_queue_tail(&sk->sk_receive_queue, skb);
		else
			kfree_skb_partial(skb, fragstolen);

		if (unlikely(fin)) {
			tcp_fin(sk);
			/* tcp_fin() purges tp->out_of_order_queue,
			 * so we must end this loop right now.
			 */
			break;
		}
	}
}

static bool tcp_prune_ofo_queue(struct sock *sk);
static int tcp_prune_queue(struct sock *sk);

static int tcp_try_rmem_schedule(struct sock *sk, struct sk_buff *skb,
				 unsigned int size)
{
	if (atomic_read(&sk->sk_rmem_alloc) > sk->sk_rcvbuf ||
	    !sk_rmem_schedule(sk, skb, size)) {

		if (tcp_prune_queue(sk) < 0)
			return -1;

		while (!sk_rmem_schedule(sk, skb, size)) {
			if (!tcp_prune_ofo_queue(sk))
				return -1;
		}
	}
	return 0;
}

static void tcp_data_queue_ofo(struct sock *sk, struct sk_buff *skb)
{
	struct tcp_sock *tp = tcp_sk(sk);
	struct rb_node **p, *parent;
	struct sk_buff *skb1;
	u32 seq, end_seq;
	bool fragstolen;

	tcp_ecn_check_ce(sk, skb);

	if (unlikely(tcp_try_rmem_schedule(sk, skb, skb->truesize))) {
		NET_INC_STATS(sock_net(sk), LINUX_MIB_TCPOFODROP);
		sk->sk_data_ready(sk);
		tcp_drop(sk, skb);
		return;
	}

	/* Disable header prediction. */
	tp->pred_flags = 0;
	inet_csk_schedule_ack(sk);

	tp->rcv_ooopack += max_t(u16, 1, skb_shinfo(skb)->gso_segs);
	NET_INC_STATS(sock_net(sk), LINUX_MIB_TCPOFOQUEUE);
	seq = TCP_SKB_CB(skb)->seq;
	end_seq = TCP_SKB_CB(skb)->end_seq;

	p = &tp->out_of_order_queue.rb_node;
	if (RB_EMPTY_ROOT(&tp->out_of_order_queue)) {
		/* Initial out of order segment, build 1 SACK. */
		if (tcp_is_sack(tp)) {
			tp->rx_opt.num_sacks = 1;
			tp->selective_acks[0].start_seq = seq;
			tp->selective_acks[0].end_seq = end_seq;
		}
		rb_link_node(&skb->rbnode, NULL, p);
		rb_insert_color(&skb->rbnode, &tp->out_of_order_queue);
		tp->ooo_last_skb = skb;
		goto end;
	}

	/* In the typical case, we are adding an skb to the end of the list.
	 * Use of ooo_last_skb avoids the O(Log(N)) rbtree lookup.
	 */
	if (tcp_ooo_try_coalesce(sk, tp->ooo_last_skb,
				 skb, &fragstolen)) {
coalesce_done:
		/* For non sack flows, do not grow window to force DUPACK
		 * and trigger fast retransmit.
		 */
		if (tcp_is_sack(tp))
			tcp_grow_window(sk, skb);
		kfree_skb_partial(skb, fragstolen);
		skb = NULL;
		goto add_sack;
	}
	/* Can avoid an rbtree lookup if we are adding skb after ooo_last_skb */
	if (!before(seq, TCP_SKB_CB(tp->ooo_last_skb)->end_seq)) {
		parent = &tp->ooo_last_skb->rbnode;
		p = &parent->rb_right;
		goto insert;
	}

	/* Find place to insert this segment. Handle overlaps on the way. */
	parent = NULL;
	while (*p) {
		parent = *p;
		skb1 = rb_to_skb(parent);
		if (before(seq, TCP_SKB_CB(skb1)->seq)) {
			p = &parent->rb_left;
			continue;
		}
		if (before(seq, TCP_SKB_CB(skb1)->end_seq)) {
			if (!after(end_seq, TCP_SKB_CB(skb1)->end_seq)) {
				/* All the bits are present. Drop. */
				NET_INC_STATS(sock_net(sk),
					      LINUX_MIB_TCPOFOMERGE);
				tcp_drop(sk, skb);
				skb = NULL;
				tcp_dsack_set(sk, seq, end_seq);
				goto add_sack;
			}
			if (after(seq, TCP_SKB_CB(skb1)->seq)) {
				/* Partial overlap. */
				tcp_dsack_set(sk, seq, TCP_SKB_CB(skb1)->end_seq);
			} else {
				/* skb's seq == skb1's seq and skb covers skb1.
				 * Replace skb1 with skb.
				 */
				rb_replace_node(&skb1->rbnode, &skb->rbnode,
						&tp->out_of_order_queue);
				tcp_dsack_extend(sk,
						 TCP_SKB_CB(skb1)->seq,
						 TCP_SKB_CB(skb1)->end_seq);
				NET_INC_STATS(sock_net(sk),
					      LINUX_MIB_TCPOFOMERGE);
				tcp_drop(sk, skb1);
				goto merge_right;
			}
		} else if (tcp_ooo_try_coalesce(sk, skb1,
						skb, &fragstolen)) {
			goto coalesce_done;
		}
		p = &parent->rb_right;
	}
insert:
	/* Insert segment into RB tree. */
	rb_link_node(&skb->rbnode, parent, p);
	rb_insert_color(&skb->rbnode, &tp->out_of_order_queue);

merge_right:
	/* Remove other segments covered by skb. */
	while ((skb1 = skb_rb_next(skb)) != NULL) {
		if (!after(end_seq, TCP_SKB_CB(skb1)->seq))
			break;
		if (before(end_seq, TCP_SKB_CB(skb1)->end_seq)) {
			tcp_dsack_extend(sk, TCP_SKB_CB(skb1)->seq,
					 end_seq);
			break;
		}
		rb_erase(&skb1->rbnode, &tp->out_of_order_queue);
		tcp_dsack_extend(sk, TCP_SKB_CB(skb1)->seq,
				 TCP_SKB_CB(skb1)->end_seq);
		NET_INC_STATS(sock_net(sk), LINUX_MIB_TCPOFOMERGE);
		tcp_drop(sk, skb1);
	}
	/* If there is no skb after us, we are the last_skb ! */
	if (!skb1)
		tp->ooo_last_skb = skb;

add_sack:
	if (tcp_is_sack(tp))
		tcp_sack_new_ofo_skb(sk, seq, end_seq);
end:
	if (skb) {
		/* For non sack flows, do not grow window to force DUPACK
		 * and trigger fast retransmit.
		 */
		if (tcp_is_sack(tp))
			tcp_grow_window(sk, skb);
		skb_condense(skb);
		skb_set_owner_r(skb, sk);
	}
}

static int __must_check tcp_queue_rcv(struct sock *sk, struct sk_buff *skb,
				      bool *fragstolen)
{
	int eaten;
	struct sk_buff *tail = skb_peek_tail(&sk->sk_receive_queue);

	eaten = (tail &&
		 tcp_try_coalesce(sk, tail,
				  skb, fragstolen)) ? 1 : 0;
	tcp_rcv_nxt_update(tcp_sk(sk), TCP_SKB_CB(skb)->end_seq);
	if (!eaten) {
		__skb_queue_tail(&sk->sk_receive_queue, skb);
		skb_set_owner_r(skb, sk);
	}
	return eaten;
}

int tcp_send_rcvq(struct sock *sk, struct msghdr *msg, size_t size)
{
	struct sk_buff *skb;
	int err = -ENOMEM;
	int data_len = 0;
	bool fragstolen;

	if (size == 0)
		return 0;

	if (size > PAGE_SIZE) {
		int npages = min_t(size_t, size >> PAGE_SHIFT, MAX_SKB_FRAGS);

		data_len = npages << PAGE_SHIFT;
		size = data_len + (size & ~PAGE_MASK);
	}
	skb = alloc_skb_with_frags(size - data_len, data_len,
				   PAGE_ALLOC_COSTLY_ORDER,
				   &err, sk->sk_allocation);
	if (!skb)
		goto err;

	skb_put(skb, size - data_len);
	skb->data_len = data_len;
	skb->len = size;

	if (tcp_try_rmem_schedule(sk, skb, skb->truesize)) {
		NET_INC_STATS(sock_net(sk), LINUX_MIB_TCPRCVQDROP);
		goto err_free;
	}

	err = skb_copy_datagram_from_iter(skb, 0, &msg->msg_iter, size);
	if (err)
		goto err_free;

	TCP_SKB_CB(skb)->seq = tcp_sk(sk)->rcv_nxt;
	TCP_SKB_CB(skb)->end_seq = TCP_SKB_CB(skb)->seq + size;
	TCP_SKB_CB(skb)->ack_seq = tcp_sk(sk)->snd_una - 1;

	if (tcp_queue_rcv(sk, skb, &fragstolen)) {
		WARN_ON_ONCE(fragstolen); /* should not happen */
		__kfree_skb(skb);
	}
	return size;

err_free:
	kfree_skb(skb);
err:
	return err;

}

void tcp_data_ready(struct sock *sk)
{
	const struct tcp_sock *tp = tcp_sk(sk);
	int avail = tp->rcv_nxt - tp->copied_seq;

	if (avail < sk->sk_rcvlowat && !tcp_rmem_pressure(sk) &&
	    !sock_flag(sk, SOCK_DONE) &&
	    tcp_receive_window(tp) > inet_csk(sk)->icsk_ack.rcv_mss)
		return;

	sk->sk_data_ready(sk);
}

static void tcp_data_queue(struct sock *sk, struct sk_buff *skb)
{
	struct tcp_sock *tp = tcp_sk(sk);
	bool fragstolen;
	int eaten;

	if (sk_is_mptcp(sk))
		mptcp_incoming_options(sk, skb);

	if (TCP_SKB_CB(skb)->seq == TCP_SKB_CB(skb)->end_seq) {
		__kfree_skb(skb);
		return;
	}
	skb_dst_drop(skb);
	__skb_pull(skb, tcp_hdr(skb)->doff * 4);

	tp->rx_opt.dsack = 0;

	/*  Queue data for delivery to the user.
	 *  Packets in sequence go to the receive queue.
	 *  Out of sequence packets to the out_of_order_queue.
	 */
	if (TCP_SKB_CB(skb)->seq == tp->rcv_nxt) {
		if (tcp_receive_window(tp) == 0) {
			NET_INC_STATS(sock_net(sk), LINUX_MIB_TCPZEROWINDOWDROP);
			goto out_of_window;
		}

		/* Ok. In sequence. In window. */
queue_and_out:
		if (skb_queue_len(&sk->sk_receive_queue) == 0)
			sk_forced_mem_schedule(sk, skb->truesize);
		else if (tcp_try_rmem_schedule(sk, skb, skb->truesize)) {
			NET_INC_STATS(sock_net(sk), LINUX_MIB_TCPRCVQDROP);
			sk->sk_data_ready(sk);
			goto drop;
		}

		eaten = tcp_queue_rcv(sk, skb, &fragstolen);
		if (skb->len)
			tcp_event_data_recv(sk, skb);
		if (TCP_SKB_CB(skb)->tcp_flags & TCPHDR_FIN)
			tcp_fin(sk);

		if (!RB_EMPTY_ROOT(&tp->out_of_order_queue)) {
			tcp_ofo_queue(sk);

			/* RFC5681. 4.2. SHOULD send immediate ACK, when
			 * gap in queue is filled.
			 */
			if (RB_EMPTY_ROOT(&tp->out_of_order_queue))
				inet_csk(sk)->icsk_ack.pending |= ICSK_ACK_NOW;
		}

		if (tp->rx_opt.num_sacks)
			tcp_sack_remove(tp);

		tcp_fast_path_check(sk);

		if (eaten > 0)
			kfree_skb_partial(skb, fragstolen);
		if (!sock_flag(sk, SOCK_DEAD))
			tcp_data_ready(sk);
		return;
	}

	if (!after(TCP_SKB_CB(skb)->end_seq, tp->rcv_nxt)) {
		tcp_rcv_spurious_retrans(sk, skb);
		/* A retransmit, 2nd most common case.  Force an immediate ack. */
		NET_INC_STATS(sock_net(sk), LINUX_MIB_DELAYEDACKLOST);
		tcp_dsack_set(sk, TCP_SKB_CB(skb)->seq, TCP_SKB_CB(skb)->end_seq);

out_of_window:
		tcp_enter_quickack_mode(sk, TCP_MAX_QUICKACKS);
		inet_csk_schedule_ack(sk);
drop:
		tcp_drop(sk, skb);
		return;
	}

	/* Out of window. F.e. zero window probe. */
	if (!before(TCP_SKB_CB(skb)->seq, tp->rcv_nxt + tcp_receive_window(tp)))
		goto out_of_window;

	if (before(TCP_SKB_CB(skb)->seq, tp->rcv_nxt)) {
		/* Partial packet, seq < rcv_next < end_seq */
		tcp_dsack_set(sk, TCP_SKB_CB(skb)->seq, tp->rcv_nxt);

		/* If window is closed, drop tail of packet. But after
		 * remembering D-SACK for its head made in previous line.
		 */
		if (!tcp_receive_window(tp)) {
			NET_INC_STATS(sock_net(sk), LINUX_MIB_TCPZEROWINDOWDROP);
			goto out_of_window;
		}
		goto queue_and_out;
	}

	tcp_data_queue_ofo(sk, skb);
}

static struct sk_buff *tcp_skb_next(struct sk_buff *skb, struct sk_buff_head *list)
{
	if (list)
		return !skb_queue_is_last(list, skb) ? skb->next : NULL;

	return skb_rb_next(skb);
}

static struct sk_buff *tcp_collapse_one(struct sock *sk, struct sk_buff *skb,
					struct sk_buff_head *list,
					struct rb_root *root)
{
	struct sk_buff *next = tcp_skb_next(skb, list);

	if (list)
		__skb_unlink(skb, list);
	else
		rb_erase(&skb->rbnode, root);

	__kfree_skb(skb);
	NET_INC_STATS(sock_net(sk), LINUX_MIB_TCPRCVCOLLAPSED);

	return next;
}

/* Insert skb into rb tree, ordered by TCP_SKB_CB(skb)->seq */
void tcp_rbtree_insert(struct rb_root *root, struct sk_buff *skb)
{
	struct rb_node **p = &root->rb_node;
	struct rb_node *parent = NULL;
	struct sk_buff *skb1;

	while (*p) {
		parent = *p;
		skb1 = rb_to_skb(parent);
		if (before(TCP_SKB_CB(skb)->seq, TCP_SKB_CB(skb1)->seq))
			p = &parent->rb_left;
		else
			p = &parent->rb_right;
	}
	rb_link_node(&skb->rbnode, parent, p);
	rb_insert_color(&skb->rbnode, root);
}

/* Collapse contiguous sequence of skbs head..tail with
 * sequence numbers start..end.
 *
 * If tail is NULL, this means until the end of the queue.
 *
 * Segments with FIN/SYN are not collapsed (only because this
 * simplifies code)
 */
static void
tcp_collapse(struct sock *sk, struct sk_buff_head *list, struct rb_root *root,
	     struct sk_buff *head, struct sk_buff *tail, u32 start, u32 end)
{
	struct sk_buff *skb = head, *n;
	struct sk_buff_head tmp;
	bool end_of_skbs;

	/* First, check that queue is collapsible and find
	 * the point where collapsing can be useful.
	 */
restart:
	for (end_of_skbs = true; skb != NULL && skb != tail; skb = n) {
		n = tcp_skb_next(skb, list);

		/* No new bits? It is possible on ofo queue. */
		if (!before(start, TCP_SKB_CB(skb)->end_seq)) {
			skb = tcp_collapse_one(sk, skb, list, root);
			if (!skb)
				break;
			goto restart;
		}

		/* The first skb to collapse is:
		 * - not SYN/FIN and
		 * - bloated or contains data before "start" or
		 *   overlaps to the next one and mptcp allow collapsing.
		 */
		if (!(TCP_SKB_CB(skb)->tcp_flags & (TCPHDR_SYN | TCPHDR_FIN)) &&
		    (tcp_win_from_space(sk, skb->truesize) > skb->len ||
		     before(TCP_SKB_CB(skb)->seq, start))) {
			end_of_skbs = false;
			break;
		}

		if (n && n != tail && mptcp_skb_can_collapse(skb, n) &&
		    TCP_SKB_CB(skb)->end_seq != TCP_SKB_CB(n)->seq) {
			end_of_skbs = false;
			break;
		}

		/* Decided to skip this, advance start seq. */
		start = TCP_SKB_CB(skb)->end_seq;
	}
	if (end_of_skbs ||
	    (TCP_SKB_CB(skb)->tcp_flags & (TCPHDR_SYN | TCPHDR_FIN)))
		return;

	__skb_queue_head_init(&tmp);

	while (before(start, end)) {
		int copy = min_t(int, SKB_MAX_ORDER(0, 0), end - start);
		struct sk_buff *nskb;

		nskb = alloc_skb(copy, GFP_ATOMIC);
		if (!nskb)
			break;

		memcpy(nskb->cb, skb->cb, sizeof(skb->cb));
#ifdef CONFIG_TLS_DEVICE
		nskb->decrypted = skb->decrypted;
#endif
		TCP_SKB_CB(nskb)->seq = TCP_SKB_CB(nskb)->end_seq = start;
		if (list)
			__skb_queue_before(list, skb, nskb);
		else
			__skb_queue_tail(&tmp, nskb); /* defer rbtree insertion */
		skb_set_owner_r(nskb, sk);
		mptcp_skb_ext_move(nskb, skb);

		/* Copy data, releasing collapsed skbs. */
		while (copy > 0) {
			int offset = start - TCP_SKB_CB(skb)->seq;
			int size = TCP_SKB_CB(skb)->end_seq - start;

			BUG_ON(offset < 0);
			if (size > 0) {
				size = min(copy, size);
				if (skb_copy_bits(skb, offset, skb_put(nskb, size), size))
					BUG();
				TCP_SKB_CB(nskb)->end_seq += size;
				copy -= size;
				start += size;
			}
			if (!before(start, TCP_SKB_CB(skb)->end_seq)) {
				skb = tcp_collapse_one(sk, skb, list, root);
				if (!skb ||
				    skb == tail ||
				    !mptcp_skb_can_collapse(nskb, skb) ||
				    (TCP_SKB_CB(skb)->tcp_flags & (TCPHDR_SYN | TCPHDR_FIN)))
					goto end;
#ifdef CONFIG_TLS_DEVICE
				if (skb->decrypted != nskb->decrypted)
					goto end;
#endif
			}
		}
	}
end:
	skb_queue_walk_safe(&tmp, skb, n)
		tcp_rbtree_insert(root, skb);
}

/* Collapse ofo queue. Algorithm: select contiguous sequence of skbs
 * and tcp_collapse() them until all the queue is collapsed.
 */
static void tcp_collapse_ofo_queue(struct sock *sk)
{
	struct tcp_sock *tp = tcp_sk(sk);
	u32 range_truesize, sum_tiny = 0;
	struct sk_buff *skb, *head;
	u32 start, end;

	skb = skb_rb_first(&tp->out_of_order_queue);
new_range:
	if (!skb) {
		tp->ooo_last_skb = skb_rb_last(&tp->out_of_order_queue);
		return;
	}
	start = TCP_SKB_CB(skb)->seq;
	end = TCP_SKB_CB(skb)->end_seq;
	range_truesize = skb->truesize;

	for (head = skb;;) {
		skb = skb_rb_next(skb);

		/* Range is terminated when we see a gap or when
		 * we are at the queue end.
		 */
		if (!skb ||
		    after(TCP_SKB_CB(skb)->seq, end) ||
		    before(TCP_SKB_CB(skb)->end_seq, start)) {
			/* Do not attempt collapsing tiny skbs */
			if (range_truesize != head->truesize ||
			    end - start >= SKB_WITH_OVERHEAD(SK_MEM_QUANTUM)) {
				tcp_collapse(sk, NULL, &tp->out_of_order_queue,
					     head, skb, start, end);
			} else {
				sum_tiny += range_truesize;
				if (sum_tiny > sk->sk_rcvbuf >> 3)
					return;
			}
			goto new_range;
		}

		range_truesize += skb->truesize;
		if (unlikely(before(TCP_SKB_CB(skb)->seq, start)))
			start = TCP_SKB_CB(skb)->seq;
		if (after(TCP_SKB_CB(skb)->end_seq, end))
			end = TCP_SKB_CB(skb)->end_seq;
	}
}

/*
 * Clean the out-of-order queue to make room.
 * We drop high sequences packets to :
 * 1) Let a chance for holes to be filled.
 * 2) not add too big latencies if thousands of packets sit there.
 *    (But if application shrinks SO_RCVBUF, we could still end up
 *     freeing whole queue here)
 * 3) Drop at least 12.5 % of sk_rcvbuf to avoid malicious attacks.
 *
 * Return true if queue has shrunk.
 */
static bool tcp_prune_ofo_queue(struct sock *sk)
{
	struct tcp_sock *tp = tcp_sk(sk);
	struct rb_node *node, *prev;
	int goal;

	if (RB_EMPTY_ROOT(&tp->out_of_order_queue))
		return false;

	NET_INC_STATS(sock_net(sk), LINUX_MIB_OFOPRUNED);
	goal = sk->sk_rcvbuf >> 3;
	node = &tp->ooo_last_skb->rbnode;
	do {
		prev = rb_prev(node);
		rb_erase(node, &tp->out_of_order_queue);
		goal -= rb_to_skb(node)->truesize;
		tcp_drop(sk, rb_to_skb(node));
		if (!prev || goal <= 0) {
			sk_mem_reclaim(sk);
			if (atomic_read(&sk->sk_rmem_alloc) <= sk->sk_rcvbuf &&
			    !tcp_under_memory_pressure(sk))
				break;
			goal = sk->sk_rcvbuf >> 3;
		}
		node = prev;
	} while (node);
	tp->ooo_last_skb = rb_to_skb(prev);

	/* Reset SACK state.  A conforming SACK implementation will
	 * do the same at a timeout based retransmit.  When a connection
	 * is in a sad state like this, we care only about integrity
	 * of the connection not performance.
	 */
	if (tp->rx_opt.sack_ok)
		tcp_sack_reset(&tp->rx_opt);
	return true;
}

/* Reduce allocated memory if we can, trying to get
 * the socket within its memory limits again.
 *
 * Return less than zero if we should start dropping frames
 * until the socket owning process reads some of the data
 * to stabilize the situation.
 */
static int tcp_prune_queue(struct sock *sk)
{
	struct tcp_sock *tp = tcp_sk(sk);

	NET_INC_STATS(sock_net(sk), LINUX_MIB_PRUNECALLED);

	if (atomic_read(&sk->sk_rmem_alloc) >= sk->sk_rcvbuf)
		tcp_clamp_window(sk);
	else if (tcp_under_memory_pressure(sk))
		tp->rcv_ssthresh = min(tp->rcv_ssthresh, 4U * tp->advmss);

	if (atomic_read(&sk->sk_rmem_alloc) <= sk->sk_rcvbuf)
		return 0;

	tcp_collapse_ofo_queue(sk);
	if (!skb_queue_empty(&sk->sk_receive_queue))
		tcp_collapse(sk, &sk->sk_receive_queue, NULL,
			     skb_peek(&sk->sk_receive_queue),
			     NULL,
			     tp->copied_seq, tp->rcv_nxt);
	sk_mem_reclaim(sk);

	if (atomic_read(&sk->sk_rmem_alloc) <= sk->sk_rcvbuf)
		return 0;

	/* Collapsing did not help, destructive actions follow.
	 * This must not ever occur. */

	tcp_prune_ofo_queue(sk);

	if (atomic_read(&sk->sk_rmem_alloc) <= sk->sk_rcvbuf)
		return 0;

	/* If we are really being abused, tell the caller to silently
	 * drop receive data on the floor.  It will get retransmitted
	 * and hopefully then we'll have sufficient space.
	 */
	NET_INC_STATS(sock_net(sk), LINUX_MIB_RCVPRUNED);

	/* Massive buffer overcommit. */
	tp->pred_flags = 0;
	return -1;
}

static bool tcp_should_expand_sndbuf(const struct sock *sk)
{
	const struct tcp_sock *tp = tcp_sk(sk);

	/* If the user specified a specific send buffer setting, do
	 * not modify it.
	 */
	if (sk->sk_userlocks & SOCK_SNDBUF_LOCK)
		return false;

	/* If we are under global TCP memory pressure, do not expand.  */
	if (tcp_under_memory_pressure(sk))
		return false;

	/* If we are under soft global TCP memory pressure, do not expand.  */
	if (sk_memory_allocated(sk) >= sk_prot_mem_limits(sk, 0))
		return false;

	/* If we filled the congestion window, do not expand.  */
	if (tcp_packets_in_flight(tp) >= tp->snd_cwnd)
		return false;

	return true;
}

static void tcp_new_space(struct sock *sk)
{
	struct tcp_sock *tp = tcp_sk(sk);

	if (tcp_should_expand_sndbuf(sk)) {
		tcp_sndbuf_expand(sk);
		tp->snd_cwnd_stamp = tcp_jiffies32;
	}

	sk->sk_write_space(sk);
}

static void tcp_check_space(struct sock *sk)
{
	/* pairs with tcp_poll() */
	smp_mb();
	if (sk->sk_socket &&
	    test_bit(SOCK_NOSPACE, &sk->sk_socket->flags)) {
		tcp_new_space(sk);
		if (!test_bit(SOCK_NOSPACE, &sk->sk_socket->flags))
			tcp_chrono_stop(sk, TCP_CHRONO_SNDBUF_LIMITED);
	}
}

static inline void tcp_data_snd_check(struct sock *sk)
{
	tcp_push_pending_frames(sk);
	tcp_check_space(sk);
}

/*
 * Check if sending an ack is needed.
 */
static void __tcp_ack_snd_check(struct sock *sk, int ofo_possible)
{
	struct tcp_sock *tp = tcp_sk(sk);
	unsigned long rtt, delay;

	    /* More than one full frame received... */
	if (((tp->rcv_nxt - tp->rcv_wup) > inet_csk(sk)->icsk_ack.rcv_mss &&
	     /* ... and right edge of window advances far enough.
	      * (tcp_recvmsg() will send ACK otherwise).
	      * If application uses SO_RCVLOWAT, we want send ack now if
	      * we have not received enough bytes to satisfy the condition.
	      */
	    (tp->rcv_nxt - tp->copied_seq < sk->sk_rcvlowat ||
	     __tcp_select_window(sk) >= tp->rcv_wnd)) ||
	    /* We ACK each frame or... */
	    tcp_in_quickack_mode(sk) ||
	    /* Protocol state mandates a one-time immediate ACK */
	    inet_csk(sk)->icsk_ack.pending & ICSK_ACK_NOW) {
send_now:
		tcp_send_ack(sk);
		return;
	}

	if (!ofo_possible || RB_EMPTY_ROOT(&tp->out_of_order_queue)) {
		tcp_send_delayed_ack(sk);
		return;
	}

	if (!tcp_is_sack(tp) ||
	    tp->compressed_ack >= sock_net(sk)->ipv4.sysctl_tcp_comp_sack_nr)
		goto send_now;

	if (tp->compressed_ack_rcv_nxt != tp->rcv_nxt) {
		tp->compressed_ack_rcv_nxt = tp->rcv_nxt;
		tp->dup_ack_counter = 0;
	}
	if (tp->dup_ack_counter < TCP_FASTRETRANS_THRESH) {
		tp->dup_ack_counter++;
		goto send_now;
	}
	tp->compressed_ack++;
	if (hrtimer_is_queued(&tp->compressed_ack_timer))
		return;

	/* compress ack timer : 5 % of rtt, but no more than tcp_comp_sack_delay_ns */

	rtt = tp->rcv_rtt_est.rtt_us;
	if (tp->srtt_us && tp->srtt_us < rtt)
		rtt = tp->srtt_us;

	delay = min_t(unsigned long, sock_net(sk)->ipv4.sysctl_tcp_comp_sack_delay_ns,
		      rtt * (NSEC_PER_USEC >> 3)/20);
	sock_hold(sk);
	hrtimer_start_range_ns(&tp->compressed_ack_timer, ns_to_ktime(delay),
			       sock_net(sk)->ipv4.sysctl_tcp_comp_sack_slack_ns,
			       HRTIMER_MODE_REL_PINNED_SOFT);
}

static inline void tcp_ack_snd_check(struct sock *sk)
{
	if (!inet_csk_ack_scheduled(sk)) {
		/* We sent a data segment already. */
		return;
	}
	__tcp_ack_snd_check(sk, 1);
}

/*
 *	This routine is only called when we have urgent data
 *	signaled. Its the 'slow' part of tcp_urg. It could be
 *	moved inline now as tcp_urg is only called from one
 *	place. We handle URGent data wrong. We have to - as
 *	BSD still doesn't use the correction from RFC961.
 *	For 1003.1g we should support a new option TCP_STDURG to permit
 *	either form (or just set the sysctl tcp_stdurg).
 */

static void tcp_check_urg(struct sock *sk, const struct tcphdr *th)
{
	struct tcp_sock *tp = tcp_sk(sk);
	u32 ptr = ntohs(th->urg_ptr);

	if (ptr && !sock_net(sk)->ipv4.sysctl_tcp_stdurg)
		ptr--;
	ptr += ntohl(th->seq);

	/* Ignore urgent data that we've already seen and read. */
	if (after(tp->copied_seq, ptr))
		return;

	/* Do not replay urg ptr.
	 *
	 * NOTE: interesting situation not covered by specs.
	 * Misbehaving sender may send urg ptr, pointing to segment,
	 * which we already have in ofo queue. We are not able to fetch
	 * such data and will stay in TCP_URG_NOTYET until will be eaten
	 * by recvmsg(). Seems, we are not obliged to handle such wicked
	 * situations. But it is worth to think about possibility of some
	 * DoSes using some hypothetical application level deadlock.
	 */
	if (before(ptr, tp->rcv_nxt))
		return;

	/* Do we already have a newer (or duplicate) urgent pointer? */
	if (tp->urg_data && !after(ptr, tp->urg_seq))
		return;

	/* Tell the world about our new urgent pointer. */
	sk_send_sigurg(sk);

	/* We may be adding urgent data when the last byte read was
	 * urgent. To do this requires some care. We cannot just ignore
	 * tp->copied_seq since we would read the last urgent byte again
	 * as data, nor can we alter copied_seq until this data arrives
	 * or we break the semantics of SIOCATMARK (and thus sockatmark())
	 *
	 * NOTE. Double Dutch. Rendering to plain English: author of comment
	 * above did something sort of 	send("A", MSG_OOB); send("B", MSG_OOB);
	 * and expect that both A and B disappear from stream. This is _wrong_.
	 * Though this happens in BSD with high probability, this is occasional.
	 * Any application relying on this is buggy. Note also, that fix "works"
	 * only in this artificial test. Insert some normal data between A and B and we will
	 * decline of BSD again. Verdict: it is better to remove to trap
	 * buggy users.
	 */
	if (tp->urg_seq == tp->copied_seq && tp->urg_data &&
	    !sock_flag(sk, SOCK_URGINLINE) && tp->copied_seq != tp->rcv_nxt) {
		struct sk_buff *skb = skb_peek(&sk->sk_receive_queue);
		tp->copied_seq++;
		if (skb && !before(tp->copied_seq, TCP_SKB_CB(skb)->end_seq)) {
			__skb_unlink(skb, &sk->sk_receive_queue);
			__kfree_skb(skb);
		}
	}

	tp->urg_data = TCP_URG_NOTYET;
	WRITE_ONCE(tp->urg_seq, ptr);

	/* Disable header prediction. */
	tp->pred_flags = 0;
}

/* This is the 'fast' part of urgent handling. */
static void tcp_urg(struct sock *sk, struct sk_buff *skb, const struct tcphdr *th)
{
	struct tcp_sock *tp = tcp_sk(sk);

	/* Check if we get a new urgent pointer - normally not. */
	if (th->urg)
		tcp_check_urg(sk, th);

	/* Do we wait for any urgent data? - normally not... */
	if (tp->urg_data == TCP_URG_NOTYET) {
		u32 ptr = tp->urg_seq - ntohl(th->seq) + (th->doff * 4) -
			  th->syn;

		/* Is the urgent pointer pointing into this packet? */
		if (ptr < skb->len) {
			u8 tmp;
			if (skb_copy_bits(skb, ptr, &tmp, 1))
				BUG();
			tp->urg_data = TCP_URG_VALID | tmp;
			if (!sock_flag(sk, SOCK_DEAD))
				sk->sk_data_ready(sk);
		}
	}
}

/* Accept RST for rcv_nxt - 1 after a FIN.
 * When tcp connections are abruptly terminated from Mac OSX (via ^C), a
 * FIN is sent followed by a RST packet. The RST is sent with the same
 * sequence number as the FIN, and thus according to RFC 5961 a challenge
 * ACK should be sent. However, Mac OSX rate limits replies to challenge
 * ACKs on the closed socket. In addition middleboxes can drop either the
 * challenge ACK or a subsequent RST.
 */
static bool tcp_reset_check(const struct sock *sk, const struct sk_buff *skb)
{
	struct tcp_sock *tp = tcp_sk(sk);

	return unlikely(TCP_SKB_CB(skb)->seq == (tp->rcv_nxt - 1) &&
			(1 << sk->sk_state) & (TCPF_CLOSE_WAIT | TCPF_LAST_ACK |
					       TCPF_CLOSING));
}

/* Does PAWS and seqno based validation of an incoming segment, flags will
 * play significant role here.
 */
static bool tcp_validate_incoming(struct sock *sk, struct sk_buff *skb,
				  const struct tcphdr *th, int syn_inerr)
{
	struct tcp_sock *tp = tcp_sk(sk);
	bool rst_seq_match = false;

	/* RFC1323: H1. Apply PAWS check first. */
	if (tcp_fast_parse_options(sock_net(sk), skb, th, tp) &&
	    tp->rx_opt.saw_tstamp &&
	    tcp_paws_discard(sk, skb)) {
		if (!th->rst) {
			NET_INC_STATS(sock_net(sk), LINUX_MIB_PAWSESTABREJECTED);
			if (!tcp_oow_rate_limited(sock_net(sk), skb,
						  LINUX_MIB_TCPACKSKIPPEDPAWS,
						  &tp->last_oow_ack_time))
				tcp_send_dupack(sk, skb);
			goto discard;
		}
		/* Reset is accepted even if it did not pass PAWS. */
	}

	/* Step 1: check sequence number */
	if (!tcp_sequence(tp, TCP_SKB_CB(skb)->seq, TCP_SKB_CB(skb)->end_seq)) {
		/* RFC793, page 37: "In all states except SYN-SENT, all reset
		 * (RST) segments are validated by checking their SEQ-fields."
		 * And page 69: "If an incoming segment is not acceptable,
		 * an acknowledgment should be sent in reply (unless the RST
		 * bit is set, if so drop the segment and return)".
		 */
		if (!th->rst) {
			if (th->syn)
				goto syn_challenge;
			if (!tcp_oow_rate_limited(sock_net(sk), skb,
						  LINUX_MIB_TCPACKSKIPPEDSEQ,
						  &tp->last_oow_ack_time))
				tcp_send_dupack(sk, skb);
		} else if (tcp_reset_check(sk, skb)) {
			tcp_reset(sk);
		}
		goto discard;
	}

	/* Step 2: check RST bit */
	if (th->rst) {
		/* RFC 5961 3.2 (extend to match against (RCV.NXT - 1) after a
		 * FIN and SACK too if available):
		 * If seq num matches RCV.NXT or (RCV.NXT - 1) after a FIN, or
		 * the right-most SACK block,
		 * then
		 *     RESET the connection
		 * else
		 *     Send a challenge ACK
		 */
		if (TCP_SKB_CB(skb)->seq == tp->rcv_nxt ||
		    tcp_reset_check(sk, skb)) {
			rst_seq_match = true;
		} else if (tcp_is_sack(tp) && tp->rx_opt.num_sacks > 0) {
			struct tcp_sack_block *sp = &tp->selective_acks[0];
			int max_sack = sp[0].end_seq;
			int this_sack;

			for (this_sack = 1; this_sack < tp->rx_opt.num_sacks;
			     ++this_sack) {
				max_sack = after(sp[this_sack].end_seq,
						 max_sack) ?
					sp[this_sack].end_seq : max_sack;
			}

			if (TCP_SKB_CB(skb)->seq == max_sack)
				rst_seq_match = true;
		}

		if (rst_seq_match)
			tcp_reset(sk);
		else {
			/* Disable TFO if RST is out-of-order
			 * and no data has been received
			 * for current active TFO socket
			 */
			if (tp->syn_fastopen && !tp->data_segs_in &&
			    sk->sk_state == TCP_ESTABLISHED)
				tcp_fastopen_active_disable(sk);
			tcp_send_challenge_ack(sk, skb);
		}
		goto discard;
	}

	/* step 3: check security and precedence [ignored] */

	/* step 4: Check for a SYN
	 * RFC 5961 4.2 : Send a challenge ack
	 */
	if (th->syn) {
syn_challenge:
		if (syn_inerr)
			TCP_INC_STATS(sock_net(sk), TCP_MIB_INERRS);
		NET_INC_STATS(sock_net(sk), LINUX_MIB_TCPSYNCHALLENGE);
		tcp_send_challenge_ack(sk, skb);
		goto discard;
	}

	bpf_skops_parse_hdr(sk, skb);

	return true;

discard:
	tcp_drop(sk, skb);
	return false;
}

/*
 *	TCP receive function for the ESTABLISHED state.
 *
 *	It is split into a fast path and a slow path. The fast path is
 * 	disabled when:
 *	- A zero window was announced from us - zero window probing
 *        is only handled properly in the slow path.
 *	- Out of order segments arrived.
 *	- Urgent data is expected.
 *	- There is no buffer space left
 *	- Unexpected TCP flags/window values/header lengths are received
 *	  (detected by checking the TCP header against pred_flags)
 *	- Data is sent in both directions. Fast path only supports pure senders
 *	  or pure receivers (this means either the sequence number or the ack
 *	  value must stay constant)
 *	- Unexpected TCP option.
 *
 *	When these conditions are not satisfied it drops into a standard
 *	receive procedure patterned after RFC793 to handle all cases.
 *	The first three cases are guaranteed by proper pred_flags setting,
 *	the rest is checked inline. Fast processing is turned on in
 *	tcp_data_queue when everything is OK.
 */
void tcp_rcv_established(struct sock *sk, struct sk_buff *skb)
{
	const struct tcphdr *th = (const struct tcphdr *)skb->data;
	struct tcp_sock *tp = tcp_sk(sk);
	unsigned int len = skb->len;

	/* TCP congestion window tracking */
	trace_tcp_probe(sk, skb);

	tcp_mstamp_refresh(tp);
	if (unlikely(!sk->sk_rx_dst))
		inet_csk(sk)->icsk_af_ops->sk_rx_dst_set(sk, skb);
	/*
	 *	Header prediction.
	 *	The code loosely follows the one in the famous
	 *	"30 instruction TCP receive" Van Jacobson mail.
	 *
	 *	Van's trick is to deposit buffers into socket queue
	 *	on a device interrupt, to call tcp_recv function
	 *	on the receive process context and checksum and copy
	 *	the buffer to user space. smart...
	 *
	 *	Our current scheme is not silly either but we take the
	 *	extra cost of the net_bh soft interrupt processing...
	 *	We do checksum and copy also but from device to kernel.
	 */

	tp->rx_opt.saw_tstamp = 0;

	/*	pred_flags is 0xS?10 << 16 + snd_wnd
	 *	if header_prediction is to be made
	 *	'S' will always be tp->tcp_header_len >> 2
	 *	'?' will be 0 for the fast path, otherwise pred_flags is 0 to
	 *  turn it off	(when there are holes in the receive
	 *	 space for instance)
	 *	PSH flag is ignored.
	 */

	if ((tcp_flag_word(th) & TCP_HP_BITS) == tp->pred_flags &&
	    TCP_SKB_CB(skb)->seq == tp->rcv_nxt &&
	    !after(TCP_SKB_CB(skb)->ack_seq, tp->snd_nxt)) {
		int tcp_header_len = tp->tcp_header_len;

		/* Timestamp header prediction: tcp_header_len
		 * is automatically equal to th->doff*4 due to pred_flags
		 * match.
		 */

		/* Check timestamp */
		if (tcp_header_len == sizeof(struct tcphdr) + TCPOLEN_TSTAMP_ALIGNED) {
			/* No? Slow path! */
			if (!tcp_parse_aligned_timestamp(tp, th))
				goto slow_path;

			/* If PAWS failed, check it more carefully in slow path */
			if ((s32)(tp->rx_opt.rcv_tsval - tp->rx_opt.ts_recent) < 0)
				goto slow_path;

			/* DO NOT update ts_recent here, if checksum fails
			 * and timestamp was corrupted part, it will result
			 * in a hung connection since we will drop all
			 * future packets due to the PAWS test.
			 */
		}

		if (len <= tcp_header_len) {
			/* Bulk data transfer: sender */
			if (len == tcp_header_len) {
				/* Predicted packet is in window by definition.
				 * seq == rcv_nxt and rcv_wup <= rcv_nxt.
				 * Hence, check seq<=rcv_wup reduces to:
				 */
				if (tcp_header_len ==
				    (sizeof(struct tcphdr) + TCPOLEN_TSTAMP_ALIGNED) &&
				    tp->rcv_nxt == tp->rcv_wup)
					tcp_store_ts_recent(tp);

				/* We know that such packets are checksummed
				 * on entry.
				 */
				tcp_ack(sk, skb, 0);
				__kfree_skb(skb);
				tcp_data_snd_check(sk);
				/* When receiving pure ack in fast path, update
				 * last ts ecr directly instead of calling
				 * tcp_rcv_rtt_measure_ts()
				 */
				tp->rcv_rtt_last_tsecr = tp->rx_opt.rcv_tsecr;
				return;
			} else { /* Header too small */
				TCP_INC_STATS(sock_net(sk), TCP_MIB_INERRS);
				goto discard;
			}
		} else {
			int eaten = 0;
			bool fragstolen = false;

			if (tcp_checksum_complete(skb))
				goto csum_error;

			if ((int)skb->truesize > sk->sk_forward_alloc)
				goto step5;

			/* Predicted packet is in window by definition.
			 * seq == rcv_nxt and rcv_wup <= rcv_nxt.
			 * Hence, check seq<=rcv_wup reduces to:
			 */
			if (tcp_header_len ==
			    (sizeof(struct tcphdr) + TCPOLEN_TSTAMP_ALIGNED) &&
			    tp->rcv_nxt == tp->rcv_wup)
				tcp_store_ts_recent(tp);

			tcp_rcv_rtt_measure_ts(sk, skb);

			NET_INC_STATS(sock_net(sk), LINUX_MIB_TCPHPHITS);

			/* Bulk data transfer: receiver */
			__skb_pull(skb, tcp_header_len);
			eaten = tcp_queue_rcv(sk, skb, &fragstolen);

			tcp_event_data_recv(sk, skb);

			if (TCP_SKB_CB(skb)->ack_seq != tp->snd_una) {
				/* Well, only one small jumplet in fast path... */
				tcp_ack(sk, skb, FLAG_DATA);
				tcp_data_snd_check(sk);
				if (!inet_csk_ack_scheduled(sk))
					goto no_ack;
			} else {
				tcp_update_wl(tp, TCP_SKB_CB(skb)->seq);
			}

			__tcp_ack_snd_check(sk, 0);
no_ack:
			if (eaten)
				kfree_skb_partial(skb, fragstolen);
			tcp_data_ready(sk);
			return;
		}
	}

slow_path:
	if (len < (th->doff << 2) || tcp_checksum_complete(skb))
		goto csum_error;

	if (!th->ack && !th->rst && !th->syn)
		goto discard;

	/*
	 *	Standard slow path.
	 */

	if (!tcp_validate_incoming(sk, skb, th, 1))
		return;

step5:
	if (tcp_ack(sk, skb, FLAG_SLOWPATH | FLAG_UPDATE_TS_RECENT) < 0)
		goto discard;

	tcp_rcv_rtt_measure_ts(sk, skb);

	/* Process urgent data. */
	tcp_urg(sk, skb, th);

	/* step 7: process the segment text */
	tcp_data_queue(sk, skb);

	tcp_data_snd_check(sk);
	tcp_ack_snd_check(sk);
	return;

csum_error:
	TCP_INC_STATS(sock_net(sk), TCP_MIB_CSUMERRORS);
	TCP_INC_STATS(sock_net(sk), TCP_MIB_INERRS);

discard:
	tcp_drop(sk, skb);
}
EXPORT_SYMBOL(tcp_rcv_established);

void tcp_init_transfer(struct sock *sk, int bpf_op, struct sk_buff *skb)
{
	struct inet_connection_sock *icsk = inet_csk(sk);
	struct tcp_sock *tp = tcp_sk(sk);

	tcp_mtup_init(sk);
	icsk->icsk_af_ops->rebuild_header(sk);
	tcp_init_metrics(sk);

	/* Initialize the congestion window to start the transfer.
	 * Cut cwnd down to 1 per RFC5681 if SYN or SYN-ACK has been
	 * retransmitted. In light of RFC6298 more aggressive 1sec
	 * initRTO, we only reset cwnd when more than 1 SYN/SYN-ACK
	 * retransmission has occurred.
	 */
	if (tp->total_retrans > 1 && tp->undo_marker)
		tp->snd_cwnd = 1;
	else
		tp->snd_cwnd = tcp_init_cwnd(tp, __sk_dst_get(sk));
	tp->snd_cwnd_stamp = tcp_jiffies32;

	icsk->icsk_ca_initialized = 0;
	bpf_skops_established(sk, bpf_op, skb);
	if (!icsk->icsk_ca_initialized)
		tcp_init_congestion_control(sk);
	tcp_init_buffer_space(sk);
}

void tcp_finish_connect(struct sock *sk, struct sk_buff *skb)
{
	struct tcp_sock *tp = tcp_sk(sk);
	struct inet_connection_sock *icsk = inet_csk(sk);

	tcp_set_state(sk, TCP_ESTABLISHED);
	icsk->icsk_ack.lrcvtime = tcp_jiffies32;

	if (skb) {
		icsk->icsk_af_ops->sk_rx_dst_set(sk, skb);
		security_inet_conn_established(sk, skb);
		sk_mark_napi_id(sk, skb);
	}

	tcp_init_transfer(sk, BPF_SOCK_OPS_ACTIVE_ESTABLISHED_CB, skb);

	/* Prevent spurious tcp_cwnd_restart() on first data
	 * packet.
	 */
	tp->lsndtime = tcp_jiffies32;

	if (sock_flag(sk, SOCK_KEEPOPEN))
		inet_csk_reset_keepalive_timer(sk, keepalive_time_when(tp));

	if (!tp->rx_opt.snd_wscale)
		__tcp_fast_path_on(tp, tp->snd_wnd);
	else
		tp->pred_flags = 0;
}

static bool tcp_rcv_fastopen_synack(struct sock *sk, struct sk_buff *synack,
				    struct tcp_fastopen_cookie *cookie)
{
	struct tcp_sock *tp = tcp_sk(sk);
	struct sk_buff *data = tp->syn_data ? tcp_rtx_queue_head(sk) : NULL;
	u16 mss = tp->rx_opt.mss_clamp, try_exp = 0;
	bool syn_drop = false;

	if (mss == tp->rx_opt.user_mss) {
		struct tcp_options_received opt;

		/* Get original SYNACK MSS value if user MSS sets mss_clamp */
		tcp_clear_options(&opt);
		opt.user_mss = opt.mss_clamp = 0;
		tcp_parse_options(sock_net(sk), synack, &opt, 0, NULL);
		mss = opt.mss_clamp;
	}

	if (!tp->syn_fastopen) {
		/* Ignore an unsolicited cookie */
		cookie->len = -1;
	} else if (tp->total_retrans) {
		/* SYN timed out and the SYN-ACK neither has a cookie nor
		 * acknowledges data. Presumably the remote received only
		 * the retransmitted (regular) SYNs: either the original
		 * SYN-data or the corresponding SYN-ACK was dropped.
		 */
		syn_drop = (cookie->len < 0 && data);
	} else if (cookie->len < 0 && !tp->syn_data) {
		/* We requested a cookie but didn't get it. If we did not use
		 * the (old) exp opt format then try so next time (try_exp=1).
		 * Otherwise we go back to use the RFC7413 opt (try_exp=2).
		 */
		try_exp = tp->syn_fastopen_exp ? 2 : 1;
	}

	tcp_fastopen_cache_set(sk, mss, cookie, syn_drop, try_exp);

	if (data) { /* Retransmit unacked data in SYN */
		if (tp->total_retrans)
			tp->fastopen_client_fail = TFO_SYN_RETRANSMITTED;
		else
			tp->fastopen_client_fail = TFO_DATA_NOT_ACKED;
		skb_rbtree_walk_from(data) {
			if (__tcp_retransmit_skb(sk, data, 1))
				break;
		}
		tcp_rearm_rto(sk);
		NET_INC_STATS(sock_net(sk),
				LINUX_MIB_TCPFASTOPENACTIVEFAIL);
		return true;
	}
	tp->syn_data_acked = tp->syn_data;
	if (tp->syn_data_acked) {
		NET_INC_STATS(sock_net(sk), LINUX_MIB_TCPFASTOPENACTIVE);
		/* SYN-data is counted as two separate packets in tcp_ack() */
		if (tp->delivered > 1)
			--tp->delivered;
	}

	tcp_fastopen_add_skb(sk, synack);

	return false;
}

static void smc_check_reset_syn(struct tcp_sock *tp)
{
#if IS_ENABLED(CONFIG_SMC)
	if (static_branch_unlikely(&tcp_have_smc)) {
		if (tp->syn_smc && !tp->rx_opt.smc_ok)
			tp->syn_smc = 0;
	}
#endif
}

static void tcp_try_undo_spurious_syn(struct sock *sk)
{
	struct tcp_sock *tp = tcp_sk(sk);
	u32 syn_stamp;

	/* undo_marker is set when SYN or SYNACK times out. The timeout is
	 * spurious if the ACK's timestamp option echo value matches the
	 * original SYN timestamp.
	 */
	syn_stamp = tp->retrans_stamp;
	if (tp->undo_marker && syn_stamp && tp->rx_opt.saw_tstamp &&
	    syn_stamp == tp->rx_opt.rcv_tsecr)
		tp->undo_marker = 0;
}

static int tcp_rcv_synsent_state_process(struct sock *sk, struct sk_buff *skb,
					 const struct tcphdr *th)
{
	struct inet_connection_sock *icsk = inet_csk(sk);
	struct tcp_sock *tp = tcp_sk(sk);
	struct tcp_fastopen_cookie foc = { .len = -1 };
	int saved_clamp = tp->rx_opt.mss_clamp;
	bool fastopen_fail;

	tcp_parse_options(sock_net(sk), skb, &tp->rx_opt, 0, &foc);
	if (tp->rx_opt.saw_tstamp && tp->rx_opt.rcv_tsecr)
		tp->rx_opt.rcv_tsecr -= tp->tsoffset;

	if (th->ack) {
		/* rfc793:
		 * "If the state is SYN-SENT then
		 *    first check the ACK bit
		 *      If the ACK bit is set
		 *	  If SEG.ACK =< ISS, or SEG.ACK > SND.NXT, send
		 *        a reset (unless the RST bit is set, if so drop
		 *        the segment and return)"
		 */
		if (!after(TCP_SKB_CB(skb)->ack_seq, tp->snd_una) ||
		    after(TCP_SKB_CB(skb)->ack_seq, tp->snd_nxt)) {
			/* Previous FIN/ACK or RST/ACK might be ignored. */
			if (icsk->icsk_retransmits == 0)
				inet_csk_reset_xmit_timer(sk,
						ICSK_TIME_RETRANS,
						TCP_TIMEOUT_MIN, TCP_RTO_MAX);
			goto reset_and_undo;
		}

		if (tp->rx_opt.saw_tstamp && tp->rx_opt.rcv_tsecr &&
		    !between(tp->rx_opt.rcv_tsecr, tp->retrans_stamp,
			     tcp_time_stamp(tp))) {
			NET_INC_STATS(sock_net(sk),
					LINUX_MIB_PAWSACTIVEREJECTED);
			goto reset_and_undo;
		}

		/* Now ACK is acceptable.
		 *
		 * "If the RST bit is set
		 *    If the ACK was acceptable then signal the user "error:
		 *    connection reset", drop the segment, enter CLOSED state,
		 *    delete TCB, and return."
		 */

		if (th->rst) {
			tcp_reset(sk);
			goto discard;
		}

		/* rfc793:
		 *   "fifth, if neither of the SYN or RST bits is set then
		 *    drop the segment and return."
		 *
		 *    See note below!
		 *                                        --ANK(990513)
		 */
		if (!th->syn)
			goto discard_and_undo;

		/* rfc793:
		 *   "If the SYN bit is on ...
		 *    are acceptable then ...
		 *    (our SYN has been ACKed), change the connection
		 *    state to ESTABLISHED..."
		 */

		tcp_ecn_rcv_synack(tp, th);

		tcp_init_wl(tp, TCP_SKB_CB(skb)->seq);
		tcp_try_undo_spurious_syn(sk);
		tcp_ack(sk, skb, FLAG_SLOWPATH);

		/* Ok.. it's good. Set up sequence numbers and
		 * move to established.
		 */
		WRITE_ONCE(tp->rcv_nxt, TCP_SKB_CB(skb)->seq + 1);
		tp->rcv_wup = TCP_SKB_CB(skb)->seq + 1;

		/* RFC1323: The window in SYN & SYN/ACK segments is
		 * never scaled.
		 */
		tp->snd_wnd = ntohs(th->window);

		if (!tp->rx_opt.wscale_ok) {
			tp->rx_opt.snd_wscale = tp->rx_opt.rcv_wscale = 0;
			tp->window_clamp = min(tp->window_clamp, 65535U);
		}

		if (tp->rx_opt.saw_tstamp) {
			tp->rx_opt.tstamp_ok	   = 1;
			tp->tcp_header_len =
				sizeof(struct tcphdr) + TCPOLEN_TSTAMP_ALIGNED;
			tp->advmss	    -= TCPOLEN_TSTAMP_ALIGNED;
			tcp_store_ts_recent(tp);
		} else {
			tp->tcp_header_len = sizeof(struct tcphdr);
		}

		tcp_sync_mss(sk, icsk->icsk_pmtu_cookie);
		tcp_initialize_rcv_mss(sk);

		/* Remember, tcp_poll() does not lock socket!
		 * Change state from SYN-SENT only after copied_seq
		 * is initialized. */
		WRITE_ONCE(tp->copied_seq, tp->rcv_nxt);

		smc_check_reset_syn(tp);

		smp_mb();

		tcp_finish_connect(sk, skb);

		fastopen_fail = (tp->syn_fastopen || tp->syn_data) &&
				tcp_rcv_fastopen_synack(sk, skb, &foc);

		if (!sock_flag(sk, SOCK_DEAD)) {
			sk->sk_state_change(sk);
			sk_wake_async(sk, SOCK_WAKE_IO, POLL_OUT);
		}
		if (fastopen_fail)
			return -1;
		if (sk->sk_write_pending ||
		    icsk->icsk_accept_queue.rskq_defer_accept ||
		    inet_csk_in_pingpong_mode(sk)) {
			/* Save one ACK. Data will be ready after
			 * several ticks, if write_pending is set.
			 *
			 * It may be deleted, but with this feature tcpdumps
			 * look so _wonderfully_ clever, that I was not able
			 * to stand against the temptation 8)     --ANK
			 */
			inet_csk_schedule_ack(sk);
			tcp_enter_quickack_mode(sk, TCP_MAX_QUICKACKS);
			inet_csk_reset_xmit_timer(sk, ICSK_TIME_DACK,
						  TCP_DELACK_MAX, TCP_RTO_MAX);

discard:
			tcp_drop(sk, skb);
			return 0;
		} else {
			tcp_send_ack(sk);
		}
		return -1;
	}

	/* No ACK in the segment */

	if (th->rst) {
		/* rfc793:
		 * "If the RST bit is set
		 *
		 *      Otherwise (no ACK) drop the segment and return."
		 */

		goto discard_and_undo;
	}

	/* PAWS check. */
	if (tp->rx_opt.ts_recent_stamp && tp->rx_opt.saw_tstamp &&
	    tcp_paws_reject(&tp->rx_opt, 0))
		goto discard_and_undo;

	if (th->syn) {
		/* We see SYN without ACK. It is attempt of
		 * simultaneous connect with crossed SYNs.
		 * Particularly, it can be connect to self.
		 */
		tcp_set_state(sk, TCP_SYN_RECV);

		if (tp->rx_opt.saw_tstamp) {
			tp->rx_opt.tstamp_ok = 1;
			tcp_store_ts_recent(tp);
			tp->tcp_header_len =
				sizeof(struct tcphdr) + TCPOLEN_TSTAMP_ALIGNED;
		} else {
			tp->tcp_header_len = sizeof(struct tcphdr);
		}

		WRITE_ONCE(tp->rcv_nxt, TCP_SKB_CB(skb)->seq + 1);
		WRITE_ONCE(tp->copied_seq, tp->rcv_nxt);
		tp->rcv_wup = TCP_SKB_CB(skb)->seq + 1;

		/* RFC1323: The window in SYN & SYN/ACK segments is
		 * never scaled.
		 */
		tp->snd_wnd    = ntohs(th->window);
		tp->snd_wl1    = TCP_SKB_CB(skb)->seq;
		tp->max_window = tp->snd_wnd;

		tcp_ecn_rcv_syn(tp, th);

		tcp_mtup_init(sk);
		tcp_sync_mss(sk, icsk->icsk_pmtu_cookie);
		tcp_initialize_rcv_mss(sk);

		tcp_send_synack(sk);
#if 0
		/* Note, we could accept data and URG from this segment.
		 * There are no obstacles to make this (except that we must
		 * either change tcp_recvmsg() to prevent it from returning data
		 * before 3WHS completes per RFC793, or employ TCP Fast Open).
		 *
		 * However, if we ignore data in ACKless segments sometimes,
		 * we have no reasons to accept it sometimes.
		 * Also, seems the code doing it in step6 of tcp_rcv_state_process
		 * is not flawless. So, discard packet for sanity.
		 * Uncomment this return to process the data.
		 */
		return -1;
#else
		goto discard;
#endif
	}
	/* "fifth, if neither of the SYN or RST bits is set then
	 * drop the segment and return."
	 */

discard_and_undo:
	tcp_clear_options(&tp->rx_opt);
	tp->rx_opt.mss_clamp = saved_clamp;
	goto discard;

reset_and_undo:
	tcp_clear_options(&tp->rx_opt);
	tp->rx_opt.mss_clamp = saved_clamp;
	return 1;
}

static void tcp_rcv_synrecv_state_fastopen(struct sock *sk)
{
	struct request_sock *req;

	/* If we are still handling the SYNACK RTO, see if timestamp ECR allows
	 * undo. If peer SACKs triggered fast recovery, we can't undo here.
	 */
	if (inet_csk(sk)->icsk_ca_state == TCP_CA_Loss)
		tcp_try_undo_loss(sk, false);

	/* Reset rtx states to prevent spurious retransmits_timed_out() */
	tcp_sk(sk)->retrans_stamp = 0;
	inet_csk(sk)->icsk_retransmits = 0;

	/* Once we leave TCP_SYN_RECV or TCP_FIN_WAIT_1,
	 * we no longer need req so release it.
	 */
	req = rcu_dereference_protected(tcp_sk(sk)->fastopen_rsk,
					lockdep_sock_is_held(sk));
	reqsk_fastopen_remove(sk, req, false);

	/* Re-arm the timer because data may have been sent out.
	 * This is similar to the regular data transmission case
	 * when new data has just been ack'ed.
	 *
	 * (TFO) - we could try to be more aggressive and
	 * retransmitting any data sooner based on when they
	 * are sent out.
	 */
	tcp_rearm_rto(sk);
}

/*
 *	This function implements the receiving procedure of RFC 793 for
 *	all states except ESTABLISHED and TIME_WAIT.
 *	It's called from both tcp_v4_rcv and tcp_v6_rcv and should be
 *	address independent.
 */

int tcp_rcv_state_process(struct sock *sk, struct sk_buff *skb)
{
	struct tcp_sock *tp = tcp_sk(sk);
	struct inet_connection_sock *icsk = inet_csk(sk);
	const struct tcphdr *th = tcp_hdr(skb);
	struct request_sock *req;
	int queued = 0;
	bool acceptable;

	switch (sk->sk_state) {
	case TCP_CLOSE:
		goto discard;

	case TCP_LISTEN:
		if (th->ack)
			return 1;

		if (th->rst)
			goto discard;

		if (th->syn) {
			if (th->fin)
				goto discard;
			/* It is possible that we process SYN packets from backlog,
			 * so we need to make sure to disable BH and RCU right there.
			 */
			rcu_read_lock();
			local_bh_disable();
			acceptable = icsk->icsk_af_ops->conn_request(sk, skb) >= 0;
			local_bh_enable();
			rcu_read_unlock();

			if (!acceptable)
				return 1;
			consume_skb(skb);
			return 0;
		}
		goto discard;

	case TCP_SYN_SENT:
		tp->rx_opt.saw_tstamp = 0;
		tcp_mstamp_refresh(tp);
		queued = tcp_rcv_synsent_state_process(sk, skb, th);
		if (queued >= 0)
			return queued;

		/* Do step6 onward by hand. */
		tcp_urg(sk, skb, th);
		__kfree_skb(skb);
		tcp_data_snd_check(sk);
		return 0;
	}

	tcp_mstamp_refresh(tp);
	tp->rx_opt.saw_tstamp = 0;
	req = rcu_dereference_protected(tp->fastopen_rsk,
					lockdep_sock_is_held(sk));
	if (req) {
		bool req_stolen;

		WARN_ON_ONCE(sk->sk_state != TCP_SYN_RECV &&
		    sk->sk_state != TCP_FIN_WAIT1);

		if (!tcp_check_req(sk, skb, req, true, &req_stolen))
			goto discard;
	}

	if (!th->ack && !th->rst && !th->syn)
		goto discard;

	if (!tcp_validate_incoming(sk, skb, th, 0))
		return 0;

	/* step 5: check the ACK field */
	acceptable = tcp_ack(sk, skb, FLAG_SLOWPATH |
				      FLAG_UPDATE_TS_RECENT |
				      FLAG_NO_CHALLENGE_ACK) > 0;

	if (!acceptable) {
		if (sk->sk_state == TCP_SYN_RECV)
			return 1;	/* send one RST */
		tcp_send_challenge_ack(sk, skb);
		goto discard;
	}
	switch (sk->sk_state) {
	case TCP_SYN_RECV:
		tp->delivered++; /* SYN-ACK delivery isn't tracked in tcp_ack */
		if (!tp->srtt_us)
			tcp_synack_rtt_meas(sk, req);

		if (req) {
			tcp_rcv_synrecv_state_fastopen(sk);
		} else {
			tcp_try_undo_spurious_syn(sk);
			tp->retrans_stamp = 0;
			tcp_init_transfer(sk, BPF_SOCK_OPS_PASSIVE_ESTABLISHED_CB,
					  skb);
			WRITE_ONCE(tp->copied_seq, tp->rcv_nxt);
		}
		smp_mb();
		tcp_set_state(sk, TCP_ESTABLISHED);
		sk->sk_state_change(sk);

		/* Note, that this wakeup is only for marginal crossed SYN case.
		 * Passively open sockets are not waked up, because
		 * sk->sk_sleep == NULL and sk->sk_socket == NULL.
		 */
		if (sk->sk_socket)
			sk_wake_async(sk, SOCK_WAKE_IO, POLL_OUT);

		tp->snd_una = TCP_SKB_CB(skb)->ack_seq;
		tp->snd_wnd = ntohs(th->window) << tp->rx_opt.snd_wscale;
		tcp_init_wl(tp, TCP_SKB_CB(skb)->seq);

		if (tp->rx_opt.tstamp_ok)
			tp->advmss -= TCPOLEN_TSTAMP_ALIGNED;

		if (!inet_csk(sk)->icsk_ca_ops->cong_control)
			tcp_update_pacing_rate(sk);

		/* Prevent spurious tcp_cwnd_restart() on first data packet */
		tp->lsndtime = tcp_jiffies32;

		tcp_initialize_rcv_mss(sk);
		tcp_fast_path_on(tp);
		break;

	case TCP_FIN_WAIT1: {
		int tmo;

		if (req)
			tcp_rcv_synrecv_state_fastopen(sk);

		if (tp->snd_una != tp->write_seq)
			break;

		tcp_set_state(sk, TCP_FIN_WAIT2);
		sk->sk_shutdown |= SEND_SHUTDOWN;

		sk_dst_confirm(sk);

		if (!sock_flag(sk, SOCK_DEAD)) {
			/* Wake up lingering close() */
			sk->sk_state_change(sk);
			break;
		}

		if (tp->linger2 < 0) {
			tcp_done(sk);
			NET_INC_STATS(sock_net(sk), LINUX_MIB_TCPABORTONDATA);
			return 1;
		}
		if (TCP_SKB_CB(skb)->end_seq != TCP_SKB_CB(skb)->seq &&
		    after(TCP_SKB_CB(skb)->end_seq - th->fin, tp->rcv_nxt)) {
			/* Receive out of order FIN after close() */
			if (tp->syn_fastopen && th->fin)
				tcp_fastopen_active_disable(sk);
			tcp_done(sk);
			NET_INC_STATS(sock_net(sk), LINUX_MIB_TCPABORTONDATA);
			return 1;
		}

		tmo = tcp_fin_time(sk);
		if (tmo > TCP_TIMEWAIT_LEN) {
			inet_csk_reset_keepalive_timer(sk, tmo - TCP_TIMEWAIT_LEN);
		} else if (th->fin || sock_owned_by_user(sk)) {
			/* Bad case. We could lose such FIN otherwise.
			 * It is not a big problem, but it looks confusing
			 * and not so rare event. We still can lose it now,
			 * if it spins in bh_lock_sock(), but it is really
			 * marginal case.
			 */
			inet_csk_reset_keepalive_timer(sk, tmo);
		} else {
			tcp_time_wait(sk, TCP_FIN_WAIT2, tmo);
			goto discard;
		}
		break;
	}

	case TCP_CLOSING:
		if (tp->snd_una == tp->write_seq) {
			tcp_time_wait(sk, TCP_TIME_WAIT, 0);
			goto discard;
		}
		break;

	case TCP_LAST_ACK:
		if (tp->snd_una == tp->write_seq) {
			tcp_update_metrics(sk);
			tcp_done(sk);
			goto discard;
		}
		break;
	}

	/* step 6: check the URG bit */
	tcp_urg(sk, skb, th);

	/* step 7: process the segment text */
	switch (sk->sk_state) {
	case TCP_CLOSE_WAIT:
	case TCP_CLOSING:
	case TCP_LAST_ACK:
		if (!before(TCP_SKB_CB(skb)->seq, tp->rcv_nxt)) {
			if (sk_is_mptcp(sk))
				mptcp_incoming_options(sk, skb);
			break;
		}
		fallthrough;
	case TCP_FIN_WAIT1:
	case TCP_FIN_WAIT2:
		/* RFC 793 says to queue data in these states,
		 * RFC 1122 says we MUST send a reset.
		 * BSD 4.4 also does reset.
		 */
		if (sk->sk_shutdown & RCV_SHUTDOWN) {
			if (TCP_SKB_CB(skb)->end_seq != TCP_SKB_CB(skb)->seq &&
			    after(TCP_SKB_CB(skb)->end_seq - th->fin, tp->rcv_nxt)) {
				NET_INC_STATS(sock_net(sk), LINUX_MIB_TCPABORTONDATA);
				tcp_reset(sk);
				return 1;
			}
		}
		fallthrough;
	case TCP_ESTABLISHED:
		tcp_data_queue(sk, skb);
		queued = 1;
		break;
	}

	/* tcp_data could move socket to TIME-WAIT */
	if (sk->sk_state != TCP_CLOSE) {
		tcp_data_snd_check(sk);
		tcp_ack_snd_check(sk);
	}

	if (!queued) {
discard:
		tcp_drop(sk, skb);
	}
	return 0;
}
EXPORT_SYMBOL(tcp_rcv_state_process);

static inline void pr_drop_req(struct request_sock *req, __u16 port, int family)
{
	struct inet_request_sock *ireq = inet_rsk(req);

	if (family == AF_INET)
		net_dbg_ratelimited("drop open request from %pI4/%u\n",
				    &ireq->ir_rmt_addr, port);
#if IS_ENABLED(CONFIG_IPV6)
	else if (family == AF_INET6)
		net_dbg_ratelimited("drop open request from %pI6/%u\n",
				    &ireq->ir_v6_rmt_addr, port);
#endif
}

/* RFC3168 : 6.1.1 SYN packets must not have ECT/ECN bits set
 *
 * If we receive a SYN packet with these bits set, it means a
 * network is playing bad games with TOS bits. In order to
 * avoid possible false congestion notifications, we disable
 * TCP ECN negotiation.
 *
 * Exception: tcp_ca wants ECN. This is required for DCTCP
 * congestion control: Linux DCTCP asserts ECT on all packets,
 * including SYN, which is most optimal solution; however,
 * others, such as FreeBSD do not.
 *
 * Exception: At least one of the reserved bits of the TCP header (th->res1) is
 * set, indicating the use of a future TCP extension (such as AccECN). See
 * RFC8311 §4.3 which updates RFC3168 to allow the development of such
 * extensions.
 */
static void tcp_ecn_create_request(struct request_sock *req,
				   const struct sk_buff *skb,
				   const struct sock *listen_sk,
				   const struct dst_entry *dst)
{
	const struct tcphdr *th = tcp_hdr(skb);
	const struct net *net = sock_net(listen_sk);
	bool th_ecn = th->ece && th->cwr;
	bool ect, ecn_ok;
	u32 ecn_ok_dst;

	if (!th_ecn)
		return;

	ect = !INET_ECN_is_not_ect(TCP_SKB_CB(skb)->ip_dsfield);
	ecn_ok_dst = dst_feature(dst, DST_FEATURE_ECN_MASK);
	ecn_ok = net->ipv4.sysctl_tcp_ecn || ecn_ok_dst;

	if (((!ect || th->res1) && ecn_ok) || tcp_ca_needs_ecn(listen_sk) ||
	    (ecn_ok_dst & DST_FEATURE_ECN_CA) ||
	    tcp_bpf_ca_needs_ecn((struct sock *)req))
		inet_rsk(req)->ecn_ok = 1;
}

static void tcp_openreq_init(struct request_sock *req,
			     const struct tcp_options_received *rx_opt,
			     struct sk_buff *skb, const struct sock *sk)
{
	struct inet_request_sock *ireq = inet_rsk(req);

	req->rsk_rcv_wnd = 0;		/* So that tcp_send_synack() knows! */
	tcp_rsk(req)->rcv_isn = TCP_SKB_CB(skb)->seq;
	tcp_rsk(req)->rcv_nxt = TCP_SKB_CB(skb)->seq + 1;
	tcp_rsk(req)->snt_synack = 0;
	tcp_rsk(req)->last_oow_ack_time = 0;
	req->mss = rx_opt->mss_clamp;
	req->ts_recent = rx_opt->saw_tstamp ? rx_opt->rcv_tsval : 0;
	ireq->tstamp_ok = rx_opt->tstamp_ok;
	ireq->sack_ok = rx_opt->sack_ok;
	ireq->snd_wscale = rx_opt->snd_wscale;
	ireq->wscale_ok = rx_opt->wscale_ok;
	ireq->acked = 0;
	ireq->ecn_ok = 0;
	ireq->ir_rmt_port = tcp_hdr(skb)->source;
	ireq->ir_num = ntohs(tcp_hdr(skb)->dest);
	ireq->ir_mark = inet_request_mark(sk, skb);
#if IS_ENABLED(CONFIG_SMC)
	ireq->smc_ok = rx_opt->smc_ok;
#endif
}

struct request_sock *inet_reqsk_alloc(const struct request_sock_ops *ops,
				      struct sock *sk_listener,
				      bool attach_listener)
{
	struct request_sock *req = reqsk_alloc(ops, sk_listener,
					       attach_listener);

	if (req) {
		struct inet_request_sock *ireq = inet_rsk(req);

		ireq->ireq_opt = NULL;
#if IS_ENABLED(CONFIG_IPV6)
		ireq->pktopts = NULL;
#endif
		atomic64_set(&ireq->ir_cookie, 0);
		ireq->ireq_state = TCP_NEW_SYN_RECV;
		write_pnet(&ireq->ireq_net, sock_net(sk_listener));
		ireq->ireq_family = sk_listener->sk_family;
	}

	return req;
}
EXPORT_SYMBOL(inet_reqsk_alloc);

/*
 * Return true if a syncookie should be sent
 */
static bool tcp_syn_flood_action(const struct sock *sk, const char *proto)
{
	struct request_sock_queue *queue = &inet_csk(sk)->icsk_accept_queue;
	const char *msg = "Dropping request";
	bool want_cookie = false;
	struct net *net = sock_net(sk);

#ifdef CONFIG_SYN_COOKIES
	if (net->ipv4.sysctl_tcp_syncookies) {
		msg = "Sending cookies";
		want_cookie = true;
		__NET_INC_STATS(sock_net(sk), LINUX_MIB_TCPREQQFULLDOCOOKIES);
	} else
#endif
		__NET_INC_STATS(sock_net(sk), LINUX_MIB_TCPREQQFULLDROP);

	if (!queue->synflood_warned &&
	    net->ipv4.sysctl_tcp_syncookies != 2 &&
	    xchg(&queue->synflood_warned, 1) == 0)
		net_info_ratelimited("%s: Possible SYN flooding on port %d. %s.  Check SNMP counters.\n",
				     proto, sk->sk_num, msg);

	return want_cookie;
}

static void tcp_reqsk_record_syn(const struct sock *sk,
				 struct request_sock *req,
				 const struct sk_buff *skb)
{
	if (tcp_sk(sk)->save_syn) {
		u32 len = skb_network_header_len(skb) + tcp_hdrlen(skb);
		struct saved_syn *saved_syn;
		u32 mac_hdrlen;
		void *base;

		if (tcp_sk(sk)->save_syn == 2) {  /* Save full header. */
			base = skb_mac_header(skb);
			mac_hdrlen = skb_mac_header_len(skb);
			len += mac_hdrlen;
		} else {
			base = skb_network_header(skb);
			mac_hdrlen = 0;
		}

		saved_syn = kmalloc(struct_size(saved_syn, data, len),
				    GFP_ATOMIC);
		if (saved_syn) {
			saved_syn->mac_hdrlen = mac_hdrlen;
			saved_syn->network_hdrlen = skb_network_header_len(skb);
			saved_syn->tcp_hdrlen = tcp_hdrlen(skb);
			memcpy(saved_syn->data, base, len);
			req->saved_syn = saved_syn;
		}
	}
}

/* If a SYN cookie is required and supported, returns a clamped MSS value to be
 * used for SYN cookie generation.
 */
u16 tcp_get_syncookie_mss(struct request_sock_ops *rsk_ops,
			  const struct tcp_request_sock_ops *af_ops,
			  struct sock *sk, struct tcphdr *th)
{
	struct tcp_sock *tp = tcp_sk(sk);
	u16 mss;

	if (sock_net(sk)->ipv4.sysctl_tcp_syncookies != 2 &&
	    !inet_csk_reqsk_queue_is_full(sk))
		return 0;

	if (!tcp_syn_flood_action(sk, rsk_ops->slab_name))
		return 0;

	if (sk_acceptq_is_full(sk)) {
		NET_INC_STATS(sock_net(sk), LINUX_MIB_LISTENOVERFLOWS);
		return 0;
	}

	mss = tcp_parse_mss_option(th, tp->rx_opt.user_mss);
	if (!mss)
		mss = af_ops->mss_clamp;

	return mss;
}
EXPORT_SYMBOL_GPL(tcp_get_syncookie_mss);

int tcp_conn_request(struct request_sock_ops *rsk_ops,
		     const struct tcp_request_sock_ops *af_ops,
		     struct sock *sk, struct sk_buff *skb)
{
	struct tcp_fastopen_cookie foc = { .len = -1 };
	__u32 isn = TCP_SKB_CB(skb)->tcp_tw_isn;
	struct tcp_options_received tmp_opt;
	struct tcp_sock *tp = tcp_sk(sk);
	struct net *net = sock_net(sk);
	struct sock *fastopen_sk = NULL;
	struct request_sock *req;
	bool want_cookie = false;
	struct dst_entry *dst;
	struct flowi fl;

	/* TW buckets are converted to open requests without
	 * limitations, they conserve resources and peer is
	 * evidently real one.
	 */
	if ((net->ipv4.sysctl_tcp_syncookies == 2 ||
	     inet_csk_reqsk_queue_is_full(sk)) && !isn) {
		want_cookie = tcp_syn_flood_action(sk, rsk_ops->slab_name);
		if (!want_cookie)
			goto drop;
	}

	if (sk_acceptq_is_full(sk)) {
		NET_INC_STATS(sock_net(sk), LINUX_MIB_LISTENOVERFLOWS);
		goto drop;
	}

	req = inet_reqsk_alloc(rsk_ops, sk, !want_cookie);
	if (!req)
		goto drop;

	req->syncookie = want_cookie;
	tcp_rsk(req)->af_specific = af_ops;
	tcp_rsk(req)->ts_off = 0;
#if IS_ENABLED(CONFIG_MPTCP)
	tcp_rsk(req)->is_mptcp = 0;
#endif

	tcp_clear_options(&tmp_opt);
	tmp_opt.mss_clamp = af_ops->mss_clamp;
	tmp_opt.user_mss  = tp->rx_opt.user_mss;
	tcp_parse_options(sock_net(sk), skb, &tmp_opt, 0,
			  want_cookie ? NULL : &foc);

	if (want_cookie && !tmp_opt.saw_tstamp)
		tcp_clear_options(&tmp_opt);

	if (IS_ENABLED(CONFIG_SMC) && want_cookie)
		tmp_opt.smc_ok = 0;

	tmp_opt.tstamp_ok = tmp_opt.saw_tstamp;
	tcp_openreq_init(req, &tmp_opt, skb, sk);
	inet_rsk(req)->no_srccheck = inet_sk(sk)->transparent;

	/* Note: tcp_v6_init_req() might override ir_iif for link locals */
	inet_rsk(req)->ir_iif = inet_request_bound_dev_if(sk, skb);

	af_ops->init_req(req, sk, skb);

	if (security_inet_conn_request(sk, skb, req))
		goto drop_and_free;

	if (tmp_opt.tstamp_ok)
		tcp_rsk(req)->ts_off = af_ops->init_ts_off(net, skb);

	dst = af_ops->route_req(sk, &fl, req);
	if (!dst)
		goto drop_and_free;

	if (!want_cookie && !isn) {
		/* Kill the following clause, if you dislike this way. */
		if (!net->ipv4.sysctl_tcp_syncookies &&
		    (net->ipv4.sysctl_max_syn_backlog - inet_csk_reqsk_queue_len(sk) <
		     (net->ipv4.sysctl_max_syn_backlog >> 2)) &&
		    !tcp_peer_is_proven(req, dst)) {
			/* Without syncookies last quarter of
			 * backlog is filled with destinations,
			 * proven to be alive.
			 * It means that we continue to communicate
			 * to destinations, already remembered
			 * to the moment of synflood.
			 */
			pr_drop_req(req, ntohs(tcp_hdr(skb)->source),
				    rsk_ops->family);
			goto drop_and_release;
		}

		isn = af_ops->init_seq(skb);
	}

	tcp_ecn_create_request(req, skb, sk, dst);

	if (want_cookie) {
		isn = cookie_init_sequence(af_ops, sk, skb, &req->mss);
		if (!tmp_opt.tstamp_ok)
			inet_rsk(req)->ecn_ok = 0;
	}

	tcp_rsk(req)->snt_isn = isn;
	tcp_rsk(req)->txhash = net_tx_rndhash();
	tcp_rsk(req)->syn_tos = TCP_SKB_CB(skb)->ip_dsfield;
	tcp_openreq_init_rwin(req, sk, dst);
	sk_rx_queue_set(req_to_sk(req), skb);
	if (!want_cookie) {
		tcp_reqsk_record_syn(sk, req, skb);
		fastopen_sk = tcp_try_fastopen(sk, skb, req, &foc, dst);
	}
	if (fastopen_sk) {
		af_ops->send_synack(fastopen_sk, dst, &fl, req,
				    &foc, TCP_SYNACK_FASTOPEN, skb);
		/* Add the child socket directly into the accept queue */
		if (!inet_csk_reqsk_queue_add(sk, req, fastopen_sk)) {
			reqsk_fastopen_remove(fastopen_sk, req, false);
			bh_unlock_sock(fastopen_sk);
			sock_put(fastopen_sk);
			goto drop_and_free;
		}
		sk->sk_data_ready(sk);
		bh_unlock_sock(fastopen_sk);
		sock_put(fastopen_sk);
	} else {
		tcp_rsk(req)->tfo_listener = false;
		if (!want_cookie)
			inet_csk_reqsk_queue_hash_add(sk, req,
				tcp_timeout_init((struct sock *)req));
		af_ops->send_synack(sk, dst, &fl, req, &foc,
				    !want_cookie ? TCP_SYNACK_NORMAL :
						   TCP_SYNACK_COOKIE,
				    skb);
		if (want_cookie) {
			reqsk_free(req);
			return 0;
		}
	}
	reqsk_put(req);
	return 0;

drop_and_release:
	dst_release(dst);
drop_and_free:
	__reqsk_free(req);
drop:
	tcp_listendrop(sk);
	return 0;
}
EXPORT_SYMBOL(tcp_conn_request);<|MERGE_RESOLUTION|>--- conflicted
+++ resolved
@@ -944,6 +944,7 @@
 	u64	last_sackt;
 	u32	reord;
 	u32	sack_delivered;
+	u32	delivered_bytes;
 	int	flag;
 	unsigned int mss_now;
 	struct rate_sample *rate;
@@ -1245,23 +1246,6 @@
 	return true;
 }
 
-<<<<<<< HEAD
-struct tcp_sacktag_state {
-	u32	reord;
-	u32	delivered_bytes;
-	/* Timestamps for earliest and latest never-retransmitted segment
-	 * that was SACKed. RTO needs the earliest RTT to stay conservative,
-	 * but congestion control should still get an accurate delay signal.
-	 */
-	u64	first_sackt;
-	u64	last_sackt;
-	struct rate_sample *rate;
-	int	flag;
-	unsigned int mss_now;
-};
-
-=======
->>>>>>> 2c85ebc5
 /* Check if skb is fully within the SACK block. In presence of GSO skbs,
  * the incoming SACK may not exactly match but we can find smaller MSS
  * aligned portion of it that matches. Therefore we might need to fragment
@@ -1380,13 +1364,9 @@
 		sacked |= TCPCB_SACKED_ACKED;
 		state->flag |= FLAG_DATA_SACKED;
 		tp->sacked_out += pcount;
-<<<<<<< HEAD
-		tp->delivered += pcount;  /* Out-of-order packets delivered */
-		state->delivered_bytes += plen;
-=======
 		/* Out-of-order packets delivered */
 		state->sack_delivered += pcount;
->>>>>>> 2c85ebc5
+		state->delivered_bytes += plen;
 
 		/* Lost marker hint past SACKed? Tweak RFC3517 cnt */
 		if (tp->lost_skb_hint &&
@@ -3235,13 +3215,9 @@
 
 		if (sacked & TCPCB_SACKED_ACKED) {
 			tp->sacked_out -= acked_pcount;
+			sack->delivered_bytes -= skb->len;
 		} else if (tcp_is_sack(tp)) {
-<<<<<<< HEAD
-			tp->delivered += acked_pcount;
-			sack->delivered_bytes += skb->len;
-=======
 			tcp_count_delivered(tp, acked_pcount, ece_ack);
->>>>>>> 2c85ebc5
 			if (!tcp_skb_spurious_retrans(tp, skb))
 				tcp_rack_advance(tp, sacked, scb->end_seq,
 						 tcp_skb_timestamp_us(skb));
@@ -3334,9 +3310,6 @@
 			if (flag & FLAG_RETRANS_DATA_ACKED)
 				flag &= ~FLAG_ORIG_SACK_ACKED;
 
-			sack->delivered_bytes = (skb ?
-						 TCP_SKB_CB(skb)->seq :
-						 tp->snd_una) - prior_snd_una;
 		} else {
 			int delta;
 
@@ -3347,6 +3320,10 @@
 			delta = prior_sacked - tp->sacked_out;
 			tp->lost_cnt_hint -= min(tp->lost_cnt_hint, delta);
 		}
+
+		sack->delivered_bytes = (skb ?
+					 TCP_SKB_CB(skb)->seq :
+					 tp->snd_una) - prior_snd_una;
 	} else if (skb && rtt_update && sack_rtt_us >= 0 &&
 		   sack_rtt_us > tcp_stamp_us_delta(tp->tcp_mstamp,
 						    tcp_skb_timestamp_us(skb))) {
