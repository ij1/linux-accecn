// SPDX-License-Identifier: GPL-2.0
/*
 * INET		An implementation of the TCP/IP protocol suite for the LINUX
 *		operating system.  INET is implemented using the  BSD Socket
 *		interface as the means of communication with the user level.
 *
 *		Implementation of the Transmission Control Protocol(TCP).
 *
 * Authors:	Ross Biro
 *		Fred N. van Kempen, <waltje@uWalt.NL.Mugnet.ORG>
 *		Mark Evans, <evansmp@uhura.aston.ac.uk>
 *		Corey Minyard <wf-rch!minyard@relay.EU.net>
 *		Florian La Roche, <flla@stud.uni-sb.de>
 *		Charles Hedrick, <hedrick@klinzhai.rutgers.edu>
 *		Linus Torvalds, <torvalds@cs.helsinki.fi>
 *		Alan Cox, <gw4pts@gw4pts.ampr.org>
 *		Matthew Dillon, <dillon@apollo.west.oic.com>
 *		Arnt Gulbrandsen, <agulbra@nvg.unit.no>
 *		Jorge Cwik, <jorge@laser.satlink.net>
 */

/*
 * Changes:
 *		Pedro Roque	:	Fast Retransmit/Recovery.
 *					Two receive queues.
 *					Retransmit queue handled by TCP.
 *					Better retransmit timer handling.
 *					New congestion avoidance.
 *					Header prediction.
 *					Variable renaming.
 *
 *		Eric		:	Fast Retransmit.
 *		Randy Scott	:	MSS option defines.
 *		Eric Schenk	:	Fixes to slow start algorithm.
 *		Eric Schenk	:	Yet another double ACK bug.
 *		Eric Schenk	:	Delayed ACK bug fixes.
 *		Eric Schenk	:	Floyd style fast retrans war avoidance.
 *		David S. Miller	:	Don't allow zero congestion window.
 *		Eric Schenk	:	Fix retransmitter so that it sends
 *					next packet on ack of previous packet.
 *		Andi Kleen	:	Moved open_request checking here
 *					and process RSTs for open_requests.
 *		Andi Kleen	:	Better prune_queue, and other fixes.
 *		Andrey Savochkin:	Fix RTT measurements in the presence of
 *					timestamps.
 *		Andrey Savochkin:	Check sequence numbers correctly when
 *					removing SACKs due to in sequence incoming
 *					data segments.
 *		Andi Kleen:		Make sure we never ack data there is not
 *					enough room for. Also make this condition
 *					a fatal error if it might still happen.
 *		Andi Kleen:		Add tcp_measure_rcv_mss to make
 *					connections with MSS<min(MTU,ann. MSS)
 *					work without delayed acks.
 *		Andi Kleen:		Process packets with PSH set in the
 *					fast path.
 *		J Hadi Salim:		ECN support
 *	 	Andrei Gurtov,
 *		Pasi Sarolahti,
 *		Panu Kuhlberg:		Experimental audit of TCP (re)transmission
 *					engine. Lots of bugs are found.
 *		Pasi Sarolahti:		F-RTO for dealing with spurious RTOs
 */

#define pr_fmt(fmt) "TCP: " fmt

#include <linux/mm.h>
#include <linux/slab.h>
#include <linux/module.h>
#include <linux/sysctl.h>
#include <linux/kernel.h>
#include <linux/prefetch.h>
#include <net/dst.h>
#include <net/tcp.h>
#include <net/inet_common.h>
#include <linux/ipsec.h>
#include <asm/unaligned.h>
#include <linux/errqueue.h>
#include <trace/events/tcp.h>
#include <linux/jump_label_ratelimit.h>
#include <net/busy_poll.h>
#include <net/mptcp.h>

int sysctl_tcp_max_orphans __read_mostly = NR_FILE;

#define FLAG_DATA		0x01 /* Incoming frame contained data.		*/
#define FLAG_WIN_UPDATE		0x02 /* Incoming ACK was a window update.	*/
#define FLAG_DATA_ACKED		0x04 /* This ACK acknowledged new data.		*/
#define FLAG_RETRANS_DATA_ACKED	0x08 /* "" "" some of which was retransmitted.	*/
#define FLAG_SYN_ACKED		0x10 /* This ACK acknowledged SYN.		*/
#define FLAG_DATA_SACKED	0x20 /* New SACK.				*/
#define FLAG_ECE		0x40 /* ECE in this ACK				*/
#define FLAG_LOST_RETRANS	0x80 /* This ACK marks some retransmission lost */
#define FLAG_SLOWPATH		0x100 /* Do not skip RFC checks for window update.*/
#define FLAG_ORIG_SACK_ACKED	0x200 /* Never retransmitted data are (s)acked	*/
#define FLAG_SND_UNA_ADVANCED	0x400 /* Snd_una was changed (!= FLAG_DATA_ACKED) */
#define FLAG_DSACKING_ACK	0x800 /* SACK blocks contained D-SACK info */
#define FLAG_SET_XMIT_TIMER	0x1000 /* Set TLP or RTO timer */
#define FLAG_SACK_RENEGING	0x2000 /* snd_una advanced to a sacked seq */
#define FLAG_UPDATE_TS_RECENT	0x4000 /* tcp_replace_ts_recent() */
#define FLAG_NO_CHALLENGE_ACK	0x8000 /* do not call tcp_send_challenge_ack()	*/
#define FLAG_ACK_MAYBE_DELAYED	0x10000 /* Likely a delayed ACK */
#define FLAG_TS_PROGRESS	0x20000 /* Positive timestamp delta */

#define FLAG_ACKED		(FLAG_DATA_ACKED|FLAG_SYN_ACKED)
#define FLAG_NOT_DUP		(FLAG_DATA|FLAG_WIN_UPDATE|FLAG_ACKED)
#define FLAG_CA_ALERT		(FLAG_DATA_SACKED|FLAG_ECE|FLAG_DSACKING_ACK)
#define FLAG_FORWARD_PROGRESS	(FLAG_ACKED|FLAG_DATA_SACKED)

#define TCP_REMNANT (TCP_FLAG_FIN|TCP_FLAG_URG|TCP_FLAG_SYN|TCP_FLAG_PSH)
#define TCP_HP_BITS (~(TCP_RESERVED_BITS|TCP_FLAG_PSH))

#define REXMIT_NONE	0 /* no loss recovery to do */
#define REXMIT_LOST	1 /* retransmit packets marked lost */
#define REXMIT_NEW	2 /* FRTO-style transmit of unsent/new packets */

#if IS_ENABLED(CONFIG_TLS_DEVICE)
static DEFINE_STATIC_KEY_DEFERRED_FALSE(clean_acked_data_enabled, HZ);

void clean_acked_data_enable(struct inet_connection_sock *icsk,
			     void (*cad)(struct sock *sk, u32 ack_seq))
{
	icsk->icsk_clean_acked = cad;
	static_branch_deferred_inc(&clean_acked_data_enabled);
}
EXPORT_SYMBOL_GPL(clean_acked_data_enable);

void clean_acked_data_disable(struct inet_connection_sock *icsk)
{
	static_branch_slow_dec_deferred(&clean_acked_data_enabled);
	icsk->icsk_clean_acked = NULL;
}
EXPORT_SYMBOL_GPL(clean_acked_data_disable);

void clean_acked_data_flush(void)
{
	static_key_deferred_flush(&clean_acked_data_enabled);
}
EXPORT_SYMBOL_GPL(clean_acked_data_flush);
#endif

#ifdef CONFIG_CGROUP_BPF
static void bpf_skops_parse_hdr(struct sock *sk, struct sk_buff *skb)
{
	bool unknown_opt = tcp_sk(sk)->rx_opt.saw_unknown &&
		BPF_SOCK_OPS_TEST_FLAG(tcp_sk(sk),
				       BPF_SOCK_OPS_PARSE_UNKNOWN_HDR_OPT_CB_FLAG);
	bool parse_all_opt = BPF_SOCK_OPS_TEST_FLAG(tcp_sk(sk),
						    BPF_SOCK_OPS_PARSE_ALL_HDR_OPT_CB_FLAG);
	struct bpf_sock_ops_kern sock_ops;

	if (likely(!unknown_opt && !parse_all_opt))
		return;

	/* The skb will be handled in the
	 * bpf_skops_established() or
	 * bpf_skops_write_hdr_opt().
	 */
	switch (sk->sk_state) {
	case TCP_SYN_RECV:
	case TCP_SYN_SENT:
	case TCP_LISTEN:
		return;
	}

	sock_owned_by_me(sk);

	memset(&sock_ops, 0, offsetof(struct bpf_sock_ops_kern, temp));
	sock_ops.op = BPF_SOCK_OPS_PARSE_HDR_OPT_CB;
	sock_ops.is_fullsock = 1;
	sock_ops.sk = sk;
	bpf_skops_init_skb(&sock_ops, skb, tcp_hdrlen(skb));

	BPF_CGROUP_RUN_PROG_SOCK_OPS(&sock_ops);
}

static void bpf_skops_established(struct sock *sk, int bpf_op,
				  struct sk_buff *skb)
{
	struct bpf_sock_ops_kern sock_ops;

	sock_owned_by_me(sk);

	memset(&sock_ops, 0, offsetof(struct bpf_sock_ops_kern, temp));
	sock_ops.op = bpf_op;
	sock_ops.is_fullsock = 1;
	sock_ops.sk = sk;
	/* sk with TCP_REPAIR_ON does not have skb in tcp_finish_connect */
	if (skb)
		bpf_skops_init_skb(&sock_ops, skb, tcp_hdrlen(skb));

	BPF_CGROUP_RUN_PROG_SOCK_OPS(&sock_ops);
}
#else
static void bpf_skops_parse_hdr(struct sock *sk, struct sk_buff *skb)
{
}

static void bpf_skops_established(struct sock *sk, int bpf_op,
				  struct sk_buff *skb)
{
}
#endif

static void tcp_gro_dev_warn(struct sock *sk, const struct sk_buff *skb,
			     unsigned int len)
{
	static bool __once __read_mostly;

	if (!__once) {
		struct net_device *dev;

		__once = true;

		rcu_read_lock();
		dev = dev_get_by_index_rcu(sock_net(sk), skb->skb_iif);
		if (!dev || len >= dev->mtu)
			pr_warn("%s: Driver has suspect GRO implementation, TCP performance may be compromised.\n",
				dev ? dev->name : "Unknown driver");
		rcu_read_unlock();
	}
}

/* Adapt the MSS value used to make delayed ack decision to the
 * real world.
 */
static void tcp_measure_rcv_mss(struct sock *sk, const struct sk_buff *skb)
{
	struct inet_connection_sock *icsk = inet_csk(sk);
	const unsigned int lss = icsk->icsk_ack.last_seg_size;
	unsigned int len;

	icsk->icsk_ack.last_seg_size = 0;

	/* skb->len may jitter because of SACKs, even if peer
	 * sends good full-sized frames.
	 */
	len = skb_shinfo(skb)->gso_size ? : skb->len;
	if (len >= icsk->icsk_ack.rcv_mss) {
		icsk->icsk_ack.rcv_mss = min_t(unsigned int, len,
					       tcp_sk(sk)->advmss);
		/* Account for possibly-removed options */
		if (unlikely(len > icsk->icsk_ack.rcv_mss +
				   MAX_TCP_OPTION_SPACE))
			tcp_gro_dev_warn(sk, skb, len);
	} else {
		/* Otherwise, we make more careful check taking into account,
		 * that SACKs block is variable.
		 *
		 * "len" is invariant segment length, including TCP header.
		 */
		len += skb->data - skb_transport_header(skb);
		if (len >= TCP_MSS_DEFAULT + sizeof(struct tcphdr) ||
		    /* If PSH is not set, packet should be
		     * full sized, provided peer TCP is not badly broken.
		     * This observation (if it is correct 8)) allows
		     * to handle super-low mtu links fairly.
		     */
		    (len >= TCP_MIN_MSS + sizeof(struct tcphdr) &&
		     !(tcp_flag_word(tcp_hdr(skb)) & TCP_REMNANT))) {
			/* Subtract also invariant (if peer is RFC compliant),
			 * tcp header plus fixed timestamp option length.
			 * Resulting "len" is MSS free of SACK jitter.
			 */
			len -= tcp_sk(sk)->tcp_header_len;
			icsk->icsk_ack.last_seg_size = len;
			if (len == lss) {
				icsk->icsk_ack.rcv_mss = len;
				return;
			}
		}
		if (icsk->icsk_ack.pending & ICSK_ACK_PUSHED)
			icsk->icsk_ack.pending |= ICSK_ACK_PUSHED2;
		icsk->icsk_ack.pending |= ICSK_ACK_PUSHED;
	}
}

static void tcp_incr_quickack(struct sock *sk, unsigned int max_quickacks)
{
	struct inet_connection_sock *icsk = inet_csk(sk);
	unsigned int quickacks = tcp_sk(sk)->rcv_wnd / (2 * icsk->icsk_ack.rcv_mss);

	if (quickacks == 0)
		quickacks = 2;
	quickacks = min(quickacks, max_quickacks);
	if (quickacks > icsk->icsk_ack.quick)
		icsk->icsk_ack.quick = quickacks;
}

void tcp_enter_quickack_mode(struct sock *sk, unsigned int max_quickacks)
{
	struct inet_connection_sock *icsk = inet_csk(sk);

	tcp_incr_quickack(sk, max_quickacks);
	inet_csk_exit_pingpong_mode(sk);
	icsk->icsk_ack.ato = TCP_ATO_MIN;
}
EXPORT_SYMBOL(tcp_enter_quickack_mode);

/* Send ACKs quickly, if "quick" count is not exhausted
 * and the session is not interactive.
 */

static bool tcp_in_quickack_mode(struct sock *sk)
{
	const struct inet_connection_sock *icsk = inet_csk(sk);
	const struct dst_entry *dst = __sk_dst_get(sk);

	return (dst && dst_metric(dst, RTAX_QUICKACK)) ||
		(icsk->icsk_ack.quick && !inet_csk_in_pingpong_mode(sk));
}

static void tcp_count_delivered_ce(struct tcp_sock *tp, u32 ecn_count)
{
	tp->delivered_ce += ecn_count;
}

/* Updates the delivered and delivered_ce counts */
static void tcp_count_delivered(struct tcp_sock *tp, u32 delivered,
				bool ece_ack)
{
	tp->delivered += delivered;
	if (tcp_ecn_mode_rfc3168(tp) && ece_ack)
		tcp_count_delivered_ce(tp, delivered);
}

static void tcp_ecn_queue_cwr(struct tcp_sock *tp)
{
	/* Do not set CWR if in AccECN mode! */
	if (tcp_ecn_mode_rfc3168(tp))
		tp->ecn_flags |= TCP_ECN_QUEUE_CWR;
}

static void tcp_ecn_accept_cwr(struct sock *sk, const struct sk_buff *skb)
{
	struct tcp_sock *tp = tcp_sk(sk);

	if (tcp_ecn_mode_rfc3168(tp) && tcp_hdr(skb)->cwr) {
		tp->ecn_flags &= ~TCP_ECN_DEMAND_CWR;

		/* If the sender is telling us it has entered CWR, then its
		 * cwnd may be very low (even just 1 packet), so we should ACK
		 * immediately.
		 */
		if (TCP_SKB_CB(skb)->seq != TCP_SKB_CB(skb)->end_seq)
			inet_csk(sk)->icsk_ack.pending |= ICSK_ACK_NOW;
	}
}

static void tcp_ecn_withdraw_cwr(struct tcp_sock *tp)
{
	tp->ecn_flags &= ~TCP_ECN_QUEUE_CWR;
}

static void tcp_data_ecn_check(struct sock *sk, const struct sk_buff *skb)
{
	struct tcp_sock *tp = tcp_sk(sk);

	if (tcp_ecn_disabled(tp))
		return;

	switch (TCP_SKB_CB(skb)->ip_dsfield & INET_ECN_MASK) {
	case INET_ECN_NOT_ECT:
		/* Funny extension: if ECT is not set on a segment,
		 * and we already seen ECT on a previous segment,
		 * it is probably a retransmit with RFC3168 ECN.
		 */
		if (tp->ecn_flags & TCP_ECN_SEEN)
			tcp_enter_quickack_mode(sk, 2);
		break;
	case INET_ECN_CE:
		if (tcp_ca_needs_ecn(sk))
			tcp_ca_event(sk, CA_EVENT_ECN_IS_CE);

		if (!(tp->ecn_flags & TCP_ECN_DEMAND_CWR) &&
		    tcp_ecn_mode_rfc3168(tp)) {
			/* Better not delay acks, sender can have a very low cwnd */
			tcp_enter_quickack_mode(sk, 2);
			tp->ecn_flags |= TCP_ECN_DEMAND_CWR;
		}
		break;
	default:
		if (tcp_ca_needs_ecn(sk))
			tcp_ca_event(sk, CA_EVENT_ECN_NO_CE);
		break;
	}
}

/* §3.1.2 If a TCP server that implements AccECN receives a SYN with the three
 * TCP header flags (AE, CWR and ECE) set to any combination other than 000,
 * 011 or 111, it MUST negotiate the use of AccECN as if they had been set to
 * 111.
 */
static bool tcp_accecn_syn_requested(const struct tcphdr *th)
{
	u8 ace = tcp_accecn_ace(th);

	return ace && ace != 0x3;
}

/* Check ECN field transition to detect invalid transitions */
static bool tcp_ect_transition_valid(u8 snt, u8 rcv)
{
	if (rcv == snt)
		return true;

	/* Non-ECT altered to something or something became non-ECT */
	if ((snt == INET_ECN_NOT_ECT) || (rcv == INET_ECN_NOT_ECT))
		return false;
	/* CE -> ECT(0/1)? */
	if (snt == INET_ECN_CE)
		return false;
	return true;
}

bool tcp_accecn_validate_syn_feedback(struct sock *sk, u8 ace, u8 sent_ect)
{
	u8 ect = tcp_accecn_extract_syn_ect(ace);
	struct tcp_sock *tp = tcp_sk(sk);

	if (!sock_net(sk)->ipv4.sysctl_tcp_ecn_fallback)
		return true;

	if (!tcp_ect_transition_valid(sent_ect, ect)) {
		tp->ecn_fail = 1;
		return false;
	}

	return true;
}

/* See Table 2 of the AccECN draft */
static void tcp_ecn_rcv_synack(struct sock *sk, const struct sk_buff *skb,
			       const struct tcphdr *th,
			       u8 ip_dsfield)
{
	struct tcp_sock *tp = tcp_sk(sk);
	u8 ace = tcp_accecn_ace(th);

	switch (ace) {
	case 0x0:
	case 0x7:
		tcp_ecn_mode_set(tp, TCP_ECN_DISABLED);
		break;
	case 0x1:
	case 0x5:
		if (tcp_ecn_mode_pending(tp))
			/* Downgrade from AccECN, or requested initially */
			tcp_ecn_mode_set(tp, TCP_ECN_MODE_RFC3168);
		break;
	default:
		tcp_ecn_mode_set(tp, TCP_ECN_MODE_ACCECN);
		tp->syn_ect_rcv = ip_dsfield & INET_ECN_MASK;
		if (tp->rx_opt.accecn >= 0 &&
		    tp->saw_accecn_opt < TCP_ACCECN_OPT_COUNTER_SEEN) {
			tp->saw_accecn_opt = tcp_accecn_option_init(skb,
								    tp->rx_opt.accecn);
			tp->accecn_opt_demand = 2;
		}
		if (tcp_accecn_validate_syn_feedback(sk, ace, tp->syn_ect_snt) &&
		    INET_ECN_is_ce(ip_dsfield))
			tp->received_ce++;
		break;
	}
}

static void tcp_ecn_rcv_syn(struct tcp_sock *tp, const struct tcphdr *th,
			    const struct sk_buff *skb)
{
	if (tcp_ecn_mode_pending(tp)) {
		if (!tcp_accecn_syn_requested(th)) {
			/* Downgrade to classic ECN feedback */
			tcp_ecn_mode_set(tp, TCP_ECN_MODE_RFC3168);
		} else {
			tp->syn_ect_rcv = TCP_SKB_CB(skb)->ip_dsfield & INET_ECN_MASK;
			tp->prev_ecnfield = tp->syn_ect_rcv;
			tcp_ecn_mode_set(tp, TCP_ECN_MODE_ACCECN);
		}
	}
	if (tcp_ecn_mode_rfc3168(tp) && (!th->ece || !th->cwr))
		tcp_ecn_mode_set(tp, TCP_ECN_DISABLED);
}

static u32 tcp_ecn_rcv_ecn_echo(const struct tcp_sock *tp, const struct tcphdr *th)
{
	if (th->ece && !th->syn && tcp_ecn_mode_rfc3168(tp))
		return 1;
	return 0;
}

/* Handles AccECN option ECT and CE 24-bit byte counters update into
 * the u32 value in tcp_sock. As we're processing TCP options, it is
 * safe to access from - 1.
 */
static s32 tcp_update_ecn_bytes(u32 *cnt, const char *from, u32 init_offset)
{
	u32 truncated = (get_unaligned_be32(from - 1) - init_offset) & 0xFFFFFFU;
	u32 delta = (truncated - *cnt) & 0xFFFFFFU;

	/* If delta has the highest bit set (24th bit) indicating negative,
	 * sign extend to correct an estimation error in the ecn_bytes
	 */
	delta = delta & 0x800000 ? delta | 0xFF000000 : delta;
	*cnt += delta;
	return (s32)delta;
}

static u8 accecn_opt_ecnfield[3] = {
	INET_ECN_ECT_0, INET_ECN_CE, INET_ECN_ECT_1,
};

/* Returns true if the byte counters can be used */
static bool tcp_accecn_process_option(struct tcp_sock *tp,
				      const struct sk_buff *skb,
				      u32 delivered_bytes)
{
	bool ambiguous_ecn_bytes_incr = false;
	bool first_changed = false;
	unsigned int optlen;
	unsigned char *ptr;
	bool res;
	int i;

	if (tp->saw_accecn_opt == TCP_ACCECN_OPT_FAIL)
		return false;

	if (tp->rx_opt.accecn < 0) {
		if (!tp->saw_accecn_opt) {
			/* Too late to enable after this point due to
			 * potential counter wraps
			 */
			if (tp->bytes_sent >= (1 << 23) - 1)
				tp->saw_accecn_opt = TCP_ACCECN_OPT_FAIL;
			return false;
		}

		if (tp->estimate_ecnfield) {
			tp->delivered_ecn_bytes[tp->estimate_ecnfield - 1] +=
				delivered_bytes;
			return true;
		}
		return false;
	}

	ptr = skb_transport_header(skb) + tp->rx_opt.accecn;
	optlen = ptr[1];
	if (ptr[0] == TCPOPT_EXP) {
		optlen -= 2;
		ptr += 2;
	}
	ptr += 2;

	if (tp->saw_accecn_opt < TCP_ACCECN_OPT_COUNTER_SEEN)
		tp->saw_accecn_opt = tcp_accecn_option_init(skb,
							    tp->rx_opt.accecn);

	res = !!tp->estimate_ecnfield;
	for (i = 0; i < 3; i++) {
		if (optlen >= TCPOLEN_ACCECN_PERCOUNTER) {
			u8 orderbit = tp->saw_accecn_opt & TCP_ACCECN_OPT_ORDERBIT;
			int idx = orderbit ? i : 2 - i;
			u8 ecnfield = accecn_opt_ecnfield[idx];
			u32 init_offset = i ? 0 :
					      !orderbit ?
					      TCP_ACCECN_E0B_INIT_OFFSET :
					      TCP_ACCECN_E1B_FIRST_INIT_OFFSET;
			s32 delta;

			delta = tcp_update_ecn_bytes(&(tp->delivered_ecn_bytes[ecnfield - 1]),
						     ptr, init_offset);
			if (delta) {
				if (delta < 0) {
					res = false;
					ambiguous_ecn_bytes_incr = true;
				}
				if (ecnfield != tp->estimate_ecnfield) {
					if (!first_changed) {
						tp->estimate_ecnfield = ecnfield;
						first_changed = true;
					} else {
						res = false;
						ambiguous_ecn_bytes_incr = true;
					}
				}
			}

			optlen -= TCPOLEN_ACCECN_PERCOUNTER;
		}
	}
	if (ambiguous_ecn_bytes_incr)
		tp->estimate_ecnfield = 0;

	return res;
}

#define PKTS_ACKED_WEIGHT	6
#define PKTS_ACKED_PREC		6
#define ACK_COMP_THRESH		4

/* Returns the ECN CE delta */
static u32 tcp_accecn_process(struct sock *sk, const struct sk_buff *skb,
			      u32 delivered_pkts, u32 delivered_bytes, int *flag)
{
	u32 old_ceb = tcp_sk(sk)->delivered_ecn_bytes[INET_ECN_CE - 1];
	struct tcp_sock *tp = tcp_sk(sk);
	u32 delta, safe_delta, d_ceb;
	bool opt_deltas_valid;
	u32 corrected_ace;

	/* Reordered ACK? (...or uncertain due to lack of data to send and ts) */
	if (!(*flag & (FLAG_FORWARD_PROGRESS|FLAG_TS_PROGRESS)))
		return 0;

	opt_deltas_valid = tcp_accecn_process_option(tp, skb, delivered_bytes);

<<<<<<< HEAD
	if (delivered_pkts) {
		if (!tp->pkts_acked_ewma) {
			tp->pkts_acked_ewma = delivered_pkts << PKTS_ACKED_PREC;
		} else {
			u32 ewma = tp->pkts_acked_ewma;

			ewma = (((ewma << PKTS_ACKED_WEIGHT) - ewma) +
				(delivered_pkts << PKTS_ACKED_PREC)) >>
			       PKTS_ACKED_WEIGHT;
			tp->pkts_acked_ewma = min_t(u32, ewma, 0xFFFFU);
		}
	}

	if (!(flag & FLAG_SLOWPATH)) {
=======
	if (!(*flag & FLAG_SLOWPATH)) {
>>>>>>> 04925e85
		/* AccECN counter might overflow on large ACKs */
		if (delivered_pkts <= TCP_ACCECN_CEP_ACE_MASK)
			return 0;
	}

	/* ACE field is not available during handshake */
	if (*flag & FLAG_SYN_ACKED)
		return 0;

	if (tcp_accecn_ace_deficit(tp) >= TCP_ACCECN_ACE_MAX_DELTA)
		inet_csk(sk)->icsk_ack.pending |= ICSK_ACK_NOW;

	corrected_ace = tcp_accecn_ace(tcp_hdr(skb)) - TCP_ACCECN_CEP_INIT_OFFSET;
	delta = (corrected_ace - tp->delivered_ce) & TCP_ACCECN_CEP_ACE_MASK;
	if (delivered_pkts < TCP_ACCECN_CEP_ACE_MASK)
		goto out;

	safe_delta = delivered_pkts - ((delivered_pkts - delta) & TCP_ACCECN_CEP_ACE_MASK);

	if (opt_deltas_valid) {
		d_ceb = tp->delivered_ecn_bytes[INET_ECN_CE - 1] - old_ceb;
<<<<<<< HEAD
		if (!d_ceb)
			return delta;
		if (d_ceb > delta * tp->mss_cache)
			return safe_delta;
		if (d_ceb < safe_delta * tp->mss_cache >> TCP_ACCECN_SAFETY_SHIFT)
			return delta;
	} else if (tp->pkts_acked_ewma > (ACK_COMP_THRESH << PKTS_ACKED_PREC))
		return delta;
=======
		if (!d_ceb ||
		    ((d_ceb <= delta * tp->mss_cache) &&
		     (d_ceb < safe_delta * tp->mss_cache >> TCP_ACCECN_SAFETY_SHIFT)))
			goto out;
	}
	delta = safe_delta;
>>>>>>> 04925e85

out:
	tcp_count_delivered_ce(tp, delta);
	if (delta > 0)
		*flag |= FLAG_ECE;
	return delta;
}

/* Buffer size and advertised window tuning.
 *
 * 1. Tuning sk->sk_sndbuf, when connection enters established state.
 */

static void tcp_sndbuf_expand(struct sock *sk)
{
	const struct tcp_sock *tp = tcp_sk(sk);
	const struct tcp_congestion_ops *ca_ops = inet_csk(sk)->icsk_ca_ops;
	int sndmem, per_mss;
	u32 nr_segs;

	/* Worst case is non GSO/TSO : each frame consumes one skb
	 * and skb->head is kmalloced using power of two area of memory
	 */
	per_mss = max_t(u32, tp->rx_opt.mss_clamp, tp->mss_cache) +
		  MAX_TCP_HEADER +
		  SKB_DATA_ALIGN(sizeof(struct skb_shared_info));

	per_mss = roundup_pow_of_two(per_mss) +
		  SKB_DATA_ALIGN(sizeof(struct sk_buff));

	nr_segs = max_t(u32, TCP_INIT_CWND, tp->snd_cwnd);
	nr_segs = max_t(u32, nr_segs, tp->reordering + 1);

	/* Fast Recovery (RFC 5681 3.2) :
	 * Cubic needs 1.7 factor, rounded to 2 to include
	 * extra cushion (application might react slowly to EPOLLOUT)
	 */
	sndmem = ca_ops->sndbuf_expand ? ca_ops->sndbuf_expand(sk) : 2;
	sndmem *= nr_segs * per_mss;

	if (sk->sk_sndbuf < sndmem)
		WRITE_ONCE(sk->sk_sndbuf,
			   min(sndmem, sock_net(sk)->ipv4.sysctl_tcp_wmem[2]));
}

/* 2. Tuning advertised window (window_clamp, rcv_ssthresh)
 *
 * All tcp_full_space() is split to two parts: "network" buffer, allocated
 * forward and advertised in receiver window (tp->rcv_wnd) and
 * "application buffer", required to isolate scheduling/application
 * latencies from network.
 * window_clamp is maximal advertised window. It can be less than
 * tcp_full_space(), in this case tcp_full_space() - window_clamp
 * is reserved for "application" buffer. The less window_clamp is
 * the smoother our behaviour from viewpoint of network, but the lower
 * throughput and the higher sensitivity of the connection to losses. 8)
 *
 * rcv_ssthresh is more strict window_clamp used at "slow start"
 * phase to predict further behaviour of this connection.
 * It is used for two goals:
 * - to enforce header prediction at sender, even when application
 *   requires some significant "application buffer". It is check #1.
 * - to prevent pruning of receive queue because of misprediction
 *   of receiver window. Check #2.
 *
 * The scheme does not work when sender sends good segments opening
 * window and then starts to feed us spaghetti. But it should work
 * in common situations. Otherwise, we have to rely on queue collapsing.
 */

/* Slow part of check#2. */
static int __tcp_grow_window(const struct sock *sk, const struct sk_buff *skb)
{
	struct tcp_sock *tp = tcp_sk(sk);
	/* Optimize this! */
	int truesize = tcp_win_from_space(sk, skb->truesize) >> 1;
	int window = tcp_win_from_space(sk, sock_net(sk)->ipv4.sysctl_tcp_rmem[2]) >> 1;

	while (tp->rcv_ssthresh <= window) {
		if (truesize <= skb->len)
			return 2 * inet_csk(sk)->icsk_ack.rcv_mss;

		truesize >>= 1;
		window >>= 1;
	}
	return 0;
}

static void tcp_grow_window(struct sock *sk, const struct sk_buff *skb)
{
	struct tcp_sock *tp = tcp_sk(sk);
	int room;

	room = min_t(int, tp->window_clamp, tcp_space(sk)) - tp->rcv_ssthresh;

	/* Check #1 */
	if (room > 0 && !tcp_under_memory_pressure(sk)) {
		int incr;

		/* Check #2. Increase window, if skb with such overhead
		 * will fit to rcvbuf in future.
		 */
		if (tcp_win_from_space(sk, skb->truesize) <= skb->len)
			incr = 2 * tp->advmss;
		else
			incr = __tcp_grow_window(sk, skb);

		if (incr) {
			incr = max_t(int, incr, 2 * skb->len);
			tp->rcv_ssthresh += min(room, incr);
			inet_csk(sk)->icsk_ack.quick |= 1;
		}
	}
}

/* 3. Try to fixup all. It is made immediately after connection enters
 *    established state.
 */
static void tcp_init_buffer_space(struct sock *sk)
{
	int tcp_app_win = sock_net(sk)->ipv4.sysctl_tcp_app_win;
	struct tcp_sock *tp = tcp_sk(sk);
	int maxwin;

	if (!(sk->sk_userlocks & SOCK_SNDBUF_LOCK))
		tcp_sndbuf_expand(sk);

	tcp_mstamp_refresh(tp);
	tp->rcvq_space.time = tp->tcp_mstamp;
	tp->rcvq_space.seq = tp->copied_seq;

	maxwin = tcp_full_space(sk);

	if (tp->window_clamp >= maxwin) {
		tp->window_clamp = maxwin;

		if (tcp_app_win && maxwin > 4 * tp->advmss)
			tp->window_clamp = max(maxwin -
					       (maxwin >> tcp_app_win),
					       4 * tp->advmss);
	}

	/* Force reservation of one segment. */
	if (tcp_app_win &&
	    tp->window_clamp > 2 * tp->advmss &&
	    tp->window_clamp + tp->advmss > maxwin)
		tp->window_clamp = max(2 * tp->advmss, maxwin - tp->advmss);

	tp->rcv_ssthresh = min(tp->rcv_ssthresh, tp->window_clamp);
	tp->snd_cwnd_stamp = tcp_jiffies32;
	tp->rcvq_space.space = min3(tp->rcv_ssthresh, tp->rcv_wnd,
				    (u32)TCP_INIT_CWND * tp->advmss);
}

/* 4. Recalculate window clamp after socket hit its memory bounds. */
static void tcp_clamp_window(struct sock *sk)
{
	struct tcp_sock *tp = tcp_sk(sk);
	struct inet_connection_sock *icsk = inet_csk(sk);
	struct net *net = sock_net(sk);

	icsk->icsk_ack.quick = 0;

	if (sk->sk_rcvbuf < net->ipv4.sysctl_tcp_rmem[2] &&
	    !(sk->sk_userlocks & SOCK_RCVBUF_LOCK) &&
	    !tcp_under_memory_pressure(sk) &&
	    sk_memory_allocated(sk) < sk_prot_mem_limits(sk, 0)) {
		WRITE_ONCE(sk->sk_rcvbuf,
			   min(atomic_read(&sk->sk_rmem_alloc),
			       net->ipv4.sysctl_tcp_rmem[2]));
	}
	if (atomic_read(&sk->sk_rmem_alloc) > sk->sk_rcvbuf)
		tp->rcv_ssthresh = min(tp->window_clamp, 2U * tp->advmss);
}

/* Initialize RCV_MSS value.
 * RCV_MSS is an our guess about MSS used by the peer.
 * We haven't any direct information about the MSS.
 * It's better to underestimate the RCV_MSS rather than overestimate.
 * Overestimations make us ACKing less frequently than needed.
 * Underestimations are more easy to detect and fix by tcp_measure_rcv_mss().
 */
void tcp_initialize_rcv_mss(struct sock *sk)
{
	const struct tcp_sock *tp = tcp_sk(sk);
	unsigned int hint = min_t(unsigned int, tp->advmss, tp->mss_cache);

	hint = min(hint, tp->rcv_wnd / 2);
	hint = min(hint, TCP_MSS_DEFAULT);
	hint = max(hint, TCP_MIN_MSS);

	inet_csk(sk)->icsk_ack.rcv_mss = hint;
}
EXPORT_SYMBOL(tcp_initialize_rcv_mss);

/* Receiver "autotuning" code.
 *
 * The algorithm for RTT estimation w/o timestamps is based on
 * Dynamic Right-Sizing (DRS) by Wu Feng and Mike Fisk of LANL.
 * <https://public.lanl.gov/radiant/pubs.html#DRS>
 *
 * More detail on this code can be found at
 * <http://staff.psc.edu/jheffner/>,
 * though this reference is out of date.  A new paper
 * is pending.
 */
static void tcp_rcv_rtt_update(struct tcp_sock *tp, u32 sample, int win_dep)
{
	u32 new_sample = tp->rcv_rtt_est.rtt_us;
	long m = sample;

	if (new_sample != 0) {
		/* If we sample in larger samples in the non-timestamp
		 * case, we could grossly overestimate the RTT especially
		 * with chatty applications or bulk transfer apps which
		 * are stalled on filesystem I/O.
		 *
		 * Also, since we are only going for a minimum in the
		 * non-timestamp case, we do not smooth things out
		 * else with timestamps disabled convergence takes too
		 * long.
		 */
		if (!win_dep) {
			m -= (new_sample >> 3);
			new_sample += m;
		} else {
			m <<= 3;
			if (m < new_sample)
				new_sample = m;
		}
	} else {
		/* No previous measure. */
		new_sample = m << 3;
	}

	tp->rcv_rtt_est.rtt_us = new_sample;
}

static inline void tcp_rcv_rtt_measure(struct tcp_sock *tp)
{
	u32 delta_us;

	if (tp->rcv_rtt_est.time == 0)
		goto new_measure;
	if (before(tp->rcv_nxt, tp->rcv_rtt_est.seq))
		return;
	delta_us = tcp_stamp_us_delta(tp->tcp_mstamp, tp->rcv_rtt_est.time);
	if (!delta_us)
		delta_us = 1;
	tcp_rcv_rtt_update(tp, delta_us, 1);

new_measure:
	tp->rcv_rtt_est.seq = tp->rcv_nxt + tp->rcv_wnd;
	tp->rcv_rtt_est.time = tp->tcp_mstamp;
}

static inline void tcp_rcv_rtt_measure_ts(struct sock *sk,
					  const struct sk_buff *skb)
{
	struct tcp_sock *tp = tcp_sk(sk);

	if (tp->rx_opt.rcv_tsecr == tp->rcv_rtt_last_tsecr)
		return;
	tp->rcv_rtt_last_tsecr = tp->rx_opt.rcv_tsecr;

	if (TCP_SKB_CB(skb)->end_seq -
	    TCP_SKB_CB(skb)->seq >= inet_csk(sk)->icsk_ack.rcv_mss) {
		u32 delta = tcp_time_stamp(tp) - tp->rx_opt.rcv_tsecr;
		u32 delta_us;

		if (likely(delta < INT_MAX / (USEC_PER_SEC / TCP_TS_HZ))) {
			if (!delta)
				delta = 1;
			delta_us = delta * (USEC_PER_SEC / TCP_TS_HZ);
			tcp_rcv_rtt_update(tp, delta_us, 0);
		}
	}
}

/*
 * This function should be called every time data is copied to user space.
 * It calculates the appropriate TCP receive buffer space.
 */
void tcp_rcv_space_adjust(struct sock *sk)
{
	struct tcp_sock *tp = tcp_sk(sk);
	u32 copied;
	int time;

	trace_tcp_rcv_space_adjust(sk);

	tcp_mstamp_refresh(tp);
	time = tcp_stamp_us_delta(tp->tcp_mstamp, tp->rcvq_space.time);
	if (time < (tp->rcv_rtt_est.rtt_us >> 3) || tp->rcv_rtt_est.rtt_us == 0)
		return;

	/* Number of bytes copied to user in last RTT */
	copied = tp->copied_seq - tp->rcvq_space.seq;
	if (copied <= tp->rcvq_space.space)
		goto new_measure;

	/* A bit of theory :
	 * copied = bytes received in previous RTT, our base window
	 * To cope with packet losses, we need a 2x factor
	 * To cope with slow start, and sender growing its cwin by 100 %
	 * every RTT, we need a 4x factor, because the ACK we are sending
	 * now is for the next RTT, not the current one :
	 * <prev RTT . ><current RTT .. ><next RTT .... >
	 */

	if (sock_net(sk)->ipv4.sysctl_tcp_moderate_rcvbuf &&
	    !(sk->sk_userlocks & SOCK_RCVBUF_LOCK)) {
		int rcvmem, rcvbuf;
		u64 rcvwin, grow;

		/* minimal window to cope with packet losses, assuming
		 * steady state. Add some cushion because of small variations.
		 */
		rcvwin = ((u64)copied << 1) + 16 * tp->advmss;

		/* Accommodate for sender rate increase (eg. slow start) */
		grow = rcvwin * (copied - tp->rcvq_space.space);
		do_div(grow, tp->rcvq_space.space);
		rcvwin += (grow << 1);

		rcvmem = SKB_TRUESIZE(tp->advmss + MAX_TCP_HEADER);
		while (tcp_win_from_space(sk, rcvmem) < tp->advmss)
			rcvmem += 128;

		do_div(rcvwin, tp->advmss);
		rcvbuf = min_t(u64, rcvwin * rcvmem,
			       sock_net(sk)->ipv4.sysctl_tcp_rmem[2]);
		if (rcvbuf > sk->sk_rcvbuf) {
			WRITE_ONCE(sk->sk_rcvbuf, rcvbuf);

			/* Make the window clamp follow along.  */
			tp->window_clamp = tcp_win_from_space(sk, rcvbuf);
		}
	}
	tp->rcvq_space.space = copied;

new_measure:
	tp->rcvq_space.seq = tp->copied_seq;
	tp->rcvq_space.time = tp->tcp_mstamp;
}

/* There is something which you must keep in mind when you analyze the
 * behavior of the tp->ato delayed ack timeout interval.  When a
 * connection starts up, we want to ack as quickly as possible.  The
 * problem is that "good" TCP's do slow start at the beginning of data
 * transmission.  The means that until we send the first few ACK's the
 * sender will sit on his end and only queue most of his data, because
 * he can only send snd_cwnd unacked packets at any given time.  For
 * each ACK we send, he increments snd_cwnd and transmits more of his
 * queue.  -DaveM
 */
static void tcp_event_data_recv(struct sock *sk, struct sk_buff *skb)
{
	struct tcp_sock *tp = tcp_sk(sk);
	struct inet_connection_sock *icsk = inet_csk(sk);
	u32 now;

	inet_csk_schedule_ack(sk);

	tcp_measure_rcv_mss(sk, skb);

	tcp_rcv_rtt_measure(tp);

	now = tcp_jiffies32;

	if (!icsk->icsk_ack.ato) {
		/* The _first_ data packet received, initialize
		 * delayed ACK engine.
		 */
		tcp_incr_quickack(sk, TCP_MAX_QUICKACKS);
		icsk->icsk_ack.ato = TCP_ATO_MIN;
	} else {
		int m = now - icsk->icsk_ack.lrcvtime;

		if (m <= TCP_ATO_MIN / 2) {
			/* The fastest case is the first. */
			icsk->icsk_ack.ato = (icsk->icsk_ack.ato >> 1) + TCP_ATO_MIN / 2;
		} else if (m < icsk->icsk_ack.ato) {
			icsk->icsk_ack.ato = (icsk->icsk_ack.ato >> 1) + m;
			if (icsk->icsk_ack.ato > icsk->icsk_rto)
				icsk->icsk_ack.ato = icsk->icsk_rto;
		} else if (m > icsk->icsk_rto) {
			/* Too long gap. Apparently sender failed to
			 * restart window, so that we send ACKs quickly.
			 */
			tcp_incr_quickack(sk, TCP_MAX_QUICKACKS);
			sk_mem_reclaim(sk);
		}
	}
	icsk->icsk_ack.lrcvtime = now;

	tcp_data_ecn_check(sk, skb);

	if (skb->len >= 128)
		tcp_grow_window(sk, skb);
}

/* Called to compute a smoothed rtt estimate. The data fed to this
 * routine either comes from timestamps, or from segments that were
 * known _not_ to have been retransmitted [see Karn/Partridge
 * Proceedings SIGCOMM 87]. The algorithm is from the SIGCOMM 88
 * piece by Van Jacobson.
 * NOTE: the next three routines used to be one big routine.
 * To save cycles in the RFC 1323 implementation it was better to break
 * it up into three procedures. -- erics
 */
static void tcp_rtt_estimator(struct sock *sk, long mrtt_us)
{
	struct tcp_sock *tp = tcp_sk(sk);
	long m = mrtt_us; /* RTT */
	u32 srtt = tp->srtt_us;

	/*	The following amusing code comes from Jacobson's
	 *	article in SIGCOMM '88.  Note that rtt and mdev
	 *	are scaled versions of rtt and mean deviation.
	 *	This is designed to be as fast as possible
	 *	m stands for "measurement".
	 *
	 *	On a 1990 paper the rto value is changed to:
	 *	RTO = rtt + 4 * mdev
	 *
	 * Funny. This algorithm seems to be very broken.
	 * These formulae increase RTO, when it should be decreased, increase
	 * too slowly, when it should be increased quickly, decrease too quickly
	 * etc. I guess in BSD RTO takes ONE value, so that it is absolutely
	 * does not matter how to _calculate_ it. Seems, it was trap
	 * that VJ failed to avoid. 8)
	 */
	if (srtt != 0) {
		m -= (srtt >> 3);	/* m is now error in rtt est */
		srtt += m;		/* rtt = 7/8 rtt + 1/8 new */
		if (m < 0) {
			m = -m;		/* m is now abs(error) */
			m -= (tp->mdev_us >> 2);   /* similar update on mdev */
			/* This is similar to one of Eifel findings.
			 * Eifel blocks mdev updates when rtt decreases.
			 * This solution is a bit different: we use finer gain
			 * for mdev in this case (alpha*beta).
			 * Like Eifel it also prevents growth of rto,
			 * but also it limits too fast rto decreases,
			 * happening in pure Eifel.
			 */
			if (m > 0)
				m >>= 3;
		} else {
			m -= (tp->mdev_us >> 2);   /* similar update on mdev */
		}
		tp->mdev_us += m;		/* mdev = 3/4 mdev + 1/4 new */
		if (tp->mdev_us > tp->mdev_max_us) {
			tp->mdev_max_us = tp->mdev_us;
			if (tp->mdev_max_us > tp->rttvar_us)
				tp->rttvar_us = tp->mdev_max_us;
		}
		if (after(tp->snd_una, tp->rtt_seq)) {
			if (tp->mdev_max_us < tp->rttvar_us)
				tp->rttvar_us -= (tp->rttvar_us - tp->mdev_max_us) >> 2;
			tp->rtt_seq = tp->snd_nxt;
			tp->mdev_max_us = tcp_rto_min_us(sk);

			tcp_bpf_rtt(sk);
		}
	} else {
		/* no previous measure. */
		srtt = m << 3;		/* take the measured time to be rtt */
		tp->mdev_us = m << 1;	/* make sure rto = 3*rtt */
		tp->rttvar_us = max(tp->mdev_us, tcp_rto_min_us(sk));
		tp->mdev_max_us = tp->rttvar_us;
		tp->rtt_seq = tp->snd_nxt;

		tcp_bpf_rtt(sk);
	}
	tp->srtt_us = max(1U, srtt);
}

static void tcp_update_pacing_rate(struct sock *sk)
{
	const struct tcp_sock *tp = tcp_sk(sk);
	u64 rate;

	/* set sk_pacing_rate to 200 % of current rate (mss * cwnd / srtt) */
	rate = (u64)tp->mss_cache * ((USEC_PER_SEC / 100) << 3);

	/* current rate is (cwnd * mss) / srtt
	 * In Slow Start [1], set sk_pacing_rate to 200 % the current rate.
	 * In Congestion Avoidance phase, set it to 120 % the current rate.
	 *
	 * [1] : Normal Slow Start condition is (tp->snd_cwnd < tp->snd_ssthresh)
	 *	 If snd_cwnd >= (tp->snd_ssthresh / 2), we are approaching
	 *	 end of slow start and should slow down.
	 */
	if (tp->snd_cwnd < tp->snd_ssthresh / 2)
		rate *= sock_net(sk)->ipv4.sysctl_tcp_pacing_ss_ratio;
	else
		rate *= sock_net(sk)->ipv4.sysctl_tcp_pacing_ca_ratio;

	rate *= max(tp->snd_cwnd, tp->packets_out);

	if (likely(tp->srtt_us))
		do_div(rate, tp->srtt_us);

	/* WRITE_ONCE() is needed because sch_fq fetches sk_pacing_rate
	 * without any lock. We want to make sure compiler wont store
	 * intermediate values in this location.
	 */
	WRITE_ONCE(sk->sk_pacing_rate, min_t(u64, rate,
					     sk->sk_max_pacing_rate));
}

/* Calculate rto without backoff.  This is the second half of Van Jacobson's
 * routine referred to above.
 */
static void tcp_set_rto(struct sock *sk)
{
	const struct tcp_sock *tp = tcp_sk(sk);
	/* Old crap is replaced with new one. 8)
	 *
	 * More seriously:
	 * 1. If rtt variance happened to be less 50msec, it is hallucination.
	 *    It cannot be less due to utterly erratic ACK generation made
	 *    at least by solaris and freebsd. "Erratic ACKs" has _nothing_
	 *    to do with delayed acks, because at cwnd>2 true delack timeout
	 *    is invisible. Actually, Linux-2.4 also generates erratic
	 *    ACKs in some circumstances.
	 */
	inet_csk(sk)->icsk_rto = __tcp_set_rto(tp);

	/* 2. Fixups made earlier cannot be right.
	 *    If we do not estimate RTO correctly without them,
	 *    all the algo is pure shit and should be replaced
	 *    with correct one. It is exactly, which we pretend to do.
	 */

	/* NOTE: clamping at TCP_RTO_MIN is not required, current algo
	 * guarantees that rto is higher.
	 */
	tcp_bound_rto(sk);
}

__u32 tcp_init_cwnd(const struct tcp_sock *tp, const struct dst_entry *dst)
{
	__u32 cwnd = (dst ? dst_metric(dst, RTAX_INITCWND) : 0);

	if (!cwnd)
		cwnd = TCP_INIT_CWND;
	return min_t(__u32, cwnd, tp->snd_cwnd_clamp);
}

struct tcp_sacktag_state {
	/* Timestamps for earliest and latest never-retransmitted segment
	 * that was SACKed. RTO needs the earliest RTT to stay conservative,
	 * but congestion control should still get an accurate delay signal.
	 */
	u64	first_sackt;
	u64	last_sackt;
	u32	reord;
	u32	sack_delivered;
	u32	delivered_bytes;
	int	flag;
	unsigned int mss_now;
	struct rate_sample *rate;
};

/* Take a notice that peer is sending D-SACKs. Skip update of data delivery
 * and spurious retransmission information if this DSACK is unlikely caused by
 * sender's action:
 * - DSACKed sequence range is larger than maximum receiver's window.
 * - Total no. of DSACKed segments exceed the total no. of retransmitted segs.
 */
static u32 tcp_dsack_seen(struct tcp_sock *tp, u32 start_seq,
			  u32 end_seq, struct tcp_sacktag_state *state)
{
	u32 seq_len, dup_segs = 1;

	if (!before(start_seq, end_seq))
		return 0;

	seq_len = end_seq - start_seq;
	/* Dubious DSACK: DSACKed range greater than maximum advertised rwnd */
	if (seq_len > tp->max_window)
		return 0;
	if (seq_len > tp->mss_cache)
		dup_segs = DIV_ROUND_UP(seq_len, tp->mss_cache);

	tp->dsack_dups += dup_segs;
	/* Skip the DSACK if dup segs weren't retransmitted by sender */
	if (tp->dsack_dups > tp->total_retrans)
		return 0;

	tp->rx_opt.sack_ok |= TCP_DSACK_SEEN;
	tp->rack.dsack_seen = 1;

	state->flag |= FLAG_DSACKING_ACK;
	/* A spurious retransmission is delivered */
	state->sack_delivered += dup_segs;

	return dup_segs;
}

/* It's reordering when higher sequence was delivered (i.e. sacked) before
 * some lower never-retransmitted sequence ("low_seq"). The maximum reordering
 * distance is approximated in full-mss packet distance ("reordering").
 */
static void tcp_check_sack_reordering(struct sock *sk, const u32 low_seq,
				      const int ts)
{
	struct tcp_sock *tp = tcp_sk(sk);
	const u32 mss = tp->mss_cache;
	u32 fack, metric;

	fack = tcp_highest_sack_seq(tp);
	if (!before(low_seq, fack))
		return;

	metric = fack - low_seq;
	if ((metric > tp->reordering * mss) && mss) {
#if FASTRETRANS_DEBUG > 1
		pr_debug("Disorder%d %d %u f%u s%u rr%d\n",
			 tp->rx_opt.sack_ok, inet_csk(sk)->icsk_ca_state,
			 tp->reordering,
			 0,
			 tp->sacked_out,
			 tp->undo_marker ? tp->undo_retrans : 0);
#endif
		tp->reordering = min_t(u32, (metric + mss - 1) / mss,
				       sock_net(sk)->ipv4.sysctl_tcp_max_reordering);
	}

	/* This exciting event is worth to be remembered. 8) */
	tp->reord_seen++;
	NET_INC_STATS(sock_net(sk),
		      ts ? LINUX_MIB_TCPTSREORDER : LINUX_MIB_TCPSACKREORDER);
}

 /* This must be called before lost_out or retrans_out are updated
  * on a new loss, because we want to know if all skbs previously
  * known to be lost have already been retransmitted, indicating
  * that this newly lost skb is our next skb to retransmit.
  */
static void tcp_verify_retransmit_hint(struct tcp_sock *tp, struct sk_buff *skb)
{
	if ((!tp->retransmit_skb_hint && tp->retrans_out >= tp->lost_out) ||
	    (tp->retransmit_skb_hint &&
	     before(TCP_SKB_CB(skb)->seq,
		    TCP_SKB_CB(tp->retransmit_skb_hint)->seq)))
		tp->retransmit_skb_hint = skb;
}

/* Sum the number of packets on the wire we have marked as lost, and
 * notify the congestion control module that the given skb was marked lost.
 */
static void tcp_notify_skb_loss_event(struct tcp_sock *tp, const struct sk_buff *skb)
{
	tp->lost += tcp_skb_pcount(skb);
}

void tcp_mark_skb_lost(struct sock *sk, struct sk_buff *skb)
{
	__u8 sacked = TCP_SKB_CB(skb)->sacked;
	struct tcp_sock *tp = tcp_sk(sk);

	if (sacked & TCPCB_SACKED_ACKED)
		return;

	tcp_verify_retransmit_hint(tp, skb);
	if (sacked & TCPCB_LOST) {
		if (sacked & TCPCB_SACKED_RETRANS) {
			/* Account for retransmits that are lost again */
			TCP_SKB_CB(skb)->sacked &= ~TCPCB_SACKED_RETRANS;
			tp->retrans_out -= tcp_skb_pcount(skb);
			NET_ADD_STATS(sock_net(sk), LINUX_MIB_TCPLOSTRETRANSMIT,
				      tcp_skb_pcount(skb));
			tcp_notify_skb_loss_event(tp, skb);
		}
	} else {
		tp->lost_out += tcp_skb_pcount(skb);
		TCP_SKB_CB(skb)->sacked |= TCPCB_LOST;
		tcp_notify_skb_loss_event(tp, skb);
	}
}

/* This procedure tags the retransmission queue when SACKs arrive.
 *
 * We have three tag bits: SACKED(S), RETRANS(R) and LOST(L).
 * Packets in queue with these bits set are counted in variables
 * sacked_out, retrans_out and lost_out, correspondingly.
 *
 * Valid combinations are:
 * Tag  InFlight	Description
 * 0	1		- orig segment is in flight.
 * S	0		- nothing flies, orig reached receiver.
 * L	0		- nothing flies, orig lost by net.
 * R	2		- both orig and retransmit are in flight.
 * L|R	1		- orig is lost, retransmit is in flight.
 * S|R  1		- orig reached receiver, retrans is still in flight.
 * (L|S|R is logically valid, it could occur when L|R is sacked,
 *  but it is equivalent to plain S and code short-curcuits it to S.
 *  L|S is logically invalid, it would mean -1 packet in flight 8))
 *
 * These 6 states form finite state machine, controlled by the following events:
 * 1. New ACK (+SACK) arrives. (tcp_sacktag_write_queue())
 * 2. Retransmission. (tcp_retransmit_skb(), tcp_xmit_retransmit_queue())
 * 3. Loss detection event of two flavors:
 *	A. Scoreboard estimator decided the packet is lost.
 *	   A'. Reno "three dupacks" marks head of queue lost.
 *	B. SACK arrives sacking SND.NXT at the moment, when the
 *	   segment was retransmitted.
 * 4. D-SACK added new rule: D-SACK changes any tag to S.
 *
 * It is pleasant to note, that state diagram turns out to be commutative,
 * so that we are allowed not to be bothered by order of our actions,
 * when multiple events arrive simultaneously. (see the function below).
 *
 * Reordering detection.
 * --------------------
 * Reordering metric is maximal distance, which a packet can be displaced
 * in packet stream. With SACKs we can estimate it:
 *
 * 1. SACK fills old hole and the corresponding segment was not
 *    ever retransmitted -> reordering. Alas, we cannot use it
 *    when segment was retransmitted.
 * 2. The last flaw is solved with D-SACK. D-SACK arrives
 *    for retransmitted and already SACKed segment -> reordering..
 * Both of these heuristics are not used in Loss state, when we cannot
 * account for retransmits accurately.
 *
 * SACK block validation.
 * ----------------------
 *
 * SACK block range validation checks that the received SACK block fits to
 * the expected sequence limits, i.e., it is between SND.UNA and SND.NXT.
 * Note that SND.UNA is not included to the range though being valid because
 * it means that the receiver is rather inconsistent with itself reporting
 * SACK reneging when it should advance SND.UNA. Such SACK block this is
 * perfectly valid, however, in light of RFC2018 which explicitly states
 * that "SACK block MUST reflect the newest segment.  Even if the newest
 * segment is going to be discarded ...", not that it looks very clever
 * in case of head skb. Due to potentional receiver driven attacks, we
 * choose to avoid immediate execution of a walk in write queue due to
 * reneging and defer head skb's loss recovery to standard loss recovery
 * procedure that will eventually trigger (nothing forbids us doing this).
 *
 * Implements also blockage to start_seq wrap-around. Problem lies in the
 * fact that though start_seq (s) is before end_seq (i.e., not reversed),
 * there's no guarantee that it will be before snd_nxt (n). The problem
 * happens when start_seq resides between end_seq wrap (e_w) and snd_nxt
 * wrap (s_w):
 *
 *         <- outs wnd ->                          <- wrapzone ->
 *         u     e      n                         u_w   e_w  s n_w
 *         |     |      |                          |     |   |  |
 * |<------------+------+----- TCP seqno space --------------+---------->|
 * ...-- <2^31 ->|                                           |<--------...
 * ...---- >2^31 ------>|                                    |<--------...
 *
 * Current code wouldn't be vulnerable but it's better still to discard such
 * crazy SACK blocks. Doing this check for start_seq alone closes somewhat
 * similar case (end_seq after snd_nxt wrap) as earlier reversed check in
 * snd_nxt wrap -> snd_una region will then become "well defined", i.e.,
 * equal to the ideal case (infinite seqno space without wrap caused issues).
 *
 * With D-SACK the lower bound is extended to cover sequence space below
 * SND.UNA down to undo_marker, which is the last point of interest. Yet
 * again, D-SACK block must not to go across snd_una (for the same reason as
 * for the normal SACK blocks, explained above). But there all simplicity
 * ends, TCP might receive valid D-SACKs below that. As long as they reside
 * fully below undo_marker they do not affect behavior in anyway and can
 * therefore be safely ignored. In rare cases (which are more or less
 * theoretical ones), the D-SACK will nicely cross that boundary due to skb
 * fragmentation and packet reordering past skb's retransmission. To consider
 * them correctly, the acceptable range must be extended even more though
 * the exact amount is rather hard to quantify. However, tp->max_window can
 * be used as an exaggerated estimate.
 */
static bool tcp_is_sackblock_valid(struct tcp_sock *tp, bool is_dsack,
				   u32 start_seq, u32 end_seq)
{
	/* Too far in future, or reversed (interpretation is ambiguous) */
	if (after(end_seq, tp->snd_nxt) || !before(start_seq, end_seq))
		return false;

	/* Nasty start_seq wrap-around check (see comments above) */
	if (!before(start_seq, tp->snd_nxt))
		return false;

	/* In outstanding window? ...This is valid exit for D-SACKs too.
	 * start_seq == snd_una is non-sensical (see comments above)
	 */
	if (after(start_seq, tp->snd_una))
		return true;

	if (!is_dsack || !tp->undo_marker)
		return false;

	/* ...Then it's D-SACK, and must reside below snd_una completely */
	if (after(end_seq, tp->snd_una))
		return false;

	if (!before(start_seq, tp->undo_marker))
		return true;

	/* Too old */
	if (!after(end_seq, tp->undo_marker))
		return false;

	/* Undo_marker boundary crossing (overestimates a lot). Known already:
	 *   start_seq < undo_marker and end_seq >= undo_marker.
	 */
	return !before(start_seq, end_seq - tp->max_window);
}

static bool tcp_check_dsack(struct sock *sk, const struct sk_buff *ack_skb,
			    struct tcp_sack_block_wire *sp, int num_sacks,
			    u32 prior_snd_una, struct tcp_sacktag_state *state)
{
	struct tcp_sock *tp = tcp_sk(sk);
	u32 start_seq_0 = get_unaligned_be32(&sp[0].start_seq);
	u32 end_seq_0 = get_unaligned_be32(&sp[0].end_seq);
	u32 dup_segs;

	if (before(start_seq_0, TCP_SKB_CB(ack_skb)->ack_seq)) {
		NET_INC_STATS(sock_net(sk), LINUX_MIB_TCPDSACKRECV);
	} else if (num_sacks > 1) {
		u32 end_seq_1 = get_unaligned_be32(&sp[1].end_seq);
		u32 start_seq_1 = get_unaligned_be32(&sp[1].start_seq);

		if (after(end_seq_0, end_seq_1) || before(start_seq_0, start_seq_1))
			return false;
		NET_INC_STATS(sock_net(sk), LINUX_MIB_TCPDSACKOFORECV);
	} else {
		return false;
	}

	dup_segs = tcp_dsack_seen(tp, start_seq_0, end_seq_0, state);
	if (!dup_segs) {	/* Skip dubious DSACK */
		NET_INC_STATS(sock_net(sk), LINUX_MIB_TCPDSACKIGNOREDDUBIOUS);
		return false;
	}

	NET_ADD_STATS(sock_net(sk), LINUX_MIB_TCPDSACKRECVSEGS, dup_segs);

	/* D-SACK for already forgotten data... Do dumb counting. */
	if (tp->undo_marker && tp->undo_retrans > 0 &&
	    !after(end_seq_0, prior_snd_una) &&
	    after(end_seq_0, tp->undo_marker))
		tp->undo_retrans = max_t(int, 0, tp->undo_retrans - dup_segs);

	return true;
}

/* Check if skb is fully within the SACK block. In presence of GSO skbs,
 * the incoming SACK may not exactly match but we can find smaller MSS
 * aligned portion of it that matches. Therefore we might need to fragment
 * which may fail and creates some hassle (caller must handle error case
 * returns).
 *
 * FIXME: this could be merged to shift decision code
 */
static int tcp_match_skb_to_sack(struct sock *sk, struct sk_buff *skb,
				  u32 start_seq, u32 end_seq)
{
	int err;
	bool in_sack;
	unsigned int pkt_len;
	unsigned int mss;

	in_sack = !after(start_seq, TCP_SKB_CB(skb)->seq) &&
		  !before(end_seq, TCP_SKB_CB(skb)->end_seq);

	if (tcp_skb_pcount(skb) > 1 && !in_sack &&
	    after(TCP_SKB_CB(skb)->end_seq, start_seq)) {
		mss = tcp_skb_mss(skb);
		in_sack = !after(start_seq, TCP_SKB_CB(skb)->seq);

		if (!in_sack) {
			pkt_len = start_seq - TCP_SKB_CB(skb)->seq;
			if (pkt_len < mss)
				pkt_len = mss;
		} else {
			pkt_len = end_seq - TCP_SKB_CB(skb)->seq;
			if (pkt_len < mss)
				return -EINVAL;
		}

		/* Round if necessary so that SACKs cover only full MSSes
		 * and/or the remaining small portion (if present)
		 */
		if (pkt_len > mss) {
			unsigned int new_len = (pkt_len / mss) * mss;
			if (!in_sack && new_len < pkt_len)
				new_len += mss;
			pkt_len = new_len;
		}

		if (pkt_len >= skb->len && !in_sack)
			return 0;

		err = tcp_fragment(sk, TCP_FRAG_IN_RTX_QUEUE, skb,
				   pkt_len, mss, GFP_ATOMIC);
		if (err < 0)
			return err;
	}

	return in_sack;
}

/* Mark the given newly-SACKed range as such, adjusting counters and hints. */
static u8 tcp_sacktag_one(struct sock *sk,
			  struct tcp_sacktag_state *state, u8 sacked,
			  u32 start_seq, u32 end_seq,
			  int dup_sack, int pcount, u32 plen,
			  u64 xmit_time)
{
	struct tcp_sock *tp = tcp_sk(sk);

	/* Account D-SACK for retransmitted packet. */
	if (dup_sack && (sacked & TCPCB_RETRANS)) {
		if (tp->undo_marker && tp->undo_retrans > 0 &&
		    after(end_seq, tp->undo_marker))
			tp->undo_retrans--;
		if ((sacked & TCPCB_SACKED_ACKED) &&
		    before(start_seq, state->reord))
				state->reord = start_seq;
	}

	/* Nothing to do; acked frame is about to be dropped (was ACKed). */
	if (!after(end_seq, tp->snd_una))
		return sacked;

	if (!(sacked & TCPCB_SACKED_ACKED)) {
		tcp_rack_advance(tp, sacked, end_seq, xmit_time);

		if (sacked & TCPCB_SACKED_RETRANS) {
			/* If the segment is not tagged as lost,
			 * we do not clear RETRANS, believing
			 * that retransmission is still in flight.
			 */
			if (sacked & TCPCB_LOST) {
				sacked &= ~(TCPCB_LOST|TCPCB_SACKED_RETRANS);
				tp->lost_out -= pcount;
				tp->retrans_out -= pcount;
			}
		} else {
			if (!(sacked & TCPCB_RETRANS)) {
				/* New sack for not retransmitted frame,
				 * which was in hole. It is reordering.
				 */
				if (before(start_seq,
					   tcp_highest_sack_seq(tp)) &&
				    before(start_seq, state->reord))
					state->reord = start_seq;

				if (!after(end_seq, tp->high_seq))
					state->flag |= FLAG_ORIG_SACK_ACKED;
				if (state->first_sackt == 0)
					state->first_sackt = xmit_time;
				state->last_sackt = xmit_time;
			}

			if (sacked & TCPCB_LOST) {
				sacked &= ~TCPCB_LOST;
				tp->lost_out -= pcount;
			}
		}

		sacked |= TCPCB_SACKED_ACKED;
		state->flag |= FLAG_DATA_SACKED;
		tp->sacked_out += pcount;
		/* Out-of-order packets delivered */
		state->sack_delivered += pcount;
		state->delivered_bytes += plen;

		/* Lost marker hint past SACKed? Tweak RFC3517 cnt */
		if (tp->lost_skb_hint &&
		    before(start_seq, TCP_SKB_CB(tp->lost_skb_hint)->seq))
			tp->lost_cnt_hint += pcount;
	}

	/* D-SACK. We can detect redundant retransmission in S|R and plain R
	 * frames and clear it. undo_retrans is decreased above, L|R frames
	 * are accounted above as well.
	 */
	if (dup_sack && (sacked & TCPCB_SACKED_RETRANS)) {
		sacked &= ~TCPCB_SACKED_RETRANS;
		tp->retrans_out -= pcount;
	}

	return sacked;
}

/* Shift newly-SACKed bytes from this skb to the immediately previous
 * already-SACKed sk_buff. Mark the newly-SACKed bytes as such.
 */
static bool tcp_shifted_skb(struct sock *sk, struct sk_buff *prev,
			    struct sk_buff *skb,
			    struct tcp_sacktag_state *state,
			    unsigned int pcount, int shifted, int mss,
			    bool dup_sack)
{
	struct tcp_sock *tp = tcp_sk(sk);
	u32 start_seq = TCP_SKB_CB(skb)->seq;	/* start of newly-SACKed */
	u32 end_seq = start_seq + shifted;	/* end of newly-SACKed */

	BUG_ON(!pcount);

	/* Adjust counters and hints for the newly sacked sequence
	 * range but discard the return value since prev is already
	 * marked. We must tag the range first because the seq
	 * advancement below implicitly advances
	 * tcp_highest_sack_seq() when skb is highest_sack.
	 */
	tcp_sacktag_one(sk, state, TCP_SKB_CB(skb)->sacked,
			start_seq, end_seq, dup_sack, pcount, skb->len,
			tcp_skb_timestamp_us(skb));
	tcp_rate_skb_delivered(sk, skb, state->rate);

	if (skb == tp->lost_skb_hint)
		tp->lost_cnt_hint += pcount;

	TCP_SKB_CB(prev)->end_seq += shifted;
	TCP_SKB_CB(skb)->seq += shifted;

	tcp_skb_pcount_add(prev, pcount);
	WARN_ON_ONCE(tcp_skb_pcount(skb) < pcount);
	tcp_skb_pcount_add(skb, -pcount);

	/* When we're adding to gso_segs == 1, gso_size will be zero,
	 * in theory this shouldn't be necessary but as long as DSACK
	 * code can come after this skb later on it's better to keep
	 * setting gso_size to something.
	 */
	if (!TCP_SKB_CB(prev)->tcp_gso_size)
		TCP_SKB_CB(prev)->tcp_gso_size = mss;

	/* CHECKME: To clear or not to clear? Mimics normal skb currently */
	if (tcp_skb_pcount(skb) <= 1)
		TCP_SKB_CB(skb)->tcp_gso_size = 0;

	/* Difference in this won't matter, both ACKed by the same cumul. ACK */
	TCP_SKB_CB(prev)->sacked |= (TCP_SKB_CB(skb)->sacked & TCPCB_EVER_RETRANS);

	if (skb->len > 0) {
		BUG_ON(!tcp_skb_pcount(skb));
		NET_INC_STATS(sock_net(sk), LINUX_MIB_SACKSHIFTED);
		return false;
	}

	/* Whole SKB was eaten :-) */

	if (skb == tp->retransmit_skb_hint)
		tp->retransmit_skb_hint = prev;
	if (skb == tp->lost_skb_hint) {
		tp->lost_skb_hint = prev;
		tp->lost_cnt_hint -= tcp_skb_pcount(prev);
	}

	TCP_SKB_CB(prev)->tcp_flags |= TCP_SKB_CB(skb)->tcp_flags;
	TCP_SKB_CB(prev)->eor = TCP_SKB_CB(skb)->eor;
	if (TCP_SKB_CB(skb)->tcp_flags & TCPHDR_FIN)
		TCP_SKB_CB(prev)->end_seq++;

	if (skb == tcp_highest_sack(sk))
		tcp_advance_highest_sack(sk, skb);

	tcp_skb_collapse_tstamp(prev, skb);
	if (unlikely(TCP_SKB_CB(prev)->tx.delivered_mstamp))
		TCP_SKB_CB(prev)->tx.delivered_mstamp = 0;

	tcp_rtx_queue_unlink_and_free(skb, sk);

	NET_INC_STATS(sock_net(sk), LINUX_MIB_SACKMERGED);

	return true;
}

/* I wish gso_size would have a bit more sane initialization than
 * something-or-zero which complicates things
 */
static int tcp_skb_seglen(const struct sk_buff *skb)
{
	return tcp_skb_pcount(skb) == 1 ? skb->len : tcp_skb_mss(skb);
}

/* Shifting pages past head area doesn't work */
static int skb_can_shift(const struct sk_buff *skb)
{
	return !skb_headlen(skb) && skb_is_nonlinear(skb);
}

int tcp_skb_shift(struct sk_buff *to, struct sk_buff *from,
		  int pcount, int shiftlen)
{
	/* TCP min gso_size is 8 bytes (TCP_MIN_GSO_SIZE)
	 * Since TCP_SKB_CB(skb)->tcp_gso_segs is 16 bits, we need
	 * to make sure not storing more than 65535 * 8 bytes per skb,
	 * even if current MSS is bigger.
	 */
	if (unlikely(to->len + shiftlen >= 65535 * TCP_MIN_GSO_SIZE))
		return 0;
	if (unlikely(tcp_skb_pcount(to) + pcount > 65535))
		return 0;
	return skb_shift(to, from, shiftlen);
}

/* Try collapsing SACK blocks spanning across multiple skbs to a single
 * skb.
 */
static struct sk_buff *tcp_shift_skb_data(struct sock *sk, struct sk_buff *skb,
					  struct tcp_sacktag_state *state,
					  u32 start_seq, u32 end_seq,
					  bool dup_sack)
{
	struct tcp_sock *tp = tcp_sk(sk);
	struct sk_buff *prev;
	int mss;
	int pcount = 0;
	int len;
	int in_sack;

	/* Normally R but no L won't result in plain S */
	if (!dup_sack &&
	    (TCP_SKB_CB(skb)->sacked & (TCPCB_LOST|TCPCB_SACKED_RETRANS)) == TCPCB_SACKED_RETRANS)
		goto fallback;
	if (!skb_can_shift(skb))
		goto fallback;
	/* This frame is about to be dropped (was ACKed). */
	if (!after(TCP_SKB_CB(skb)->end_seq, tp->snd_una))
		goto fallback;

	/* Can only happen with delayed DSACK + discard craziness */
	prev = skb_rb_prev(skb);
	if (!prev)
		goto fallback;

	if ((TCP_SKB_CB(prev)->sacked & TCPCB_TAGBITS) != TCPCB_SACKED_ACKED)
		goto fallback;

	if (!tcp_skb_can_collapse(prev, skb))
		goto fallback;

	in_sack = !after(start_seq, TCP_SKB_CB(skb)->seq) &&
		  !before(end_seq, TCP_SKB_CB(skb)->end_seq);

	if (in_sack) {
		len = skb->len;
		pcount = tcp_skb_pcount(skb);
		mss = tcp_skb_seglen(skb);

		/* TODO: Fix DSACKs to not fragment already SACKed and we can
		 * drop this restriction as unnecessary
		 */
		if (mss != tcp_skb_seglen(prev))
			goto fallback;
	} else {
		if (!after(TCP_SKB_CB(skb)->end_seq, start_seq))
			goto noop;
		/* CHECKME: This is non-MSS split case only?, this will
		 * cause skipped skbs due to advancing loop btw, original
		 * has that feature too
		 */
		if (tcp_skb_pcount(skb) <= 1)
			goto noop;

		in_sack = !after(start_seq, TCP_SKB_CB(skb)->seq);
		if (!in_sack) {
			/* TODO: head merge to next could be attempted here
			 * if (!after(TCP_SKB_CB(skb)->end_seq, end_seq)),
			 * though it might not be worth of the additional hassle
			 *
			 * ...we can probably just fallback to what was done
			 * previously. We could try merging non-SACKed ones
			 * as well but it probably isn't going to buy off
			 * because later SACKs might again split them, and
			 * it would make skb timestamp tracking considerably
			 * harder problem.
			 */
			goto fallback;
		}

		len = end_seq - TCP_SKB_CB(skb)->seq;
		BUG_ON(len < 0);
		BUG_ON(len > skb->len);

		/* MSS boundaries should be honoured or else pcount will
		 * severely break even though it makes things bit trickier.
		 * Optimize common case to avoid most of the divides
		 */
		mss = tcp_skb_mss(skb);

		/* TODO: Fix DSACKs to not fragment already SACKed and we can
		 * drop this restriction as unnecessary
		 */
		if (mss != tcp_skb_seglen(prev))
			goto fallback;

		if (len == mss) {
			pcount = 1;
		} else if (len < mss) {
			goto noop;
		} else {
			pcount = len / mss;
			len = pcount * mss;
		}
	}

	/* tcp_sacktag_one() won't SACK-tag ranges below snd_una */
	if (!after(TCP_SKB_CB(skb)->seq + len, tp->snd_una))
		goto fallback;

	if (!tcp_skb_shift(prev, skb, pcount, len))
		goto fallback;
	if (!tcp_shifted_skb(sk, prev, skb, state, pcount, len, mss, dup_sack))
		goto out;

	/* Hole filled allows collapsing with the next as well, this is very
	 * useful when hole on every nth skb pattern happens
	 */
	skb = skb_rb_next(prev);
	if (!skb)
		goto out;

	if (!skb_can_shift(skb) ||
	    ((TCP_SKB_CB(skb)->sacked & TCPCB_TAGBITS) != TCPCB_SACKED_ACKED) ||
	    (mss != tcp_skb_seglen(skb)))
		goto out;

	len = skb->len;
	pcount = tcp_skb_pcount(skb);
	if (tcp_skb_shift(prev, skb, pcount, len))
		tcp_shifted_skb(sk, prev, skb, state, pcount,
				len, mss, 0);

out:
	return prev;

noop:
	return skb;

fallback:
	NET_INC_STATS(sock_net(sk), LINUX_MIB_SACKSHIFTFALLBACK);
	return NULL;
}

static struct sk_buff *tcp_sacktag_walk(struct sk_buff *skb, struct sock *sk,
					struct tcp_sack_block *next_dup,
					struct tcp_sacktag_state *state,
					u32 start_seq, u32 end_seq,
					bool dup_sack_in)
{
	struct tcp_sock *tp = tcp_sk(sk);
	struct sk_buff *tmp;

	skb_rbtree_walk_from(skb) {
		int in_sack = 0;
		bool dup_sack = dup_sack_in;

		/* queue is in-order => we can short-circuit the walk early */
		if (!before(TCP_SKB_CB(skb)->seq, end_seq))
			break;

		if (next_dup  &&
		    before(TCP_SKB_CB(skb)->seq, next_dup->end_seq)) {
			in_sack = tcp_match_skb_to_sack(sk, skb,
							next_dup->start_seq,
							next_dup->end_seq);
			if (in_sack > 0)
				dup_sack = true;
		}

		/* skb reference here is a bit tricky to get right, since
		 * shifting can eat and free both this skb and the next,
		 * so not even _safe variant of the loop is enough.
		 */
		if (in_sack <= 0) {
			tmp = tcp_shift_skb_data(sk, skb, state,
						 start_seq, end_seq, dup_sack);
			if (tmp) {
				if (tmp != skb) {
					skb = tmp;
					continue;
				}

				in_sack = 0;
			} else {
				in_sack = tcp_match_skb_to_sack(sk, skb,
								start_seq,
								end_seq);
			}
		}

		if (unlikely(in_sack < 0))
			break;

		if (in_sack) {
			TCP_SKB_CB(skb)->sacked =
				tcp_sacktag_one(sk,
						state,
						TCP_SKB_CB(skb)->sacked,
						TCP_SKB_CB(skb)->seq,
						TCP_SKB_CB(skb)->end_seq,
						dup_sack,
						tcp_skb_pcount(skb),
						skb->len,
						tcp_skb_timestamp_us(skb));
			tcp_rate_skb_delivered(sk, skb, state->rate);
			if (TCP_SKB_CB(skb)->sacked & TCPCB_SACKED_ACKED)
				list_del_init(&skb->tcp_tsorted_anchor);

			if (!before(TCP_SKB_CB(skb)->seq,
				    tcp_highest_sack_seq(tp)))
				tcp_advance_highest_sack(sk, skb);
		}
	}
	return skb;
}

static struct sk_buff *tcp_sacktag_bsearch(struct sock *sk, u32 seq)
{
	struct rb_node *parent, **p = &sk->tcp_rtx_queue.rb_node;
	struct sk_buff *skb;

	while (*p) {
		parent = *p;
		skb = rb_to_skb(parent);
		if (before(seq, TCP_SKB_CB(skb)->seq)) {
			p = &parent->rb_left;
			continue;
		}
		if (!before(seq, TCP_SKB_CB(skb)->end_seq)) {
			p = &parent->rb_right;
			continue;
		}
		return skb;
	}
	return NULL;
}

static struct sk_buff *tcp_sacktag_skip(struct sk_buff *skb, struct sock *sk,
					u32 skip_to_seq)
{
	if (skb && after(TCP_SKB_CB(skb)->seq, skip_to_seq))
		return skb;

	return tcp_sacktag_bsearch(sk, skip_to_seq);
}

static struct sk_buff *tcp_maybe_skipping_dsack(struct sk_buff *skb,
						struct sock *sk,
						struct tcp_sack_block *next_dup,
						struct tcp_sacktag_state *state,
						u32 skip_to_seq)
{
	if (!next_dup)
		return skb;

	if (before(next_dup->start_seq, skip_to_seq)) {
		skb = tcp_sacktag_skip(skb, sk, next_dup->start_seq);
		skb = tcp_sacktag_walk(skb, sk, NULL, state,
				       next_dup->start_seq, next_dup->end_seq,
				       1);
	}

	return skb;
}

static int tcp_sack_cache_ok(const struct tcp_sock *tp, const struct tcp_sack_block *cache)
{
	return cache < tp->recv_sack_cache + ARRAY_SIZE(tp->recv_sack_cache);
}

static int
tcp_sacktag_write_queue(struct sock *sk, const struct sk_buff *ack_skb,
			u32 prior_snd_una, struct tcp_sacktag_state *state)
{
	struct tcp_sock *tp = tcp_sk(sk);
	const unsigned char *ptr = (skb_transport_header(ack_skb) +
				    TCP_SKB_CB(ack_skb)->sacked);
	struct tcp_sack_block_wire *sp_wire = (struct tcp_sack_block_wire *)(ptr+2);
	struct tcp_sack_block sp[TCP_NUM_SACKS];
	struct tcp_sack_block *cache;
	struct sk_buff *skb;
	int num_sacks = min(TCP_NUM_SACKS, (ptr[1] - TCPOLEN_SACK_BASE) >> 3);
	int used_sacks;
	bool found_dup_sack = false;
	int i, j;
	int first_sack_index;

	state->flag = 0;
	state->reord = tp->snd_nxt;

	if (!tp->sacked_out)
		tcp_highest_sack_reset(sk);

	found_dup_sack = tcp_check_dsack(sk, ack_skb, sp_wire,
					 num_sacks, prior_snd_una, state);

	/* Eliminate too old ACKs, but take into
	 * account more or less fresh ones, they can
	 * contain valid SACK info.
	 */
	if (before(TCP_SKB_CB(ack_skb)->ack_seq, prior_snd_una - tp->max_window))
		return 0;

	if (!tp->packets_out)
		goto out;

	used_sacks = 0;
	first_sack_index = 0;
	for (i = 0; i < num_sacks; i++) {
		bool dup_sack = !i && found_dup_sack;

		sp[used_sacks].start_seq = get_unaligned_be32(&sp_wire[i].start_seq);
		sp[used_sacks].end_seq = get_unaligned_be32(&sp_wire[i].end_seq);

		if (!tcp_is_sackblock_valid(tp, dup_sack,
					    sp[used_sacks].start_seq,
					    sp[used_sacks].end_seq)) {
			int mib_idx;

			if (dup_sack) {
				if (!tp->undo_marker)
					mib_idx = LINUX_MIB_TCPDSACKIGNOREDNOUNDO;
				else
					mib_idx = LINUX_MIB_TCPDSACKIGNOREDOLD;
			} else {
				/* Don't count olds caused by ACK reordering */
				if ((TCP_SKB_CB(ack_skb)->ack_seq != tp->snd_una) &&
				    !after(sp[used_sacks].end_seq, tp->snd_una))
					continue;
				mib_idx = LINUX_MIB_TCPSACKDISCARD;
			}

			NET_INC_STATS(sock_net(sk), mib_idx);
			if (i == 0)
				first_sack_index = -1;
			continue;
		}

		/* Ignore very old stuff early */
		if (!after(sp[used_sacks].end_seq, prior_snd_una)) {
			if (i == 0)
				first_sack_index = -1;
			continue;
		}

		used_sacks++;
	}

	/* order SACK blocks to allow in order walk of the retrans queue */
	for (i = used_sacks - 1; i > 0; i--) {
		for (j = 0; j < i; j++) {
			if (after(sp[j].start_seq, sp[j + 1].start_seq)) {
				swap(sp[j], sp[j + 1]);

				/* Track where the first SACK block goes to */
				if (j == first_sack_index)
					first_sack_index = j + 1;
			}
		}
	}

	state->mss_now = tcp_current_mss(sk);
	skb = NULL;
	i = 0;

	if (!tp->sacked_out) {
		/* It's already past, so skip checking against it */
		cache = tp->recv_sack_cache + ARRAY_SIZE(tp->recv_sack_cache);
	} else {
		cache = tp->recv_sack_cache;
		/* Skip empty blocks in at head of the cache */
		while (tcp_sack_cache_ok(tp, cache) && !cache->start_seq &&
		       !cache->end_seq)
			cache++;
	}

	while (i < used_sacks) {
		u32 start_seq = sp[i].start_seq;
		u32 end_seq = sp[i].end_seq;
		bool dup_sack = (found_dup_sack && (i == first_sack_index));
		struct tcp_sack_block *next_dup = NULL;

		if (found_dup_sack && ((i + 1) == first_sack_index))
			next_dup = &sp[i + 1];

		/* Skip too early cached blocks */
		while (tcp_sack_cache_ok(tp, cache) &&
		       !before(start_seq, cache->end_seq))
			cache++;

		/* Can skip some work by looking recv_sack_cache? */
		if (tcp_sack_cache_ok(tp, cache) && !dup_sack &&
		    after(end_seq, cache->start_seq)) {

			/* Head todo? */
			if (before(start_seq, cache->start_seq)) {
				skb = tcp_sacktag_skip(skb, sk, start_seq);
				skb = tcp_sacktag_walk(skb, sk, next_dup,
						       state,
						       start_seq,
						       cache->start_seq,
						       dup_sack);
			}

			/* Rest of the block already fully processed? */
			if (!after(end_seq, cache->end_seq))
				goto advance_sp;

			skb = tcp_maybe_skipping_dsack(skb, sk, next_dup,
						       state,
						       cache->end_seq);

			/* ...tail remains todo... */
			if (tcp_highest_sack_seq(tp) == cache->end_seq) {
				/* ...but better entrypoint exists! */
				skb = tcp_highest_sack(sk);
				if (!skb)
					break;
				cache++;
				goto walk;
			}

			skb = tcp_sacktag_skip(skb, sk, cache->end_seq);
			/* Check overlap against next cached too (past this one already) */
			cache++;
			continue;
		}

		if (!before(start_seq, tcp_highest_sack_seq(tp))) {
			skb = tcp_highest_sack(sk);
			if (!skb)
				break;
		}
		skb = tcp_sacktag_skip(skb, sk, start_seq);

walk:
		skb = tcp_sacktag_walk(skb, sk, next_dup, state,
				       start_seq, end_seq, dup_sack);

advance_sp:
		i++;
	}

	/* Clear the head of the cache sack blocks so we can skip it next time */
	for (i = 0; i < ARRAY_SIZE(tp->recv_sack_cache) - used_sacks; i++) {
		tp->recv_sack_cache[i].start_seq = 0;
		tp->recv_sack_cache[i].end_seq = 0;
	}
	for (j = 0; j < used_sacks; j++)
		tp->recv_sack_cache[i++] = sp[j];

	if (inet_csk(sk)->icsk_ca_state != TCP_CA_Loss || tp->undo_marker)
		tcp_check_sack_reordering(sk, state->reord, 0);

	tcp_verify_left_out(tp);
out:

#if FASTRETRANS_DEBUG > 0
	WARN_ON((int)tp->sacked_out < 0);
	WARN_ON((int)tp->lost_out < 0);
	WARN_ON((int)tp->retrans_out < 0);
	WARN_ON((int)tcp_packets_in_flight(tp) < 0);
#endif
	return state->flag;
}

/* Limits sacked_out so that sum with lost_out isn't ever larger than
 * packets_out. Returns false if sacked_out adjustement wasn't necessary.
 */
static bool tcp_limit_reno_sacked(struct tcp_sock *tp)
{
	u32 holes;

	holes = max(tp->lost_out, 1U);
	holes = min(holes, tp->packets_out);

	if ((tp->sacked_out + holes) > tp->packets_out) {
		tp->sacked_out = tp->packets_out - holes;
		return true;
	}
	return false;
}

/* If we receive more dupacks than we expected counting segments
 * in assumption of absent reordering, interpret this as reordering.
 * The only another reason could be bug in receiver TCP.
 */
static void tcp_check_reno_reordering(struct sock *sk, const int addend)
{
	struct tcp_sock *tp = tcp_sk(sk);

	if (!tcp_limit_reno_sacked(tp))
		return;

	tp->reordering = min_t(u32, tp->packets_out + addend,
			       sock_net(sk)->ipv4.sysctl_tcp_max_reordering);
	tp->reord_seen++;
	NET_INC_STATS(sock_net(sk), LINUX_MIB_TCPRENOREORDER);
}

/* Emulate SACKs for SACKless connection: account for a new dupack. */

static void tcp_add_reno_sack(struct sock *sk, int num_dupack, bool ece_ack)
{
	if (num_dupack) {
		struct tcp_sock *tp = tcp_sk(sk);
		u32 prior_sacked = tp->sacked_out;
		s32 delivered;

		tp->sacked_out += num_dupack;
		tcp_check_reno_reordering(sk, 0);
		delivered = tp->sacked_out - prior_sacked;
		if (delivered > 0)
			tcp_count_delivered(tp, delivered, ece_ack);
		tcp_verify_left_out(tp);
	}
}

/* Account for ACK, ACKing some data in Reno Recovery phase. */

static void tcp_remove_reno_sacks(struct sock *sk, int acked, bool ece_ack)
{
	struct tcp_sock *tp = tcp_sk(sk);

	if (acked > 0) {
		/* One ACK acked hole. The rest eat duplicate ACKs. */
		tcp_count_delivered(tp, max_t(int, acked - tp->sacked_out, 1),
				    ece_ack);
		if (acked - 1 >= tp->sacked_out)
			tp->sacked_out = 0;
		else
			tp->sacked_out -= acked - 1;
	}
	tcp_check_reno_reordering(sk, acked);
	tcp_verify_left_out(tp);
}

static inline void tcp_reset_reno_sack(struct tcp_sock *tp)
{
	tp->sacked_out = 0;
}

void tcp_clear_retrans(struct tcp_sock *tp)
{
	tp->retrans_out = 0;
	tp->lost_out = 0;
	tp->undo_marker = 0;
	tp->undo_retrans = -1;
	tp->sacked_out = 0;
}

static inline void tcp_init_undo(struct tcp_sock *tp)
{
	tp->undo_marker = tp->snd_una;
	/* Retransmission still in flight may cause DSACKs later. */
	tp->undo_retrans = tp->retrans_out ? : -1;
}

static bool tcp_is_rack(const struct sock *sk)
{
	return sock_net(sk)->ipv4.sysctl_tcp_recovery & TCP_RACK_LOSS_DETECTION;
}

/* If we detect SACK reneging, forget all SACK information
 * and reset tags completely, otherwise preserve SACKs. If receiver
 * dropped its ofo queue, we will know this due to reneging detection.
 */
static void tcp_timeout_mark_lost(struct sock *sk)
{
	struct tcp_sock *tp = tcp_sk(sk);
	struct sk_buff *skb, *head;
	bool is_reneg;			/* is receiver reneging on SACKs? */

	head = tcp_rtx_queue_head(sk);
	is_reneg = head && (TCP_SKB_CB(head)->sacked & TCPCB_SACKED_ACKED);
	if (is_reneg) {
		NET_INC_STATS(sock_net(sk), LINUX_MIB_TCPSACKRENEGING);
		tp->sacked_out = 0;
		/* Mark SACK reneging until we recover from this loss event. */
		tp->is_sack_reneg = 1;
	} else if (tcp_is_reno(tp)) {
		tcp_reset_reno_sack(tp);
	}

	skb = head;
	skb_rbtree_walk_from(skb) {
		if (is_reneg)
			TCP_SKB_CB(skb)->sacked &= ~TCPCB_SACKED_ACKED;
		else if (tcp_is_rack(sk) && skb != head &&
			 tcp_rack_skb_timeout(tp, skb, 0) > 0)
			continue; /* Don't mark recently sent ones lost yet */
		tcp_mark_skb_lost(sk, skb);
	}
	tcp_verify_left_out(tp);
	tcp_clear_all_retrans_hints(tp);
}

/* Enter Loss state. */
void tcp_enter_loss(struct sock *sk)
{
	const struct inet_connection_sock *icsk = inet_csk(sk);
	struct tcp_sock *tp = tcp_sk(sk);
	struct net *net = sock_net(sk);
	bool new_recovery = icsk->icsk_ca_state < TCP_CA_Recovery;

	tcp_timeout_mark_lost(sk);

	/* Reduce ssthresh if it has not yet been made inside this window. */
	if (icsk->icsk_ca_state <= TCP_CA_Disorder ||
	    !after(tp->high_seq, tp->snd_una) ||
	    (icsk->icsk_ca_state == TCP_CA_Loss && !icsk->icsk_retransmits)) {
		tp->prior_ssthresh = tcp_current_ssthresh(sk);
		tp->prior_cwnd = tp->snd_cwnd;
		tp->snd_ssthresh = icsk->icsk_ca_ops->ssthresh(sk);
		tcp_ca_event(sk, CA_EVENT_LOSS);
		tcp_init_undo(tp);
	}
	tp->snd_cwnd	   = tcp_packets_in_flight(tp) + 1;
	tp->snd_cwnd_cnt   = 0;
	tp->snd_cwnd_stamp = tcp_jiffies32;

	/* Timeout in disordered state after receiving substantial DUPACKs
	 * suggests that the degree of reordering is over-estimated.
	 */
	if (icsk->icsk_ca_state <= TCP_CA_Disorder &&
	    tp->sacked_out >= net->ipv4.sysctl_tcp_reordering)
		tp->reordering = min_t(unsigned int, tp->reordering,
				       net->ipv4.sysctl_tcp_reordering);
	tcp_set_ca_state(sk, TCP_CA_Loss);
	tp->high_seq = tp->snd_nxt;
	tcp_ecn_queue_cwr(tp);

	/* F-RTO RFC5682 sec 3.1 step 1: retransmit SND.UNA if no previous
	 * loss recovery is underway except recurring timeout(s) on
	 * the same SND.UNA (sec 3.2). Disable F-RTO on path MTU probing
	 */
	tp->frto = net->ipv4.sysctl_tcp_frto &&
		   (new_recovery || icsk->icsk_retransmits) &&
		   !inet_csk(sk)->icsk_mtup.probe_size;
}

/* If ACK arrived pointing to a remembered SACK, it means that our
 * remembered SACKs do not reflect real state of receiver i.e.
 * receiver _host_ is heavily congested (or buggy).
 *
 * To avoid big spurious retransmission bursts due to transient SACK
 * scoreboard oddities that look like reneging, we give the receiver a
 * little time (max(RTT/2, 10ms)) to send us some more ACKs that will
 * restore sanity to the SACK scoreboard. If the apparent reneging
 * persists until this RTO then we'll clear the SACK scoreboard.
 */
static bool tcp_check_sack_reneging(struct sock *sk, int flag)
{
	if (flag & FLAG_SACK_RENEGING) {
		struct tcp_sock *tp = tcp_sk(sk);
		unsigned long delay = max(usecs_to_jiffies(tp->srtt_us >> 4),
					  msecs_to_jiffies(10));

		inet_csk_reset_xmit_timer(sk, ICSK_TIME_RETRANS,
					  delay, TCP_RTO_MAX);
		return true;
	}
	return false;
}

/* Heurestics to calculate number of duplicate ACKs. There's no dupACKs
 * counter when SACK is enabled (without SACK, sacked_out is used for
 * that purpose).
 *
 * With reordering, holes may still be in flight, so RFC3517 recovery
 * uses pure sacked_out (total number of SACKed segments) even though
 * it violates the RFC that uses duplicate ACKs, often these are equal
 * but when e.g. out-of-window ACKs or packet duplication occurs,
 * they differ. Since neither occurs due to loss, TCP should really
 * ignore them.
 */
static inline int tcp_dupack_heuristics(const struct tcp_sock *tp)
{
	return tp->sacked_out + 1;
}

/* Linux NewReno/SACK/ECN state machine.
 * --------------------------------------
 *
 * "Open"	Normal state, no dubious events, fast path.
 * "Disorder"   In all the respects it is "Open",
 *		but requires a bit more attention. It is entered when
 *		we see some SACKs or dupacks. It is split of "Open"
 *		mainly to move some processing from fast path to slow one.
 * "CWR"	CWND was reduced due to some Congestion Notification event.
 *		It can be ECN, ICMP source quench, local device congestion.
 * "Recovery"	CWND was reduced, we are fast-retransmitting.
 * "Loss"	CWND was reduced due to RTO timeout or SACK reneging.
 *
 * tcp_fastretrans_alert() is entered:
 * - each incoming ACK, if state is not "Open"
 * - when arrived ACK is unusual, namely:
 *	* SACK
 *	* Duplicate ACK.
 *	* ECN ECE.
 *
 * Counting packets in flight is pretty simple.
 *
 *	in_flight = packets_out - left_out + retrans_out
 *
 *	packets_out is SND.NXT-SND.UNA counted in packets.
 *
 *	retrans_out is number of retransmitted segments.
 *
 *	left_out is number of segments left network, but not ACKed yet.
 *
 *		left_out = sacked_out + lost_out
 *
 *     sacked_out: Packets, which arrived to receiver out of order
 *		   and hence not ACKed. With SACKs this number is simply
 *		   amount of SACKed data. Even without SACKs
 *		   it is easy to give pretty reliable estimate of this number,
 *		   counting duplicate ACKs.
 *
 *       lost_out: Packets lost by network. TCP has no explicit
 *		   "loss notification" feedback from network (for now).
 *		   It means that this number can be only _guessed_.
 *		   Actually, it is the heuristics to predict lossage that
 *		   distinguishes different algorithms.
 *
 *	F.e. after RTO, when all the queue is considered as lost,
 *	lost_out = packets_out and in_flight = retrans_out.
 *
 *		Essentially, we have now a few algorithms detecting
 *		lost packets.
 *
 *		If the receiver supports SACK:
 *
 *		RFC6675/3517: It is the conventional algorithm. A packet is
 *		considered lost if the number of higher sequence packets
 *		SACKed is greater than or equal the DUPACK thoreshold
 *		(reordering). This is implemented in tcp_mark_head_lost and
 *		tcp_update_scoreboard.
 *
 *		RACK (draft-ietf-tcpm-rack-01): it is a newer algorithm
 *		(2017-) that checks timing instead of counting DUPACKs.
 *		Essentially a packet is considered lost if it's not S/ACKed
 *		after RTT + reordering_window, where both metrics are
 *		dynamically measured and adjusted. This is implemented in
 *		tcp_rack_mark_lost.
 *
 *		If the receiver does not support SACK:
 *
 *		NewReno (RFC6582): in Recovery we assume that one segment
 *		is lost (classic Reno). While we are in Recovery and
 *		a partial ACK arrives, we assume that one more packet
 *		is lost (NewReno). This heuristics are the same in NewReno
 *		and SACK.
 *
 * Really tricky (and requiring careful tuning) part of algorithm
 * is hidden in functions tcp_time_to_recover() and tcp_xmit_retransmit_queue().
 * The first determines the moment _when_ we should reduce CWND and,
 * hence, slow down forward transmission. In fact, it determines the moment
 * when we decide that hole is caused by loss, rather than by a reorder.
 *
 * tcp_xmit_retransmit_queue() decides, _what_ we should retransmit to fill
 * holes, caused by lost packets.
 *
 * And the most logically complicated part of algorithm is undo
 * heuristics. We detect false retransmits due to both too early
 * fast retransmit (reordering) and underestimated RTO, analyzing
 * timestamps and D-SACKs. When we detect that some segments were
 * retransmitted by mistake and CWND reduction was wrong, we undo
 * window reduction and abort recovery phase. This logic is hidden
 * inside several functions named tcp_try_undo_<something>.
 */

/* This function decides, when we should leave Disordered state
 * and enter Recovery phase, reducing congestion window.
 *
 * Main question: may we further continue forward transmission
 * with the same cwnd?
 */
static bool tcp_time_to_recover(struct sock *sk, int flag)
{
	struct tcp_sock *tp = tcp_sk(sk);

	/* Trick#1: The loss is proven. */
	if (tp->lost_out)
		return true;

	/* Not-A-Trick#2 : Classic rule... */
	if (!tcp_is_rack(sk) && tcp_dupack_heuristics(tp) > tp->reordering)
		return true;

	return false;
}

/* Detect loss in event "A" above by marking head of queue up as lost.
 * For RFC3517 SACK, a segment is considered lost if it
 * has at least tp->reordering SACKed seqments above it; "packets" refers to
 * the maximum SACKed segments to pass before reaching this limit.
 */
static void tcp_mark_head_lost(struct sock *sk, int packets, int mark_head)
{
	struct tcp_sock *tp = tcp_sk(sk);
	struct sk_buff *skb;
	int cnt;
	/* Use SACK to deduce losses of new sequences sent during recovery */
	const u32 loss_high = tp->snd_nxt;

	WARN_ON(packets > tp->packets_out);
	skb = tp->lost_skb_hint;
	if (skb) {
		/* Head already handled? */
		if (mark_head && after(TCP_SKB_CB(skb)->seq, tp->snd_una))
			return;
		cnt = tp->lost_cnt_hint;
	} else {
		skb = tcp_rtx_queue_head(sk);
		cnt = 0;
	}

	skb_rbtree_walk_from(skb) {
		/* TODO: do this better */
		/* this is not the most efficient way to do this... */
		tp->lost_skb_hint = skb;
		tp->lost_cnt_hint = cnt;

		if (after(TCP_SKB_CB(skb)->end_seq, loss_high))
			break;

		if (TCP_SKB_CB(skb)->sacked & TCPCB_SACKED_ACKED)
			cnt += tcp_skb_pcount(skb);

		if (cnt > packets)
			break;

		if (!(TCP_SKB_CB(skb)->sacked & TCPCB_LOST))
			tcp_mark_skb_lost(sk, skb);

		if (mark_head)
			break;
	}
	tcp_verify_left_out(tp);
}

/* Account newly detected lost packet(s) */

static void tcp_update_scoreboard(struct sock *sk, int fast_rexmit)
{
	struct tcp_sock *tp = tcp_sk(sk);

	if (tcp_is_sack(tp)) {
		int sacked_upto = tp->sacked_out - tp->reordering;
		if (sacked_upto >= 0)
			tcp_mark_head_lost(sk, sacked_upto, 0);
		else if (fast_rexmit)
			tcp_mark_head_lost(sk, 1, 1);
	}
}

static bool tcp_tsopt_ecr_before(const struct tcp_sock *tp, u32 when)
{
	return tp->rx_opt.saw_tstamp && tp->rx_opt.rcv_tsecr &&
	       before(tp->rx_opt.rcv_tsecr, when);
}

/* skb is spurious retransmitted if the returned timestamp echo
 * reply is prior to the skb transmission time
 */
static bool tcp_skb_spurious_retrans(const struct tcp_sock *tp,
				     const struct sk_buff *skb)
{
	return (TCP_SKB_CB(skb)->sacked & TCPCB_RETRANS) &&
	       tcp_tsopt_ecr_before(tp, tcp_skb_timestamp(skb));
}

/* Nothing was retransmitted or returned timestamp is less
 * than timestamp of the first retransmission.
 */
static inline bool tcp_packet_delayed(const struct tcp_sock *tp)
{
	return tp->retrans_stamp &&
	       tcp_tsopt_ecr_before(tp, tp->retrans_stamp);
}

/* Undo procedures. */

/* We can clear retrans_stamp when there are no retransmissions in the
 * window. It would seem that it is trivially available for us in
 * tp->retrans_out, however, that kind of assumptions doesn't consider
 * what will happen if errors occur when sending retransmission for the
 * second time. ...It could the that such segment has only
 * TCPCB_EVER_RETRANS set at the present time. It seems that checking
 * the head skb is enough except for some reneging corner cases that
 * are not worth the effort.
 *
 * Main reason for all this complexity is the fact that connection dying
 * time now depends on the validity of the retrans_stamp, in particular,
 * that successive retransmissions of a segment must not advance
 * retrans_stamp under any conditions.
 */
static bool tcp_any_retrans_done(const struct sock *sk)
{
	const struct tcp_sock *tp = tcp_sk(sk);
	struct sk_buff *skb;

	if (tp->retrans_out)
		return true;

	skb = tcp_rtx_queue_head(sk);
	if (unlikely(skb && TCP_SKB_CB(skb)->sacked & TCPCB_EVER_RETRANS))
		return true;

	return false;
}

static void DBGUNDO(struct sock *sk, const char *msg)
{
#if FASTRETRANS_DEBUG > 1
	struct tcp_sock *tp = tcp_sk(sk);
	struct inet_sock *inet = inet_sk(sk);

	if (sk->sk_family == AF_INET) {
		pr_debug("Undo %s %pI4/%u c%u l%u ss%u/%u p%u\n",
			 msg,
			 &inet->inet_daddr, ntohs(inet->inet_dport),
			 tp->snd_cwnd, tcp_left_out(tp),
			 tp->snd_ssthresh, tp->prior_ssthresh,
			 tp->packets_out);
	}
#if IS_ENABLED(CONFIG_IPV6)
	else if (sk->sk_family == AF_INET6) {
		pr_debug("Undo %s %pI6/%u c%u l%u ss%u/%u p%u\n",
			 msg,
			 &sk->sk_v6_daddr, ntohs(inet->inet_dport),
			 tp->snd_cwnd, tcp_left_out(tp),
			 tp->snd_ssthresh, tp->prior_ssthresh,
			 tp->packets_out);
	}
#endif
#endif
}

static void tcp_undo_cwnd_reduction(struct sock *sk, bool unmark_loss)
{
	struct tcp_sock *tp = tcp_sk(sk);

	if (unmark_loss) {
		struct sk_buff *skb;

		skb_rbtree_walk(skb, &sk->tcp_rtx_queue) {
			TCP_SKB_CB(skb)->sacked &= ~TCPCB_LOST;
		}
		tp->lost_out = 0;
		tcp_clear_all_retrans_hints(tp);
	}

	if (tp->prior_ssthresh) {
		const struct inet_connection_sock *icsk = inet_csk(sk);

		tp->snd_cwnd = icsk->icsk_ca_ops->undo_cwnd(sk);

		if (tp->prior_ssthresh > tp->snd_ssthresh) {
			tp->snd_ssthresh = tp->prior_ssthresh;
			tcp_ecn_withdraw_cwr(tp);
		}
	}
	tp->snd_cwnd_stamp = tcp_jiffies32;
	tp->undo_marker = 0;
	tp->rack.advanced = 1; /* Force RACK to re-exam losses */
}

static inline bool tcp_may_undo(const struct tcp_sock *tp)
{
	return tp->undo_marker && (!tp->undo_retrans || tcp_packet_delayed(tp));
}

/* People celebrate: "We love our President!" */
static bool tcp_try_undo_recovery(struct sock *sk)
{
	struct tcp_sock *tp = tcp_sk(sk);

	if (tcp_may_undo(tp)) {
		int mib_idx;

		/* Happy end! We did not retransmit anything
		 * or our original transmission succeeded.
		 */
		DBGUNDO(sk, inet_csk(sk)->icsk_ca_state == TCP_CA_Loss ? "loss" : "retrans");
		tcp_undo_cwnd_reduction(sk, false);
		if (inet_csk(sk)->icsk_ca_state == TCP_CA_Loss)
			mib_idx = LINUX_MIB_TCPLOSSUNDO;
		else
			mib_idx = LINUX_MIB_TCPFULLUNDO;

		NET_INC_STATS(sock_net(sk), mib_idx);
	} else if (tp->rack.reo_wnd_persist) {
		tp->rack.reo_wnd_persist--;
	}
	if (tp->snd_una == tp->high_seq && tcp_is_reno(tp)) {
		/* Hold old state until something *above* high_seq
		 * is ACKed. For Reno it is MUST to prevent false
		 * fast retransmits (RFC2582). SACK TCP is safe. */
		if (!tcp_any_retrans_done(sk))
			tp->retrans_stamp = 0;
		return true;
	}
	tcp_set_ca_state(sk, TCP_CA_Open);
	tp->is_sack_reneg = 0;
	return false;
}

/* Try to undo cwnd reduction, because D-SACKs acked all retransmitted data */
static bool tcp_try_undo_dsack(struct sock *sk)
{
	struct tcp_sock *tp = tcp_sk(sk);

	if (tp->undo_marker && !tp->undo_retrans) {
		tp->rack.reo_wnd_persist = min(TCP_RACK_RECOVERY_THRESH,
					       tp->rack.reo_wnd_persist + 1);
		DBGUNDO(sk, "D-SACK");
		tcp_undo_cwnd_reduction(sk, false);
		NET_INC_STATS(sock_net(sk), LINUX_MIB_TCPDSACKUNDO);
		return true;
	}
	return false;
}

/* Undo during loss recovery after partial ACK or using F-RTO. */
static bool tcp_try_undo_loss(struct sock *sk, bool frto_undo)
{
	struct tcp_sock *tp = tcp_sk(sk);

	if (frto_undo || tcp_may_undo(tp)) {
		tcp_undo_cwnd_reduction(sk, true);

		DBGUNDO(sk, "partial loss");
		NET_INC_STATS(sock_net(sk), LINUX_MIB_TCPLOSSUNDO);
		if (frto_undo)
			NET_INC_STATS(sock_net(sk),
					LINUX_MIB_TCPSPURIOUSRTOS);
		inet_csk(sk)->icsk_retransmits = 0;
		if (frto_undo || tcp_is_sack(tp)) {
			tcp_set_ca_state(sk, TCP_CA_Open);
			tp->is_sack_reneg = 0;
		}
		return true;
	}
	return false;
}

/* The cwnd reduction in CWR and Recovery uses the PRR algorithm in RFC 6937.
 * It computes the number of packets to send (sndcnt) based on packets newly
 * delivered:
 *   1) If the packets in flight is larger than ssthresh, PRR spreads the
 *	cwnd reductions across a full RTT.
 *   2) Otherwise PRR uses packet conservation to send as much as delivered.
 *      But when the retransmits are acked without further losses, PRR
 *      slow starts cwnd up to ssthresh to speed up the recovery.
 */
static void tcp_init_cwnd_reduction(struct sock *sk)
{
	struct tcp_sock *tp = tcp_sk(sk);

	tp->high_seq = tp->snd_nxt;
	tp->tlp_high_seq = 0;
	tp->snd_cwnd_cnt = 0;
	tp->prior_cwnd = tp->snd_cwnd;
	tp->prr_delivered = 0;
	tp->prr_out = 0;
	tp->snd_ssthresh = inet_csk(sk)->icsk_ca_ops->ssthresh(sk);
	tcp_ecn_queue_cwr(tp);
}

void tcp_cwnd_reduction(struct sock *sk, int newly_acked_sacked, int flag)
{
	struct tcp_sock *tp = tcp_sk(sk);
	int sndcnt = 0;
	int delta = tp->snd_ssthresh - tcp_packets_in_flight(tp);

	if (newly_acked_sacked <= 0 || WARN_ON_ONCE(!tp->prior_cwnd))
		return;

	tp->prr_delivered += newly_acked_sacked;
	if (delta < 0) {
		u64 dividend = (u64)tp->snd_ssthresh * tp->prr_delivered +
			       tp->prior_cwnd - 1;
		sndcnt = div_u64(dividend, tp->prior_cwnd) - tp->prr_out;
	} else if ((flag & (FLAG_RETRANS_DATA_ACKED | FLAG_LOST_RETRANS)) ==
		   FLAG_RETRANS_DATA_ACKED) {
		sndcnt = min_t(int, delta,
			       max_t(int, tp->prr_delivered - tp->prr_out,
				     newly_acked_sacked) + 1);
	} else {
		sndcnt = min(delta, newly_acked_sacked);
	}
	/* Force a fast retransmit upon entering fast recovery */
	sndcnt = max(sndcnt, (tp->prr_out ? 0 : 1));
	tp->snd_cwnd = tcp_packets_in_flight(tp) + sndcnt;
}

static inline void tcp_end_cwnd_reduction(struct sock *sk)
{
	struct tcp_sock *tp = tcp_sk(sk);

	if (inet_csk(sk)->icsk_ca_ops->cong_control)
		return;

	/* Reset cwnd to ssthresh in CWR or Recovery (unless it's undone) */
	if (tp->snd_ssthresh < TCP_INFINITE_SSTHRESH &&
	    (inet_csk(sk)->icsk_ca_state == TCP_CA_CWR || tp->undo_marker)) {
		tp->snd_cwnd = tp->snd_ssthresh;
		tp->snd_cwnd_stamp = tcp_jiffies32;
	}
	tcp_ca_event(sk, CA_EVENT_COMPLETE_CWR);
}

/* Enter CWR state. Disable cwnd undo since congestion is proven with ECN */
void tcp_enter_cwr(struct sock *sk)
{
	struct tcp_sock *tp = tcp_sk(sk);

	tp->prior_ssthresh = 0;
	if (inet_csk(sk)->icsk_ca_state < TCP_CA_CWR) {
		tp->undo_marker = 0;
		tcp_init_cwnd_reduction(sk);
		tcp_set_ca_state(sk, TCP_CA_CWR);
	}
}
EXPORT_SYMBOL(tcp_enter_cwr);

static void tcp_try_keep_open(struct sock *sk)
{
	struct tcp_sock *tp = tcp_sk(sk);
	int state = TCP_CA_Open;

	if (tcp_left_out(tp) || tcp_any_retrans_done(sk))
		state = TCP_CA_Disorder;

	if (inet_csk(sk)->icsk_ca_state != state) {
		tcp_set_ca_state(sk, state);
		tp->high_seq = tp->snd_nxt;
	}
}

static void tcp_try_to_open(struct sock *sk, int flag)
{
	struct tcp_sock *tp = tcp_sk(sk);

	tcp_verify_left_out(tp);

	if (!tcp_any_retrans_done(sk))
		tp->retrans_stamp = 0;

	if (flag & FLAG_ECE)
		tcp_enter_cwr(sk);

	if (inet_csk(sk)->icsk_ca_state != TCP_CA_CWR) {
		tcp_try_keep_open(sk);
	}
}

static void tcp_mtup_probe_failed(struct sock *sk)
{
	struct inet_connection_sock *icsk = inet_csk(sk);

	icsk->icsk_mtup.search_high = icsk->icsk_mtup.probe_size - 1;
	icsk->icsk_mtup.probe_size = 0;
	NET_INC_STATS(sock_net(sk), LINUX_MIB_TCPMTUPFAIL);
}

static void tcp_mtup_probe_success(struct sock *sk)
{
	struct tcp_sock *tp = tcp_sk(sk);
	struct inet_connection_sock *icsk = inet_csk(sk);

	/* FIXME: breaks with very large cwnd */
	tp->prior_ssthresh = tcp_current_ssthresh(sk);
	tp->snd_cwnd = tp->snd_cwnd *
		       tcp_mss_to_mtu(sk, tp->mss_cache) /
		       icsk->icsk_mtup.probe_size;
	tp->snd_cwnd_cnt = 0;
	tp->snd_cwnd_stamp = tcp_jiffies32;
	tp->snd_ssthresh = tcp_current_ssthresh(sk);

	icsk->icsk_mtup.search_low = icsk->icsk_mtup.probe_size;
	icsk->icsk_mtup.probe_size = 0;
	tcp_sync_mss(sk, icsk->icsk_pmtu_cookie);
	NET_INC_STATS(sock_net(sk), LINUX_MIB_TCPMTUPSUCCESS);
}

/* Do a simple retransmit without using the backoff mechanisms in
 * tcp_timer. This is used for path mtu discovery.
 * The socket is already locked here.
 */
void tcp_simple_retransmit(struct sock *sk)
{
	const struct inet_connection_sock *icsk = inet_csk(sk);
	struct tcp_sock *tp = tcp_sk(sk);
	struct sk_buff *skb;
	unsigned int mss = tcp_current_mss(sk);

	skb_rbtree_walk(skb, &sk->tcp_rtx_queue) {
		if (tcp_skb_seglen(skb) > mss)
			tcp_mark_skb_lost(sk, skb);
	}

	tcp_clear_retrans_hints_partial(tp);

	if (!tp->lost_out)
		return;

	if (tcp_is_reno(tp))
		tcp_limit_reno_sacked(tp);

	tcp_verify_left_out(tp);

	/* Don't muck with the congestion window here.
	 * Reason is that we do not increase amount of _data_
	 * in network, but units changed and effective
	 * cwnd/ssthresh really reduced now.
	 */
	if (icsk->icsk_ca_state != TCP_CA_Loss) {
		tp->high_seq = tp->snd_nxt;
		tp->snd_ssthresh = tcp_current_ssthresh(sk);
		tp->prior_ssthresh = 0;
		tp->undo_marker = 0;
		tcp_set_ca_state(sk, TCP_CA_Loss);
	}
	tcp_xmit_retransmit_queue(sk);
}
EXPORT_SYMBOL(tcp_simple_retransmit);

void tcp_enter_recovery(struct sock *sk, bool ece_ack)
{
	struct tcp_sock *tp = tcp_sk(sk);
	int mib_idx;

	if (tcp_is_reno(tp))
		mib_idx = LINUX_MIB_TCPRENORECOVERY;
	else
		mib_idx = LINUX_MIB_TCPSACKRECOVERY;

	NET_INC_STATS(sock_net(sk), mib_idx);

	tp->prior_ssthresh = 0;
	tcp_init_undo(tp);

	if (!tcp_in_cwnd_reduction(sk)) {
		if (!ece_ack)
			tp->prior_ssthresh = tcp_current_ssthresh(sk);
		tcp_init_cwnd_reduction(sk);
	}
	tcp_set_ca_state(sk, TCP_CA_Recovery);
}

/* Process an ACK in CA_Loss state. Move to CA_Open if lost data are
 * recovered or spurious. Otherwise retransmits more on partial ACKs.
 */
static void tcp_process_loss(struct sock *sk, int flag, int num_dupack,
			     int *rexmit)
{
	struct tcp_sock *tp = tcp_sk(sk);
	bool recovered = !before(tp->snd_una, tp->high_seq);

	if ((flag & FLAG_SND_UNA_ADVANCED || rcu_access_pointer(tp->fastopen_rsk)) &&
	    tcp_try_undo_loss(sk, false))
		return;

	if (tp->frto) { /* F-RTO RFC5682 sec 3.1 (sack enhanced version). */
		/* Step 3.b. A timeout is spurious if not all data are
		 * lost, i.e., never-retransmitted data are (s)acked.
		 */
		if ((flag & FLAG_ORIG_SACK_ACKED) &&
		    tcp_try_undo_loss(sk, true))
			return;

		if (after(tp->snd_nxt, tp->high_seq)) {
			if (flag & FLAG_DATA_SACKED || num_dupack)
				tp->frto = 0; /* Step 3.a. loss was real */
		} else if (flag & FLAG_SND_UNA_ADVANCED && !recovered) {
			tp->high_seq = tp->snd_nxt;
			/* Step 2.b. Try send new data (but deferred until cwnd
			 * is updated in tcp_ack()). Otherwise fall back to
			 * the conventional recovery.
			 */
			if (!tcp_write_queue_empty(sk) &&
			    after(tcp_wnd_end(tp), tp->snd_nxt)) {
				*rexmit = REXMIT_NEW;
				return;
			}
			tp->frto = 0;
		}
	}

	if (recovered) {
		/* F-RTO RFC5682 sec 3.1 step 2.a and 1st part of step 3.a */
		tcp_try_undo_recovery(sk);
		return;
	}
	if (tcp_is_reno(tp)) {
		/* A Reno DUPACK means new data in F-RTO step 2.b above are
		 * delivered. Lower inflight to clock out (re)tranmissions.
		 */
		if (after(tp->snd_nxt, tp->high_seq) && num_dupack)
			tcp_add_reno_sack(sk, num_dupack, flag & FLAG_ECE);
		else if (flag & FLAG_SND_UNA_ADVANCED)
			tcp_reset_reno_sack(tp);
	}
	*rexmit = REXMIT_LOST;
}

/* Undo during fast recovery after partial ACK. */
static bool tcp_try_undo_partial(struct sock *sk, u32 prior_snd_una)
{
	struct tcp_sock *tp = tcp_sk(sk);

	if (tp->undo_marker && tcp_packet_delayed(tp)) {
		/* Plain luck! Hole if filled with delayed
		 * packet, rather than with a retransmit. Check reordering.
		 */
		tcp_check_sack_reordering(sk, prior_snd_una, 1);

		/* We are getting evidence that the reordering degree is higher
		 * than we realized. If there are no retransmits out then we
		 * can undo. Otherwise we clock out new packets but do not
		 * mark more packets lost or retransmit more.
		 */
		if (tp->retrans_out)
			return true;

		if (!tcp_any_retrans_done(sk))
			tp->retrans_stamp = 0;

		DBGUNDO(sk, "partial recovery");
		tcp_undo_cwnd_reduction(sk, true);
		NET_INC_STATS(sock_net(sk), LINUX_MIB_TCPPARTIALUNDO);
		tcp_try_keep_open(sk);
		return true;
	}
	return false;
}

static void tcp_identify_packet_loss(struct sock *sk, int *ack_flag)
{
	struct tcp_sock *tp = tcp_sk(sk);

	if (tcp_rtx_queue_empty(sk))
		return;

	if (unlikely(tcp_is_reno(tp))) {
		tcp_newreno_mark_lost(sk, *ack_flag & FLAG_SND_UNA_ADVANCED);
	} else if (tcp_is_rack(sk)) {
		u32 prior_retrans = tp->retrans_out;

		tcp_rack_mark_lost(sk);
		if (prior_retrans > tp->retrans_out)
			*ack_flag |= FLAG_LOST_RETRANS;
	}
}

static bool tcp_force_fast_retransmit(struct sock *sk)
{
	struct tcp_sock *tp = tcp_sk(sk);

	return after(tcp_highest_sack_seq(tp),
		     tp->snd_una + tp->reordering * tp->mss_cache);
}

/* Process an event, which can update packets-in-flight not trivially.
 * Main goal of this function is to calculate new estimate for left_out,
 * taking into account both packets sitting in receiver's buffer and
 * packets lost by network.
 *
 * Besides that it updates the congestion state when packet loss or ECN
 * is detected. But it does not reduce the cwnd, it is done by the
 * congestion control later.
 *
 * It does _not_ decide what to send, it is made in function
 * tcp_xmit_retransmit_queue().
 */
static void tcp_fastretrans_alert(struct sock *sk, const u32 prior_snd_una,
				  int num_dupack, int *ack_flag, int *rexmit)
{
	struct inet_connection_sock *icsk = inet_csk(sk);
	struct tcp_sock *tp = tcp_sk(sk);
	int fast_rexmit = 0, flag = *ack_flag;
	bool ece_ack = flag & FLAG_ECE;
	bool do_lost = num_dupack || ((flag & FLAG_DATA_SACKED) &&
				      tcp_force_fast_retransmit(sk));

	if (!tp->packets_out && tp->sacked_out)
		tp->sacked_out = 0;

	/* Now state machine starts.
	 * A. ECE, hence prohibit cwnd undoing, the reduction is required. */
	if (ece_ack)
		tp->prior_ssthresh = 0;

	/* B. In all the states check for reneging SACKs. */
	if (tcp_check_sack_reneging(sk, flag))
		return;

	/* C. Check consistency of the current state. */
	tcp_verify_left_out(tp);

	/* D. Check state exit conditions. State can be terminated
	 *    when high_seq is ACKed. */
	if (icsk->icsk_ca_state == TCP_CA_Open) {
		WARN_ON(tp->retrans_out != 0);
		tp->retrans_stamp = 0;
	} else if (!before(tp->snd_una, tp->high_seq)) {
		switch (icsk->icsk_ca_state) {
		case TCP_CA_CWR:
			/* CWR is to be held something *above* high_seq
			 * is ACKed for CWR bit to reach receiver. */
			if (tp->snd_una != tp->high_seq) {
				tcp_end_cwnd_reduction(sk);
				tcp_set_ca_state(sk, TCP_CA_Open);
			}
			break;

		case TCP_CA_Recovery:
			if (tcp_is_reno(tp))
				tcp_reset_reno_sack(tp);
			if (tcp_try_undo_recovery(sk))
				return;
			tcp_end_cwnd_reduction(sk);
			break;
		}
	}

	/* E. Process state. */
	switch (icsk->icsk_ca_state) {
	case TCP_CA_Recovery:
		if (!(flag & FLAG_SND_UNA_ADVANCED)) {
			if (tcp_is_reno(tp))
				tcp_add_reno_sack(sk, num_dupack, ece_ack);
		} else {
			if (tcp_try_undo_partial(sk, prior_snd_una))
				return;
			/* Partial ACK arrived. Force fast retransmit. */
			do_lost = tcp_force_fast_retransmit(sk);
		}
		if (tcp_try_undo_dsack(sk)) {
			tcp_try_keep_open(sk);
			return;
		}
		tcp_identify_packet_loss(sk, ack_flag);
		break;
	case TCP_CA_Loss:
		tcp_process_loss(sk, flag, num_dupack, rexmit);
		tcp_identify_packet_loss(sk, ack_flag);
		if (!(icsk->icsk_ca_state == TCP_CA_Open ||
		      (*ack_flag & FLAG_LOST_RETRANS)))
			return;
		/* Change state if cwnd is undone or retransmits are lost */
		fallthrough;
	default:
		if (tcp_is_reno(tp)) {
			if (flag & FLAG_SND_UNA_ADVANCED)
				tcp_reset_reno_sack(tp);
			tcp_add_reno_sack(sk, num_dupack, ece_ack);
		}

		if (icsk->icsk_ca_state <= TCP_CA_Disorder)
			tcp_try_undo_dsack(sk);

		tcp_identify_packet_loss(sk, ack_flag);
		if (!tcp_time_to_recover(sk, flag)) {
			tcp_try_to_open(sk, flag);
			return;
		}

		/* MTU probe failure: don't reduce cwnd */
		if (icsk->icsk_ca_state < TCP_CA_CWR &&
		    icsk->icsk_mtup.probe_size &&
		    tp->snd_una == tp->mtu_probe.probe_seq_start) {
			tcp_mtup_probe_failed(sk);
			/* Restores the reduction we did in tcp_mtup_probe() */
			tp->snd_cwnd++;
			tcp_simple_retransmit(sk);
			return;
		}

		/* Otherwise enter Recovery state */
		tcp_enter_recovery(sk, ece_ack);
		fast_rexmit = 1;
	}

	if (!tcp_is_rack(sk) && do_lost)
		tcp_update_scoreboard(sk, fast_rexmit);
	*rexmit = REXMIT_LOST;
}

static void tcp_update_rtt_min(struct sock *sk, u32 rtt_us, const int flag)
{
	u32 wlen = sock_net(sk)->ipv4.sysctl_tcp_min_rtt_wlen * HZ;
	struct tcp_sock *tp = tcp_sk(sk);

	if ((flag & FLAG_ACK_MAYBE_DELAYED) && rtt_us > tcp_min_rtt(tp)) {
		/* If the remote keeps returning delayed ACKs, eventually
		 * the min filter would pick it up and overestimate the
		 * prop. delay when it expires. Skip suspected delayed ACKs.
		 */
		return;
	}
	minmax_running_min(&tp->rtt_min, wlen, tcp_jiffies32,
			   rtt_us ? : jiffies_to_usecs(1));
}

static bool tcp_ack_update_rtt(struct sock *sk, const int flag,
			       long seq_rtt_us, long sack_rtt_us,
			       long ca_rtt_us, struct rate_sample *rs)
{
	const struct tcp_sock *tp = tcp_sk(sk);

	/* Prefer RTT measured from ACK's timing to TS-ECR. This is because
	 * broken middle-boxes or peers may corrupt TS-ECR fields. But
	 * Karn's algorithm forbids taking RTT if some retransmitted data
	 * is acked (RFC6298).
	 */
	if (seq_rtt_us < 0)
		seq_rtt_us = sack_rtt_us;

	/* RTTM Rule: A TSecr value received in a segment is used to
	 * update the averaged RTT measurement only if the segment
	 * acknowledges some new data, i.e., only if it advances the
	 * left edge of the send window.
	 * See draft-ietf-tcplw-high-performance-00, section 3.3.
	 */
	if (seq_rtt_us < 0 && tp->rx_opt.saw_tstamp && tp->rx_opt.rcv_tsecr &&
	    flag & FLAG_ACKED) {
		u32 delta = tcp_time_stamp(tp) - tp->rx_opt.rcv_tsecr;

		if (likely(delta < INT_MAX / (USEC_PER_SEC / TCP_TS_HZ))) {
			if (!delta)
				delta = 1;
			seq_rtt_us = delta * (USEC_PER_SEC / TCP_TS_HZ);
			ca_rtt_us = seq_rtt_us;
		}
	}
	rs->rtt_us = ca_rtt_us; /* RTT of last (S)ACKed packet (or -1) */
	if (seq_rtt_us < 0)
		return false;

	/* ca_rtt_us >= 0 is counting on the invariant that ca_rtt_us is
	 * always taken together with ACK, SACK, or TS-opts. Any negative
	 * values will be skipped with the seq_rtt_us < 0 check above.
	 */
	tcp_update_rtt_min(sk, ca_rtt_us, flag);
	tcp_rtt_estimator(sk, seq_rtt_us);
	tcp_set_rto(sk);

	/* RFC6298: only reset backoff on valid RTT measurement. */
	inet_csk(sk)->icsk_backoff = 0;
	return true;
}

/* Compute time elapsed between (last) SYNACK and the ACK completing 3WHS. */
void tcp_synack_rtt_meas(struct sock *sk, struct request_sock *req)
{
	struct rate_sample rs;
	long rtt_us = -1L;

	if (req && !req->num_retrans && tcp_rsk(req)->snt_synack)
		rtt_us = tcp_stamp_us_delta(tcp_clock_us(), tcp_rsk(req)->snt_synack);

	tcp_ack_update_rtt(sk, FLAG_SYN_ACKED, rtt_us, -1L, rtt_us, &rs);
}


static void tcp_cong_avoid(struct sock *sk, u32 ack, u32 acked)
{
	const struct inet_connection_sock *icsk = inet_csk(sk);

	icsk->icsk_ca_ops->cong_avoid(sk, ack, acked);
	tcp_sk(sk)->snd_cwnd_stamp = tcp_jiffies32;
}

/* Restart timer after forward progress on connection.
 * RFC2988 recommends to restart timer to now+rto.
 */
void tcp_rearm_rto(struct sock *sk)
{
	const struct inet_connection_sock *icsk = inet_csk(sk);
	struct tcp_sock *tp = tcp_sk(sk);

	/* If the retrans timer is currently being used by Fast Open
	 * for SYN-ACK retrans purpose, stay put.
	 */
	if (rcu_access_pointer(tp->fastopen_rsk))
		return;

	if (!tp->packets_out) {
		inet_csk_clear_xmit_timer(sk, ICSK_TIME_RETRANS);
	} else {
		u32 rto = inet_csk(sk)->icsk_rto;
		/* Offset the time elapsed after installing regular RTO */
		if (icsk->icsk_pending == ICSK_TIME_REO_TIMEOUT ||
		    icsk->icsk_pending == ICSK_TIME_LOSS_PROBE) {
			s64 delta_us = tcp_rto_delta_us(sk);
			/* delta_us may not be positive if the socket is locked
			 * when the retrans timer fires and is rescheduled.
			 */
			rto = usecs_to_jiffies(max_t(int, delta_us, 1));
		}
		tcp_reset_xmit_timer(sk, ICSK_TIME_RETRANS, rto,
				     TCP_RTO_MAX);
	}
}

/* Try to schedule a loss probe; if that doesn't work, then schedule an RTO. */
static void tcp_set_xmit_timer(struct sock *sk)
{
	if (!tcp_schedule_loss_probe(sk, true))
		tcp_rearm_rto(sk);
}

/* If we get here, the whole TSO packet has not been acked. */
static u32 tcp_tso_acked(struct sock *sk, struct sk_buff *skb)
{
	struct tcp_sock *tp = tcp_sk(sk);
	u32 packets_acked;

	BUG_ON(!after(TCP_SKB_CB(skb)->end_seq, tp->snd_una));

	packets_acked = tcp_skb_pcount(skb);
	if (tcp_trim_head(sk, skb, tp->snd_una - TCP_SKB_CB(skb)->seq))
		return 0;
	packets_acked -= tcp_skb_pcount(skb);

	if (packets_acked) {
		BUG_ON(tcp_skb_pcount(skb) == 0);
		BUG_ON(!before(TCP_SKB_CB(skb)->seq, TCP_SKB_CB(skb)->end_seq));
	}

	return packets_acked;
}

static void tcp_ack_tstamp(struct sock *sk, struct sk_buff *skb,
			   u32 prior_snd_una)
{
	const struct skb_shared_info *shinfo;

	/* Avoid cache line misses to get skb_shinfo() and shinfo->tx_flags */
	if (likely(!TCP_SKB_CB(skb)->txstamp_ack))
		return;

	shinfo = skb_shinfo(skb);
	if (!before(shinfo->tskey, prior_snd_una) &&
	    before(shinfo->tskey, tcp_sk(sk)->snd_una)) {
		tcp_skb_tsorted_save(skb) {
			__skb_tstamp_tx(skb, NULL, sk, SCM_TSTAMP_ACK);
		} tcp_skb_tsorted_restore(skb);
	}
}

/* Remove acknowledged frames from the retransmission queue. If our packet
 * is before the ack sequence we can discard it as it's confirmed to have
 * arrived at the other end.
 */
static int tcp_clean_rtx_queue(struct sock *sk, u32 prior_fack,
			       u32 prior_snd_una,
			       struct tcp_sacktag_state *sack, bool ece_ack)
{
	const struct inet_connection_sock *icsk = inet_csk(sk);
	u64 first_ackt, last_ackt;
	struct tcp_sock *tp = tcp_sk(sk);
	u32 prior_sacked = tp->sacked_out;
	u32 reord = tp->snd_nxt; /* lowest acked un-retx un-sacked seq */
	struct sk_buff *skb, *next;
	bool fully_acked = true;
	long sack_rtt_us = -1L;
	long seq_rtt_us = -1L;
	long ca_rtt_us = -1L;
	u32 pkts_acked = 0;
	u32 last_in_flight = 0;
	bool rtt_update;
	int flag = 0;

	first_ackt = 0;

	for (skb = skb_rb_first(&sk->tcp_rtx_queue); skb; skb = next) {
		struct tcp_skb_cb *scb = TCP_SKB_CB(skb);
		const u32 start_seq = scb->seq;
		u8 sacked = scb->sacked;
		u32 acked_pcount;

		/* Determine how many packets and what bytes were acked, tso and else */
		if (after(scb->end_seq, tp->snd_una)) {
			if (tcp_skb_pcount(skb) == 1 ||
			    !after(tp->snd_una, scb->seq))
				break;

			acked_pcount = tcp_tso_acked(sk, skb);
			if (!acked_pcount)
				break;
			fully_acked = false;
		} else {
			acked_pcount = tcp_skb_pcount(skb);
		}

		if (unlikely(sacked & TCPCB_RETRANS)) {
			if (sacked & TCPCB_SACKED_RETRANS)
				tp->retrans_out -= acked_pcount;
			flag |= FLAG_RETRANS_DATA_ACKED;
		} else if (!(sacked & TCPCB_SACKED_ACKED)) {
			last_ackt = tcp_skb_timestamp_us(skb);
			WARN_ON_ONCE(last_ackt == 0);
			if (!first_ackt)
				first_ackt = last_ackt;

			last_in_flight = TCP_SKB_CB(skb)->tx.in_flight;
			if (before(start_seq, reord))
				reord = start_seq;
			if (!after(scb->end_seq, tp->high_seq))
				flag |= FLAG_ORIG_SACK_ACKED;
		}

		if (sacked & TCPCB_SACKED_ACKED) {
			tp->sacked_out -= acked_pcount;
			/* snd_una delta covers these skbs */
			sack->delivered_bytes -= skb->len;
		} else if (tcp_is_sack(tp)) {
			tcp_count_delivered(tp, acked_pcount, ece_ack);
			if (!tcp_skb_spurious_retrans(tp, skb))
				tcp_rack_advance(tp, sacked, scb->end_seq,
						 tcp_skb_timestamp_us(skb));
		}
		if (sacked & TCPCB_LOST)
			tp->lost_out -= acked_pcount;

		tp->packets_out -= acked_pcount;
		pkts_acked += acked_pcount;
		tcp_rate_skb_delivered(sk, skb, sack->rate);

		/* Initial outgoing SYN's get put onto the write_queue
		 * just like anything else we transmit.  It is not
		 * true data, and if we misinform our callers that
		 * this ACK acks real data, we will erroneously exit
		 * connection startup slow start one packet too
		 * quickly.  This is severely frowned upon behavior.
		 */
		if (likely(!(scb->tcp_flags & TCPHDR_SYN))) {
			flag |= FLAG_DATA_ACKED;
		} else {
			flag |= FLAG_SYN_ACKED;
			tp->retrans_stamp = 0;
		}

		if (!fully_acked)
			break;

		tcp_ack_tstamp(sk, skb, prior_snd_una);

		next = skb_rb_next(skb);
		if (unlikely(skb == tp->retransmit_skb_hint))
			tp->retransmit_skb_hint = NULL;
		if (unlikely(skb == tp->lost_skb_hint))
			tp->lost_skb_hint = NULL;
		tcp_highest_sack_replace(sk, skb, next);
		tcp_rtx_queue_unlink_and_free(skb, sk);
	}

	if (!skb)
		tcp_chrono_stop(sk, TCP_CHRONO_BUSY);

	if (likely(between(tp->snd_up, prior_snd_una, tp->snd_una)))
		tp->snd_up = tp->snd_una;

	if (skb) {
		tcp_ack_tstamp(sk, skb, prior_snd_una);
		if (TCP_SKB_CB(skb)->sacked & TCPCB_SACKED_ACKED)
			flag |= FLAG_SACK_RENEGING;
	}

	if (likely(first_ackt) && !(flag & FLAG_RETRANS_DATA_ACKED)) {
		seq_rtt_us = tcp_stamp_us_delta(tp->tcp_mstamp, first_ackt);
		ca_rtt_us = tcp_stamp_us_delta(tp->tcp_mstamp, last_ackt);

		if (pkts_acked == 1 && last_in_flight < tp->mss_cache &&
		    last_in_flight && !prior_sacked && fully_acked &&
		    sack->rate->prior_delivered + 1 == tp->delivered &&
		    !(flag & (FLAG_CA_ALERT | FLAG_SYN_ACKED))) {
			/* Conservatively mark a delayed ACK. It's typically
			 * from a lone runt packet over the round trip to
			 * a receiver w/o out-of-order or CE events.
			 */
			flag |= FLAG_ACK_MAYBE_DELAYED;
		}
	}
	if (sack->first_sackt) {
		sack_rtt_us = tcp_stamp_us_delta(tp->tcp_mstamp, sack->first_sackt);
		ca_rtt_us = tcp_stamp_us_delta(tp->tcp_mstamp, sack->last_sackt);
	}
	rtt_update = tcp_ack_update_rtt(sk, flag, seq_rtt_us, sack_rtt_us,
					ca_rtt_us, sack->rate);

	if (flag & FLAG_ACKED) {
		flag |= FLAG_SET_XMIT_TIMER;  /* set TLP or RTO timer */
		if (unlikely(icsk->icsk_mtup.probe_size &&
			     !after(tp->mtu_probe.probe_seq_end, tp->snd_una))) {
			tcp_mtup_probe_success(sk);
		}

		if (tcp_is_reno(tp)) {
			tcp_remove_reno_sacks(sk, pkts_acked, ece_ack);

			/* If any of the cumulatively ACKed segments was
			 * retransmitted, non-SACK case cannot confirm that
			 * progress was due to original transmission due to
			 * lack of TCPCB_SACKED_ACKED bits even if some of
			 * the packets may have been never retransmitted.
			 */
			if (flag & FLAG_RETRANS_DATA_ACKED)
				flag &= ~FLAG_ORIG_SACK_ACKED;

		} else {
			int delta;

			/* Non-retransmitted hole got filled? That's reordering */
			if (before(reord, prior_fack))
				tcp_check_sack_reordering(sk, reord, 0);

			delta = prior_sacked - tp->sacked_out;
			tp->lost_cnt_hint -= min(tp->lost_cnt_hint, delta);
		}

		sack->delivered_bytes = (skb ?
					 TCP_SKB_CB(skb)->seq : tp->snd_una) -
					prior_snd_una;
	} else if (skb && rtt_update && sack_rtt_us >= 0 &&
		   sack_rtt_us > tcp_stamp_us_delta(tp->tcp_mstamp,
						    tcp_skb_timestamp_us(skb))) {
		/* Do not re-arm RTO if the sack RTT is measured from data sent
		 * after when the head was last (re)transmitted. Otherwise the
		 * timeout may continue to extend in loss recovery.
		 */
		flag |= FLAG_SET_XMIT_TIMER;  /* set TLP or RTO timer */
	}

	if (icsk->icsk_ca_ops->pkts_acked) {
		struct ack_sample sample = { .pkts_acked = pkts_acked,
					     .rtt_us = sack->rate->rtt_us,
					     .in_flight = last_in_flight };

		icsk->icsk_ca_ops->pkts_acked(sk, &sample);
	}

#if FASTRETRANS_DEBUG > 0
	WARN_ON((int)tp->sacked_out < 0);
	WARN_ON((int)tp->lost_out < 0);
	WARN_ON((int)tp->retrans_out < 0);
	if (!tp->packets_out && tcp_is_sack(tp)) {
		icsk = inet_csk(sk);
		if (tp->lost_out) {
			pr_debug("Leak l=%u %d\n",
				 tp->lost_out, icsk->icsk_ca_state);
			tp->lost_out = 0;
		}
		if (tp->sacked_out) {
			pr_debug("Leak s=%u %d\n",
				 tp->sacked_out, icsk->icsk_ca_state);
			tp->sacked_out = 0;
		}
		if (tp->retrans_out) {
			pr_debug("Leak r=%u %d\n",
				 tp->retrans_out, icsk->icsk_ca_state);
			tp->retrans_out = 0;
		}
	}
#endif
	return flag;
}

static void tcp_ack_probe(struct sock *sk)
{
	struct inet_connection_sock *icsk = inet_csk(sk);
	struct sk_buff *head = tcp_send_head(sk);
	const struct tcp_sock *tp = tcp_sk(sk);

	/* Was it a usable window open? */
	if (!head)
		return;
	if (!after(TCP_SKB_CB(head)->end_seq, tcp_wnd_end(tp))) {
		icsk->icsk_backoff = 0;
		inet_csk_clear_xmit_timer(sk, ICSK_TIME_PROBE0);
		/* Socket must be waked up by subsequent tcp_data_snd_check().
		 * This function is not for random using!
		 */
	} else {
		unsigned long when = tcp_probe0_when(sk, TCP_RTO_MAX);

		tcp_reset_xmit_timer(sk, ICSK_TIME_PROBE0,
				     when, TCP_RTO_MAX);
	}
}

static inline bool tcp_ack_is_dubious(const struct sock *sk, const int flag)
{
	return !(flag & FLAG_NOT_DUP) || (flag & FLAG_CA_ALERT) ||
		inet_csk(sk)->icsk_ca_state != TCP_CA_Open;
}

/* Decide wheather to run the increase function of congestion control. */
static inline bool tcp_may_raise_cwnd(const struct sock *sk, const int flag)
{
	/* If reordering is high then always grow cwnd whenever data is
	 * delivered regardless of its ordering. Otherwise stay conservative
	 * and only grow cwnd on in-order delivery (RFC5681). A stretched ACK w/
	 * new SACK or ECE mark may first advance cwnd here and later reduce
	 * cwnd in tcp_fastretrans_alert() based on more states.
	 */
	if (tcp_sk(sk)->reordering > sock_net(sk)->ipv4.sysctl_tcp_reordering)
		return flag & FLAG_FORWARD_PROGRESS;

	return flag & FLAG_DATA_ACKED;
}

/* The "ultimate" congestion control function that aims to replace the rigid
 * cwnd increase and decrease control (tcp_cong_avoid,tcp_*cwnd_reduction).
 * It's called toward the end of processing an ACK with precise rate
 * information. All transmission or retransmission are delayed afterwards.
 */
static void tcp_cong_control(struct sock *sk, u32 ack, u32 acked_sacked,
			     int flag, const struct rate_sample *rs)
{
	const struct inet_connection_sock *icsk = inet_csk(sk);

	if (icsk->icsk_ca_ops->cong_control) {
		icsk->icsk_ca_ops->cong_control(sk, rs);
		return;
	}

	if (tcp_in_cwnd_reduction(sk)) {
		/* Reduce cwnd if state mandates */
		tcp_cwnd_reduction(sk, acked_sacked, flag);
	} else if (tcp_may_raise_cwnd(sk, flag)) {
		/* Advance cwnd if state allows */
		tcp_cong_avoid(sk, ack, acked_sacked);
	}
	tcp_update_pacing_rate(sk);
}

/* Check that window update is acceptable.
 * The function assumes that snd_una<=ack<=snd_next.
 */
static inline bool tcp_may_update_window(const struct tcp_sock *tp,
					const u32 ack, const u32 ack_seq,
					const u32 nwin)
{
	return	after(ack, tp->snd_una) ||
		after(ack_seq, tp->snd_wl1) ||
		(ack_seq == tp->snd_wl1 && nwin > tp->snd_wnd);
}

/* If we update tp->snd_una, also update tp->bytes_acked */
static void tcp_snd_una_update(struct tcp_sock *tp, u32 ack)
{
	u32 delta = ack - tp->snd_una;

	sock_owned_by_me((struct sock *)tp);
	tp->bytes_acked += delta;
	tp->snd_una = ack;
}

/* If we update tp->rcv_nxt, also update tp->bytes_received */
static void tcp_rcv_nxt_update(struct tcp_sock *tp, u32 seq)
{
	u32 delta = seq - tp->rcv_nxt;

	sock_owned_by_me((struct sock *)tp);
	tp->bytes_received += delta;
	WRITE_ONCE(tp->rcv_nxt, seq);
}

/* Update our send window.
 *
 * Window update algorithm, described in RFC793/RFC1122 (used in linux-2.2
 * and in FreeBSD. NetBSD's one is even worse.) is wrong.
 */
static int tcp_ack_update_window(struct sock *sk, const struct sk_buff *skb, u32 ack,
				 u32 ack_seq)
{
	struct tcp_sock *tp = tcp_sk(sk);
	int flag = 0;
	u32 nwin = ntohs(tcp_hdr(skb)->window);

	if (likely(!tcp_hdr(skb)->syn))
		nwin <<= tp->rx_opt.snd_wscale;

	if (tcp_may_update_window(tp, ack, ack_seq, nwin)) {
		flag |= FLAG_WIN_UPDATE;
		tcp_update_wl(tp, ack_seq);

		if (tp->snd_wnd != nwin) {
			tp->snd_wnd = nwin;

			/* Note, it is the only place, where
			 * fast path is recovered for sending TCP.
			 */
			tp->pred_flags = 0;
			tcp_fast_path_check(sk);

			if (!tcp_write_queue_empty(sk))
				tcp_slow_start_after_idle_check(sk);

			if (nwin > tp->max_window) {
				tp->max_window = nwin;
				tcp_sync_mss(sk, inet_csk(sk)->icsk_pmtu_cookie);
			}
		}
	}

	tcp_snd_una_update(tp, ack);

	return flag;
}

static bool __tcp_oow_rate_limited(struct net *net, int mib_idx,
				   u32 *last_oow_ack_time)
{
	if (*last_oow_ack_time) {
		s32 elapsed = (s32)(tcp_jiffies32 - *last_oow_ack_time);

		if (0 <= elapsed && elapsed < net->ipv4.sysctl_tcp_invalid_ratelimit) {
			NET_INC_STATS(net, mib_idx);
			return true;	/* rate-limited: don't send yet! */
		}
	}

	*last_oow_ack_time = tcp_jiffies32;

	return false;	/* not rate-limited: go ahead, send dupack now! */
}

/* Return true if we're currently rate-limiting out-of-window ACKs and
 * thus shouldn't send a dupack right now. We rate-limit dupacks in
 * response to out-of-window SYNs or ACKs to mitigate ACK loops or DoS
 * attacks that send repeated SYNs or ACKs for the same connection. To
 * do this, we do not send a duplicate SYNACK or ACK if the remote
 * endpoint is sending out-of-window SYNs or pure ACKs at a high rate.
 */
bool tcp_oow_rate_limited(struct net *net, const struct sk_buff *skb,
			  int mib_idx, u32 *last_oow_ack_time)
{
	/* Data packets without SYNs are not likely part of an ACK loop. */
	if ((TCP_SKB_CB(skb)->seq != TCP_SKB_CB(skb)->end_seq) &&
	    !tcp_hdr(skb)->syn)
		return false;

	return __tcp_oow_rate_limited(net, mib_idx, last_oow_ack_time);
}

/* RFC 5961 7 [ACK Throttling] */
static void tcp_send_challenge_ack(struct sock *sk, const struct sk_buff *skb,
				   bool accecn_reflector)
{
	/* unprotected vars, we dont care of overwrites */
	static u32 challenge_timestamp;
	static unsigned int challenge_count;
	struct tcp_sock *tp = tcp_sk(sk);
	struct net *net = sock_net(sk);
	u32 count, now;

	/* First check our per-socket dupack rate limit. */
	if (__tcp_oow_rate_limited(net,
				   LINUX_MIB_TCPACKSKIPPEDCHALLENGE,
				   &tp->last_oow_ack_time))
		return;

	/* Then check host-wide RFC 5961 rate limit. */
	now = jiffies / HZ;
	if (now != challenge_timestamp) {
		u32 ack_limit = net->ipv4.sysctl_tcp_challenge_ack_limit;
		u32 half = (ack_limit + 1) >> 1;

		challenge_timestamp = now;
		WRITE_ONCE(challenge_count, half + prandom_u32_max(ack_limit));
	}
	count = READ_ONCE(challenge_count);
	if (count > 0) {
		WRITE_ONCE(challenge_count, count - 1);
		NET_INC_STATS(net, LINUX_MIB_TCPCHALLENGEACK);
		__tcp_send_ack(sk, tp->rcv_nxt,
			       !accecn_reflector ? 0 : tcp_accecn_reflector_flags(tp->syn_ect_rcv));
	}
}

static void tcp_store_ts_recent(struct tcp_sock *tp)
{
	tp->rx_opt.ts_recent = tp->rx_opt.rcv_tsval;
	tp->rx_opt.ts_recent_stamp = ktime_get_seconds();
}

static int __tcp_replace_ts_recent(struct tcp_sock *tp, s32 tstamp_delta)
{
	tcp_store_ts_recent(tp);
	return tstamp_delta > 0 ? FLAG_TS_PROGRESS : 0;
}

static int tcp_replace_ts_recent(struct tcp_sock *tp, u32 seq)
{
	s32 delta;

	if (tp->rx_opt.saw_tstamp && !after(seq, tp->rcv_wup)) {
		/* PAWS bug workaround wrt. ACK frames, the PAWS discard
		 * extra check below makes sure this can only happen
		 * for pure ACK frames.  -DaveM
		 *
		 * Not only, also it occurs for expired timestamps.
		 */

		if (tcp_paws_check(&tp->rx_opt, 0)) {
			delta = tp->rx_opt.rcv_tsval - tp->rx_opt.ts_recent;
			return __tcp_replace_ts_recent(tp, delta);
		}
	}

	return 0;
}

/* This routine deals with acks during a TLP episode and ends an episode by
 * resetting tlp_high_seq. Ref: TLP algorithm in draft-ietf-tcpm-rack
 */
static void tcp_process_tlp_ack(struct sock *sk, u32 ack, int flag)
{
	struct tcp_sock *tp = tcp_sk(sk);

	if (before(ack, tp->tlp_high_seq))
		return;

	if (!tp->tlp_retrans) {
		/* TLP of new data has been acknowledged */
		tp->tlp_high_seq = 0;
	} else if (flag & FLAG_DSACKING_ACK) {
		/* This DSACK means original and TLP probe arrived; no loss */
		tp->tlp_high_seq = 0;
	} else if (after(ack, tp->tlp_high_seq)) {
		/* ACK advances: there was a loss, so reduce cwnd. Reset
		 * tlp_high_seq in tcp_init_cwnd_reduction()
		 */
		tcp_init_cwnd_reduction(sk);
		tcp_set_ca_state(sk, TCP_CA_CWR);
		tcp_end_cwnd_reduction(sk);
		tcp_try_keep_open(sk);
		NET_INC_STATS(sock_net(sk),
				LINUX_MIB_TCPLOSSPROBERECOVERY);
	} else if (!(flag & (FLAG_SND_UNA_ADVANCED |
			     FLAG_NOT_DUP | FLAG_DATA_SACKED))) {
		/* Pure dupack: original and TLP probe arrived; no loss */
		tp->tlp_high_seq = 0;
	}
}

static void tcp_in_ack_event(struct sock *sk, int flag)
{
	const struct inet_connection_sock *icsk = inet_csk(sk);

	if (icsk->icsk_ca_ops->in_ack_event) {
		u32 ack_ev_flags = 0;

		if (flag & FLAG_WIN_UPDATE)
			ack_ev_flags |= CA_ACK_WIN_UPDATE;
		if (flag & FLAG_SLOWPATH) {
			ack_ev_flags = CA_ACK_SLOWPATH;
			if (flag & FLAG_ECE)
				ack_ev_flags |= CA_ACK_ECE;
		}

		icsk->icsk_ca_ops->in_ack_event(sk, ack_ev_flags);
	}
}

/* Congestion control has updated the cwnd already. So if we're in
 * loss recovery then now we do any new sends (for FRTO) or
 * retransmits (for CA_Loss or CA_recovery) that make sense.
 */
static void tcp_xmit_recovery(struct sock *sk, int rexmit)
{
	struct tcp_sock *tp = tcp_sk(sk);

	if (rexmit == REXMIT_NONE || sk->sk_state == TCP_SYN_SENT)
		return;

	if (unlikely(rexmit == REXMIT_NEW)) {
		__tcp_push_pending_frames(sk, tcp_current_mss(sk),
					  TCP_NAGLE_OFF);
		if (after(tp->snd_nxt, tp->high_seq))
			return;
		tp->frto = 0;
	}
	tcp_xmit_retransmit_queue(sk);
}

/* Returns the number of packets newly acked or sacked by the current ACK */
static u32 tcp_newly_delivered(struct sock *sk, u32 prior_delivered,
			       u32 ecn_count)
{
	const struct net *net = sock_net(sk);
	struct tcp_sock *tp = tcp_sk(sk);
	u32 delivered;

	delivered = tp->delivered - prior_delivered;
	NET_ADD_STATS(net, LINUX_MIB_TCPDELIVERED, delivered);

	if (ecn_count) {
		if (tcp_ecn_mode_rfc3168(tp))
			ecn_count = delivered;
		NET_ADD_STATS(net, LINUX_MIB_TCPDELIVEREDCE, ecn_count);
	}

	return delivered;
}

/* This routine deals with incoming acks, but not outgoing ones. */
static int tcp_ack(struct sock *sk, const struct sk_buff *skb, int flag)
{
	struct inet_connection_sock *icsk = inet_csk(sk);
	struct tcp_sock *tp = tcp_sk(sk);
	struct tcp_sacktag_state sack_state;
	struct rate_sample rs = { .prior_delivered = 0 };
	u32 prior_snd_una = tp->snd_una;
	bool is_sack_reneg = tp->is_sack_reneg;
	u32 ack_seq = TCP_SKB_CB(skb)->seq;
	u32 ack = TCP_SKB_CB(skb)->ack_seq;
	int num_dupack = 0;
	int prior_packets = tp->packets_out;
	u32 delivered = tp->delivered;
	u32 lost = tp->lost;
	int rexmit = REXMIT_NONE; /* Flag to (re)transmit to recover losses */
	u32 ecn_count = 0;	  /* Did we receive ECE/an AccECN ACE update? */
	u32 prior_fack;

	sack_state.first_sackt = 0;
	sack_state.rate = &rs;
	sack_state.sack_delivered = 0;
	sack_state.delivered_bytes = 0;

	/* We very likely will need to access rtx queue. */
	prefetch(sk->tcp_rtx_queue.rb_node);

	/* If the ack is older than previous acks
	 * then we can probably ignore it.
	 */
	if (before(ack, prior_snd_una)) {
		/* RFC 5961 5.2 [Blind Data Injection Attack].[Mitigation] */
		if (before(ack, prior_snd_una - tp->max_window)) {
			if (!(flag & FLAG_NO_CHALLENGE_ACK))
				tcp_send_challenge_ack(sk, skb, false);
			return -1;
		}
		goto old_ack;
	}

	/* If the ack includes data we haven't sent yet, discard
	 * this segment (RFC793 Section 3.9).
	 */
	if (after(ack, tp->snd_nxt))
		return -1;

	if (after(ack, prior_snd_una)) {
		flag |= FLAG_SND_UNA_ADVANCED;
		icsk->icsk_retransmits = 0;

#if IS_ENABLED(CONFIG_TLS_DEVICE)
		if (static_branch_unlikely(&clean_acked_data_enabled.key))
			if (icsk->icsk_clean_acked)
				icsk->icsk_clean_acked(sk, ack);
#endif
	}

	prior_fack = tcp_is_sack(tp) ? tcp_highest_sack_seq(tp) : tp->snd_una;
	rs.prior_in_flight = tcp_packets_in_flight(tp);

	/* ts_recent update must be made after we are sure that the packet
	 * is in window.
	 */
	if (flag & FLAG_UPDATE_TS_RECENT)
		flag |= tcp_replace_ts_recent(tp, TCP_SKB_CB(skb)->seq);

	if ((flag & (FLAG_SLOWPATH | FLAG_SND_UNA_ADVANCED)) ==
	    FLAG_SND_UNA_ADVANCED) {
		/* Window is constant, pure forward advance.
		 * No more checks are required.
		 * Note, we use the fact that SND.UNA>=SND.WL2.
		 */
		tcp_update_wl(tp, ack_seq);
		tcp_snd_una_update(tp, ack);
		flag |= FLAG_WIN_UPDATE;

		NET_INC_STATS(sock_net(sk), LINUX_MIB_TCPHPACKS);
	} else {
		if (ack_seq != TCP_SKB_CB(skb)->end_seq)
			flag |= FLAG_DATA;
		else
			NET_INC_STATS(sock_net(sk), LINUX_MIB_TCPPUREACKS);

		flag |= tcp_ack_update_window(sk, skb, ack, ack_seq);

		if (TCP_SKB_CB(skb)->sacked)
			flag |= tcp_sacktag_write_queue(sk, skb, prior_snd_una,
							&sack_state);
		ecn_count = tcp_ecn_rcv_ecn_echo(tp, tcp_hdr(skb));
		if (ecn_count > 0)
			flag |= FLAG_ECE;

		if (sack_state.sack_delivered)
			tcp_count_delivered(tp, sack_state.sack_delivered,
					    flag & FLAG_ECE);
	}

	/* This is a deviation from RFC3168 since it states that:
	 * "When the TCP data sender is ready to set the CWR bit after reducing
	 * the congestion window, it SHOULD set the CWR bit only on the first
	 * new data packet that it transmits."
	 * We accept CWR on pure ACKs to be more robust
	 * with widely-deployed TCP implementations that do this.
	 */
	tcp_ecn_accept_cwr(sk, skb);

	/* We passed data and got it acked, remove any soft error
	 * log. Something worked...
	 */
	sk->sk_err_soft = 0;
	icsk->icsk_probes_out = 0;
	tp->rcv_tstamp = tcp_jiffies32;
	if (!prior_packets)
		goto no_queue;

	/* See if we can take anything off of the retransmit queue. */
	flag |= tcp_clean_rtx_queue(sk, prior_fack, prior_snd_una, &sack_state,
				    flag & FLAG_ECE);

	tcp_rack_update_reo_wnd(sk, &rs);

	if (tcp_ecn_mode_accecn(tp))
		ecn_count = tcp_accecn_process(sk, skb, tp->delivered - delivered,
					       sack_state.delivered_bytes, &flag);

	tcp_in_ack_event(sk, flag);

	if (tp->tlp_high_seq)
		tcp_process_tlp_ack(sk, ack, flag);
	/* If needed, reset TLP/RTO timer; RACK may later override this. */
	if (flag & FLAG_SET_XMIT_TIMER)
		tcp_set_xmit_timer(sk);

	if (tcp_ack_is_dubious(sk, flag)) {
		if (!(flag & (FLAG_SND_UNA_ADVANCED | FLAG_NOT_DUP))) {
			num_dupack = 1;
			/* Consider if pure acks were aggregated in tcp_add_backlog() */
			if (!(flag & FLAG_DATA))
				num_dupack = max_t(u16, 1, skb_shinfo(skb)->gso_segs);
		}
		tcp_fastretrans_alert(sk, prior_snd_una, num_dupack, &flag,
				      &rexmit);
	}

	if ((flag & FLAG_FORWARD_PROGRESS) || !(flag & FLAG_NOT_DUP))
		sk_dst_confirm(sk);

	delivered = tcp_newly_delivered(sk, delivered, ecn_count);

	lost = tp->lost - lost;			/* freshly marked lost */
	rs.is_ack_delayed = !!(flag & FLAG_ACK_MAYBE_DELAYED);
	tcp_rate_gen(sk, delivered, lost, is_sack_reneg, sack_state.rate);
	tcp_cong_control(sk, ack, delivered, flag, sack_state.rate);
	tcp_xmit_recovery(sk, rexmit);
	return 1;

no_queue:
	if (tcp_ecn_mode_accecn(tp))
		ecn_count = tcp_accecn_process(sk, skb, tp->delivered - delivered,
					       sack_state.delivered_bytes, &flag);
	tcp_in_ack_event(sk, flag);
	/* If data was DSACKed, see if we can undo a cwnd reduction. */
	if (flag & FLAG_DSACKING_ACK) {
		tcp_fastretrans_alert(sk, prior_snd_una, num_dupack, &flag,
				      &rexmit);
		tcp_newly_delivered(sk, delivered, ecn_count);
	}
	/* If this ack opens up a zero window, clear backoff.  It was
	 * being used to time the probes, and is probably far higher than
	 * it needs to be for normal retransmission.
	 */
	tcp_ack_probe(sk);

	if (tp->tlp_high_seq)
		tcp_process_tlp_ack(sk, ack, flag);
	return 1;

old_ack:
	/* If data was SACKed, tag it and see if we should send more data.
	 * If data was DSACKed, see if we can undo a cwnd reduction.
	 */
	if (TCP_SKB_CB(skb)->sacked) {
		flag |= tcp_sacktag_write_queue(sk, skb, prior_snd_una,
						&sack_state);
		tcp_fastretrans_alert(sk, prior_snd_una, num_dupack, &flag,
				      &rexmit);
		tcp_newly_delivered(sk, delivered, ecn_count);
		tcp_xmit_recovery(sk, rexmit);
	}

	return 0;
}

static void tcp_parse_fastopen_option(int len, const unsigned char *cookie,
				      bool syn, struct tcp_fastopen_cookie *foc,
				      bool exp_opt)
{
	/* Valid only in SYN or SYN-ACK with an even length.  */
	if (!foc || !syn || len < 0 || (len & 1))
		return;

	if (len >= TCP_FASTOPEN_COOKIE_MIN &&
	    len <= TCP_FASTOPEN_COOKIE_MAX)
		memcpy(foc->val, cookie, len);
	else if (len != 0)
		len = -1;
	foc->len = len;
	foc->exp = exp_opt;
}

static bool smc_parse_options(const struct tcphdr *th,
			      struct tcp_options_received *opt_rx,
			      const unsigned char *ptr,
			      int opsize)
{
#if IS_ENABLED(CONFIG_SMC)
	if (static_branch_unlikely(&tcp_have_smc)) {
		if (th->syn && !(opsize & 1) &&
		    opsize >= TCPOLEN_EXP_SMC_BASE &&
		    get_unaligned_be32(ptr) == TCPOPT_SMC_MAGIC) {
			opt_rx->smc_ok = 1;
			return true;
		}
	}
#endif
	return false;
}

/* Try to parse the MSS option from the TCP header. Return 0 on failure, clamped
 * value on success.
 */
static u16 tcp_parse_mss_option(const struct tcphdr *th, u16 user_mss)
{
	const unsigned char *ptr = (const unsigned char *)(th + 1);
	int length = (th->doff * 4) - sizeof(struct tcphdr);
	u16 mss = 0;

	while (length > 0) {
		int opcode = *ptr++;
		int opsize;

		switch (opcode) {
		case TCPOPT_EOL:
			return mss;
		case TCPOPT_NOP:	/* Ref: RFC 793 section 3.1 */
			length--;
			continue;
		default:
			if (length < 2)
				return mss;
			opsize = *ptr++;
			if (opsize < 2) /* "silly options" */
				return mss;
			if (opsize > length)
				return mss;	/* fail on partial options */
			if (opcode == TCPOPT_MSS && opsize == TCPOLEN_MSS) {
				u16 in_mss = get_unaligned_be16(ptr);

				if (in_mss) {
					if (user_mss && user_mss < in_mss)
						in_mss = user_mss;
					mss = in_mss;
				}
			}
			ptr += opsize - 2;
			length -= opsize;
		}
	}
	return mss;
}

/* Look for tcp options. Normally only called on SYN and SYNACK packets.
 * But, this can also be called on packets in the established flow when
 * the fast version below fails.
 */
void tcp_parse_options(const struct net *net,
		       const struct sk_buff *skb,
		       struct tcp_options_received *opt_rx, int estab,
		       struct tcp_fastopen_cookie *foc)
{
	const unsigned char *ptr;
	const struct tcphdr *th = tcp_hdr(skb);
	int length = (th->doff * 4) - sizeof(struct tcphdr);

	ptr = (const unsigned char *)(th + 1);
	opt_rx->saw_tstamp = 0;
	opt_rx->accecn = -1;
	opt_rx->saw_unknown = 0;

	while (length > 0) {
		int opcode = *ptr++;
		int opsize;

		switch (opcode) {
		case TCPOPT_EOL:
			return;
		case TCPOPT_NOP:	/* Ref: RFC 793 section 3.1 */
			length--;
			continue;
		default:
			if (length < 2)
				return;
			opsize = *ptr++;
			if (opsize < 2) /* "silly options" */
				return;
			if (opsize > length)
				return;	/* don't parse partial options */
			switch (opcode) {
			case TCPOPT_MSS:
				if (opsize == TCPOLEN_MSS && th->syn && !estab) {
					u16 in_mss = get_unaligned_be16(ptr);
					if (in_mss) {
						if (opt_rx->user_mss &&
						    opt_rx->user_mss < in_mss)
							in_mss = opt_rx->user_mss;
						opt_rx->mss_clamp = in_mss;
					}
				}
				break;
			case TCPOPT_WINDOW:
				if (opsize == TCPOLEN_WINDOW && th->syn &&
				    !estab && net->ipv4.sysctl_tcp_window_scaling) {
					__u8 snd_wscale = *(__u8 *)ptr;
					opt_rx->wscale_ok = 1;
					if (snd_wscale > TCP_MAX_WSCALE) {
						net_info_ratelimited("%s: Illegal window scaling value %d > %u received\n",
								     __func__,
								     snd_wscale,
								     TCP_MAX_WSCALE);
						snd_wscale = TCP_MAX_WSCALE;
					}
					opt_rx->snd_wscale = snd_wscale;
				}
				break;
			case TCPOPT_TIMESTAMP:
				if ((opsize == TCPOLEN_TIMESTAMP) &&
				    ((estab && opt_rx->tstamp_ok) ||
				     (!estab && net->ipv4.sysctl_tcp_timestamps))) {
					opt_rx->saw_tstamp = 1;
					opt_rx->rcv_tsval = get_unaligned_be32(ptr);
					opt_rx->rcv_tsecr = get_unaligned_be32(ptr + 4);
				}
				break;
			case TCPOPT_SACK_PERM:
				if (opsize == TCPOLEN_SACK_PERM && th->syn &&
				    !estab && net->ipv4.sysctl_tcp_sack) {
					opt_rx->sack_ok = TCP_SACK_SEEN;
					tcp_sack_reset(opt_rx);
				}
				break;

			case TCPOPT_SACK:
				if ((opsize >= (TCPOLEN_SACK_BASE + TCPOLEN_SACK_PERBLOCK)) &&
				   !((opsize - TCPOLEN_SACK_BASE) % TCPOLEN_SACK_PERBLOCK) &&
				   opt_rx->sack_ok) {
					TCP_SKB_CB(skb)->sacked = (ptr - 2) - (unsigned char *)th;
				}
				break;
#ifdef CONFIG_TCP_MD5SIG
			case TCPOPT_MD5SIG:
				/*
				 * The MD5 Hash has already been
				 * checked (see tcp_v{4,6}_do_rcv()).
				 */
				break;
#endif
			case TCPOPT_FASTOPEN:
				tcp_parse_fastopen_option(
					opsize - TCPOLEN_FASTOPEN_BASE,
					ptr, th->syn, foc, false);
				break;

			case TCPOPT_EXP:
				if (opsize >= TCPOLEN_EXP_ACCECN_BASE &&
				    get_unaligned_be16(ptr) ==
				    TCPOPT_ACCECN_MAGIC)
					opt_rx->accecn = (ptr - 2) - (unsigned char *)th;

				/* Fast Open option shares code 254 using a
				 * 16 bits magic number.
				 */
				else if (opsize >= TCPOLEN_EXP_FASTOPEN_BASE &&
					 get_unaligned_be16(ptr) ==
					 TCPOPT_FASTOPEN_MAGIC) {
					tcp_parse_fastopen_option(opsize -
						TCPOLEN_EXP_FASTOPEN_BASE,
						ptr + 2, th->syn, foc, true);
					break;
				}

				if (smc_parse_options(th, opt_rx, ptr, opsize))
					break;

				opt_rx->saw_unknown = 1;
				break;

			default:
				opt_rx->saw_unknown = 1;
			}
			ptr += opsize-2;
			length -= opsize;
		}
	}
}
EXPORT_SYMBOL(tcp_parse_options);

static bool tcp_parse_aligned_timestamp(struct tcp_sock *tp, const struct tcphdr *th)
{
	const __be32 *ptr = (const __be32 *)(th + 1);

	if (*ptr == htonl((TCPOPT_NOP << 24) | (TCPOPT_NOP << 16)
			  | (TCPOPT_TIMESTAMP << 8) | TCPOLEN_TIMESTAMP)) {
		tp->rx_opt.saw_tstamp = 1;
		++ptr;
		tp->rx_opt.rcv_tsval = ntohl(*ptr);
		++ptr;
		if (*ptr)
			tp->rx_opt.rcv_tsecr = ntohl(*ptr) - tp->tsoffset;
		else
			tp->rx_opt.rcv_tsecr = 0;
		return true;
	}
	return false;
}

/* Fast parse options. This hopes to only see timestamps.
 * If it is wrong it falls back on tcp_parse_options().
 */
static bool tcp_fast_parse_options(const struct net *net,
				   const struct sk_buff *skb,
				   const struct tcphdr *th, struct tcp_sock *tp)
{
	/* In the spirit of fast parsing, compare doff directly to constant
	 * values.  Because equality is used, short doff can be ignored here.
	 */
	if (th->doff == (sizeof(*th) / 4)) {
		tp->rx_opt.saw_tstamp = 0;
		return false;
	} else if (tp->rx_opt.tstamp_ok &&
		   th->doff == ((sizeof(*th) + TCPOLEN_TSTAMP_ALIGNED) / 4)) {
		if (tcp_parse_aligned_timestamp(tp, th))
			return true;
	}

	tcp_parse_options(net, skb, &tp->rx_opt, 1, NULL);
	if (tp->rx_opt.saw_tstamp && tp->rx_opt.rcv_tsecr)
		tp->rx_opt.rcv_tsecr -= tp->tsoffset;

	return true;
}

#ifdef CONFIG_TCP_MD5SIG
/*
 * Parse MD5 Signature option
 */
const u8 *tcp_parse_md5sig_option(const struct tcphdr *th)
{
	int length = (th->doff << 2) - sizeof(*th);
	const u8 *ptr = (const u8 *)(th + 1);

	/* If not enough data remaining, we can short cut */
	while (length >= TCPOLEN_MD5SIG) {
		int opcode = *ptr++;
		int opsize;

		switch (opcode) {
		case TCPOPT_EOL:
			return NULL;
		case TCPOPT_NOP:
			length--;
			continue;
		default:
			opsize = *ptr++;
			if (opsize < 2 || opsize > length)
				return NULL;
			if (opcode == TCPOPT_MD5SIG)
				return opsize == TCPOLEN_MD5SIG ? ptr : NULL;
		}
		ptr += opsize - 2;
		length -= opsize;
	}
	return NULL;
}
EXPORT_SYMBOL(tcp_parse_md5sig_option);
#endif

/* Sorry, PAWS as specified is broken wrt. pure-ACKs -DaveM
 *
 * It is not fatal. If this ACK does _not_ change critical state (seqs, window)
 * it can pass through stack. So, the following predicate verifies that
 * this segment is not used for anything but congestion avoidance or
 * fast retransmit. Moreover, we even are able to eliminate most of such
 * second order effects, if we apply some small "replay" window (~RTO)
 * to timestamp space.
 *
 * All these measures still do not guarantee that we reject wrapped ACKs
 * on networks with high bandwidth, when sequence space is recycled fastly,
 * but it guarantees that such events will be very rare and do not affect
 * connection seriously. This doesn't look nice, but alas, PAWS is really
 * buggy extension.
 *
 * [ Later note. Even worse! It is buggy for segments _with_ data. RFC
 * states that events when retransmit arrives after original data are rare.
 * It is a blatant lie. VJ forgot about fast retransmit! 8)8) It is
 * the biggest problem on large power networks even with minor reordering.
 * OK, let's give it small replay window. If peer clock is even 1hz, it is safe
 * up to bandwidth of 18Gigabit/sec. 8) ]
 */

static int tcp_disordered_ack(const struct sock *sk, const struct sk_buff *skb)
{
	const struct tcp_sock *tp = tcp_sk(sk);
	const struct tcphdr *th = tcp_hdr(skb);
	u32 seq = TCP_SKB_CB(skb)->seq;
	u32 ack = TCP_SKB_CB(skb)->ack_seq;

	return (/* 1. Pure ACK with correct sequence number. */
		(th->ack && seq == TCP_SKB_CB(skb)->end_seq && seq == tp->rcv_nxt) &&

		/* 2. ... and duplicate ACK. */
		ack == tp->snd_una &&

		/* 3. ... and does not update window. */
		!tcp_may_update_window(tp, ack, seq, ntohs(th->window) << tp->rx_opt.snd_wscale) &&

		/* 4. ... and sits in replay window. */
		(s32)(tp->rx_opt.ts_recent - tp->rx_opt.rcv_tsval) <= (inet_csk(sk)->icsk_rto * 1024) / HZ);
}

static inline bool tcp_paws_discard(const struct sock *sk,
				   const struct sk_buff *skb)
{
	const struct tcp_sock *tp = tcp_sk(sk);

	return !tcp_paws_check(&tp->rx_opt, TCP_PAWS_WINDOW) &&
	       !tcp_disordered_ack(sk, skb);
}

/* Check segment sequence number for validity.
 *
 * Segment controls are considered valid, if the segment
 * fits to the window after truncation to the window. Acceptability
 * of data (and SYN, FIN, of course) is checked separately.
 * See tcp_data_queue(), for example.
 *
 * Also, controls (RST is main one) are accepted using RCV.WUP instead
 * of RCV.NXT. Peer still did not advance his SND.UNA when we
 * delayed ACK, so that hisSND.UNA<=ourRCV.WUP.
 * (borrowed from freebsd)
 */

static inline bool tcp_sequence(const struct tcp_sock *tp, u32 seq, u32 end_seq)
{
	return	!before(end_seq, tp->rcv_wup) &&
		!after(seq, tp->rcv_nxt + tcp_receive_window(tp));
}

/* When we get a reset we do this. */
void tcp_reset(struct sock *sk)
{
	trace_tcp_receive_reset(sk);

	/* We want the right error as BSD sees it (and indeed as we do). */
	switch (sk->sk_state) {
	case TCP_SYN_SENT:
		sk->sk_err = ECONNREFUSED;
		break;
	case TCP_CLOSE_WAIT:
		sk->sk_err = EPIPE;
		break;
	case TCP_CLOSE:
		return;
	default:
		sk->sk_err = ECONNRESET;
	}
	/* This barrier is coupled with smp_rmb() in tcp_poll() */
	smp_wmb();

	tcp_write_queue_purge(sk);
	tcp_done(sk);

	if (!sock_flag(sk, SOCK_DEAD))
		sk->sk_error_report(sk);
}

/*
 * 	Process the FIN bit. This now behaves as it is supposed to work
 *	and the FIN takes effect when it is validly part of sequence
 *	space. Not before when we get holes.
 *
 *	If we are ESTABLISHED, a received fin moves us to CLOSE-WAIT
 *	(and thence onto LAST-ACK and finally, CLOSE, we never enter
 *	TIME-WAIT)
 *
 *	If we are in FINWAIT-1, a received FIN indicates simultaneous
 *	close and we go into CLOSING (and later onto TIME-WAIT)
 *
 *	If we are in FINWAIT-2, a received FIN moves us to TIME-WAIT.
 */
void tcp_fin(struct sock *sk)
{
	struct tcp_sock *tp = tcp_sk(sk);

	inet_csk_schedule_ack(sk);

	sk->sk_shutdown |= RCV_SHUTDOWN;
	sock_set_flag(sk, SOCK_DONE);

	switch (sk->sk_state) {
	case TCP_SYN_RECV:
	case TCP_ESTABLISHED:
		/* Move to CLOSE_WAIT */
		tcp_set_state(sk, TCP_CLOSE_WAIT);
		inet_csk_enter_pingpong_mode(sk);
		break;

	case TCP_CLOSE_WAIT:
	case TCP_CLOSING:
		/* Received a retransmission of the FIN, do
		 * nothing.
		 */
		break;
	case TCP_LAST_ACK:
		/* RFC793: Remain in the LAST-ACK state. */
		break;

	case TCP_FIN_WAIT1:
		/* This case occurs when a simultaneous close
		 * happens, we must ack the received FIN and
		 * enter the CLOSING state.
		 */
		tcp_send_ack(sk);
		tcp_set_state(sk, TCP_CLOSING);
		break;
	case TCP_FIN_WAIT2:
		/* Received a FIN -- send ACK and enter TIME_WAIT. */
		tcp_send_ack(sk);
		tcp_time_wait(sk, TCP_TIME_WAIT, 0);
		break;
	default:
		/* Only TCP_LISTEN and TCP_CLOSE are left, in these
		 * cases we should never reach this piece of code.
		 */
		pr_err("%s: Impossible, sk->sk_state=%d\n",
		       __func__, sk->sk_state);
		break;
	}

	/* It _is_ possible, that we have something out-of-order _after_ FIN.
	 * Probably, we should reset in this case. For now drop them.
	 */
	skb_rbtree_purge(&tp->out_of_order_queue);
	if (tcp_is_sack(tp))
		tcp_sack_reset(&tp->rx_opt);
	sk_mem_reclaim(sk);

	if (!sock_flag(sk, SOCK_DEAD)) {
		sk->sk_state_change(sk);

		/* Do not send POLL_HUP for half duplex close. */
		if (sk->sk_shutdown == SHUTDOWN_MASK ||
		    sk->sk_state == TCP_CLOSE)
			sk_wake_async(sk, SOCK_WAKE_WAITD, POLL_HUP);
		else
			sk_wake_async(sk, SOCK_WAKE_WAITD, POLL_IN);
	}
}

static inline bool tcp_sack_extend(struct tcp_sack_block *sp, u32 seq,
				  u32 end_seq)
{
	if (!after(seq, sp->end_seq) && !after(sp->start_seq, end_seq)) {
		if (before(seq, sp->start_seq))
			sp->start_seq = seq;
		if (after(end_seq, sp->end_seq))
			sp->end_seq = end_seq;
		return true;
	}
	return false;
}

static void tcp_dsack_set(struct sock *sk, u32 seq, u32 end_seq)
{
	struct tcp_sock *tp = tcp_sk(sk);

	if (tcp_is_sack(tp) && sock_net(sk)->ipv4.sysctl_tcp_dsack) {
		int mib_idx;

		if (before(seq, tp->rcv_nxt))
			mib_idx = LINUX_MIB_TCPDSACKOLDSENT;
		else
			mib_idx = LINUX_MIB_TCPDSACKOFOSENT;

		NET_INC_STATS(sock_net(sk), mib_idx);

		tp->rx_opt.dsack = 1;
		tp->duplicate_sack[0].start_seq = seq;
		tp->duplicate_sack[0].end_seq = end_seq;
	}
}

static void tcp_dsack_extend(struct sock *sk, u32 seq, u32 end_seq)
{
	struct tcp_sock *tp = tcp_sk(sk);

	if (!tp->rx_opt.dsack)
		tcp_dsack_set(sk, seq, end_seq);
	else
		tcp_sack_extend(tp->duplicate_sack, seq, end_seq);
}

static void tcp_rcv_spurious_retrans(struct sock *sk, const struct sk_buff *skb)
{
	/* When the ACK path fails or drops most ACKs, the sender would
	 * timeout and spuriously retransmit the same segment repeatedly.
	 * The receiver remembers and reflects via DSACKs. Leverage the
	 * DSACK state and change the txhash to re-route speculatively.
	 */
	if (TCP_SKB_CB(skb)->seq == tcp_sk(sk)->duplicate_sack[0].start_seq) {
		sk_rethink_txhash(sk);
		NET_INC_STATS(sock_net(sk), LINUX_MIB_TCPDUPLICATEDATAREHASH);
	}
}

static void tcp_send_dupack(struct sock *sk, const struct sk_buff *skb)
{
	struct tcp_sock *tp = tcp_sk(sk);

	if (TCP_SKB_CB(skb)->end_seq != TCP_SKB_CB(skb)->seq &&
	    before(TCP_SKB_CB(skb)->seq, tp->rcv_nxt)) {
		NET_INC_STATS(sock_net(sk), LINUX_MIB_DELAYEDACKLOST);
		tcp_enter_quickack_mode(sk, TCP_MAX_QUICKACKS);

		if (tcp_is_sack(tp) && sock_net(sk)->ipv4.sysctl_tcp_dsack) {
			u32 end_seq = TCP_SKB_CB(skb)->end_seq;

			tcp_rcv_spurious_retrans(sk, skb);
			if (after(TCP_SKB_CB(skb)->end_seq, tp->rcv_nxt))
				end_seq = tp->rcv_nxt;
			tcp_dsack_set(sk, TCP_SKB_CB(skb)->seq, end_seq);
		}
	}

	tcp_send_ack(sk);
}

/* These routines update the SACK block as out-of-order packets arrive or
 * in-order packets close up the sequence space.
 */
static void tcp_sack_maybe_coalesce(struct tcp_sock *tp)
{
	int this_sack;
	struct tcp_sack_block *sp = &tp->selective_acks[0];
	struct tcp_sack_block *swalk = sp + 1;

	/* See if the recent change to the first SACK eats into
	 * or hits the sequence space of other SACK blocks, if so coalesce.
	 */
	for (this_sack = 1; this_sack < tp->rx_opt.num_sacks;) {
		if (tcp_sack_extend(sp, swalk->start_seq, swalk->end_seq)) {
			int i;

			/* Zap SWALK, by moving every further SACK up by one slot.
			 * Decrease num_sacks.
			 */
			tp->rx_opt.num_sacks--;
			for (i = this_sack; i < tp->rx_opt.num_sacks; i++)
				sp[i] = sp[i + 1];
			continue;
		}
		this_sack++;
		swalk++;
	}
}

static void tcp_sack_compress_send_ack(struct sock *sk)
{
	struct tcp_sock *tp = tcp_sk(sk);

	if (!tp->compressed_ack)
		return;

	if (hrtimer_try_to_cancel(&tp->compressed_ack_timer) == 1)
		__sock_put(sk);

	/* Since we have to send one ack finally,
	 * substract one from tp->compressed_ack to keep
	 * LINUX_MIB_TCPACKCOMPRESSED accurate.
	 */
	NET_ADD_STATS(sock_net(sk), LINUX_MIB_TCPACKCOMPRESSED,
		      tp->compressed_ack - 1);

	tp->compressed_ack = 0;
	tcp_send_ack(sk);
}

/* Reasonable amount of sack blocks included in TCP SACK option
 * The max is 4, but this becomes 3 if TCP timestamps are there.
 * Given that SACK packets might be lost, be conservative and use 2.
 */
#define TCP_SACK_BLOCKS_EXPECTED 2

static void tcp_sack_new_ofo_skb(struct sock *sk, u32 seq, u32 end_seq)
{
	struct tcp_sock *tp = tcp_sk(sk);
	struct tcp_sack_block *sp = &tp->selective_acks[0];
	int cur_sacks = tp->rx_opt.num_sacks;
	int this_sack;

	if (!cur_sacks)
		goto new_sack;

	for (this_sack = 0; this_sack < cur_sacks; this_sack++, sp++) {
		if (tcp_sack_extend(sp, seq, end_seq)) {
			if (this_sack >= TCP_SACK_BLOCKS_EXPECTED)
				tcp_sack_compress_send_ack(sk);
			/* Rotate this_sack to the first one. */
			for (; this_sack > 0; this_sack--, sp--)
				swap(*sp, *(sp - 1));
			if (cur_sacks > 1)
				tcp_sack_maybe_coalesce(tp);
			return;
		}
	}

	if (this_sack >= TCP_SACK_BLOCKS_EXPECTED)
		tcp_sack_compress_send_ack(sk);

	/* Could not find an adjacent existing SACK, build a new one,
	 * put it at the front, and shift everyone else down.  We
	 * always know there is at least one SACK present already here.
	 *
	 * If the sack array is full, forget about the last one.
	 */
	if (this_sack >= TCP_NUM_SACKS) {
		this_sack--;
		tp->rx_opt.num_sacks--;
		sp--;
	}
	for (; this_sack > 0; this_sack--, sp--)
		*sp = *(sp - 1);

new_sack:
	/* Build the new head SACK, and we're done. */
	sp->start_seq = seq;
	sp->end_seq = end_seq;
	tp->rx_opt.num_sacks++;
}

/* RCV.NXT advances, some SACKs should be eaten. */

static void tcp_sack_remove(struct tcp_sock *tp)
{
	struct tcp_sack_block *sp = &tp->selective_acks[0];
	int num_sacks = tp->rx_opt.num_sacks;
	int this_sack;

	/* Empty ofo queue, hence, all the SACKs are eaten. Clear. */
	if (RB_EMPTY_ROOT(&tp->out_of_order_queue)) {
		tp->rx_opt.num_sacks = 0;
		return;
	}

	for (this_sack = 0; this_sack < num_sacks;) {
		/* Check if the start of the sack is covered by RCV.NXT. */
		if (!before(tp->rcv_nxt, sp->start_seq)) {
			int i;

			/* RCV.NXT must cover all the block! */
			WARN_ON(before(tp->rcv_nxt, sp->end_seq));

			/* Zap this SACK, by moving forward any other SACKS. */
			for (i = this_sack+1; i < num_sacks; i++)
				tp->selective_acks[i-1] = tp->selective_acks[i];
			num_sacks--;
			continue;
		}
		this_sack++;
		sp++;
	}
	tp->rx_opt.num_sacks = num_sacks;
}

/**
 * tcp_try_coalesce - try to merge skb to prior one
 * @sk: socket
 * @to: prior buffer
 * @from: buffer to add in queue
 * @fragstolen: pointer to boolean
 *
 * Before queueing skb @from after @to, try to merge them
 * to reduce overall memory use and queue lengths, if cost is small.
 * Packets in ofo or receive queues can stay a long time.
 * Better try to coalesce them right now to avoid future collapses.
 * Returns true if caller should free @from instead of queueing it
 */
static bool tcp_try_coalesce(struct sock *sk,
			     struct sk_buff *to,
			     struct sk_buff *from,
			     bool *fragstolen)
{
	int delta;

	*fragstolen = false;

	/* Its possible this segment overlaps with prior segment in queue */
	if (TCP_SKB_CB(from)->seq != TCP_SKB_CB(to)->end_seq)
		return false;

	if (!mptcp_skb_can_collapse(to, from))
		return false;

#ifdef CONFIG_TLS_DEVICE
	if (from->decrypted != to->decrypted)
		return false;
#endif

	if (!skb_try_coalesce(to, from, fragstolen, &delta))
		return false;

	atomic_add(delta, &sk->sk_rmem_alloc);
	sk_mem_charge(sk, delta);
	NET_INC_STATS(sock_net(sk), LINUX_MIB_TCPRCVCOALESCE);
	TCP_SKB_CB(to)->end_seq = TCP_SKB_CB(from)->end_seq;
	TCP_SKB_CB(to)->ack_seq = TCP_SKB_CB(from)->ack_seq;
	TCP_SKB_CB(to)->tcp_flags |= TCP_SKB_CB(from)->tcp_flags;

	if (TCP_SKB_CB(from)->has_rxtstamp) {
		TCP_SKB_CB(to)->has_rxtstamp = true;
		to->tstamp = from->tstamp;
		skb_hwtstamps(to)->hwtstamp = skb_hwtstamps(from)->hwtstamp;
	}

	return true;
}

static bool tcp_ooo_try_coalesce(struct sock *sk,
			     struct sk_buff *to,
			     struct sk_buff *from,
			     bool *fragstolen)
{
	bool res = tcp_try_coalesce(sk, to, from, fragstolen);

	/* In case tcp_drop() is called later, update to->gso_segs */
	if (res) {
		u32 gso_segs = max_t(u16, 1, skb_shinfo(to)->gso_segs) +
			       max_t(u16, 1, skb_shinfo(from)->gso_segs);

		skb_shinfo(to)->gso_segs = min_t(u32, gso_segs, 0xFFFF);
	}
	return res;
}

static void tcp_drop(struct sock *sk, struct sk_buff *skb)
{
	sk_drops_add(sk, skb);
	__kfree_skb(skb);
}

/* This one checks to see if we can put data from the
 * out_of_order queue into the receive_queue.
 */
static void tcp_ofo_queue(struct sock *sk)
{
	struct tcp_sock *tp = tcp_sk(sk);
	__u32 dsack_high = tp->rcv_nxt;
	bool fin, fragstolen, eaten;
	struct sk_buff *skb, *tail;
	struct rb_node *p;

	p = rb_first(&tp->out_of_order_queue);
	while (p) {
		skb = rb_to_skb(p);
		if (after(TCP_SKB_CB(skb)->seq, tp->rcv_nxt))
			break;

		if (before(TCP_SKB_CB(skb)->seq, dsack_high)) {
			__u32 dsack = dsack_high;
			if (before(TCP_SKB_CB(skb)->end_seq, dsack_high))
				dsack_high = TCP_SKB_CB(skb)->end_seq;
			tcp_dsack_extend(sk, TCP_SKB_CB(skb)->seq, dsack);
		}
		p = rb_next(p);
		rb_erase(&skb->rbnode, &tp->out_of_order_queue);

		if (unlikely(!after(TCP_SKB_CB(skb)->end_seq, tp->rcv_nxt))) {
			tcp_drop(sk, skb);
			continue;
		}

		tail = skb_peek_tail(&sk->sk_receive_queue);
		eaten = tail && tcp_try_coalesce(sk, tail, skb, &fragstolen);
		tcp_rcv_nxt_update(tp, TCP_SKB_CB(skb)->end_seq);
		fin = TCP_SKB_CB(skb)->tcp_flags & TCPHDR_FIN;
		if (!eaten)
			__skb_queue_tail(&sk->sk_receive_queue, skb);
		else
			kfree_skb_partial(skb, fragstolen);

		if (unlikely(fin)) {
			tcp_fin(sk);
			/* tcp_fin() purges tp->out_of_order_queue,
			 * so we must end this loop right now.
			 */
			break;
		}
	}
}

static bool tcp_prune_ofo_queue(struct sock *sk);
static int tcp_prune_queue(struct sock *sk);

static int tcp_try_rmem_schedule(struct sock *sk, struct sk_buff *skb,
				 unsigned int size)
{
	if (atomic_read(&sk->sk_rmem_alloc) > sk->sk_rcvbuf ||
	    !sk_rmem_schedule(sk, skb, size)) {

		if (tcp_prune_queue(sk) < 0)
			return -1;

		while (!sk_rmem_schedule(sk, skb, size)) {
			if (!tcp_prune_ofo_queue(sk))
				return -1;
		}
	}
	return 0;
}

static void tcp_data_queue_ofo(struct sock *sk, struct sk_buff *skb)
{
	struct tcp_sock *tp = tcp_sk(sk);
	struct rb_node **p, *parent;
	struct sk_buff *skb1;
	u32 seq, end_seq;
	bool fragstolen;

	tcp_data_ecn_check(sk, skb);

	if (unlikely(tcp_try_rmem_schedule(sk, skb, skb->truesize))) {
		NET_INC_STATS(sock_net(sk), LINUX_MIB_TCPOFODROP);
		sk->sk_data_ready(sk);
		tcp_drop(sk, skb);
		return;
	}

	/* Disable header prediction. */
	tp->pred_flags = 0;
	inet_csk_schedule_ack(sk);

	tp->rcv_ooopack += max_t(u16, 1, skb_shinfo(skb)->gso_segs);
	NET_INC_STATS(sock_net(sk), LINUX_MIB_TCPOFOQUEUE);
	seq = TCP_SKB_CB(skb)->seq;
	end_seq = TCP_SKB_CB(skb)->end_seq;

	p = &tp->out_of_order_queue.rb_node;
	if (RB_EMPTY_ROOT(&tp->out_of_order_queue)) {
		/* Initial out of order segment, build 1 SACK. */
		if (tcp_is_sack(tp)) {
			tp->rx_opt.num_sacks = 1;
			tp->selective_acks[0].start_seq = seq;
			tp->selective_acks[0].end_seq = end_seq;
		}
		rb_link_node(&skb->rbnode, NULL, p);
		rb_insert_color(&skb->rbnode, &tp->out_of_order_queue);
		tp->ooo_last_skb = skb;
		goto end;
	}

	/* In the typical case, we are adding an skb to the end of the list.
	 * Use of ooo_last_skb avoids the O(Log(N)) rbtree lookup.
	 */
	if (tcp_ooo_try_coalesce(sk, tp->ooo_last_skb,
				 skb, &fragstolen)) {
coalesce_done:
		/* For non sack flows, do not grow window to force DUPACK
		 * and trigger fast retransmit.
		 */
		if (tcp_is_sack(tp))
			tcp_grow_window(sk, skb);
		kfree_skb_partial(skb, fragstolen);
		skb = NULL;
		goto add_sack;
	}
	/* Can avoid an rbtree lookup if we are adding skb after ooo_last_skb */
	if (!before(seq, TCP_SKB_CB(tp->ooo_last_skb)->end_seq)) {
		parent = &tp->ooo_last_skb->rbnode;
		p = &parent->rb_right;
		goto insert;
	}

	/* Find place to insert this segment. Handle overlaps on the way. */
	parent = NULL;
	while (*p) {
		parent = *p;
		skb1 = rb_to_skb(parent);
		if (before(seq, TCP_SKB_CB(skb1)->seq)) {
			p = &parent->rb_left;
			continue;
		}
		if (before(seq, TCP_SKB_CB(skb1)->end_seq)) {
			if (!after(end_seq, TCP_SKB_CB(skb1)->end_seq)) {
				/* All the bits are present. Drop. */
				NET_INC_STATS(sock_net(sk),
					      LINUX_MIB_TCPOFOMERGE);
				tcp_drop(sk, skb);
				skb = NULL;
				tcp_dsack_set(sk, seq, end_seq);
				goto add_sack;
			}
			if (after(seq, TCP_SKB_CB(skb1)->seq)) {
				/* Partial overlap. */
				tcp_dsack_set(sk, seq, TCP_SKB_CB(skb1)->end_seq);
			} else {
				/* skb's seq == skb1's seq and skb covers skb1.
				 * Replace skb1 with skb.
				 */
				rb_replace_node(&skb1->rbnode, &skb->rbnode,
						&tp->out_of_order_queue);
				tcp_dsack_extend(sk,
						 TCP_SKB_CB(skb1)->seq,
						 TCP_SKB_CB(skb1)->end_seq);
				NET_INC_STATS(sock_net(sk),
					      LINUX_MIB_TCPOFOMERGE);
				tcp_drop(sk, skb1);
				goto merge_right;
			}
		} else if (tcp_ooo_try_coalesce(sk, skb1,
						skb, &fragstolen)) {
			goto coalesce_done;
		}
		p = &parent->rb_right;
	}
insert:
	/* Insert segment into RB tree. */
	rb_link_node(&skb->rbnode, parent, p);
	rb_insert_color(&skb->rbnode, &tp->out_of_order_queue);

merge_right:
	/* Remove other segments covered by skb. */
	while ((skb1 = skb_rb_next(skb)) != NULL) {
		if (!after(end_seq, TCP_SKB_CB(skb1)->seq))
			break;
		if (before(end_seq, TCP_SKB_CB(skb1)->end_seq)) {
			tcp_dsack_extend(sk, TCP_SKB_CB(skb1)->seq,
					 end_seq);
			break;
		}
		rb_erase(&skb1->rbnode, &tp->out_of_order_queue);
		tcp_dsack_extend(sk, TCP_SKB_CB(skb1)->seq,
				 TCP_SKB_CB(skb1)->end_seq);
		NET_INC_STATS(sock_net(sk), LINUX_MIB_TCPOFOMERGE);
		tcp_drop(sk, skb1);
	}
	/* If there is no skb after us, we are the last_skb ! */
	if (!skb1)
		tp->ooo_last_skb = skb;

add_sack:
	if (tcp_is_sack(tp))
		tcp_sack_new_ofo_skb(sk, seq, end_seq);
end:
	if (skb) {
		/* For non sack flows, do not grow window to force DUPACK
		 * and trigger fast retransmit.
		 */
		if (tcp_is_sack(tp))
			tcp_grow_window(sk, skb);
		skb_condense(skb);
		skb_set_owner_r(skb, sk);
	}
}

static int __must_check tcp_queue_rcv(struct sock *sk, struct sk_buff *skb,
				      bool *fragstolen)
{
	int eaten;
	struct sk_buff *tail = skb_peek_tail(&sk->sk_receive_queue);

	eaten = (tail &&
		 tcp_try_coalesce(sk, tail,
				  skb, fragstolen)) ? 1 : 0;
	tcp_rcv_nxt_update(tcp_sk(sk), TCP_SKB_CB(skb)->end_seq);
	if (!eaten) {
		__skb_queue_tail(&sk->sk_receive_queue, skb);
		skb_set_owner_r(skb, sk);
	}
	return eaten;
}

int tcp_send_rcvq(struct sock *sk, struct msghdr *msg, size_t size)
{
	struct sk_buff *skb;
	int err = -ENOMEM;
	int data_len = 0;
	bool fragstolen;

	if (size == 0)
		return 0;

	if (size > PAGE_SIZE) {
		int npages = min_t(size_t, size >> PAGE_SHIFT, MAX_SKB_FRAGS);

		data_len = npages << PAGE_SHIFT;
		size = data_len + (size & ~PAGE_MASK);
	}
	skb = alloc_skb_with_frags(size - data_len, data_len,
				   PAGE_ALLOC_COSTLY_ORDER,
				   &err, sk->sk_allocation);
	if (!skb)
		goto err;

	skb_put(skb, size - data_len);
	skb->data_len = data_len;
	skb->len = size;

	if (tcp_try_rmem_schedule(sk, skb, skb->truesize)) {
		NET_INC_STATS(sock_net(sk), LINUX_MIB_TCPRCVQDROP);
		goto err_free;
	}

	err = skb_copy_datagram_from_iter(skb, 0, &msg->msg_iter, size);
	if (err)
		goto err_free;

	TCP_SKB_CB(skb)->seq = tcp_sk(sk)->rcv_nxt;
	TCP_SKB_CB(skb)->end_seq = TCP_SKB_CB(skb)->seq + size;
	TCP_SKB_CB(skb)->ack_seq = tcp_sk(sk)->snd_una - 1;

	if (tcp_queue_rcv(sk, skb, &fragstolen)) {
		WARN_ON_ONCE(fragstolen); /* should not happen */
		__kfree_skb(skb);
	}
	return size;

err_free:
	kfree_skb(skb);
err:
	return err;

}

void tcp_data_ready(struct sock *sk)
{
	const struct tcp_sock *tp = tcp_sk(sk);
	int avail = tp->rcv_nxt - tp->copied_seq;

	if (avail < sk->sk_rcvlowat && !tcp_rmem_pressure(sk) &&
	    !sock_flag(sk, SOCK_DONE) &&
	    tcp_receive_window(tp) > inet_csk(sk)->icsk_ack.rcv_mss)
		return;

	sk->sk_data_ready(sk);
}

static void tcp_data_queue(struct sock *sk, struct sk_buff *skb)
{
	struct tcp_sock *tp = tcp_sk(sk);
	bool fragstolen;
	int eaten;

	if (sk_is_mptcp(sk))
		mptcp_incoming_options(sk, skb);

	if (TCP_SKB_CB(skb)->seq == TCP_SKB_CB(skb)->end_seq) {
		__kfree_skb(skb);
		return;
	}
	skb_dst_drop(skb);
	__skb_pull(skb, tcp_hdr(skb)->doff * 4);

	tp->rx_opt.dsack = 0;

	/*  Queue data for delivery to the user.
	 *  Packets in sequence go to the receive queue.
	 *  Out of sequence packets to the out_of_order_queue.
	 */
	if (TCP_SKB_CB(skb)->seq == tp->rcv_nxt) {
		if (tcp_receive_window(tp) == 0) {
			NET_INC_STATS(sock_net(sk), LINUX_MIB_TCPZEROWINDOWDROP);
			goto out_of_window;
		}

		/* Ok. In sequence. In window. */
queue_and_out:
		if (skb_queue_len(&sk->sk_receive_queue) == 0)
			sk_forced_mem_schedule(sk, skb->truesize);
		else if (tcp_try_rmem_schedule(sk, skb, skb->truesize)) {
			NET_INC_STATS(sock_net(sk), LINUX_MIB_TCPRCVQDROP);
			sk->sk_data_ready(sk);
			goto drop;
		}

		eaten = tcp_queue_rcv(sk, skb, &fragstolen);
		if (skb->len)
			tcp_event_data_recv(sk, skb);
		if (TCP_SKB_CB(skb)->tcp_flags & TCPHDR_FIN)
			tcp_fin(sk);

		if (!RB_EMPTY_ROOT(&tp->out_of_order_queue)) {
			tcp_ofo_queue(sk);

			/* RFC5681. 4.2. SHOULD send immediate ACK, when
			 * gap in queue is filled.
			 */
			if (RB_EMPTY_ROOT(&tp->out_of_order_queue))
				inet_csk(sk)->icsk_ack.pending |= ICSK_ACK_NOW;
		}

		if (tp->rx_opt.num_sacks)
			tcp_sack_remove(tp);

		tcp_fast_path_check(sk);

		if (eaten > 0)
			kfree_skb_partial(skb, fragstolen);
		if (!sock_flag(sk, SOCK_DEAD))
			tcp_data_ready(sk);
		return;
	}

	if (!after(TCP_SKB_CB(skb)->end_seq, tp->rcv_nxt)) {
		tcp_rcv_spurious_retrans(sk, skb);
		/* A retransmit, 2nd most common case.  Force an immediate ack. */
		NET_INC_STATS(sock_net(sk), LINUX_MIB_DELAYEDACKLOST);
		tcp_dsack_set(sk, TCP_SKB_CB(skb)->seq, TCP_SKB_CB(skb)->end_seq);

out_of_window:
		tcp_enter_quickack_mode(sk, TCP_MAX_QUICKACKS);
		inet_csk_schedule_ack(sk);
drop:
		tcp_drop(sk, skb);
		return;
	}

	/* Out of window. F.e. zero window probe. */
	if (!before(TCP_SKB_CB(skb)->seq, tp->rcv_nxt + tcp_receive_window(tp)))
		goto out_of_window;

	if (before(TCP_SKB_CB(skb)->seq, tp->rcv_nxt)) {
		/* Partial packet, seq < rcv_next < end_seq */
		tcp_dsack_set(sk, TCP_SKB_CB(skb)->seq, tp->rcv_nxt);

		/* If window is closed, drop tail of packet. But after
		 * remembering D-SACK for its head made in previous line.
		 */
		if (!tcp_receive_window(tp)) {
			NET_INC_STATS(sock_net(sk), LINUX_MIB_TCPZEROWINDOWDROP);
			goto out_of_window;
		}
		goto queue_and_out;
	}

	tcp_data_queue_ofo(sk, skb);
}

static struct sk_buff *tcp_skb_next(struct sk_buff *skb, struct sk_buff_head *list)
{
	if (list)
		return !skb_queue_is_last(list, skb) ? skb->next : NULL;

	return skb_rb_next(skb);
}

static struct sk_buff *tcp_collapse_one(struct sock *sk, struct sk_buff *skb,
					struct sk_buff_head *list,
					struct rb_root *root)
{
	struct sk_buff *next = tcp_skb_next(skb, list);

	if (list)
		__skb_unlink(skb, list);
	else
		rb_erase(&skb->rbnode, root);

	__kfree_skb(skb);
	NET_INC_STATS(sock_net(sk), LINUX_MIB_TCPRCVCOLLAPSED);

	return next;
}

/* Insert skb into rb tree, ordered by TCP_SKB_CB(skb)->seq */
void tcp_rbtree_insert(struct rb_root *root, struct sk_buff *skb)
{
	struct rb_node **p = &root->rb_node;
	struct rb_node *parent = NULL;
	struct sk_buff *skb1;

	while (*p) {
		parent = *p;
		skb1 = rb_to_skb(parent);
		if (before(TCP_SKB_CB(skb)->seq, TCP_SKB_CB(skb1)->seq))
			p = &parent->rb_left;
		else
			p = &parent->rb_right;
	}
	rb_link_node(&skb->rbnode, parent, p);
	rb_insert_color(&skb->rbnode, root);
}

/* Collapse contiguous sequence of skbs head..tail with
 * sequence numbers start..end.
 *
 * If tail is NULL, this means until the end of the queue.
 *
 * Segments with FIN/SYN are not collapsed (only because this
 * simplifies code)
 */
static void
tcp_collapse(struct sock *sk, struct sk_buff_head *list, struct rb_root *root,
	     struct sk_buff *head, struct sk_buff *tail, u32 start, u32 end)
{
	struct sk_buff *skb = head, *n;
	struct sk_buff_head tmp;
	bool end_of_skbs;

	/* First, check that queue is collapsible and find
	 * the point where collapsing can be useful.
	 */
restart:
	for (end_of_skbs = true; skb != NULL && skb != tail; skb = n) {
		n = tcp_skb_next(skb, list);

		/* No new bits? It is possible on ofo queue. */
		if (!before(start, TCP_SKB_CB(skb)->end_seq)) {
			skb = tcp_collapse_one(sk, skb, list, root);
			if (!skb)
				break;
			goto restart;
		}

		/* The first skb to collapse is:
		 * - not SYN/FIN and
		 * - bloated or contains data before "start" or
		 *   overlaps to the next one and mptcp allow collapsing.
		 */
		if (!(TCP_SKB_CB(skb)->tcp_flags & (TCPHDR_SYN | TCPHDR_FIN)) &&
		    (tcp_win_from_space(sk, skb->truesize) > skb->len ||
		     before(TCP_SKB_CB(skb)->seq, start))) {
			end_of_skbs = false;
			break;
		}

		if (n && n != tail && mptcp_skb_can_collapse(skb, n) &&
		    TCP_SKB_CB(skb)->end_seq != TCP_SKB_CB(n)->seq) {
			end_of_skbs = false;
			break;
		}

		/* Decided to skip this, advance start seq. */
		start = TCP_SKB_CB(skb)->end_seq;
	}
	if (end_of_skbs ||
	    (TCP_SKB_CB(skb)->tcp_flags & (TCPHDR_SYN | TCPHDR_FIN)))
		return;

	__skb_queue_head_init(&tmp);

	while (before(start, end)) {
		int copy = min_t(int, SKB_MAX_ORDER(0, 0), end - start);
		struct sk_buff *nskb;

		nskb = alloc_skb(copy, GFP_ATOMIC);
		if (!nskb)
			break;

		memcpy(nskb->cb, skb->cb, sizeof(skb->cb));
#ifdef CONFIG_TLS_DEVICE
		nskb->decrypted = skb->decrypted;
#endif
		TCP_SKB_CB(nskb)->seq = TCP_SKB_CB(nskb)->end_seq = start;
		if (list)
			__skb_queue_before(list, skb, nskb);
		else
			__skb_queue_tail(&tmp, nskb); /* defer rbtree insertion */
		skb_set_owner_r(nskb, sk);
		mptcp_skb_ext_move(nskb, skb);

		/* Copy data, releasing collapsed skbs. */
		while (copy > 0) {
			int offset = start - TCP_SKB_CB(skb)->seq;
			int size = TCP_SKB_CB(skb)->end_seq - start;

			BUG_ON(offset < 0);
			if (size > 0) {
				size = min(copy, size);
				if (skb_copy_bits(skb, offset, skb_put(nskb, size), size))
					BUG();
				TCP_SKB_CB(nskb)->end_seq += size;
				copy -= size;
				start += size;
			}
			if (!before(start, TCP_SKB_CB(skb)->end_seq)) {
				skb = tcp_collapse_one(sk, skb, list, root);
				if (!skb ||
				    skb == tail ||
				    !mptcp_skb_can_collapse(nskb, skb) ||
				    (TCP_SKB_CB(skb)->tcp_flags & (TCPHDR_SYN | TCPHDR_FIN)))
					goto end;
#ifdef CONFIG_TLS_DEVICE
				if (skb->decrypted != nskb->decrypted)
					goto end;
#endif
			}
		}
	}
end:
	skb_queue_walk_safe(&tmp, skb, n)
		tcp_rbtree_insert(root, skb);
}

/* Collapse ofo queue. Algorithm: select contiguous sequence of skbs
 * and tcp_collapse() them until all the queue is collapsed.
 */
static void tcp_collapse_ofo_queue(struct sock *sk)
{
	struct tcp_sock *tp = tcp_sk(sk);
	u32 range_truesize, sum_tiny = 0;
	struct sk_buff *skb, *head;
	u32 start, end;

	skb = skb_rb_first(&tp->out_of_order_queue);
new_range:
	if (!skb) {
		tp->ooo_last_skb = skb_rb_last(&tp->out_of_order_queue);
		return;
	}
	start = TCP_SKB_CB(skb)->seq;
	end = TCP_SKB_CB(skb)->end_seq;
	range_truesize = skb->truesize;

	for (head = skb;;) {
		skb = skb_rb_next(skb);

		/* Range is terminated when we see a gap or when
		 * we are at the queue end.
		 */
		if (!skb ||
		    after(TCP_SKB_CB(skb)->seq, end) ||
		    before(TCP_SKB_CB(skb)->end_seq, start)) {
			/* Do not attempt collapsing tiny skbs */
			if (range_truesize != head->truesize ||
			    end - start >= SKB_WITH_OVERHEAD(SK_MEM_QUANTUM)) {
				tcp_collapse(sk, NULL, &tp->out_of_order_queue,
					     head, skb, start, end);
			} else {
				sum_tiny += range_truesize;
				if (sum_tiny > sk->sk_rcvbuf >> 3)
					return;
			}
			goto new_range;
		}

		range_truesize += skb->truesize;
		if (unlikely(before(TCP_SKB_CB(skb)->seq, start)))
			start = TCP_SKB_CB(skb)->seq;
		if (after(TCP_SKB_CB(skb)->end_seq, end))
			end = TCP_SKB_CB(skb)->end_seq;
	}
}

/*
 * Clean the out-of-order queue to make room.
 * We drop high sequences packets to :
 * 1) Let a chance for holes to be filled.
 * 2) not add too big latencies if thousands of packets sit there.
 *    (But if application shrinks SO_RCVBUF, we could still end up
 *     freeing whole queue here)
 * 3) Drop at least 12.5 % of sk_rcvbuf to avoid malicious attacks.
 *
 * Return true if queue has shrunk.
 */
static bool tcp_prune_ofo_queue(struct sock *sk)
{
	struct tcp_sock *tp = tcp_sk(sk);
	struct rb_node *node, *prev;
	int goal;

	if (RB_EMPTY_ROOT(&tp->out_of_order_queue))
		return false;

	NET_INC_STATS(sock_net(sk), LINUX_MIB_OFOPRUNED);
	goal = sk->sk_rcvbuf >> 3;
	node = &tp->ooo_last_skb->rbnode;
	do {
		prev = rb_prev(node);
		rb_erase(node, &tp->out_of_order_queue);
		goal -= rb_to_skb(node)->truesize;
		tcp_drop(sk, rb_to_skb(node));
		if (!prev || goal <= 0) {
			sk_mem_reclaim(sk);
			if (atomic_read(&sk->sk_rmem_alloc) <= sk->sk_rcvbuf &&
			    !tcp_under_memory_pressure(sk))
				break;
			goal = sk->sk_rcvbuf >> 3;
		}
		node = prev;
	} while (node);
	tp->ooo_last_skb = rb_to_skb(prev);

	/* Reset SACK state.  A conforming SACK implementation will
	 * do the same at a timeout based retransmit.  When a connection
	 * is in a sad state like this, we care only about integrity
	 * of the connection not performance.
	 */
	if (tp->rx_opt.sack_ok)
		tcp_sack_reset(&tp->rx_opt);
	return true;
}

/* Reduce allocated memory if we can, trying to get
 * the socket within its memory limits again.
 *
 * Return less than zero if we should start dropping frames
 * until the socket owning process reads some of the data
 * to stabilize the situation.
 */
static int tcp_prune_queue(struct sock *sk)
{
	struct tcp_sock *tp = tcp_sk(sk);

	NET_INC_STATS(sock_net(sk), LINUX_MIB_PRUNECALLED);

	if (atomic_read(&sk->sk_rmem_alloc) >= sk->sk_rcvbuf)
		tcp_clamp_window(sk);
	else if (tcp_under_memory_pressure(sk))
		tp->rcv_ssthresh = min(tp->rcv_ssthresh, 4U * tp->advmss);

	if (atomic_read(&sk->sk_rmem_alloc) <= sk->sk_rcvbuf)
		return 0;

	tcp_collapse_ofo_queue(sk);
	if (!skb_queue_empty(&sk->sk_receive_queue))
		tcp_collapse(sk, &sk->sk_receive_queue, NULL,
			     skb_peek(&sk->sk_receive_queue),
			     NULL,
			     tp->copied_seq, tp->rcv_nxt);
	sk_mem_reclaim(sk);

	if (atomic_read(&sk->sk_rmem_alloc) <= sk->sk_rcvbuf)
		return 0;

	/* Collapsing did not help, destructive actions follow.
	 * This must not ever occur. */

	tcp_prune_ofo_queue(sk);

	if (atomic_read(&sk->sk_rmem_alloc) <= sk->sk_rcvbuf)
		return 0;

	/* If we are really being abused, tell the caller to silently
	 * drop receive data on the floor.  It will get retransmitted
	 * and hopefully then we'll have sufficient space.
	 */
	NET_INC_STATS(sock_net(sk), LINUX_MIB_RCVPRUNED);

	/* Massive buffer overcommit. */
	tp->pred_flags = 0;
	return -1;
}

static bool tcp_should_expand_sndbuf(const struct sock *sk)
{
	const struct tcp_sock *tp = tcp_sk(sk);

	/* If the user specified a specific send buffer setting, do
	 * not modify it.
	 */
	if (sk->sk_userlocks & SOCK_SNDBUF_LOCK)
		return false;

	/* If we are under global TCP memory pressure, do not expand.  */
	if (tcp_under_memory_pressure(sk))
		return false;

	/* If we are under soft global TCP memory pressure, do not expand.  */
	if (sk_memory_allocated(sk) >= sk_prot_mem_limits(sk, 0))
		return false;

	/* If we filled the congestion window, do not expand.  */
	if (tcp_packets_in_flight(tp) >= tp->snd_cwnd)
		return false;

	return true;
}

static void tcp_new_space(struct sock *sk)
{
	struct tcp_sock *tp = tcp_sk(sk);

	if (tcp_should_expand_sndbuf(sk)) {
		tcp_sndbuf_expand(sk);
		tp->snd_cwnd_stamp = tcp_jiffies32;
	}

	sk->sk_write_space(sk);
}

static void tcp_check_space(struct sock *sk)
{
	/* pairs with tcp_poll() */
	smp_mb();
	if (sk->sk_socket &&
	    test_bit(SOCK_NOSPACE, &sk->sk_socket->flags)) {
		tcp_new_space(sk);
		if (!test_bit(SOCK_NOSPACE, &sk->sk_socket->flags))
			tcp_chrono_stop(sk, TCP_CHRONO_SNDBUF_LIMITED);
	}
}

static inline void tcp_data_snd_check(struct sock *sk)
{
	tcp_push_pending_frames(sk);
	tcp_check_space(sk);
}

/*
 * Check if sending an ack is needed.
 */
static void __tcp_ack_snd_check(struct sock *sk, int ofo_possible)
{
	struct tcp_sock *tp = tcp_sk(sk);
	unsigned long rtt, delay;

	    /* More than one full frame received... */
	if (((tp->rcv_nxt - tp->rcv_wup) > inet_csk(sk)->icsk_ack.rcv_mss &&
	     /* ... and right edge of window advances far enough.
	      * (tcp_recvmsg() will send ACK otherwise).
	      * If application uses SO_RCVLOWAT, we want send ack now if
	      * we have not received enough bytes to satisfy the condition.
	      */
	    (tp->rcv_nxt - tp->copied_seq < sk->sk_rcvlowat ||
	     __tcp_select_window(sk) >= tp->rcv_wnd)) ||
	    /* We ACK each frame or... */
	    tcp_in_quickack_mode(sk) ||
	    /* Protocol state mandates a one-time immediate ACK */
	    inet_csk(sk)->icsk_ack.pending & ICSK_ACK_NOW) {
send_now:
		tcp_send_ack(sk);
		return;
	}

	if (!ofo_possible || RB_EMPTY_ROOT(&tp->out_of_order_queue)) {
		tcp_send_delayed_ack(sk);
		return;
	}

	if (!tcp_is_sack(tp) ||
	    tp->compressed_ack >= sock_net(sk)->ipv4.sysctl_tcp_comp_sack_nr)
		goto send_now;

	if (tp->compressed_ack_rcv_nxt != tp->rcv_nxt) {
		tp->compressed_ack_rcv_nxt = tp->rcv_nxt;
		tp->dup_ack_counter = 0;
	}
	if (tp->dup_ack_counter < TCP_FASTRETRANS_THRESH) {
		tp->dup_ack_counter++;
		goto send_now;
	}
	tp->compressed_ack++;
	if (hrtimer_is_queued(&tp->compressed_ack_timer))
		return;

	/* compress ack timer : 5 % of rtt, but no more than tcp_comp_sack_delay_ns */

	rtt = tp->rcv_rtt_est.rtt_us;
	if (tp->srtt_us && tp->srtt_us < rtt)
		rtt = tp->srtt_us;

	delay = min_t(unsigned long, sock_net(sk)->ipv4.sysctl_tcp_comp_sack_delay_ns,
		      rtt * (NSEC_PER_USEC >> 3)/20);
	sock_hold(sk);
	hrtimer_start_range_ns(&tp->compressed_ack_timer, ns_to_ktime(delay),
			       sock_net(sk)->ipv4.sysctl_tcp_comp_sack_slack_ns,
			       HRTIMER_MODE_REL_PINNED_SOFT);
}

static inline void tcp_ack_snd_check(struct sock *sk)
{
	if (!inet_csk_ack_scheduled(sk)) {
		/* We sent a data segment already. */
		return;
	}
	__tcp_ack_snd_check(sk, 1);
}

/*
 *	This routine is only called when we have urgent data
 *	signaled. Its the 'slow' part of tcp_urg. It could be
 *	moved inline now as tcp_urg is only called from one
 *	place. We handle URGent data wrong. We have to - as
 *	BSD still doesn't use the correction from RFC961.
 *	For 1003.1g we should support a new option TCP_STDURG to permit
 *	either form (or just set the sysctl tcp_stdurg).
 */

static void tcp_check_urg(struct sock *sk, const struct tcphdr *th)
{
	struct tcp_sock *tp = tcp_sk(sk);
	u32 ptr = ntohs(th->urg_ptr);

	if (ptr && !sock_net(sk)->ipv4.sysctl_tcp_stdurg)
		ptr--;
	ptr += ntohl(th->seq);

	/* Ignore urgent data that we've already seen and read. */
	if (after(tp->copied_seq, ptr))
		return;

	/* Do not replay urg ptr.
	 *
	 * NOTE: interesting situation not covered by specs.
	 * Misbehaving sender may send urg ptr, pointing to segment,
	 * which we already have in ofo queue. We are not able to fetch
	 * such data and will stay in TCP_URG_NOTYET until will be eaten
	 * by recvmsg(). Seems, we are not obliged to handle such wicked
	 * situations. But it is worth to think about possibility of some
	 * DoSes using some hypothetical application level deadlock.
	 */
	if (before(ptr, tp->rcv_nxt))
		return;

	/* Do we already have a newer (or duplicate) urgent pointer? */
	if (tp->urg_data && !after(ptr, tp->urg_seq))
		return;

	/* Tell the world about our new urgent pointer. */
	sk_send_sigurg(sk);

	/* We may be adding urgent data when the last byte read was
	 * urgent. To do this requires some care. We cannot just ignore
	 * tp->copied_seq since we would read the last urgent byte again
	 * as data, nor can we alter copied_seq until this data arrives
	 * or we break the semantics of SIOCATMARK (and thus sockatmark())
	 *
	 * NOTE. Double Dutch. Rendering to plain English: author of comment
	 * above did something sort of 	send("A", MSG_OOB); send("B", MSG_OOB);
	 * and expect that both A and B disappear from stream. This is _wrong_.
	 * Though this happens in BSD with high probability, this is occasional.
	 * Any application relying on this is buggy. Note also, that fix "works"
	 * only in this artificial test. Insert some normal data between A and B and we will
	 * decline of BSD again. Verdict: it is better to remove to trap
	 * buggy users.
	 */
	if (tp->urg_seq == tp->copied_seq && tp->urg_data &&
	    !sock_flag(sk, SOCK_URGINLINE) && tp->copied_seq != tp->rcv_nxt) {
		struct sk_buff *skb = skb_peek(&sk->sk_receive_queue);
		tp->copied_seq++;
		if (skb && !before(tp->copied_seq, TCP_SKB_CB(skb)->end_seq)) {
			__skb_unlink(skb, &sk->sk_receive_queue);
			__kfree_skb(skb);
		}
	}

	tp->urg_data = TCP_URG_NOTYET;
	WRITE_ONCE(tp->urg_seq, ptr);

	/* Disable header prediction. */
	tp->pred_flags = 0;
}

/* This is the 'fast' part of urgent handling. */
static void tcp_urg(struct sock *sk, struct sk_buff *skb, const struct tcphdr *th)
{
	struct tcp_sock *tp = tcp_sk(sk);

	/* Check if we get a new urgent pointer - normally not. */
	if (th->urg)
		tcp_check_urg(sk, th);

	/* Do we wait for any urgent data? - normally not... */
	if (tp->urg_data == TCP_URG_NOTYET) {
		u32 ptr = tp->urg_seq - ntohl(th->seq) + (th->doff * 4) -
			  th->syn;

		/* Is the urgent pointer pointing into this packet? */
		if (ptr < skb->len) {
			u8 tmp;
			if (skb_copy_bits(skb, ptr, &tmp, 1))
				BUG();
			tp->urg_data = TCP_URG_VALID | tmp;
			if (!sock_flag(sk, SOCK_DEAD))
				sk->sk_data_ready(sk);
		}
	}
}

/* Maps ECT/CE bits to minimum length of AccECN option */
static unsigned int tcp_ecn_field_to_accecn_len(u8 ecnfield)
{
	unsigned int opt;

	opt = (ecnfield - 2) & INET_ECN_MASK;
	/* Shift+XOR for 11 -> 10 */
	opt = (opt ^ (opt >> 1)) + 1;

	return opt;
}

/* Updates Accurate ECN received counters from the received IP ECN field */
void tcp_ecn_received_counters(struct sock *sk, const struct sk_buff *skb,
			       u32 payload_len)
{
	u8 ecnfield = TCP_SKB_CB(skb)->ip_dsfield & INET_ECN_MASK;
	u8 is_ce = INET_ECN_is_ce(ecnfield);
	struct tcp_sock *tp = tcp_sk(sk);
	bool ecn_edge;

	if (!INET_ECN_is_not_ect(ecnfield)) {
		tp->ecn_flags |= TCP_ECN_SEEN;

		/* ACE counter tracks *all* segments including pure acks */
		tp->received_ce += is_ce * max_t(u16, 1, skb_shinfo(skb)->gso_segs);

		if (payload_len > 0) {
			u8 minlen = tcp_ecn_field_to_accecn_len(ecnfield);
			u32 oldbytes = tp->received_ecn_bytes[ecnfield - 1];

			tp->received_ecn_bytes[ecnfield - 1] += payload_len;
			tp->accecn_minlen = max_t(u8, tp->accecn_minlen, minlen);

			/* Demand AccECN option at least every 2^22 bytes to
			 * avoid overflowing the ECN byte counters.
			 */
			if ((tp->received_ecn_bytes[ecnfield - 1] ^ oldbytes) &
			    ~((1 << 22) - 1))
				tp->accecn_opt_demand = max_t(u8, 1,
							      tp->accecn_opt_demand);
		}
	}

	ecn_edge = tp->prev_ecnfield != ecnfield;
	if (ecn_edge || is_ce) {
		tp->prev_ecnfield = ecnfield;
		/* Demand Accurate ECN change-triggered ACKs. Two ACK are
		 * demanded to indicate unambiguously the ecnfield value
		 * in the latter ACK.
		 */
		if (tcp_ecn_mode_accecn(tp)) {
			if (ecn_edge)
				inet_csk(sk)->icsk_ack.pending |= ICSK_ACK_NOW;
			tp->accecn_opt_demand = 2;
		}
	}
}

/* Accept RST for rcv_nxt - 1 after a FIN.
 * When tcp connections are abruptly terminated from Mac OSX (via ^C), a
 * FIN is sent followed by a RST packet. The RST is sent with the same
 * sequence number as the FIN, and thus according to RFC 5961 a challenge
 * ACK should be sent. However, Mac OSX rate limits replies to challenge
 * ACKs on the closed socket. In addition middleboxes can drop either the
 * challenge ACK or a subsequent RST.
 */
static bool tcp_reset_check(const struct sock *sk, const struct sk_buff *skb)
{
	struct tcp_sock *tp = tcp_sk(sk);

	return unlikely(TCP_SKB_CB(skb)->seq == (tp->rcv_nxt - 1) &&
			(1 << sk->sk_state) & (TCPF_CLOSE_WAIT | TCPF_LAST_ACK |
					       TCPF_CLOSING));
}

/* Does PAWS and seqno based validation of an incoming segment, flags will
 * play significant role here.
 */
static bool tcp_validate_incoming(struct sock *sk, struct sk_buff *skb,
				  const struct tcphdr *th, int syn_inerr)
{
	bool send_accecn_reflector = false;
	struct tcp_sock *tp = tcp_sk(sk);
	bool rst_seq_match = false;

	/* RFC1323: H1. Apply PAWS check first. */
	if (tcp_fast_parse_options(sock_net(sk), skb, th, tp) &&
	    tp->rx_opt.saw_tstamp &&
	    tcp_paws_discard(sk, skb)) {
		if (!th->rst) {
			NET_INC_STATS(sock_net(sk), LINUX_MIB_PAWSESTABREJECTED);
			if (!tcp_oow_rate_limited(sock_net(sk), skb,
						  LINUX_MIB_TCPACKSKIPPEDPAWS,
						  &tp->last_oow_ack_time))
				tcp_send_dupack(sk, skb);
			goto discard;
		}
		/* Reset is accepted even if it did not pass PAWS. */
	}

	/* Step 1: check sequence number */
	if (!tcp_sequence(tp, TCP_SKB_CB(skb)->seq, TCP_SKB_CB(skb)->end_seq)) {
		/* RFC793, page 37: "In all states except SYN-SENT, all reset
		 * (RST) segments are validated by checking their SEQ-fields."
		 * And page 69: "If an incoming segment is not acceptable,
		 * an acknowledgment should be sent in reply (unless the RST
		 * bit is set, if so drop the segment and return)".
		 */
		if (!th->rst) {
			if (th->syn)
				goto syn_challenge;
			if (!tcp_oow_rate_limited(sock_net(sk), skb,
						  LINUX_MIB_TCPACKSKIPPEDSEQ,
						  &tp->last_oow_ack_time))
				tcp_send_dupack(sk, skb);
		} else if (tcp_reset_check(sk, skb)) {
			tcp_reset(sk);
		}
		goto discard;
	}

	/* Step 2: check RST bit */
	if (th->rst) {
		/* RFC 5961 3.2 (extend to match against (RCV.NXT - 1) after a
		 * FIN and SACK too if available):
		 * If seq num matches RCV.NXT or (RCV.NXT - 1) after a FIN, or
		 * the right-most SACK block,
		 * then
		 *     RESET the connection
		 * else
		 *     Send a challenge ACK
		 */
		if (TCP_SKB_CB(skb)->seq == tp->rcv_nxt ||
		    tcp_reset_check(sk, skb)) {
			rst_seq_match = true;
		} else if (tcp_is_sack(tp) && tp->rx_opt.num_sacks > 0) {
			struct tcp_sack_block *sp = &tp->selective_acks[0];
			int max_sack = sp[0].end_seq;
			int this_sack;

			for (this_sack = 1; this_sack < tp->rx_opt.num_sacks;
			     ++this_sack) {
				max_sack = after(sp[this_sack].end_seq,
						 max_sack) ?
					sp[this_sack].end_seq : max_sack;
			}

			if (TCP_SKB_CB(skb)->seq == max_sack)
				rst_seq_match = true;
		}

		if (rst_seq_match)
			tcp_reset(sk);
		else {
			/* Disable TFO if RST is out-of-order
			 * and no data has been received
			 * for current active TFO socket
			 */
			if (tp->syn_fastopen && !tp->data_segs_in &&
			    sk->sk_state == TCP_ESTABLISHED)
				tcp_fastopen_active_disable(sk);
			tcp_send_challenge_ack(sk, skb, false);
		}
		goto discard;
	}

	/* step 3: check security and precedence [ignored] */

	/* step 4: Check for a SYN
	 * RFC 5961 4.2 : Send a challenge ack
	 */
	if (th->syn) {
		if (tcp_ecn_mode_accecn(tp)) {
			send_accecn_reflector = true;
			if (tp->rx_opt.accecn >= 0 &&
			    tp->saw_accecn_opt < TCP_ACCECN_OPT_COUNTER_SEEN) {
				tp->saw_accecn_opt = tcp_accecn_option_init(skb,
									    tp->rx_opt.accecn);
				tp->accecn_opt_demand = max_t(u8, 1, tp->accecn_opt_demand);
			}
		}
syn_challenge:
		if (syn_inerr)
			TCP_INC_STATS(sock_net(sk), TCP_MIB_INERRS);
		NET_INC_STATS(sock_net(sk), LINUX_MIB_TCPSYNCHALLENGE);
		tcp_send_challenge_ack(sk, skb, send_accecn_reflector);
		goto discard;
	}

	bpf_skops_parse_hdr(sk, skb);

	return true;

discard:
	tcp_drop(sk, skb);
	return false;
}

/*
 *	TCP receive function for the ESTABLISHED state.
 *
 *	It is split into a fast path and a slow path. The fast path is
 * 	disabled when:
 *	- A zero window was announced from us - zero window probing
 *        is only handled properly in the slow path.
 *	- Out of order segments arrived.
 *	- Urgent data is expected.
 *	- There is no buffer space left
 *	- Unexpected TCP flags/window values/header lengths are received
 *	  (detected by checking the TCP header against pred_flags)
 *	- Data is sent in both directions. Fast path only supports pure senders
 *	  or pure receivers (this means either the sequence number or the ack
 *	  value must stay constant)
 *	- Unexpected TCP option.
 *
 *	When these conditions are not satisfied it drops into a standard
 *	receive procedure patterned after RFC793 to handle all cases.
 *	The first three cases are guaranteed by proper pred_flags setting,
 *	the rest is checked inline. Fast processing is turned on in
 *	tcp_data_queue when everything is OK.
 */
void tcp_rcv_established(struct sock *sk, struct sk_buff *skb)
{
	const struct tcphdr *th = (const struct tcphdr *)skb->data;
	struct tcp_sock *tp = tcp_sk(sk);
	unsigned int len = skb->len;

	/* TCP congestion window tracking */
	trace_tcp_probe(sk, skb);

	tcp_mstamp_refresh(tp);
	if (unlikely(!sk->sk_rx_dst))
		inet_csk(sk)->icsk_af_ops->sk_rx_dst_set(sk, skb);
	/*
	 *	Header prediction.
	 *	The code loosely follows the one in the famous
	 *	"30 instruction TCP receive" Van Jacobson mail.
	 *
	 *	Van's trick is to deposit buffers into socket queue
	 *	on a device interrupt, to call tcp_recv function
	 *	on the receive process context and checksum and copy
	 *	the buffer to user space. smart...
	 *
	 *	Our current scheme is not silly either but we take the
	 *	extra cost of the net_bh soft interrupt processing...
	 *	We do checksum and copy also but from device to kernel.
	 */

	tp->rx_opt.saw_tstamp = 0;

	/*	pred_flags is 0xS?10 << 16 + snd_wnd
	 *	if header_prediction is to be made
	 *	'S' will always be tp->tcp_header_len >> 2
	 *	'?' will be 0 for the fast path, otherwise pred_flags is 0 to
	 *  turn it off	(when there are holes in the receive
	 *	 space for instance)
	 *	PSH flag is ignored.
	 */

	if ((tcp_flag_word(th) & TCP_HP_BITS) == tp->pred_flags &&
	    TCP_SKB_CB(skb)->seq == tp->rcv_nxt &&
	    !after(TCP_SKB_CB(skb)->ack_seq, tp->snd_nxt)) {
		int tcp_header_len = tp->tcp_header_len;
		s32 tstamp_delta = 0;
		int flag = 0;

		/* Timestamp header prediction: tcp_header_len
		 * is automatically equal to th->doff*4 due to pred_flags
		 * match.
		 */

		/* Check timestamp */
		if (tcp_header_len == sizeof(struct tcphdr) + TCPOLEN_TSTAMP_ALIGNED) {
			/* No? Slow path! */
			if (!tcp_parse_aligned_timestamp(tp, th))
				goto slow_path;

			tstamp_delta = tp->rx_opt.rcv_tsval - tp->rx_opt.ts_recent;
			/* If PAWS failed, check it more carefully in slow path */
			if (tstamp_delta < 0)
				goto slow_path;

			/* DO NOT update ts_recent here, if checksum fails
			 * and timestamp was corrupted part, it will result
			 * in a hung connection since we will drop all
			 * future packets due to the PAWS test.
			 */
		}

		if (len <= tcp_header_len) {
			/* Bulk data transfer: sender */
			if (len == tcp_header_len) {
				/* Predicted packet is in window by definition.
				 * seq == rcv_nxt and rcv_wup <= rcv_nxt.
				 * Hence, check seq<=rcv_wup reduces to:
				 */
				if (tcp_header_len ==
				    (sizeof(struct tcphdr) + TCPOLEN_TSTAMP_ALIGNED) &&
				    tp->rcv_nxt == tp->rcv_wup)
					flag |= __tcp_replace_ts_recent(tp, tstamp_delta);

				tcp_ecn_received_counters(sk, skb, 0);

				/* We know that such packets are checksummed
				 * on entry.
				 */
				tcp_ack(sk, skb, flag);
				__kfree_skb(skb);
				tcp_data_snd_check(sk);
				/* When receiving pure ack in fast path, update
				 * last ts ecr directly instead of calling
				 * tcp_rcv_rtt_measure_ts()
				 */
				tp->rcv_rtt_last_tsecr = tp->rx_opt.rcv_tsecr;
				return;
			} else { /* Header too small */
				TCP_INC_STATS(sock_net(sk), TCP_MIB_INERRS);
				goto discard;
			}
		} else {
			int eaten = 0;
			bool fragstolen = false;

			if (tcp_checksum_complete(skb))
				goto csum_error;

			if ((int)skb->truesize > sk->sk_forward_alloc)
				goto step5;

			/* Predicted packet is in window by definition.
			 * seq == rcv_nxt and rcv_wup <= rcv_nxt.
			 * Hence, check seq<=rcv_wup reduces to:
			 */
			if (tcp_header_len ==
			    (sizeof(struct tcphdr) + TCPOLEN_TSTAMP_ALIGNED) &&
			    tp->rcv_nxt == tp->rcv_wup)
				flag |= __tcp_replace_ts_recent(tp, tstamp_delta);

			tcp_rcv_rtt_measure_ts(sk, skb);

			NET_INC_STATS(sock_net(sk), LINUX_MIB_TCPHPHITS);

			/* Bulk data transfer: receiver */
			__skb_pull(skb, tcp_header_len);
			tcp_ecn_received_counters(sk, skb, len - tcp_header_len);
			eaten = tcp_queue_rcv(sk, skb, &fragstolen);

			tcp_event_data_recv(sk, skb);

			if (TCP_SKB_CB(skb)->ack_seq != tp->snd_una) {
				/* Well, only one small jumplet in fast path... */
				tcp_ack(sk, skb, flag | FLAG_DATA);
				tcp_data_snd_check(sk);
				if (!inet_csk_ack_scheduled(sk))
					goto no_ack;
			} else {
				tcp_update_wl(tp, TCP_SKB_CB(skb)->seq);
			}

			__tcp_ack_snd_check(sk, 0);
no_ack:
			if (eaten)
				kfree_skb_partial(skb, fragstolen);
			tcp_data_ready(sk);
			return;
		}
	}

slow_path:
	if (len < (th->doff << 2) || tcp_checksum_complete(skb))
		goto csum_error;

	if (!th->ack && !th->rst && !th->syn)
		goto discard;

	/*
	 *	Standard slow path.
	 */

	if (!tcp_validate_incoming(sk, skb, th, 1))
		return;

step5:
	tcp_ecn_received_counters(sk, skb, len - th->doff * 4);

	if (tcp_ack(sk, skb, FLAG_SLOWPATH | FLAG_UPDATE_TS_RECENT) < 0)
		goto discard;

	tcp_rcv_rtt_measure_ts(sk, skb);

	/* Process urgent data. */
	tcp_urg(sk, skb, th);

	/* step 7: process the segment text */
	tcp_data_queue(sk, skb);

	tcp_data_snd_check(sk);
	tcp_ack_snd_check(sk);
	return;

csum_error:
	TCP_INC_STATS(sock_net(sk), TCP_MIB_CSUMERRORS);
	TCP_INC_STATS(sock_net(sk), TCP_MIB_INERRS);

discard:
	tcp_drop(sk, skb);
}
EXPORT_SYMBOL(tcp_rcv_established);

void tcp_init_transfer(struct sock *sk, int bpf_op, struct sk_buff *skb)
{
	struct inet_connection_sock *icsk = inet_csk(sk);
	struct tcp_sock *tp = tcp_sk(sk);

	tcp_mtup_init(sk);
	icsk->icsk_af_ops->rebuild_header(sk);
	tcp_init_metrics(sk);

	/* Initialize the congestion window to start the transfer.
	 * Cut cwnd down to 1 per RFC5681 if SYN or SYN-ACK has been
	 * retransmitted. In light of RFC6298 more aggressive 1sec
	 * initRTO, we only reset cwnd when more than 1 SYN/SYN-ACK
	 * retransmission has occurred.
	 */
	if (tp->total_retrans > 1 && tp->undo_marker)
		tp->snd_cwnd = 1;
	else
		tp->snd_cwnd = tcp_init_cwnd(tp, __sk_dst_get(sk));
	tp->snd_cwnd_stamp = tcp_jiffies32;

	icsk->icsk_ca_initialized = 0;
	bpf_skops_established(sk, bpf_op, skb);
	if (!icsk->icsk_ca_initialized)
		tcp_init_congestion_control(sk);
	tcp_init_buffer_space(sk);
}

void tcp_finish_connect(struct sock *sk, struct sk_buff *skb)
{
	struct tcp_sock *tp = tcp_sk(sk);
	struct inet_connection_sock *icsk = inet_csk(sk);

	tcp_set_state(sk, TCP_ESTABLISHED);
	icsk->icsk_ack.lrcvtime = tcp_jiffies32;

	if (skb) {
		icsk->icsk_af_ops->sk_rx_dst_set(sk, skb);
		security_inet_conn_established(sk, skb);
		sk_mark_napi_id(sk, skb);
	}

	tcp_init_transfer(sk, BPF_SOCK_OPS_ACTIVE_ESTABLISHED_CB, skb);

	/* Prevent spurious tcp_cwnd_restart() on first data
	 * packet.
	 */
	tp->lsndtime = tcp_jiffies32;

	if (sock_flag(sk, SOCK_KEEPOPEN))
		inet_csk_reset_keepalive_timer(sk, keepalive_time_when(tp));

	if (!tp->rx_opt.snd_wscale)
		__tcp_fast_path_on(tp, tp->snd_wnd);
	else
		tp->pred_flags = 0;
}

static bool tcp_rcv_fastopen_synack(struct sock *sk, struct sk_buff *synack,
				    struct tcp_fastopen_cookie *cookie)
{
	struct tcp_sock *tp = tcp_sk(sk);
	struct sk_buff *data = tp->syn_data ? tcp_rtx_queue_head(sk) : NULL;
	u16 mss = tp->rx_opt.mss_clamp, try_exp = 0;
	bool syn_drop = false;

	if (mss == tp->rx_opt.user_mss) {
		struct tcp_options_received opt;

		/* Get original SYNACK MSS value if user MSS sets mss_clamp */
		tcp_clear_options(&opt);
		opt.user_mss = opt.mss_clamp = 0;
		tcp_parse_options(sock_net(sk), synack, &opt, 0, NULL);
		mss = opt.mss_clamp;
	}

	if (!tp->syn_fastopen) {
		/* Ignore an unsolicited cookie */
		cookie->len = -1;
	} else if (tp->total_retrans) {
		/* SYN timed out and the SYN-ACK neither has a cookie nor
		 * acknowledges data. Presumably the remote received only
		 * the retransmitted (regular) SYNs: either the original
		 * SYN-data or the corresponding SYN-ACK was dropped.
		 */
		syn_drop = (cookie->len < 0 && data);
	} else if (cookie->len < 0 && !tp->syn_data) {
		/* We requested a cookie but didn't get it. If we did not use
		 * the (old) exp opt format then try so next time (try_exp=1).
		 * Otherwise we go back to use the RFC7413 opt (try_exp=2).
		 */
		try_exp = tp->syn_fastopen_exp ? 2 : 1;
	}

	tcp_fastopen_cache_set(sk, mss, cookie, syn_drop, try_exp);

	if (data) { /* Retransmit unacked data in SYN */
		if (tp->total_retrans)
			tp->fastopen_client_fail = TFO_SYN_RETRANSMITTED;
		else
			tp->fastopen_client_fail = TFO_DATA_NOT_ACKED;
		skb_rbtree_walk_from(data) {
			if (__tcp_retransmit_skb(sk, data, 1))
				break;
		}
		tcp_rearm_rto(sk);
		NET_INC_STATS(sock_net(sk),
				LINUX_MIB_TCPFASTOPENACTIVEFAIL);
		return true;
	}
	tp->syn_data_acked = tp->syn_data;
	if (tp->syn_data_acked) {
		NET_INC_STATS(sock_net(sk), LINUX_MIB_TCPFASTOPENACTIVE);
		/* SYN-data is counted as two separate packets in tcp_ack() */
		if (tp->delivered > 1)
			--tp->delivered;
	}

	tcp_fastopen_add_skb(sk, synack);

	return false;
}

static void smc_check_reset_syn(struct tcp_sock *tp)
{
#if IS_ENABLED(CONFIG_SMC)
	if (static_branch_unlikely(&tcp_have_smc)) {
		if (tp->syn_smc && !tp->rx_opt.smc_ok)
			tp->syn_smc = 0;
	}
#endif
}

static void tcp_try_undo_spurious_syn(struct sock *sk)
{
	struct tcp_sock *tp = tcp_sk(sk);
	u32 syn_stamp;

	/* undo_marker is set when SYN or SYNACK times out. The timeout is
	 * spurious if the ACK's timestamp option echo value matches the
	 * original SYN timestamp.
	 */
	syn_stamp = tp->retrans_stamp;
	if (tp->undo_marker && syn_stamp && tp->rx_opt.saw_tstamp &&
	    syn_stamp == tp->rx_opt.rcv_tsecr)
		tp->undo_marker = 0;
}

static int tcp_rcv_synsent_state_process(struct sock *sk, struct sk_buff *skb,
					 const struct tcphdr *th)
{
	struct inet_connection_sock *icsk = inet_csk(sk);
	struct tcp_sock *tp = tcp_sk(sk);
	struct tcp_fastopen_cookie foc = { .len = -1 };
	int saved_clamp = tp->rx_opt.mss_clamp;
	bool fastopen_fail;

	tcp_parse_options(sock_net(sk), skb, &tp->rx_opt, 0, &foc);
	if (tp->rx_opt.saw_tstamp && tp->rx_opt.rcv_tsecr)
		tp->rx_opt.rcv_tsecr -= tp->tsoffset;

	if (th->ack) {
		/* rfc793:
		 * "If the state is SYN-SENT then
		 *    first check the ACK bit
		 *      If the ACK bit is set
		 *	  If SEG.ACK =< ISS, or SEG.ACK > SND.NXT, send
		 *        a reset (unless the RST bit is set, if so drop
		 *        the segment and return)"
		 */
		if (!after(TCP_SKB_CB(skb)->ack_seq, tp->snd_una) ||
		    after(TCP_SKB_CB(skb)->ack_seq, tp->snd_nxt)) {
			/* Previous FIN/ACK or RST/ACK might be ignored. */
			if (icsk->icsk_retransmits == 0)
				inet_csk_reset_xmit_timer(sk,
						ICSK_TIME_RETRANS,
						TCP_TIMEOUT_MIN, TCP_RTO_MAX);
			goto reset_and_undo;
		}

		if (tp->rx_opt.saw_tstamp && tp->rx_opt.rcv_tsecr &&
		    !between(tp->rx_opt.rcv_tsecr, tp->retrans_stamp,
			     tcp_time_stamp(tp))) {
			NET_INC_STATS(sock_net(sk),
					LINUX_MIB_PAWSACTIVEREJECTED);
			goto reset_and_undo;
		}

		/* Now ACK is acceptable.
		 *
		 * "If the RST bit is set
		 *    If the ACK was acceptable then signal the user "error:
		 *    connection reset", drop the segment, enter CLOSED state,
		 *    delete TCB, and return."
		 */

		if (th->rst) {
			tcp_reset(sk);
			goto discard;
		}

		/* rfc793:
		 *   "fifth, if neither of the SYN or RST bits is set then
		 *    drop the segment and return."
		 *
		 *    See note below!
		 *                                        --ANK(990513)
		 */
		if (!th->syn)
			goto discard_and_undo;

		/* rfc793:
		 *   "If the SYN bit is on ...
		 *    are acceptable then ...
		 *    (our SYN has been ACKed), change the connection
		 *    state to ESTABLISHED..."
		 */

		if (tcp_ecn_mode_any(tp))
			tcp_ecn_rcv_synack(sk, skb, th, TCP_SKB_CB(skb)->ip_dsfield);

		tcp_init_wl(tp, TCP_SKB_CB(skb)->seq);
		tcp_try_undo_spurious_syn(sk);
		tcp_ack(sk, skb, FLAG_SLOWPATH);

		/* Ok.. it's good. Set up sequence numbers and
		 * move to established.
		 */
		WRITE_ONCE(tp->rcv_nxt, TCP_SKB_CB(skb)->seq + 1);
		tp->rcv_wup = TCP_SKB_CB(skb)->seq + 1;

		/* RFC1323: The window in SYN & SYN/ACK segments is
		 * never scaled.
		 */
		tp->snd_wnd = ntohs(th->window);

		if (!tp->rx_opt.wscale_ok) {
			tp->rx_opt.snd_wscale = tp->rx_opt.rcv_wscale = 0;
			tp->window_clamp = min(tp->window_clamp, 65535U);
		}

		if (tp->rx_opt.saw_tstamp) {
			tp->rx_opt.tstamp_ok	   = 1;
			tp->tcp_header_len =
				sizeof(struct tcphdr) + TCPOLEN_TSTAMP_ALIGNED;
			tp->advmss	    -= TCPOLEN_TSTAMP_ALIGNED;
			tcp_store_ts_recent(tp);
		} else {
			tp->tcp_header_len = sizeof(struct tcphdr);
		}

		tcp_sync_mss(sk, icsk->icsk_pmtu_cookie);
		tcp_initialize_rcv_mss(sk);

		/* Remember, tcp_poll() does not lock socket!
		 * Change state from SYN-SENT only after copied_seq
		 * is initialized. */
		WRITE_ONCE(tp->copied_seq, tp->rcv_nxt);

		smc_check_reset_syn(tp);

		smp_mb();

		tcp_finish_connect(sk, skb);

		fastopen_fail = (tp->syn_fastopen || tp->syn_data) &&
				tcp_rcv_fastopen_synack(sk, skb, &foc);

		if (!sock_flag(sk, SOCK_DEAD)) {
			sk->sk_state_change(sk);
			sk_wake_async(sk, SOCK_WAKE_IO, POLL_OUT);
		}
		if (fastopen_fail)
			return -1;
		if (sk->sk_write_pending ||
		    icsk->icsk_accept_queue.rskq_defer_accept ||
		    inet_csk_in_pingpong_mode(sk)) {
			/* Save one ACK. Data will be ready after
			 * several ticks, if write_pending is set.
			 *
			 * It may be deleted, but with this feature tcpdumps
			 * look so _wonderfully_ clever, that I was not able
			 * to stand against the temptation 8)     --ANK
			 */
			inet_csk_schedule_ack(sk);
			tcp_enter_quickack_mode(sk, TCP_MAX_QUICKACKS);
			inet_csk_reset_xmit_timer(sk, ICSK_TIME_DACK,
						  TCP_DELACK_MAX, TCP_RTO_MAX);

discard:
			tcp_drop(sk, skb);
			return 0;
		} else {
			__tcp_send_ack(sk, tp->rcv_nxt,
				       !tcp_ecn_mode_accecn(tp) ? 0 :
				       tcp_accecn_reflector_flags(tp->syn_ect_rcv));
		}
		return -1;
	}

	/* No ACK in the segment */

	if (th->rst) {
		/* rfc793:
		 * "If the RST bit is set
		 *
		 *      Otherwise (no ACK) drop the segment and return."
		 */

		goto discard_and_undo;
	}

	/* PAWS check. */
	if (tp->rx_opt.ts_recent_stamp && tp->rx_opt.saw_tstamp &&
	    tcp_paws_reject(&tp->rx_opt, 0))
		goto discard_and_undo;

	if (th->syn) {
		/* We see SYN without ACK. It is attempt of
		 * simultaneous connect with crossed SYNs.
		 * Particularly, it can be connect to self.
		 */
		tcp_set_state(sk, TCP_SYN_RECV);

		if (tp->rx_opt.saw_tstamp) {
			tp->rx_opt.tstamp_ok = 1;
			tcp_store_ts_recent(tp);
			tp->tcp_header_len =
				sizeof(struct tcphdr) + TCPOLEN_TSTAMP_ALIGNED;
		} else {
			tp->tcp_header_len = sizeof(struct tcphdr);
		}

		WRITE_ONCE(tp->rcv_nxt, TCP_SKB_CB(skb)->seq + 1);
		WRITE_ONCE(tp->copied_seq, tp->rcv_nxt);
		tp->rcv_wup = TCP_SKB_CB(skb)->seq + 1;

		/* RFC1323: The window in SYN & SYN/ACK segments is
		 * never scaled.
		 */
		tp->snd_wnd    = ntohs(th->window);
		tp->snd_wl1    = TCP_SKB_CB(skb)->seq;
		tp->max_window = tp->snd_wnd;

		tcp_ecn_rcv_syn(tp, th, skb);

		tcp_mtup_init(sk);
		tcp_sync_mss(sk, icsk->icsk_pmtu_cookie);
		tcp_initialize_rcv_mss(sk);

		tcp_send_synack(sk);
#if 0
		/* Note, we could accept data and URG from this segment.
		 * There are no obstacles to make this (except that we must
		 * either change tcp_recvmsg() to prevent it from returning data
		 * before 3WHS completes per RFC793, or employ TCP Fast Open).
		 *
		 * However, if we ignore data in ACKless segments sometimes,
		 * we have no reasons to accept it sometimes.
		 * Also, seems the code doing it in step6 of tcp_rcv_state_process
		 * is not flawless. So, discard packet for sanity.
		 * Uncomment this return to process the data.
		 */
		return -1;
#else
		goto discard;
#endif
	}
	/* "fifth, if neither of the SYN or RST bits is set then
	 * drop the segment and return."
	 */

discard_and_undo:
	tcp_clear_options(&tp->rx_opt);
	tp->rx_opt.mss_clamp = saved_clamp;
	goto discard;

reset_and_undo:
	tcp_clear_options(&tp->rx_opt);
	tp->rx_opt.mss_clamp = saved_clamp;
	return 1;
}

static void tcp_rcv_synrecv_state_fastopen(struct sock *sk)
{
	struct request_sock *req;

	/* If we are still handling the SYNACK RTO, see if timestamp ECR allows
	 * undo. If peer SACKs triggered fast recovery, we can't undo here.
	 */
	if (inet_csk(sk)->icsk_ca_state == TCP_CA_Loss)
		tcp_try_undo_loss(sk, false);

	/* Reset rtx states to prevent spurious retransmits_timed_out() */
	tcp_sk(sk)->retrans_stamp = 0;
	inet_csk(sk)->icsk_retransmits = 0;

	/* Once we leave TCP_SYN_RECV or TCP_FIN_WAIT_1,
	 * we no longer need req so release it.
	 */
	req = rcu_dereference_protected(tcp_sk(sk)->fastopen_rsk,
					lockdep_sock_is_held(sk));
	reqsk_fastopen_remove(sk, req, false);

	/* Re-arm the timer because data may have been sent out.
	 * This is similar to the regular data transmission case
	 * when new data has just been ack'ed.
	 *
	 * (TFO) - we could try to be more aggressive and
	 * retransmitting any data sooner based on when they
	 * are sent out.
	 */
	tcp_rearm_rto(sk);
}

/*
 *	This function implements the receiving procedure of RFC 793 for
 *	all states except ESTABLISHED and TIME_WAIT.
 *	It's called from both tcp_v4_rcv and tcp_v6_rcv and should be
 *	address independent.
 */

int tcp_rcv_state_process(struct sock *sk, struct sk_buff *skb)
{
	struct tcp_sock *tp = tcp_sk(sk);
	struct inet_connection_sock *icsk = inet_csk(sk);
	const struct tcphdr *th = tcp_hdr(skb);
	struct request_sock *req;
	int queued = 0;
	bool acceptable;

	switch (sk->sk_state) {
	case TCP_CLOSE:
		goto discard;

	case TCP_LISTEN:
		if (th->ack)
			return 1;

		if (th->rst)
			goto discard;

		if (th->syn) {
			if (th->fin)
				goto discard;
			/* It is possible that we process SYN packets from backlog,
			 * so we need to make sure to disable BH and RCU right there.
			 */
			rcu_read_lock();
			local_bh_disable();
			acceptable = icsk->icsk_af_ops->conn_request(sk, skb) >= 0;
			local_bh_enable();
			rcu_read_unlock();

			if (!acceptable)
				return 1;
			consume_skb(skb);
			return 0;
		}
		goto discard;

	case TCP_SYN_SENT:
		tp->rx_opt.saw_tstamp = 0;
		tcp_mstamp_refresh(tp);
		queued = tcp_rcv_synsent_state_process(sk, skb, th);
		if (queued >= 0)
			return queued;

		/* Do step6 onward by hand. */
		tcp_urg(sk, skb, th);
		__kfree_skb(skb);
		tcp_data_snd_check(sk);
		return 0;
	}

	tcp_mstamp_refresh(tp);
	tp->rx_opt.saw_tstamp = 0;
	req = rcu_dereference_protected(tp->fastopen_rsk,
					lockdep_sock_is_held(sk));
	if (req) {
		bool req_stolen;

		WARN_ON_ONCE(sk->sk_state != TCP_SYN_RECV &&
		    sk->sk_state != TCP_FIN_WAIT1);

		if (!tcp_check_req(sk, skb, req, true, &req_stolen))
			goto discard;
	}

	if (!th->ack && !th->rst && !th->syn)
		goto discard;

	if (!tcp_validate_incoming(sk, skb, th, 0))
		return 0;

	/* step 5: check the ACK field */
	acceptable = tcp_ack(sk, skb, FLAG_SLOWPATH |
				      FLAG_UPDATE_TS_RECENT |
				      FLAG_NO_CHALLENGE_ACK) > 0;

	if (!acceptable) {
		if (sk->sk_state == TCP_SYN_RECV)
			return 1;	/* send one RST */
		tcp_send_challenge_ack(sk, skb, false);
		goto discard;
	}
	switch (sk->sk_state) {
	case TCP_SYN_RECV:
		tp->delivered++; /* SYN-ACK delivery isn't tracked in tcp_ack */
		if (!tp->srtt_us)
			tcp_synack_rtt_meas(sk, req);

		if (req) {
			tcp_rcv_synrecv_state_fastopen(sk);
		} else {
			tcp_try_undo_spurious_syn(sk);
			tp->retrans_stamp = 0;
			tcp_init_transfer(sk, BPF_SOCK_OPS_PASSIVE_ESTABLISHED_CB,
					  skb);
			WRITE_ONCE(tp->copied_seq, tp->rcv_nxt);
		}
		smp_mb();
		tcp_set_state(sk, TCP_ESTABLISHED);
		sk->sk_state_change(sk);

		/* Note, that this wakeup is only for marginal crossed SYN case.
		 * Passively open sockets are not waked up, because
		 * sk->sk_sleep == NULL and sk->sk_socket == NULL.
		 */
		if (sk->sk_socket)
			sk_wake_async(sk, SOCK_WAKE_IO, POLL_OUT);

		tp->snd_una = TCP_SKB_CB(skb)->ack_seq;
		tp->snd_wnd = ntohs(th->window) << tp->rx_opt.snd_wscale;
		tcp_init_wl(tp, TCP_SKB_CB(skb)->seq);

		if (tp->rx_opt.tstamp_ok)
			tp->advmss -= TCPOLEN_TSTAMP_ALIGNED;

		if (!inet_csk(sk)->icsk_ca_ops->cong_control)
			tcp_update_pacing_rate(sk);

		/* Prevent spurious tcp_cwnd_restart() on first data packet */
		tp->lsndtime = tcp_jiffies32;

		tcp_initialize_rcv_mss(sk);
		if (tcp_ecn_mode_accecn(tp))
			tcp_accecn_third_ack(sk, skb, tp->syn_ect_snt);
		tcp_fast_path_on(tp);
		break;

	case TCP_FIN_WAIT1: {
		int tmo;

		if (req)
			tcp_rcv_synrecv_state_fastopen(sk);

		if (tp->snd_una != tp->write_seq)
			break;

		tcp_set_state(sk, TCP_FIN_WAIT2);
		sk->sk_shutdown |= SEND_SHUTDOWN;

		sk_dst_confirm(sk);

		if (!sock_flag(sk, SOCK_DEAD)) {
			/* Wake up lingering close() */
			sk->sk_state_change(sk);
			break;
		}

		if (tp->linger2 < 0) {
			tcp_done(sk);
			NET_INC_STATS(sock_net(sk), LINUX_MIB_TCPABORTONDATA);
			return 1;
		}
		if (TCP_SKB_CB(skb)->end_seq != TCP_SKB_CB(skb)->seq &&
		    after(TCP_SKB_CB(skb)->end_seq - th->fin, tp->rcv_nxt)) {
			/* Receive out of order FIN after close() */
			if (tp->syn_fastopen && th->fin)
				tcp_fastopen_active_disable(sk);
			tcp_done(sk);
			NET_INC_STATS(sock_net(sk), LINUX_MIB_TCPABORTONDATA);
			return 1;
		}

		tmo = tcp_fin_time(sk);
		if (tmo > TCP_TIMEWAIT_LEN) {
			inet_csk_reset_keepalive_timer(sk, tmo - TCP_TIMEWAIT_LEN);
		} else if (th->fin || sock_owned_by_user(sk)) {
			/* Bad case. We could lose such FIN otherwise.
			 * It is not a big problem, but it looks confusing
			 * and not so rare event. We still can lose it now,
			 * if it spins in bh_lock_sock(), but it is really
			 * marginal case.
			 */
			inet_csk_reset_keepalive_timer(sk, tmo);
		} else {
			tcp_time_wait(sk, TCP_FIN_WAIT2, tmo);
			goto discard;
		}
		break;
	}

	case TCP_CLOSING:
		if (tp->snd_una == tp->write_seq) {
			tcp_time_wait(sk, TCP_TIME_WAIT, 0);
			goto discard;
		}
		break;

	case TCP_LAST_ACK:
		if (tp->snd_una == tp->write_seq) {
			tcp_update_metrics(sk);
			tcp_done(sk);
			goto discard;
		}
		break;
	}

	/* step 6: check the URG bit */
	tcp_urg(sk, skb, th);

	/* step 7: process the segment text */
	switch (sk->sk_state) {
	case TCP_CLOSE_WAIT:
	case TCP_CLOSING:
	case TCP_LAST_ACK:
		if (!before(TCP_SKB_CB(skb)->seq, tp->rcv_nxt)) {
			if (sk_is_mptcp(sk))
				mptcp_incoming_options(sk, skb);
			break;
		}
		fallthrough;
	case TCP_FIN_WAIT1:
	case TCP_FIN_WAIT2:
		/* RFC 793 says to queue data in these states,
		 * RFC 1122 says we MUST send a reset.
		 * BSD 4.4 also does reset.
		 */
		if (sk->sk_shutdown & RCV_SHUTDOWN) {
			if (TCP_SKB_CB(skb)->end_seq != TCP_SKB_CB(skb)->seq &&
			    after(TCP_SKB_CB(skb)->end_seq - th->fin, tp->rcv_nxt)) {
				NET_INC_STATS(sock_net(sk), LINUX_MIB_TCPABORTONDATA);
				tcp_reset(sk);
				return 1;
			}
		}
		fallthrough;
	case TCP_ESTABLISHED:
		tcp_data_queue(sk, skb);
		queued = 1;
		break;
	}

	/* tcp_data could move socket to TIME-WAIT */
	if (sk->sk_state != TCP_CLOSE) {
		tcp_data_snd_check(sk);
		tcp_ack_snd_check(sk);
	}

	if (!queued) {
discard:
		tcp_drop(sk, skb);
	}
	return 0;
}
EXPORT_SYMBOL(tcp_rcv_state_process);

static inline void pr_drop_req(struct request_sock *req, __u16 port, int family)
{
	struct inet_request_sock *ireq = inet_rsk(req);

	if (family == AF_INET)
		net_dbg_ratelimited("drop open request from %pI4/%u\n",
				    &ireq->ir_rmt_addr, port);
#if IS_ENABLED(CONFIG_IPV6)
	else if (family == AF_INET6)
		net_dbg_ratelimited("drop open request from %pI6/%u\n",
				    &ireq->ir_v6_rmt_addr, port);
#endif
}

/* RFC3168 : 6.1.1 SYN packets must not have ECT/ECN bits set
 *
 * If we receive a SYN packet with these bits set, it means a
 * network is playing bad games with TOS bits. In order to
 * avoid possible false congestion notifications, we disable
 * TCP ECN negotiation.
 *
 * Exception: tcp_ca wants ECN. This is required for DCTCP
 * congestion control: Linux DCTCP asserts ECT on all packets,
 * including SYN, which is most optimal solution; however,
 * others, such as FreeBSD do not.
 *
 * Exception: At least one of the reserved bits of the TCP header (th->res1) is
 * set, indicating the use of a future TCP extension (such as AccECN). See
 * RFC8311 §4.3 which updates RFC3168 to allow the development of such
 * extensions.
 */
static void tcp_ecn_create_request(struct request_sock *req,
				   const struct sk_buff *skb,
				   const struct sock *listen_sk,
				   const struct dst_entry *dst)
{
	const struct tcphdr *th = tcp_hdr(skb);
	const struct net *net = sock_net(listen_sk);
	bool th_ecn = th->ece && th->cwr;
	bool ect, ecn_ok;
	u32 ecn_ok_dst;

	if (tcp_accecn_syn_requested(th) &&
	    (((net->ipv4.sysctl_tcp_ecn & TCP_ECN_ENABLE_MASK) >= 3) ||
	     tcp_ca_needs_accecn(listen_sk))) {
		inet_rsk(req)->ecn_ok = 1;
		tcp_rsk(req)->accecn_ok = 1;
		tcp_rsk(req)->syn_ect_rcv =
			TCP_SKB_CB(skb)->ip_dsfield & INET_ECN_MASK;
		return;
	}

	if (!th_ecn)
		return;

	ect = !INET_ECN_is_not_ect(TCP_SKB_CB(skb)->ip_dsfield);
	ecn_ok_dst = dst_feature(dst, DST_FEATURE_ECN_MASK);
	ecn_ok = (net->ipv4.sysctl_tcp_ecn & TCP_ECN_ENABLE_MASK) || ecn_ok_dst;

	if (((!ect || th->res1 || th->ae) && ecn_ok) ||
	    tcp_ca_needs_ecn(listen_sk) ||
	    (ecn_ok_dst & DST_FEATURE_ECN_CA) ||
	    tcp_bpf_ca_needs_ecn((struct sock *)req))
		inet_rsk(req)->ecn_ok = 1;
}

static void tcp_openreq_init(struct request_sock *req,
			     const struct tcp_options_received *rx_opt,
			     struct sk_buff *skb, const struct sock *sk)
{
	struct inet_request_sock *ireq = inet_rsk(req);

	req->rsk_rcv_wnd = 0;		/* So that tcp_send_synack() knows! */
	tcp_rsk(req)->rcv_isn = TCP_SKB_CB(skb)->seq;
	tcp_rsk(req)->rcv_nxt = TCP_SKB_CB(skb)->seq + 1;
	tcp_rsk(req)->snt_synack = 0;
	tcp_rsk(req)->last_oow_ack_time = 0;
	tcp_rsk(req)->accecn_ok = 0;
	tcp_rsk(req)->saw_accecn_opt = 0;
	tcp_rsk(req)->syn_ect_rcv = 0;
	tcp_rsk(req)->syn_ect_snt = 0;
	req->mss = rx_opt->mss_clamp;
	req->ts_recent = rx_opt->saw_tstamp ? rx_opt->rcv_tsval : 0;
	ireq->tstamp_ok = rx_opt->tstamp_ok;
	ireq->sack_ok = rx_opt->sack_ok;
	ireq->snd_wscale = rx_opt->snd_wscale;
	ireq->wscale_ok = rx_opt->wscale_ok;
	ireq->acked = 0;
	ireq->ecn_ok = 0;
	ireq->ir_rmt_port = tcp_hdr(skb)->source;
	ireq->ir_num = ntohs(tcp_hdr(skb)->dest);
	ireq->ir_mark = inet_request_mark(sk, skb);
#if IS_ENABLED(CONFIG_SMC)
	ireq->smc_ok = rx_opt->smc_ok;
#endif
}

struct request_sock *inet_reqsk_alloc(const struct request_sock_ops *ops,
				      struct sock *sk_listener,
				      bool attach_listener)
{
	struct request_sock *req = reqsk_alloc(ops, sk_listener,
					       attach_listener);

	if (req) {
		struct inet_request_sock *ireq = inet_rsk(req);

		ireq->ireq_opt = NULL;
#if IS_ENABLED(CONFIG_IPV6)
		ireq->pktopts = NULL;
#endif
		atomic64_set(&ireq->ir_cookie, 0);
		ireq->ireq_state = TCP_NEW_SYN_RECV;
		write_pnet(&ireq->ireq_net, sock_net(sk_listener));
		ireq->ireq_family = sk_listener->sk_family;
	}

	return req;
}
EXPORT_SYMBOL(inet_reqsk_alloc);

/*
 * Return true if a syncookie should be sent
 */
static bool tcp_syn_flood_action(const struct sock *sk, const char *proto)
{
	struct request_sock_queue *queue = &inet_csk(sk)->icsk_accept_queue;
	const char *msg = "Dropping request";
	bool want_cookie = false;
	struct net *net = sock_net(sk);

#ifdef CONFIG_SYN_COOKIES
	if (net->ipv4.sysctl_tcp_syncookies) {
		msg = "Sending cookies";
		want_cookie = true;
		__NET_INC_STATS(sock_net(sk), LINUX_MIB_TCPREQQFULLDOCOOKIES);
	} else
#endif
		__NET_INC_STATS(sock_net(sk), LINUX_MIB_TCPREQQFULLDROP);

	if (!queue->synflood_warned &&
	    net->ipv4.sysctl_tcp_syncookies != 2 &&
	    xchg(&queue->synflood_warned, 1) == 0)
		net_info_ratelimited("%s: Possible SYN flooding on port %d. %s.  Check SNMP counters.\n",
				     proto, sk->sk_num, msg);

	return want_cookie;
}

static void tcp_reqsk_record_syn(const struct sock *sk,
				 struct request_sock *req,
				 const struct sk_buff *skb)
{
	if (tcp_sk(sk)->save_syn) {
		u32 len = skb_network_header_len(skb) + tcp_hdrlen(skb);
		struct saved_syn *saved_syn;
		u32 mac_hdrlen;
		void *base;

		if (tcp_sk(sk)->save_syn == 2) {  /* Save full header. */
			base = skb_mac_header(skb);
			mac_hdrlen = skb_mac_header_len(skb);
			len += mac_hdrlen;
		} else {
			base = skb_network_header(skb);
			mac_hdrlen = 0;
		}

		saved_syn = kmalloc(struct_size(saved_syn, data, len),
				    GFP_ATOMIC);
		if (saved_syn) {
			saved_syn->mac_hdrlen = mac_hdrlen;
			saved_syn->network_hdrlen = skb_network_header_len(skb);
			saved_syn->tcp_hdrlen = tcp_hdrlen(skb);
			memcpy(saved_syn->data, base, len);
			req->saved_syn = saved_syn;
		}
	}
}

/* If a SYN cookie is required and supported, returns a clamped MSS value to be
 * used for SYN cookie generation.
 */
u16 tcp_get_syncookie_mss(struct request_sock_ops *rsk_ops,
			  const struct tcp_request_sock_ops *af_ops,
			  struct sock *sk, struct tcphdr *th)
{
	struct tcp_sock *tp = tcp_sk(sk);
	u16 mss;

	if (sock_net(sk)->ipv4.sysctl_tcp_syncookies != 2 &&
	    !inet_csk_reqsk_queue_is_full(sk))
		return 0;

	if (!tcp_syn_flood_action(sk, rsk_ops->slab_name))
		return 0;

	if (sk_acceptq_is_full(sk)) {
		NET_INC_STATS(sock_net(sk), LINUX_MIB_LISTENOVERFLOWS);
		return 0;
	}

	mss = tcp_parse_mss_option(th, tp->rx_opt.user_mss);
	if (!mss)
		mss = af_ops->mss_clamp;

	return mss;
}
EXPORT_SYMBOL_GPL(tcp_get_syncookie_mss);

int tcp_conn_request(struct request_sock_ops *rsk_ops,
		     const struct tcp_request_sock_ops *af_ops,
		     struct sock *sk, struct sk_buff *skb)
{
	struct tcp_fastopen_cookie foc = { .len = -1 };
	__u32 isn = TCP_SKB_CB(skb)->tcp_tw_isn;
	struct tcp_options_received tmp_opt;
	struct tcp_sock *tp = tcp_sk(sk);
	struct net *net = sock_net(sk);
	struct sock *fastopen_sk = NULL;
	struct request_sock *req;
	bool want_cookie = false;
	struct dst_entry *dst;
	struct flowi fl;

	/* TW buckets are converted to open requests without
	 * limitations, they conserve resources and peer is
	 * evidently real one.
	 */
	if ((net->ipv4.sysctl_tcp_syncookies == 2 ||
	     inet_csk_reqsk_queue_is_full(sk)) && !isn) {
		want_cookie = tcp_syn_flood_action(sk, rsk_ops->slab_name);
		if (!want_cookie)
			goto drop;
	}

	if (sk_acceptq_is_full(sk)) {
		NET_INC_STATS(sock_net(sk), LINUX_MIB_LISTENOVERFLOWS);
		goto drop;
	}

	req = inet_reqsk_alloc(rsk_ops, sk, !want_cookie);
	if (!req)
		goto drop;

	req->syncookie = want_cookie;
	tcp_rsk(req)->af_specific = af_ops;
	tcp_rsk(req)->ts_off = 0;
#if IS_ENABLED(CONFIG_MPTCP)
	tcp_rsk(req)->is_mptcp = 0;
#endif

	tcp_clear_options(&tmp_opt);
	tmp_opt.mss_clamp = af_ops->mss_clamp;
	tmp_opt.user_mss  = tp->rx_opt.user_mss;
	tcp_parse_options(sock_net(sk), skb, &tmp_opt, 0,
			  want_cookie ? NULL : &foc);

	if (want_cookie && !tmp_opt.saw_tstamp)
		tcp_clear_options(&tmp_opt);

	if (IS_ENABLED(CONFIG_SMC) && want_cookie)
		tmp_opt.smc_ok = 0;

	tmp_opt.tstamp_ok = tmp_opt.saw_tstamp;
	tcp_openreq_init(req, &tmp_opt, skb, sk);
	inet_rsk(req)->no_srccheck = inet_sk(sk)->transparent;

	/* Note: tcp_v6_init_req() might override ir_iif for link locals */
	inet_rsk(req)->ir_iif = inet_request_bound_dev_if(sk, skb);

	af_ops->init_req(req, sk, skb);

	if (security_inet_conn_request(sk, skb, req))
		goto drop_and_free;

	if (tmp_opt.tstamp_ok)
		tcp_rsk(req)->ts_off = af_ops->init_ts_off(net, skb);

	dst = af_ops->route_req(sk, &fl, req);
	if (!dst)
		goto drop_and_free;

	if (!want_cookie && !isn) {
		/* Kill the following clause, if you dislike this way. */
		if (!net->ipv4.sysctl_tcp_syncookies &&
		    (net->ipv4.sysctl_max_syn_backlog - inet_csk_reqsk_queue_len(sk) <
		     (net->ipv4.sysctl_max_syn_backlog >> 2)) &&
		    !tcp_peer_is_proven(req, dst)) {
			/* Without syncookies last quarter of
			 * backlog is filled with destinations,
			 * proven to be alive.
			 * It means that we continue to communicate
			 * to destinations, already remembered
			 * to the moment of synflood.
			 */
			pr_drop_req(req, ntohs(tcp_hdr(skb)->source),
				    rsk_ops->family);
			goto drop_and_release;
		}

		isn = af_ops->init_seq(skb);
	}

	tcp_ecn_create_request(req, skb, sk, dst);

	if (want_cookie) {
		isn = cookie_init_sequence(af_ops, sk, skb, &req->mss);
		if (!tmp_opt.tstamp_ok)
			inet_rsk(req)->ecn_ok = 0;
	}

	tcp_rsk(req)->snt_isn = isn;
	tcp_rsk(req)->txhash = net_tx_rndhash();
	tcp_rsk(req)->syn_tos = TCP_SKB_CB(skb)->ip_dsfield;
	tcp_openreq_init_rwin(req, sk, dst);
	sk_rx_queue_set(req_to_sk(req), skb);
	if (!want_cookie) {
		tcp_reqsk_record_syn(sk, req, skb);
		fastopen_sk = tcp_try_fastopen(sk, skb, req, &foc, dst);
	}
	if (fastopen_sk) {
		af_ops->send_synack(fastopen_sk, dst, &fl, req,
				    &foc, TCP_SYNACK_FASTOPEN, skb);
		/* Add the child socket directly into the accept queue */
		if (!inet_csk_reqsk_queue_add(sk, req, fastopen_sk)) {
			reqsk_fastopen_remove(fastopen_sk, req, false);
			bh_unlock_sock(fastopen_sk);
			sock_put(fastopen_sk);
			goto drop_and_free;
		}
		sk->sk_data_ready(sk);
		bh_unlock_sock(fastopen_sk);
		sock_put(fastopen_sk);
	} else {
		tcp_rsk(req)->tfo_listener = false;
		if (!want_cookie)
			inet_csk_reqsk_queue_hash_add(sk, req,
				tcp_timeout_init((struct sock *)req));
		af_ops->send_synack(sk, dst, &fl, req, &foc,
				    !want_cookie ? TCP_SYNACK_NORMAL :
						   TCP_SYNACK_COOKIE,
				    skb);
		if (want_cookie) {
			reqsk_free(req);
			return 0;
		}
	}
	reqsk_put(req);
	return 0;

drop_and_release:
	dst_release(dst);
drop_and_free:
	__reqsk_free(req);
drop:
	tcp_listendrop(sk);
	return 0;
}
EXPORT_SYMBOL(tcp_conn_request);<|MERGE_RESOLUTION|>--- conflicted
+++ resolved
@@ -613,7 +613,6 @@
 
 	opt_deltas_valid = tcp_accecn_process_option(tp, skb, delivered_bytes);
 
-<<<<<<< HEAD
 	if (delivered_pkts) {
 		if (!tp->pkts_acked_ewma) {
 			tp->pkts_acked_ewma = delivered_pkts << PKTS_ACKED_PREC;
@@ -627,10 +626,7 @@
 		}
 	}
 
-	if (!(flag & FLAG_SLOWPATH)) {
-=======
 	if (!(*flag & FLAG_SLOWPATH)) {
->>>>>>> 04925e85
 		/* AccECN counter might overflow on large ACKs */
 		if (delivered_pkts <= TCP_ACCECN_CEP_ACE_MASK)
 			return 0;
@@ -652,23 +648,13 @@
 
 	if (opt_deltas_valid) {
 		d_ceb = tp->delivered_ecn_bytes[INET_ECN_CE - 1] - old_ceb;
-<<<<<<< HEAD
-		if (!d_ceb)
-			return delta;
-		if (d_ceb > delta * tp->mss_cache)
-			return safe_delta;
-		if (d_ceb < safe_delta * tp->mss_cache >> TCP_ACCECN_SAFETY_SHIFT)
-			return delta;
-	} else if (tp->pkts_acked_ewma > (ACK_COMP_THRESH << PKTS_ACKED_PREC))
-		return delta;
-=======
 		if (!d_ceb ||
 		    ((d_ceb <= delta * tp->mss_cache) &&
 		     (d_ceb < safe_delta * tp->mss_cache >> TCP_ACCECN_SAFETY_SHIFT)))
 			goto out;
-	}
+	} else if (tp->pkts_acked_ewma > (ACK_COMP_THRESH << PKTS_ACKED_PREC))
+		goto out;
 	delta = safe_delta;
->>>>>>> 04925e85
 
 out:
 	tcp_count_delivered_ce(tp, delta);
