--- conflicted
+++ resolved
@@ -4235,15 +4235,12 @@
 			case TCPOPT_EXP:
 				if (opsize >= TCPOLEN_EXP_ACCECN_BASE &&
 				    get_unaligned_be16(ptr) ==
-				    TCPOPT_ACCECN_MAGIC)
+				    TCPOPT_ACCECN_MAGIC) {
 					opt_rx->accecn = (ptr - 2) - (unsigned char *)th;
-<<<<<<< HEAD
 					if (opsize >= TCPOLEN_EXP_ACCECN_BASE + TCPOLEN_ACCECN_PERCOUNTER)
 						opt_rx->accecn_orderbit = !!(*(ptr + 2) & 0x80);
 				}
-=======
-
->>>>>>> 3d6dbd39
+
 				/* Fast Open option shares code 254 using a
 				 * 16 bits magic number.
 				 */
