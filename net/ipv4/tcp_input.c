--- conflicted
+++ resolved
@@ -455,13 +455,8 @@
 	int ambiguous_ecn_bytes_incr;
 	bool res;
 
-<<<<<<< HEAD
-	if (tp->rx_opt.accecn_opt_fail)
+	if (tp->saw_accecn_opt == TCP_ACCECN_OPT_FAIL)
 		return false;
-=======
-	if (tp->saw_accecn_opt == TCP_ACCECN_OPT_FAIL)
-		return;
->>>>>>> c5237968
 
 	if (tp->rx_opt.accecn < 0) {
 		if (!tp->saw_accecn_opt) {
@@ -469,32 +464,16 @@
 			 * potential counter wraps
 			 */
 			if (tp->bytes_sent >= (1 << 23) - 1)
-<<<<<<< HEAD
-				tp->rx_opt.accecn_opt_fail = 1;
+				tp->saw_accecn_opt = TCP_ACCECN_OPT_FAIL;
 			return false;
-=======
-				tp->saw_accecn_opt = TCP_ACCECN_OPT_FAIL;
-			return;
->>>>>>> c5237968
 		}
 
 		if (tp->estimate_ecnfield) {
 			tp->delivered_ecn_bytes[tp->estimate_ecnfield - 1] +=
 				delivered_bytes;
-<<<<<<< HEAD
 			return true;
 		}
 		return false;
-	} else {
-		if (!tp->saw_accecn_opt) {
-			tp->accecn_orderbit = tp->rx_opt.accecn_orderbit;
-			if (!tcp_accecn_option_check_initval(skb, tp->rx_opt.accecn))
-				tp->rx_opt.accecn_opt_fail = 1;
-		}
-		tp->saw_accecn_opt = 1;
-=======
-		return;
->>>>>>> c5237968
 	}
 
 	res = !!tp->estimate_ecnfield;
