// SPDX-License-Identifier: GPL-2.0
/*
 * INET		An implementation of the TCP/IP protocol suite for the LINUX
 *		operating system.  INET is implemented using the  BSD Socket
 *		interface as the means of communication with the user level.
 *
 *		Implementation of the Transmission Control Protocol(TCP).
 *
 * Authors:	Ross Biro
 *		Fred N. van Kempen, <waltje@uWalt.NL.Mugnet.ORG>
 *		Mark Evans, <evansmp@uhura.aston.ac.uk>
 *		Corey Minyard <wf-rch!minyard@relay.EU.net>
 *		Florian La Roche, <flla@stud.uni-sb.de>
 *		Charles Hedrick, <hedrick@klinzhai.rutgers.edu>
 *		Linus Torvalds, <torvalds@cs.helsinki.fi>
 *		Alan Cox, <gw4pts@gw4pts.ampr.org>
 *		Matthew Dillon, <dillon@apollo.west.oic.com>
 *		Arnt Gulbrandsen, <agulbra@nvg.unit.no>
 *		Jorge Cwik, <jorge@laser.satlink.net>
 */

/*
 * Changes:
 *		Pedro Roque	:	Fast Retransmit/Recovery.
 *					Two receive queues.
 *					Retransmit queue handled by TCP.
 *					Better retransmit timer handling.
 *					New congestion avoidance.
 *					Header prediction.
 *					Variable renaming.
 *
 *		Eric		:	Fast Retransmit.
 *		Randy Scott	:	MSS option defines.
 *		Eric Schenk	:	Fixes to slow start algorithm.
 *		Eric Schenk	:	Yet another double ACK bug.
 *		Eric Schenk	:	Delayed ACK bug fixes.
 *		Eric Schenk	:	Floyd style fast retrans war avoidance.
 *		David S. Miller	:	Don't allow zero congestion window.
 *		Eric Schenk	:	Fix retransmitter so that it sends
 *					next packet on ack of previous packet.
 *		Andi Kleen	:	Moved open_request checking here
 *					and process RSTs for open_requests.
 *		Andi Kleen	:	Better prune_queue, and other fixes.
 *		Andrey Savochkin:	Fix RTT measurements in the presence of
 *					timestamps.
 *		Andrey Savochkin:	Check sequence numbers correctly when
 *					removing SACKs due to in sequence incoming
 *					data segments.
 *		Andi Kleen:		Make sure we never ack data there is not
 *					enough room for. Also make this condition
 *					a fatal error if it might still happen.
 *		Andi Kleen:		Add tcp_measure_rcv_mss to make
 *					connections with MSS<min(MTU,ann. MSS)
 *					work without delayed acks.
 *		Andi Kleen:		Process packets with PSH set in the
 *					fast path.
 *		J Hadi Salim:		ECN support
 *	 	Andrei Gurtov,
 *		Pasi Sarolahti,
 *		Panu Kuhlberg:		Experimental audit of TCP (re)transmission
 *					engine. Lots of bugs are found.
 *		Pasi Sarolahti:		F-RTO for dealing with spurious RTOs
 */

#define pr_fmt(fmt) "TCP: " fmt

#include <linux/mm.h>
#include <linux/slab.h>
#include <linux/module.h>
#include <linux/sysctl.h>
#include <linux/kernel.h>
#include <linux/prefetch.h>
#include <net/dst.h>
#include <net/tcp.h>
#include <net/inet_common.h>
#include <linux/ipsec.h>
#include <asm/unaligned.h>
#include <linux/errqueue.h>
#include <trace/events/tcp.h>
#include <linux/jump_label_ratelimit.h>
#include <net/busy_poll.h>
#include <net/mptcp.h>

int sysctl_tcp_max_orphans __read_mostly = NR_FILE;

#define FLAG_DATA		0x01 /* Incoming frame contained data.		*/
#define FLAG_WIN_UPDATE		0x02 /* Incoming ACK was a window update.	*/
#define FLAG_DATA_ACKED		0x04 /* This ACK acknowledged new data.		*/
#define FLAG_RETRANS_DATA_ACKED	0x08 /* "" "" some of which was retransmitted.	*/
#define FLAG_SYN_ACKED		0x10 /* This ACK acknowledged SYN.		*/
#define FLAG_DATA_SACKED	0x20 /* New SACK.				*/
#define FLAG_ECE		0x40 /* ECE in this ACK				*/
#define FLAG_LOST_RETRANS	0x80 /* This ACK marks some retransmission lost */
#define FLAG_SLOWPATH		0x100 /* Do not skip RFC checks for window update.*/
#define FLAG_ORIG_SACK_ACKED	0x200 /* Never retransmitted data are (s)acked	*/
#define FLAG_SND_UNA_ADVANCED	0x400 /* Snd_una was changed (!= FLAG_DATA_ACKED) */
#define FLAG_DSACKING_ACK	0x800 /* SACK blocks contained D-SACK info */
#define FLAG_SET_XMIT_TIMER	0x1000 /* Set TLP or RTO timer */
#define FLAG_SACK_RENEGING	0x2000 /* snd_una advanced to a sacked seq */
#define FLAG_UPDATE_TS_RECENT	0x4000 /* tcp_replace_ts_recent() */
#define FLAG_NO_CHALLENGE_ACK	0x8000 /* do not call tcp_send_challenge_ack()	*/
#define FLAG_ACK_MAYBE_DELAYED	0x10000 /* Likely a delayed ACK */
#define FLAG_TS_PROGRESS	0x20000 /* Positive timestamp delta */

#define FLAG_ACKED		(FLAG_DATA_ACKED|FLAG_SYN_ACKED)
#define FLAG_NOT_DUP		(FLAG_DATA|FLAG_WIN_UPDATE|FLAG_ACKED)
#define FLAG_CA_ALERT		(FLAG_DATA_SACKED|FLAG_ECE|FLAG_DSACKING_ACK)
#define FLAG_FORWARD_PROGRESS	(FLAG_ACKED|FLAG_DATA_SACKED)

#define TCP_REMNANT (TCP_FLAG_FIN|TCP_FLAG_URG|TCP_FLAG_SYN|TCP_FLAG_PSH)
#define TCP_HP_BITS (~(TCP_RESERVED_BITS|TCP_FLAG_PSH))

#define REXMIT_NONE	0 /* no loss recovery to do */
#define REXMIT_LOST	1 /* retransmit packets marked lost */
#define REXMIT_NEW	2 /* FRTO-style transmit of unsent/new packets */

#if IS_ENABLED(CONFIG_TLS_DEVICE)
static DEFINE_STATIC_KEY_DEFERRED_FALSE(clean_acked_data_enabled, HZ);

void clean_acked_data_enable(struct inet_connection_sock *icsk,
			     void (*cad)(struct sock *sk, u32 ack_seq))
{
	icsk->icsk_clean_acked = cad;
	static_branch_deferred_inc(&clean_acked_data_enabled);
}
EXPORT_SYMBOL_GPL(clean_acked_data_enable);

void clean_acked_data_disable(struct inet_connection_sock *icsk)
{
	static_branch_slow_dec_deferred(&clean_acked_data_enabled);
	icsk->icsk_clean_acked = NULL;
}
EXPORT_SYMBOL_GPL(clean_acked_data_disable);

void clean_acked_data_flush(void)
{
	static_key_deferred_flush(&clean_acked_data_enabled);
}
EXPORT_SYMBOL_GPL(clean_acked_data_flush);
#endif

static void tcp_gro_dev_warn(struct sock *sk, const struct sk_buff *skb,
			     unsigned int len)
{
	static bool __once __read_mostly;

	if (!__once) {
		struct net_device *dev;

		__once = true;

		rcu_read_lock();
		dev = dev_get_by_index_rcu(sock_net(sk), skb->skb_iif);
		if (!dev || len >= dev->mtu)
			pr_warn("%s: Driver has suspect GRO implementation, TCP performance may be compromised.\n",
				dev ? dev->name : "Unknown driver");
		rcu_read_unlock();
	}
}

/* Adapt the MSS value used to make delayed ack decision to the
 * real world.
 */
static void tcp_measure_rcv_mss(struct sock *sk, const struct sk_buff *skb)
{
	struct inet_connection_sock *icsk = inet_csk(sk);
	const unsigned int lss = icsk->icsk_ack.last_seg_size;
	unsigned int len;

	icsk->icsk_ack.last_seg_size = 0;

	/* skb->len may jitter because of SACKs, even if peer
	 * sends good full-sized frames.
	 */
	len = skb_shinfo(skb)->gso_size ? : skb->len;
	if (len >= icsk->icsk_ack.rcv_mss) {
		icsk->icsk_ack.rcv_mss = min_t(unsigned int, len,
					       tcp_sk(sk)->advmss);
		/* Account for possibly-removed options */
		if (unlikely(len > icsk->icsk_ack.rcv_mss +
				   MAX_TCP_OPTION_SPACE))
			tcp_gro_dev_warn(sk, skb, len);
	} else {
		/* Otherwise, we make more careful check taking into account,
		 * that SACKs block is variable.
		 *
		 * "len" is invariant segment length, including TCP header.
		 */
		len += skb->data - skb_transport_header(skb);
		if (len >= TCP_MSS_DEFAULT + sizeof(struct tcphdr) ||
		    /* If PSH is not set, packet should be
		     * full sized, provided peer TCP is not badly broken.
		     * This observation (if it is correct 8)) allows
		     * to handle super-low mtu links fairly.
		     */
		    (len >= TCP_MIN_MSS + sizeof(struct tcphdr) &&
		     !(tcp_flag_word(tcp_hdr(skb)) & TCP_REMNANT))) {
			/* Subtract also invariant (if peer is RFC compliant),
			 * tcp header plus fixed timestamp option length.
			 * Resulting "len" is MSS free of SACK jitter.
			 */
			len -= tcp_sk(sk)->tcp_header_len;
			icsk->icsk_ack.last_seg_size = len;
			if (len == lss) {
				icsk->icsk_ack.rcv_mss = len;
				return;
			}
		}
		if (icsk->icsk_ack.pending & ICSK_ACK_PUSHED)
			icsk->icsk_ack.pending |= ICSK_ACK_PUSHED2;
		icsk->icsk_ack.pending |= ICSK_ACK_PUSHED;
	}
}

static void tcp_incr_quickack(struct sock *sk, unsigned int max_quickacks)
{
	struct inet_connection_sock *icsk = inet_csk(sk);
	unsigned int quickacks = tcp_sk(sk)->rcv_wnd / (2 * icsk->icsk_ack.rcv_mss);

	if (quickacks == 0)
		quickacks = 2;
	quickacks = min(quickacks, max_quickacks);
	if (quickacks > icsk->icsk_ack.quick)
		icsk->icsk_ack.quick = quickacks;
}

void tcp_enter_quickack_mode(struct sock *sk, unsigned int max_quickacks)
{
	struct inet_connection_sock *icsk = inet_csk(sk);

	tcp_incr_quickack(sk, max_quickacks);
	inet_csk_exit_pingpong_mode(sk);
	icsk->icsk_ack.ato = TCP_ATO_MIN;
}
EXPORT_SYMBOL(tcp_enter_quickack_mode);

/* Send ACKs quickly, if "quick" count is not exhausted
 * and the session is not interactive.
 */

static bool tcp_in_quickack_mode(struct sock *sk)
{
	const struct inet_connection_sock *icsk = inet_csk(sk);
	const struct dst_entry *dst = __sk_dst_get(sk);

	return (dst && dst_metric(dst, RTAX_QUICKACK)) ||
		(icsk->icsk_ack.quick && !inet_csk_in_pingpong_mode(sk));
}

static void tcp_ecn_queue_cwr(struct tcp_sock *tp)
{
	/* Do not set CWR if in AccECN mode! */
	if (tcp_ecn_mode_rfc3168(tp))
		tp->ecn_flags |= TCP_ECN_QUEUE_CWR;
}

static void tcp_ecn_accept_cwr(struct sock *sk, const struct sk_buff *skb)
{
	struct tcp_sock *tp = tcp_sk(sk);

	if (tcp_ecn_mode_rfc3168(tp) && tcp_hdr(skb)->cwr) {
		tp->ecn_flags &= ~TCP_ECN_DEMAND_CWR;

		/* If the sender is telling us it has entered CWR, then its
		 * cwnd may be very low (even just 1 packet), so we should ACK
		 * immediately.
		 */
		inet_csk(sk)->icsk_ack.pending |= ICSK_ACK_NOW;
	}
}

static void tcp_ecn_withdraw_cwr(struct tcp_sock *tp)
{
	tp->ecn_flags &= ~TCP_ECN_QUEUE_CWR;
}

static void tcp_data_ecn_check(struct sock *sk, const struct sk_buff *skb)
{
	struct tcp_sock *tp = tcp_sk(sk);

	if (tcp_ecn_disabled(tp))
		return;

	switch (TCP_SKB_CB(skb)->ip_dsfield & INET_ECN_MASK) {
	case INET_ECN_NOT_ECT:
		/* Funny extension: if ECT is not set on a segment,
		 * and we already seen ECT on a previous segment,
		 * it is probably a retransmit with RFC3168 ECN.
		 */
		if ((tp->ecn_flags & TCP_ECN_SEEN) && tcp_ecn_mode_rfc3168(tp))
			tcp_enter_quickack_mode(sk, 2);
		break;
	case INET_ECN_CE:
		if (tcp_ca_needs_ecn(sk))
			tcp_ca_event(sk, CA_EVENT_ECN_IS_CE);

		if (!(tp->ecn_flags & TCP_ECN_DEMAND_CWR) &&
		    tcp_ecn_mode_rfc3168(tp)) {
			/* Better not delay acks, sender can have a very low cwnd */
			tcp_enter_quickack_mode(sk, 2);
			tp->ecn_flags |= TCP_ECN_DEMAND_CWR;
		}
		break;
	default:
		if (tcp_ca_needs_ecn(sk))
			tcp_ca_event(sk, CA_EVENT_ECN_NO_CE);
		break;
	}
}

/* §3.1.2 If a TCP server that implements AccECN receives a SYN with the three
 * TCP header flags (AE, CWR and ECE) set to any combination other than 000,
 * 011 or 111, it MUST negotiate the use of AccECN as if they had been set to
 * 111.
 */
static inline bool tcp_accecn_syn_requested(const struct tcphdr *th)
{
    u8 ace = tcp_accecn_ace(th);
    return ace && ace != 0x3;
}

/* Infer the ECT value our SYN arrived with from the echoed ACE field */
static inline int tcp_accecn_extract_syn_ect(u8 ace)
{
	if (ace & 0x1)
		return INET_ECN_ECT_1;
	if (!(ace & 0x2))
		return INET_ECN_ECT_0;
	if (ace & 0x4)
		return INET_ECN_CE;
	return INET_ECN_NOT_ECT;
}

/* Check ECN field transition to detect invalid transitions */
static bool tcp_ect_transition_valid(u8 snt, u8 rcv)
{
	if (rcv == snt)
		return true;

	/* Non-ECT altered to something or something became non-ECT */
	if ((snt == INET_ECN_NOT_ECT) || (rcv == INET_ECN_NOT_ECT))
		return false;
	/* CE -> ECT(0/1)? */
	if (snt == INET_ECN_CE)
		return false;
	return true;
}

bool tcp_accecn_validate_syn_feedback(struct sock *sk, u8 ace, u8 sent_ect)
{
	struct tcp_sock *tp = tcp_sk(sk);
	u8 ect = tcp_accecn_extract_syn_ect(ace);

	if (!sock_net(sk)->ipv4.sysctl_tcp_ecn_fallback)
		return true;

	if (!tcp_ect_transition_valid(sent_ect, ect)) {
		struct inet_sock *inet = inet_sk(sk);
		if (sk->sk_family == AF_INET) {
			net_dbg_ratelimited("ECN mismatch on path to %pI4:%u/%u got=%d expected=%d\n",
					    &inet->inet_daddr,
					    ntohs(inet->inet_dport),
					    inet->inet_num,
					    ect, sent_ect);
		} else if (sk->sk_family == AF_INET6) {
			net_dbg_ratelimited("ECN mismatch on path to %pI6:%u/%u got=%d expected=%d\n",
					    &sk->sk_v6_daddr,
					    ntohs(inet->inet_dport),
					    inet->inet_num,
					    ect, sent_ect);
		}
		tp->ecn_fail = 1;
		return false;
	}

	return true;
}

/* See Table 2 of the AccECN draft */
static void tcp_ecn_rcv_synack(struct sock *sk, const struct tcphdr *th,
			       u8 ip_dsfield)
{
	struct tcp_sock *tp = tcp_sk(sk);
	u8 ace = tcp_accecn_ace(th);

	switch (ace) {
	case 0x0:
	case 0x7:
		tcp_ecn_mode_set(tp, TCP_ECN_DISABLED);
		break;
	case 0x1:
	case 0x5:
		if (tcp_ecn_mode_pending(tp))
			/* Downgrade from AccECN, or requested initially */
			tcp_ecn_mode_set(tp, TCP_ECN_MODE_RFC3168);
		break;
	default:
		if (!tcp_ecn_mode_pending(tp)) {
			tcp_ecn_mode_set(tp, TCP_ECN_DISABLED);
			break;
		}
		tcp_ecn_mode_set(tp, TCP_ECN_MODE_ACCECN);
		tp->syn_ect_rcv = ip_dsfield & INET_ECN_MASK;
<<<<<<< HEAD
		tp->ect_reflector_snd = 1;
		tp->accecn_opt_demand = 1;
=======
>>>>>>> b840198d
		tcp_accecn_validate_syn_feedback(sk, ace, tp->syn_ect_snt);
		break;
	}
}

static void tcp_ecn_rcv_syn(struct tcp_sock *tp, const struct tcphdr *th,
			    const struct sk_buff *skb)
{
	if (tcp_ecn_mode_pending(tp)) {
		if (!tcp_accecn_syn_requested(th)) {
			/* Downgrade to classic ECN feedback */
			tcp_ecn_mode_set(tp, TCP_ECN_MODE_RFC3168);
		} else {
			tp->syn_ect_rcv = TCP_SKB_CB(skb)->ip_dsfield & INET_ECN_MASK;
<<<<<<< HEAD
			tp->prev_ecnfield = tp->syn_ect_rcv;
			tp->ect_reflector_snd = 1;
			tp->ect_reflector_rcv = 1;
=======
>>>>>>> b840198d
			tcp_ecn_mode_set(tp, TCP_ECN_MODE_ACCECN);
		}
	}
	if (tcp_ecn_mode_rfc3168(tp) && (!th->ece || !th->cwr))
		tcp_ecn_mode_set(tp, TCP_ECN_DISABLED);
}

static u32 tcp_ecn_rcv_ecn_echo(const struct tcp_sock *tp, const struct tcphdr *th)
{
	if (th->ece && !th->syn && tcp_ecn_mode_rfc3168(tp))
		return 1;
	return 0;
}

/* Handles AccECN option ECT and CE 24-bit byte counters update into
 * the u32 value in tcp_sock. As we're processing TCP options, it is
 * safe to access from - 1.
 */
static s32 tcp_update_ecn_bytes(u32 *cnt, const char *from, u32 init_offset)
{
	u32 truncated = (get_unaligned_be32(from - 1) - init_offset) & 0xFFFFFFU;
	u32 delta = (truncated - *cnt) & 0xFFFFFFU;
	/* If delta has the highest bit set (24th bit) indicating negative,
	 * sign extend to correct an estimation error in the ecn_bytes
	 */
	delta = delta & 0x800000 ? delta | 0xFF000000 : delta;
	*cnt += delta;
	return (s32)delta;
}

static struct {
	u8	ecnfield;
	u32	init_offset;
} accecn_opt_ecnfield[3] = {
	{ INET_ECN_ECT_0, TCP_ACCECN_E0B_INIT_OFFSET },
	{ INET_ECN_CE, TCP_ACCECN_CEB_INIT_OFFSET },
	{ INET_ECN_ECT_1, TCP_ACCECN_E1B_INIT_OFFSET }
};

static void tcp_accecn_process_option(struct tcp_sock *tp,
				      const struct sk_buff *skb,
				      u32 delivered_bytes)
{
	unsigned char *ptr;
	unsigned int optlen;
	int i;
	int ambiguous_ecn_bytes_incr;

	if (tp->rx_opt.accecn < 0) {
		if (tp->estimate_ecnfield)
			tp->delivered_ecn_bytes[tp->estimate_ecnfield - 1] +=
				delivered_bytes;
		return;
	}

	tp->estimate_ecnfield = 0;

	ptr = skb_transport_header(skb) + tp->rx_opt.accecn;
	optlen = ptr[1];
	if (ptr[0] == TCPOPT_EXP) {
		optlen -= 2;
		ptr += 2;
	}
	ptr += 2;

	ambiguous_ecn_bytes_incr = 0;
	for (i = 0; i < 3; i++) {
		if (optlen >= TCPOLEN_ACCECN_PERCOUNTER) {
			u8 ecnfield = accecn_opt_ecnfield[i].ecnfield;
			u32 init_offset = accecn_opt_ecnfield[i].init_offset;
			s32 delta;

			delta = tcp_update_ecn_bytes(&(tp->delivered_ecn_bytes[ecnfield - 1]),
						     ptr, init_offset);
			if (delta) {
				if (delta < 0 || tp->estimate_ecnfield)
					ambiguous_ecn_bytes_incr = 1;
				tp->estimate_ecnfield = ecnfield;
			}

			optlen -= TCPOLEN_ACCECN_PERCOUNTER;
		}
	}
	if (ambiguous_ecn_bytes_incr)
		tp->estimate_ecnfield = 0;
}

/* Returns the ECN CE delta */
static u32 tcp_accecn_process(struct tcp_sock *tp, const struct sk_buff *skb,
			      u32 delivered_pkts, u32 delivered_bytes, int flag)
{
	u32 delta, safe_delta;
	u32 corrected_ace;

	/* Reordered ACK? (...or uncertain due to lack of data to send and ts) */
	if (!(flag & (FLAG_FORWARD_PROGRESS|FLAG_TS_PROGRESS)))
		return 0;

	tcp_accecn_process_option(tp, skb, delivered_bytes);

	if (!(flag & FLAG_SLOWPATH)) {
		/* AccECN counter might overflow on large ACKs */
		if (delivered_pkts <= TCP_ACCECN_CEP_ACE_MASK)
			return 0;
	}

	/* ACE field is not available during handshake */
	if (flag & FLAG_SYN_ACKED)
		return 0;

	corrected_ace = tcp_accecn_ace(tcp_hdr(skb)) - TCP_ACCECN_CEP_INIT_OFFSET;
	delta = (corrected_ace - tp->delivered_ce) & TCP_ACCECN_CEP_ACE_MASK;
	if (delivered_pkts < TCP_ACCECN_CEP_ACE_MASK)
		return delta;

	safe_delta = delivered_pkts -
		     ((delivered_pkts - delta) & TCP_ACCECN_CEP_ACE_MASK);


	return safe_delta;
}

/* Buffer size and advertised window tuning.
 *
 * 1. Tuning sk->sk_sndbuf, when connection enters established state.
 */

static void tcp_sndbuf_expand(struct sock *sk)
{
	const struct tcp_sock *tp = tcp_sk(sk);
	const struct tcp_congestion_ops *ca_ops = inet_csk(sk)->icsk_ca_ops;
	int sndmem, per_mss;
	u32 nr_segs;

	/* Worst case is non GSO/TSO : each frame consumes one skb
	 * and skb->head is kmalloced using power of two area of memory
	 */
	per_mss = max_t(u32, tp->rx_opt.mss_clamp, tp->mss_cache) +
		  MAX_TCP_HEADER +
		  SKB_DATA_ALIGN(sizeof(struct skb_shared_info));

	per_mss = roundup_pow_of_two(per_mss) +
		  SKB_DATA_ALIGN(sizeof(struct sk_buff));

	nr_segs = max_t(u32, TCP_INIT_CWND, tp->snd_cwnd);
	nr_segs = max_t(u32, nr_segs, tp->reordering + 1);

	/* Fast Recovery (RFC 5681 3.2) :
	 * Cubic needs 1.7 factor, rounded to 2 to include
	 * extra cushion (application might react slowly to EPOLLOUT)
	 */
	sndmem = ca_ops->sndbuf_expand ? ca_ops->sndbuf_expand(sk) : 2;
	sndmem *= nr_segs * per_mss;

	if (sk->sk_sndbuf < sndmem)
		WRITE_ONCE(sk->sk_sndbuf,
			   min(sndmem, sock_net(sk)->ipv4.sysctl_tcp_wmem[2]));
}

/* 2. Tuning advertised window (window_clamp, rcv_ssthresh)
 *
 * All tcp_full_space() is split to two parts: "network" buffer, allocated
 * forward and advertised in receiver window (tp->rcv_wnd) and
 * "application buffer", required to isolate scheduling/application
 * latencies from network.
 * window_clamp is maximal advertised window. It can be less than
 * tcp_full_space(), in this case tcp_full_space() - window_clamp
 * is reserved for "application" buffer. The less window_clamp is
 * the smoother our behaviour from viewpoint of network, but the lower
 * throughput and the higher sensitivity of the connection to losses. 8)
 *
 * rcv_ssthresh is more strict window_clamp used at "slow start"
 * phase to predict further behaviour of this connection.
 * It is used for two goals:
 * - to enforce header prediction at sender, even when application
 *   requires some significant "application buffer". It is check #1.
 * - to prevent pruning of receive queue because of misprediction
 *   of receiver window. Check #2.
 *
 * The scheme does not work when sender sends good segments opening
 * window and then starts to feed us spaghetti. But it should work
 * in common situations. Otherwise, we have to rely on queue collapsing.
 */

/* Slow part of check#2. */
static int __tcp_grow_window(const struct sock *sk, const struct sk_buff *skb)
{
	struct tcp_sock *tp = tcp_sk(sk);
	/* Optimize this! */
	int truesize = tcp_win_from_space(sk, skb->truesize) >> 1;
	int window = tcp_win_from_space(sk, sock_net(sk)->ipv4.sysctl_tcp_rmem[2]) >> 1;

	while (tp->rcv_ssthresh <= window) {
		if (truesize <= skb->len)
			return 2 * inet_csk(sk)->icsk_ack.rcv_mss;

		truesize >>= 1;
		window >>= 1;
	}
	return 0;
}

static void tcp_grow_window(struct sock *sk, const struct sk_buff *skb)
{
	struct tcp_sock *tp = tcp_sk(sk);
	int room;

	room = min_t(int, tp->window_clamp, tcp_space(sk)) - tp->rcv_ssthresh;

	/* Check #1 */
	if (room > 0 && !tcp_under_memory_pressure(sk)) {
		int incr;

		/* Check #2. Increase window, if skb with such overhead
		 * will fit to rcvbuf in future.
		 */
		if (tcp_win_from_space(sk, skb->truesize) <= skb->len)
			incr = 2 * tp->advmss;
		else
			incr = __tcp_grow_window(sk, skb);

		if (incr) {
			incr = max_t(int, incr, 2 * skb->len);
			tp->rcv_ssthresh += min(room, incr);
			inet_csk(sk)->icsk_ack.quick |= 1;
		}
	}
}

/* 3. Try to fixup all. It is made immediately after connection enters
 *    established state.
 */
void tcp_init_buffer_space(struct sock *sk)
{
	int tcp_app_win = sock_net(sk)->ipv4.sysctl_tcp_app_win;
	struct tcp_sock *tp = tcp_sk(sk);
	int maxwin;

	if (!(sk->sk_userlocks & SOCK_SNDBUF_LOCK))
		tcp_sndbuf_expand(sk);

	tp->rcvq_space.space = min_t(u32, tp->rcv_wnd, TCP_INIT_CWND * tp->advmss);
	tcp_mstamp_refresh(tp);
	tp->rcvq_space.time = tp->tcp_mstamp;
	tp->rcvq_space.seq = tp->copied_seq;

	maxwin = tcp_full_space(sk);

	if (tp->window_clamp >= maxwin) {
		tp->window_clamp = maxwin;

		if (tcp_app_win && maxwin > 4 * tp->advmss)
			tp->window_clamp = max(maxwin -
					       (maxwin >> tcp_app_win),
					       4 * tp->advmss);
	}

	/* Force reservation of one segment. */
	if (tcp_app_win &&
	    tp->window_clamp > 2 * tp->advmss &&
	    tp->window_clamp + tp->advmss > maxwin)
		tp->window_clamp = max(2 * tp->advmss, maxwin - tp->advmss);

	tp->rcv_ssthresh = min(tp->rcv_ssthresh, tp->window_clamp);
	tp->snd_cwnd_stamp = tcp_jiffies32;
}

/* 4. Recalculate window clamp after socket hit its memory bounds. */
static void tcp_clamp_window(struct sock *sk)
{
	struct tcp_sock *tp = tcp_sk(sk);
	struct inet_connection_sock *icsk = inet_csk(sk);
	struct net *net = sock_net(sk);

	icsk->icsk_ack.quick = 0;

	if (sk->sk_rcvbuf < net->ipv4.sysctl_tcp_rmem[2] &&
	    !(sk->sk_userlocks & SOCK_RCVBUF_LOCK) &&
	    !tcp_under_memory_pressure(sk) &&
	    sk_memory_allocated(sk) < sk_prot_mem_limits(sk, 0)) {
		WRITE_ONCE(sk->sk_rcvbuf,
			   min(atomic_read(&sk->sk_rmem_alloc),
			       net->ipv4.sysctl_tcp_rmem[2]));
	}
	if (atomic_read(&sk->sk_rmem_alloc) > sk->sk_rcvbuf)
		tp->rcv_ssthresh = min(tp->window_clamp, 2U * tp->advmss);
}

/* Initialize RCV_MSS value.
 * RCV_MSS is an our guess about MSS used by the peer.
 * We haven't any direct information about the MSS.
 * It's better to underestimate the RCV_MSS rather than overestimate.
 * Overestimations make us ACKing less frequently than needed.
 * Underestimations are more easy to detect and fix by tcp_measure_rcv_mss().
 */
void tcp_initialize_rcv_mss(struct sock *sk)
{
	const struct tcp_sock *tp = tcp_sk(sk);
	unsigned int hint = min_t(unsigned int, tp->advmss, tp->mss_cache);

	hint = min(hint, tp->rcv_wnd / 2);
	hint = min(hint, TCP_MSS_DEFAULT);
	hint = max(hint, TCP_MIN_MSS);

	inet_csk(sk)->icsk_ack.rcv_mss = hint;
}
EXPORT_SYMBOL(tcp_initialize_rcv_mss);

/* Receiver "autotuning" code.
 *
 * The algorithm for RTT estimation w/o timestamps is based on
 * Dynamic Right-Sizing (DRS) by Wu Feng and Mike Fisk of LANL.
 * <http://public.lanl.gov/radiant/pubs.html#DRS>
 *
 * More detail on this code can be found at
 * <http://staff.psc.edu/jheffner/>,
 * though this reference is out of date.  A new paper
 * is pending.
 */
static void tcp_rcv_rtt_update(struct tcp_sock *tp, u32 sample, int win_dep)
{
	u32 new_sample = tp->rcv_rtt_est.rtt_us;
	long m = sample;

	if (new_sample != 0) {
		/* If we sample in larger samples in the non-timestamp
		 * case, we could grossly overestimate the RTT especially
		 * with chatty applications or bulk transfer apps which
		 * are stalled on filesystem I/O.
		 *
		 * Also, since we are only going for a minimum in the
		 * non-timestamp case, we do not smooth things out
		 * else with timestamps disabled convergence takes too
		 * long.
		 */
		if (!win_dep) {
			m -= (new_sample >> 3);
			new_sample += m;
		} else {
			m <<= 3;
			if (m < new_sample)
				new_sample = m;
		}
	} else {
		/* No previous measure. */
		new_sample = m << 3;
	}

	tp->rcv_rtt_est.rtt_us = new_sample;
}

static inline void tcp_rcv_rtt_measure(struct tcp_sock *tp)
{
	u32 delta_us;

	if (tp->rcv_rtt_est.time == 0)
		goto new_measure;
	if (before(tp->rcv_nxt, tp->rcv_rtt_est.seq))
		return;
	delta_us = tcp_stamp_us_delta(tp->tcp_mstamp, tp->rcv_rtt_est.time);
	if (!delta_us)
		delta_us = 1;
	tcp_rcv_rtt_update(tp, delta_us, 1);

new_measure:
	tp->rcv_rtt_est.seq = tp->rcv_nxt + tp->rcv_wnd;
	tp->rcv_rtt_est.time = tp->tcp_mstamp;
}

static inline void tcp_rcv_rtt_measure_ts(struct sock *sk,
					  const struct sk_buff *skb)
{
	struct tcp_sock *tp = tcp_sk(sk);

	if (tp->rx_opt.rcv_tsecr == tp->rcv_rtt_last_tsecr)
		return;
	tp->rcv_rtt_last_tsecr = tp->rx_opt.rcv_tsecr;

	if (TCP_SKB_CB(skb)->end_seq -
	    TCP_SKB_CB(skb)->seq >= inet_csk(sk)->icsk_ack.rcv_mss) {
		u32 delta = tcp_time_stamp(tp) - tp->rx_opt.rcv_tsecr;
		u32 delta_us;

		if (likely(delta < INT_MAX / (USEC_PER_SEC / TCP_TS_HZ))) {
			if (!delta)
				delta = 1;
			delta_us = delta * (USEC_PER_SEC / TCP_TS_HZ);
			tcp_rcv_rtt_update(tp, delta_us, 0);
		}
	}
}

/*
 * This function should be called every time data is copied to user space.
 * It calculates the appropriate TCP receive buffer space.
 */
void tcp_rcv_space_adjust(struct sock *sk)
{
	struct tcp_sock *tp = tcp_sk(sk);
	u32 copied;
	int time;

	trace_tcp_rcv_space_adjust(sk);

	tcp_mstamp_refresh(tp);
	time = tcp_stamp_us_delta(tp->tcp_mstamp, tp->rcvq_space.time);
	if (time < (tp->rcv_rtt_est.rtt_us >> 3) || tp->rcv_rtt_est.rtt_us == 0)
		return;

	/* Number of bytes copied to user in last RTT */
	copied = tp->copied_seq - tp->rcvq_space.seq;
	if (copied <= tp->rcvq_space.space)
		goto new_measure;

	/* A bit of theory :
	 * copied = bytes received in previous RTT, our base window
	 * To cope with packet losses, we need a 2x factor
	 * To cope with slow start, and sender growing its cwin by 100 %
	 * every RTT, we need a 4x factor, because the ACK we are sending
	 * now is for the next RTT, not the current one :
	 * <prev RTT . ><current RTT .. ><next RTT .... >
	 */

	if (sock_net(sk)->ipv4.sysctl_tcp_moderate_rcvbuf &&
	    !(sk->sk_userlocks & SOCK_RCVBUF_LOCK)) {
		int rcvmem, rcvbuf;
		u64 rcvwin, grow;

		/* minimal window to cope with packet losses, assuming
		 * steady state. Add some cushion because of small variations.
		 */
		rcvwin = ((u64)copied << 1) + 16 * tp->advmss;

		/* Accommodate for sender rate increase (eg. slow start) */
		grow = rcvwin * (copied - tp->rcvq_space.space);
		do_div(grow, tp->rcvq_space.space);
		rcvwin += (grow << 1);

		rcvmem = SKB_TRUESIZE(tp->advmss + MAX_TCP_HEADER);
		while (tcp_win_from_space(sk, rcvmem) < tp->advmss)
			rcvmem += 128;

		do_div(rcvwin, tp->advmss);
		rcvbuf = min_t(u64, rcvwin * rcvmem,
			       sock_net(sk)->ipv4.sysctl_tcp_rmem[2]);
		if (rcvbuf > sk->sk_rcvbuf) {
			WRITE_ONCE(sk->sk_rcvbuf, rcvbuf);

			/* Make the window clamp follow along.  */
			tp->window_clamp = tcp_win_from_space(sk, rcvbuf);
		}
	}
	tp->rcvq_space.space = copied;

new_measure:
	tp->rcvq_space.seq = tp->copied_seq;
	tp->rcvq_space.time = tp->tcp_mstamp;
}

/* There is something which you must keep in mind when you analyze the
 * behavior of the tp->ato delayed ack timeout interval.  When a
 * connection starts up, we want to ack as quickly as possible.  The
 * problem is that "good" TCP's do slow start at the beginning of data
 * transmission.  The means that until we send the first few ACK's the
 * sender will sit on his end and only queue most of his data, because
 * he can only send snd_cwnd unacked packets at any given time.  For
 * each ACK we send, he increments snd_cwnd and transmits more of his
 * queue.  -DaveM
 */
static void tcp_event_data_recv(struct sock *sk, struct sk_buff *skb)
{
	struct tcp_sock *tp = tcp_sk(sk);
	struct inet_connection_sock *icsk = inet_csk(sk);
	u32 now;

	inet_csk_schedule_ack(sk);

	tcp_measure_rcv_mss(sk, skb);

	tcp_rcv_rtt_measure(tp);

	now = tcp_jiffies32;

	if (!icsk->icsk_ack.ato) {
		/* The _first_ data packet received, initialize
		 * delayed ACK engine.
		 */
		tcp_incr_quickack(sk, TCP_MAX_QUICKACKS);
		icsk->icsk_ack.ato = TCP_ATO_MIN;
	} else {
		int m = now - icsk->icsk_ack.lrcvtime;

		if (m <= TCP_ATO_MIN / 2) {
			/* The fastest case is the first. */
			icsk->icsk_ack.ato = (icsk->icsk_ack.ato >> 1) + TCP_ATO_MIN / 2;
		} else if (m < icsk->icsk_ack.ato) {
			icsk->icsk_ack.ato = (icsk->icsk_ack.ato >> 1) + m;
			if (icsk->icsk_ack.ato > icsk->icsk_rto)
				icsk->icsk_ack.ato = icsk->icsk_rto;
		} else if (m > icsk->icsk_rto) {
			/* Too long gap. Apparently sender failed to
			 * restart window, so that we send ACKs quickly.
			 */
			tcp_incr_quickack(sk, TCP_MAX_QUICKACKS);
			sk_mem_reclaim(sk);
		}
	}
	icsk->icsk_ack.lrcvtime = now;

	tcp_data_ecn_check(sk, skb);

	if (skb->len >= 128)
		tcp_grow_window(sk, skb);
}

/* Called to compute a smoothed rtt estimate. The data fed to this
 * routine either comes from timestamps, or from segments that were
 * known _not_ to have been retransmitted [see Karn/Partridge
 * Proceedings SIGCOMM 87]. The algorithm is from the SIGCOMM 88
 * piece by Van Jacobson.
 * NOTE: the next three routines used to be one big routine.
 * To save cycles in the RFC 1323 implementation it was better to break
 * it up into three procedures. -- erics
 */
static void tcp_rtt_estimator(struct sock *sk, long mrtt_us)
{
	struct tcp_sock *tp = tcp_sk(sk);
	long m = mrtt_us; /* RTT */
	u32 srtt = tp->srtt_us;

	/*	The following amusing code comes from Jacobson's
	 *	article in SIGCOMM '88.  Note that rtt and mdev
	 *	are scaled versions of rtt and mean deviation.
	 *	This is designed to be as fast as possible
	 *	m stands for "measurement".
	 *
	 *	On a 1990 paper the rto value is changed to:
	 *	RTO = rtt + 4 * mdev
	 *
	 * Funny. This algorithm seems to be very broken.
	 * These formulae increase RTO, when it should be decreased, increase
	 * too slowly, when it should be increased quickly, decrease too quickly
	 * etc. I guess in BSD RTO takes ONE value, so that it is absolutely
	 * does not matter how to _calculate_ it. Seems, it was trap
	 * that VJ failed to avoid. 8)
	 */
	if (srtt != 0) {
		m -= (srtt >> 3);	/* m is now error in rtt est */
		srtt += m;		/* rtt = 7/8 rtt + 1/8 new */
		if (m < 0) {
			m = -m;		/* m is now abs(error) */
			m -= (tp->mdev_us >> 2);   /* similar update on mdev */
			/* This is similar to one of Eifel findings.
			 * Eifel blocks mdev updates when rtt decreases.
			 * This solution is a bit different: we use finer gain
			 * for mdev in this case (alpha*beta).
			 * Like Eifel it also prevents growth of rto,
			 * but also it limits too fast rto decreases,
			 * happening in pure Eifel.
			 */
			if (m > 0)
				m >>= 3;
		} else {
			m -= (tp->mdev_us >> 2);   /* similar update on mdev */
		}
		tp->mdev_us += m;		/* mdev = 3/4 mdev + 1/4 new */
		if (tp->mdev_us > tp->mdev_max_us) {
			tp->mdev_max_us = tp->mdev_us;
			if (tp->mdev_max_us > tp->rttvar_us)
				tp->rttvar_us = tp->mdev_max_us;
		}
		if (after(tp->snd_una, tp->rtt_seq)) {
			if (tp->mdev_max_us < tp->rttvar_us)
				tp->rttvar_us -= (tp->rttvar_us - tp->mdev_max_us) >> 2;
			tp->rtt_seq = tp->snd_nxt;
			tp->mdev_max_us = tcp_rto_min_us(sk);

			tcp_bpf_rtt(sk);
		}
	} else {
		/* no previous measure. */
		srtt = m << 3;		/* take the measured time to be rtt */
		tp->mdev_us = m << 1;	/* make sure rto = 3*rtt */
		tp->rttvar_us = max(tp->mdev_us, tcp_rto_min_us(sk));
		tp->mdev_max_us = tp->rttvar_us;
		tp->rtt_seq = tp->snd_nxt;

		tcp_bpf_rtt(sk);
	}
	tp->srtt_us = max(1U, srtt);
}

static void tcp_update_pacing_rate(struct sock *sk)
{
	const struct tcp_sock *tp = tcp_sk(sk);
	u64 rate;

	/* set sk_pacing_rate to 200 % of current rate (mss * cwnd / srtt) */
	rate = (u64)tp->mss_cache * ((USEC_PER_SEC / 100) << 3);

	/* current rate is (cwnd * mss) / srtt
	 * In Slow Start [1], set sk_pacing_rate to 200 % the current rate.
	 * In Congestion Avoidance phase, set it to 120 % the current rate.
	 *
	 * [1] : Normal Slow Start condition is (tp->snd_cwnd < tp->snd_ssthresh)
	 *	 If snd_cwnd >= (tp->snd_ssthresh / 2), we are approaching
	 *	 end of slow start and should slow down.
	 */
	if (tp->snd_cwnd < tp->snd_ssthresh / 2)
		rate *= sock_net(sk)->ipv4.sysctl_tcp_pacing_ss_ratio;
	else
		rate *= sock_net(sk)->ipv4.sysctl_tcp_pacing_ca_ratio;

	rate *= max(tp->snd_cwnd, tp->packets_out);

	if (likely(tp->srtt_us))
		do_div(rate, tp->srtt_us);

	/* WRITE_ONCE() is needed because sch_fq fetches sk_pacing_rate
	 * without any lock. We want to make sure compiler wont store
	 * intermediate values in this location.
	 */
	WRITE_ONCE(sk->sk_pacing_rate, min_t(u64, rate,
					     sk->sk_max_pacing_rate));
}

/* Calculate rto without backoff.  This is the second half of Van Jacobson's
 * routine referred to above.
 */
static void tcp_set_rto(struct sock *sk)
{
	const struct tcp_sock *tp = tcp_sk(sk);
	/* Old crap is replaced with new one. 8)
	 *
	 * More seriously:
	 * 1. If rtt variance happened to be less 50msec, it is hallucination.
	 *    It cannot be less due to utterly erratic ACK generation made
	 *    at least by solaris and freebsd. "Erratic ACKs" has _nothing_
	 *    to do with delayed acks, because at cwnd>2 true delack timeout
	 *    is invisible. Actually, Linux-2.4 also generates erratic
	 *    ACKs in some circumstances.
	 */
	inet_csk(sk)->icsk_rto = __tcp_set_rto(tp);

	/* 2. Fixups made earlier cannot be right.
	 *    If we do not estimate RTO correctly without them,
	 *    all the algo is pure shit and should be replaced
	 *    with correct one. It is exactly, which we pretend to do.
	 */

	/* NOTE: clamping at TCP_RTO_MIN is not required, current algo
	 * guarantees that rto is higher.
	 */
	tcp_bound_rto(sk);
}

__u32 tcp_init_cwnd(const struct tcp_sock *tp, const struct dst_entry *dst)
{
	__u32 cwnd = (dst ? dst_metric(dst, RTAX_INITCWND) : 0);

	if (!cwnd)
		cwnd = TCP_INIT_CWND;
	return min_t(__u32, cwnd, tp->snd_cwnd_clamp);
}

/* Take a notice that peer is sending D-SACKs */
static void tcp_dsack_seen(struct tcp_sock *tp)
{
	tp->rx_opt.sack_ok |= TCP_DSACK_SEEN;
	tp->rack.dsack_seen = 1;
	tp->dsack_dups++;
}

/* It's reordering when higher sequence was delivered (i.e. sacked) before
 * some lower never-retransmitted sequence ("low_seq"). The maximum reordering
 * distance is approximated in full-mss packet distance ("reordering").
 */
static void tcp_check_sack_reordering(struct sock *sk, const u32 low_seq,
				      const int ts)
{
	struct tcp_sock *tp = tcp_sk(sk);
	const u32 mss = tp->mss_cache;
	u32 fack, metric;

	fack = tcp_highest_sack_seq(tp);
	if (!before(low_seq, fack))
		return;

	metric = fack - low_seq;
	if ((metric > tp->reordering * mss) && mss) {
#if FASTRETRANS_DEBUG > 1
		pr_debug("Disorder%d %d %u f%u s%u rr%d\n",
			 tp->rx_opt.sack_ok, inet_csk(sk)->icsk_ca_state,
			 tp->reordering,
			 0,
			 tp->sacked_out,
			 tp->undo_marker ? tp->undo_retrans : 0);
#endif
		tp->reordering = min_t(u32, (metric + mss - 1) / mss,
				       sock_net(sk)->ipv4.sysctl_tcp_max_reordering);
	}

	/* This exciting event is worth to be remembered. 8) */
	tp->reord_seen++;
	NET_INC_STATS(sock_net(sk),
		      ts ? LINUX_MIB_TCPTSREORDER : LINUX_MIB_TCPSACKREORDER);
}

/* This must be called before lost_out is incremented */
static void tcp_verify_retransmit_hint(struct tcp_sock *tp, struct sk_buff *skb)
{
	if ((!tp->retransmit_skb_hint && tp->retrans_out >= tp->lost_out) ||
	    (tp->retransmit_skb_hint &&
	     before(TCP_SKB_CB(skb)->seq,
		    TCP_SKB_CB(tp->retransmit_skb_hint)->seq)))
		tp->retransmit_skb_hint = skb;
}

/* Sum the number of packets on the wire we have marked as lost.
 * There are two cases we care about here:
 * a) Packet hasn't been marked lost (nor retransmitted),
 *    and this is the first loss.
 * b) Packet has been marked both lost and retransmitted,
 *    and this means we think it was lost again.
 */
static void tcp_sum_lost(struct tcp_sock *tp, struct sk_buff *skb)
{
	__u8 sacked = TCP_SKB_CB(skb)->sacked;

	if (!(sacked & TCPCB_LOST) ||
	    ((sacked & TCPCB_LOST) && (sacked & TCPCB_SACKED_RETRANS)))
		tp->lost += tcp_skb_pcount(skb);
}

static void tcp_skb_mark_lost(struct tcp_sock *tp, struct sk_buff *skb)
{
	if (!(TCP_SKB_CB(skb)->sacked & (TCPCB_LOST|TCPCB_SACKED_ACKED))) {
		tcp_verify_retransmit_hint(tp, skb);

		tp->lost_out += tcp_skb_pcount(skb);
		tcp_sum_lost(tp, skb);
		TCP_SKB_CB(skb)->sacked |= TCPCB_LOST;
	}
}

void tcp_skb_mark_lost_uncond_verify(struct tcp_sock *tp, struct sk_buff *skb)
{
	tcp_verify_retransmit_hint(tp, skb);

	tcp_sum_lost(tp, skb);
	if (!(TCP_SKB_CB(skb)->sacked & (TCPCB_LOST|TCPCB_SACKED_ACKED))) {
		tp->lost_out += tcp_skb_pcount(skb);
		TCP_SKB_CB(skb)->sacked |= TCPCB_LOST;
	}
}

/* This procedure tags the retransmission queue when SACKs arrive.
 *
 * We have three tag bits: SACKED(S), RETRANS(R) and LOST(L).
 * Packets in queue with these bits set are counted in variables
 * sacked_out, retrans_out and lost_out, correspondingly.
 *
 * Valid combinations are:
 * Tag  InFlight	Description
 * 0	1		- orig segment is in flight.
 * S	0		- nothing flies, orig reached receiver.
 * L	0		- nothing flies, orig lost by net.
 * R	2		- both orig and retransmit are in flight.
 * L|R	1		- orig is lost, retransmit is in flight.
 * S|R  1		- orig reached receiver, retrans is still in flight.
 * (L|S|R is logically valid, it could occur when L|R is sacked,
 *  but it is equivalent to plain S and code short-curcuits it to S.
 *  L|S is logically invalid, it would mean -1 packet in flight 8))
 *
 * These 6 states form finite state machine, controlled by the following events:
 * 1. New ACK (+SACK) arrives. (tcp_sacktag_write_queue())
 * 2. Retransmission. (tcp_retransmit_skb(), tcp_xmit_retransmit_queue())
 * 3. Loss detection event of two flavors:
 *	A. Scoreboard estimator decided the packet is lost.
 *	   A'. Reno "three dupacks" marks head of queue lost.
 *	B. SACK arrives sacking SND.NXT at the moment, when the
 *	   segment was retransmitted.
 * 4. D-SACK added new rule: D-SACK changes any tag to S.
 *
 * It is pleasant to note, that state diagram turns out to be commutative,
 * so that we are allowed not to be bothered by order of our actions,
 * when multiple events arrive simultaneously. (see the function below).
 *
 * Reordering detection.
 * --------------------
 * Reordering metric is maximal distance, which a packet can be displaced
 * in packet stream. With SACKs we can estimate it:
 *
 * 1. SACK fills old hole and the corresponding segment was not
 *    ever retransmitted -> reordering. Alas, we cannot use it
 *    when segment was retransmitted.
 * 2. The last flaw is solved with D-SACK. D-SACK arrives
 *    for retransmitted and already SACKed segment -> reordering..
 * Both of these heuristics are not used in Loss state, when we cannot
 * account for retransmits accurately.
 *
 * SACK block validation.
 * ----------------------
 *
 * SACK block range validation checks that the received SACK block fits to
 * the expected sequence limits, i.e., it is between SND.UNA and SND.NXT.
 * Note that SND.UNA is not included to the range though being valid because
 * it means that the receiver is rather inconsistent with itself reporting
 * SACK reneging when it should advance SND.UNA. Such SACK block this is
 * perfectly valid, however, in light of RFC2018 which explicitly states
 * that "SACK block MUST reflect the newest segment.  Even if the newest
 * segment is going to be discarded ...", not that it looks very clever
 * in case of head skb. Due to potentional receiver driven attacks, we
 * choose to avoid immediate execution of a walk in write queue due to
 * reneging and defer head skb's loss recovery to standard loss recovery
 * procedure that will eventually trigger (nothing forbids us doing this).
 *
 * Implements also blockage to start_seq wrap-around. Problem lies in the
 * fact that though start_seq (s) is before end_seq (i.e., not reversed),
 * there's no guarantee that it will be before snd_nxt (n). The problem
 * happens when start_seq resides between end_seq wrap (e_w) and snd_nxt
 * wrap (s_w):
 *
 *         <- outs wnd ->                          <- wrapzone ->
 *         u     e      n                         u_w   e_w  s n_w
 *         |     |      |                          |     |   |  |
 * |<------------+------+----- TCP seqno space --------------+---------->|
 * ...-- <2^31 ->|                                           |<--------...
 * ...---- >2^31 ------>|                                    |<--------...
 *
 * Current code wouldn't be vulnerable but it's better still to discard such
 * crazy SACK blocks. Doing this check for start_seq alone closes somewhat
 * similar case (end_seq after snd_nxt wrap) as earlier reversed check in
 * snd_nxt wrap -> snd_una region will then become "well defined", i.e.,
 * equal to the ideal case (infinite seqno space without wrap caused issues).
 *
 * With D-SACK the lower bound is extended to cover sequence space below
 * SND.UNA down to undo_marker, which is the last point of interest. Yet
 * again, D-SACK block must not to go across snd_una (for the same reason as
 * for the normal SACK blocks, explained above). But there all simplicity
 * ends, TCP might receive valid D-SACKs below that. As long as they reside
 * fully below undo_marker they do not affect behavior in anyway and can
 * therefore be safely ignored. In rare cases (which are more or less
 * theoretical ones), the D-SACK will nicely cross that boundary due to skb
 * fragmentation and packet reordering past skb's retransmission. To consider
 * them correctly, the acceptable range must be extended even more though
 * the exact amount is rather hard to quantify. However, tp->max_window can
 * be used as an exaggerated estimate.
 */
static bool tcp_is_sackblock_valid(struct tcp_sock *tp, bool is_dsack,
				   u32 start_seq, u32 end_seq)
{
	/* Too far in future, or reversed (interpretation is ambiguous) */
	if (after(end_seq, tp->snd_nxt) || !before(start_seq, end_seq))
		return false;

	/* Nasty start_seq wrap-around check (see comments above) */
	if (!before(start_seq, tp->snd_nxt))
		return false;

	/* In outstanding window? ...This is valid exit for D-SACKs too.
	 * start_seq == snd_una is non-sensical (see comments above)
	 */
	if (after(start_seq, tp->snd_una))
		return true;

	if (!is_dsack || !tp->undo_marker)
		return false;

	/* ...Then it's D-SACK, and must reside below snd_una completely */
	if (after(end_seq, tp->snd_una))
		return false;

	if (!before(start_seq, tp->undo_marker))
		return true;

	/* Too old */
	if (!after(end_seq, tp->undo_marker))
		return false;

	/* Undo_marker boundary crossing (overestimates a lot). Known already:
	 *   start_seq < undo_marker and end_seq >= undo_marker.
	 */
	return !before(start_seq, end_seq - tp->max_window);
}

static bool tcp_check_dsack(struct sock *sk, const struct sk_buff *ack_skb,
			    struct tcp_sack_block_wire *sp, int num_sacks,
			    u32 prior_snd_una)
{
	struct tcp_sock *tp = tcp_sk(sk);
	u32 start_seq_0 = get_unaligned_be32(&sp[0].start_seq);
	u32 end_seq_0 = get_unaligned_be32(&sp[0].end_seq);
	bool dup_sack = false;

	if (before(start_seq_0, TCP_SKB_CB(ack_skb)->ack_seq)) {
		dup_sack = true;
		tcp_dsack_seen(tp);
		NET_INC_STATS(sock_net(sk), LINUX_MIB_TCPDSACKRECV);
	} else if (num_sacks > 1) {
		u32 end_seq_1 = get_unaligned_be32(&sp[1].end_seq);
		u32 start_seq_1 = get_unaligned_be32(&sp[1].start_seq);

		if (!after(end_seq_0, end_seq_1) &&
		    !before(start_seq_0, start_seq_1)) {
			dup_sack = true;
			tcp_dsack_seen(tp);
			NET_INC_STATS(sock_net(sk),
					LINUX_MIB_TCPDSACKOFORECV);
		}
	}

	/* D-SACK for already forgotten data... Do dumb counting. */
	if (dup_sack && tp->undo_marker && tp->undo_retrans > 0 &&
	    !after(end_seq_0, prior_snd_una) &&
	    after(end_seq_0, tp->undo_marker))
		tp->undo_retrans--;

	return dup_sack;
}

struct tcp_sacktag_state {
	u32	reord;
	u32	delivered_bytes;
	/* Timestamps for earliest and latest never-retransmitted segment
	 * that was SACKed. RTO needs the earliest RTT to stay conservative,
	 * but congestion control should still get an accurate delay signal.
	 */
	u64	first_sackt;
	u64	last_sackt;
	struct rate_sample *rate;
	int	flag;
	unsigned int mss_now;
};

/* Check if skb is fully within the SACK block. In presence of GSO skbs,
 * the incoming SACK may not exactly match but we can find smaller MSS
 * aligned portion of it that matches. Therefore we might need to fragment
 * which may fail and creates some hassle (caller must handle error case
 * returns).
 *
 * FIXME: this could be merged to shift decision code
 */
static int tcp_match_skb_to_sack(struct sock *sk, struct sk_buff *skb,
				  u32 start_seq, u32 end_seq)
{
	int err;
	bool in_sack;
	unsigned int pkt_len;
	unsigned int mss;

	in_sack = !after(start_seq, TCP_SKB_CB(skb)->seq) &&
		  !before(end_seq, TCP_SKB_CB(skb)->end_seq);

	if (tcp_skb_pcount(skb) > 1 && !in_sack &&
	    after(TCP_SKB_CB(skb)->end_seq, start_seq)) {
		mss = tcp_skb_mss(skb);
		in_sack = !after(start_seq, TCP_SKB_CB(skb)->seq);

		if (!in_sack) {
			pkt_len = start_seq - TCP_SKB_CB(skb)->seq;
			if (pkt_len < mss)
				pkt_len = mss;
		} else {
			pkt_len = end_seq - TCP_SKB_CB(skb)->seq;
			if (pkt_len < mss)
				return -EINVAL;
		}

		/* Round if necessary so that SACKs cover only full MSSes
		 * and/or the remaining small portion (if present)
		 */
		if (pkt_len > mss) {
			unsigned int new_len = (pkt_len / mss) * mss;
			if (!in_sack && new_len < pkt_len)
				new_len += mss;
			pkt_len = new_len;
		}

		if (pkt_len >= skb->len && !in_sack)
			return 0;

		err = tcp_fragment(sk, TCP_FRAG_IN_RTX_QUEUE, skb,
				   pkt_len, mss, GFP_ATOMIC);
		if (err < 0)
			return err;
	}

	return in_sack;
}

/* Mark the given newly-SACKed range as such, adjusting counters and hints. */
static u8 tcp_sacktag_one(struct sock *sk,
			  struct tcp_sacktag_state *state, u8 sacked,
			  u32 start_seq, u32 end_seq,
			  int dup_sack, int pcount, u32 plen,
			  u64 xmit_time)
{
	struct tcp_sock *tp = tcp_sk(sk);

	/* Account D-SACK for retransmitted packet. */
	if (dup_sack && (sacked & TCPCB_RETRANS)) {
		if (tp->undo_marker && tp->undo_retrans > 0 &&
		    after(end_seq, tp->undo_marker))
			tp->undo_retrans--;
		if ((sacked & TCPCB_SACKED_ACKED) &&
		    before(start_seq, state->reord))
				state->reord = start_seq;
	}

	/* Nothing to do; acked frame is about to be dropped (was ACKed). */
	if (!after(end_seq, tp->snd_una))
		return sacked;

	if (!(sacked & TCPCB_SACKED_ACKED)) {
		tcp_rack_advance(tp, sacked, end_seq, xmit_time);

		if (sacked & TCPCB_SACKED_RETRANS) {
			/* If the segment is not tagged as lost,
			 * we do not clear RETRANS, believing
			 * that retransmission is still in flight.
			 */
			if (sacked & TCPCB_LOST) {
				sacked &= ~(TCPCB_LOST|TCPCB_SACKED_RETRANS);
				tp->lost_out -= pcount;
				tp->retrans_out -= pcount;
			}
		} else {
			if (!(sacked & TCPCB_RETRANS)) {
				/* New sack for not retransmitted frame,
				 * which was in hole. It is reordering.
				 */
				if (before(start_seq,
					   tcp_highest_sack_seq(tp)) &&
				    before(start_seq, state->reord))
					state->reord = start_seq;

				if (!after(end_seq, tp->high_seq))
					state->flag |= FLAG_ORIG_SACK_ACKED;
				if (state->first_sackt == 0)
					state->first_sackt = xmit_time;
				state->last_sackt = xmit_time;
			}

			if (sacked & TCPCB_LOST) {
				sacked &= ~TCPCB_LOST;
				tp->lost_out -= pcount;
			}
		}

		sacked |= TCPCB_SACKED_ACKED;
		state->flag |= FLAG_DATA_SACKED;
		tp->sacked_out += pcount;
		tp->delivered += pcount;  /* Out-of-order packets delivered */
		state->delivered_bytes += plen;

		/* Lost marker hint past SACKed? Tweak RFC3517 cnt */
		if (tp->lost_skb_hint &&
		    before(start_seq, TCP_SKB_CB(tp->lost_skb_hint)->seq))
			tp->lost_cnt_hint += pcount;
	}

	/* D-SACK. We can detect redundant retransmission in S|R and plain R
	 * frames and clear it. undo_retrans is decreased above, L|R frames
	 * are accounted above as well.
	 */
	if (dup_sack && (sacked & TCPCB_SACKED_RETRANS)) {
		sacked &= ~TCPCB_SACKED_RETRANS;
		tp->retrans_out -= pcount;
	}

	return sacked;
}

/* Shift newly-SACKed bytes from this skb to the immediately previous
 * already-SACKed sk_buff. Mark the newly-SACKed bytes as such.
 */
static bool tcp_shifted_skb(struct sock *sk, struct sk_buff *prev,
			    struct sk_buff *skb,
			    struct tcp_sacktag_state *state,
			    unsigned int pcount, int shifted, int mss,
			    bool dup_sack)
{
	struct tcp_sock *tp = tcp_sk(sk);
	u32 start_seq = TCP_SKB_CB(skb)->seq;	/* start of newly-SACKed */
	u32 end_seq = start_seq + shifted;	/* end of newly-SACKed */

	BUG_ON(!pcount);

	/* Adjust counters and hints for the newly sacked sequence
	 * range but discard the return value since prev is already
	 * marked. We must tag the range first because the seq
	 * advancement below implicitly advances
	 * tcp_highest_sack_seq() when skb is highest_sack.
	 */
	tcp_sacktag_one(sk, state, TCP_SKB_CB(skb)->sacked,
			start_seq, end_seq, dup_sack, pcount, skb->len,
			tcp_skb_timestamp_us(skb));
	tcp_rate_skb_delivered(sk, skb, state->rate);

	if (skb == tp->lost_skb_hint)
		tp->lost_cnt_hint += pcount;

	TCP_SKB_CB(prev)->end_seq += shifted;
	TCP_SKB_CB(skb)->seq += shifted;

	tcp_skb_pcount_add(prev, pcount);
	WARN_ON_ONCE(tcp_skb_pcount(skb) < pcount);
	tcp_skb_pcount_add(skb, -pcount);

	/* When we're adding to gso_segs == 1, gso_size will be zero,
	 * in theory this shouldn't be necessary but as long as DSACK
	 * code can come after this skb later on it's better to keep
	 * setting gso_size to something.
	 */
	if (!TCP_SKB_CB(prev)->tcp_gso_size)
		TCP_SKB_CB(prev)->tcp_gso_size = mss;

	/* CHECKME: To clear or not to clear? Mimics normal skb currently */
	if (tcp_skb_pcount(skb) <= 1)
		TCP_SKB_CB(skb)->tcp_gso_size = 0;

	/* Difference in this won't matter, both ACKed by the same cumul. ACK */
	TCP_SKB_CB(prev)->sacked |= (TCP_SKB_CB(skb)->sacked & TCPCB_EVER_RETRANS);

	if (skb->len > 0) {
		BUG_ON(!tcp_skb_pcount(skb));
		NET_INC_STATS(sock_net(sk), LINUX_MIB_SACKSHIFTED);
		return false;
	}

	/* Whole SKB was eaten :-) */

	if (skb == tp->retransmit_skb_hint)
		tp->retransmit_skb_hint = prev;
	if (skb == tp->lost_skb_hint) {
		tp->lost_skb_hint = prev;
		tp->lost_cnt_hint -= tcp_skb_pcount(prev);
	}

	TCP_SKB_CB(prev)->tcp_flags |= TCP_SKB_CB(skb)->tcp_flags;
	TCP_SKB_CB(prev)->eor = TCP_SKB_CB(skb)->eor;
	if (TCP_SKB_CB(skb)->tcp_flags & TCPHDR_FIN)
		TCP_SKB_CB(prev)->end_seq++;

	if (skb == tcp_highest_sack(sk))
		tcp_advance_highest_sack(sk, skb);

	tcp_skb_collapse_tstamp(prev, skb);
	if (unlikely(TCP_SKB_CB(prev)->tx.delivered_mstamp))
		TCP_SKB_CB(prev)->tx.delivered_mstamp = 0;

	tcp_rtx_queue_unlink_and_free(skb, sk);

	NET_INC_STATS(sock_net(sk), LINUX_MIB_SACKMERGED);

	return true;
}

/* I wish gso_size would have a bit more sane initialization than
 * something-or-zero which complicates things
 */
static int tcp_skb_seglen(const struct sk_buff *skb)
{
	return tcp_skb_pcount(skb) == 1 ? skb->len : tcp_skb_mss(skb);
}

/* Shifting pages past head area doesn't work */
static int skb_can_shift(const struct sk_buff *skb)
{
	return !skb_headlen(skb) && skb_is_nonlinear(skb);
}

int tcp_skb_shift(struct sk_buff *to, struct sk_buff *from,
		  int pcount, int shiftlen)
{
	/* TCP min gso_size is 8 bytes (TCP_MIN_GSO_SIZE)
	 * Since TCP_SKB_CB(skb)->tcp_gso_segs is 16 bits, we need
	 * to make sure not storing more than 65535 * 8 bytes per skb,
	 * even if current MSS is bigger.
	 */
	if (unlikely(to->len + shiftlen >= 65535 * TCP_MIN_GSO_SIZE))
		return 0;
	if (unlikely(tcp_skb_pcount(to) + pcount > 65535))
		return 0;
	return skb_shift(to, from, shiftlen);
}

/* Try collapsing SACK blocks spanning across multiple skbs to a single
 * skb.
 */
static struct sk_buff *tcp_shift_skb_data(struct sock *sk, struct sk_buff *skb,
					  struct tcp_sacktag_state *state,
					  u32 start_seq, u32 end_seq,
					  bool dup_sack)
{
	struct tcp_sock *tp = tcp_sk(sk);
	struct sk_buff *prev;
	int mss;
	int pcount = 0;
	int len;
	int in_sack;

	/* Normally R but no L won't result in plain S */
	if (!dup_sack &&
	    (TCP_SKB_CB(skb)->sacked & (TCPCB_LOST|TCPCB_SACKED_RETRANS)) == TCPCB_SACKED_RETRANS)
		goto fallback;
	if (!skb_can_shift(skb))
		goto fallback;
	/* This frame is about to be dropped (was ACKed). */
	if (!after(TCP_SKB_CB(skb)->end_seq, tp->snd_una))
		goto fallback;

	/* Can only happen with delayed DSACK + discard craziness */
	prev = skb_rb_prev(skb);
	if (!prev)
		goto fallback;

	if ((TCP_SKB_CB(prev)->sacked & TCPCB_TAGBITS) != TCPCB_SACKED_ACKED)
		goto fallback;

	if (!tcp_skb_can_collapse(prev, skb))
		goto fallback;

	in_sack = !after(start_seq, TCP_SKB_CB(skb)->seq) &&
		  !before(end_seq, TCP_SKB_CB(skb)->end_seq);

	if (in_sack) {
		len = skb->len;
		pcount = tcp_skb_pcount(skb);
		mss = tcp_skb_seglen(skb);

		/* TODO: Fix DSACKs to not fragment already SACKed and we can
		 * drop this restriction as unnecessary
		 */
		if (mss != tcp_skb_seglen(prev))
			goto fallback;
	} else {
		if (!after(TCP_SKB_CB(skb)->end_seq, start_seq))
			goto noop;
		/* CHECKME: This is non-MSS split case only?, this will
		 * cause skipped skbs due to advancing loop btw, original
		 * has that feature too
		 */
		if (tcp_skb_pcount(skb) <= 1)
			goto noop;

		in_sack = !after(start_seq, TCP_SKB_CB(skb)->seq);
		if (!in_sack) {
			/* TODO: head merge to next could be attempted here
			 * if (!after(TCP_SKB_CB(skb)->end_seq, end_seq)),
			 * though it might not be worth of the additional hassle
			 *
			 * ...we can probably just fallback to what was done
			 * previously. We could try merging non-SACKed ones
			 * as well but it probably isn't going to buy off
			 * because later SACKs might again split them, and
			 * it would make skb timestamp tracking considerably
			 * harder problem.
			 */
			goto fallback;
		}

		len = end_seq - TCP_SKB_CB(skb)->seq;
		BUG_ON(len < 0);
		BUG_ON(len > skb->len);

		/* MSS boundaries should be honoured or else pcount will
		 * severely break even though it makes things bit trickier.
		 * Optimize common case to avoid most of the divides
		 */
		mss = tcp_skb_mss(skb);

		/* TODO: Fix DSACKs to not fragment already SACKed and we can
		 * drop this restriction as unnecessary
		 */
		if (mss != tcp_skb_seglen(prev))
			goto fallback;

		if (len == mss) {
			pcount = 1;
		} else if (len < mss) {
			goto noop;
		} else {
			pcount = len / mss;
			len = pcount * mss;
		}
	}

	/* tcp_sacktag_one() won't SACK-tag ranges below snd_una */
	if (!after(TCP_SKB_CB(skb)->seq + len, tp->snd_una))
		goto fallback;

	if (!tcp_skb_shift(prev, skb, pcount, len))
		goto fallback;
	if (!tcp_shifted_skb(sk, prev, skb, state, pcount, len, mss, dup_sack))
		goto out;

	/* Hole filled allows collapsing with the next as well, this is very
	 * useful when hole on every nth skb pattern happens
	 */
	skb = skb_rb_next(prev);
	if (!skb)
		goto out;

	if (!skb_can_shift(skb) ||
	    ((TCP_SKB_CB(skb)->sacked & TCPCB_TAGBITS) != TCPCB_SACKED_ACKED) ||
	    (mss != tcp_skb_seglen(skb)))
		goto out;

	len = skb->len;
	pcount = tcp_skb_pcount(skb);
	if (tcp_skb_shift(prev, skb, pcount, len))
		tcp_shifted_skb(sk, prev, skb, state, pcount,
				len, mss, 0);

out:
	return prev;

noop:
	return skb;

fallback:
	NET_INC_STATS(sock_net(sk), LINUX_MIB_SACKSHIFTFALLBACK);
	return NULL;
}

static struct sk_buff *tcp_sacktag_walk(struct sk_buff *skb, struct sock *sk,
					struct tcp_sack_block *next_dup,
					struct tcp_sacktag_state *state,
					u32 start_seq, u32 end_seq,
					bool dup_sack_in)
{
	struct tcp_sock *tp = tcp_sk(sk);
	struct sk_buff *tmp;

	skb_rbtree_walk_from(skb) {
		int in_sack = 0;
		bool dup_sack = dup_sack_in;

		/* queue is in-order => we can short-circuit the walk early */
		if (!before(TCP_SKB_CB(skb)->seq, end_seq))
			break;

		if (next_dup  &&
		    before(TCP_SKB_CB(skb)->seq, next_dup->end_seq)) {
			in_sack = tcp_match_skb_to_sack(sk, skb,
							next_dup->start_seq,
							next_dup->end_seq);
			if (in_sack > 0)
				dup_sack = true;
		}

		/* skb reference here is a bit tricky to get right, since
		 * shifting can eat and free both this skb and the next,
		 * so not even _safe variant of the loop is enough.
		 */
		if (in_sack <= 0) {
			tmp = tcp_shift_skb_data(sk, skb, state,
						 start_seq, end_seq, dup_sack);
			if (tmp) {
				if (tmp != skb) {
					skb = tmp;
					continue;
				}

				in_sack = 0;
			} else {
				in_sack = tcp_match_skb_to_sack(sk, skb,
								start_seq,
								end_seq);
			}
		}

		if (unlikely(in_sack < 0))
			break;

		if (in_sack) {
			TCP_SKB_CB(skb)->sacked =
				tcp_sacktag_one(sk,
						state,
						TCP_SKB_CB(skb)->sacked,
						TCP_SKB_CB(skb)->seq,
						TCP_SKB_CB(skb)->end_seq,
						dup_sack,
						tcp_skb_pcount(skb),
						skb->len,
						tcp_skb_timestamp_us(skb));
			tcp_rate_skb_delivered(sk, skb, state->rate);
			if (TCP_SKB_CB(skb)->sacked & TCPCB_SACKED_ACKED)
				list_del_init(&skb->tcp_tsorted_anchor);

			if (!before(TCP_SKB_CB(skb)->seq,
				    tcp_highest_sack_seq(tp)))
				tcp_advance_highest_sack(sk, skb);
		}
	}
	return skb;
}

static struct sk_buff *tcp_sacktag_bsearch(struct sock *sk, u32 seq)
{
	struct rb_node *parent, **p = &sk->tcp_rtx_queue.rb_node;
	struct sk_buff *skb;

	while (*p) {
		parent = *p;
		skb = rb_to_skb(parent);
		if (before(seq, TCP_SKB_CB(skb)->seq)) {
			p = &parent->rb_left;
			continue;
		}
		if (!before(seq, TCP_SKB_CB(skb)->end_seq)) {
			p = &parent->rb_right;
			continue;
		}
		return skb;
	}
	return NULL;
}

static struct sk_buff *tcp_sacktag_skip(struct sk_buff *skb, struct sock *sk,
					u32 skip_to_seq)
{
	if (skb && after(TCP_SKB_CB(skb)->seq, skip_to_seq))
		return skb;

	return tcp_sacktag_bsearch(sk, skip_to_seq);
}

static struct sk_buff *tcp_maybe_skipping_dsack(struct sk_buff *skb,
						struct sock *sk,
						struct tcp_sack_block *next_dup,
						struct tcp_sacktag_state *state,
						u32 skip_to_seq)
{
	if (!next_dup)
		return skb;

	if (before(next_dup->start_seq, skip_to_seq)) {
		skb = tcp_sacktag_skip(skb, sk, next_dup->start_seq);
		skb = tcp_sacktag_walk(skb, sk, NULL, state,
				       next_dup->start_seq, next_dup->end_seq,
				       1);
	}

	return skb;
}

static int tcp_sack_cache_ok(const struct tcp_sock *tp, const struct tcp_sack_block *cache)
{
	return cache < tp->recv_sack_cache + ARRAY_SIZE(tp->recv_sack_cache);
}

static int
tcp_sacktag_write_queue(struct sock *sk, const struct sk_buff *ack_skb,
			u32 prior_snd_una, struct tcp_sacktag_state *state)
{
	struct tcp_sock *tp = tcp_sk(sk);
	const unsigned char *ptr = (skb_transport_header(ack_skb) +
				    TCP_SKB_CB(ack_skb)->sacked);
	struct tcp_sack_block_wire *sp_wire = (struct tcp_sack_block_wire *)(ptr+2);
	struct tcp_sack_block sp[TCP_NUM_SACKS];
	struct tcp_sack_block *cache;
	struct sk_buff *skb;
	int num_sacks = min(TCP_NUM_SACKS, (ptr[1] - TCPOLEN_SACK_BASE) >> 3);
	int used_sacks;
	bool found_dup_sack = false;
	int i, j;
	int first_sack_index;

	state->flag = 0;
	state->reord = tp->snd_nxt;

	if (!tp->sacked_out)
		tcp_highest_sack_reset(sk);

	found_dup_sack = tcp_check_dsack(sk, ack_skb, sp_wire,
					 num_sacks, prior_snd_una);
	if (found_dup_sack) {
		state->flag |= FLAG_DSACKING_ACK;
		tp->delivered++; /* A spurious retransmission is delivered */
	}

	/* Eliminate too old ACKs, but take into
	 * account more or less fresh ones, they can
	 * contain valid SACK info.
	 */
	if (before(TCP_SKB_CB(ack_skb)->ack_seq, prior_snd_una - tp->max_window))
		return 0;

	if (!tp->packets_out)
		goto out;

	used_sacks = 0;
	first_sack_index = 0;
	for (i = 0; i < num_sacks; i++) {
		bool dup_sack = !i && found_dup_sack;

		sp[used_sacks].start_seq = get_unaligned_be32(&sp_wire[i].start_seq);
		sp[used_sacks].end_seq = get_unaligned_be32(&sp_wire[i].end_seq);

		if (!tcp_is_sackblock_valid(tp, dup_sack,
					    sp[used_sacks].start_seq,
					    sp[used_sacks].end_seq)) {
			int mib_idx;

			if (dup_sack) {
				if (!tp->undo_marker)
					mib_idx = LINUX_MIB_TCPDSACKIGNOREDNOUNDO;
				else
					mib_idx = LINUX_MIB_TCPDSACKIGNOREDOLD;
			} else {
				/* Don't count olds caused by ACK reordering */
				if ((TCP_SKB_CB(ack_skb)->ack_seq != tp->snd_una) &&
				    !after(sp[used_sacks].end_seq, tp->snd_una))
					continue;
				mib_idx = LINUX_MIB_TCPSACKDISCARD;
			}

			NET_INC_STATS(sock_net(sk), mib_idx);
			if (i == 0)
				first_sack_index = -1;
			continue;
		}

		/* Ignore very old stuff early */
		if (!after(sp[used_sacks].end_seq, prior_snd_una)) {
			if (i == 0)
				first_sack_index = -1;
			continue;
		}

		used_sacks++;
	}

	/* order SACK blocks to allow in order walk of the retrans queue */
	for (i = used_sacks - 1; i > 0; i--) {
		for (j = 0; j < i; j++) {
			if (after(sp[j].start_seq, sp[j + 1].start_seq)) {
				swap(sp[j], sp[j + 1]);

				/* Track where the first SACK block goes to */
				if (j == first_sack_index)
					first_sack_index = j + 1;
			}
		}
	}

	state->mss_now = tcp_current_mss(sk);
	skb = NULL;
	i = 0;

	if (!tp->sacked_out) {
		/* It's already past, so skip checking against it */
		cache = tp->recv_sack_cache + ARRAY_SIZE(tp->recv_sack_cache);
	} else {
		cache = tp->recv_sack_cache;
		/* Skip empty blocks in at head of the cache */
		while (tcp_sack_cache_ok(tp, cache) && !cache->start_seq &&
		       !cache->end_seq)
			cache++;
	}

	while (i < used_sacks) {
		u32 start_seq = sp[i].start_seq;
		u32 end_seq = sp[i].end_seq;
		bool dup_sack = (found_dup_sack && (i == first_sack_index));
		struct tcp_sack_block *next_dup = NULL;

		if (found_dup_sack && ((i + 1) == first_sack_index))
			next_dup = &sp[i + 1];

		/* Skip too early cached blocks */
		while (tcp_sack_cache_ok(tp, cache) &&
		       !before(start_seq, cache->end_seq))
			cache++;

		/* Can skip some work by looking recv_sack_cache? */
		if (tcp_sack_cache_ok(tp, cache) && !dup_sack &&
		    after(end_seq, cache->start_seq)) {

			/* Head todo? */
			if (before(start_seq, cache->start_seq)) {
				skb = tcp_sacktag_skip(skb, sk, start_seq);
				skb = tcp_sacktag_walk(skb, sk, next_dup,
						       state,
						       start_seq,
						       cache->start_seq,
						       dup_sack);
			}

			/* Rest of the block already fully processed? */
			if (!after(end_seq, cache->end_seq))
				goto advance_sp;

			skb = tcp_maybe_skipping_dsack(skb, sk, next_dup,
						       state,
						       cache->end_seq);

			/* ...tail remains todo... */
			if (tcp_highest_sack_seq(tp) == cache->end_seq) {
				/* ...but better entrypoint exists! */
				skb = tcp_highest_sack(sk);
				if (!skb)
					break;
				cache++;
				goto walk;
			}

			skb = tcp_sacktag_skip(skb, sk, cache->end_seq);
			/* Check overlap against next cached too (past this one already) */
			cache++;
			continue;
		}

		if (!before(start_seq, tcp_highest_sack_seq(tp))) {
			skb = tcp_highest_sack(sk);
			if (!skb)
				break;
		}
		skb = tcp_sacktag_skip(skb, sk, start_seq);

walk:
		skb = tcp_sacktag_walk(skb, sk, next_dup, state,
				       start_seq, end_seq, dup_sack);

advance_sp:
		i++;
	}

	/* Clear the head of the cache sack blocks so we can skip it next time */
	for (i = 0; i < ARRAY_SIZE(tp->recv_sack_cache) - used_sacks; i++) {
		tp->recv_sack_cache[i].start_seq = 0;
		tp->recv_sack_cache[i].end_seq = 0;
	}
	for (j = 0; j < used_sacks; j++)
		tp->recv_sack_cache[i++] = sp[j];

	if (inet_csk(sk)->icsk_ca_state != TCP_CA_Loss || tp->undo_marker)
		tcp_check_sack_reordering(sk, state->reord, 0);

	tcp_verify_left_out(tp);
out:

#if FASTRETRANS_DEBUG > 0
	WARN_ON((int)tp->sacked_out < 0);
	WARN_ON((int)tp->lost_out < 0);
	WARN_ON((int)tp->retrans_out < 0);
	WARN_ON((int)tcp_packets_in_flight(tp) < 0);
#endif
	return state->flag;
}

/* Limits sacked_out so that sum with lost_out isn't ever larger than
 * packets_out. Returns false if sacked_out adjustement wasn't necessary.
 */
static bool tcp_limit_reno_sacked(struct tcp_sock *tp)
{
	u32 holes;

	holes = max(tp->lost_out, 1U);
	holes = min(holes, tp->packets_out);

	if ((tp->sacked_out + holes) > tp->packets_out) {
		tp->sacked_out = tp->packets_out - holes;
		return true;
	}
	return false;
}

/* If we receive more dupacks than we expected counting segments
 * in assumption of absent reordering, interpret this as reordering.
 * The only another reason could be bug in receiver TCP.
 */
static void tcp_check_reno_reordering(struct sock *sk, const int addend)
{
	struct tcp_sock *tp = tcp_sk(sk);

	if (!tcp_limit_reno_sacked(tp))
		return;

	tp->reordering = min_t(u32, tp->packets_out + addend,
			       sock_net(sk)->ipv4.sysctl_tcp_max_reordering);
	tp->reord_seen++;
	NET_INC_STATS(sock_net(sk), LINUX_MIB_TCPRENOREORDER);
}

/* Emulate SACKs for SACKless connection: account for a new dupack. */

static void tcp_add_reno_sack(struct sock *sk, int num_dupack)
{
	if (num_dupack) {
		struct tcp_sock *tp = tcp_sk(sk);
		u32 prior_sacked = tp->sacked_out;
		s32 delivered;

		tp->sacked_out += num_dupack;
		tcp_check_reno_reordering(sk, 0);
		delivered = tp->sacked_out - prior_sacked;
		if (delivered > 0)
			tp->delivered += delivered;
		tcp_verify_left_out(tp);
	}
}

/* Account for ACK, ACKing some data in Reno Recovery phase. */

static void tcp_remove_reno_sacks(struct sock *sk, int acked)
{
	struct tcp_sock *tp = tcp_sk(sk);

	if (acked > 0) {
		/* One ACK acked hole. The rest eat duplicate ACKs. */
		tp->delivered += max_t(int, acked - tp->sacked_out, 1);
		if (acked - 1 >= tp->sacked_out)
			tp->sacked_out = 0;
		else
			tp->sacked_out -= acked - 1;
	}
	tcp_check_reno_reordering(sk, acked);
	tcp_verify_left_out(tp);
}

static inline void tcp_reset_reno_sack(struct tcp_sock *tp)
{
	tp->sacked_out = 0;
}

void tcp_clear_retrans(struct tcp_sock *tp)
{
	tp->retrans_out = 0;
	tp->lost_out = 0;
	tp->undo_marker = 0;
	tp->undo_retrans = -1;
	tp->sacked_out = 0;
}

static inline void tcp_init_undo(struct tcp_sock *tp)
{
	tp->undo_marker = tp->snd_una;
	/* Retransmission still in flight may cause DSACKs later. */
	tp->undo_retrans = tp->retrans_out ? : -1;
}

static bool tcp_is_rack(const struct sock *sk)
{
	return sock_net(sk)->ipv4.sysctl_tcp_recovery & TCP_RACK_LOSS_DETECTION;
}

/* If we detect SACK reneging, forget all SACK information
 * and reset tags completely, otherwise preserve SACKs. If receiver
 * dropped its ofo queue, we will know this due to reneging detection.
 */
static void tcp_timeout_mark_lost(struct sock *sk)
{
	struct tcp_sock *tp = tcp_sk(sk);
	struct sk_buff *skb, *head;
	bool is_reneg;			/* is receiver reneging on SACKs? */

	head = tcp_rtx_queue_head(sk);
	is_reneg = head && (TCP_SKB_CB(head)->sacked & TCPCB_SACKED_ACKED);
	if (is_reneg) {
		NET_INC_STATS(sock_net(sk), LINUX_MIB_TCPSACKRENEGING);
		tp->sacked_out = 0;
		/* Mark SACK reneging until we recover from this loss event. */
		tp->is_sack_reneg = 1;
	} else if (tcp_is_reno(tp)) {
		tcp_reset_reno_sack(tp);
	}

	skb = head;
	skb_rbtree_walk_from(skb) {
		if (is_reneg)
			TCP_SKB_CB(skb)->sacked &= ~TCPCB_SACKED_ACKED;
		else if (tcp_is_rack(sk) && skb != head &&
			 tcp_rack_skb_timeout(tp, skb, 0) > 0)
			continue; /* Don't mark recently sent ones lost yet */
		tcp_mark_skb_lost(sk, skb);
	}
	tcp_verify_left_out(tp);
	tcp_clear_all_retrans_hints(tp);
}

/* Enter Loss state. */
void tcp_enter_loss(struct sock *sk)
{
	const struct inet_connection_sock *icsk = inet_csk(sk);
	struct tcp_sock *tp = tcp_sk(sk);
	struct net *net = sock_net(sk);
	bool new_recovery = icsk->icsk_ca_state < TCP_CA_Recovery;

	tcp_timeout_mark_lost(sk);

	/* Reduce ssthresh if it has not yet been made inside this window. */
	if (icsk->icsk_ca_state <= TCP_CA_Disorder ||
	    !after(tp->high_seq, tp->snd_una) ||
	    (icsk->icsk_ca_state == TCP_CA_Loss && !icsk->icsk_retransmits)) {
		tp->prior_ssthresh = tcp_current_ssthresh(sk);
		tp->prior_cwnd = tp->snd_cwnd;
		tp->snd_ssthresh = icsk->icsk_ca_ops->ssthresh(sk);
		tcp_ca_event(sk, CA_EVENT_LOSS);
		tcp_init_undo(tp);
	}
	tp->snd_cwnd	   = tcp_packets_in_flight(tp) + 1;
	tp->snd_cwnd_cnt   = 0;
	tp->snd_cwnd_stamp = tcp_jiffies32;

	/* Timeout in disordered state after receiving substantial DUPACKs
	 * suggests that the degree of reordering is over-estimated.
	 */
	if (icsk->icsk_ca_state <= TCP_CA_Disorder &&
	    tp->sacked_out >= net->ipv4.sysctl_tcp_reordering)
		tp->reordering = min_t(unsigned int, tp->reordering,
				       net->ipv4.sysctl_tcp_reordering);
	tcp_set_ca_state(sk, TCP_CA_Loss);
	tp->high_seq = tp->snd_nxt;
	tcp_ecn_queue_cwr(tp);

	/* F-RTO RFC5682 sec 3.1 step 1: retransmit SND.UNA if no previous
	 * loss recovery is underway except recurring timeout(s) on
	 * the same SND.UNA (sec 3.2). Disable F-RTO on path MTU probing
	 */
	tp->frto = net->ipv4.sysctl_tcp_frto &&
		   (new_recovery || icsk->icsk_retransmits) &&
		   !inet_csk(sk)->icsk_mtup.probe_size;
}

/* If ACK arrived pointing to a remembered SACK, it means that our
 * remembered SACKs do not reflect real state of receiver i.e.
 * receiver _host_ is heavily congested (or buggy).
 *
 * To avoid big spurious retransmission bursts due to transient SACK
 * scoreboard oddities that look like reneging, we give the receiver a
 * little time (max(RTT/2, 10ms)) to send us some more ACKs that will
 * restore sanity to the SACK scoreboard. If the apparent reneging
 * persists until this RTO then we'll clear the SACK scoreboard.
 */
static bool tcp_check_sack_reneging(struct sock *sk, int flag)
{
	if (flag & FLAG_SACK_RENEGING) {
		struct tcp_sock *tp = tcp_sk(sk);
		unsigned long delay = max(usecs_to_jiffies(tp->srtt_us >> 4),
					  msecs_to_jiffies(10));

		inet_csk_reset_xmit_timer(sk, ICSK_TIME_RETRANS,
					  delay, TCP_RTO_MAX);
		return true;
	}
	return false;
}

/* Heurestics to calculate number of duplicate ACKs. There's no dupACKs
 * counter when SACK is enabled (without SACK, sacked_out is used for
 * that purpose).
 *
 * With reordering, holes may still be in flight, so RFC3517 recovery
 * uses pure sacked_out (total number of SACKed segments) even though
 * it violates the RFC that uses duplicate ACKs, often these are equal
 * but when e.g. out-of-window ACKs or packet duplication occurs,
 * they differ. Since neither occurs due to loss, TCP should really
 * ignore them.
 */
static inline int tcp_dupack_heuristics(const struct tcp_sock *tp)
{
	return tp->sacked_out + 1;
}

/* Linux NewReno/SACK/ECN state machine.
 * --------------------------------------
 *
 * "Open"	Normal state, no dubious events, fast path.
 * "Disorder"   In all the respects it is "Open",
 *		but requires a bit more attention. It is entered when
 *		we see some SACKs or dupacks. It is split of "Open"
 *		mainly to move some processing from fast path to slow one.
 * "CWR"	CWND was reduced due to some Congestion Notification event.
 *		It can be ECN, ICMP source quench, local device congestion.
 * "Recovery"	CWND was reduced, we are fast-retransmitting.
 * "Loss"	CWND was reduced due to RTO timeout or SACK reneging.
 *
 * tcp_fastretrans_alert() is entered:
 * - each incoming ACK, if state is not "Open"
 * - when arrived ACK is unusual, namely:
 *	* SACK
 *	* Duplicate ACK.
 *	* ECN ECE.
 *
 * Counting packets in flight is pretty simple.
 *
 *	in_flight = packets_out - left_out + retrans_out
 *
 *	packets_out is SND.NXT-SND.UNA counted in packets.
 *
 *	retrans_out is number of retransmitted segments.
 *
 *	left_out is number of segments left network, but not ACKed yet.
 *
 *		left_out = sacked_out + lost_out
 *
 *     sacked_out: Packets, which arrived to receiver out of order
 *		   and hence not ACKed. With SACKs this number is simply
 *		   amount of SACKed data. Even without SACKs
 *		   it is easy to give pretty reliable estimate of this number,
 *		   counting duplicate ACKs.
 *
 *       lost_out: Packets lost by network. TCP has no explicit
 *		   "loss notification" feedback from network (for now).
 *		   It means that this number can be only _guessed_.
 *		   Actually, it is the heuristics to predict lossage that
 *		   distinguishes different algorithms.
 *
 *	F.e. after RTO, when all the queue is considered as lost,
 *	lost_out = packets_out and in_flight = retrans_out.
 *
 *		Essentially, we have now a few algorithms detecting
 *		lost packets.
 *
 *		If the receiver supports SACK:
 *
 *		RFC6675/3517: It is the conventional algorithm. A packet is
 *		considered lost if the number of higher sequence packets
 *		SACKed is greater than or equal the DUPACK thoreshold
 *		(reordering). This is implemented in tcp_mark_head_lost and
 *		tcp_update_scoreboard.
 *
 *		RACK (draft-ietf-tcpm-rack-01): it is a newer algorithm
 *		(2017-) that checks timing instead of counting DUPACKs.
 *		Essentially a packet is considered lost if it's not S/ACKed
 *		after RTT + reordering_window, where both metrics are
 *		dynamically measured and adjusted. This is implemented in
 *		tcp_rack_mark_lost.
 *
 *		If the receiver does not support SACK:
 *
 *		NewReno (RFC6582): in Recovery we assume that one segment
 *		is lost (classic Reno). While we are in Recovery and
 *		a partial ACK arrives, we assume that one more packet
 *		is lost (NewReno). This heuristics are the same in NewReno
 *		and SACK.
 *
 * Really tricky (and requiring careful tuning) part of algorithm
 * is hidden in functions tcp_time_to_recover() and tcp_xmit_retransmit_queue().
 * The first determines the moment _when_ we should reduce CWND and,
 * hence, slow down forward transmission. In fact, it determines the moment
 * when we decide that hole is caused by loss, rather than by a reorder.
 *
 * tcp_xmit_retransmit_queue() decides, _what_ we should retransmit to fill
 * holes, caused by lost packets.
 *
 * And the most logically complicated part of algorithm is undo
 * heuristics. We detect false retransmits due to both too early
 * fast retransmit (reordering) and underestimated RTO, analyzing
 * timestamps and D-SACKs. When we detect that some segments were
 * retransmitted by mistake and CWND reduction was wrong, we undo
 * window reduction and abort recovery phase. This logic is hidden
 * inside several functions named tcp_try_undo_<something>.
 */

/* This function decides, when we should leave Disordered state
 * and enter Recovery phase, reducing congestion window.
 *
 * Main question: may we further continue forward transmission
 * with the same cwnd?
 */
static bool tcp_time_to_recover(struct sock *sk, int flag)
{
	struct tcp_sock *tp = tcp_sk(sk);

	/* Trick#1: The loss is proven. */
	if (tp->lost_out)
		return true;

	/* Not-A-Trick#2 : Classic rule... */
	if (!tcp_is_rack(sk) && tcp_dupack_heuristics(tp) > tp->reordering)
		return true;

	return false;
}

/* Detect loss in event "A" above by marking head of queue up as lost.
 * For non-SACK(Reno) senders, the first "packets" number of segments
 * are considered lost. For RFC3517 SACK, a segment is considered lost if it
 * has at least tp->reordering SACKed seqments above it; "packets" refers to
 * the maximum SACKed segments to pass before reaching this limit.
 */
static void tcp_mark_head_lost(struct sock *sk, int packets, int mark_head)
{
	struct tcp_sock *tp = tcp_sk(sk);
	struct sk_buff *skb;
	int cnt, oldcnt, lost;
	unsigned int mss;
	/* Use SACK to deduce losses of new sequences sent during recovery */
	const u32 loss_high = tcp_is_sack(tp) ?  tp->snd_nxt : tp->high_seq;

	WARN_ON(packets > tp->packets_out);
	skb = tp->lost_skb_hint;
	if (skb) {
		/* Head already handled? */
		if (mark_head && after(TCP_SKB_CB(skb)->seq, tp->snd_una))
			return;
		cnt = tp->lost_cnt_hint;
	} else {
		skb = tcp_rtx_queue_head(sk);
		cnt = 0;
	}

	skb_rbtree_walk_from(skb) {
		/* TODO: do this better */
		/* this is not the most efficient way to do this... */
		tp->lost_skb_hint = skb;
		tp->lost_cnt_hint = cnt;

		if (after(TCP_SKB_CB(skb)->end_seq, loss_high))
			break;

		oldcnt = cnt;
		if (tcp_is_reno(tp) ||
		    (TCP_SKB_CB(skb)->sacked & TCPCB_SACKED_ACKED))
			cnt += tcp_skb_pcount(skb);

		if (cnt > packets) {
			if (tcp_is_sack(tp) ||
			    (TCP_SKB_CB(skb)->sacked & TCPCB_SACKED_ACKED) ||
			    (oldcnt >= packets))
				break;

			mss = tcp_skb_mss(skb);
			/* If needed, chop off the prefix to mark as lost. */
			lost = (packets - oldcnt) * mss;
			if (lost < skb->len &&
			    tcp_fragment(sk, TCP_FRAG_IN_RTX_QUEUE, skb,
					 lost, mss, GFP_ATOMIC) < 0)
				break;
			cnt = packets;
		}

		tcp_skb_mark_lost(tp, skb);

		if (mark_head)
			break;
	}
	tcp_verify_left_out(tp);
}

/* Account newly detected lost packet(s) */

static void tcp_update_scoreboard(struct sock *sk, int fast_rexmit)
{
	struct tcp_sock *tp = tcp_sk(sk);

	if (tcp_is_sack(tp)) {
		int sacked_upto = tp->sacked_out - tp->reordering;
		if (sacked_upto >= 0)
			tcp_mark_head_lost(sk, sacked_upto, 0);
		else if (fast_rexmit)
			tcp_mark_head_lost(sk, 1, 1);
	}
}

static bool tcp_tsopt_ecr_before(const struct tcp_sock *tp, u32 when)
{
	return tp->rx_opt.saw_tstamp && tp->rx_opt.rcv_tsecr &&
	       before(tp->rx_opt.rcv_tsecr, when);
}

/* skb is spurious retransmitted if the returned timestamp echo
 * reply is prior to the skb transmission time
 */
static bool tcp_skb_spurious_retrans(const struct tcp_sock *tp,
				     const struct sk_buff *skb)
{
	return (TCP_SKB_CB(skb)->sacked & TCPCB_RETRANS) &&
	       tcp_tsopt_ecr_before(tp, tcp_skb_timestamp(skb));
}

/* Nothing was retransmitted or returned timestamp is less
 * than timestamp of the first retransmission.
 */
static inline bool tcp_packet_delayed(const struct tcp_sock *tp)
{
	return tp->retrans_stamp &&
	       tcp_tsopt_ecr_before(tp, tp->retrans_stamp);
}

/* Undo procedures. */

/* We can clear retrans_stamp when there are no retransmissions in the
 * window. It would seem that it is trivially available for us in
 * tp->retrans_out, however, that kind of assumptions doesn't consider
 * what will happen if errors occur when sending retransmission for the
 * second time. ...It could the that such segment has only
 * TCPCB_EVER_RETRANS set at the present time. It seems that checking
 * the head skb is enough except for some reneging corner cases that
 * are not worth the effort.
 *
 * Main reason for all this complexity is the fact that connection dying
 * time now depends on the validity of the retrans_stamp, in particular,
 * that successive retransmissions of a segment must not advance
 * retrans_stamp under any conditions.
 */
static bool tcp_any_retrans_done(const struct sock *sk)
{
	const struct tcp_sock *tp = tcp_sk(sk);
	struct sk_buff *skb;

	if (tp->retrans_out)
		return true;

	skb = tcp_rtx_queue_head(sk);
	if (unlikely(skb && TCP_SKB_CB(skb)->sacked & TCPCB_EVER_RETRANS))
		return true;

	return false;
}

static void DBGUNDO(struct sock *sk, const char *msg)
{
#if FASTRETRANS_DEBUG > 1
	struct tcp_sock *tp = tcp_sk(sk);
	struct inet_sock *inet = inet_sk(sk);

	if (sk->sk_family == AF_INET) {
		pr_debug("Undo %s %pI4/%u c%u l%u ss%u/%u p%u\n",
			 msg,
			 &inet->inet_daddr, ntohs(inet->inet_dport),
			 tp->snd_cwnd, tcp_left_out(tp),
			 tp->snd_ssthresh, tp->prior_ssthresh,
			 tp->packets_out);
	}
#if IS_ENABLED(CONFIG_IPV6)
	else if (sk->sk_family == AF_INET6) {
		pr_debug("Undo %s %pI6/%u c%u l%u ss%u/%u p%u\n",
			 msg,
			 &sk->sk_v6_daddr, ntohs(inet->inet_dport),
			 tp->snd_cwnd, tcp_left_out(tp),
			 tp->snd_ssthresh, tp->prior_ssthresh,
			 tp->packets_out);
	}
#endif
#endif
}

static void tcp_undo_cwnd_reduction(struct sock *sk, bool unmark_loss)
{
	struct tcp_sock *tp = tcp_sk(sk);

	if (unmark_loss) {
		struct sk_buff *skb;

		skb_rbtree_walk(skb, &sk->tcp_rtx_queue) {
			TCP_SKB_CB(skb)->sacked &= ~TCPCB_LOST;
		}
		tp->lost_out = 0;
		tcp_clear_all_retrans_hints(tp);
	}

	if (tp->prior_ssthresh) {
		const struct inet_connection_sock *icsk = inet_csk(sk);

		tp->snd_cwnd = icsk->icsk_ca_ops->undo_cwnd(sk);

		if (tp->prior_ssthresh > tp->snd_ssthresh) {
			tp->snd_ssthresh = tp->prior_ssthresh;
			tcp_ecn_withdraw_cwr(tp);
		}
	}
	tp->snd_cwnd_stamp = tcp_jiffies32;
	tp->undo_marker = 0;
	tp->rack.advanced = 1; /* Force RACK to re-exam losses */
}

static inline bool tcp_may_undo(const struct tcp_sock *tp)
{
	return tp->undo_marker && (!tp->undo_retrans || tcp_packet_delayed(tp));
}

/* People celebrate: "We love our President!" */
static bool tcp_try_undo_recovery(struct sock *sk)
{
	struct tcp_sock *tp = tcp_sk(sk);

	if (tcp_may_undo(tp)) {
		int mib_idx;

		/* Happy end! We did not retransmit anything
		 * or our original transmission succeeded.
		 */
		DBGUNDO(sk, inet_csk(sk)->icsk_ca_state == TCP_CA_Loss ? "loss" : "retrans");
		tcp_undo_cwnd_reduction(sk, false);
		if (inet_csk(sk)->icsk_ca_state == TCP_CA_Loss)
			mib_idx = LINUX_MIB_TCPLOSSUNDO;
		else
			mib_idx = LINUX_MIB_TCPFULLUNDO;

		NET_INC_STATS(sock_net(sk), mib_idx);
	} else if (tp->rack.reo_wnd_persist) {
		tp->rack.reo_wnd_persist--;
	}
	if (tp->snd_una == tp->high_seq && tcp_is_reno(tp)) {
		/* Hold old state until something *above* high_seq
		 * is ACKed. For Reno it is MUST to prevent false
		 * fast retransmits (RFC2582). SACK TCP is safe. */
		if (!tcp_any_retrans_done(sk))
			tp->retrans_stamp = 0;
		return true;
	}
	tcp_set_ca_state(sk, TCP_CA_Open);
	tp->is_sack_reneg = 0;
	return false;
}

/* Try to undo cwnd reduction, because D-SACKs acked all retransmitted data */
static bool tcp_try_undo_dsack(struct sock *sk)
{
	struct tcp_sock *tp = tcp_sk(sk);

	if (tp->undo_marker && !tp->undo_retrans) {
		tp->rack.reo_wnd_persist = min(TCP_RACK_RECOVERY_THRESH,
					       tp->rack.reo_wnd_persist + 1);
		DBGUNDO(sk, "D-SACK");
		tcp_undo_cwnd_reduction(sk, false);
		NET_INC_STATS(sock_net(sk), LINUX_MIB_TCPDSACKUNDO);
		return true;
	}
	return false;
}

/* Undo during loss recovery after partial ACK or using F-RTO. */
static bool tcp_try_undo_loss(struct sock *sk, bool frto_undo)
{
	struct tcp_sock *tp = tcp_sk(sk);

	if (frto_undo || tcp_may_undo(tp)) {
		tcp_undo_cwnd_reduction(sk, true);

		DBGUNDO(sk, "partial loss");
		NET_INC_STATS(sock_net(sk), LINUX_MIB_TCPLOSSUNDO);
		if (frto_undo)
			NET_INC_STATS(sock_net(sk),
					LINUX_MIB_TCPSPURIOUSRTOS);
		inet_csk(sk)->icsk_retransmits = 0;
		if (frto_undo || tcp_is_sack(tp)) {
			tcp_set_ca_state(sk, TCP_CA_Open);
			tp->is_sack_reneg = 0;
		}
		return true;
	}
	return false;
}

/* The cwnd reduction in CWR and Recovery uses the PRR algorithm in RFC 6937.
 * It computes the number of packets to send (sndcnt) based on packets newly
 * delivered:
 *   1) If the packets in flight is larger than ssthresh, PRR spreads the
 *	cwnd reductions across a full RTT.
 *   2) Otherwise PRR uses packet conservation to send as much as delivered.
 *      But when the retransmits are acked without further losses, PRR
 *      slow starts cwnd up to ssthresh to speed up the recovery.
 */
static void tcp_init_cwnd_reduction(struct sock *sk)
{
	struct tcp_sock *tp = tcp_sk(sk);

	tp->high_seq = tp->snd_nxt;
	tp->tlp_high_seq = 0;
	tp->snd_cwnd_cnt = 0;
	tp->prior_cwnd = tp->snd_cwnd;
	tp->prr_delivered = 0;
	tp->prr_out = 0;
	tp->snd_ssthresh = inet_csk(sk)->icsk_ca_ops->ssthresh(sk);
	tcp_ecn_queue_cwr(tp);
}

void tcp_cwnd_reduction(struct sock *sk, int newly_acked_sacked, int flag)
{
	struct tcp_sock *tp = tcp_sk(sk);
	int sndcnt = 0;
	int delta = tp->snd_ssthresh - tcp_packets_in_flight(tp);

	if (newly_acked_sacked <= 0 || WARN_ON_ONCE(!tp->prior_cwnd))
		return;

	tp->prr_delivered += newly_acked_sacked;
	if (delta < 0) {
		u64 dividend = (u64)tp->snd_ssthresh * tp->prr_delivered +
			       tp->prior_cwnd - 1;
		sndcnt = div_u64(dividend, tp->prior_cwnd) - tp->prr_out;
	} else if ((flag & (FLAG_RETRANS_DATA_ACKED | FLAG_LOST_RETRANS)) ==
		   FLAG_RETRANS_DATA_ACKED) {
		sndcnt = min_t(int, delta,
			       max_t(int, tp->prr_delivered - tp->prr_out,
				     newly_acked_sacked) + 1);
	} else {
		sndcnt = min(delta, newly_acked_sacked);
	}
	/* Force a fast retransmit upon entering fast recovery */
	sndcnt = max(sndcnt, (tp->prr_out ? 0 : 1));
	tp->snd_cwnd = tcp_packets_in_flight(tp) + sndcnt;
}

static inline void tcp_end_cwnd_reduction(struct sock *sk)
{
	struct tcp_sock *tp = tcp_sk(sk);

	if (inet_csk(sk)->icsk_ca_ops->cong_control)
		return;

	/* Reset cwnd to ssthresh in CWR or Recovery (unless it's undone) */
	if (tp->snd_ssthresh < TCP_INFINITE_SSTHRESH &&
	    (inet_csk(sk)->icsk_ca_state == TCP_CA_CWR || tp->undo_marker)) {
		tp->snd_cwnd = tp->snd_ssthresh;
		tp->snd_cwnd_stamp = tcp_jiffies32;
	}
	tcp_ca_event(sk, CA_EVENT_COMPLETE_CWR);
}

/* Enter CWR state. Disable cwnd undo since congestion is proven with ECN */
void tcp_enter_cwr(struct sock *sk)
{
	struct tcp_sock *tp = tcp_sk(sk);

	tp->prior_ssthresh = 0;
	if (inet_csk(sk)->icsk_ca_state < TCP_CA_CWR) {
		tp->undo_marker = 0;
		tcp_init_cwnd_reduction(sk);
		tcp_set_ca_state(sk, TCP_CA_CWR);
	}
}
EXPORT_SYMBOL(tcp_enter_cwr);

static void tcp_try_keep_open(struct sock *sk)
{
	struct tcp_sock *tp = tcp_sk(sk);
	int state = TCP_CA_Open;

	if (tcp_left_out(tp) || tcp_any_retrans_done(sk))
		state = TCP_CA_Disorder;

	if (inet_csk(sk)->icsk_ca_state != state) {
		tcp_set_ca_state(sk, state);
		tp->high_seq = tp->snd_nxt;
	}
}

static void tcp_try_to_open(struct sock *sk, int flag)
{
	struct tcp_sock *tp = tcp_sk(sk);

	tcp_verify_left_out(tp);

	if (!tcp_any_retrans_done(sk))
		tp->retrans_stamp = 0;

	if (flag & FLAG_ECE)
		tcp_enter_cwr(sk);

	if (inet_csk(sk)->icsk_ca_state != TCP_CA_CWR) {
		tcp_try_keep_open(sk);
	}
}

static void tcp_mtup_probe_failed(struct sock *sk)
{
	struct inet_connection_sock *icsk = inet_csk(sk);

	icsk->icsk_mtup.search_high = icsk->icsk_mtup.probe_size - 1;
	icsk->icsk_mtup.probe_size = 0;
	NET_INC_STATS(sock_net(sk), LINUX_MIB_TCPMTUPFAIL);
}

static void tcp_mtup_probe_success(struct sock *sk)
{
	struct tcp_sock *tp = tcp_sk(sk);
	struct inet_connection_sock *icsk = inet_csk(sk);

	/* FIXME: breaks with very large cwnd */
	tp->prior_ssthresh = tcp_current_ssthresh(sk);
	tp->snd_cwnd = tp->snd_cwnd *
		       tcp_mss_to_mtu(sk, tp->mss_cache) /
		       icsk->icsk_mtup.probe_size;
	tp->snd_cwnd_cnt = 0;
	tp->snd_cwnd_stamp = tcp_jiffies32;
	tp->snd_ssthresh = tcp_current_ssthresh(sk);

	icsk->icsk_mtup.search_low = icsk->icsk_mtup.probe_size;
	icsk->icsk_mtup.probe_size = 0;
	tcp_sync_mss(sk, icsk->icsk_pmtu_cookie);
	NET_INC_STATS(sock_net(sk), LINUX_MIB_TCPMTUPSUCCESS);
}

/* Do a simple retransmit without using the backoff mechanisms in
 * tcp_timer. This is used for path mtu discovery.
 * The socket is already locked here.
 */
void tcp_simple_retransmit(struct sock *sk)
{
	const struct inet_connection_sock *icsk = inet_csk(sk);
	struct tcp_sock *tp = tcp_sk(sk);
	struct sk_buff *skb;
	unsigned int mss = tcp_current_mss(sk);

	skb_rbtree_walk(skb, &sk->tcp_rtx_queue) {
		if (tcp_skb_seglen(skb) > mss &&
		    !(TCP_SKB_CB(skb)->sacked & TCPCB_SACKED_ACKED)) {
			if (TCP_SKB_CB(skb)->sacked & TCPCB_SACKED_RETRANS) {
				TCP_SKB_CB(skb)->sacked &= ~TCPCB_SACKED_RETRANS;
				tp->retrans_out -= tcp_skb_pcount(skb);
			}
			tcp_skb_mark_lost_uncond_verify(tp, skb);
		}
	}

	tcp_clear_retrans_hints_partial(tp);

	if (!tp->lost_out)
		return;

	if (tcp_is_reno(tp))
		tcp_limit_reno_sacked(tp);

	tcp_verify_left_out(tp);

	/* Don't muck with the congestion window here.
	 * Reason is that we do not increase amount of _data_
	 * in network, but units changed and effective
	 * cwnd/ssthresh really reduced now.
	 */
	if (icsk->icsk_ca_state != TCP_CA_Loss) {
		tp->high_seq = tp->snd_nxt;
		tp->snd_ssthresh = tcp_current_ssthresh(sk);
		tp->prior_ssthresh = 0;
		tp->undo_marker = 0;
		tcp_set_ca_state(sk, TCP_CA_Loss);
	}
	tcp_xmit_retransmit_queue(sk);
}
EXPORT_SYMBOL(tcp_simple_retransmit);

void tcp_enter_recovery(struct sock *sk, bool ece_ack)
{
	struct tcp_sock *tp = tcp_sk(sk);
	int mib_idx;

	if (tcp_is_reno(tp))
		mib_idx = LINUX_MIB_TCPRENORECOVERY;
	else
		mib_idx = LINUX_MIB_TCPSACKRECOVERY;

	NET_INC_STATS(sock_net(sk), mib_idx);

	tp->prior_ssthresh = 0;
	tcp_init_undo(tp);

	if (!tcp_in_cwnd_reduction(sk)) {
		if (!ece_ack)
			tp->prior_ssthresh = tcp_current_ssthresh(sk);
		tcp_init_cwnd_reduction(sk);
	}
	tcp_set_ca_state(sk, TCP_CA_Recovery);
}

/* Process an ACK in CA_Loss state. Move to CA_Open if lost data are
 * recovered or spurious. Otherwise retransmits more on partial ACKs.
 */
static void tcp_process_loss(struct sock *sk, int flag, int num_dupack,
			     int *rexmit)
{
	struct tcp_sock *tp = tcp_sk(sk);
	bool recovered = !before(tp->snd_una, tp->high_seq);

	if ((flag & FLAG_SND_UNA_ADVANCED || rcu_access_pointer(tp->fastopen_rsk)) &&
	    tcp_try_undo_loss(sk, false))
		return;

	if (tp->frto) { /* F-RTO RFC5682 sec 3.1 (sack enhanced version). */
		/* Step 3.b. A timeout is spurious if not all data are
		 * lost, i.e., never-retransmitted data are (s)acked.
		 */
		if ((flag & FLAG_ORIG_SACK_ACKED) &&
		    tcp_try_undo_loss(sk, true))
			return;

		if (after(tp->snd_nxt, tp->high_seq)) {
			if (flag & FLAG_DATA_SACKED || num_dupack)
				tp->frto = 0; /* Step 3.a. loss was real */
		} else if (flag & FLAG_SND_UNA_ADVANCED && !recovered) {
			tp->high_seq = tp->snd_nxt;
			/* Step 2.b. Try send new data (but deferred until cwnd
			 * is updated in tcp_ack()). Otherwise fall back to
			 * the conventional recovery.
			 */
			if (!tcp_write_queue_empty(sk) &&
			    after(tcp_wnd_end(tp), tp->snd_nxt)) {
				*rexmit = REXMIT_NEW;
				return;
			}
			tp->frto = 0;
		}
	}

	if (recovered) {
		/* F-RTO RFC5682 sec 3.1 step 2.a and 1st part of step 3.a */
		tcp_try_undo_recovery(sk);
		return;
	}
	if (tcp_is_reno(tp)) {
		/* A Reno DUPACK means new data in F-RTO step 2.b above are
		 * delivered. Lower inflight to clock out (re)tranmissions.
		 */
		if (after(tp->snd_nxt, tp->high_seq) && num_dupack)
			tcp_add_reno_sack(sk, num_dupack);
		else if (flag & FLAG_SND_UNA_ADVANCED)
			tcp_reset_reno_sack(tp);
	}
	*rexmit = REXMIT_LOST;
}

/* Undo during fast recovery after partial ACK. */
static bool tcp_try_undo_partial(struct sock *sk, u32 prior_snd_una)
{
	struct tcp_sock *tp = tcp_sk(sk);

	if (tp->undo_marker && tcp_packet_delayed(tp)) {
		/* Plain luck! Hole if filled with delayed
		 * packet, rather than with a retransmit. Check reordering.
		 */
		tcp_check_sack_reordering(sk, prior_snd_una, 1);

		/* We are getting evidence that the reordering degree is higher
		 * than we realized. If there are no retransmits out then we
		 * can undo. Otherwise we clock out new packets but do not
		 * mark more packets lost or retransmit more.
		 */
		if (tp->retrans_out)
			return true;

		if (!tcp_any_retrans_done(sk))
			tp->retrans_stamp = 0;

		DBGUNDO(sk, "partial recovery");
		tcp_undo_cwnd_reduction(sk, true);
		NET_INC_STATS(sock_net(sk), LINUX_MIB_TCPPARTIALUNDO);
		tcp_try_keep_open(sk);
		return true;
	}
	return false;
}

static void tcp_identify_packet_loss(struct sock *sk, int *ack_flag)
{
	struct tcp_sock *tp = tcp_sk(sk);

	if (tcp_rtx_queue_empty(sk))
		return;

	if (unlikely(tcp_is_reno(tp))) {
		tcp_newreno_mark_lost(sk, *ack_flag & FLAG_SND_UNA_ADVANCED);
	} else if (tcp_is_rack(sk)) {
		u32 prior_retrans = tp->retrans_out;

		tcp_rack_mark_lost(sk);
		if (prior_retrans > tp->retrans_out)
			*ack_flag |= FLAG_LOST_RETRANS;
	}
}

static bool tcp_force_fast_retransmit(struct sock *sk)
{
	struct tcp_sock *tp = tcp_sk(sk);

	return after(tcp_highest_sack_seq(tp),
		     tp->snd_una + tp->reordering * tp->mss_cache);
}

/* Process an event, which can update packets-in-flight not trivially.
 * Main goal of this function is to calculate new estimate for left_out,
 * taking into account both packets sitting in receiver's buffer and
 * packets lost by network.
 *
 * Besides that it updates the congestion state when packet loss or ECN
 * is detected. But it does not reduce the cwnd, it is done by the
 * congestion control later.
 *
 * It does _not_ decide what to send, it is made in function
 * tcp_xmit_retransmit_queue().
 */
static void tcp_fastretrans_alert(struct sock *sk, const u32 prior_snd_una,
				  int num_dupack, int *ack_flag, int *rexmit)
{
	struct inet_connection_sock *icsk = inet_csk(sk);
	struct tcp_sock *tp = tcp_sk(sk);
	int fast_rexmit = 0, flag = *ack_flag;
	bool do_lost = num_dupack || ((flag & FLAG_DATA_SACKED) &&
				      tcp_force_fast_retransmit(sk));

	if (!tp->packets_out && tp->sacked_out)
		tp->sacked_out = 0;

	/* Now state machine starts.
	 * A. ECE, hence prohibit cwnd undoing, the reduction is required. */
	if (flag & FLAG_ECE)
		tp->prior_ssthresh = 0;

	/* B. In all the states check for reneging SACKs. */
	if (tcp_check_sack_reneging(sk, flag))
		return;

	/* C. Check consistency of the current state. */
	tcp_verify_left_out(tp);

	/* D. Check state exit conditions. State can be terminated
	 *    when high_seq is ACKed. */
	if (icsk->icsk_ca_state == TCP_CA_Open) {
		WARN_ON(tp->retrans_out != 0);
		tp->retrans_stamp = 0;
	} else if (!before(tp->snd_una, tp->high_seq)) {
		switch (icsk->icsk_ca_state) {
		case TCP_CA_CWR:
			/* CWR is to be held something *above* high_seq
			 * is ACKed for CWR bit to reach receiver. */
			if (tp->snd_una != tp->high_seq) {
				tcp_end_cwnd_reduction(sk);
				tcp_set_ca_state(sk, TCP_CA_Open);
			}
			break;

		case TCP_CA_Recovery:
			if (tcp_is_reno(tp))
				tcp_reset_reno_sack(tp);
			if (tcp_try_undo_recovery(sk))
				return;
			tcp_end_cwnd_reduction(sk);
			break;
		}
	}

	/* E. Process state. */
	switch (icsk->icsk_ca_state) {
	case TCP_CA_Recovery:
		if (!(flag & FLAG_SND_UNA_ADVANCED)) {
			if (tcp_is_reno(tp))
				tcp_add_reno_sack(sk, num_dupack);
		} else {
			if (tcp_try_undo_partial(sk, prior_snd_una))
				return;
			/* Partial ACK arrived. Force fast retransmit. */
			do_lost = tcp_is_reno(tp) ||
				  tcp_force_fast_retransmit(sk);
		}
		if (tcp_try_undo_dsack(sk)) {
			tcp_try_keep_open(sk);
			return;
		}
		tcp_identify_packet_loss(sk, ack_flag);
		break;
	case TCP_CA_Loss:
		tcp_process_loss(sk, flag, num_dupack, rexmit);
		tcp_identify_packet_loss(sk, ack_flag);
		if (!(icsk->icsk_ca_state == TCP_CA_Open ||
		      (*ack_flag & FLAG_LOST_RETRANS)))
			return;
		/* Change state if cwnd is undone or retransmits are lost */
		/* fall through */
	default:
		if (tcp_is_reno(tp)) {
			if (flag & FLAG_SND_UNA_ADVANCED)
				tcp_reset_reno_sack(tp);
			tcp_add_reno_sack(sk, num_dupack);
		}

		if (icsk->icsk_ca_state <= TCP_CA_Disorder)
			tcp_try_undo_dsack(sk);

		tcp_identify_packet_loss(sk, ack_flag);
		if (!tcp_time_to_recover(sk, flag)) {
			tcp_try_to_open(sk, flag);
			return;
		}

		/* MTU probe failure: don't reduce cwnd */
		if (icsk->icsk_ca_state < TCP_CA_CWR &&
		    icsk->icsk_mtup.probe_size &&
		    tp->snd_una == tp->mtu_probe.probe_seq_start) {
			tcp_mtup_probe_failed(sk);
			/* Restores the reduction we did in tcp_mtup_probe() */
			tp->snd_cwnd++;
			tcp_simple_retransmit(sk);
			return;
		}

		/* Otherwise enter Recovery state */
		tcp_enter_recovery(sk, (flag & FLAG_ECE));
		fast_rexmit = 1;
	}

	if (!tcp_is_rack(sk) && do_lost)
		tcp_update_scoreboard(sk, fast_rexmit);
	*rexmit = REXMIT_LOST;
}

static void tcp_update_rtt_min(struct sock *sk, u32 rtt_us, const int flag)
{
	u32 wlen = sock_net(sk)->ipv4.sysctl_tcp_min_rtt_wlen * HZ;
	struct tcp_sock *tp = tcp_sk(sk);

	if ((flag & FLAG_ACK_MAYBE_DELAYED) && rtt_us > tcp_min_rtt(tp)) {
		/* If the remote keeps returning delayed ACKs, eventually
		 * the min filter would pick it up and overestimate the
		 * prop. delay when it expires. Skip suspected delayed ACKs.
		 */
		return;
	}
	minmax_running_min(&tp->rtt_min, wlen, tcp_jiffies32,
			   rtt_us ? : jiffies_to_usecs(1));
}

static bool tcp_ack_update_rtt(struct sock *sk, const int flag,
			       long seq_rtt_us, long sack_rtt_us,
			       long ca_rtt_us, struct rate_sample *rs)
{
	const struct tcp_sock *tp = tcp_sk(sk);

	/* Prefer RTT measured from ACK's timing to TS-ECR. This is because
	 * broken middle-boxes or peers may corrupt TS-ECR fields. But
	 * Karn's algorithm forbids taking RTT if some retransmitted data
	 * is acked (RFC6298).
	 */
	if (seq_rtt_us < 0)
		seq_rtt_us = sack_rtt_us;

	/* RTTM Rule: A TSecr value received in a segment is used to
	 * update the averaged RTT measurement only if the segment
	 * acknowledges some new data, i.e., only if it advances the
	 * left edge of the send window.
	 * See draft-ietf-tcplw-high-performance-00, section 3.3.
	 */
	if (seq_rtt_us < 0 && tp->rx_opt.saw_tstamp && tp->rx_opt.rcv_tsecr &&
	    flag & FLAG_ACKED) {
		u32 delta = tcp_time_stamp(tp) - tp->rx_opt.rcv_tsecr;

		if (likely(delta < INT_MAX / (USEC_PER_SEC / TCP_TS_HZ))) {
			seq_rtt_us = delta * (USEC_PER_SEC / TCP_TS_HZ);
			ca_rtt_us = seq_rtt_us;
		}
	}
	rs->rtt_us = ca_rtt_us; /* RTT of last (S)ACKed packet (or -1) */
	if (seq_rtt_us < 0)
		return false;

	/* ca_rtt_us >= 0 is counting on the invariant that ca_rtt_us is
	 * always taken together with ACK, SACK, or TS-opts. Any negative
	 * values will be skipped with the seq_rtt_us < 0 check above.
	 */
	tcp_update_rtt_min(sk, ca_rtt_us, flag);
	tcp_rtt_estimator(sk, seq_rtt_us);
	tcp_set_rto(sk);

	/* RFC6298: only reset backoff on valid RTT measurement. */
	inet_csk(sk)->icsk_backoff = 0;
	return true;
}

/* Compute time elapsed between (last) SYNACK and the ACK completing 3WHS. */
void tcp_synack_rtt_meas(struct sock *sk, struct request_sock *req)
{
	struct rate_sample rs;
	long rtt_us = -1L;

	if (req && !req->num_retrans && tcp_rsk(req)->snt_synack)
		rtt_us = tcp_stamp_us_delta(tcp_clock_us(), tcp_rsk(req)->snt_synack);

	tcp_ack_update_rtt(sk, FLAG_SYN_ACKED, rtt_us, -1L, rtt_us, &rs);
}


static void tcp_cong_avoid(struct sock *sk, u32 ack, u32 acked)
{
	const struct inet_connection_sock *icsk = inet_csk(sk);

	icsk->icsk_ca_ops->cong_avoid(sk, ack, acked);
	tcp_sk(sk)->snd_cwnd_stamp = tcp_jiffies32;
}

/* Restart timer after forward progress on connection.
 * RFC2988 recommends to restart timer to now+rto.
 */
void tcp_rearm_rto(struct sock *sk)
{
	const struct inet_connection_sock *icsk = inet_csk(sk);
	struct tcp_sock *tp = tcp_sk(sk);

	/* If the retrans timer is currently being used by Fast Open
	 * for SYN-ACK retrans purpose, stay put.
	 */
	if (rcu_access_pointer(tp->fastopen_rsk))
		return;

	if (!tp->packets_out) {
		inet_csk_clear_xmit_timer(sk, ICSK_TIME_RETRANS);
	} else {
		u32 rto = inet_csk(sk)->icsk_rto;
		/* Offset the time elapsed after installing regular RTO */
		if (icsk->icsk_pending == ICSK_TIME_REO_TIMEOUT ||
		    icsk->icsk_pending == ICSK_TIME_LOSS_PROBE) {
			s64 delta_us = tcp_rto_delta_us(sk);
			/* delta_us may not be positive if the socket is locked
			 * when the retrans timer fires and is rescheduled.
			 */
			rto = usecs_to_jiffies(max_t(int, delta_us, 1));
		}
		tcp_reset_xmit_timer(sk, ICSK_TIME_RETRANS, rto,
				     TCP_RTO_MAX, tcp_rtx_queue_head(sk));
	}
}

/* Try to schedule a loss probe; if that doesn't work, then schedule an RTO. */
static void tcp_set_xmit_timer(struct sock *sk)
{
	if (!tcp_schedule_loss_probe(sk, true))
		tcp_rearm_rto(sk);
}

/* If we get here, the whole TSO packet has not been acked. */
static u32 tcp_tso_acked(struct sock *sk, struct sk_buff *skb)
{
	struct tcp_sock *tp = tcp_sk(sk);
	u32 packets_acked;

	BUG_ON(!after(TCP_SKB_CB(skb)->end_seq, tp->snd_una));

	packets_acked = tcp_skb_pcount(skb);
	if (tcp_trim_head(sk, skb, tp->snd_una - TCP_SKB_CB(skb)->seq))
		return 0;
	packets_acked -= tcp_skb_pcount(skb);

	if (packets_acked) {
		BUG_ON(tcp_skb_pcount(skb) == 0);
		BUG_ON(!before(TCP_SKB_CB(skb)->seq, TCP_SKB_CB(skb)->end_seq));
	}

	return packets_acked;
}

static void tcp_ack_tstamp(struct sock *sk, struct sk_buff *skb,
			   u32 prior_snd_una)
{
	const struct skb_shared_info *shinfo;

	/* Avoid cache line misses to get skb_shinfo() and shinfo->tx_flags */
	if (likely(!TCP_SKB_CB(skb)->txstamp_ack))
		return;

	shinfo = skb_shinfo(skb);
	if (!before(shinfo->tskey, prior_snd_una) &&
	    before(shinfo->tskey, tcp_sk(sk)->snd_una)) {
		tcp_skb_tsorted_save(skb) {
			__skb_tstamp_tx(skb, NULL, sk, SCM_TSTAMP_ACK);
		} tcp_skb_tsorted_restore(skb);
	}
}

/* Remove acknowledged frames from the retransmission queue. If our packet
 * is before the ack sequence we can discard it as it's confirmed to have
 * arrived at the other end.
 */
static int tcp_clean_rtx_queue(struct sock *sk, u32 prior_fack,
			       u32 prior_snd_una,
			       struct tcp_sacktag_state *sack)
{
	const struct inet_connection_sock *icsk = inet_csk(sk);
	u64 first_ackt, last_ackt;
	struct tcp_sock *tp = tcp_sk(sk);
	u32 prior_sacked = tp->sacked_out;
	u32 reord = tp->snd_nxt; /* lowest acked un-retx un-sacked seq */
	struct sk_buff *skb, *next;
	bool fully_acked = true;
	long sack_rtt_us = -1L;
	long seq_rtt_us = -1L;
	long ca_rtt_us = -1L;
	u32 pkts_acked = 0;
	u32 last_in_flight = 0;
	bool rtt_update;
	int flag = 0;

	first_ackt = 0;

	for (skb = skb_rb_first(&sk->tcp_rtx_queue); skb; skb = next) {
		struct tcp_skb_cb *scb = TCP_SKB_CB(skb);
		const u32 start_seq = scb->seq;
		u8 sacked = scb->sacked;
		u32 acked_pcount;

		tcp_ack_tstamp(sk, skb, prior_snd_una);

		/* Determine how many packets and what bytes were acked, tso and else */
		if (after(scb->end_seq, tp->snd_una)) {
			if (tcp_skb_pcount(skb) == 1 ||
			    !after(tp->snd_una, scb->seq))
				break;

			acked_pcount = tcp_tso_acked(sk, skb);
			if (!acked_pcount)
				break;
			fully_acked = false;
		} else {
			acked_pcount = tcp_skb_pcount(skb);
		}

		if (unlikely(sacked & TCPCB_RETRANS)) {
			if (sacked & TCPCB_SACKED_RETRANS)
				tp->retrans_out -= acked_pcount;
			flag |= FLAG_RETRANS_DATA_ACKED;
		} else if (!(sacked & TCPCB_SACKED_ACKED)) {
			last_ackt = tcp_skb_timestamp_us(skb);
			WARN_ON_ONCE(last_ackt == 0);
			if (!first_ackt)
				first_ackt = last_ackt;

			last_in_flight = TCP_SKB_CB(skb)->tx.in_flight;
			if (before(start_seq, reord))
				reord = start_seq;
			if (!after(scb->end_seq, tp->high_seq))
				flag |= FLAG_ORIG_SACK_ACKED;
		}

		if (sacked & TCPCB_SACKED_ACKED) {
			tp->sacked_out -= acked_pcount;
		} else if (tcp_is_sack(tp)) {
			tp->delivered += acked_pcount;
			sack->delivered_bytes += skb->len;
			if (!tcp_skb_spurious_retrans(tp, skb))
				tcp_rack_advance(tp, sacked, scb->end_seq,
						 tcp_skb_timestamp_us(skb));
		}
		if (sacked & TCPCB_LOST)
			tp->lost_out -= acked_pcount;

		tp->packets_out -= acked_pcount;
		pkts_acked += acked_pcount;
		tcp_rate_skb_delivered(sk, skb, sack->rate);

		/* Initial outgoing SYN's get put onto the write_queue
		 * just like anything else we transmit.  It is not
		 * true data, and if we misinform our callers that
		 * this ACK acks real data, we will erroneously exit
		 * connection startup slow start one packet too
		 * quickly.  This is severely frowned upon behavior.
		 */
		if (likely(!(scb->tcp_flags & TCPHDR_SYN))) {
			flag |= FLAG_DATA_ACKED;
		} else {
			flag |= FLAG_SYN_ACKED;
			tp->retrans_stamp = 0;
		}

		if (!fully_acked)
			break;

		next = skb_rb_next(skb);
		if (unlikely(skb == tp->retransmit_skb_hint))
			tp->retransmit_skb_hint = NULL;
		if (unlikely(skb == tp->lost_skb_hint))
			tp->lost_skb_hint = NULL;
		tcp_highest_sack_replace(sk, skb, next);
		tcp_rtx_queue_unlink_and_free(skb, sk);
	}

	if (!skb)
		tcp_chrono_stop(sk, TCP_CHRONO_BUSY);

	if (likely(between(tp->snd_up, prior_snd_una, tp->snd_una)))
		tp->snd_up = tp->snd_una;

	if (skb && (TCP_SKB_CB(skb)->sacked & TCPCB_SACKED_ACKED))
		flag |= FLAG_SACK_RENEGING;

	if (likely(first_ackt) && !(flag & FLAG_RETRANS_DATA_ACKED)) {
		seq_rtt_us = tcp_stamp_us_delta(tp->tcp_mstamp, first_ackt);
		ca_rtt_us = tcp_stamp_us_delta(tp->tcp_mstamp, last_ackt);

		if (pkts_acked == 1 && last_in_flight < tp->mss_cache &&
		    last_in_flight && !prior_sacked && fully_acked &&
		    sack->rate->prior_delivered + 1 == tp->delivered &&
		    !(flag & (FLAG_CA_ALERT | FLAG_SYN_ACKED))) {
			/* Conservatively mark a delayed ACK. It's typically
			 * from a lone runt packet over the round trip to
			 * a receiver w/o out-of-order or CE events.
			 */
			flag |= FLAG_ACK_MAYBE_DELAYED;
		}
	}
	if (sack->first_sackt) {
		sack_rtt_us = tcp_stamp_us_delta(tp->tcp_mstamp, sack->first_sackt);
		ca_rtt_us = tcp_stamp_us_delta(tp->tcp_mstamp, sack->last_sackt);
	}
	rtt_update = tcp_ack_update_rtt(sk, flag, seq_rtt_us, sack_rtt_us,
					ca_rtt_us, sack->rate);

	if (flag & FLAG_ACKED) {
		flag |= FLAG_SET_XMIT_TIMER;  /* set TLP or RTO timer */
		if (unlikely(icsk->icsk_mtup.probe_size &&
			     !after(tp->mtu_probe.probe_seq_end, tp->snd_una))) {
			tcp_mtup_probe_success(sk);
		}

		if (tcp_is_reno(tp)) {
			tcp_remove_reno_sacks(sk, pkts_acked);

			/* If any of the cumulatively ACKed segments was
			 * retransmitted, non-SACK case cannot confirm that
			 * progress was due to original transmission due to
			 * lack of TCPCB_SACKED_ACKED bits even if some of
			 * the packets may have been never retransmitted.
			 */
			if (flag & FLAG_RETRANS_DATA_ACKED)
				flag &= ~FLAG_ORIG_SACK_ACKED;

			sack->delivered_bytes = (skb ?
						 TCP_SKB_CB(skb)->seq :
						 tp->snd_una) - prior_snd_una;
		} else {
			int delta;

			/* Non-retransmitted hole got filled? That's reordering */
			if (before(reord, prior_fack))
				tcp_check_sack_reordering(sk, reord, 0);

			delta = prior_sacked - tp->sacked_out;
			tp->lost_cnt_hint -= min(tp->lost_cnt_hint, delta);
		}
	} else if (skb && rtt_update && sack_rtt_us >= 0 &&
		   sack_rtt_us > tcp_stamp_us_delta(tp->tcp_mstamp,
						    tcp_skb_timestamp_us(skb))) {
		/* Do not re-arm RTO if the sack RTT is measured from data sent
		 * after when the head was last (re)transmitted. Otherwise the
		 * timeout may continue to extend in loss recovery.
		 */
		flag |= FLAG_SET_XMIT_TIMER;  /* set TLP or RTO timer */
	}

	if (icsk->icsk_ca_ops->pkts_acked) {
		struct ack_sample sample = { .pkts_acked = pkts_acked,
					     .rtt_us = sack->rate->rtt_us,
					     .in_flight = last_in_flight };

		icsk->icsk_ca_ops->pkts_acked(sk, &sample);
	}

#if FASTRETRANS_DEBUG > 0
	WARN_ON((int)tp->sacked_out < 0);
	WARN_ON((int)tp->lost_out < 0);
	WARN_ON((int)tp->retrans_out < 0);
	if (!tp->packets_out && tcp_is_sack(tp)) {
		icsk = inet_csk(sk);
		if (tp->lost_out) {
			pr_debug("Leak l=%u %d\n",
				 tp->lost_out, icsk->icsk_ca_state);
			tp->lost_out = 0;
		}
		if (tp->sacked_out) {
			pr_debug("Leak s=%u %d\n",
				 tp->sacked_out, icsk->icsk_ca_state);
			tp->sacked_out = 0;
		}
		if (tp->retrans_out) {
			pr_debug("Leak r=%u %d\n",
				 tp->retrans_out, icsk->icsk_ca_state);
			tp->retrans_out = 0;
		}
	}
#endif
	return flag;
}

static void tcp_ack_probe(struct sock *sk)
{
	struct inet_connection_sock *icsk = inet_csk(sk);
	struct sk_buff *head = tcp_send_head(sk);
	const struct tcp_sock *tp = tcp_sk(sk);

	/* Was it a usable window open? */
	if (!head)
		return;
	if (!after(TCP_SKB_CB(head)->end_seq, tcp_wnd_end(tp))) {
		icsk->icsk_backoff = 0;
		inet_csk_clear_xmit_timer(sk, ICSK_TIME_PROBE0);
		/* Socket must be waked up by subsequent tcp_data_snd_check().
		 * This function is not for random using!
		 */
	} else {
		unsigned long when = tcp_probe0_when(sk, TCP_RTO_MAX);

		tcp_reset_xmit_timer(sk, ICSK_TIME_PROBE0,
				     when, TCP_RTO_MAX, NULL);
	}
}

static inline bool tcp_ack_is_dubious(const struct sock *sk, const int flag)
{
	return !(flag & FLAG_NOT_DUP) || (flag & FLAG_CA_ALERT) ||
		inet_csk(sk)->icsk_ca_state != TCP_CA_Open;
}

/* Decide wheather to run the increase function of congestion control. */
static inline bool tcp_may_raise_cwnd(const struct sock *sk, const int flag)
{
	/* If reordering is high then always grow cwnd whenever data is
	 * delivered regardless of its ordering. Otherwise stay conservative
	 * and only grow cwnd on in-order delivery (RFC5681). A stretched ACK w/
	 * new SACK or ECE mark may first advance cwnd here and later reduce
	 * cwnd in tcp_fastretrans_alert() based on more states.
	 */
	if (tcp_sk(sk)->reordering > sock_net(sk)->ipv4.sysctl_tcp_reordering)
		return flag & FLAG_FORWARD_PROGRESS;

	return flag & FLAG_DATA_ACKED;
}

/* The "ultimate" congestion control function that aims to replace the rigid
 * cwnd increase and decrease control (tcp_cong_avoid,tcp_*cwnd_reduction).
 * It's called toward the end of processing an ACK with precise rate
 * information. All transmission or retransmission are delayed afterwards.
 */
static void tcp_cong_control(struct sock *sk, u32 ack, u32 acked_sacked,
			     int flag, const struct rate_sample *rs)
{
	const struct inet_connection_sock *icsk = inet_csk(sk);

	if (icsk->icsk_ca_ops->cong_control) {
		icsk->icsk_ca_ops->cong_control(sk, rs);
		return;
	}

	if (tcp_in_cwnd_reduction(sk)) {
		/* Reduce cwnd if state mandates */
		tcp_cwnd_reduction(sk, acked_sacked, flag);
	} else if (tcp_may_raise_cwnd(sk, flag)) {
		/* Advance cwnd if state allows */
		tcp_cong_avoid(sk, ack, acked_sacked);
	}
	tcp_update_pacing_rate(sk);
}

/* Check that window update is acceptable.
 * The function assumes that snd_una<=ack<=snd_next.
 */
static inline bool tcp_may_update_window(const struct tcp_sock *tp,
					const u32 ack, const u32 ack_seq,
					const u32 nwin)
{
	return	after(ack, tp->snd_una) ||
		after(ack_seq, tp->snd_wl1) ||
		(ack_seq == tp->snd_wl1 && nwin > tp->snd_wnd);
}

/* If we update tp->snd_una, also update tp->bytes_acked */
static void tcp_snd_una_update(struct tcp_sock *tp, u32 ack)
{
	u32 delta = ack - tp->snd_una;

	sock_owned_by_me((struct sock *)tp);
	tp->bytes_acked += delta;
	tp->snd_una = ack;
}

/* If we update tp->rcv_nxt, also update tp->bytes_received */
static void tcp_rcv_nxt_update(struct tcp_sock *tp, u32 seq)
{
	u32 delta = seq - tp->rcv_nxt;
	u64 old_bytes_received = tp->bytes_received;

	sock_owned_by_me((struct sock *)tp);
	tp->bytes_received += delta;
	WRITE_ONCE(tp->rcv_nxt, seq);

	/* Demand AccECN option at least every 2^22 bytes to avoid
	 * overflowing the ECN byte counters.
	 */
	if ((tp->bytes_received ^ old_bytes_received) & ~((1 << 22) - 1))
		tp->accecn_opt_demand = max_t(u8, 1, tp->accecn_opt_demand);
}

/* Update our send window.
 *
 * Window update algorithm, described in RFC793/RFC1122 (used in linux-2.2
 * and in FreeBSD. NetBSD's one is even worse.) is wrong.
 */
static int tcp_ack_update_window(struct sock *sk, const struct sk_buff *skb, u32 ack,
				 u32 ack_seq)
{
	struct tcp_sock *tp = tcp_sk(sk);
	int flag = 0;
	u32 nwin = ntohs(tcp_hdr(skb)->window);

	if (likely(!tcp_hdr(skb)->syn))
		nwin <<= tp->rx_opt.snd_wscale;

	if (tcp_may_update_window(tp, ack, ack_seq, nwin)) {
		flag |= FLAG_WIN_UPDATE;
		tcp_update_wl(tp, ack_seq);

		if (tp->snd_wnd != nwin) {
			tp->snd_wnd = nwin;

			/* Note, it is the only place, where
			 * fast path is recovered for sending TCP.
			 */
			tp->pred_flags = 0;
			tcp_fast_path_check(sk);

			if (!tcp_write_queue_empty(sk))
				tcp_slow_start_after_idle_check(sk);

			if (nwin > tp->max_window) {
				tp->max_window = nwin;
				tcp_sync_mss(sk, inet_csk(sk)->icsk_pmtu_cookie);
			}
		}
	}

	tcp_snd_una_update(tp, ack);

	return flag;
}

static bool __tcp_oow_rate_limited(struct net *net, int mib_idx,
				   u32 *last_oow_ack_time)
{
	if (*last_oow_ack_time) {
		s32 elapsed = (s32)(tcp_jiffies32 - *last_oow_ack_time);

		if (0 <= elapsed && elapsed < net->ipv4.sysctl_tcp_invalid_ratelimit) {
			NET_INC_STATS(net, mib_idx);
			return true;	/* rate-limited: don't send yet! */
		}
	}

	*last_oow_ack_time = tcp_jiffies32;

	return false;	/* not rate-limited: go ahead, send dupack now! */
}

/* Return true if we're currently rate-limiting out-of-window ACKs and
 * thus shouldn't send a dupack right now. We rate-limit dupacks in
 * response to out-of-window SYNs or ACKs to mitigate ACK loops or DoS
 * attacks that send repeated SYNs or ACKs for the same connection. To
 * do this, we do not send a duplicate SYNACK or ACK if the remote
 * endpoint is sending out-of-window SYNs or pure ACKs at a high rate.
 */
bool tcp_oow_rate_limited(struct net *net, const struct sk_buff *skb,
			  int mib_idx, u32 *last_oow_ack_time)
{
	/* Data packets without SYNs are not likely part of an ACK loop. */
	if ((TCP_SKB_CB(skb)->seq != TCP_SKB_CB(skb)->end_seq) &&
	    !tcp_hdr(skb)->syn)
		return false;

	return __tcp_oow_rate_limited(net, mib_idx, last_oow_ack_time);
}

/* RFC 5961 7 [ACK Throttling] */
static void tcp_send_challenge_ack(struct sock *sk, const struct sk_buff *skb,
				   bool accecn_reflector)
{
	/* unprotected vars, we dont care of overwrites */
	static u32 challenge_timestamp;
	static unsigned int challenge_count;
	struct tcp_sock *tp = tcp_sk(sk);
	struct net *net = sock_net(sk);
	u32 count, now;

	/* First check our per-socket dupack rate limit. */
	if (__tcp_oow_rate_limited(net,
				   LINUX_MIB_TCPACKSKIPPEDCHALLENGE,
				   &tp->last_oow_ack_time))
		return;

	/* Then check host-wide RFC 5961 rate limit. */
	now = jiffies / HZ;
	if (now != challenge_timestamp) {
		u32 ack_limit = net->ipv4.sysctl_tcp_challenge_ack_limit;
		u32 half = (ack_limit + 1) >> 1;

		challenge_timestamp = now;
		WRITE_ONCE(challenge_count, half + prandom_u32_max(ack_limit));
	}
	count = READ_ONCE(challenge_count);
	if (count > 0) {
		WRITE_ONCE(challenge_count, count - 1);
		NET_INC_STATS(net, LINUX_MIB_TCPCHALLENGEACK);
		tcp_send_ack(sk, !accecn_reflector ? 0 :
				 tcp_accecn_reflector_flags(tp->syn_ect_rcv));
	}
}

static void tcp_store_ts_recent(struct tcp_sock *tp)
{
	tp->rx_opt.ts_recent = tp->rx_opt.rcv_tsval;
	tp->rx_opt.ts_recent_stamp = ktime_get_seconds();
}

static int __tcp_replace_ts_recent(struct tcp_sock *tp, s32 tstamp_delta)
{
	tcp_store_ts_recent(tp);
	return tstamp_delta > 0 ? FLAG_TS_PROGRESS : 0;
}

static int tcp_replace_ts_recent(struct tcp_sock *tp, u32 seq)
{
	if (tp->rx_opt.saw_tstamp && !after(seq, tp->rcv_wup)) {
		/* PAWS bug workaround wrt. ACK frames, the PAWS discard
		 * extra check below makes sure this can only happen
		 * for pure ACK frames.  -DaveM
		 *
		 * Not only, also it occurs for expired timestamps.
		 */

		if (tcp_paws_check(&tp->rx_opt, 0)) {
			s32 delta = tp->rx_opt.rcv_tsval - tp->rx_opt.ts_recent;
			return __tcp_replace_ts_recent(tp, delta);
		}
	}

	return 0;
}

/* This routine deals with acks during a TLP episode.
 * We mark the end of a TLP episode on receiving TLP dupack or when
 * ack is after tlp_high_seq.
 * Ref: loss detection algorithm in draft-dukkipati-tcpm-tcp-loss-probe.
 */
static void tcp_process_tlp_ack(struct sock *sk, u32 ack, int flag)
{
	struct tcp_sock *tp = tcp_sk(sk);

	if (before(ack, tp->tlp_high_seq))
		return;

	if (flag & FLAG_DSACKING_ACK) {
		/* This DSACK means original and TLP probe arrived; no loss */
		tp->tlp_high_seq = 0;
	} else if (after(ack, tp->tlp_high_seq)) {
		/* ACK advances: there was a loss, so reduce cwnd. Reset
		 * tlp_high_seq in tcp_init_cwnd_reduction()
		 */
		tcp_init_cwnd_reduction(sk);
		tcp_set_ca_state(sk, TCP_CA_CWR);
		tcp_end_cwnd_reduction(sk);
		tcp_try_keep_open(sk);
		NET_INC_STATS(sock_net(sk),
				LINUX_MIB_TCPLOSSPROBERECOVERY);
	} else if (!(flag & (FLAG_SND_UNA_ADVANCED |
			     FLAG_NOT_DUP | FLAG_DATA_SACKED))) {
		/* Pure dupack: original and TLP probe arrived; no loss */
		tp->tlp_high_seq = 0;
	}
}

static inline void tcp_in_ack_event(struct sock *sk, int flag)
{
	const struct inet_connection_sock *icsk = inet_csk(sk);

	if (icsk->icsk_ca_ops->in_ack_event) {
		u32 ack_ev_flags = 0;
		if (flag & FLAG_WIN_UPDATE)
			ack_ev_flags |= CA_ACK_WIN_UPDATE;
		if (flag & FLAG_SLOWPATH) {
			ack_ev_flags = CA_ACK_SLOWPATH;
			if (flag & FLAG_ECE)
				ack_ev_flags |= CA_ACK_ECE;
		}

		icsk->icsk_ca_ops->in_ack_event(sk, ack_ev_flags);
	}
}

/* Congestion control has updated the cwnd already. So if we're in
 * loss recovery then now we do any new sends (for FRTO) or
 * retransmits (for CA_Loss or CA_recovery) that make sense.
 */
static void tcp_xmit_recovery(struct sock *sk, int rexmit)
{
	struct tcp_sock *tp = tcp_sk(sk);

	if (rexmit == REXMIT_NONE || sk->sk_state == TCP_SYN_SENT)
		return;

	if (unlikely(rexmit == REXMIT_NEW)) {
		__tcp_push_pending_frames(sk, tcp_current_mss(sk),
					  TCP_NAGLE_OFF);
		if (after(tp->snd_nxt, tp->high_seq))
			return;
		tp->frto = 0;
	}
	tcp_xmit_retransmit_queue(sk);
}

/* Returns the number of packets newly acked or sacked by the current ACK */
static u32 tcp_newly_delivered(struct sock *sk, u32 prior_delivered,
			       u32 ecn_count)
{
	const struct net *net = sock_net(sk);
	struct tcp_sock *tp = tcp_sk(sk);
	u32 delivered;

	delivered = tp->delivered - prior_delivered;
	NET_ADD_STATS(net, LINUX_MIB_TCPDELIVERED, delivered);

	if (ecn_count) {
		if (tcp_ecn_mode_rfc3168(tp))
			ecn_count = delivered;

		tp->delivered_ce += ecn_count;
		if (tcp_ecn_mode_accecn(tp) &&
		    tcp_accecn_ace_deficit(tp) >= TCP_ACCECN_ACE_MAX_DELTA)
			inet_csk(sk)->icsk_ack.pending |= ICSK_ACK_NOW;
		NET_ADD_STATS(net, LINUX_MIB_TCPDELIVEREDCE, ecn_count);
	}

	return delivered;
}

/* This routine deals with incoming acks, but not outgoing ones. */
static int tcp_ack(struct sock *sk, const struct sk_buff *skb, int flag)
{
	struct inet_connection_sock *icsk = inet_csk(sk);
	struct tcp_sock *tp = tcp_sk(sk);
	struct tcp_sacktag_state sack_state;
	struct rate_sample rs = { .prior_delivered = 0 };
	u32 prior_snd_una = tp->snd_una;
	bool is_sack_reneg = tp->is_sack_reneg;
	u32 ack_seq = TCP_SKB_CB(skb)->seq;
	u32 ack = TCP_SKB_CB(skb)->ack_seq;
	int num_dupack = 0;
	int prior_packets = tp->packets_out;
	u32 delivered = tp->delivered;
	u32 lost = tp->lost;
	int rexmit = REXMIT_NONE; /* Flag to (re)transmit to recover losses */
	u32 ecn_count = 0; /* Did we receive ECE/an AccECN ACE update? */
	u32 prior_fack;

	sack_state.delivered_bytes = 0;
	sack_state.first_sackt = 0;
	sack_state.rate = &rs;

	/* We very likely will need to access rtx queue. */
	prefetch(sk->tcp_rtx_queue.rb_node);

	/* If the ack is older than previous acks
	 * then we can probably ignore it.
	 */
	if (before(ack, prior_snd_una)) {
		/* RFC 5961 5.2 [Blind Data Injection Attack].[Mitigation] */
		if (before(ack, prior_snd_una - tp->max_window)) {
			if (!(flag & FLAG_NO_CHALLENGE_ACK))
				tcp_send_challenge_ack(sk, skb, false);
			return -1;
		}
		goto old_ack;
	}

	/* If the ack includes data we haven't sent yet, discard
	 * this segment (RFC793 Section 3.9).
	 */
	if (after(ack, tp->snd_nxt))
		return -1;

	if (after(ack, prior_snd_una)) {
		flag |= FLAG_SND_UNA_ADVANCED;
		icsk->icsk_retransmits = 0;

#if IS_ENABLED(CONFIG_TLS_DEVICE)
		if (static_branch_unlikely(&clean_acked_data_enabled.key))
			if (icsk->icsk_clean_acked)
				icsk->icsk_clean_acked(sk, ack);
#endif
	}

	prior_fack = tcp_is_sack(tp) ? tcp_highest_sack_seq(tp) : tp->snd_una;
	rs.prior_in_flight = tcp_packets_in_flight(tp);

	/* ts_recent update must be made after we are sure that the packet
	 * is in window.
	 */
	if (flag & FLAG_UPDATE_TS_RECENT)
		flag |= tcp_replace_ts_recent(tp, TCP_SKB_CB(skb)->seq);

	if ((flag & (FLAG_SLOWPATH | FLAG_SND_UNA_ADVANCED)) ==
	    FLAG_SND_UNA_ADVANCED) {
		/* Window is constant, pure forward advance.
		 * No more checks are required.
		 * Note, we use the fact that SND.UNA>=SND.WL2.
		 */
		tcp_update_wl(tp, ack_seq);
		tcp_snd_una_update(tp, ack);
		flag |= FLAG_WIN_UPDATE;

		NET_INC_STATS(sock_net(sk), LINUX_MIB_TCPHPACKS);
	} else {
		if (ack_seq != TCP_SKB_CB(skb)->end_seq)
			flag |= FLAG_DATA;
		else
			NET_INC_STATS(sock_net(sk), LINUX_MIB_TCPPUREACKS);

		flag |= tcp_ack_update_window(sk, skb, ack, ack_seq);

		if (TCP_SKB_CB(skb)->sacked)
			flag |= tcp_sacktag_write_queue(sk, skb, prior_snd_una,
							&sack_state);
		ecn_count = tcp_ecn_rcv_ecn_echo(tp, tcp_hdr(skb));
		if (ecn_count > 0)
			flag |= FLAG_ECE;
	}

	/* We passed data and got it acked, remove any soft error
	 * log. Something worked...
	 */
	sk->sk_err_soft = 0;
	icsk->icsk_probes_out = 0;
	tp->rcv_tstamp = tcp_jiffies32;
	if (!prior_packets)
		goto no_queue;

	/* See if we can take anything off of the retransmit queue. */
	flag |= tcp_clean_rtx_queue(sk, prior_fack, prior_snd_una, &sack_state);

	tcp_rack_update_reo_wnd(sk, &rs);

	if (tcp_ecn_mode_accecn(tp)) {
		ecn_count = tcp_accecn_process(tp, skb,
					       tp->delivered - delivered,
					       sack_state.delivered_bytes, flag);
		if (ecn_count > 0)
			flag |= FLAG_ECE;
	}

	tcp_in_ack_event(sk, flag);

	if (tp->tlp_high_seq)
		tcp_process_tlp_ack(sk, ack, flag);
	/* If needed, reset TLP/RTO timer; RACK may later override this. */
	if (flag & FLAG_SET_XMIT_TIMER)
		tcp_set_xmit_timer(sk);

	if (tcp_ack_is_dubious(sk, flag)) {
		if (!(flag & (FLAG_SND_UNA_ADVANCED | FLAG_NOT_DUP))) {
			num_dupack = 1;
			/* Consider if pure acks were aggregated in tcp_add_backlog() */
			if (!(flag & FLAG_DATA))
				num_dupack = max_t(u16, 1, skb_shinfo(skb)->gso_segs);
		}
		tcp_fastretrans_alert(sk, prior_snd_una, num_dupack, &flag,
				      &rexmit);
	}

	if ((flag & FLAG_FORWARD_PROGRESS) || !(flag & FLAG_NOT_DUP))
		sk_dst_confirm(sk);

	delivered = tcp_newly_delivered(sk, delivered, ecn_count);

	lost = tp->lost - lost;			/* freshly marked lost */
	rs.is_ack_delayed = !!(flag & FLAG_ACK_MAYBE_DELAYED);
	tcp_rate_gen(sk, delivered, lost, is_sack_reneg, sack_state.rate);
	tcp_cong_control(sk, ack, delivered, flag, sack_state.rate);
	tcp_xmit_recovery(sk, rexmit);
	return 1;

no_queue:
	if (tcp_ecn_mode_accecn(tp)) {
		ecn_count = tcp_accecn_process(tp, skb,
					       tp->delivered - delivered,
					       sack_state.delivered_bytes, flag);
		if (ecn_count > 0)
			flag |= FLAG_ECE;
	}
	tcp_in_ack_event(sk, flag);
	/* If data was DSACKed, see if we can undo a cwnd reduction. */
	if (flag & FLAG_DSACKING_ACK) {
		tcp_fastretrans_alert(sk, prior_snd_una, num_dupack, &flag,
				      &rexmit);
		tcp_newly_delivered(sk, delivered, ecn_count);
	}
	/* If this ack opens up a zero window, clear backoff.  It was
	 * being used to time the probes, and is probably far higher than
	 * it needs to be for normal retransmission.
	 */
	tcp_ack_probe(sk);

	if (tp->tlp_high_seq)
		tcp_process_tlp_ack(sk, ack, flag);
	return 1;

old_ack:
	/* If data was SACKed, tag it and see if we should send more data.
	 * If data was DSACKed, see if we can undo a cwnd reduction.
	 */
	if (TCP_SKB_CB(skb)->sacked) {
		flag |= tcp_sacktag_write_queue(sk, skb, prior_snd_una,
						&sack_state);
		tcp_fastretrans_alert(sk, prior_snd_una, num_dupack, &flag,
				      &rexmit);
		tcp_newly_delivered(sk, delivered, ecn_count);
		tcp_xmit_recovery(sk, rexmit);
	}

	return 0;
}

static void tcp_parse_fastopen_option(int len, const unsigned char *cookie,
				      bool syn, struct tcp_fastopen_cookie *foc,
				      bool exp_opt)
{
	/* Valid only in SYN or SYN-ACK with an even length.  */
	if (!foc || !syn || len < 0 || (len & 1))
		return;

	if (len >= TCP_FASTOPEN_COOKIE_MIN &&
	    len <= TCP_FASTOPEN_COOKIE_MAX)
		memcpy(foc->val, cookie, len);
	else if (len != 0)
		len = -1;
	foc->len = len;
	foc->exp = exp_opt;
}

static void smc_parse_options(const struct tcphdr *th,
			      struct tcp_options_received *opt_rx,
			      const unsigned char *ptr,
			      int opsize)
{
#if IS_ENABLED(CONFIG_SMC)
	if (static_branch_unlikely(&tcp_have_smc)) {
		if (th->syn && !(opsize & 1) &&
		    opsize >= TCPOLEN_EXP_SMC_BASE &&
		    get_unaligned_be32(ptr) == TCPOPT_SMC_MAGIC)
			opt_rx->smc_ok = 1;
	}
#endif
}

/* Try to parse the MSS option from the TCP header. Return 0 on failure, clamped
 * value on success.
 */
static u16 tcp_parse_mss_option(const struct tcphdr *th, u16 user_mss)
{
	const unsigned char *ptr = (const unsigned char *)(th + 1);
	int length = (th->doff * 4) - sizeof(struct tcphdr);
	u16 mss = 0;

	while (length > 0) {
		int opcode = *ptr++;
		int opsize;

		switch (opcode) {
		case TCPOPT_EOL:
			return mss;
		case TCPOPT_NOP:	/* Ref: RFC 793 section 3.1 */
			length--;
			continue;
		default:
			if (length < 2)
				return mss;
			opsize = *ptr++;
			if (opsize < 2) /* "silly options" */
				return mss;
			if (opsize > length)
				return mss;	/* fail on partial options */
			if (opcode == TCPOPT_MSS && opsize == TCPOLEN_MSS) {
				u16 in_mss = get_unaligned_be16(ptr);

				if (in_mss) {
					if (user_mss && user_mss < in_mss)
						in_mss = user_mss;
					mss = in_mss;
				}
			}
			ptr += opsize - 2;
			length -= opsize;
		}
	}
	return mss;
}

/* Look for tcp options. Normally only called on SYN and SYNACK packets.
 * But, this can also be called on packets in the established flow when
 * the fast version below fails.
 */
void tcp_parse_options(const struct net *net,
		       const struct sk_buff *skb,
		       struct tcp_options_received *opt_rx, int estab,
		       struct tcp_fastopen_cookie *foc)
{
	const unsigned char *ptr;
	const struct tcphdr *th = tcp_hdr(skb);
	int length = (th->doff * 4) - sizeof(struct tcphdr);

	ptr = (const unsigned char *)(th + 1);
	opt_rx->saw_tstamp = 0;
	opt_rx->accecn = -1;

	while (length > 0) {
		int opcode = *ptr++;
		int opsize;

		switch (opcode) {
		case TCPOPT_EOL:
			return;
		case TCPOPT_NOP:	/* Ref: RFC 793 section 3.1 */
			length--;
			continue;
		default:
			if (length < 2)
				return;
			opsize = *ptr++;
			if (opsize < 2) /* "silly options" */
				return;
			if (opsize > length)
				return;	/* don't parse partial options */
			switch (opcode) {
			case TCPOPT_MSS:
				if (opsize == TCPOLEN_MSS && th->syn && !estab) {
					u16 in_mss = get_unaligned_be16(ptr);
					if (in_mss) {
						if (opt_rx->user_mss &&
						    opt_rx->user_mss < in_mss)
							in_mss = opt_rx->user_mss;
						opt_rx->mss_clamp = in_mss;
					}
				}
				break;
			case TCPOPT_WINDOW:
				if (opsize == TCPOLEN_WINDOW && th->syn &&
				    !estab && net->ipv4.sysctl_tcp_window_scaling) {
					__u8 snd_wscale = *(__u8 *)ptr;
					opt_rx->wscale_ok = 1;
					if (snd_wscale > TCP_MAX_WSCALE) {
						net_info_ratelimited("%s: Illegal window scaling value %d > %u received\n",
								     __func__,
								     snd_wscale,
								     TCP_MAX_WSCALE);
						snd_wscale = TCP_MAX_WSCALE;
					}
					opt_rx->snd_wscale = snd_wscale;
				}
				break;
			case TCPOPT_TIMESTAMP:
				if ((opsize == TCPOLEN_TIMESTAMP) &&
				    ((estab && opt_rx->tstamp_ok) ||
				     (!estab && net->ipv4.sysctl_tcp_timestamps))) {
					opt_rx->saw_tstamp = 1;
					opt_rx->rcv_tsval = get_unaligned_be32(ptr);
					opt_rx->rcv_tsecr = get_unaligned_be32(ptr + 4);
				}
				break;
			case TCPOPT_SACK_PERM:
				if (opsize == TCPOLEN_SACK_PERM && th->syn &&
				    !estab && net->ipv4.sysctl_tcp_sack) {
					opt_rx->sack_ok = TCP_SACK_SEEN;
					tcp_sack_reset(opt_rx);
				}
				break;

			case TCPOPT_SACK:
				if ((opsize >= (TCPOLEN_SACK_BASE + TCPOLEN_SACK_PERBLOCK)) &&
				   !((opsize - TCPOLEN_SACK_BASE) % TCPOLEN_SACK_PERBLOCK) &&
				   opt_rx->sack_ok) {
					TCP_SKB_CB(skb)->sacked = (ptr - 2) - (unsigned char *)th;
				}
				break;
#ifdef CONFIG_TCP_MD5SIG
			case TCPOPT_MD5SIG:
				/*
				 * The MD5 Hash has already been
				 * checked (see tcp_v{4,6}_do_rcv()).
				 */
				break;
#endif
			case TCPOPT_MPTCP:
				mptcp_parse_option(skb, ptr, opsize, opt_rx);
				break;

			case TCPOPT_FASTOPEN:
				tcp_parse_fastopen_option(
					opsize - TCPOLEN_FASTOPEN_BASE,
					ptr, th->syn, foc, false);
				break;

			case TCPOPT_EXP:
				if (opsize >= TCPOLEN_EXP_ACCECN_BASE &&
				    get_unaligned_be16(ptr) ==
				    TCPOPT_ACCECN_MAGIC)
					opt_rx->accecn = (ptr - 2) - (unsigned char *)th;
				/* Fast Open option shares code 254 using a
				 * 16 bits magic number.
				 */
				else if (opsize >= TCPOLEN_EXP_FASTOPEN_BASE &&
				    get_unaligned_be16(ptr) ==
				    TCPOPT_FASTOPEN_MAGIC)
					tcp_parse_fastopen_option(opsize -
						TCPOLEN_EXP_FASTOPEN_BASE,
						ptr + 2, th->syn, foc, true);
				else
					smc_parse_options(th, opt_rx, ptr,
							  opsize);
				break;

			}
			ptr += opsize-2;
			length -= opsize;
		}
	}
}
EXPORT_SYMBOL(tcp_parse_options);

static bool tcp_parse_aligned_timestamp(struct tcp_sock *tp, const struct tcphdr *th)
{
	const __be32 *ptr = (const __be32 *)(th + 1);

	if (*ptr == htonl((TCPOPT_NOP << 24) | (TCPOPT_NOP << 16)
			  | (TCPOPT_TIMESTAMP << 8) | TCPOLEN_TIMESTAMP)) {
		tp->rx_opt.saw_tstamp = 1;
		++ptr;
		tp->rx_opt.rcv_tsval = ntohl(*ptr);
		++ptr;
		if (*ptr)
			tp->rx_opt.rcv_tsecr = ntohl(*ptr) - tp->tsoffset;
		else
			tp->rx_opt.rcv_tsecr = 0;
		return true;
	}
	return false;
}

/* Fast parse options. This hopes to only see timestamps.
 * If it is wrong it falls back on tcp_parse_options().
 */
static bool tcp_fast_parse_options(const struct net *net,
				   const struct sk_buff *skb,
				   const struct tcphdr *th, struct tcp_sock *tp)
{
	/* In the spirit of fast parsing, compare doff directly to constant
	 * values.  Because equality is used, short doff can be ignored here.
	 */
	if (th->doff == (sizeof(*th) / 4)) {
		tp->rx_opt.saw_tstamp = 0;
		return false;
	} else if (tp->rx_opt.tstamp_ok &&
		   th->doff == ((sizeof(*th) + TCPOLEN_TSTAMP_ALIGNED) / 4)) {
		if (tcp_parse_aligned_timestamp(tp, th))
			return true;
	}

	tcp_parse_options(net, skb, &tp->rx_opt, 1, NULL);
	if (tp->rx_opt.saw_tstamp && tp->rx_opt.rcv_tsecr)
		tp->rx_opt.rcv_tsecr -= tp->tsoffset;

	return true;
}

#ifdef CONFIG_TCP_MD5SIG
/*
 * Parse MD5 Signature option
 */
const u8 *tcp_parse_md5sig_option(const struct tcphdr *th)
{
	int length = (th->doff << 2) - sizeof(*th);
	const u8 *ptr = (const u8 *)(th + 1);

	/* If not enough data remaining, we can short cut */
	while (length >= TCPOLEN_MD5SIG) {
		int opcode = *ptr++;
		int opsize;

		switch (opcode) {
		case TCPOPT_EOL:
			return NULL;
		case TCPOPT_NOP:
			length--;
			continue;
		default:
			opsize = *ptr++;
			if (opsize < 2 || opsize > length)
				return NULL;
			if (opcode == TCPOPT_MD5SIG)
				return opsize == TCPOLEN_MD5SIG ? ptr : NULL;
		}
		ptr += opsize - 2;
		length -= opsize;
	}
	return NULL;
}
EXPORT_SYMBOL(tcp_parse_md5sig_option);
#endif

/* Sorry, PAWS as specified is broken wrt. pure-ACKs -DaveM
 *
 * It is not fatal. If this ACK does _not_ change critical state (seqs, window)
 * it can pass through stack. So, the following predicate verifies that
 * this segment is not used for anything but congestion avoidance or
 * fast retransmit. Moreover, we even are able to eliminate most of such
 * second order effects, if we apply some small "replay" window (~RTO)
 * to timestamp space.
 *
 * All these measures still do not guarantee that we reject wrapped ACKs
 * on networks with high bandwidth, when sequence space is recycled fastly,
 * but it guarantees that such events will be very rare and do not affect
 * connection seriously. This doesn't look nice, but alas, PAWS is really
 * buggy extension.
 *
 * [ Later note. Even worse! It is buggy for segments _with_ data. RFC
 * states that events when retransmit arrives after original data are rare.
 * It is a blatant lie. VJ forgot about fast retransmit! 8)8) It is
 * the biggest problem on large power networks even with minor reordering.
 * OK, let's give it small replay window. If peer clock is even 1hz, it is safe
 * up to bandwidth of 18Gigabit/sec. 8) ]
 */

static int tcp_disordered_ack(const struct sock *sk, const struct sk_buff *skb)
{
	const struct tcp_sock *tp = tcp_sk(sk);
	const struct tcphdr *th = tcp_hdr(skb);
	u32 seq = TCP_SKB_CB(skb)->seq;
	u32 ack = TCP_SKB_CB(skb)->ack_seq;

	return (/* 1. Pure ACK with correct sequence number. */
		(th->ack && seq == TCP_SKB_CB(skb)->end_seq && seq == tp->rcv_nxt) &&

		/* 2. ... and duplicate ACK. */
		ack == tp->snd_una &&

		/* 3. ... and does not update window. */
		!tcp_may_update_window(tp, ack, seq, ntohs(th->window) << tp->rx_opt.snd_wscale) &&

		/* 4. ... and sits in replay window. */
		(s32)(tp->rx_opt.ts_recent - tp->rx_opt.rcv_tsval) <= (inet_csk(sk)->icsk_rto * 1024) / HZ);
}

static inline bool tcp_paws_discard(const struct sock *sk,
				   const struct sk_buff *skb)
{
	const struct tcp_sock *tp = tcp_sk(sk);

	return !tcp_paws_check(&tp->rx_opt, TCP_PAWS_WINDOW) &&
	       !tcp_disordered_ack(sk, skb);
}

/* Check segment sequence number for validity.
 *
 * Segment controls are considered valid, if the segment
 * fits to the window after truncation to the window. Acceptability
 * of data (and SYN, FIN, of course) is checked separately.
 * See tcp_data_queue(), for example.
 *
 * Also, controls (RST is main one) are accepted using RCV.WUP instead
 * of RCV.NXT. Peer still did not advance his SND.UNA when we
 * delayed ACK, so that hisSND.UNA<=ourRCV.WUP.
 * (borrowed from freebsd)
 */

static inline bool tcp_sequence(const struct tcp_sock *tp, u32 seq, u32 end_seq)
{
	return	!before(end_seq, tp->rcv_wup) &&
		!after(seq, tp->rcv_nxt + tcp_receive_window(tp));
}

/* When we get a reset we do this. */
void tcp_reset(struct sock *sk)
{
	trace_tcp_receive_reset(sk);

	/* We want the right error as BSD sees it (and indeed as we do). */
	switch (sk->sk_state) {
	case TCP_SYN_SENT:
		sk->sk_err = ECONNREFUSED;
		break;
	case TCP_CLOSE_WAIT:
		sk->sk_err = EPIPE;
		break;
	case TCP_CLOSE:
		return;
	default:
		sk->sk_err = ECONNRESET;
	}
	/* This barrier is coupled with smp_rmb() in tcp_poll() */
	smp_wmb();

	tcp_write_queue_purge(sk);
	tcp_done(sk);

	if (!sock_flag(sk, SOCK_DEAD))
		sk->sk_error_report(sk);
}

/*
 * 	Process the FIN bit. This now behaves as it is supposed to work
 *	and the FIN takes effect when it is validly part of sequence
 *	space. Not before when we get holes.
 *
 *	If we are ESTABLISHED, a received fin moves us to CLOSE-WAIT
 *	(and thence onto LAST-ACK and finally, CLOSE, we never enter
 *	TIME-WAIT)
 *
 *	If we are in FINWAIT-1, a received FIN indicates simultaneous
 *	close and we go into CLOSING (and later onto TIME-WAIT)
 *
 *	If we are in FINWAIT-2, a received FIN moves us to TIME-WAIT.
 */
void tcp_fin(struct sock *sk)
{
	struct tcp_sock *tp = tcp_sk(sk);

	inet_csk_schedule_ack(sk);

	sk->sk_shutdown |= RCV_SHUTDOWN;
	sock_set_flag(sk, SOCK_DONE);

	switch (sk->sk_state) {
	case TCP_SYN_RECV:
	case TCP_ESTABLISHED:
		/* Move to CLOSE_WAIT */
		tcp_set_state(sk, TCP_CLOSE_WAIT);
		inet_csk_enter_pingpong_mode(sk);
		break;

	case TCP_CLOSE_WAIT:
	case TCP_CLOSING:
		/* Received a retransmission of the FIN, do
		 * nothing.
		 */
		break;
	case TCP_LAST_ACK:
		/* RFC793: Remain in the LAST-ACK state. */
		break;

	case TCP_FIN_WAIT1:
		/* This case occurs when a simultaneous close
		 * happens, we must ack the received FIN and
		 * enter the CLOSING state.
		 */
		tcp_send_ack(sk, 0);
		tcp_set_state(sk, TCP_CLOSING);
		break;
	case TCP_FIN_WAIT2:
		/* Received a FIN -- send ACK and enter TIME_WAIT. */
		tcp_send_ack(sk, 0);
		tcp_time_wait(sk, TCP_TIME_WAIT, 0);
		break;
	default:
		/* Only TCP_LISTEN and TCP_CLOSE are left, in these
		 * cases we should never reach this piece of code.
		 */
		pr_err("%s: Impossible, sk->sk_state=%d\n",
		       __func__, sk->sk_state);
		break;
	}

	/* It _is_ possible, that we have something out-of-order _after_ FIN.
	 * Probably, we should reset in this case. For now drop them.
	 */
	skb_rbtree_purge(&tp->out_of_order_queue);
	if (tcp_is_sack(tp))
		tcp_sack_reset(&tp->rx_opt);
	sk_mem_reclaim(sk);

	if (!sock_flag(sk, SOCK_DEAD)) {
		sk->sk_state_change(sk);

		/* Do not send POLL_HUP for half duplex close. */
		if (sk->sk_shutdown == SHUTDOWN_MASK ||
		    sk->sk_state == TCP_CLOSE)
			sk_wake_async(sk, SOCK_WAKE_WAITD, POLL_HUP);
		else
			sk_wake_async(sk, SOCK_WAKE_WAITD, POLL_IN);
	}
}

static inline bool tcp_sack_extend(struct tcp_sack_block *sp, u32 seq,
				  u32 end_seq)
{
	if (!after(seq, sp->end_seq) && !after(sp->start_seq, end_seq)) {
		if (before(seq, sp->start_seq))
			sp->start_seq = seq;
		if (after(end_seq, sp->end_seq))
			sp->end_seq = end_seq;
		return true;
	}
	return false;
}

static void tcp_dsack_set(struct sock *sk, u32 seq, u32 end_seq)
{
	struct tcp_sock *tp = tcp_sk(sk);

	if (tcp_is_sack(tp) && sock_net(sk)->ipv4.sysctl_tcp_dsack) {
		int mib_idx;

		if (before(seq, tp->rcv_nxt))
			mib_idx = LINUX_MIB_TCPDSACKOLDSENT;
		else
			mib_idx = LINUX_MIB_TCPDSACKOFOSENT;

		NET_INC_STATS(sock_net(sk), mib_idx);

		tp->rx_opt.dsack = 1;
		tp->duplicate_sack[0].start_seq = seq;
		tp->duplicate_sack[0].end_seq = end_seq;
	}
}

static void tcp_dsack_extend(struct sock *sk, u32 seq, u32 end_seq)
{
	struct tcp_sock *tp = tcp_sk(sk);

	if (!tp->rx_opt.dsack)
		tcp_dsack_set(sk, seq, end_seq);
	else
		tcp_sack_extend(tp->duplicate_sack, seq, end_seq);
}

static void tcp_rcv_spurious_retrans(struct sock *sk, const struct sk_buff *skb)
{
	/* When the ACK path fails or drops most ACKs, the sender would
	 * timeout and spuriously retransmit the same segment repeatedly.
	 * The receiver remembers and reflects via DSACKs. Leverage the
	 * DSACK state and change the txhash to re-route speculatively.
	 */
	if (TCP_SKB_CB(skb)->seq == tcp_sk(sk)->duplicate_sack[0].start_seq) {
		sk_rethink_txhash(sk);
		NET_INC_STATS(sock_net(sk), LINUX_MIB_TCPDUPLICATEDATAREHASH);
	}
}

static void tcp_send_dupack(struct sock *sk, const struct sk_buff *skb)
{
	struct tcp_sock *tp = tcp_sk(sk);

	if (TCP_SKB_CB(skb)->end_seq != TCP_SKB_CB(skb)->seq &&
	    before(TCP_SKB_CB(skb)->seq, tp->rcv_nxt)) {
		NET_INC_STATS(sock_net(sk), LINUX_MIB_DELAYEDACKLOST);
		tcp_enter_quickack_mode(sk, TCP_MAX_QUICKACKS);

		if (tcp_is_sack(tp) && sock_net(sk)->ipv4.sysctl_tcp_dsack) {
			u32 end_seq = TCP_SKB_CB(skb)->end_seq;

			tcp_rcv_spurious_retrans(sk, skb);
			if (after(TCP_SKB_CB(skb)->end_seq, tp->rcv_nxt))
				end_seq = tp->rcv_nxt;
			tcp_dsack_set(sk, TCP_SKB_CB(skb)->seq, end_seq);
		}
	}

	tcp_send_ack(sk, 0);
}

/* These routines update the SACK block as out-of-order packets arrive or
 * in-order packets close up the sequence space.
 */
static void tcp_sack_maybe_coalesce(struct tcp_sock *tp)
{
	int this_sack;
	struct tcp_sack_block *sp = &tp->selective_acks[0];
	struct tcp_sack_block *swalk = sp + 1;

	/* See if the recent change to the first SACK eats into
	 * or hits the sequence space of other SACK blocks, if so coalesce.
	 */
	for (this_sack = 1; this_sack < tp->rx_opt.num_sacks;) {
		if (tcp_sack_extend(sp, swalk->start_seq, swalk->end_seq)) {
			int i;

			/* Zap SWALK, by moving every further SACK up by one slot.
			 * Decrease num_sacks.
			 */
			tp->rx_opt.num_sacks--;
			for (i = this_sack; i < tp->rx_opt.num_sacks; i++)
				sp[i] = sp[i + 1];
			continue;
		}
		this_sack++, swalk++;
	}
}

static void tcp_sack_new_ofo_skb(struct sock *sk, u32 seq, u32 end_seq)
{
	struct tcp_sock *tp = tcp_sk(sk);
	struct tcp_sack_block *sp = &tp->selective_acks[0];
	int cur_sacks = tp->rx_opt.num_sacks;
	int this_sack;

	if (!cur_sacks)
		goto new_sack;

	for (this_sack = 0; this_sack < cur_sacks; this_sack++, sp++) {
		if (tcp_sack_extend(sp, seq, end_seq)) {
			/* Rotate this_sack to the first one. */
			for (; this_sack > 0; this_sack--, sp--)
				swap(*sp, *(sp - 1));
			if (cur_sacks > 1)
				tcp_sack_maybe_coalesce(tp);
			return;
		}
	}

	/* Could not find an adjacent existing SACK, build a new one,
	 * put it at the front, and shift everyone else down.  We
	 * always know there is at least one SACK present already here.
	 *
	 * If the sack array is full, forget about the last one.
	 */
	if (this_sack >= TCP_NUM_SACKS) {
		if (tp->compressed_ack > TCP_FASTRETRANS_THRESH)
			tcp_send_ack(sk, 0);
		this_sack--;
		tp->rx_opt.num_sacks--;
		sp--;
	}
	for (; this_sack > 0; this_sack--, sp--)
		*sp = *(sp - 1);

new_sack:
	/* Build the new head SACK, and we're done. */
	sp->start_seq = seq;
	sp->end_seq = end_seq;
	tp->rx_opt.num_sacks++;
}

/* RCV.NXT advances, some SACKs should be eaten. */

static void tcp_sack_remove(struct tcp_sock *tp)
{
	struct tcp_sack_block *sp = &tp->selective_acks[0];
	int num_sacks = tp->rx_opt.num_sacks;
	int this_sack;

	/* Empty ofo queue, hence, all the SACKs are eaten. Clear. */
	if (RB_EMPTY_ROOT(&tp->out_of_order_queue)) {
		tp->rx_opt.num_sacks = 0;
		return;
	}

	for (this_sack = 0; this_sack < num_sacks;) {
		/* Check if the start of the sack is covered by RCV.NXT. */
		if (!before(tp->rcv_nxt, sp->start_seq)) {
			int i;

			/* RCV.NXT must cover all the block! */
			WARN_ON(before(tp->rcv_nxt, sp->end_seq));

			/* Zap this SACK, by moving forward any other SACKS. */
			for (i = this_sack+1; i < num_sacks; i++)
				tp->selective_acks[i-1] = tp->selective_acks[i];
			num_sacks--;
			continue;
		}
		this_sack++;
		sp++;
	}
	tp->rx_opt.num_sacks = num_sacks;
}

/**
 * tcp_try_coalesce - try to merge skb to prior one
 * @sk: socket
 * @dest: destination queue
 * @to: prior buffer
 * @from: buffer to add in queue
 * @fragstolen: pointer to boolean
 *
 * Before queueing skb @from after @to, try to merge them
 * to reduce overall memory use and queue lengths, if cost is small.
 * Packets in ofo or receive queues can stay a long time.
 * Better try to coalesce them right now to avoid future collapses.
 * Returns true if caller should free @from instead of queueing it
 */
static bool tcp_try_coalesce(struct sock *sk,
			     struct sk_buff *to,
			     struct sk_buff *from,
			     bool *fragstolen)
{
	int delta;

	*fragstolen = false;

	/* Its possible this segment overlaps with prior segment in queue */
	if (TCP_SKB_CB(from)->seq != TCP_SKB_CB(to)->end_seq)
		return false;

	if (!mptcp_skb_can_collapse(to, from))
		return false;

#ifdef CONFIG_TLS_DEVICE
	if (from->decrypted != to->decrypted)
		return false;
#endif

	if (!skb_try_coalesce(to, from, fragstolen, &delta))
		return false;

	atomic_add(delta, &sk->sk_rmem_alloc);
	sk_mem_charge(sk, delta);
	NET_INC_STATS(sock_net(sk), LINUX_MIB_TCPRCVCOALESCE);
	TCP_SKB_CB(to)->end_seq = TCP_SKB_CB(from)->end_seq;
	TCP_SKB_CB(to)->ack_seq = TCP_SKB_CB(from)->ack_seq;
	TCP_SKB_CB(to)->tcp_flags |= TCP_SKB_CB(from)->tcp_flags;

	if (TCP_SKB_CB(from)->has_rxtstamp) {
		TCP_SKB_CB(to)->has_rxtstamp = true;
		to->tstamp = from->tstamp;
		skb_hwtstamps(to)->hwtstamp = skb_hwtstamps(from)->hwtstamp;
	}

	return true;
}

static bool tcp_ooo_try_coalesce(struct sock *sk,
			     struct sk_buff *to,
			     struct sk_buff *from,
			     bool *fragstolen)
{
	bool res = tcp_try_coalesce(sk, to, from, fragstolen);

	/* In case tcp_drop() is called later, update to->gso_segs */
	if (res) {
		u32 gso_segs = max_t(u16, 1, skb_shinfo(to)->gso_segs) +
			       max_t(u16, 1, skb_shinfo(from)->gso_segs);

		skb_shinfo(to)->gso_segs = min_t(u32, gso_segs, 0xFFFF);
	}
	return res;
}

static void tcp_drop(struct sock *sk, struct sk_buff *skb)
{
	sk_drops_add(sk, skb);
	__kfree_skb(skb);
}

/* This one checks to see if we can put data from the
 * out_of_order queue into the receive_queue.
 */
static void tcp_ofo_queue(struct sock *sk)
{
	struct tcp_sock *tp = tcp_sk(sk);
	__u32 dsack_high = tp->rcv_nxt;
	bool fin, fragstolen, eaten;
	struct sk_buff *skb, *tail;
	struct rb_node *p;

	p = rb_first(&tp->out_of_order_queue);
	while (p) {
		skb = rb_to_skb(p);
		if (after(TCP_SKB_CB(skb)->seq, tp->rcv_nxt))
			break;

		if (before(TCP_SKB_CB(skb)->seq, dsack_high)) {
			__u32 dsack = dsack_high;
			if (before(TCP_SKB_CB(skb)->end_seq, dsack_high))
				dsack_high = TCP_SKB_CB(skb)->end_seq;
			tcp_dsack_extend(sk, TCP_SKB_CB(skb)->seq, dsack);
		}
		p = rb_next(p);
		rb_erase(&skb->rbnode, &tp->out_of_order_queue);

		if (unlikely(!after(TCP_SKB_CB(skb)->end_seq, tp->rcv_nxt))) {
			tcp_drop(sk, skb);
			continue;
		}

		tail = skb_peek_tail(&sk->sk_receive_queue);
		eaten = tail && tcp_try_coalesce(sk, tail, skb, &fragstolen);
		tcp_rcv_nxt_update(tp, TCP_SKB_CB(skb)->end_seq);
		fin = TCP_SKB_CB(skb)->tcp_flags & TCPHDR_FIN;
		if (!eaten)
			__skb_queue_tail(&sk->sk_receive_queue, skb);
		else
			kfree_skb_partial(skb, fragstolen);

		if (unlikely(fin)) {
			tcp_fin(sk);
			/* tcp_fin() purges tp->out_of_order_queue,
			 * so we must end this loop right now.
			 */
			break;
		}
	}
}

static bool tcp_prune_ofo_queue(struct sock *sk);
static int tcp_prune_queue(struct sock *sk);

static int tcp_try_rmem_schedule(struct sock *sk, struct sk_buff *skb,
				 unsigned int size)
{
	if (atomic_read(&sk->sk_rmem_alloc) > sk->sk_rcvbuf ||
	    !sk_rmem_schedule(sk, skb, size)) {

		if (tcp_prune_queue(sk) < 0)
			return -1;

		while (!sk_rmem_schedule(sk, skb, size)) {
			if (!tcp_prune_ofo_queue(sk))
				return -1;
		}
	}
	return 0;
}

static void tcp_data_queue_ofo(struct sock *sk, struct sk_buff *skb)
{
	struct tcp_sock *tp = tcp_sk(sk);
	struct rb_node **p, *parent;
	struct sk_buff *skb1;
	u32 seq, end_seq;
	bool fragstolen;

	tcp_data_ecn_check(sk, skb);

	if (unlikely(tcp_try_rmem_schedule(sk, skb, skb->truesize))) {
		NET_INC_STATS(sock_net(sk), LINUX_MIB_TCPOFODROP);
		tcp_drop(sk, skb);
		return;
	}

	/* Disable header prediction. */
	tp->pred_flags = 0;
	inet_csk_schedule_ack(sk);

	tp->rcv_ooopack += max_t(u16, 1, skb_shinfo(skb)->gso_segs);
	NET_INC_STATS(sock_net(sk), LINUX_MIB_TCPOFOQUEUE);
	seq = TCP_SKB_CB(skb)->seq;
	end_seq = TCP_SKB_CB(skb)->end_seq;

	p = &tp->out_of_order_queue.rb_node;
	if (RB_EMPTY_ROOT(&tp->out_of_order_queue)) {
		/* Initial out of order segment, build 1 SACK. */
		if (tcp_is_sack(tp)) {
			tp->rx_opt.num_sacks = 1;
			tp->selective_acks[0].start_seq = seq;
			tp->selective_acks[0].end_seq = end_seq;
		}
		rb_link_node(&skb->rbnode, NULL, p);
		rb_insert_color(&skb->rbnode, &tp->out_of_order_queue);
		tp->ooo_last_skb = skb;
		goto end;
	}

	/* In the typical case, we are adding an skb to the end of the list.
	 * Use of ooo_last_skb avoids the O(Log(N)) rbtree lookup.
	 */
	if (tcp_ooo_try_coalesce(sk, tp->ooo_last_skb,
				 skb, &fragstolen)) {
coalesce_done:
		tcp_grow_window(sk, skb);
		kfree_skb_partial(skb, fragstolen);
		skb = NULL;
		goto add_sack;
	}
	/* Can avoid an rbtree lookup if we are adding skb after ooo_last_skb */
	if (!before(seq, TCP_SKB_CB(tp->ooo_last_skb)->end_seq)) {
		parent = &tp->ooo_last_skb->rbnode;
		p = &parent->rb_right;
		goto insert;
	}

	/* Find place to insert this segment. Handle overlaps on the way. */
	parent = NULL;
	while (*p) {
		parent = *p;
		skb1 = rb_to_skb(parent);
		if (before(seq, TCP_SKB_CB(skb1)->seq)) {
			p = &parent->rb_left;
			continue;
		}
		if (before(seq, TCP_SKB_CB(skb1)->end_seq)) {
			if (!after(end_seq, TCP_SKB_CB(skb1)->end_seq)) {
				/* All the bits are present. Drop. */
				NET_INC_STATS(sock_net(sk),
					      LINUX_MIB_TCPOFOMERGE);
				tcp_drop(sk, skb);
				skb = NULL;
				tcp_dsack_set(sk, seq, end_seq);
				goto add_sack;
			}
			if (after(seq, TCP_SKB_CB(skb1)->seq)) {
				/* Partial overlap. */
				tcp_dsack_set(sk, seq, TCP_SKB_CB(skb1)->end_seq);
			} else {
				/* skb's seq == skb1's seq and skb covers skb1.
				 * Replace skb1 with skb.
				 */
				rb_replace_node(&skb1->rbnode, &skb->rbnode,
						&tp->out_of_order_queue);
				tcp_dsack_extend(sk,
						 TCP_SKB_CB(skb1)->seq,
						 TCP_SKB_CB(skb1)->end_seq);
				NET_INC_STATS(sock_net(sk),
					      LINUX_MIB_TCPOFOMERGE);
				tcp_drop(sk, skb1);
				goto merge_right;
			}
		} else if (tcp_ooo_try_coalesce(sk, skb1,
						skb, &fragstolen)) {
			goto coalesce_done;
		}
		p = &parent->rb_right;
	}
insert:
	/* Insert segment into RB tree. */
	rb_link_node(&skb->rbnode, parent, p);
	rb_insert_color(&skb->rbnode, &tp->out_of_order_queue);

merge_right:
	/* Remove other segments covered by skb. */
	while ((skb1 = skb_rb_next(skb)) != NULL) {
		if (!after(end_seq, TCP_SKB_CB(skb1)->seq))
			break;
		if (before(end_seq, TCP_SKB_CB(skb1)->end_seq)) {
			tcp_dsack_extend(sk, TCP_SKB_CB(skb1)->seq,
					 end_seq);
			break;
		}
		rb_erase(&skb1->rbnode, &tp->out_of_order_queue);
		tcp_dsack_extend(sk, TCP_SKB_CB(skb1)->seq,
				 TCP_SKB_CB(skb1)->end_seq);
		NET_INC_STATS(sock_net(sk), LINUX_MIB_TCPOFOMERGE);
		tcp_drop(sk, skb1);
	}
	/* If there is no skb after us, we are the last_skb ! */
	if (!skb1)
		tp->ooo_last_skb = skb;

add_sack:
	if (tcp_is_sack(tp))
		tcp_sack_new_ofo_skb(sk, seq, end_seq);
end:
	if (skb) {
		tcp_grow_window(sk, skb);
		skb_condense(skb);
		skb_set_owner_r(skb, sk);
	}
}

static int __must_check tcp_queue_rcv(struct sock *sk, struct sk_buff *skb,
				      bool *fragstolen)
{
	int eaten;
	struct sk_buff *tail = skb_peek_tail(&sk->sk_receive_queue);

	eaten = (tail &&
		 tcp_try_coalesce(sk, tail,
				  skb, fragstolen)) ? 1 : 0;
	tcp_rcv_nxt_update(tcp_sk(sk), TCP_SKB_CB(skb)->end_seq);
	if (!eaten) {
		__skb_queue_tail(&sk->sk_receive_queue, skb);
		skb_set_owner_r(skb, sk);
	}
	return eaten;
}

int tcp_send_rcvq(struct sock *sk, struct msghdr *msg, size_t size)
{
	struct sk_buff *skb;
	int err = -ENOMEM;
	int data_len = 0;
	bool fragstolen;

	if (size == 0)
		return 0;

	if (size > PAGE_SIZE) {
		int npages = min_t(size_t, size >> PAGE_SHIFT, MAX_SKB_FRAGS);

		data_len = npages << PAGE_SHIFT;
		size = data_len + (size & ~PAGE_MASK);
	}
	skb = alloc_skb_with_frags(size - data_len, data_len,
				   PAGE_ALLOC_COSTLY_ORDER,
				   &err, sk->sk_allocation);
	if (!skb)
		goto err;

	skb_put(skb, size - data_len);
	skb->data_len = data_len;
	skb->len = size;

	if (tcp_try_rmem_schedule(sk, skb, skb->truesize)) {
		NET_INC_STATS(sock_net(sk), LINUX_MIB_TCPRCVQDROP);
		goto err_free;
	}

	err = skb_copy_datagram_from_iter(skb, 0, &msg->msg_iter, size);
	if (err)
		goto err_free;

	TCP_SKB_CB(skb)->seq = tcp_sk(sk)->rcv_nxt;
	TCP_SKB_CB(skb)->end_seq = TCP_SKB_CB(skb)->seq + size;
	TCP_SKB_CB(skb)->ack_seq = tcp_sk(sk)->snd_una - 1;

	if (tcp_queue_rcv(sk, skb, &fragstolen)) {
		WARN_ON_ONCE(fragstolen); /* should not happen */
		__kfree_skb(skb);
	}
	return size;

err_free:
	kfree_skb(skb);
err:
	return err;

}

void tcp_data_ready(struct sock *sk)
{
	const struct tcp_sock *tp = tcp_sk(sk);
	int avail = tp->rcv_nxt - tp->copied_seq;

	if (avail < sk->sk_rcvlowat && !sock_flag(sk, SOCK_DONE))
		return;

	sk->sk_data_ready(sk);
}

static void tcp_data_queue(struct sock *sk, struct sk_buff *skb)
{
	struct tcp_sock *tp = tcp_sk(sk);
	bool fragstolen;
	int eaten;

	if (sk_is_mptcp(sk))
		mptcp_incoming_options(sk, skb, &tp->rx_opt);

	if (TCP_SKB_CB(skb)->seq == TCP_SKB_CB(skb)->end_seq) {
		__kfree_skb(skb);
		return;
	}
	skb_dst_drop(skb);
	__skb_pull(skb, tcp_hdr(skb)->doff * 4);

	tcp_ecn_accept_cwr(sk, skb);

	tp->rx_opt.dsack = 0;

	/*  Queue data for delivery to the user.
	 *  Packets in sequence go to the receive queue.
	 *  Out of sequence packets to the out_of_order_queue.
	 */
	if (TCP_SKB_CB(skb)->seq == tp->rcv_nxt) {
		if (tcp_receive_window(tp) == 0) {
			NET_INC_STATS(sock_net(sk), LINUX_MIB_TCPZEROWINDOWDROP);
			goto out_of_window;
		}

		/* Ok. In sequence. In window. */
queue_and_out:
		if (skb_queue_len(&sk->sk_receive_queue) == 0)
			sk_forced_mem_schedule(sk, skb->truesize);
		else if (tcp_try_rmem_schedule(sk, skb, skb->truesize)) {
			NET_INC_STATS(sock_net(sk), LINUX_MIB_TCPRCVQDROP);
			goto drop;
		}

		eaten = tcp_queue_rcv(sk, skb, &fragstolen);
		if (skb->len)
			tcp_event_data_recv(sk, skb);
		if (TCP_SKB_CB(skb)->tcp_flags & TCPHDR_FIN)
			tcp_fin(sk);

		if (!RB_EMPTY_ROOT(&tp->out_of_order_queue)) {
			tcp_ofo_queue(sk);

			/* RFC5681. 4.2. SHOULD send immediate ACK, when
			 * gap in queue is filled.
			 */
			if (RB_EMPTY_ROOT(&tp->out_of_order_queue))
				inet_csk(sk)->icsk_ack.pending |= ICSK_ACK_NOW;
		}

		if (tp->rx_opt.num_sacks)
			tcp_sack_remove(tp);

		tcp_fast_path_check(sk);

		if (eaten > 0)
			kfree_skb_partial(skb, fragstolen);
		if (!sock_flag(sk, SOCK_DEAD))
			tcp_data_ready(sk);
		return;
	}

	if (!after(TCP_SKB_CB(skb)->end_seq, tp->rcv_nxt)) {
		tcp_rcv_spurious_retrans(sk, skb);
		/* A retransmit, 2nd most common case.  Force an immediate ack. */
		NET_INC_STATS(sock_net(sk), LINUX_MIB_DELAYEDACKLOST);
		tcp_dsack_set(sk, TCP_SKB_CB(skb)->seq, TCP_SKB_CB(skb)->end_seq);

out_of_window:
		tcp_enter_quickack_mode(sk, TCP_MAX_QUICKACKS);
		inet_csk_schedule_ack(sk);
drop:
		tcp_drop(sk, skb);
		return;
	}

	/* Out of window. F.e. zero window probe. */
	if (!before(TCP_SKB_CB(skb)->seq, tp->rcv_nxt + tcp_receive_window(tp)))
		goto out_of_window;

	if (before(TCP_SKB_CB(skb)->seq, tp->rcv_nxt)) {
		/* Partial packet, seq < rcv_next < end_seq */
		tcp_dsack_set(sk, TCP_SKB_CB(skb)->seq, tp->rcv_nxt);

		/* If window is closed, drop tail of packet. But after
		 * remembering D-SACK for its head made in previous line.
		 */
		if (!tcp_receive_window(tp)) {
			NET_INC_STATS(sock_net(sk), LINUX_MIB_TCPZEROWINDOWDROP);
			goto out_of_window;
		}
		goto queue_and_out;
	}

	tcp_data_queue_ofo(sk, skb);
}

static struct sk_buff *tcp_skb_next(struct sk_buff *skb, struct sk_buff_head *list)
{
	if (list)
		return !skb_queue_is_last(list, skb) ? skb->next : NULL;

	return skb_rb_next(skb);
}

static struct sk_buff *tcp_collapse_one(struct sock *sk, struct sk_buff *skb,
					struct sk_buff_head *list,
					struct rb_root *root)
{
	struct sk_buff *next = tcp_skb_next(skb, list);

	if (list)
		__skb_unlink(skb, list);
	else
		rb_erase(&skb->rbnode, root);

	__kfree_skb(skb);
	NET_INC_STATS(sock_net(sk), LINUX_MIB_TCPRCVCOLLAPSED);

	return next;
}

/* Insert skb into rb tree, ordered by TCP_SKB_CB(skb)->seq */
void tcp_rbtree_insert(struct rb_root *root, struct sk_buff *skb)
{
	struct rb_node **p = &root->rb_node;
	struct rb_node *parent = NULL;
	struct sk_buff *skb1;

	while (*p) {
		parent = *p;
		skb1 = rb_to_skb(parent);
		if (before(TCP_SKB_CB(skb)->seq, TCP_SKB_CB(skb1)->seq))
			p = &parent->rb_left;
		else
			p = &parent->rb_right;
	}
	rb_link_node(&skb->rbnode, parent, p);
	rb_insert_color(&skb->rbnode, root);
}

/* Collapse contiguous sequence of skbs head..tail with
 * sequence numbers start..end.
 *
 * If tail is NULL, this means until the end of the queue.
 *
 * Segments with FIN/SYN are not collapsed (only because this
 * simplifies code)
 */
static void
tcp_collapse(struct sock *sk, struct sk_buff_head *list, struct rb_root *root,
	     struct sk_buff *head, struct sk_buff *tail, u32 start, u32 end)
{
	struct sk_buff *skb = head, *n;
	struct sk_buff_head tmp;
	bool end_of_skbs;

	/* First, check that queue is collapsible and find
	 * the point where collapsing can be useful.
	 */
restart:
	for (end_of_skbs = true; skb != NULL && skb != tail; skb = n) {
		n = tcp_skb_next(skb, list);

		/* No new bits? It is possible on ofo queue. */
		if (!before(start, TCP_SKB_CB(skb)->end_seq)) {
			skb = tcp_collapse_one(sk, skb, list, root);
			if (!skb)
				break;
			goto restart;
		}

		/* The first skb to collapse is:
		 * - not SYN/FIN and
		 * - bloated or contains data before "start" or
		 *   overlaps to the next one and mptcp allow collapsing.
		 */
		if (!(TCP_SKB_CB(skb)->tcp_flags & (TCPHDR_SYN | TCPHDR_FIN)) &&
		    (tcp_win_from_space(sk, skb->truesize) > skb->len ||
		     before(TCP_SKB_CB(skb)->seq, start))) {
			end_of_skbs = false;
			break;
		}

		if (n && n != tail && mptcp_skb_can_collapse(skb, n) &&
		    TCP_SKB_CB(skb)->end_seq != TCP_SKB_CB(n)->seq) {
			end_of_skbs = false;
			break;
		}

		/* Decided to skip this, advance start seq. */
		start = TCP_SKB_CB(skb)->end_seq;
	}
	if (end_of_skbs ||
	    (TCP_SKB_CB(skb)->tcp_flags & (TCPHDR_SYN | TCPHDR_FIN)))
		return;

	__skb_queue_head_init(&tmp);

	while (before(start, end)) {
		int copy = min_t(int, SKB_MAX_ORDER(0, 0), end - start);
		struct sk_buff *nskb;

		nskb = alloc_skb(copy, GFP_ATOMIC);
		if (!nskb)
			break;

		memcpy(nskb->cb, skb->cb, sizeof(skb->cb));
#ifdef CONFIG_TLS_DEVICE
		nskb->decrypted = skb->decrypted;
#endif
		TCP_SKB_CB(nskb)->seq = TCP_SKB_CB(nskb)->end_seq = start;
		if (list)
			__skb_queue_before(list, skb, nskb);
		else
			__skb_queue_tail(&tmp, nskb); /* defer rbtree insertion */
		skb_set_owner_r(nskb, sk);
		mptcp_skb_ext_move(nskb, skb);

		/* Copy data, releasing collapsed skbs. */
		while (copy > 0) {
			int offset = start - TCP_SKB_CB(skb)->seq;
			int size = TCP_SKB_CB(skb)->end_seq - start;

			BUG_ON(offset < 0);
			if (size > 0) {
				size = min(copy, size);
				if (skb_copy_bits(skb, offset, skb_put(nskb, size), size))
					BUG();
				TCP_SKB_CB(nskb)->end_seq += size;
				copy -= size;
				start += size;
			}
			if (!before(start, TCP_SKB_CB(skb)->end_seq)) {
				skb = tcp_collapse_one(sk, skb, list, root);
				if (!skb ||
				    skb == tail ||
				    !mptcp_skb_can_collapse(nskb, skb) ||
				    (TCP_SKB_CB(skb)->tcp_flags & (TCPHDR_SYN | TCPHDR_FIN)))
					goto end;
#ifdef CONFIG_TLS_DEVICE
				if (skb->decrypted != nskb->decrypted)
					goto end;
#endif
			}
		}
	}
end:
	skb_queue_walk_safe(&tmp, skb, n)
		tcp_rbtree_insert(root, skb);
}

/* Collapse ofo queue. Algorithm: select contiguous sequence of skbs
 * and tcp_collapse() them until all the queue is collapsed.
 */
static void tcp_collapse_ofo_queue(struct sock *sk)
{
	struct tcp_sock *tp = tcp_sk(sk);
	u32 range_truesize, sum_tiny = 0;
	struct sk_buff *skb, *head;
	u32 start, end;

	skb = skb_rb_first(&tp->out_of_order_queue);
new_range:
	if (!skb) {
		tp->ooo_last_skb = skb_rb_last(&tp->out_of_order_queue);
		return;
	}
	start = TCP_SKB_CB(skb)->seq;
	end = TCP_SKB_CB(skb)->end_seq;
	range_truesize = skb->truesize;

	for (head = skb;;) {
		skb = skb_rb_next(skb);

		/* Range is terminated when we see a gap or when
		 * we are at the queue end.
		 */
		if (!skb ||
		    after(TCP_SKB_CB(skb)->seq, end) ||
		    before(TCP_SKB_CB(skb)->end_seq, start)) {
			/* Do not attempt collapsing tiny skbs */
			if (range_truesize != head->truesize ||
			    end - start >= SKB_WITH_OVERHEAD(SK_MEM_QUANTUM)) {
				tcp_collapse(sk, NULL, &tp->out_of_order_queue,
					     head, skb, start, end);
			} else {
				sum_tiny += range_truesize;
				if (sum_tiny > sk->sk_rcvbuf >> 3)
					return;
			}
			goto new_range;
		}

		range_truesize += skb->truesize;
		if (unlikely(before(TCP_SKB_CB(skb)->seq, start)))
			start = TCP_SKB_CB(skb)->seq;
		if (after(TCP_SKB_CB(skb)->end_seq, end))
			end = TCP_SKB_CB(skb)->end_seq;
	}
}

/*
 * Clean the out-of-order queue to make room.
 * We drop high sequences packets to :
 * 1) Let a chance for holes to be filled.
 * 2) not add too big latencies if thousands of packets sit there.
 *    (But if application shrinks SO_RCVBUF, we could still end up
 *     freeing whole queue here)
 * 3) Drop at least 12.5 % of sk_rcvbuf to avoid malicious attacks.
 *
 * Return true if queue has shrunk.
 */
static bool tcp_prune_ofo_queue(struct sock *sk)
{
	struct tcp_sock *tp = tcp_sk(sk);
	struct rb_node *node, *prev;
	int goal;

	if (RB_EMPTY_ROOT(&tp->out_of_order_queue))
		return false;

	NET_INC_STATS(sock_net(sk), LINUX_MIB_OFOPRUNED);
	goal = sk->sk_rcvbuf >> 3;
	node = &tp->ooo_last_skb->rbnode;
	do {
		prev = rb_prev(node);
		rb_erase(node, &tp->out_of_order_queue);
		goal -= rb_to_skb(node)->truesize;
		tcp_drop(sk, rb_to_skb(node));
		if (!prev || goal <= 0) {
			sk_mem_reclaim(sk);
			if (atomic_read(&sk->sk_rmem_alloc) <= sk->sk_rcvbuf &&
			    !tcp_under_memory_pressure(sk))
				break;
			goal = sk->sk_rcvbuf >> 3;
		}
		node = prev;
	} while (node);
	tp->ooo_last_skb = rb_to_skb(prev);

	/* Reset SACK state.  A conforming SACK implementation will
	 * do the same at a timeout based retransmit.  When a connection
	 * is in a sad state like this, we care only about integrity
	 * of the connection not performance.
	 */
	if (tp->rx_opt.sack_ok)
		tcp_sack_reset(&tp->rx_opt);
	return true;
}

/* Reduce allocated memory if we can, trying to get
 * the socket within its memory limits again.
 *
 * Return less than zero if we should start dropping frames
 * until the socket owning process reads some of the data
 * to stabilize the situation.
 */
static int tcp_prune_queue(struct sock *sk)
{
	struct tcp_sock *tp = tcp_sk(sk);

	NET_INC_STATS(sock_net(sk), LINUX_MIB_PRUNECALLED);

	if (atomic_read(&sk->sk_rmem_alloc) >= sk->sk_rcvbuf)
		tcp_clamp_window(sk);
	else if (tcp_under_memory_pressure(sk))
		tp->rcv_ssthresh = min(tp->rcv_ssthresh, 4U * tp->advmss);

	if (atomic_read(&sk->sk_rmem_alloc) <= sk->sk_rcvbuf)
		return 0;

	tcp_collapse_ofo_queue(sk);
	if (!skb_queue_empty(&sk->sk_receive_queue))
		tcp_collapse(sk, &sk->sk_receive_queue, NULL,
			     skb_peek(&sk->sk_receive_queue),
			     NULL,
			     tp->copied_seq, tp->rcv_nxt);
	sk_mem_reclaim(sk);

	if (atomic_read(&sk->sk_rmem_alloc) <= sk->sk_rcvbuf)
		return 0;

	/* Collapsing did not help, destructive actions follow.
	 * This must not ever occur. */

	tcp_prune_ofo_queue(sk);

	if (atomic_read(&sk->sk_rmem_alloc) <= sk->sk_rcvbuf)
		return 0;

	/* If we are really being abused, tell the caller to silently
	 * drop receive data on the floor.  It will get retransmitted
	 * and hopefully then we'll have sufficient space.
	 */
	NET_INC_STATS(sock_net(sk), LINUX_MIB_RCVPRUNED);

	/* Massive buffer overcommit. */
	tp->pred_flags = 0;
	return -1;
}

static bool tcp_should_expand_sndbuf(const struct sock *sk)
{
	const struct tcp_sock *tp = tcp_sk(sk);

	/* If the user specified a specific send buffer setting, do
	 * not modify it.
	 */
	if (sk->sk_userlocks & SOCK_SNDBUF_LOCK)
		return false;

	/* If we are under global TCP memory pressure, do not expand.  */
	if (tcp_under_memory_pressure(sk))
		return false;

	/* If we are under soft global TCP memory pressure, do not expand.  */
	if (sk_memory_allocated(sk) >= sk_prot_mem_limits(sk, 0))
		return false;

	/* If we filled the congestion window, do not expand.  */
	if (tcp_packets_in_flight(tp) >= tp->snd_cwnd)
		return false;

	return true;
}

/* When incoming ACK allowed to free some skb from write_queue,
 * we remember this event in flag SOCK_QUEUE_SHRUNK and wake up socket
 * on the exit from tcp input handler.
 *
 * PROBLEM: sndbuf expansion does not work well with largesend.
 */
static void tcp_new_space(struct sock *sk)
{
	struct tcp_sock *tp = tcp_sk(sk);

	if (tcp_should_expand_sndbuf(sk)) {
		tcp_sndbuf_expand(sk);
		tp->snd_cwnd_stamp = tcp_jiffies32;
	}

	sk->sk_write_space(sk);
}

static void tcp_check_space(struct sock *sk)
{
	if (sock_flag(sk, SOCK_QUEUE_SHRUNK)) {
		sock_reset_flag(sk, SOCK_QUEUE_SHRUNK);
		/* pairs with tcp_poll() */
		smp_mb();
		if (sk->sk_socket &&
		    test_bit(SOCK_NOSPACE, &sk->sk_socket->flags)) {
			tcp_new_space(sk);
			if (!test_bit(SOCK_NOSPACE, &sk->sk_socket->flags))
				tcp_chrono_stop(sk, TCP_CHRONO_SNDBUF_LIMITED);
		}
	}
}

static inline void tcp_data_snd_check(struct sock *sk)
{
	tcp_push_pending_frames(sk);
	tcp_check_space(sk);
}

/*
 * Check if sending an ack is needed.
 */
static void __tcp_ack_snd_check(struct sock *sk, int ofo_possible)
{
	struct tcp_sock *tp = tcp_sk(sk);
	unsigned long rtt, delay;

	    /* More than one full frame received... */
	if (((tp->rcv_nxt - tp->rcv_wup) > inet_csk(sk)->icsk_ack.rcv_mss &&
	     /* ... and right edge of window advances far enough.
	      * (tcp_recvmsg() will send ACK otherwise).
	      * If application uses SO_RCVLOWAT, we want send ack now if
	      * we have not received enough bytes to satisfy the condition.
	      */
	    (tp->rcv_nxt - tp->copied_seq < sk->sk_rcvlowat ||
	     __tcp_select_window(sk) >= tp->rcv_wnd)) ||
	    /* We ACK each frame or... */
	    tcp_in_quickack_mode(sk) ||
	    /* Protocol state mandates a one-time immediate ACK */
	    inet_csk(sk)->icsk_ack.pending & ICSK_ACK_NOW) {
send_now:
		tcp_send_ack(sk, 0);
		return;
	}

	if (!ofo_possible || RB_EMPTY_ROOT(&tp->out_of_order_queue)) {
		tcp_send_delayed_ack(sk);
		return;
	}

	if (!tcp_is_sack(tp) ||
	    tp->compressed_ack >= sock_net(sk)->ipv4.sysctl_tcp_comp_sack_nr)
		goto send_now;

	if (tp->compressed_ack_rcv_nxt != tp->rcv_nxt) {
		tp->compressed_ack_rcv_nxt = tp->rcv_nxt;
		if (tp->compressed_ack > TCP_FASTRETRANS_THRESH)
			NET_ADD_STATS(sock_net(sk), LINUX_MIB_TCPACKCOMPRESSED,
				      tp->compressed_ack - TCP_FASTRETRANS_THRESH);
		tp->compressed_ack = 0;
	}

	if (++tp->compressed_ack <= TCP_FASTRETRANS_THRESH)
		goto send_now;

	if (hrtimer_is_queued(&tp->compressed_ack_timer))
		return;

	/* compress ack timer : 5 % of rtt, but no more than tcp_comp_sack_delay_ns */

	rtt = tp->rcv_rtt_est.rtt_us;
	if (tp->srtt_us && tp->srtt_us < rtt)
		rtt = tp->srtt_us;

	delay = min_t(unsigned long, sock_net(sk)->ipv4.sysctl_tcp_comp_sack_delay_ns,
		      rtt * (NSEC_PER_USEC >> 3)/20);
	sock_hold(sk);
	hrtimer_start(&tp->compressed_ack_timer, ns_to_ktime(delay),
		      HRTIMER_MODE_REL_PINNED_SOFT);
}

static inline void tcp_ack_snd_check(struct sock *sk)
{
	if (!inet_csk_ack_scheduled(sk)) {
		/* We sent a data segment already. */
		return;
	}
	__tcp_ack_snd_check(sk, 1);
}

/*
 *	This routine is only called when we have urgent data
 *	signaled. Its the 'slow' part of tcp_urg. It could be
 *	moved inline now as tcp_urg is only called from one
 *	place. We handle URGent data wrong. We have to - as
 *	BSD still doesn't use the correction from RFC961.
 *	For 1003.1g we should support a new option TCP_STDURG to permit
 *	either form (or just set the sysctl tcp_stdurg).
 */

static void tcp_check_urg(struct sock *sk, const struct tcphdr *th)
{
	struct tcp_sock *tp = tcp_sk(sk);
	u32 ptr = ntohs(th->urg_ptr);

	if (ptr && !sock_net(sk)->ipv4.sysctl_tcp_stdurg)
		ptr--;
	ptr += ntohl(th->seq);

	/* Ignore urgent data that we've already seen and read. */
	if (after(tp->copied_seq, ptr))
		return;

	/* Do not replay urg ptr.
	 *
	 * NOTE: interesting situation not covered by specs.
	 * Misbehaving sender may send urg ptr, pointing to segment,
	 * which we already have in ofo queue. We are not able to fetch
	 * such data and will stay in TCP_URG_NOTYET until will be eaten
	 * by recvmsg(). Seems, we are not obliged to handle such wicked
	 * situations. But it is worth to think about possibility of some
	 * DoSes using some hypothetical application level deadlock.
	 */
	if (before(ptr, tp->rcv_nxt))
		return;

	/* Do we already have a newer (or duplicate) urgent pointer? */
	if (tp->urg_data && !after(ptr, tp->urg_seq))
		return;

	/* Tell the world about our new urgent pointer. */
	sk_send_sigurg(sk);

	/* We may be adding urgent data when the last byte read was
	 * urgent. To do this requires some care. We cannot just ignore
	 * tp->copied_seq since we would read the last urgent byte again
	 * as data, nor can we alter copied_seq until this data arrives
	 * or we break the semantics of SIOCATMARK (and thus sockatmark())
	 *
	 * NOTE. Double Dutch. Rendering to plain English: author of comment
	 * above did something sort of 	send("A", MSG_OOB); send("B", MSG_OOB);
	 * and expect that both A and B disappear from stream. This is _wrong_.
	 * Though this happens in BSD with high probability, this is occasional.
	 * Any application relying on this is buggy. Note also, that fix "works"
	 * only in this artificial test. Insert some normal data between A and B and we will
	 * decline of BSD again. Verdict: it is better to remove to trap
	 * buggy users.
	 */
	if (tp->urg_seq == tp->copied_seq && tp->urg_data &&
	    !sock_flag(sk, SOCK_URGINLINE) && tp->copied_seq != tp->rcv_nxt) {
		struct sk_buff *skb = skb_peek(&sk->sk_receive_queue);
		tp->copied_seq++;
		if (skb && !before(tp->copied_seq, TCP_SKB_CB(skb)->end_seq)) {
			__skb_unlink(skb, &sk->sk_receive_queue);
			__kfree_skb(skb);
		}
	}

	tp->urg_data = TCP_URG_NOTYET;
	WRITE_ONCE(tp->urg_seq, ptr);

	/* Disable header prediction. */
	tp->pred_flags = 0;
}

/* This is the 'fast' part of urgent handling. */
static void tcp_urg(struct sock *sk, struct sk_buff *skb, const struct tcphdr *th)
{
	struct tcp_sock *tp = tcp_sk(sk);

	/* Check if we get a new urgent pointer - normally not. */
	if (th->urg)
		tcp_check_urg(sk, th);

	/* Do we wait for any urgent data? - normally not... */
	if (tp->urg_data == TCP_URG_NOTYET) {
		u32 ptr = tp->urg_seq - ntohl(th->seq) + (th->doff * 4) -
			  th->syn;

		/* Is the urgent pointer pointing into this packet? */
		if (ptr < skb->len) {
			u8 tmp;
			if (skb_copy_bits(skb, ptr, &tmp, 1))
				BUG();
			tp->urg_data = TCP_URG_VALID | tmp;
			if (!sock_flag(sk, SOCK_DEAD))
				sk->sk_data_ready(sk);
		}
	}
}

/* Maps ECT/CE bits to minimum length of AccECN option */
static inline unsigned int tcp_ecn_field_to_accecn_len(u8 ecnfield)
{
	unsigned int opt;

	opt = (ecnfield - 2) & INET_ECN_MASK;
	/* Shift+XOR for 11 -> 10 */
	opt = (opt ^ (opt >> 1)) + 1;

	return opt;
}


/* Updates Accurate ECN received counters from the received IP ECN field */
void tcp_ecn_received_counters(struct sock *sk, const struct sk_buff *skb,
			       u32 payload_len)
{
	struct tcp_sock *tp = tcp_sk(sk);
	u8 ecnfield = TCP_SKB_CB(skb)->ip_dsfield & INET_ECN_MASK;
	u8 is_ce = INET_ECN_is_ce(ecnfield);
	u8 ecn_edge = tp->prev_ecnfield != ecnfield;

	if (!INET_ECN_is_not_ect(ecnfield)) {
		tp->ecn_flags |= TCP_ECN_SEEN;
		/* ACE counter tracks *all* segments including pure acks */
		tp->received_ce += is_ce * max_t(u16, 1, skb_shinfo(skb)->gso_segs);

		if (payload_len > 0) {
			u8 minlen = tcp_ecn_field_to_accecn_len(ecnfield);
			tp->received_ecn_bytes[ecnfield - 1] += payload_len;
			tp->accecn_minlen = max_t(u8, tp->accecn_minlen, minlen);
		}
	}

	if (ecn_edge || is_ce) {
		tp->prev_ecnfield = ecnfield;
		/* Demand Accurate ECN change-triggered ACKs. Two ACK are
		 * demanded to indicate unambiguously the ecnfield value
		 * in the latter ACK.
		 */
		if (tcp_ecn_mode_accecn(tp)) {
			if (ecn_edge)
				inet_csk(sk)->icsk_ack.pending |= ICSK_ACK_NOW;
			tp->accecn_opt_demand = 2;
		}
	}
}

/* Accept RST for rcv_nxt - 1 after a FIN.
 * When tcp connections are abruptly terminated from Mac OSX (via ^C), a
 * FIN is sent followed by a RST packet. The RST is sent with the same
 * sequence number as the FIN, and thus according to RFC 5961 a challenge
 * ACK should be sent. However, Mac OSX rate limits replies to challenge
 * ACKs on the closed socket. In addition middleboxes can drop either the
 * challenge ACK or a subsequent RST.
 */
static bool tcp_reset_check(const struct sock *sk, const struct sk_buff *skb)
{
	struct tcp_sock *tp = tcp_sk(sk);

	return unlikely(TCP_SKB_CB(skb)->seq == (tp->rcv_nxt - 1) &&
			(1 << sk->sk_state) & (TCPF_CLOSE_WAIT | TCPF_LAST_ACK |
					       TCPF_CLOSING));
}

/* Does PAWS and seqno based validation of an incoming segment, flags will
 * play significant role here.
 */
static bool tcp_validate_incoming(struct sock *sk, struct sk_buff *skb,
				  const struct tcphdr *th, int syn_inerr)
{
	struct tcp_sock *tp = tcp_sk(sk);
	bool rst_seq_match = false;

	/* RFC1323: H1. Apply PAWS check first. */
	if (tcp_fast_parse_options(sock_net(sk), skb, th, tp) &&
	    tp->rx_opt.saw_tstamp &&
	    tcp_paws_discard(sk, skb)) {
		if (!th->rst) {
			NET_INC_STATS(sock_net(sk), LINUX_MIB_PAWSESTABREJECTED);
			if (!tcp_oow_rate_limited(sock_net(sk), skb,
						  LINUX_MIB_TCPACKSKIPPEDPAWS,
						  &tp->last_oow_ack_time))
				tcp_send_dupack(sk, skb);
			goto discard;
		}
		/* Reset is accepted even if it did not pass PAWS. */
	}

	/* Step 1: check sequence number */
	if (!tcp_sequence(tp, TCP_SKB_CB(skb)->seq, TCP_SKB_CB(skb)->end_seq)) {
		/* RFC793, page 37: "In all states except SYN-SENT, all reset
		 * (RST) segments are validated by checking their SEQ-fields."
		 * And page 69: "If an incoming segment is not acceptable,
		 * an acknowledgment should be sent in reply (unless the RST
		 * bit is set, if so drop the segment and return)".
		 */
		if (!th->rst) {
			if (th->syn)
				goto syn_challenge;
			if (!tcp_oow_rate_limited(sock_net(sk), skb,
						  LINUX_MIB_TCPACKSKIPPEDSEQ,
						  &tp->last_oow_ack_time))
				tcp_send_dupack(sk, skb);
		} else if (tcp_reset_check(sk, skb)) {
			tcp_reset(sk);
		}
		goto discard;
	}

	/* Step 2: check RST bit */
	if (th->rst) {
		/* RFC 5961 3.2 (extend to match against (RCV.NXT - 1) after a
		 * FIN and SACK too if available):
		 * If seq num matches RCV.NXT or (RCV.NXT - 1) after a FIN, or
		 * the right-most SACK block,
		 * then
		 *     RESET the connection
		 * else
		 *     Send a challenge ACK
		 */
		if (TCP_SKB_CB(skb)->seq == tp->rcv_nxt ||
		    tcp_reset_check(sk, skb)) {
			rst_seq_match = true;
		} else if (tcp_is_sack(tp) && tp->rx_opt.num_sacks > 0) {
			struct tcp_sack_block *sp = &tp->selective_acks[0];
			int max_sack = sp[0].end_seq;
			int this_sack;

			for (this_sack = 1; this_sack < tp->rx_opt.num_sacks;
			     ++this_sack) {
				max_sack = after(sp[this_sack].end_seq,
						 max_sack) ?
					sp[this_sack].end_seq : max_sack;
			}

			if (TCP_SKB_CB(skb)->seq == max_sack)
				rst_seq_match = true;
		}

		if (rst_seq_match)
			tcp_reset(sk);
		else {
			/* Disable TFO if RST is out-of-order
			 * and no data has been received
			 * for current active TFO socket
			 */
			if (tp->syn_fastopen && !tp->data_segs_in &&
			    sk->sk_state == TCP_ESTABLISHED)
				tcp_fastopen_active_disable(sk);
			tcp_send_challenge_ack(sk, skb, false);
		}
		goto discard;
	}

	/* step 3: check security and precedence [ignored] */

	/* step 4: Check for a SYN
	 * RFC 5961 4.2 : Send a challenge ack
	 */
	if (th->syn) {
syn_challenge:
		if (syn_inerr)
			TCP_INC_STATS(sock_net(sk), TCP_MIB_INERRS);
		NET_INC_STATS(sock_net(sk), LINUX_MIB_TCPSYNCHALLENGE);
<<<<<<< HEAD
		if (tcp_ecn_mode_accecn(tp))
			tp->accecn_opt_demand = max_t(u8, 1, tp->accecn_opt_demand);
		tcp_send_challenge_ack(sk, skb);
=======
		tcp_send_challenge_ack(sk, skb, tcp_ecn_mode_accecn(tp));
>>>>>>> b840198d
		goto discard;
	}

	return true;

discard:
	tcp_drop(sk, skb);
	return false;
}

/*
 *	TCP receive function for the ESTABLISHED state.
 *
 *	It is split into a fast path and a slow path. The fast path is
 * 	disabled when:
 *	- A zero window was announced from us - zero window probing
 *        is only handled properly in the slow path.
 *	- Out of order segments arrived.
 *	- Urgent data is expected.
 *	- There is no buffer space left
 *	- Unexpected TCP flags/window values/header lengths are received
 *	  (detected by checking the TCP header against pred_flags)
 *	- Data is sent in both directions. Fast path only supports pure senders
 *	  or pure receivers (this means either the sequence number or the ack
 *	  value must stay constant)
 *	- Unexpected TCP option.
 *
 *	When these conditions are not satisfied it drops into a standard
 *	receive procedure patterned after RFC793 to handle all cases.
 *	The first three cases are guaranteed by proper pred_flags setting,
 *	the rest is checked inline. Fast processing is turned on in
 *	tcp_data_queue when everything is OK.
 */
void tcp_rcv_established(struct sock *sk, struct sk_buff *skb)
{
	const struct tcphdr *th = (const struct tcphdr *)skb->data;
	struct tcp_sock *tp = tcp_sk(sk);
	unsigned int len = skb->len;

	/* TCP congestion window tracking */
	trace_tcp_probe(sk, skb);

	tcp_mstamp_refresh(tp);
	if (unlikely(!sk->sk_rx_dst))
		inet_csk(sk)->icsk_af_ops->sk_rx_dst_set(sk, skb);
	/*
	 *	Header prediction.
	 *	The code loosely follows the one in the famous
	 *	"30 instruction TCP receive" Van Jacobson mail.
	 *
	 *	Van's trick is to deposit buffers into socket queue
	 *	on a device interrupt, to call tcp_recv function
	 *	on the receive process context and checksum and copy
	 *	the buffer to user space. smart...
	 *
	 *	Our current scheme is not silly either but we take the
	 *	extra cost of the net_bh soft interrupt processing...
	 *	We do checksum and copy also but from device to kernel.
	 */

	tp->rx_opt.saw_tstamp = 0;

	/*	pred_flags is 0xS?10 << 16 + snd_wnd
	 *	if header_prediction is to be made
	 *	'S' will always be tp->tcp_header_len >> 2
	 *	'?' will be 0 for the fast path, otherwise pred_flags is 0 to
	 *  turn it off	(when there are holes in the receive
	 *	 space for instance)
	 *	PSH flag is ignored.
	 */

	if ((tcp_flag_word(th) & TCP_HP_BITS) == tp->pred_flags &&
	    TCP_SKB_CB(skb)->seq == tp->rcv_nxt &&
	    !after(TCP_SKB_CB(skb)->ack_seq, tp->snd_nxt)) {
		int tcp_header_len = tp->tcp_header_len;
		int flag = 0;
		s32 tstamp_delta = 0;

		/* Timestamp header prediction: tcp_header_len
		 * is automatically equal to th->doff*4 due to pred_flags
		 * match.
		 */

		/* Check timestamp */
		if (tcp_header_len == sizeof(struct tcphdr) + TCPOLEN_TSTAMP_ALIGNED) {
			/* No? Slow path! */
			if (!tcp_parse_aligned_timestamp(tp, th))
				goto slow_path;

			tstamp_delta = tp->rx_opt.rcv_tsval - tp->rx_opt.ts_recent;
			/* If PAWS failed, check it more carefully in slow path */
			if (tstamp_delta < 0)
				goto slow_path;

			/* DO NOT update ts_recent here, if checksum fails
			 * and timestamp was corrupted part, it will result
			 * in a hung connection since we will drop all
			 * future packets due to the PAWS test.
			 */
		}

		if (len <= tcp_header_len) {
			/* Bulk data transfer: sender */
			if (len == tcp_header_len) {
				/* Predicted packet is in window by definition.
				 * seq == rcv_nxt and rcv_wup <= rcv_nxt.
				 * Hence, check seq<=rcv_wup reduces to:
				 */
				if (tcp_header_len ==
				    (sizeof(struct tcphdr) + TCPOLEN_TSTAMP_ALIGNED) &&
				    tp->rcv_nxt == tp->rcv_wup)
					flag |= __tcp_replace_ts_recent(tp, tstamp_delta);

				tcp_ecn_received_counters(sk, skb, 0);

				/* We know that such packets are checksummed
				 * on entry.
				 */
				tcp_ack(sk, skb, flag);
				__kfree_skb(skb);
				tcp_data_snd_check(sk);
				/* When receiving pure ack in fast path, update
				 * last ts ecr directly instead of calling
				 * tcp_rcv_rtt_measure_ts()
				 */
				tp->rcv_rtt_last_tsecr = tp->rx_opt.rcv_tsecr;
				return;
			} else { /* Header too small */
				TCP_INC_STATS(sock_net(sk), TCP_MIB_INERRS);
				goto discard;
			}
		} else {
			int eaten = 0;
			bool fragstolen = false;

			if (tcp_checksum_complete(skb))
				goto csum_error;

			if ((int)skb->truesize > sk->sk_forward_alloc)
				goto step5;

			/* Predicted packet is in window by definition.
			 * seq == rcv_nxt and rcv_wup <= rcv_nxt.
			 * Hence, check seq<=rcv_wup reduces to:
			 */
			if (tcp_header_len ==
			    (sizeof(struct tcphdr) + TCPOLEN_TSTAMP_ALIGNED) &&
			    tp->rcv_nxt == tp->rcv_wup)
				flag |= __tcp_replace_ts_recent(tp, tstamp_delta);

			tcp_rcv_rtt_measure_ts(sk, skb);

			NET_INC_STATS(sock_net(sk), LINUX_MIB_TCPHPHITS);

			/* Bulk data transfer: receiver */
			__skb_pull(skb, tcp_header_len);
			tcp_ecn_received_counters(sk, skb, len - tcp_header_len);
			eaten = tcp_queue_rcv(sk, skb, &fragstolen);

			tcp_event_data_recv(sk, skb);

			if (TCP_SKB_CB(skb)->ack_seq != tp->snd_una) {
				/* Well, only one small jumplet in fast path... */
				tcp_ack(sk, skb, flag | FLAG_DATA);
				tcp_data_snd_check(sk);
				if (!inet_csk_ack_scheduled(sk))
					goto no_ack;
			}

			__tcp_ack_snd_check(sk, 0);
no_ack:
			if (eaten)
				kfree_skb_partial(skb, fragstolen);
			tcp_data_ready(sk);
			return;
		}
	}

slow_path:
	if (len < (th->doff << 2) || tcp_checksum_complete(skb))
		goto csum_error;

	if (!th->ack && !th->rst && !th->syn)
		goto discard;

	/*
	 *	Standard slow path.
	 */

	if (!tcp_validate_incoming(sk, skb, th, 1))
		return;

step5:
	tcp_ecn_received_counters(sk, skb, len - th->doff * 4);

	if (tcp_ack(sk, skb, FLAG_SLOWPATH | FLAG_UPDATE_TS_RECENT) < 0)
		goto discard;

	tcp_rcv_rtt_measure_ts(sk, skb);

	/* Process urgent data. */
	tcp_urg(sk, skb, th);

	/* step 7: process the segment text */
	tcp_data_queue(sk, skb);

	tcp_data_snd_check(sk);
	tcp_ack_snd_check(sk);
	return;

csum_error:
	TCP_INC_STATS(sock_net(sk), TCP_MIB_CSUMERRORS);
	TCP_INC_STATS(sock_net(sk), TCP_MIB_INERRS);

discard:
	tcp_drop(sk, skb);
}
EXPORT_SYMBOL(tcp_rcv_established);

void tcp_init_transfer(struct sock *sk, int bpf_op)
{
	struct inet_connection_sock *icsk = inet_csk(sk);
	struct tcp_sock *tp = tcp_sk(sk);

	tcp_mtup_init(sk);
	icsk->icsk_af_ops->rebuild_header(sk);
	tcp_init_metrics(sk);

	/* Initialize the congestion window to start the transfer.
	 * Cut cwnd down to 1 per RFC5681 if SYN or SYN-ACK has been
	 * retransmitted. In light of RFC6298 more aggressive 1sec
	 * initRTO, we only reset cwnd when more than 1 SYN/SYN-ACK
	 * retransmission has occurred.
	 */
	if (tp->total_retrans > 1 && tp->undo_marker)
		tp->snd_cwnd = 1;
	else
		tp->snd_cwnd = tcp_init_cwnd(tp, __sk_dst_get(sk));
	tp->snd_cwnd_stamp = tcp_jiffies32;

	tcp_call_bpf(sk, bpf_op, 0, NULL);
	tcp_init_congestion_control(sk);
	tcp_init_buffer_space(sk);
}

void tcp_finish_connect(struct sock *sk, struct sk_buff *skb)
{
	struct tcp_sock *tp = tcp_sk(sk);
	struct inet_connection_sock *icsk = inet_csk(sk);

	tcp_set_state(sk, TCP_ESTABLISHED);
	icsk->icsk_ack.lrcvtime = tcp_jiffies32;

	if (skb) {
		icsk->icsk_af_ops->sk_rx_dst_set(sk, skb);
		security_inet_conn_established(sk, skb);
		sk_mark_napi_id(sk, skb);
	}

	tcp_init_transfer(sk, BPF_SOCK_OPS_ACTIVE_ESTABLISHED_CB);

	/* Prevent spurious tcp_cwnd_restart() on first data
	 * packet.
	 */
	tp->lsndtime = tcp_jiffies32;

	if (sock_flag(sk, SOCK_KEEPOPEN))
		inet_csk_reset_keepalive_timer(sk, keepalive_time_when(tp));

	if (!tp->rx_opt.snd_wscale)
		__tcp_fast_path_on(tp, tp->snd_wnd);
	else
		tp->pred_flags = 0;
}

static bool tcp_rcv_fastopen_synack(struct sock *sk, struct sk_buff *synack,
				    struct tcp_fastopen_cookie *cookie)
{
	struct tcp_sock *tp = tcp_sk(sk);
	struct sk_buff *data = tp->syn_data ? tcp_rtx_queue_head(sk) : NULL;
	u16 mss = tp->rx_opt.mss_clamp, try_exp = 0;
	bool syn_drop = false;

	if (mss == tp->rx_opt.user_mss) {
		struct tcp_options_received opt;

		/* Get original SYNACK MSS value if user MSS sets mss_clamp */
		tcp_clear_options(&opt);
		opt.user_mss = opt.mss_clamp = 0;
		tcp_parse_options(sock_net(sk), synack, &opt, 0, NULL);
		mss = opt.mss_clamp;
	}

	if (!tp->syn_fastopen) {
		/* Ignore an unsolicited cookie */
		cookie->len = -1;
	} else if (tp->total_retrans) {
		/* SYN timed out and the SYN-ACK neither has a cookie nor
		 * acknowledges data. Presumably the remote received only
		 * the retransmitted (regular) SYNs: either the original
		 * SYN-data or the corresponding SYN-ACK was dropped.
		 */
		syn_drop = (cookie->len < 0 && data);
	} else if (cookie->len < 0 && !tp->syn_data) {
		/* We requested a cookie but didn't get it. If we did not use
		 * the (old) exp opt format then try so next time (try_exp=1).
		 * Otherwise we go back to use the RFC7413 opt (try_exp=2).
		 */
		try_exp = tp->syn_fastopen_exp ? 2 : 1;
	}

	tcp_fastopen_cache_set(sk, mss, cookie, syn_drop, try_exp);

	if (data) { /* Retransmit unacked data in SYN */
		if (tp->total_retrans)
			tp->fastopen_client_fail = TFO_SYN_RETRANSMITTED;
		else
			tp->fastopen_client_fail = TFO_DATA_NOT_ACKED;
		skb_rbtree_walk_from(data) {
			if (__tcp_retransmit_skb(sk, data, 1))
				break;
		}
		tcp_rearm_rto(sk);
		NET_INC_STATS(sock_net(sk),
				LINUX_MIB_TCPFASTOPENACTIVEFAIL);
		return true;
	}
	tp->syn_data_acked = tp->syn_data;
	if (tp->syn_data_acked) {
		NET_INC_STATS(sock_net(sk), LINUX_MIB_TCPFASTOPENACTIVE);
		/* SYN-data is counted as two separate packets in tcp_ack() */
		if (tp->delivered > 1)
			--tp->delivered;
	}

	tcp_fastopen_add_skb(sk, synack);

	return false;
}

static void smc_check_reset_syn(struct tcp_sock *tp)
{
#if IS_ENABLED(CONFIG_SMC)
	if (static_branch_unlikely(&tcp_have_smc)) {
		if (tp->syn_smc && !tp->rx_opt.smc_ok)
			tp->syn_smc = 0;
	}
#endif
}

static void tcp_try_undo_spurious_syn(struct sock *sk)
{
	struct tcp_sock *tp = tcp_sk(sk);
	u32 syn_stamp;

	/* undo_marker is set when SYN or SYNACK times out. The timeout is
	 * spurious if the ACK's timestamp option echo value matches the
	 * original SYN timestamp.
	 */
	syn_stamp = tp->retrans_stamp;
	if (tp->undo_marker && syn_stamp && tp->rx_opt.saw_tstamp &&
	    syn_stamp == tp->rx_opt.rcv_tsecr)
		tp->undo_marker = 0;
}

static int tcp_rcv_synsent_state_process(struct sock *sk, struct sk_buff *skb,
					 const struct tcphdr *th)
{
	struct inet_connection_sock *icsk = inet_csk(sk);
	struct tcp_sock *tp = tcp_sk(sk);
	struct tcp_fastopen_cookie foc = { .len = -1 };
	int saved_clamp = tp->rx_opt.mss_clamp;
	bool fastopen_fail;

	tcp_parse_options(sock_net(sk), skb, &tp->rx_opt, 0, &foc);
	if (tp->rx_opt.saw_tstamp && tp->rx_opt.rcv_tsecr)
		tp->rx_opt.rcv_tsecr -= tp->tsoffset;

	if (th->ack) {
		/* rfc793:
		 * "If the state is SYN-SENT then
		 *    first check the ACK bit
		 *      If the ACK bit is set
		 *	  If SEG.ACK =< ISS, or SEG.ACK > SND.NXT, send
		 *        a reset (unless the RST bit is set, if so drop
		 *        the segment and return)"
		 */
		if (!after(TCP_SKB_CB(skb)->ack_seq, tp->snd_una) ||
		    after(TCP_SKB_CB(skb)->ack_seq, tp->snd_nxt))
			goto reset_and_undo;

		if (tp->rx_opt.saw_tstamp && tp->rx_opt.rcv_tsecr &&
		    !between(tp->rx_opt.rcv_tsecr, tp->retrans_stamp,
			     tcp_time_stamp(tp))) {
			NET_INC_STATS(sock_net(sk),
					LINUX_MIB_PAWSACTIVEREJECTED);
			goto reset_and_undo;
		}

		/* Now ACK is acceptable.
		 *
		 * "If the RST bit is set
		 *    If the ACK was acceptable then signal the user "error:
		 *    connection reset", drop the segment, enter CLOSED state,
		 *    delete TCB, and return."
		 */

		if (th->rst) {
			tcp_reset(sk);
			goto discard;
		}

		/* rfc793:
		 *   "fifth, if neither of the SYN or RST bits is set then
		 *    drop the segment and return."
		 *
		 *    See note below!
		 *                                        --ANK(990513)
		 */
		if (!th->syn)
			goto discard_and_undo;

		/* rfc793:
		 *   "If the SYN bit is on ...
		 *    are acceptable then ...
		 *    (our SYN has been ACKed), change the connection
		 *    state to ESTABLISHED..."
		 */

		if (tcp_ecn_mode_any(tp))
			tcp_ecn_rcv_synack(sk, th, TCP_SKB_CB(skb)->ip_dsfield);

		tcp_init_wl(tp, TCP_SKB_CB(skb)->seq);
		tcp_try_undo_spurious_syn(sk);
		tcp_ack(sk, skb, FLAG_SLOWPATH);

		/* Ok.. it's good. Set up sequence numbers and
		 * move to established.
		 */
		WRITE_ONCE(tp->rcv_nxt, TCP_SKB_CB(skb)->seq + 1);
		tp->rcv_wup = TCP_SKB_CB(skb)->seq + 1;

		/* RFC1323: The window in SYN & SYN/ACK segments is
		 * never scaled.
		 */
		tp->snd_wnd = ntohs(th->window);

		if (!tp->rx_opt.wscale_ok) {
			tp->rx_opt.snd_wscale = tp->rx_opt.rcv_wscale = 0;
			tp->window_clamp = min(tp->window_clamp, 65535U);
		}

		if (tp->rx_opt.saw_tstamp) {
			tp->rx_opt.tstamp_ok	   = 1;
			tp->tcp_header_len =
				sizeof(struct tcphdr) + TCPOLEN_TSTAMP_ALIGNED;
			tp->advmss	    -= TCPOLEN_TSTAMP_ALIGNED;
			tcp_store_ts_recent(tp);
		} else {
			tp->tcp_header_len = sizeof(struct tcphdr);
		}

		tcp_sync_mss(sk, icsk->icsk_pmtu_cookie);
		tcp_initialize_rcv_mss(sk);

		if (sk_is_mptcp(sk))
			mptcp_rcv_synsent(sk);

		/* Remember, tcp_poll() does not lock socket!
		 * Change state from SYN-SENT only after copied_seq
		 * is initialized. */
		WRITE_ONCE(tp->copied_seq, tp->rcv_nxt);

		smc_check_reset_syn(tp);

		smp_mb();

		tcp_finish_connect(sk, skb);

		fastopen_fail = (tp->syn_fastopen || tp->syn_data) &&
				tcp_rcv_fastopen_synack(sk, skb, &foc);

		if (!sock_flag(sk, SOCK_DEAD)) {
			sk->sk_state_change(sk);
			sk_wake_async(sk, SOCK_WAKE_IO, POLL_OUT);
		}
		if (fastopen_fail)
			return -1;
		if (sk->sk_write_pending ||
		    icsk->icsk_accept_queue.rskq_defer_accept ||
		    inet_csk_in_pingpong_mode(sk)) {
			/* Save one ACK. Data will be ready after
			 * several ticks, if write_pending is set.
			 *
			 * It may be deleted, but with this feature tcpdumps
			 * look so _wonderfully_ clever, that I was not able
			 * to stand against the temptation 8)     --ANK
			 */
			inet_csk_schedule_ack(sk);
			tcp_enter_quickack_mode(sk, TCP_MAX_QUICKACKS);
			inet_csk_reset_xmit_timer(sk, ICSK_TIME_DACK,
						  TCP_DELACK_MAX, TCP_RTO_MAX);

discard:
			tcp_drop(sk, skb);
			return 0;
		} else {
			tcp_send_ack(sk, 0);
		}
		return -1;
	}

	/* No ACK in the segment */

	if (th->rst) {
		/* rfc793:
		 * "If the RST bit is set
		 *
		 *      Otherwise (no ACK) drop the segment and return."
		 */

		goto discard_and_undo;
	}

	/* PAWS check. */
	if (tp->rx_opt.ts_recent_stamp && tp->rx_opt.saw_tstamp &&
	    tcp_paws_reject(&tp->rx_opt, 0))
		goto discard_and_undo;

	if (th->syn) {
		/* We see SYN without ACK. It is attempt of
		 * simultaneous connect with crossed SYNs.
		 * Particularly, it can be connect to self.
		 */
		tcp_set_state(sk, TCP_SYN_RECV);

		if (tp->rx_opt.saw_tstamp) {
			tp->rx_opt.tstamp_ok = 1;
			tcp_store_ts_recent(tp);
			tp->tcp_header_len =
				sizeof(struct tcphdr) + TCPOLEN_TSTAMP_ALIGNED;
		} else {
			tp->tcp_header_len = sizeof(struct tcphdr);
		}

		WRITE_ONCE(tp->rcv_nxt, TCP_SKB_CB(skb)->seq + 1);
		WRITE_ONCE(tp->copied_seq, tp->rcv_nxt);
		tp->rcv_wup = TCP_SKB_CB(skb)->seq + 1;

		/* RFC1323: The window in SYN & SYN/ACK segments is
		 * never scaled.
		 */
		tp->snd_wnd    = ntohs(th->window);
		tp->snd_wl1    = TCP_SKB_CB(skb)->seq;
		tp->max_window = tp->snd_wnd;

		tcp_ecn_rcv_syn(tp, th, skb);

		tcp_mtup_init(sk);
		tcp_sync_mss(sk, icsk->icsk_pmtu_cookie);
		tcp_initialize_rcv_mss(sk);

		tcp_send_synack(sk);
#if 0
		/* Note, we could accept data and URG from this segment.
		 * There are no obstacles to make this (except that we must
		 * either change tcp_recvmsg() to prevent it from returning data
		 * before 3WHS completes per RFC793, or employ TCP Fast Open).
		 *
		 * However, if we ignore data in ACKless segments sometimes,
		 * we have no reasons to accept it sometimes.
		 * Also, seems the code doing it in step6 of tcp_rcv_state_process
		 * is not flawless. So, discard packet for sanity.
		 * Uncomment this return to process the data.
		 */
		return -1;
#else
		goto discard;
#endif
	}
	/* "fifth, if neither of the SYN or RST bits is set then
	 * drop the segment and return."
	 */

discard_and_undo:
	tcp_clear_options(&tp->rx_opt);
	tp->rx_opt.mss_clamp = saved_clamp;
	goto discard;

reset_and_undo:
	tcp_clear_options(&tp->rx_opt);
	tp->rx_opt.mss_clamp = saved_clamp;
	return 1;
}

static void tcp_rcv_synrecv_state_fastopen(struct sock *sk)
{
	struct request_sock *req;

	tcp_try_undo_loss(sk, false);

	/* Reset rtx states to prevent spurious retransmits_timed_out() */
	tcp_sk(sk)->retrans_stamp = 0;
	inet_csk(sk)->icsk_retransmits = 0;

	/* Once we leave TCP_SYN_RECV or TCP_FIN_WAIT_1,
	 * we no longer need req so release it.
	 */
	req = rcu_dereference_protected(tcp_sk(sk)->fastopen_rsk,
					lockdep_sock_is_held(sk));
	reqsk_fastopen_remove(sk, req, false);

	/* Re-arm the timer because data may have been sent out.
	 * This is similar to the regular data transmission case
	 * when new data has just been ack'ed.
	 *
	 * (TFO) - we could try to be more aggressive and
	 * retransmitting any data sooner based on when they
	 * are sent out.
	 */
	tcp_rearm_rto(sk);
}

/*
 *	This function implements the receiving procedure of RFC 793 for
 *	all states except ESTABLISHED and TIME_WAIT.
 *	It's called from both tcp_v4_rcv and tcp_v6_rcv and should be
 *	address independent.
 */

int tcp_rcv_state_process(struct sock *sk, struct sk_buff *skb)
{
	struct tcp_sock *tp = tcp_sk(sk);
	struct inet_connection_sock *icsk = inet_csk(sk);
	const struct tcphdr *th = tcp_hdr(skb);
	struct request_sock *req;
	int queued = 0;
	bool acceptable;

	switch (sk->sk_state) {
	case TCP_CLOSE:
		goto discard;

	case TCP_LISTEN:
		if (th->ack)
			return 1;

		if (th->rst)
			goto discard;

		if (th->syn) {
			if (th->fin)
				goto discard;
			/* It is possible that we process SYN packets from backlog,
			 * so we need to make sure to disable BH and RCU right there.
			 */
			rcu_read_lock();
			local_bh_disable();
			acceptable = icsk->icsk_af_ops->conn_request(sk, skb) >= 0;
			local_bh_enable();
			rcu_read_unlock();

			if (!acceptable)
				return 1;
			consume_skb(skb);
			return 0;
		}
		goto discard;

	case TCP_SYN_SENT:
		tp->rx_opt.saw_tstamp = 0;
		tcp_mstamp_refresh(tp);
		queued = tcp_rcv_synsent_state_process(sk, skb, th);
		if (queued >= 0)
			return queued;

		/* Do step6 onward by hand. */
		tcp_urg(sk, skb, th);
		__kfree_skb(skb);
		tcp_data_snd_check(sk);
		return 0;
	}

	tcp_mstamp_refresh(tp);
	tp->rx_opt.saw_tstamp = 0;
	req = rcu_dereference_protected(tp->fastopen_rsk,
					lockdep_sock_is_held(sk));
	if (req) {
		bool req_stolen;

		WARN_ON_ONCE(sk->sk_state != TCP_SYN_RECV &&
		    sk->sk_state != TCP_FIN_WAIT1);

		if (!tcp_check_req(sk, skb, req, true, &req_stolen))
			goto discard;
	}

	if (!th->ack && !th->rst && !th->syn)
		goto discard;

	if (!tcp_validate_incoming(sk, skb, th, 0))
		return 0;

	/* step 5: check the ACK field */
	acceptable = tcp_ack(sk, skb, FLAG_SLOWPATH |
				      FLAG_UPDATE_TS_RECENT |
				      FLAG_NO_CHALLENGE_ACK) > 0;

	if (!acceptable) {
		if (sk->sk_state == TCP_SYN_RECV)
			return 1;	/* send one RST */
		tcp_send_challenge_ack(sk, skb, false);
		goto discard;
	}
	switch (sk->sk_state) {
	case TCP_SYN_RECV:
		tp->delivered++; /* SYN-ACK delivery isn't tracked in tcp_ack */
		if (!tp->srtt_us)
			tcp_synack_rtt_meas(sk, req);

		if (req) {
			tcp_rcv_synrecv_state_fastopen(sk);
		} else {
			tcp_try_undo_spurious_syn(sk);
			tp->retrans_stamp = 0;
			tcp_init_transfer(sk, BPF_SOCK_OPS_PASSIVE_ESTABLISHED_CB);
			WRITE_ONCE(tp->copied_seq, tp->rcv_nxt);
		}
		smp_mb();
		tcp_set_state(sk, TCP_ESTABLISHED);
		sk->sk_state_change(sk);

		/* Note, that this wakeup is only for marginal crossed SYN case.
		 * Passively open sockets are not waked up, because
		 * sk->sk_sleep == NULL and sk->sk_socket == NULL.
		 */
		if (sk->sk_socket)
			sk_wake_async(sk, SOCK_WAKE_IO, POLL_OUT);

		tp->snd_una = TCP_SKB_CB(skb)->ack_seq;
		tp->snd_wnd = ntohs(th->window) << tp->rx_opt.snd_wscale;
		tcp_init_wl(tp, TCP_SKB_CB(skb)->seq);

		if (tp->rx_opt.tstamp_ok)
			tp->advmss -= TCPOLEN_TSTAMP_ALIGNED;

		if (!inet_csk(sk)->icsk_ca_ops->cong_control)
			tcp_update_pacing_rate(sk);

		/* Prevent spurious tcp_cwnd_restart() on first data packet */
		tp->lsndtime = tcp_jiffies32;

		tcp_initialize_rcv_mss(sk);
		if (tcp_ecn_mode_accecn(tp))
			tcp_accecn_third_ack(sk, skb, tp->syn_ect_snt);
		tcp_fast_path_on(tp);
		break;

	case TCP_FIN_WAIT1: {
		int tmo;

		if (req)
			tcp_rcv_synrecv_state_fastopen(sk);

		if (tp->snd_una != tp->write_seq)
			break;

		tcp_set_state(sk, TCP_FIN_WAIT2);
		sk->sk_shutdown |= SEND_SHUTDOWN;

		sk_dst_confirm(sk);

		if (!sock_flag(sk, SOCK_DEAD)) {
			/* Wake up lingering close() */
			sk->sk_state_change(sk);
			break;
		}

		if (tp->linger2 < 0) {
			tcp_done(sk);
			NET_INC_STATS(sock_net(sk), LINUX_MIB_TCPABORTONDATA);
			return 1;
		}
		if (TCP_SKB_CB(skb)->end_seq != TCP_SKB_CB(skb)->seq &&
		    after(TCP_SKB_CB(skb)->end_seq - th->fin, tp->rcv_nxt)) {
			/* Receive out of order FIN after close() */
			if (tp->syn_fastopen && th->fin)
				tcp_fastopen_active_disable(sk);
			tcp_done(sk);
			NET_INC_STATS(sock_net(sk), LINUX_MIB_TCPABORTONDATA);
			return 1;
		}

		tmo = tcp_fin_time(sk);
		if (tmo > TCP_TIMEWAIT_LEN) {
			inet_csk_reset_keepalive_timer(sk, tmo - TCP_TIMEWAIT_LEN);
		} else if (th->fin || sock_owned_by_user(sk)) {
			/* Bad case. We could lose such FIN otherwise.
			 * It is not a big problem, but it looks confusing
			 * and not so rare event. We still can lose it now,
			 * if it spins in bh_lock_sock(), but it is really
			 * marginal case.
			 */
			inet_csk_reset_keepalive_timer(sk, tmo);
		} else {
			tcp_time_wait(sk, TCP_FIN_WAIT2, tmo);
			goto discard;
		}
		break;
	}

	case TCP_CLOSING:
		if (tp->snd_una == tp->write_seq) {
			tcp_time_wait(sk, TCP_TIME_WAIT, 0);
			goto discard;
		}
		break;

	case TCP_LAST_ACK:
		if (tp->snd_una == tp->write_seq) {
			tcp_update_metrics(sk);
			tcp_done(sk);
			goto discard;
		}
		break;
	}

	/* step 6: check the URG bit */
	tcp_urg(sk, skb, th);

	/* step 7: process the segment text */
	switch (sk->sk_state) {
	case TCP_CLOSE_WAIT:
	case TCP_CLOSING:
	case TCP_LAST_ACK:
		if (!before(TCP_SKB_CB(skb)->seq, tp->rcv_nxt)) {
			if (sk_is_mptcp(sk))
				mptcp_incoming_options(sk, skb, &tp->rx_opt);
			break;
		}
		/* fall through */
	case TCP_FIN_WAIT1:
	case TCP_FIN_WAIT2:
		/* RFC 793 says to queue data in these states,
		 * RFC 1122 says we MUST send a reset.
		 * BSD 4.4 also does reset.
		 */
		if (sk->sk_shutdown & RCV_SHUTDOWN) {
			if (TCP_SKB_CB(skb)->end_seq != TCP_SKB_CB(skb)->seq &&
			    after(TCP_SKB_CB(skb)->end_seq - th->fin, tp->rcv_nxt)) {
				NET_INC_STATS(sock_net(sk), LINUX_MIB_TCPABORTONDATA);
				tcp_reset(sk);
				return 1;
			}
		}
		/* Fall through */
	case TCP_ESTABLISHED:
		tcp_data_queue(sk, skb);
		queued = 1;
		break;
	}

	/* tcp_data could move socket to TIME-WAIT */
	if (sk->sk_state != TCP_CLOSE) {
		tcp_data_snd_check(sk);
		tcp_ack_snd_check(sk);
	}

	if (!queued) {
discard:
		tcp_drop(sk, skb);
	}
	return 0;
}
EXPORT_SYMBOL(tcp_rcv_state_process);

static inline void pr_drop_req(struct request_sock *req, __u16 port, int family)
{
	struct inet_request_sock *ireq = inet_rsk(req);

	if (family == AF_INET)
		net_dbg_ratelimited("drop open request from %pI4/%u\n",
				    &ireq->ir_rmt_addr, port);
#if IS_ENABLED(CONFIG_IPV6)
	else if (family == AF_INET6)
		net_dbg_ratelimited("drop open request from %pI6/%u\n",
				    &ireq->ir_v6_rmt_addr, port);
#endif
}

/* RFC3168 : 6.1.1 SYN packets must not have ECT/ECN bits set
 *
 * If we receive a SYN packet with these bits set, it means a
 * network is playing bad games with TOS bits. In order to
 * avoid possible false congestion notifications, we disable
 * TCP ECN negotiation.
 *
 * Exception: tcp_ca wants ECN. This is required for DCTCP
 * congestion control: Linux DCTCP asserts ECT on all packets,
 * including SYN, which is most optimal solution; however,
 * others, such as FreeBSD do not.
 *
 * Exception: At least one of the reserved bits of the TCP header (th->res1) is
 * set, indicating the use of a future TCP extension (such as AccECN). See
 * RFC8311 §4.3 which updates RFC3168 to allow the development of such
 * extensions.
 */
static void tcp_ecn_create_request(struct request_sock *req,
				   const struct sk_buff *skb,
				   const struct sock *listen_sk,
				   const struct dst_entry *dst)
{
	const struct tcphdr *th = tcp_hdr(skb);
	const struct net *net = sock_net(listen_sk);
	bool th_ecn = th->ece && th->cwr;
	bool ect, ecn_ok;
	u32 ecn_ok_dst;

	if (tcp_accecn_syn_requested(th) &&
	    (net->ipv4.sysctl_tcp_ecn || tcp_ca_needs_accecn(listen_sk))) {
		inet_rsk(req)->ecn_ok = 1;
		if ((net->ipv4.sysctl_tcp_ecn >= 2) ||
		    tcp_ca_needs_accecn(listen_sk)) {
			tcp_rsk(req)->accecn_ok = 1;
			tcp_rsk(req)->syn_ect_rcv =
				TCP_SKB_CB(skb)->ip_dsfield & INET_ECN_MASK;
		}
		return;
	}

	if (!th_ecn)
		return;

	ect = !INET_ECN_is_not_ect(TCP_SKB_CB(skb)->ip_dsfield);
	ecn_ok_dst = dst_feature(dst, DST_FEATURE_ECN_MASK);
	ecn_ok = net->ipv4.sysctl_tcp_ecn || ecn_ok_dst;

	if (((!ect || th->res1) && ecn_ok) || tcp_ca_needs_ecn(listen_sk) ||
	    (ecn_ok_dst & DST_FEATURE_ECN_CA) ||
	    tcp_bpf_ca_needs_ecn((struct sock *)req))
		inet_rsk(req)->ecn_ok = 1;
}

static void tcp_openreq_init(struct request_sock *req,
			     const struct tcp_options_received *rx_opt,
			     struct sk_buff *skb, const struct sock *sk)
{
	struct inet_request_sock *ireq = inet_rsk(req);

	req->rsk_rcv_wnd = 0;		/* So that tcp_send_synack() knows! */
	req->cookie_ts = 0;
	tcp_rsk(req)->rcv_isn = TCP_SKB_CB(skb)->seq;
	tcp_rsk(req)->rcv_nxt = TCP_SKB_CB(skb)->seq + 1;
	tcp_rsk(req)->snt_synack = 0;
	tcp_rsk(req)->last_oow_ack_time = 0;
	tcp_rsk(req)->accecn_ok = 0;
	tcp_rsk(req)->syn_ect_rcv = 0;
	tcp_rsk(req)->syn_ect_snt = 0;
	req->mss = rx_opt->mss_clamp;
	req->ts_recent = rx_opt->saw_tstamp ? rx_opt->rcv_tsval : 0;
	ireq->tstamp_ok = rx_opt->tstamp_ok;
	ireq->sack_ok = rx_opt->sack_ok;
	ireq->snd_wscale = rx_opt->snd_wscale;
	ireq->wscale_ok = rx_opt->wscale_ok;
	ireq->acked = 0;
	ireq->ecn_ok = 0;
	ireq->ir_rmt_port = tcp_hdr(skb)->source;
	ireq->ir_num = ntohs(tcp_hdr(skb)->dest);
	ireq->ir_mark = inet_request_mark(sk, skb);
#if IS_ENABLED(CONFIG_SMC)
	ireq->smc_ok = rx_opt->smc_ok;
#endif
}

struct request_sock *inet_reqsk_alloc(const struct request_sock_ops *ops,
				      struct sock *sk_listener,
				      bool attach_listener)
{
	struct request_sock *req = reqsk_alloc(ops, sk_listener,
					       attach_listener);

	if (req) {
		struct inet_request_sock *ireq = inet_rsk(req);

		ireq->ireq_opt = NULL;
#if IS_ENABLED(CONFIG_IPV6)
		ireq->pktopts = NULL;
#endif
		atomic64_set(&ireq->ir_cookie, 0);
		ireq->ireq_state = TCP_NEW_SYN_RECV;
		write_pnet(&ireq->ireq_net, sock_net(sk_listener));
		ireq->ireq_family = sk_listener->sk_family;
	}

	return req;
}
EXPORT_SYMBOL(inet_reqsk_alloc);

/*
 * Return true if a syncookie should be sent
 */
static bool tcp_syn_flood_action(const struct sock *sk, const char *proto)
{
	struct request_sock_queue *queue = &inet_csk(sk)->icsk_accept_queue;
	const char *msg = "Dropping request";
	bool want_cookie = false;
	struct net *net = sock_net(sk);

#ifdef CONFIG_SYN_COOKIES
	if (net->ipv4.sysctl_tcp_syncookies) {
		msg = "Sending cookies";
		want_cookie = true;
		__NET_INC_STATS(sock_net(sk), LINUX_MIB_TCPREQQFULLDOCOOKIES);
	} else
#endif
		__NET_INC_STATS(sock_net(sk), LINUX_MIB_TCPREQQFULLDROP);

	if (!queue->synflood_warned &&
	    net->ipv4.sysctl_tcp_syncookies != 2 &&
	    xchg(&queue->synflood_warned, 1) == 0)
		net_info_ratelimited("%s: Possible SYN flooding on port %d. %s.  Check SNMP counters.\n",
				     proto, sk->sk_num, msg);

	return want_cookie;
}

static void tcp_reqsk_record_syn(const struct sock *sk,
				 struct request_sock *req,
				 const struct sk_buff *skb)
{
	if (tcp_sk(sk)->save_syn) {
		u32 len = skb_network_header_len(skb) + tcp_hdrlen(skb);
		u32 *copy;

		copy = kmalloc(len + sizeof(u32), GFP_ATOMIC);
		if (copy) {
			copy[0] = len;
			memcpy(&copy[1], skb_network_header(skb), len);
			req->saved_syn = copy;
		}
	}
}

/* If a SYN cookie is required and supported, returns a clamped MSS value to be
 * used for SYN cookie generation.
 */
u16 tcp_get_syncookie_mss(struct request_sock_ops *rsk_ops,
			  const struct tcp_request_sock_ops *af_ops,
			  struct sock *sk, struct tcphdr *th)
{
	struct tcp_sock *tp = tcp_sk(sk);
	u16 mss;

	if (sock_net(sk)->ipv4.sysctl_tcp_syncookies != 2 &&
	    !inet_csk_reqsk_queue_is_full(sk))
		return 0;

	if (!tcp_syn_flood_action(sk, rsk_ops->slab_name))
		return 0;

	if (sk_acceptq_is_full(sk)) {
		NET_INC_STATS(sock_net(sk), LINUX_MIB_LISTENOVERFLOWS);
		return 0;
	}

	mss = tcp_parse_mss_option(th, tp->rx_opt.user_mss);
	if (!mss)
		mss = af_ops->mss_clamp;

	return mss;
}
EXPORT_SYMBOL_GPL(tcp_get_syncookie_mss);

int tcp_conn_request(struct request_sock_ops *rsk_ops,
		     const struct tcp_request_sock_ops *af_ops,
		     struct sock *sk, struct sk_buff *skb)
{
	struct tcp_fastopen_cookie foc = { .len = -1 };
	__u32 isn = TCP_SKB_CB(skb)->tcp_tw_isn;
	struct tcp_options_received tmp_opt;
	struct tcp_sock *tp = tcp_sk(sk);
	struct net *net = sock_net(sk);
	struct sock *fastopen_sk = NULL;
	struct request_sock *req;
	bool want_cookie = false;
	struct dst_entry *dst;
	struct flowi fl;

	/* TW buckets are converted to open requests without
	 * limitations, they conserve resources and peer is
	 * evidently real one.
	 */
	if ((net->ipv4.sysctl_tcp_syncookies == 2 ||
	     inet_csk_reqsk_queue_is_full(sk)) && !isn) {
		want_cookie = tcp_syn_flood_action(sk, rsk_ops->slab_name);
		if (!want_cookie)
			goto drop;
	}

	if (sk_acceptq_is_full(sk)) {
		NET_INC_STATS(sock_net(sk), LINUX_MIB_LISTENOVERFLOWS);
		goto drop;
	}

	req = inet_reqsk_alloc(rsk_ops, sk, !want_cookie);
	if (!req)
		goto drop;

	tcp_rsk(req)->af_specific = af_ops;
	tcp_rsk(req)->ts_off = 0;
#if IS_ENABLED(CONFIG_MPTCP)
	tcp_rsk(req)->is_mptcp = 0;
#endif

	tcp_clear_options(&tmp_opt);
	tmp_opt.mss_clamp = af_ops->mss_clamp;
	tmp_opt.user_mss  = tp->rx_opt.user_mss;
	tcp_parse_options(sock_net(sk), skb, &tmp_opt, 0,
			  want_cookie ? NULL : &foc);

	if (want_cookie && !tmp_opt.saw_tstamp)
		tcp_clear_options(&tmp_opt);

	if (IS_ENABLED(CONFIG_SMC) && want_cookie)
		tmp_opt.smc_ok = 0;

	tmp_opt.tstamp_ok = tmp_opt.saw_tstamp;
	tcp_openreq_init(req, &tmp_opt, skb, sk);
	inet_rsk(req)->no_srccheck = inet_sk(sk)->transparent;

	/* Note: tcp_v6_init_req() might override ir_iif for link locals */
	inet_rsk(req)->ir_iif = inet_request_bound_dev_if(sk, skb);

	af_ops->init_req(req, sk, skb);

	if (security_inet_conn_request(sk, skb, req))
		goto drop_and_free;

	if (tmp_opt.tstamp_ok)
		tcp_rsk(req)->ts_off = af_ops->init_ts_off(net, skb);

	dst = af_ops->route_req(sk, &fl, req);
	if (!dst)
		goto drop_and_free;

	if (!want_cookie && !isn) {
		/* Kill the following clause, if you dislike this way. */
		if (!net->ipv4.sysctl_tcp_syncookies &&
		    (net->ipv4.sysctl_max_syn_backlog - inet_csk_reqsk_queue_len(sk) <
		     (net->ipv4.sysctl_max_syn_backlog >> 2)) &&
		    !tcp_peer_is_proven(req, dst)) {
			/* Without syncookies last quarter of
			 * backlog is filled with destinations,
			 * proven to be alive.
			 * It means that we continue to communicate
			 * to destinations, already remembered
			 * to the moment of synflood.
			 */
			pr_drop_req(req, ntohs(tcp_hdr(skb)->source),
				    rsk_ops->family);
			goto drop_and_release;
		}

		isn = af_ops->init_seq(skb);
	}

	tcp_ecn_create_request(req, skb, sk, dst);

	if (want_cookie) {
		isn = cookie_init_sequence(af_ops, sk, skb, &req->mss);
		req->cookie_ts = tmp_opt.tstamp_ok;
		if (!tmp_opt.tstamp_ok)
			inet_rsk(req)->ecn_ok = 0;
	}

	tcp_rsk(req)->snt_isn = isn;
	tcp_rsk(req)->txhash = net_tx_rndhash();
	tcp_openreq_init_rwin(req, sk, dst);
	sk_rx_queue_set(req_to_sk(req), skb);
	if (!want_cookie) {
		tcp_reqsk_record_syn(sk, req, skb);
		fastopen_sk = tcp_try_fastopen(sk, skb, req, &foc, dst);
	}
	if (fastopen_sk) {
		af_ops->send_synack(fastopen_sk, dst, &fl, req,
				    &foc, TCP_SYNACK_FASTOPEN);
		/* Add the child socket directly into the accept queue */
		if (!inet_csk_reqsk_queue_add(sk, req, fastopen_sk)) {
			reqsk_fastopen_remove(fastopen_sk, req, false);
			bh_unlock_sock(fastopen_sk);
			sock_put(fastopen_sk);
			goto drop_and_free;
		}
		sk->sk_data_ready(sk);
		bh_unlock_sock(fastopen_sk);
		sock_put(fastopen_sk);
	} else {
		tcp_rsk(req)->tfo_listener = false;
		if (!want_cookie)
			inet_csk_reqsk_queue_hash_add(sk, req,
				tcp_timeout_init((struct sock *)req));
		af_ops->send_synack(sk, dst, &fl, req, &foc,
				    !want_cookie ? TCP_SYNACK_NORMAL :
						   TCP_SYNACK_COOKIE);
		if (want_cookie) {
			reqsk_free(req);
			return 0;
		}
	}
	reqsk_put(req);
	return 0;

drop_and_release:
	dst_release(dst);
drop_and_free:
	__reqsk_free(req);
drop:
	tcp_listendrop(sk);
	return 0;
}
EXPORT_SYMBOL(tcp_conn_request);<|MERGE_RESOLUTION|>--- conflicted
+++ resolved
@@ -401,11 +401,7 @@
 		}
 		tcp_ecn_mode_set(tp, TCP_ECN_MODE_ACCECN);
 		tp->syn_ect_rcv = ip_dsfield & INET_ECN_MASK;
-<<<<<<< HEAD
-		tp->ect_reflector_snd = 1;
 		tp->accecn_opt_demand = 1;
-=======
->>>>>>> b840198d
 		tcp_accecn_validate_syn_feedback(sk, ace, tp->syn_ect_snt);
 		break;
 	}
@@ -420,12 +416,7 @@
 			tcp_ecn_mode_set(tp, TCP_ECN_MODE_RFC3168);
 		} else {
 			tp->syn_ect_rcv = TCP_SKB_CB(skb)->ip_dsfield & INET_ECN_MASK;
-<<<<<<< HEAD
 			tp->prev_ecnfield = tp->syn_ect_rcv;
-			tp->ect_reflector_snd = 1;
-			tp->ect_reflector_rcv = 1;
-=======
->>>>>>> b840198d
 			tcp_ecn_mode_set(tp, TCP_ECN_MODE_ACCECN);
 		}
 	}
@@ -5857,13 +5848,9 @@
 		if (syn_inerr)
 			TCP_INC_STATS(sock_net(sk), TCP_MIB_INERRS);
 		NET_INC_STATS(sock_net(sk), LINUX_MIB_TCPSYNCHALLENGE);
-<<<<<<< HEAD
 		if (tcp_ecn_mode_accecn(tp))
 			tp->accecn_opt_demand = max_t(u8, 1, tp->accecn_opt_demand);
-		tcp_send_challenge_ack(sk, skb);
-=======
 		tcp_send_challenge_ack(sk, skb, tcp_ecn_mode_accecn(tp));
->>>>>>> b840198d
 		goto discard;
 	}
 
