// SPDX-License-Identifier: GPL-2.0
/*
 * INET		An implementation of the TCP/IP protocol suite for the LINUX
 *		operating system.  INET is implemented using the  BSD Socket
 *		interface as the means of communication with the user level.
 *
 *		Implementation of the Transmission Control Protocol(TCP).
 *
 * Authors:	Ross Biro
 *		Fred N. van Kempen, <waltje@uWalt.NL.Mugnet.ORG>
 *		Mark Evans, <evansmp@uhura.aston.ac.uk>
 *		Corey Minyard <wf-rch!minyard@relay.EU.net>
 *		Florian La Roche, <flla@stud.uni-sb.de>
 *		Charles Hedrick, <hedrick@klinzhai.rutgers.edu>
 *		Linus Torvalds, <torvalds@cs.helsinki.fi>
 *		Alan Cox, <gw4pts@gw4pts.ampr.org>
 *		Matthew Dillon, <dillon@apollo.west.oic.com>
 *		Arnt Gulbrandsen, <agulbra@nvg.unit.no>
 *		Jorge Cwik, <jorge@laser.satlink.net>
 */

/*
 * Changes:
 *		Pedro Roque	:	Fast Retransmit/Recovery.
 *					Two receive queues.
 *					Retransmit queue handled by TCP.
 *					Better retransmit timer handling.
 *					New congestion avoidance.
 *					Header prediction.
 *					Variable renaming.
 *
 *		Eric		:	Fast Retransmit.
 *		Randy Scott	:	MSS option defines.
 *		Eric Schenk	:	Fixes to slow start algorithm.
 *		Eric Schenk	:	Yet another double ACK bug.
 *		Eric Schenk	:	Delayed ACK bug fixes.
 *		Eric Schenk	:	Floyd style fast retrans war avoidance.
 *		David S. Miller	:	Don't allow zero congestion window.
 *		Eric Schenk	:	Fix retransmitter so that it sends
 *					next packet on ack of previous packet.
 *		Andi Kleen	:	Moved open_request checking here
 *					and process RSTs for open_requests.
 *		Andi Kleen	:	Better prune_queue, and other fixes.
 *		Andrey Savochkin:	Fix RTT measurements in the presence of
 *					timestamps.
 *		Andrey Savochkin:	Check sequence numbers correctly when
 *					removing SACKs due to in sequence incoming
 *					data segments.
 *		Andi Kleen:		Make sure we never ack data there is not
 *					enough room for. Also make this condition
 *					a fatal error if it might still happen.
 *		Andi Kleen:		Add tcp_measure_rcv_mss to make
 *					connections with MSS<min(MTU,ann. MSS)
 *					work without delayed acks.
 *		Andi Kleen:		Process packets with PSH set in the
 *					fast path.
 *		J Hadi Salim:		ECN support
 *	 	Andrei Gurtov,
 *		Pasi Sarolahti,
 *		Panu Kuhlberg:		Experimental audit of TCP (re)transmission
 *					engine. Lots of bugs are found.
 *		Pasi Sarolahti:		F-RTO for dealing with spurious RTOs
 */

#define pr_fmt(fmt) "TCP: " fmt

#include <linux/mm.h>
#include <linux/slab.h>
#include <linux/module.h>
#include <linux/sysctl.h>
#include <linux/kernel.h>
#include <linux/prefetch.h>
#include <net/dst.h>
#include <net/tcp.h>
#include <net/inet_common.h>
#include <linux/ipsec.h>
#include <asm/unaligned.h>
#include <linux/errqueue.h>
#include <trace/events/tcp.h>
#include <linux/jump_label_ratelimit.h>
#include <net/busy_poll.h>
#include <net/mptcp.h>

int sysctl_tcp_max_orphans __read_mostly = NR_FILE;

#define FLAG_DATA		0x01 /* Incoming frame contained data.		*/
#define FLAG_WIN_UPDATE		0x02 /* Incoming ACK was a window update.	*/
#define FLAG_DATA_ACKED		0x04 /* This ACK acknowledged new data.		*/
#define FLAG_RETRANS_DATA_ACKED	0x08 /* "" "" some of which was retransmitted.	*/
#define FLAG_SYN_ACKED		0x10 /* This ACK acknowledged SYN.		*/
#define FLAG_DATA_SACKED	0x20 /* New SACK.				*/
#define FLAG_ECE		0x40 /* ECE in this ACK				*/
#define FLAG_LOST_RETRANS	0x80 /* This ACK marks some retransmission lost */
#define FLAG_SLOWPATH		0x100 /* Do not skip RFC checks for window update.*/
#define FLAG_ORIG_SACK_ACKED	0x200 /* Never retransmitted data are (s)acked	*/
#define FLAG_SND_UNA_ADVANCED	0x400 /* Snd_una was changed (!= FLAG_DATA_ACKED) */
#define FLAG_DSACKING_ACK	0x800 /* SACK blocks contained D-SACK info */
#define FLAG_SET_XMIT_TIMER	0x1000 /* Set TLP or RTO timer */
#define FLAG_SACK_RENEGING	0x2000 /* snd_una advanced to a sacked seq */
#define FLAG_UPDATE_TS_RECENT	0x4000 /* tcp_replace_ts_recent() */
#define FLAG_NO_CHALLENGE_ACK	0x8000 /* do not call tcp_send_challenge_ack()	*/
#define FLAG_ACK_MAYBE_DELAYED	0x10000 /* Likely a delayed ACK */
#define FLAG_TS_PROGRESS	0x20000 /* Positive timestamp delta */

#define FLAG_ACKED		(FLAG_DATA_ACKED|FLAG_SYN_ACKED)
#define FLAG_NOT_DUP		(FLAG_DATA|FLAG_WIN_UPDATE|FLAG_ACKED)
#define FLAG_CA_ALERT		(FLAG_DATA_SACKED|FLAG_ECE|FLAG_DSACKING_ACK)
#define FLAG_FORWARD_PROGRESS	(FLAG_ACKED|FLAG_DATA_SACKED)

#define TCP_REMNANT (TCP_FLAG_FIN|TCP_FLAG_URG|TCP_FLAG_SYN|TCP_FLAG_PSH)
#define TCP_HP_BITS (~(TCP_RESERVED_BITS|TCP_FLAG_PSH))

#define REXMIT_NONE	0 /* no loss recovery to do */
#define REXMIT_LOST	1 /* retransmit packets marked lost */
#define REXMIT_NEW	2 /* FRTO-style transmit of unsent/new packets */

#if IS_ENABLED(CONFIG_TLS_DEVICE)
static DEFINE_STATIC_KEY_DEFERRED_FALSE(clean_acked_data_enabled, HZ);

void clean_acked_data_enable(struct inet_connection_sock *icsk,
			     void (*cad)(struct sock *sk, u32 ack_seq))
{
	icsk->icsk_clean_acked = cad;
	static_branch_deferred_inc(&clean_acked_data_enabled);
}
EXPORT_SYMBOL_GPL(clean_acked_data_enable);

void clean_acked_data_disable(struct inet_connection_sock *icsk)
{
	static_branch_slow_dec_deferred(&clean_acked_data_enabled);
	icsk->icsk_clean_acked = NULL;
}
EXPORT_SYMBOL_GPL(clean_acked_data_disable);

void clean_acked_data_flush(void)
{
	static_key_deferred_flush(&clean_acked_data_enabled);
}
EXPORT_SYMBOL_GPL(clean_acked_data_flush);
#endif

#ifdef CONFIG_CGROUP_BPF
static void bpf_skops_parse_hdr(struct sock *sk, struct sk_buff *skb)
{
	bool unknown_opt = tcp_sk(sk)->rx_opt.saw_unknown &&
		BPF_SOCK_OPS_TEST_FLAG(tcp_sk(sk),
				       BPF_SOCK_OPS_PARSE_UNKNOWN_HDR_OPT_CB_FLAG);
	bool parse_all_opt = BPF_SOCK_OPS_TEST_FLAG(tcp_sk(sk),
						    BPF_SOCK_OPS_PARSE_ALL_HDR_OPT_CB_FLAG);
	struct bpf_sock_ops_kern sock_ops;

	if (likely(!unknown_opt && !parse_all_opt))
		return;

	/* The skb will be handled in the
	 * bpf_skops_established() or
	 * bpf_skops_write_hdr_opt().
	 */
	switch (sk->sk_state) {
	case TCP_SYN_RECV:
	case TCP_SYN_SENT:
	case TCP_LISTEN:
		return;
	}

	sock_owned_by_me(sk);

	memset(&sock_ops, 0, offsetof(struct bpf_sock_ops_kern, temp));
	sock_ops.op = BPF_SOCK_OPS_PARSE_HDR_OPT_CB;
	sock_ops.is_fullsock = 1;
	sock_ops.sk = sk;
	bpf_skops_init_skb(&sock_ops, skb, tcp_hdrlen(skb));

	BPF_CGROUP_RUN_PROG_SOCK_OPS(&sock_ops);
}

static void bpf_skops_established(struct sock *sk, int bpf_op,
				  struct sk_buff *skb)
{
	struct bpf_sock_ops_kern sock_ops;

	sock_owned_by_me(sk);

	memset(&sock_ops, 0, offsetof(struct bpf_sock_ops_kern, temp));
	sock_ops.op = bpf_op;
	sock_ops.is_fullsock = 1;
	sock_ops.sk = sk;
	/* sk with TCP_REPAIR_ON does not have skb in tcp_finish_connect */
	if (skb)
		bpf_skops_init_skb(&sock_ops, skb, tcp_hdrlen(skb));

	BPF_CGROUP_RUN_PROG_SOCK_OPS(&sock_ops);
}
#else
static void bpf_skops_parse_hdr(struct sock *sk, struct sk_buff *skb)
{
}

static void bpf_skops_established(struct sock *sk, int bpf_op,
				  struct sk_buff *skb)
{
}
#endif

static void tcp_gro_dev_warn(struct sock *sk, const struct sk_buff *skb,
			     unsigned int len)
{
	static bool __once __read_mostly;

	if (!__once) {
		struct net_device *dev;

		__once = true;

		rcu_read_lock();
		dev = dev_get_by_index_rcu(sock_net(sk), skb->skb_iif);
		if (!dev || len >= dev->mtu)
			pr_warn("%s: Driver has suspect GRO implementation, TCP performance may be compromised.\n",
				dev ? dev->name : "Unknown driver");
		rcu_read_unlock();
	}
}

/* Adapt the MSS value used to make delayed ack decision to the
 * real world.
 */
static void tcp_measure_rcv_mss(struct sock *sk, const struct sk_buff *skb)
{
	struct inet_connection_sock *icsk = inet_csk(sk);
	const unsigned int lss = icsk->icsk_ack.last_seg_size;
	unsigned int len;

	icsk->icsk_ack.last_seg_size = 0;

	/* skb->len may jitter because of SACKs, even if peer
	 * sends good full-sized frames.
	 */
	len = skb_shinfo(skb)->gso_size ? : skb->len;
	if (len >= icsk->icsk_ack.rcv_mss) {
		icsk->icsk_ack.rcv_mss = min_t(unsigned int, len,
					       tcp_sk(sk)->advmss);
		/* Account for possibly-removed options */
		if (unlikely(len > icsk->icsk_ack.rcv_mss +
				   MAX_TCP_OPTION_SPACE))
			tcp_gro_dev_warn(sk, skb, len);
	} else {
		/* Otherwise, we make more careful check taking into account,
		 * that SACKs block is variable.
		 *
		 * "len" is invariant segment length, including TCP header.
		 */
		len += skb->data - skb_transport_header(skb);
		if (len >= TCP_MSS_DEFAULT + sizeof(struct tcphdr) ||
		    /* If PSH is not set, packet should be
		     * full sized, provided peer TCP is not badly broken.
		     * This observation (if it is correct 8)) allows
		     * to handle super-low mtu links fairly.
		     */
		    (len >= TCP_MIN_MSS + sizeof(struct tcphdr) &&
		     !(tcp_flag_word(tcp_hdr(skb)) & TCP_REMNANT))) {
			/* Subtract also invariant (if peer is RFC compliant),
			 * tcp header plus fixed timestamp option length.
			 * Resulting "len" is MSS free of SACK jitter.
			 */
			len -= tcp_sk(sk)->tcp_header_len;
			icsk->icsk_ack.last_seg_size = len;
			if (len == lss) {
				icsk->icsk_ack.rcv_mss = len;
				return;
			}
		}
		if (icsk->icsk_ack.pending & ICSK_ACK_PUSHED)
			icsk->icsk_ack.pending |= ICSK_ACK_PUSHED2;
		icsk->icsk_ack.pending |= ICSK_ACK_PUSHED;
	}
}

static void tcp_incr_quickack(struct sock *sk, unsigned int max_quickacks)
{
	struct inet_connection_sock *icsk = inet_csk(sk);
	unsigned int quickacks = tcp_sk(sk)->rcv_wnd / (2 * icsk->icsk_ack.rcv_mss);

	if (quickacks == 0)
		quickacks = 2;
	quickacks = min(quickacks, max_quickacks);
	if (quickacks > icsk->icsk_ack.quick)
		icsk->icsk_ack.quick = quickacks;
}

void tcp_enter_quickack_mode(struct sock *sk, unsigned int max_quickacks)
{
	struct inet_connection_sock *icsk = inet_csk(sk);

	tcp_incr_quickack(sk, max_quickacks);
	inet_csk_exit_pingpong_mode(sk);
	icsk->icsk_ack.ato = TCP_ATO_MIN;
}
EXPORT_SYMBOL(tcp_enter_quickack_mode);

/* Send ACKs quickly, if "quick" count is not exhausted
 * and the session is not interactive.
 */

static bool tcp_in_quickack_mode(struct sock *sk)
{
	const struct inet_connection_sock *icsk = inet_csk(sk);
	const struct dst_entry *dst = __sk_dst_get(sk);

	return (dst && dst_metric(dst, RTAX_QUICKACK)) ||
		(icsk->icsk_ack.quick && !inet_csk_in_pingpong_mode(sk));
}

static void tcp_count_delivered_ce(struct tcp_sock *tp, u32 ecn_count)
{
	tp->delivered_ce += ecn_count;
}

/* Updates the delivered and delivered_ce counts */
static void tcp_count_delivered(struct tcp_sock *tp, u32 delivered,
				bool ece_ack)
{
	tp->delivered += delivered;
	if (ece_ack)
		tcp_count_delivered_ce(tp, delivered);
}

static void tcp_ecn_queue_cwr(struct tcp_sock *tp)
{
	/* Do not set CWR if in AccECN mode! */
	if (tcp_ecn_mode_rfc3168(tp))
		tp->ecn_flags |= TCP_ECN_QUEUE_CWR;
}

static void tcp_ecn_accept_cwr(struct sock *sk, const struct sk_buff *skb)
{
	struct tcp_sock *tp = tcp_sk(sk);

	if (tcp_ecn_mode_rfc3168(tp) && tcp_hdr(skb)->cwr) {
		tp->ecn_flags &= ~TCP_ECN_DEMAND_CWR;

		/* If the sender is telling us it has entered CWR, then its
		 * cwnd may be very low (even just 1 packet), so we should ACK
		 * immediately.
		 */
		if (TCP_SKB_CB(skb)->seq != TCP_SKB_CB(skb)->end_seq)
			inet_csk(sk)->icsk_ack.pending |= ICSK_ACK_NOW;
	}
}

static void tcp_ecn_withdraw_cwr(struct tcp_sock *tp)
{
	tp->ecn_flags &= ~TCP_ECN_QUEUE_CWR;
}

static void tcp_data_ecn_check(struct sock *sk, const struct sk_buff *skb)
{
	struct tcp_sock *tp = tcp_sk(sk);

	if (tcp_ecn_disabled(tp))
		return;

	switch (TCP_SKB_CB(skb)->ip_dsfield & INET_ECN_MASK) {
	case INET_ECN_NOT_ECT:
		/* Funny extension: if ECT is not set on a segment,
		 * and we already seen ECT on a previous segment,
		 * it is probably a retransmit.
		 */
		if (tp->ecn_flags & TCP_ECN_SEEN)
			tcp_enter_quickack_mode(sk, 2);
		break;
	case INET_ECN_CE:
		if (tcp_ca_needs_ecn(sk))
			tcp_ca_event(sk, CA_EVENT_ECN_IS_CE);

		if (!(tp->ecn_flags & TCP_ECN_DEMAND_CWR) &&
		    tcp_ecn_mode_rfc3168(tp)) {
			/* Better not delay acks, sender can have a very low cwnd */
			tcp_enter_quickack_mode(sk, 2);
			tp->ecn_flags |= TCP_ECN_DEMAND_CWR;
		}
		break;
	default:
		if (tcp_ca_needs_ecn(sk))
			tcp_ca_event(sk, CA_EVENT_ECN_NO_CE);
		break;
	}
}

static void tcp_ecn_rcv_synack(struct tcp_sock *tp, const struct tcphdr *th)
{
	if (tcp_ecn_mode_rfc3168(tp) && (!th->ece || th->cwr))
		tcp_ecn_mode_set(tp, TCP_ECN_DISABLED);
}

static void tcp_ecn_rcv_syn(struct tcp_sock *tp, const struct tcphdr *th)
{
	if (tcp_ecn_mode_rfc3168(tp) && (!th->ece || !th->cwr))
		tcp_ecn_mode_set(tp, TCP_ECN_DISABLED);
}

static u32 tcp_ecn_rcv_ecn_echo(const struct tcp_sock *tp, const struct tcphdr *th)
{
	if (th->ece && !th->syn && tcp_ecn_mode_rfc3168(tp))
		return 1;
	return 0;
}

/* Returns the ECN CE delta */
static u32 tcp_accecn_process(struct sock *sk, const struct sk_buff *skb,
			      u32 delivered_pkts, int *flag)
{
	struct tcp_sock *tp = tcp_sk(sk);
	u32 delta, safe_delta;
	u32 corrected_ace;

	/* Reordered ACK? (...or uncertain due to lack of data to send and ts) */
	if (!(*flag & (FLAG_FORWARD_PROGRESS|FLAG_TS_PROGRESS)))
		return 0;

	if (!(*flag & FLAG_SLOWPATH)) {
		/* AccECN counter might overflow on large ACKs */
		if (delivered_pkts <= TCP_ACCECN_CEP_ACE_MASK)
			return 0;
	}

	/* ACE field is not available during handshake */
	if (*flag & FLAG_SYN_ACKED)
		return 0;

	if (tcp_accecn_ace_deficit(tp) >= TCP_ACCECN_ACE_MAX_DELTA)
		inet_csk(sk)->icsk_ack.pending |= ICSK_ACK_NOW;

	corrected_ace = tcp_accecn_ace(tcp_hdr(skb)) - TCP_ACCECN_CEP_INIT_OFFSET;
	delta = (corrected_ace - tp->delivered_ce) & TCP_ACCECN_CEP_ACE_MASK;
	if (delivered_pkts < TCP_ACCECN_CEP_ACE_MASK)
		goto out;

	safe_delta = delivered_pkts - ((delivered_pkts - delta) & TCP_ACCECN_CEP_ACE_MASK);
	delta = safe_delta;

out:
	tcp_count_delivered_ce(tp, delta);
	if (delta > 0)
		*flag |= FLAG_ECE;
	return delta;
}

/* Buffer size and advertised window tuning.
 *
 * 1. Tuning sk->sk_sndbuf, when connection enters established state.
 */

static void tcp_sndbuf_expand(struct sock *sk)
{
	const struct tcp_sock *tp = tcp_sk(sk);
	const struct tcp_congestion_ops *ca_ops = inet_csk(sk)->icsk_ca_ops;
	int sndmem, per_mss;
	u32 nr_segs;

	/* Worst case is non GSO/TSO : each frame consumes one skb
	 * and skb->head is kmalloced using power of two area of memory
	 */
	per_mss = max_t(u32, tp->rx_opt.mss_clamp, tp->mss_cache) +
		  MAX_TCP_HEADER +
		  SKB_DATA_ALIGN(sizeof(struct skb_shared_info));

	per_mss = roundup_pow_of_two(per_mss) +
		  SKB_DATA_ALIGN(sizeof(struct sk_buff));

	nr_segs = max_t(u32, TCP_INIT_CWND, tp->snd_cwnd);
	nr_segs = max_t(u32, nr_segs, tp->reordering + 1);

	/* Fast Recovery (RFC 5681 3.2) :
	 * Cubic needs 1.7 factor, rounded to 2 to include
	 * extra cushion (application might react slowly to EPOLLOUT)
	 */
	sndmem = ca_ops->sndbuf_expand ? ca_ops->sndbuf_expand(sk) : 2;
	sndmem *= nr_segs * per_mss;

	if (sk->sk_sndbuf < sndmem)
		WRITE_ONCE(sk->sk_sndbuf,
			   min(sndmem, sock_net(sk)->ipv4.sysctl_tcp_wmem[2]));
}

/* 2. Tuning advertised window (window_clamp, rcv_ssthresh)
 *
 * All tcp_full_space() is split to two parts: "network" buffer, allocated
 * forward and advertised in receiver window (tp->rcv_wnd) and
 * "application buffer", required to isolate scheduling/application
 * latencies from network.
 * window_clamp is maximal advertised window. It can be less than
 * tcp_full_space(), in this case tcp_full_space() - window_clamp
 * is reserved for "application" buffer. The less window_clamp is
 * the smoother our behaviour from viewpoint of network, but the lower
 * throughput and the higher sensitivity of the connection to losses. 8)
 *
 * rcv_ssthresh is more strict window_clamp used at "slow start"
 * phase to predict further behaviour of this connection.
 * It is used for two goals:
 * - to enforce header prediction at sender, even when application
 *   requires some significant "application buffer". It is check #1.
 * - to prevent pruning of receive queue because of misprediction
 *   of receiver window. Check #2.
 *
 * The scheme does not work when sender sends good segments opening
 * window and then starts to feed us spaghetti. But it should work
 * in common situations. Otherwise, we have to rely on queue collapsing.
 */

/* Slow part of check#2. */
static int __tcp_grow_window(const struct sock *sk, const struct sk_buff *skb)
{
	struct tcp_sock *tp = tcp_sk(sk);
	/* Optimize this! */
	int truesize = tcp_win_from_space(sk, skb->truesize) >> 1;
	int window = tcp_win_from_space(sk, sock_net(sk)->ipv4.sysctl_tcp_rmem[2]) >> 1;

	while (tp->rcv_ssthresh <= window) {
		if (truesize <= skb->len)
			return 2 * inet_csk(sk)->icsk_ack.rcv_mss;

		truesize >>= 1;
		window >>= 1;
	}
	return 0;
}

static void tcp_grow_window(struct sock *sk, const struct sk_buff *skb)
{
	struct tcp_sock *tp = tcp_sk(sk);
	int room;

	room = min_t(int, tp->window_clamp, tcp_space(sk)) - tp->rcv_ssthresh;

	/* Check #1 */
	if (room > 0 && !tcp_under_memory_pressure(sk)) {
		int incr;

		/* Check #2. Increase window, if skb with such overhead
		 * will fit to rcvbuf in future.
		 */
		if (tcp_win_from_space(sk, skb->truesize) <= skb->len)
			incr = 2 * tp->advmss;
		else
			incr = __tcp_grow_window(sk, skb);

		if (incr) {
			incr = max_t(int, incr, 2 * skb->len);
			tp->rcv_ssthresh += min(room, incr);
			inet_csk(sk)->icsk_ack.quick |= 1;
		}
	}
}

/* 3. Try to fixup all. It is made immediately after connection enters
 *    established state.
 */
static void tcp_init_buffer_space(struct sock *sk)
{
	int tcp_app_win = sock_net(sk)->ipv4.sysctl_tcp_app_win;
	struct tcp_sock *tp = tcp_sk(sk);
	int maxwin;

	if (!(sk->sk_userlocks & SOCK_SNDBUF_LOCK))
		tcp_sndbuf_expand(sk);

	tcp_mstamp_refresh(tp);
	tp->rcvq_space.time = tp->tcp_mstamp;
	tp->rcvq_space.seq = tp->copied_seq;

	maxwin = tcp_full_space(sk);

	if (tp->window_clamp >= maxwin) {
		tp->window_clamp = maxwin;

		if (tcp_app_win && maxwin > 4 * tp->advmss)
			tp->window_clamp = max(maxwin -
					       (maxwin >> tcp_app_win),
					       4 * tp->advmss);
	}

	/* Force reservation of one segment. */
	if (tcp_app_win &&
	    tp->window_clamp > 2 * tp->advmss &&
	    tp->window_clamp + tp->advmss > maxwin)
		tp->window_clamp = max(2 * tp->advmss, maxwin - tp->advmss);

	tp->rcv_ssthresh = min(tp->rcv_ssthresh, tp->window_clamp);
	tp->snd_cwnd_stamp = tcp_jiffies32;
	tp->rcvq_space.space = min3(tp->rcv_ssthresh, tp->rcv_wnd,
				    (u32)TCP_INIT_CWND * tp->advmss);
}

/* 4. Recalculate window clamp after socket hit its memory bounds. */
static void tcp_clamp_window(struct sock *sk)
{
	struct tcp_sock *tp = tcp_sk(sk);
	struct inet_connection_sock *icsk = inet_csk(sk);
	struct net *net = sock_net(sk);

	icsk->icsk_ack.quick = 0;

	if (sk->sk_rcvbuf < net->ipv4.sysctl_tcp_rmem[2] &&
	    !(sk->sk_userlocks & SOCK_RCVBUF_LOCK) &&
	    !tcp_under_memory_pressure(sk) &&
	    sk_memory_allocated(sk) < sk_prot_mem_limits(sk, 0)) {
		WRITE_ONCE(sk->sk_rcvbuf,
			   min(atomic_read(&sk->sk_rmem_alloc),
			       net->ipv4.sysctl_tcp_rmem[2]));
	}
	if (atomic_read(&sk->sk_rmem_alloc) > sk->sk_rcvbuf)
		tp->rcv_ssthresh = min(tp->window_clamp, 2U * tp->advmss);
}

/* Initialize RCV_MSS value.
 * RCV_MSS is an our guess about MSS used by the peer.
 * We haven't any direct information about the MSS.
 * It's better to underestimate the RCV_MSS rather than overestimate.
 * Overestimations make us ACKing less frequently than needed.
 * Underestimations are more easy to detect and fix by tcp_measure_rcv_mss().
 */
void tcp_initialize_rcv_mss(struct sock *sk)
{
	const struct tcp_sock *tp = tcp_sk(sk);
	unsigned int hint = min_t(unsigned int, tp->advmss, tp->mss_cache);

	hint = min(hint, tp->rcv_wnd / 2);
	hint = min(hint, TCP_MSS_DEFAULT);
	hint = max(hint, TCP_MIN_MSS);

	inet_csk(sk)->icsk_ack.rcv_mss = hint;
}
EXPORT_SYMBOL(tcp_initialize_rcv_mss);

/* Receiver "autotuning" code.
 *
 * The algorithm for RTT estimation w/o timestamps is based on
 * Dynamic Right-Sizing (DRS) by Wu Feng and Mike Fisk of LANL.
 * <https://public.lanl.gov/radiant/pubs.html#DRS>
 *
 * More detail on this code can be found at
 * <http://staff.psc.edu/jheffner/>,
 * though this reference is out of date.  A new paper
 * is pending.
 */
static void tcp_rcv_rtt_update(struct tcp_sock *tp, u32 sample, int win_dep)
{
	u32 new_sample = tp->rcv_rtt_est.rtt_us;
	long m = sample;

	if (new_sample != 0) {
		/* If we sample in larger samples in the non-timestamp
		 * case, we could grossly overestimate the RTT especially
		 * with chatty applications or bulk transfer apps which
		 * are stalled on filesystem I/O.
		 *
		 * Also, since we are only going for a minimum in the
		 * non-timestamp case, we do not smooth things out
		 * else with timestamps disabled convergence takes too
		 * long.
		 */
		if (!win_dep) {
			m -= (new_sample >> 3);
			new_sample += m;
		} else {
			m <<= 3;
			if (m < new_sample)
				new_sample = m;
		}
	} else {
		/* No previous measure. */
		new_sample = m << 3;
	}

	tp->rcv_rtt_est.rtt_us = new_sample;
}

static inline void tcp_rcv_rtt_measure(struct tcp_sock *tp)
{
	u32 delta_us;

	if (tp->rcv_rtt_est.time == 0)
		goto new_measure;
	if (before(tp->rcv_nxt, tp->rcv_rtt_est.seq))
		return;
	delta_us = tcp_stamp_us_delta(tp->tcp_mstamp, tp->rcv_rtt_est.time);
	if (!delta_us)
		delta_us = 1;
	tcp_rcv_rtt_update(tp, delta_us, 1);

new_measure:
	tp->rcv_rtt_est.seq = tp->rcv_nxt + tp->rcv_wnd;
	tp->rcv_rtt_est.time = tp->tcp_mstamp;
}

static inline void tcp_rcv_rtt_measure_ts(struct sock *sk,
					  const struct sk_buff *skb)
{
	struct tcp_sock *tp = tcp_sk(sk);

	if (tp->rx_opt.rcv_tsecr == tp->rcv_rtt_last_tsecr)
		return;
	tp->rcv_rtt_last_tsecr = tp->rx_opt.rcv_tsecr;

	if (TCP_SKB_CB(skb)->end_seq -
	    TCP_SKB_CB(skb)->seq >= inet_csk(sk)->icsk_ack.rcv_mss) {
		u32 delta = tcp_time_stamp(tp) - tp->rx_opt.rcv_tsecr;
		u32 delta_us;

		if (likely(delta < INT_MAX / (USEC_PER_SEC / TCP_TS_HZ))) {
			if (!delta)
				delta = 1;
			delta_us = delta * (USEC_PER_SEC / TCP_TS_HZ);
			tcp_rcv_rtt_update(tp, delta_us, 0);
		}
	}
}

/*
 * This function should be called every time data is copied to user space.
 * It calculates the appropriate TCP receive buffer space.
 */
void tcp_rcv_space_adjust(struct sock *sk)
{
	struct tcp_sock *tp = tcp_sk(sk);
	u32 copied;
	int time;

	trace_tcp_rcv_space_adjust(sk);

	tcp_mstamp_refresh(tp);
	time = tcp_stamp_us_delta(tp->tcp_mstamp, tp->rcvq_space.time);
	if (time < (tp->rcv_rtt_est.rtt_us >> 3) || tp->rcv_rtt_est.rtt_us == 0)
		return;

	/* Number of bytes copied to user in last RTT */
	copied = tp->copied_seq - tp->rcvq_space.seq;
	if (copied <= tp->rcvq_space.space)
		goto new_measure;

	/* A bit of theory :
	 * copied = bytes received in previous RTT, our base window
	 * To cope with packet losses, we need a 2x factor
	 * To cope with slow start, and sender growing its cwin by 100 %
	 * every RTT, we need a 4x factor, because the ACK we are sending
	 * now is for the next RTT, not the current one :
	 * <prev RTT . ><current RTT .. ><next RTT .... >
	 */

	if (sock_net(sk)->ipv4.sysctl_tcp_moderate_rcvbuf &&
	    !(sk->sk_userlocks & SOCK_RCVBUF_LOCK)) {
		int rcvmem, rcvbuf;
		u64 rcvwin, grow;

		/* minimal window to cope with packet losses, assuming
		 * steady state. Add some cushion because of small variations.
		 */
		rcvwin = ((u64)copied << 1) + 16 * tp->advmss;

		/* Accommodate for sender rate increase (eg. slow start) */
		grow = rcvwin * (copied - tp->rcvq_space.space);
		do_div(grow, tp->rcvq_space.space);
		rcvwin += (grow << 1);

		rcvmem = SKB_TRUESIZE(tp->advmss + MAX_TCP_HEADER);
		while (tcp_win_from_space(sk, rcvmem) < tp->advmss)
			rcvmem += 128;

		do_div(rcvwin, tp->advmss);
		rcvbuf = min_t(u64, rcvwin * rcvmem,
			       sock_net(sk)->ipv4.sysctl_tcp_rmem[2]);
		if (rcvbuf > sk->sk_rcvbuf) {
			WRITE_ONCE(sk->sk_rcvbuf, rcvbuf);

			/* Make the window clamp follow along.  */
			tp->window_clamp = tcp_win_from_space(sk, rcvbuf);
		}
	}
	tp->rcvq_space.space = copied;

new_measure:
	tp->rcvq_space.seq = tp->copied_seq;
	tp->rcvq_space.time = tp->tcp_mstamp;
}

/* There is something which you must keep in mind when you analyze the
 * behavior of the tp->ato delayed ack timeout interval.  When a
 * connection starts up, we want to ack as quickly as possible.  The
 * problem is that "good" TCP's do slow start at the beginning of data
 * transmission.  The means that until we send the first few ACK's the
 * sender will sit on his end and only queue most of his data, because
 * he can only send snd_cwnd unacked packets at any given time.  For
 * each ACK we send, he increments snd_cwnd and transmits more of his
 * queue.  -DaveM
 */
static void tcp_event_data_recv(struct sock *sk, struct sk_buff *skb)
{
	struct tcp_sock *tp = tcp_sk(sk);
	struct inet_connection_sock *icsk = inet_csk(sk);
	u32 now;

	inet_csk_schedule_ack(sk);

	tcp_measure_rcv_mss(sk, skb);

	tcp_rcv_rtt_measure(tp);

	now = tcp_jiffies32;

	if (!icsk->icsk_ack.ato) {
		/* The _first_ data packet received, initialize
		 * delayed ACK engine.
		 */
		tcp_incr_quickack(sk, TCP_MAX_QUICKACKS);
		icsk->icsk_ack.ato = TCP_ATO_MIN;
	} else {
		int m = now - icsk->icsk_ack.lrcvtime;

		if (m <= TCP_ATO_MIN / 2) {
			/* The fastest case is the first. */
			icsk->icsk_ack.ato = (icsk->icsk_ack.ato >> 1) + TCP_ATO_MIN / 2;
		} else if (m < icsk->icsk_ack.ato) {
			icsk->icsk_ack.ato = (icsk->icsk_ack.ato >> 1) + m;
			if (icsk->icsk_ack.ato > icsk->icsk_rto)
				icsk->icsk_ack.ato = icsk->icsk_rto;
		} else if (m > icsk->icsk_rto) {
			/* Too long gap. Apparently sender failed to
			 * restart window, so that we send ACKs quickly.
			 */
			tcp_incr_quickack(sk, TCP_MAX_QUICKACKS);
			sk_mem_reclaim(sk);
		}
	}
	icsk->icsk_ack.lrcvtime = now;

	tcp_data_ecn_check(sk, skb);

	if (skb->len >= 128)
		tcp_grow_window(sk, skb);
}

/* Called to compute a smoothed rtt estimate. The data fed to this
 * routine either comes from timestamps, or from segments that were
 * known _not_ to have been retransmitted [see Karn/Partridge
 * Proceedings SIGCOMM 87]. The algorithm is from the SIGCOMM 88
 * piece by Van Jacobson.
 * NOTE: the next three routines used to be one big routine.
 * To save cycles in the RFC 1323 implementation it was better to break
 * it up into three procedures. -- erics
 */
static void tcp_rtt_estimator(struct sock *sk, long mrtt_us)
{
	struct tcp_sock *tp = tcp_sk(sk);
	long m = mrtt_us; /* RTT */
	u32 srtt = tp->srtt_us;

	/*	The following amusing code comes from Jacobson's
	 *	article in SIGCOMM '88.  Note that rtt and mdev
	 *	are scaled versions of rtt and mean deviation.
	 *	This is designed to be as fast as possible
	 *	m stands for "measurement".
	 *
	 *	On a 1990 paper the rto value is changed to:
	 *	RTO = rtt + 4 * mdev
	 *
	 * Funny. This algorithm seems to be very broken.
	 * These formulae increase RTO, when it should be decreased, increase
	 * too slowly, when it should be increased quickly, decrease too quickly
	 * etc. I guess in BSD RTO takes ONE value, so that it is absolutely
	 * does not matter how to _calculate_ it. Seems, it was trap
	 * that VJ failed to avoid. 8)
	 */
	if (srtt != 0) {
		m -= (srtt >> 3);	/* m is now error in rtt est */
		srtt += m;		/* rtt = 7/8 rtt + 1/8 new */
		if (m < 0) {
			m = -m;		/* m is now abs(error) */
			m -= (tp->mdev_us >> 2);   /* similar update on mdev */
			/* This is similar to one of Eifel findings.
			 * Eifel blocks mdev updates when rtt decreases.
			 * This solution is a bit different: we use finer gain
			 * for mdev in this case (alpha*beta).
			 * Like Eifel it also prevents growth of rto,
			 * but also it limits too fast rto decreases,
			 * happening in pure Eifel.
			 */
			if (m > 0)
				m >>= 3;
		} else {
			m -= (tp->mdev_us >> 2);   /* similar update on mdev */
		}
		tp->mdev_us += m;		/* mdev = 3/4 mdev + 1/4 new */
		if (tp->mdev_us > tp->mdev_max_us) {
			tp->mdev_max_us = tp->mdev_us;
			if (tp->mdev_max_us > tp->rttvar_us)
				tp->rttvar_us = tp->mdev_max_us;
		}
		if (after(tp->snd_una, tp->rtt_seq)) {
			if (tp->mdev_max_us < tp->rttvar_us)
				tp->rttvar_us -= (tp->rttvar_us - tp->mdev_max_us) >> 2;
			tp->rtt_seq = tp->snd_nxt;
			tp->mdev_max_us = tcp_rto_min_us(sk);

			tcp_bpf_rtt(sk);
		}
	} else {
		/* no previous measure. */
		srtt = m << 3;		/* take the measured time to be rtt */
		tp->mdev_us = m << 1;	/* make sure rto = 3*rtt */
		tp->rttvar_us = max(tp->mdev_us, tcp_rto_min_us(sk));
		tp->mdev_max_us = tp->rttvar_us;
		tp->rtt_seq = tp->snd_nxt;

		tcp_bpf_rtt(sk);
	}
	tp->srtt_us = max(1U, srtt);
}

static void tcp_update_pacing_rate(struct sock *sk)
{
	const struct tcp_sock *tp = tcp_sk(sk);
	u64 rate;

	/* set sk_pacing_rate to 200 % of current rate (mss * cwnd / srtt) */
	rate = (u64)tp->mss_cache * ((USEC_PER_SEC / 100) << 3);

	/* current rate is (cwnd * mss) / srtt
	 * In Slow Start [1], set sk_pacing_rate to 200 % the current rate.
	 * In Congestion Avoidance phase, set it to 120 % the current rate.
	 *
	 * [1] : Normal Slow Start condition is (tp->snd_cwnd < tp->snd_ssthresh)
	 *	 If snd_cwnd >= (tp->snd_ssthresh / 2), we are approaching
	 *	 end of slow start and should slow down.
	 */
	if (tp->snd_cwnd < tp->snd_ssthresh / 2)
		rate *= sock_net(sk)->ipv4.sysctl_tcp_pacing_ss_ratio;
	else
		rate *= sock_net(sk)->ipv4.sysctl_tcp_pacing_ca_ratio;

	rate *= max(tp->snd_cwnd, tp->packets_out);

	if (likely(tp->srtt_us))
		do_div(rate, tp->srtt_us);

	/* WRITE_ONCE() is needed because sch_fq fetches sk_pacing_rate
	 * without any lock. We want to make sure compiler wont store
	 * intermediate values in this location.
	 */
	WRITE_ONCE(sk->sk_pacing_rate, min_t(u64, rate,
					     sk->sk_max_pacing_rate));
}

/* Calculate rto without backoff.  This is the second half of Van Jacobson's
 * routine referred to above.
 */
static void tcp_set_rto(struct sock *sk)
{
	const struct tcp_sock *tp = tcp_sk(sk);
	/* Old crap is replaced with new one. 8)
	 *
	 * More seriously:
	 * 1. If rtt variance happened to be less 50msec, it is hallucination.
	 *    It cannot be less due to utterly erratic ACK generation made
	 *    at least by solaris and freebsd. "Erratic ACKs" has _nothing_
	 *    to do with delayed acks, because at cwnd>2 true delack timeout
	 *    is invisible. Actually, Linux-2.4 also generates erratic
	 *    ACKs in some circumstances.
	 */
	inet_csk(sk)->icsk_rto = __tcp_set_rto(tp);

	/* 2. Fixups made earlier cannot be right.
	 *    If we do not estimate RTO correctly without them,
	 *    all the algo is pure shit and should be replaced
	 *    with correct one. It is exactly, which we pretend to do.
	 */

	/* NOTE: clamping at TCP_RTO_MIN is not required, current algo
	 * guarantees that rto is higher.
	 */
	tcp_bound_rto(sk);
}

__u32 tcp_init_cwnd(const struct tcp_sock *tp, const struct dst_entry *dst)
{
	__u32 cwnd = (dst ? dst_metric(dst, RTAX_INITCWND) : 0);

	if (!cwnd)
		cwnd = TCP_INIT_CWND;
	return min_t(__u32, cwnd, tp->snd_cwnd_clamp);
}

struct tcp_sacktag_state {
	/* Timestamps for earliest and latest never-retransmitted segment
	 * that was SACKed. RTO needs the earliest RTT to stay conservative,
	 * but congestion control should still get an accurate delay signal.
	 */
	u64	first_sackt;
	u64	last_sackt;
	u32	reord;
	u32	sack_delivered;
	int	flag;
	unsigned int mss_now;
	struct rate_sample *rate;
};

/* Take a notice that peer is sending D-SACKs. Skip update of data delivery
 * and spurious retransmission information if this DSACK is unlikely caused by
 * sender's action:
 * - DSACKed sequence range is larger than maximum receiver's window.
 * - Total no. of DSACKed segments exceed the total no. of retransmitted segs.
 */
static u32 tcp_dsack_seen(struct tcp_sock *tp, u32 start_seq,
			  u32 end_seq, struct tcp_sacktag_state *state)
{
	u32 seq_len, dup_segs = 1;

	if (!before(start_seq, end_seq))
		return 0;

	seq_len = end_seq - start_seq;
	/* Dubious DSACK: DSACKed range greater than maximum advertised rwnd */
	if (seq_len > tp->max_window)
		return 0;
	if (seq_len > tp->mss_cache)
		dup_segs = DIV_ROUND_UP(seq_len, tp->mss_cache);

	tp->dsack_dups += dup_segs;
	/* Skip the DSACK if dup segs weren't retransmitted by sender */
	if (tp->dsack_dups > tp->total_retrans)
		return 0;

	tp->rx_opt.sack_ok |= TCP_DSACK_SEEN;
	tp->rack.dsack_seen = 1;

	state->flag |= FLAG_DSACKING_ACK;
	/* A spurious retransmission is delivered */
	state->sack_delivered += dup_segs;

	return dup_segs;
}

/* It's reordering when higher sequence was delivered (i.e. sacked) before
 * some lower never-retransmitted sequence ("low_seq"). The maximum reordering
 * distance is approximated in full-mss packet distance ("reordering").
 */
static void tcp_check_sack_reordering(struct sock *sk, const u32 low_seq,
				      const int ts)
{
	struct tcp_sock *tp = tcp_sk(sk);
	const u32 mss = tp->mss_cache;
	u32 fack, metric;

	fack = tcp_highest_sack_seq(tp);
	if (!before(low_seq, fack))
		return;

	metric = fack - low_seq;
	if ((metric > tp->reordering * mss) && mss) {
#if FASTRETRANS_DEBUG > 1
		pr_debug("Disorder%d %d %u f%u s%u rr%d\n",
			 tp->rx_opt.sack_ok, inet_csk(sk)->icsk_ca_state,
			 tp->reordering,
			 0,
			 tp->sacked_out,
			 tp->undo_marker ? tp->undo_retrans : 0);
#endif
		tp->reordering = min_t(u32, (metric + mss - 1) / mss,
				       sock_net(sk)->ipv4.sysctl_tcp_max_reordering);
	}

	/* This exciting event is worth to be remembered. 8) */
	tp->reord_seen++;
	NET_INC_STATS(sock_net(sk),
		      ts ? LINUX_MIB_TCPTSREORDER : LINUX_MIB_TCPSACKREORDER);
}

 /* This must be called before lost_out or retrans_out are updated
  * on a new loss, because we want to know if all skbs previously
  * known to be lost have already been retransmitted, indicating
  * that this newly lost skb is our next skb to retransmit.
  */
static void tcp_verify_retransmit_hint(struct tcp_sock *tp, struct sk_buff *skb)
{
	if ((!tp->retransmit_skb_hint && tp->retrans_out >= tp->lost_out) ||
	    (tp->retransmit_skb_hint &&
	     before(TCP_SKB_CB(skb)->seq,
		    TCP_SKB_CB(tp->retransmit_skb_hint)->seq)))
		tp->retransmit_skb_hint = skb;
}

/* Sum the number of packets on the wire we have marked as lost, and
 * notify the congestion control module that the given skb was marked lost.
 */
static void tcp_notify_skb_loss_event(struct tcp_sock *tp, const struct sk_buff *skb)
{
	tp->lost += tcp_skb_pcount(skb);
}

void tcp_mark_skb_lost(struct sock *sk, struct sk_buff *skb)
{
	__u8 sacked = TCP_SKB_CB(skb)->sacked;
	struct tcp_sock *tp = tcp_sk(sk);

	if (sacked & TCPCB_SACKED_ACKED)
		return;

	tcp_verify_retransmit_hint(tp, skb);
	if (sacked & TCPCB_LOST) {
		if (sacked & TCPCB_SACKED_RETRANS) {
			/* Account for retransmits that are lost again */
			TCP_SKB_CB(skb)->sacked &= ~TCPCB_SACKED_RETRANS;
			tp->retrans_out -= tcp_skb_pcount(skb);
			NET_ADD_STATS(sock_net(sk), LINUX_MIB_TCPLOSTRETRANSMIT,
				      tcp_skb_pcount(skb));
			tcp_notify_skb_loss_event(tp, skb);
		}
	} else {
		tp->lost_out += tcp_skb_pcount(skb);
		TCP_SKB_CB(skb)->sacked |= TCPCB_LOST;
		tcp_notify_skb_loss_event(tp, skb);
	}
}

/* This procedure tags the retransmission queue when SACKs arrive.
 *
 * We have three tag bits: SACKED(S), RETRANS(R) and LOST(L).
 * Packets in queue with these bits set are counted in variables
 * sacked_out, retrans_out and lost_out, correspondingly.
 *
 * Valid combinations are:
 * Tag  InFlight	Description
 * 0	1		- orig segment is in flight.
 * S	0		- nothing flies, orig reached receiver.
 * L	0		- nothing flies, orig lost by net.
 * R	2		- both orig and retransmit are in flight.
 * L|R	1		- orig is lost, retransmit is in flight.
 * S|R  1		- orig reached receiver, retrans is still in flight.
 * (L|S|R is logically valid, it could occur when L|R is sacked,
 *  but it is equivalent to plain S and code short-curcuits it to S.
 *  L|S is logically invalid, it would mean -1 packet in flight 8))
 *
 * These 6 states form finite state machine, controlled by the following events:
 * 1. New ACK (+SACK) arrives. (tcp_sacktag_write_queue())
 * 2. Retransmission. (tcp_retransmit_skb(), tcp_xmit_retransmit_queue())
 * 3. Loss detection event of two flavors:
 *	A. Scoreboard estimator decided the packet is lost.
 *	   A'. Reno "three dupacks" marks head of queue lost.
 *	B. SACK arrives sacking SND.NXT at the moment, when the
 *	   segment was retransmitted.
 * 4. D-SACK added new rule: D-SACK changes any tag to S.
 *
 * It is pleasant to note, that state diagram turns out to be commutative,
 * so that we are allowed not to be bothered by order of our actions,
 * when multiple events arrive simultaneously. (see the function below).
 *
 * Reordering detection.
 * --------------------
 * Reordering metric is maximal distance, which a packet can be displaced
 * in packet stream. With SACKs we can estimate it:
 *
 * 1. SACK fills old hole and the corresponding segment was not
 *    ever retransmitted -> reordering. Alas, we cannot use it
 *    when segment was retransmitted.
 * 2. The last flaw is solved with D-SACK. D-SACK arrives
 *    for retransmitted and already SACKed segment -> reordering..
 * Both of these heuristics are not used in Loss state, when we cannot
 * account for retransmits accurately.
 *
 * SACK block validation.
 * ----------------------
 *
 * SACK block range validation checks that the received SACK block fits to
 * the expected sequence limits, i.e., it is between SND.UNA and SND.NXT.
 * Note that SND.UNA is not included to the range though being valid because
 * it means that the receiver is rather inconsistent with itself reporting
 * SACK reneging when it should advance SND.UNA. Such SACK block this is
 * perfectly valid, however, in light of RFC2018 which explicitly states
 * that "SACK block MUST reflect the newest segment.  Even if the newest
 * segment is going to be discarded ...", not that it looks very clever
 * in case of head skb. Due to potentional receiver driven attacks, we
 * choose to avoid immediate execution of a walk in write queue due to
 * reneging and defer head skb's loss recovery to standard loss recovery
 * procedure that will eventually trigger (nothing forbids us doing this).
 *
 * Implements also blockage to start_seq wrap-around. Problem lies in the
 * fact that though start_seq (s) is before end_seq (i.e., not reversed),
 * there's no guarantee that it will be before snd_nxt (n). The problem
 * happens when start_seq resides between end_seq wrap (e_w) and snd_nxt
 * wrap (s_w):
 *
 *         <- outs wnd ->                          <- wrapzone ->
 *         u     e      n                         u_w   e_w  s n_w
 *         |     |      |                          |     |   |  |
 * |<------------+------+----- TCP seqno space --------------+---------->|
 * ...-- <2^31 ->|                                           |<--------...
 * ...---- >2^31 ------>|                                    |<--------...
 *
 * Current code wouldn't be vulnerable but it's better still to discard such
 * crazy SACK blocks. Doing this check for start_seq alone closes somewhat
 * similar case (end_seq after snd_nxt wrap) as earlier reversed check in
 * snd_nxt wrap -> snd_una region will then become "well defined", i.e.,
 * equal to the ideal case (infinite seqno space without wrap caused issues).
 *
 * With D-SACK the lower bound is extended to cover sequence space below
 * SND.UNA down to undo_marker, which is the last point of interest. Yet
 * again, D-SACK block must not to go across snd_una (for the same reason as
 * for the normal SACK blocks, explained above). But there all simplicity
 * ends, TCP might receive valid D-SACKs below that. As long as they reside
 * fully below undo_marker they do not affect behavior in anyway and can
 * therefore be safely ignored. In rare cases (which are more or less
 * theoretical ones), the D-SACK will nicely cross that boundary due to skb
 * fragmentation and packet reordering past skb's retransmission. To consider
 * them correctly, the acceptable range must be extended even more though
 * the exact amount is rather hard to quantify. However, tp->max_window can
 * be used as an exaggerated estimate.
 */
static bool tcp_is_sackblock_valid(struct tcp_sock *tp, bool is_dsack,
				   u32 start_seq, u32 end_seq)
{
	/* Too far in future, or reversed (interpretation is ambiguous) */
	if (after(end_seq, tp->snd_nxt) || !before(start_seq, end_seq))
		return false;

	/* Nasty start_seq wrap-around check (see comments above) */
	if (!before(start_seq, tp->snd_nxt))
		return false;

	/* In outstanding window? ...This is valid exit for D-SACKs too.
	 * start_seq == snd_una is non-sensical (see comments above)
	 */
	if (after(start_seq, tp->snd_una))
		return true;

	if (!is_dsack || !tp->undo_marker)
		return false;

	/* ...Then it's D-SACK, and must reside below snd_una completely */
	if (after(end_seq, tp->snd_una))
		return false;

	if (!before(start_seq, tp->undo_marker))
		return true;

	/* Too old */
	if (!after(end_seq, tp->undo_marker))
		return false;

	/* Undo_marker boundary crossing (overestimates a lot). Known already:
	 *   start_seq < undo_marker and end_seq >= undo_marker.
	 */
	return !before(start_seq, end_seq - tp->max_window);
}

static bool tcp_check_dsack(struct sock *sk, const struct sk_buff *ack_skb,
			    struct tcp_sack_block_wire *sp, int num_sacks,
			    u32 prior_snd_una, struct tcp_sacktag_state *state)
{
	struct tcp_sock *tp = tcp_sk(sk);
	u32 start_seq_0 = get_unaligned_be32(&sp[0].start_seq);
	u32 end_seq_0 = get_unaligned_be32(&sp[0].end_seq);
	u32 dup_segs;

	if (before(start_seq_0, TCP_SKB_CB(ack_skb)->ack_seq)) {
		NET_INC_STATS(sock_net(sk), LINUX_MIB_TCPDSACKRECV);
	} else if (num_sacks > 1) {
		u32 end_seq_1 = get_unaligned_be32(&sp[1].end_seq);
		u32 start_seq_1 = get_unaligned_be32(&sp[1].start_seq);

		if (after(end_seq_0, end_seq_1) || before(start_seq_0, start_seq_1))
			return false;
		NET_INC_STATS(sock_net(sk), LINUX_MIB_TCPDSACKOFORECV);
	} else {
		return false;
	}

	dup_segs = tcp_dsack_seen(tp, start_seq_0, end_seq_0, state);
	if (!dup_segs) {	/* Skip dubious DSACK */
		NET_INC_STATS(sock_net(sk), LINUX_MIB_TCPDSACKIGNOREDDUBIOUS);
		return false;
	}

	NET_ADD_STATS(sock_net(sk), LINUX_MIB_TCPDSACKRECVSEGS, dup_segs);

	/* D-SACK for already forgotten data... Do dumb counting. */
	if (tp->undo_marker && tp->undo_retrans > 0 &&
	    !after(end_seq_0, prior_snd_una) &&
	    after(end_seq_0, tp->undo_marker))
		tp->undo_retrans = max_t(int, 0, tp->undo_retrans - dup_segs);

	return true;
}

/* Check if skb is fully within the SACK block. In presence of GSO skbs,
 * the incoming SACK may not exactly match but we can find smaller MSS
 * aligned portion of it that matches. Therefore we might need to fragment
 * which may fail and creates some hassle (caller must handle error case
 * returns).
 *
 * FIXME: this could be merged to shift decision code
 */
static int tcp_match_skb_to_sack(struct sock *sk, struct sk_buff *skb,
				  u32 start_seq, u32 end_seq)
{
	int err;
	bool in_sack;
	unsigned int pkt_len;
	unsigned int mss;

	in_sack = !after(start_seq, TCP_SKB_CB(skb)->seq) &&
		  !before(end_seq, TCP_SKB_CB(skb)->end_seq);

	if (tcp_skb_pcount(skb) > 1 && !in_sack &&
	    after(TCP_SKB_CB(skb)->end_seq, start_seq)) {
		mss = tcp_skb_mss(skb);
		in_sack = !after(start_seq, TCP_SKB_CB(skb)->seq);

		if (!in_sack) {
			pkt_len = start_seq - TCP_SKB_CB(skb)->seq;
			if (pkt_len < mss)
				pkt_len = mss;
		} else {
			pkt_len = end_seq - TCP_SKB_CB(skb)->seq;
			if (pkt_len < mss)
				return -EINVAL;
		}

		/* Round if necessary so that SACKs cover only full MSSes
		 * and/or the remaining small portion (if present)
		 */
		if (pkt_len > mss) {
			unsigned int new_len = (pkt_len / mss) * mss;
			if (!in_sack && new_len < pkt_len)
				new_len += mss;
			pkt_len = new_len;
		}

		if (pkt_len >= skb->len && !in_sack)
			return 0;

		err = tcp_fragment(sk, TCP_FRAG_IN_RTX_QUEUE, skb,
				   pkt_len, mss, GFP_ATOMIC);
		if (err < 0)
			return err;
	}

	return in_sack;
}

/* Mark the given newly-SACKed range as such, adjusting counters and hints. */
static u8 tcp_sacktag_one(struct sock *sk,
			  struct tcp_sacktag_state *state, u8 sacked,
			  u32 start_seq, u32 end_seq,
			  int dup_sack, int pcount,
			  u64 xmit_time)
{
	struct tcp_sock *tp = tcp_sk(sk);

	/* Account D-SACK for retransmitted packet. */
	if (dup_sack && (sacked & TCPCB_RETRANS)) {
		if (tp->undo_marker && tp->undo_retrans > 0 &&
		    after(end_seq, tp->undo_marker))
			tp->undo_retrans--;
		if ((sacked & TCPCB_SACKED_ACKED) &&
		    before(start_seq, state->reord))
				state->reord = start_seq;
	}

	/* Nothing to do; acked frame is about to be dropped (was ACKed). */
	if (!after(end_seq, tp->snd_una))
		return sacked;

	if (!(sacked & TCPCB_SACKED_ACKED)) {
		tcp_rack_advance(tp, sacked, end_seq, xmit_time);

		if (sacked & TCPCB_SACKED_RETRANS) {
			/* If the segment is not tagged as lost,
			 * we do not clear RETRANS, believing
			 * that retransmission is still in flight.
			 */
			if (sacked & TCPCB_LOST) {
				sacked &= ~(TCPCB_LOST|TCPCB_SACKED_RETRANS);
				tp->lost_out -= pcount;
				tp->retrans_out -= pcount;
			}
		} else {
			if (!(sacked & TCPCB_RETRANS)) {
				/* New sack for not retransmitted frame,
				 * which was in hole. It is reordering.
				 */
				if (before(start_seq,
					   tcp_highest_sack_seq(tp)) &&
				    before(start_seq, state->reord))
					state->reord = start_seq;

				if (!after(end_seq, tp->high_seq))
					state->flag |= FLAG_ORIG_SACK_ACKED;
				if (state->first_sackt == 0)
					state->first_sackt = xmit_time;
				state->last_sackt = xmit_time;
			}

			if (sacked & TCPCB_LOST) {
				sacked &= ~TCPCB_LOST;
				tp->lost_out -= pcount;
			}
		}

		sacked |= TCPCB_SACKED_ACKED;
		state->flag |= FLAG_DATA_SACKED;
		tp->sacked_out += pcount;
		/* Out-of-order packets delivered */
		state->sack_delivered += pcount;

		/* Lost marker hint past SACKed? Tweak RFC3517 cnt */
		if (tp->lost_skb_hint &&
		    before(start_seq, TCP_SKB_CB(tp->lost_skb_hint)->seq))
			tp->lost_cnt_hint += pcount;
	}

	/* D-SACK. We can detect redundant retransmission in S|R and plain R
	 * frames and clear it. undo_retrans is decreased above, L|R frames
	 * are accounted above as well.
	 */
	if (dup_sack && (sacked & TCPCB_SACKED_RETRANS)) {
		sacked &= ~TCPCB_SACKED_RETRANS;
		tp->retrans_out -= pcount;
	}

	return sacked;
}

/* Shift newly-SACKed bytes from this skb to the immediately previous
 * already-SACKed sk_buff. Mark the newly-SACKed bytes as such.
 */
static bool tcp_shifted_skb(struct sock *sk, struct sk_buff *prev,
			    struct sk_buff *skb,
			    struct tcp_sacktag_state *state,
			    unsigned int pcount, int shifted, int mss,
			    bool dup_sack)
{
	struct tcp_sock *tp = tcp_sk(sk);
	u32 start_seq = TCP_SKB_CB(skb)->seq;	/* start of newly-SACKed */
	u32 end_seq = start_seq + shifted;	/* end of newly-SACKed */

	BUG_ON(!pcount);

	/* Adjust counters and hints for the newly sacked sequence
	 * range but discard the return value since prev is already
	 * marked. We must tag the range first because the seq
	 * advancement below implicitly advances
	 * tcp_highest_sack_seq() when skb is highest_sack.
	 */
	tcp_sacktag_one(sk, state, TCP_SKB_CB(skb)->sacked,
			start_seq, end_seq, dup_sack, pcount,
			tcp_skb_timestamp_us(skb));
	tcp_rate_skb_delivered(sk, skb, state->rate);

	if (skb == tp->lost_skb_hint)
		tp->lost_cnt_hint += pcount;

	TCP_SKB_CB(prev)->end_seq += shifted;
	TCP_SKB_CB(skb)->seq += shifted;

	tcp_skb_pcount_add(prev, pcount);
	WARN_ON_ONCE(tcp_skb_pcount(skb) < pcount);
	tcp_skb_pcount_add(skb, -pcount);

	/* When we're adding to gso_segs == 1, gso_size will be zero,
	 * in theory this shouldn't be necessary but as long as DSACK
	 * code can come after this skb later on it's better to keep
	 * setting gso_size to something.
	 */
	if (!TCP_SKB_CB(prev)->tcp_gso_size)
		TCP_SKB_CB(prev)->tcp_gso_size = mss;

	/* CHECKME: To clear or not to clear? Mimics normal skb currently */
	if (tcp_skb_pcount(skb) <= 1)
		TCP_SKB_CB(skb)->tcp_gso_size = 0;

	/* Difference in this won't matter, both ACKed by the same cumul. ACK */
	TCP_SKB_CB(prev)->sacked |= (TCP_SKB_CB(skb)->sacked & TCPCB_EVER_RETRANS);

	if (skb->len > 0) {
		BUG_ON(!tcp_skb_pcount(skb));
		NET_INC_STATS(sock_net(sk), LINUX_MIB_SACKSHIFTED);
		return false;
	}

	/* Whole SKB was eaten :-) */

	if (skb == tp->retransmit_skb_hint)
		tp->retransmit_skb_hint = prev;
	if (skb == tp->lost_skb_hint) {
		tp->lost_skb_hint = prev;
		tp->lost_cnt_hint -= tcp_skb_pcount(prev);
	}

	TCP_SKB_CB(prev)->tcp_flags |= TCP_SKB_CB(skb)->tcp_flags;
	TCP_SKB_CB(prev)->eor = TCP_SKB_CB(skb)->eor;
	if (TCP_SKB_CB(skb)->tcp_flags & TCPHDR_FIN)
		TCP_SKB_CB(prev)->end_seq++;

	if (skb == tcp_highest_sack(sk))
		tcp_advance_highest_sack(sk, skb);

	tcp_skb_collapse_tstamp(prev, skb);
	if (unlikely(TCP_SKB_CB(prev)->tx.delivered_mstamp))
		TCP_SKB_CB(prev)->tx.delivered_mstamp = 0;

	tcp_rtx_queue_unlink_and_free(skb, sk);

	NET_INC_STATS(sock_net(sk), LINUX_MIB_SACKMERGED);

	return true;
}

/* I wish gso_size would have a bit more sane initialization than
 * something-or-zero which complicates things
 */
static int tcp_skb_seglen(const struct sk_buff *skb)
{
	return tcp_skb_pcount(skb) == 1 ? skb->len : tcp_skb_mss(skb);
}

/* Shifting pages past head area doesn't work */
static int skb_can_shift(const struct sk_buff *skb)
{
	return !skb_headlen(skb) && skb_is_nonlinear(skb);
}

int tcp_skb_shift(struct sk_buff *to, struct sk_buff *from,
		  int pcount, int shiftlen)
{
	/* TCP min gso_size is 8 bytes (TCP_MIN_GSO_SIZE)
	 * Since TCP_SKB_CB(skb)->tcp_gso_segs is 16 bits, we need
	 * to make sure not storing more than 65535 * 8 bytes per skb,
	 * even if current MSS is bigger.
	 */
	if (unlikely(to->len + shiftlen >= 65535 * TCP_MIN_GSO_SIZE))
		return 0;
	if (unlikely(tcp_skb_pcount(to) + pcount > 65535))
		return 0;
	return skb_shift(to, from, shiftlen);
}

/* Try collapsing SACK blocks spanning across multiple skbs to a single
 * skb.
 */
static struct sk_buff *tcp_shift_skb_data(struct sock *sk, struct sk_buff *skb,
					  struct tcp_sacktag_state *state,
					  u32 start_seq, u32 end_seq,
					  bool dup_sack)
{
	struct tcp_sock *tp = tcp_sk(sk);
	struct sk_buff *prev;
	int mss;
	int pcount = 0;
	int len;
	int in_sack;

	/* Normally R but no L won't result in plain S */
	if (!dup_sack &&
	    (TCP_SKB_CB(skb)->sacked & (TCPCB_LOST|TCPCB_SACKED_RETRANS)) == TCPCB_SACKED_RETRANS)
		goto fallback;
	if (!skb_can_shift(skb))
		goto fallback;
	/* This frame is about to be dropped (was ACKed). */
	if (!after(TCP_SKB_CB(skb)->end_seq, tp->snd_una))
		goto fallback;

	/* Can only happen with delayed DSACK + discard craziness */
	prev = skb_rb_prev(skb);
	if (!prev)
		goto fallback;

	if ((TCP_SKB_CB(prev)->sacked & TCPCB_TAGBITS) != TCPCB_SACKED_ACKED)
		goto fallback;

	if (!tcp_skb_can_collapse(prev, skb))
		goto fallback;

	in_sack = !after(start_seq, TCP_SKB_CB(skb)->seq) &&
		  !before(end_seq, TCP_SKB_CB(skb)->end_seq);

	if (in_sack) {
		len = skb->len;
		pcount = tcp_skb_pcount(skb);
		mss = tcp_skb_seglen(skb);

		/* TODO: Fix DSACKs to not fragment already SACKed and we can
		 * drop this restriction as unnecessary
		 */
		if (mss != tcp_skb_seglen(prev))
			goto fallback;
	} else {
		if (!after(TCP_SKB_CB(skb)->end_seq, start_seq))
			goto noop;
		/* CHECKME: This is non-MSS split case only?, this will
		 * cause skipped skbs due to advancing loop btw, original
		 * has that feature too
		 */
		if (tcp_skb_pcount(skb) <= 1)
			goto noop;

		in_sack = !after(start_seq, TCP_SKB_CB(skb)->seq);
		if (!in_sack) {
			/* TODO: head merge to next could be attempted here
			 * if (!after(TCP_SKB_CB(skb)->end_seq, end_seq)),
			 * though it might not be worth of the additional hassle
			 *
			 * ...we can probably just fallback to what was done
			 * previously. We could try merging non-SACKed ones
			 * as well but it probably isn't going to buy off
			 * because later SACKs might again split them, and
			 * it would make skb timestamp tracking considerably
			 * harder problem.
			 */
			goto fallback;
		}

		len = end_seq - TCP_SKB_CB(skb)->seq;
		BUG_ON(len < 0);
		BUG_ON(len > skb->len);

		/* MSS boundaries should be honoured or else pcount will
		 * severely break even though it makes things bit trickier.
		 * Optimize common case to avoid most of the divides
		 */
		mss = tcp_skb_mss(skb);

		/* TODO: Fix DSACKs to not fragment already SACKed and we can
		 * drop this restriction as unnecessary
		 */
		if (mss != tcp_skb_seglen(prev))
			goto fallback;

		if (len == mss) {
			pcount = 1;
		} else if (len < mss) {
			goto noop;
		} else {
			pcount = len / mss;
			len = pcount * mss;
		}
	}

	/* tcp_sacktag_one() won't SACK-tag ranges below snd_una */
	if (!after(TCP_SKB_CB(skb)->seq + len, tp->snd_una))
		goto fallback;

	if (!tcp_skb_shift(prev, skb, pcount, len))
		goto fallback;
	if (!tcp_shifted_skb(sk, prev, skb, state, pcount, len, mss, dup_sack))
		goto out;

	/* Hole filled allows collapsing with the next as well, this is very
	 * useful when hole on every nth skb pattern happens
	 */
	skb = skb_rb_next(prev);
	if (!skb)
		goto out;

	if (!skb_can_shift(skb) ||
	    ((TCP_SKB_CB(skb)->sacked & TCPCB_TAGBITS) != TCPCB_SACKED_ACKED) ||
	    (mss != tcp_skb_seglen(skb)))
		goto out;

	len = skb->len;
	pcount = tcp_skb_pcount(skb);
	if (tcp_skb_shift(prev, skb, pcount, len))
		tcp_shifted_skb(sk, prev, skb, state, pcount,
				len, mss, 0);

out:
	return prev;

noop:
	return skb;

fallback:
	NET_INC_STATS(sock_net(sk), LINUX_MIB_SACKSHIFTFALLBACK);
	return NULL;
}

static struct sk_buff *tcp_sacktag_walk(struct sk_buff *skb, struct sock *sk,
					struct tcp_sack_block *next_dup,
					struct tcp_sacktag_state *state,
					u32 start_seq, u32 end_seq,
					bool dup_sack_in)
{
	struct tcp_sock *tp = tcp_sk(sk);
	struct sk_buff *tmp;

	skb_rbtree_walk_from(skb) {
		int in_sack = 0;
		bool dup_sack = dup_sack_in;

		/* queue is in-order => we can short-circuit the walk early */
		if (!before(TCP_SKB_CB(skb)->seq, end_seq))
			break;

		if (next_dup  &&
		    before(TCP_SKB_CB(skb)->seq, next_dup->end_seq)) {
			in_sack = tcp_match_skb_to_sack(sk, skb,
							next_dup->start_seq,
							next_dup->end_seq);
			if (in_sack > 0)
				dup_sack = true;
		}

		/* skb reference here is a bit tricky to get right, since
		 * shifting can eat and free both this skb and the next,
		 * so not even _safe variant of the loop is enough.
		 */
		if (in_sack <= 0) {
			tmp = tcp_shift_skb_data(sk, skb, state,
						 start_seq, end_seq, dup_sack);
			if (tmp) {
				if (tmp != skb) {
					skb = tmp;
					continue;
				}

				in_sack = 0;
			} else {
				in_sack = tcp_match_skb_to_sack(sk, skb,
								start_seq,
								end_seq);
			}
		}

		if (unlikely(in_sack < 0))
			break;

		if (in_sack) {
			TCP_SKB_CB(skb)->sacked =
				tcp_sacktag_one(sk,
						state,
						TCP_SKB_CB(skb)->sacked,
						TCP_SKB_CB(skb)->seq,
						TCP_SKB_CB(skb)->end_seq,
						dup_sack,
						tcp_skb_pcount(skb),
						tcp_skb_timestamp_us(skb));
			tcp_rate_skb_delivered(sk, skb, state->rate);
			if (TCP_SKB_CB(skb)->sacked & TCPCB_SACKED_ACKED)
				list_del_init(&skb->tcp_tsorted_anchor);

			if (!before(TCP_SKB_CB(skb)->seq,
				    tcp_highest_sack_seq(tp)))
				tcp_advance_highest_sack(sk, skb);
		}
	}
	return skb;
}

static struct sk_buff *tcp_sacktag_bsearch(struct sock *sk, u32 seq)
{
	struct rb_node *parent, **p = &sk->tcp_rtx_queue.rb_node;
	struct sk_buff *skb;

	while (*p) {
		parent = *p;
		skb = rb_to_skb(parent);
		if (before(seq, TCP_SKB_CB(skb)->seq)) {
			p = &parent->rb_left;
			continue;
		}
		if (!before(seq, TCP_SKB_CB(skb)->end_seq)) {
			p = &parent->rb_right;
			continue;
		}
		return skb;
	}
	return NULL;
}

static struct sk_buff *tcp_sacktag_skip(struct sk_buff *skb, struct sock *sk,
					u32 skip_to_seq)
{
	if (skb && after(TCP_SKB_CB(skb)->seq, skip_to_seq))
		return skb;

	return tcp_sacktag_bsearch(sk, skip_to_seq);
}

static struct sk_buff *tcp_maybe_skipping_dsack(struct sk_buff *skb,
						struct sock *sk,
						struct tcp_sack_block *next_dup,
						struct tcp_sacktag_state *state,
						u32 skip_to_seq)
{
	if (!next_dup)
		return skb;

	if (before(next_dup->start_seq, skip_to_seq)) {
		skb = tcp_sacktag_skip(skb, sk, next_dup->start_seq);
		skb = tcp_sacktag_walk(skb, sk, NULL, state,
				       next_dup->start_seq, next_dup->end_seq,
				       1);
	}

	return skb;
}

static int tcp_sack_cache_ok(const struct tcp_sock *tp, const struct tcp_sack_block *cache)
{
	return cache < tp->recv_sack_cache + ARRAY_SIZE(tp->recv_sack_cache);
}

static int
tcp_sacktag_write_queue(struct sock *sk, const struct sk_buff *ack_skb,
			u32 prior_snd_una, struct tcp_sacktag_state *state)
{
	struct tcp_sock *tp = tcp_sk(sk);
	const unsigned char *ptr = (skb_transport_header(ack_skb) +
				    TCP_SKB_CB(ack_skb)->sacked);
	struct tcp_sack_block_wire *sp_wire = (struct tcp_sack_block_wire *)(ptr+2);
	struct tcp_sack_block sp[TCP_NUM_SACKS];
	struct tcp_sack_block *cache;
	struct sk_buff *skb;
	int num_sacks = min(TCP_NUM_SACKS, (ptr[1] - TCPOLEN_SACK_BASE) >> 3);
	int used_sacks;
	bool found_dup_sack = false;
	int i, j;
	int first_sack_index;

	state->flag = 0;
	state->reord = tp->snd_nxt;

	if (!tp->sacked_out)
		tcp_highest_sack_reset(sk);

	found_dup_sack = tcp_check_dsack(sk, ack_skb, sp_wire,
					 num_sacks, prior_snd_una, state);

	/* Eliminate too old ACKs, but take into
	 * account more or less fresh ones, they can
	 * contain valid SACK info.
	 */
	if (before(TCP_SKB_CB(ack_skb)->ack_seq, prior_snd_una - tp->max_window))
		return 0;

	if (!tp->packets_out)
		goto out;

	used_sacks = 0;
	first_sack_index = 0;
	for (i = 0; i < num_sacks; i++) {
		bool dup_sack = !i && found_dup_sack;

		sp[used_sacks].start_seq = get_unaligned_be32(&sp_wire[i].start_seq);
		sp[used_sacks].end_seq = get_unaligned_be32(&sp_wire[i].end_seq);

		if (!tcp_is_sackblock_valid(tp, dup_sack,
					    sp[used_sacks].start_seq,
					    sp[used_sacks].end_seq)) {
			int mib_idx;

			if (dup_sack) {
				if (!tp->undo_marker)
					mib_idx = LINUX_MIB_TCPDSACKIGNOREDNOUNDO;
				else
					mib_idx = LINUX_MIB_TCPDSACKIGNOREDOLD;
			} else {
				/* Don't count olds caused by ACK reordering */
				if ((TCP_SKB_CB(ack_skb)->ack_seq != tp->snd_una) &&
				    !after(sp[used_sacks].end_seq, tp->snd_una))
					continue;
				mib_idx = LINUX_MIB_TCPSACKDISCARD;
			}

			NET_INC_STATS(sock_net(sk), mib_idx);
			if (i == 0)
				first_sack_index = -1;
			continue;
		}

		/* Ignore very old stuff early */
		if (!after(sp[used_sacks].end_seq, prior_snd_una)) {
			if (i == 0)
				first_sack_index = -1;
			continue;
		}

		used_sacks++;
	}

	/* order SACK blocks to allow in order walk of the retrans queue */
	for (i = used_sacks - 1; i > 0; i--) {
		for (j = 0; j < i; j++) {
			if (after(sp[j].start_seq, sp[j + 1].start_seq)) {
				swap(sp[j], sp[j + 1]);

				/* Track where the first SACK block goes to */
				if (j == first_sack_index)
					first_sack_index = j + 1;
			}
		}
	}

	state->mss_now = tcp_current_mss(sk);
	skb = NULL;
	i = 0;

	if (!tp->sacked_out) {
		/* It's already past, so skip checking against it */
		cache = tp->recv_sack_cache + ARRAY_SIZE(tp->recv_sack_cache);
	} else {
		cache = tp->recv_sack_cache;
		/* Skip empty blocks in at head of the cache */
		while (tcp_sack_cache_ok(tp, cache) && !cache->start_seq &&
		       !cache->end_seq)
			cache++;
	}

	while (i < used_sacks) {
		u32 start_seq = sp[i].start_seq;
		u32 end_seq = sp[i].end_seq;
		bool dup_sack = (found_dup_sack && (i == first_sack_index));
		struct tcp_sack_block *next_dup = NULL;

		if (found_dup_sack && ((i + 1) == first_sack_index))
			next_dup = &sp[i + 1];

		/* Skip too early cached blocks */
		while (tcp_sack_cache_ok(tp, cache) &&
		       !before(start_seq, cache->end_seq))
			cache++;

		/* Can skip some work by looking recv_sack_cache? */
		if (tcp_sack_cache_ok(tp, cache) && !dup_sack &&
		    after(end_seq, cache->start_seq)) {

			/* Head todo? */
			if (before(start_seq, cache->start_seq)) {
				skb = tcp_sacktag_skip(skb, sk, start_seq);
				skb = tcp_sacktag_walk(skb, sk, next_dup,
						       state,
						       start_seq,
						       cache->start_seq,
						       dup_sack);
			}

			/* Rest of the block already fully processed? */
			if (!after(end_seq, cache->end_seq))
				goto advance_sp;

			skb = tcp_maybe_skipping_dsack(skb, sk, next_dup,
						       state,
						       cache->end_seq);

			/* ...tail remains todo... */
			if (tcp_highest_sack_seq(tp) == cache->end_seq) {
				/* ...but better entrypoint exists! */
				skb = tcp_highest_sack(sk);
				if (!skb)
					break;
				cache++;
				goto walk;
			}

			skb = tcp_sacktag_skip(skb, sk, cache->end_seq);
			/* Check overlap against next cached too (past this one already) */
			cache++;
			continue;
		}

		if (!before(start_seq, tcp_highest_sack_seq(tp))) {
			skb = tcp_highest_sack(sk);
			if (!skb)
				break;
		}
		skb = tcp_sacktag_skip(skb, sk, start_seq);

walk:
		skb = tcp_sacktag_walk(skb, sk, next_dup, state,
				       start_seq, end_seq, dup_sack);

advance_sp:
		i++;
	}

	/* Clear the head of the cache sack blocks so we can skip it next time */
	for (i = 0; i < ARRAY_SIZE(tp->recv_sack_cache) - used_sacks; i++) {
		tp->recv_sack_cache[i].start_seq = 0;
		tp->recv_sack_cache[i].end_seq = 0;
	}
	for (j = 0; j < used_sacks; j++)
		tp->recv_sack_cache[i++] = sp[j];

	if (inet_csk(sk)->icsk_ca_state != TCP_CA_Loss || tp->undo_marker)
		tcp_check_sack_reordering(sk, state->reord, 0);

	tcp_verify_left_out(tp);
out:

#if FASTRETRANS_DEBUG > 0
	WARN_ON((int)tp->sacked_out < 0);
	WARN_ON((int)tp->lost_out < 0);
	WARN_ON((int)tp->retrans_out < 0);
	WARN_ON((int)tcp_packets_in_flight(tp) < 0);
#endif
	return state->flag;
}

/* Limits sacked_out so that sum with lost_out isn't ever larger than
 * packets_out. Returns false if sacked_out adjustement wasn't necessary.
 */
static bool tcp_limit_reno_sacked(struct tcp_sock *tp)
{
	u32 holes;

	holes = max(tp->lost_out, 1U);
	holes = min(holes, tp->packets_out);

	if ((tp->sacked_out + holes) > tp->packets_out) {
		tp->sacked_out = tp->packets_out - holes;
		return true;
	}
	return false;
}

/* If we receive more dupacks than we expected counting segments
 * in assumption of absent reordering, interpret this as reordering.
 * The only another reason could be bug in receiver TCP.
 */
static void tcp_check_reno_reordering(struct sock *sk, const int addend)
{
	struct tcp_sock *tp = tcp_sk(sk);

	if (!tcp_limit_reno_sacked(tp))
		return;

	tp->reordering = min_t(u32, tp->packets_out + addend,
			       sock_net(sk)->ipv4.sysctl_tcp_max_reordering);
	tp->reord_seen++;
	NET_INC_STATS(sock_net(sk), LINUX_MIB_TCPRENOREORDER);
}

/* Emulate SACKs for SACKless connection: account for a new dupack. */

static void tcp_add_reno_sack(struct sock *sk, int num_dupack, bool ece_ack)
{
	if (num_dupack) {
		struct tcp_sock *tp = tcp_sk(sk);
		u32 prior_sacked = tp->sacked_out;
		s32 delivered;

		tp->sacked_out += num_dupack;
		tcp_check_reno_reordering(sk, 0);
		delivered = tp->sacked_out - prior_sacked;
		if (delivered > 0)
			tcp_count_delivered(tp, delivered, ece_ack);
		tcp_verify_left_out(tp);
	}
}

/* Account for ACK, ACKing some data in Reno Recovery phase. */

static void tcp_remove_reno_sacks(struct sock *sk, int acked, bool ece_ack)
{
	struct tcp_sock *tp = tcp_sk(sk);

	if (acked > 0) {
		/* One ACK acked hole. The rest eat duplicate ACKs. */
		tcp_count_delivered(tp, max_t(int, acked - tp->sacked_out, 1),
				    ece_ack);
		if (acked - 1 >= tp->sacked_out)
			tp->sacked_out = 0;
		else
			tp->sacked_out -= acked - 1;
	}
	tcp_check_reno_reordering(sk, acked);
	tcp_verify_left_out(tp);
}

static inline void tcp_reset_reno_sack(struct tcp_sock *tp)
{
	tp->sacked_out = 0;
}

void tcp_clear_retrans(struct tcp_sock *tp)
{
	tp->retrans_out = 0;
	tp->lost_out = 0;
	tp->undo_marker = 0;
	tp->undo_retrans = -1;
	tp->sacked_out = 0;
}

static inline void tcp_init_undo(struct tcp_sock *tp)
{
	tp->undo_marker = tp->snd_una;
	/* Retransmission still in flight may cause DSACKs later. */
	tp->undo_retrans = tp->retrans_out ? : -1;
}

static bool tcp_is_rack(const struct sock *sk)
{
	return sock_net(sk)->ipv4.sysctl_tcp_recovery & TCP_RACK_LOSS_DETECTION;
}

/* If we detect SACK reneging, forget all SACK information
 * and reset tags completely, otherwise preserve SACKs. If receiver
 * dropped its ofo queue, we will know this due to reneging detection.
 */
static void tcp_timeout_mark_lost(struct sock *sk)
{
	struct tcp_sock *tp = tcp_sk(sk);
	struct sk_buff *skb, *head;
	bool is_reneg;			/* is receiver reneging on SACKs? */

	head = tcp_rtx_queue_head(sk);
	is_reneg = head && (TCP_SKB_CB(head)->sacked & TCPCB_SACKED_ACKED);
	if (is_reneg) {
		NET_INC_STATS(sock_net(sk), LINUX_MIB_TCPSACKRENEGING);
		tp->sacked_out = 0;
		/* Mark SACK reneging until we recover from this loss event. */
		tp->is_sack_reneg = 1;
	} else if (tcp_is_reno(tp)) {
		tcp_reset_reno_sack(tp);
	}

	skb = head;
	skb_rbtree_walk_from(skb) {
		if (is_reneg)
			TCP_SKB_CB(skb)->sacked &= ~TCPCB_SACKED_ACKED;
		else if (tcp_is_rack(sk) && skb != head &&
			 tcp_rack_skb_timeout(tp, skb, 0) > 0)
			continue; /* Don't mark recently sent ones lost yet */
		tcp_mark_skb_lost(sk, skb);
	}
	tcp_verify_left_out(tp);
	tcp_clear_all_retrans_hints(tp);
}

/* Enter Loss state. */
void tcp_enter_loss(struct sock *sk)
{
	const struct inet_connection_sock *icsk = inet_csk(sk);
	struct tcp_sock *tp = tcp_sk(sk);
	struct net *net = sock_net(sk);
	bool new_recovery = icsk->icsk_ca_state < TCP_CA_Recovery;

	tcp_timeout_mark_lost(sk);

	/* Reduce ssthresh if it has not yet been made inside this window. */
	if (icsk->icsk_ca_state <= TCP_CA_Disorder ||
	    !after(tp->high_seq, tp->snd_una) ||
	    (icsk->icsk_ca_state == TCP_CA_Loss && !icsk->icsk_retransmits)) {
		tp->prior_ssthresh = tcp_current_ssthresh(sk);
		tp->prior_cwnd = tp->snd_cwnd;
		tp->snd_ssthresh = icsk->icsk_ca_ops->ssthresh(sk);
		tcp_ca_event(sk, CA_EVENT_LOSS);
		tcp_init_undo(tp);
	}
	tp->snd_cwnd	   = tcp_packets_in_flight(tp) + 1;
	tp->snd_cwnd_cnt   = 0;
	tp->snd_cwnd_stamp = tcp_jiffies32;

	/* Timeout in disordered state after receiving substantial DUPACKs
	 * suggests that the degree of reordering is over-estimated.
	 */
	if (icsk->icsk_ca_state <= TCP_CA_Disorder &&
	    tp->sacked_out >= net->ipv4.sysctl_tcp_reordering)
		tp->reordering = min_t(unsigned int, tp->reordering,
				       net->ipv4.sysctl_tcp_reordering);
	tcp_set_ca_state(sk, TCP_CA_Loss);
	tp->high_seq = tp->snd_nxt;
	tcp_ecn_queue_cwr(tp);

	/* F-RTO RFC5682 sec 3.1 step 1: retransmit SND.UNA if no previous
	 * loss recovery is underway except recurring timeout(s) on
	 * the same SND.UNA (sec 3.2). Disable F-RTO on path MTU probing
	 */
	tp->frto = net->ipv4.sysctl_tcp_frto &&
		   (new_recovery || icsk->icsk_retransmits) &&
		   !inet_csk(sk)->icsk_mtup.probe_size;
}

/* If ACK arrived pointing to a remembered SACK, it means that our
 * remembered SACKs do not reflect real state of receiver i.e.
 * receiver _host_ is heavily congested (or buggy).
 *
 * To avoid big spurious retransmission bursts due to transient SACK
 * scoreboard oddities that look like reneging, we give the receiver a
 * little time (max(RTT/2, 10ms)) to send us some more ACKs that will
 * restore sanity to the SACK scoreboard. If the apparent reneging
 * persists until this RTO then we'll clear the SACK scoreboard.
 */
static bool tcp_check_sack_reneging(struct sock *sk, int flag)
{
	if (flag & FLAG_SACK_RENEGING) {
		struct tcp_sock *tp = tcp_sk(sk);
		unsigned long delay = max(usecs_to_jiffies(tp->srtt_us >> 4),
					  msecs_to_jiffies(10));

		inet_csk_reset_xmit_timer(sk, ICSK_TIME_RETRANS,
					  delay, TCP_RTO_MAX);
		return true;
	}
	return false;
}

/* Heurestics to calculate number of duplicate ACKs. There's no dupACKs
 * counter when SACK is enabled (without SACK, sacked_out is used for
 * that purpose).
 *
 * With reordering, holes may still be in flight, so RFC3517 recovery
 * uses pure sacked_out (total number of SACKed segments) even though
 * it violates the RFC that uses duplicate ACKs, often these are equal
 * but when e.g. out-of-window ACKs or packet duplication occurs,
 * they differ. Since neither occurs due to loss, TCP should really
 * ignore them.
 */
static inline int tcp_dupack_heuristics(const struct tcp_sock *tp)
{
	return tp->sacked_out + 1;
}

/* Linux NewReno/SACK/ECN state machine.
 * --------------------------------------
 *
 * "Open"	Normal state, no dubious events, fast path.
 * "Disorder"   In all the respects it is "Open",
 *		but requires a bit more attention. It is entered when
 *		we see some SACKs or dupacks. It is split of "Open"
 *		mainly to move some processing from fast path to slow one.
 * "CWR"	CWND was reduced due to some Congestion Notification event.
 *		It can be ECN, ICMP source quench, local device congestion.
 * "Recovery"	CWND was reduced, we are fast-retransmitting.
 * "Loss"	CWND was reduced due to RTO timeout or SACK reneging.
 *
 * tcp_fastretrans_alert() is entered:
 * - each incoming ACK, if state is not "Open"
 * - when arrived ACK is unusual, namely:
 *	* SACK
 *	* Duplicate ACK.
 *	* ECN ECE.
 *
 * Counting packets in flight is pretty simple.
 *
 *	in_flight = packets_out - left_out + retrans_out
 *
 *	packets_out is SND.NXT-SND.UNA counted in packets.
 *
 *	retrans_out is number of retransmitted segments.
 *
 *	left_out is number of segments left network, but not ACKed yet.
 *
 *		left_out = sacked_out + lost_out
 *
 *     sacked_out: Packets, which arrived to receiver out of order
 *		   and hence not ACKed. With SACKs this number is simply
 *		   amount of SACKed data. Even without SACKs
 *		   it is easy to give pretty reliable estimate of this number,
 *		   counting duplicate ACKs.
 *
 *       lost_out: Packets lost by network. TCP has no explicit
 *		   "loss notification" feedback from network (for now).
 *		   It means that this number can be only _guessed_.
 *		   Actually, it is the heuristics to predict lossage that
 *		   distinguishes different algorithms.
 *
 *	F.e. after RTO, when all the queue is considered as lost,
 *	lost_out = packets_out and in_flight = retrans_out.
 *
 *		Essentially, we have now a few algorithms detecting
 *		lost packets.
 *
 *		If the receiver supports SACK:
 *
 *		RFC6675/3517: It is the conventional algorithm. A packet is
 *		considered lost if the number of higher sequence packets
 *		SACKed is greater than or equal the DUPACK thoreshold
 *		(reordering). This is implemented in tcp_mark_head_lost and
 *		tcp_update_scoreboard.
 *
 *		RACK (draft-ietf-tcpm-rack-01): it is a newer algorithm
 *		(2017-) that checks timing instead of counting DUPACKs.
 *		Essentially a packet is considered lost if it's not S/ACKed
 *		after RTT + reordering_window, where both metrics are
 *		dynamically measured and adjusted. This is implemented in
 *		tcp_rack_mark_lost.
 *
 *		If the receiver does not support SACK:
 *
 *		NewReno (RFC6582): in Recovery we assume that one segment
 *		is lost (classic Reno). While we are in Recovery and
 *		a partial ACK arrives, we assume that one more packet
 *		is lost (NewReno). This heuristics are the same in NewReno
 *		and SACK.
 *
 * Really tricky (and requiring careful tuning) part of algorithm
 * is hidden in functions tcp_time_to_recover() and tcp_xmit_retransmit_queue().
 * The first determines the moment _when_ we should reduce CWND and,
 * hence, slow down forward transmission. In fact, it determines the moment
 * when we decide that hole is caused by loss, rather than by a reorder.
 *
 * tcp_xmit_retransmit_queue() decides, _what_ we should retransmit to fill
 * holes, caused by lost packets.
 *
 * And the most logically complicated part of algorithm is undo
 * heuristics. We detect false retransmits due to both too early
 * fast retransmit (reordering) and underestimated RTO, analyzing
 * timestamps and D-SACKs. When we detect that some segments were
 * retransmitted by mistake and CWND reduction was wrong, we undo
 * window reduction and abort recovery phase. This logic is hidden
 * inside several functions named tcp_try_undo_<something>.
 */

/* This function decides, when we should leave Disordered state
 * and enter Recovery phase, reducing congestion window.
 *
 * Main question: may we further continue forward transmission
 * with the same cwnd?
 */
static bool tcp_time_to_recover(struct sock *sk, int flag)
{
	struct tcp_sock *tp = tcp_sk(sk);

	/* Trick#1: The loss is proven. */
	if (tp->lost_out)
		return true;

	/* Not-A-Trick#2 : Classic rule... */
	if (!tcp_is_rack(sk) && tcp_dupack_heuristics(tp) > tp->reordering)
		return true;

	return false;
}

/* Detect loss in event "A" above by marking head of queue up as lost.
 * For RFC3517 SACK, a segment is considered lost if it
 * has at least tp->reordering SACKed seqments above it; "packets" refers to
 * the maximum SACKed segments to pass before reaching this limit.
 */
static void tcp_mark_head_lost(struct sock *sk, int packets, int mark_head)
{
	struct tcp_sock *tp = tcp_sk(sk);
	struct sk_buff *skb;
	int cnt;
	/* Use SACK to deduce losses of new sequences sent during recovery */
	const u32 loss_high = tp->snd_nxt;

	WARN_ON(packets > tp->packets_out);
	skb = tp->lost_skb_hint;
	if (skb) {
		/* Head already handled? */
		if (mark_head && after(TCP_SKB_CB(skb)->seq, tp->snd_una))
			return;
		cnt = tp->lost_cnt_hint;
	} else {
		skb = tcp_rtx_queue_head(sk);
		cnt = 0;
	}

	skb_rbtree_walk_from(skb) {
		/* TODO: do this better */
		/* this is not the most efficient way to do this... */
		tp->lost_skb_hint = skb;
		tp->lost_cnt_hint = cnt;

		if (after(TCP_SKB_CB(skb)->end_seq, loss_high))
			break;

		if (TCP_SKB_CB(skb)->sacked & TCPCB_SACKED_ACKED)
			cnt += tcp_skb_pcount(skb);

		if (cnt > packets)
			break;

		if (!(TCP_SKB_CB(skb)->sacked & TCPCB_LOST))
			tcp_mark_skb_lost(sk, skb);

		if (mark_head)
			break;
	}
	tcp_verify_left_out(tp);
}

/* Account newly detected lost packet(s) */

static void tcp_update_scoreboard(struct sock *sk, int fast_rexmit)
{
	struct tcp_sock *tp = tcp_sk(sk);

	if (tcp_is_sack(tp)) {
		int sacked_upto = tp->sacked_out - tp->reordering;
		if (sacked_upto >= 0)
			tcp_mark_head_lost(sk, sacked_upto, 0);
		else if (fast_rexmit)
			tcp_mark_head_lost(sk, 1, 1);
	}
}

static bool tcp_tsopt_ecr_before(const struct tcp_sock *tp, u32 when)
{
	return tp->rx_opt.saw_tstamp && tp->rx_opt.rcv_tsecr &&
	       before(tp->rx_opt.rcv_tsecr, when);
}

/* skb is spurious retransmitted if the returned timestamp echo
 * reply is prior to the skb transmission time
 */
static bool tcp_skb_spurious_retrans(const struct tcp_sock *tp,
				     const struct sk_buff *skb)
{
	return (TCP_SKB_CB(skb)->sacked & TCPCB_RETRANS) &&
	       tcp_tsopt_ecr_before(tp, tcp_skb_timestamp(skb));
}

/* Nothing was retransmitted or returned timestamp is less
 * than timestamp of the first retransmission.
 */
static inline bool tcp_packet_delayed(const struct tcp_sock *tp)
{
	return tp->retrans_stamp &&
	       tcp_tsopt_ecr_before(tp, tp->retrans_stamp);
}

/* Undo procedures. */

/* We can clear retrans_stamp when there are no retransmissions in the
 * window. It would seem that it is trivially available for us in
 * tp->retrans_out, however, that kind of assumptions doesn't consider
 * what will happen if errors occur when sending retransmission for the
 * second time. ...It could the that such segment has only
 * TCPCB_EVER_RETRANS set at the present time. It seems that checking
 * the head skb is enough except for some reneging corner cases that
 * are not worth the effort.
 *
 * Main reason for all this complexity is the fact that connection dying
 * time now depends on the validity of the retrans_stamp, in particular,
 * that successive retransmissions of a segment must not advance
 * retrans_stamp under any conditions.
 */
static bool tcp_any_retrans_done(const struct sock *sk)
{
	const struct tcp_sock *tp = tcp_sk(sk);
	struct sk_buff *skb;

	if (tp->retrans_out)
		return true;

	skb = tcp_rtx_queue_head(sk);
	if (unlikely(skb && TCP_SKB_CB(skb)->sacked & TCPCB_EVER_RETRANS))
		return true;

	return false;
}

static void DBGUNDO(struct sock *sk, const char *msg)
{
#if FASTRETRANS_DEBUG > 1
	struct tcp_sock *tp = tcp_sk(sk);
	struct inet_sock *inet = inet_sk(sk);

	if (sk->sk_family == AF_INET) {
		pr_debug("Undo %s %pI4/%u c%u l%u ss%u/%u p%u\n",
			 msg,
			 &inet->inet_daddr, ntohs(inet->inet_dport),
			 tp->snd_cwnd, tcp_left_out(tp),
			 tp->snd_ssthresh, tp->prior_ssthresh,
			 tp->packets_out);
	}
#if IS_ENABLED(CONFIG_IPV6)
	else if (sk->sk_family == AF_INET6) {
		pr_debug("Undo %s %pI6/%u c%u l%u ss%u/%u p%u\n",
			 msg,
			 &sk->sk_v6_daddr, ntohs(inet->inet_dport),
			 tp->snd_cwnd, tcp_left_out(tp),
			 tp->snd_ssthresh, tp->prior_ssthresh,
			 tp->packets_out);
	}
#endif
#endif
}

static void tcp_undo_cwnd_reduction(struct sock *sk, bool unmark_loss)
{
	struct tcp_sock *tp = tcp_sk(sk);

	if (unmark_loss) {
		struct sk_buff *skb;

		skb_rbtree_walk(skb, &sk->tcp_rtx_queue) {
			TCP_SKB_CB(skb)->sacked &= ~TCPCB_LOST;
		}
		tp->lost_out = 0;
		tcp_clear_all_retrans_hints(tp);
	}

	if (tp->prior_ssthresh) {
		const struct inet_connection_sock *icsk = inet_csk(sk);

		tp->snd_cwnd = icsk->icsk_ca_ops->undo_cwnd(sk);

		if (tp->prior_ssthresh > tp->snd_ssthresh) {
			tp->snd_ssthresh = tp->prior_ssthresh;
			tcp_ecn_withdraw_cwr(tp);
		}
	}
	tp->snd_cwnd_stamp = tcp_jiffies32;
	tp->undo_marker = 0;
	tp->rack.advanced = 1; /* Force RACK to re-exam losses */
}

static inline bool tcp_may_undo(const struct tcp_sock *tp)
{
	return tp->undo_marker && (!tp->undo_retrans || tcp_packet_delayed(tp));
}

/* People celebrate: "We love our President!" */
static bool tcp_try_undo_recovery(struct sock *sk)
{
	struct tcp_sock *tp = tcp_sk(sk);

	if (tcp_may_undo(tp)) {
		int mib_idx;

		/* Happy end! We did not retransmit anything
		 * or our original transmission succeeded.
		 */
		DBGUNDO(sk, inet_csk(sk)->icsk_ca_state == TCP_CA_Loss ? "loss" : "retrans");
		tcp_undo_cwnd_reduction(sk, false);
		if (inet_csk(sk)->icsk_ca_state == TCP_CA_Loss)
			mib_idx = LINUX_MIB_TCPLOSSUNDO;
		else
			mib_idx = LINUX_MIB_TCPFULLUNDO;

		NET_INC_STATS(sock_net(sk), mib_idx);
	} else if (tp->rack.reo_wnd_persist) {
		tp->rack.reo_wnd_persist--;
	}
	if (tp->snd_una == tp->high_seq && tcp_is_reno(tp)) {
		/* Hold old state until something *above* high_seq
		 * is ACKed. For Reno it is MUST to prevent false
		 * fast retransmits (RFC2582). SACK TCP is safe. */
		if (!tcp_any_retrans_done(sk))
			tp->retrans_stamp = 0;
		return true;
	}
	tcp_set_ca_state(sk, TCP_CA_Open);
	tp->is_sack_reneg = 0;
	return false;
}

/* Try to undo cwnd reduction, because D-SACKs acked all retransmitted data */
static bool tcp_try_undo_dsack(struct sock *sk)
{
	struct tcp_sock *tp = tcp_sk(sk);

	if (tp->undo_marker && !tp->undo_retrans) {
		tp->rack.reo_wnd_persist = min(TCP_RACK_RECOVERY_THRESH,
					       tp->rack.reo_wnd_persist + 1);
		DBGUNDO(sk, "D-SACK");
		tcp_undo_cwnd_reduction(sk, false);
		NET_INC_STATS(sock_net(sk), LINUX_MIB_TCPDSACKUNDO);
		return true;
	}
	return false;
}

/* Undo during loss recovery after partial ACK or using F-RTO. */
static bool tcp_try_undo_loss(struct sock *sk, bool frto_undo)
{
	struct tcp_sock *tp = tcp_sk(sk);

	if (frto_undo || tcp_may_undo(tp)) {
		tcp_undo_cwnd_reduction(sk, true);

		DBGUNDO(sk, "partial loss");
		NET_INC_STATS(sock_net(sk), LINUX_MIB_TCPLOSSUNDO);
		if (frto_undo)
			NET_INC_STATS(sock_net(sk),
					LINUX_MIB_TCPSPURIOUSRTOS);
		inet_csk(sk)->icsk_retransmits = 0;
		if (frto_undo || tcp_is_sack(tp)) {
			tcp_set_ca_state(sk, TCP_CA_Open);
			tp->is_sack_reneg = 0;
		}
		return true;
	}
	return false;
}

/* The cwnd reduction in CWR and Recovery uses the PRR algorithm in RFC 6937.
 * It computes the number of packets to send (sndcnt) based on packets newly
 * delivered:
 *   1) If the packets in flight is larger than ssthresh, PRR spreads the
 *	cwnd reductions across a full RTT.
 *   2) Otherwise PRR uses packet conservation to send as much as delivered.
 *      But when the retransmits are acked without further losses, PRR
 *      slow starts cwnd up to ssthresh to speed up the recovery.
 */
static void tcp_init_cwnd_reduction(struct sock *sk)
{
	struct tcp_sock *tp = tcp_sk(sk);

	tp->high_seq = tp->snd_nxt;
	tp->tlp_high_seq = 0;
	tp->snd_cwnd_cnt = 0;
	tp->prior_cwnd = tp->snd_cwnd;
	tp->prr_delivered = 0;
	tp->prr_out = 0;
	tp->snd_ssthresh = inet_csk(sk)->icsk_ca_ops->ssthresh(sk);
	tcp_ecn_queue_cwr(tp);
}

void tcp_cwnd_reduction(struct sock *sk, int newly_acked_sacked, int flag)
{
	struct tcp_sock *tp = tcp_sk(sk);
	int sndcnt = 0;
	int delta = tp->snd_ssthresh - tcp_packets_in_flight(tp);

	if (newly_acked_sacked <= 0 || WARN_ON_ONCE(!tp->prior_cwnd))
		return;

	tp->prr_delivered += newly_acked_sacked;
	if (delta < 0) {
		u64 dividend = (u64)tp->snd_ssthresh * tp->prr_delivered +
			       tp->prior_cwnd - 1;
		sndcnt = div_u64(dividend, tp->prior_cwnd) - tp->prr_out;
	} else if ((flag & (FLAG_RETRANS_DATA_ACKED | FLAG_LOST_RETRANS)) ==
		   FLAG_RETRANS_DATA_ACKED) {
		sndcnt = min_t(int, delta,
			       max_t(int, tp->prr_delivered - tp->prr_out,
				     newly_acked_sacked) + 1);
	} else {
		sndcnt = min(delta, newly_acked_sacked);
	}
	/* Force a fast retransmit upon entering fast recovery */
	sndcnt = max(sndcnt, (tp->prr_out ? 0 : 1));
	tp->snd_cwnd = tcp_packets_in_flight(tp) + sndcnt;
}

static inline void tcp_end_cwnd_reduction(struct sock *sk)
{
	struct tcp_sock *tp = tcp_sk(sk);

	if (inet_csk(sk)->icsk_ca_ops->cong_control)
		return;

	/* Reset cwnd to ssthresh in CWR or Recovery (unless it's undone) */
	if (tp->snd_ssthresh < TCP_INFINITE_SSTHRESH &&
	    (inet_csk(sk)->icsk_ca_state == TCP_CA_CWR || tp->undo_marker)) {
		tp->snd_cwnd = tp->snd_ssthresh;
		tp->snd_cwnd_stamp = tcp_jiffies32;
	}
	tcp_ca_event(sk, CA_EVENT_COMPLETE_CWR);
}

/* Enter CWR state. Disable cwnd undo since congestion is proven with ECN */
void tcp_enter_cwr(struct sock *sk)
{
	struct tcp_sock *tp = tcp_sk(sk);

	tp->prior_ssthresh = 0;
	if (inet_csk(sk)->icsk_ca_state < TCP_CA_CWR) {
		tp->undo_marker = 0;
		tcp_init_cwnd_reduction(sk);
		tcp_set_ca_state(sk, TCP_CA_CWR);
	}
}
EXPORT_SYMBOL(tcp_enter_cwr);

static void tcp_try_keep_open(struct sock *sk)
{
	struct tcp_sock *tp = tcp_sk(sk);
	int state = TCP_CA_Open;

	if (tcp_left_out(tp) || tcp_any_retrans_done(sk))
		state = TCP_CA_Disorder;

	if (inet_csk(sk)->icsk_ca_state != state) {
		tcp_set_ca_state(sk, state);
		tp->high_seq = tp->snd_nxt;
	}
}

static void tcp_try_to_open(struct sock *sk, int flag)
{
	struct tcp_sock *tp = tcp_sk(sk);

	tcp_verify_left_out(tp);

	if (!tcp_any_retrans_done(sk))
		tp->retrans_stamp = 0;

	if (flag & FLAG_ECE)
		tcp_enter_cwr(sk);

	if (inet_csk(sk)->icsk_ca_state != TCP_CA_CWR) {
		tcp_try_keep_open(sk);
	}
}

static void tcp_mtup_probe_failed(struct sock *sk)
{
	struct inet_connection_sock *icsk = inet_csk(sk);

	icsk->icsk_mtup.search_high = icsk->icsk_mtup.probe_size - 1;
	icsk->icsk_mtup.probe_size = 0;
	NET_INC_STATS(sock_net(sk), LINUX_MIB_TCPMTUPFAIL);
}

static void tcp_mtup_probe_success(struct sock *sk)
{
	struct tcp_sock *tp = tcp_sk(sk);
	struct inet_connection_sock *icsk = inet_csk(sk);

	/* FIXME: breaks with very large cwnd */
	tp->prior_ssthresh = tcp_current_ssthresh(sk);
	tp->snd_cwnd = tp->snd_cwnd *
		       tcp_mss_to_mtu(sk, tp->mss_cache) /
		       icsk->icsk_mtup.probe_size;
	tp->snd_cwnd_cnt = 0;
	tp->snd_cwnd_stamp = tcp_jiffies32;
	tp->snd_ssthresh = tcp_current_ssthresh(sk);

	icsk->icsk_mtup.search_low = icsk->icsk_mtup.probe_size;
	icsk->icsk_mtup.probe_size = 0;
	tcp_sync_mss(sk, icsk->icsk_pmtu_cookie);
	NET_INC_STATS(sock_net(sk), LINUX_MIB_TCPMTUPSUCCESS);
}

/* Do a simple retransmit without using the backoff mechanisms in
 * tcp_timer. This is used for path mtu discovery.
 * The socket is already locked here.
 */
void tcp_simple_retransmit(struct sock *sk)
{
	const struct inet_connection_sock *icsk = inet_csk(sk);
	struct tcp_sock *tp = tcp_sk(sk);
	struct sk_buff *skb;
	unsigned int mss = tcp_current_mss(sk);

	skb_rbtree_walk(skb, &sk->tcp_rtx_queue) {
		if (tcp_skb_seglen(skb) > mss)
			tcp_mark_skb_lost(sk, skb);
	}

	tcp_clear_retrans_hints_partial(tp);

	if (!tp->lost_out)
		return;

	if (tcp_is_reno(tp))
		tcp_limit_reno_sacked(tp);

	tcp_verify_left_out(tp);

	/* Don't muck with the congestion window here.
	 * Reason is that we do not increase amount of _data_
	 * in network, but units changed and effective
	 * cwnd/ssthresh really reduced now.
	 */
	if (icsk->icsk_ca_state != TCP_CA_Loss) {
		tp->high_seq = tp->snd_nxt;
		tp->snd_ssthresh = tcp_current_ssthresh(sk);
		tp->prior_ssthresh = 0;
		tp->undo_marker = 0;
		tcp_set_ca_state(sk, TCP_CA_Loss);
	}
	tcp_xmit_retransmit_queue(sk);
}
EXPORT_SYMBOL(tcp_simple_retransmit);

void tcp_enter_recovery(struct sock *sk, bool ece_ack)
{
	struct tcp_sock *tp = tcp_sk(sk);
	int mib_idx;

	if (tcp_is_reno(tp))
		mib_idx = LINUX_MIB_TCPRENORECOVERY;
	else
		mib_idx = LINUX_MIB_TCPSACKRECOVERY;

	NET_INC_STATS(sock_net(sk), mib_idx);

	tp->prior_ssthresh = 0;
	tcp_init_undo(tp);

	if (!tcp_in_cwnd_reduction(sk)) {
		if (!ece_ack)
			tp->prior_ssthresh = tcp_current_ssthresh(sk);
		tcp_init_cwnd_reduction(sk);
	}
	tcp_set_ca_state(sk, TCP_CA_Recovery);
}

/* Process an ACK in CA_Loss state. Move to CA_Open if lost data are
 * recovered or spurious. Otherwise retransmits more on partial ACKs.
 */
static void tcp_process_loss(struct sock *sk, int flag, int num_dupack,
			     int *rexmit)
{
	struct tcp_sock *tp = tcp_sk(sk);
	bool recovered = !before(tp->snd_una, tp->high_seq);

	if ((flag & FLAG_SND_UNA_ADVANCED || rcu_access_pointer(tp->fastopen_rsk)) &&
	    tcp_try_undo_loss(sk, false))
		return;

	if (tp->frto) { /* F-RTO RFC5682 sec 3.1 (sack enhanced version). */
		/* Step 3.b. A timeout is spurious if not all data are
		 * lost, i.e., never-retransmitted data are (s)acked.
		 */
		if ((flag & FLAG_ORIG_SACK_ACKED) &&
		    tcp_try_undo_loss(sk, true))
			return;

		if (after(tp->snd_nxt, tp->high_seq)) {
			if (flag & FLAG_DATA_SACKED || num_dupack)
				tp->frto = 0; /* Step 3.a. loss was real */
		} else if (flag & FLAG_SND_UNA_ADVANCED && !recovered) {
			tp->high_seq = tp->snd_nxt;
			/* Step 2.b. Try send new data (but deferred until cwnd
			 * is updated in tcp_ack()). Otherwise fall back to
			 * the conventional recovery.
			 */
			if (!tcp_write_queue_empty(sk) &&
			    after(tcp_wnd_end(tp), tp->snd_nxt)) {
				*rexmit = REXMIT_NEW;
				return;
			}
			tp->frto = 0;
		}
	}

	if (recovered) {
		/* F-RTO RFC5682 sec 3.1 step 2.a and 1st part of step 3.a */
		tcp_try_undo_recovery(sk);
		return;
	}
	if (tcp_is_reno(tp)) {
		/* A Reno DUPACK means new data in F-RTO step 2.b above are
		 * delivered. Lower inflight to clock out (re)tranmissions.
		 */
		if (after(tp->snd_nxt, tp->high_seq) && num_dupack)
			tcp_add_reno_sack(sk, num_dupack, flag & FLAG_ECE);
		else if (flag & FLAG_SND_UNA_ADVANCED)
			tcp_reset_reno_sack(tp);
	}
	*rexmit = REXMIT_LOST;
}

/* Undo during fast recovery after partial ACK. */
static bool tcp_try_undo_partial(struct sock *sk, u32 prior_snd_una)
{
	struct tcp_sock *tp = tcp_sk(sk);

	if (tp->undo_marker && tcp_packet_delayed(tp)) {
		/* Plain luck! Hole if filled with delayed
		 * packet, rather than with a retransmit. Check reordering.
		 */
		tcp_check_sack_reordering(sk, prior_snd_una, 1);

		/* We are getting evidence that the reordering degree is higher
		 * than we realized. If there are no retransmits out then we
		 * can undo. Otherwise we clock out new packets but do not
		 * mark more packets lost or retransmit more.
		 */
		if (tp->retrans_out)
			return true;

		if (!tcp_any_retrans_done(sk))
			tp->retrans_stamp = 0;

		DBGUNDO(sk, "partial recovery");
		tcp_undo_cwnd_reduction(sk, true);
		NET_INC_STATS(sock_net(sk), LINUX_MIB_TCPPARTIALUNDO);
		tcp_try_keep_open(sk);
		return true;
	}
	return false;
}

static void tcp_identify_packet_loss(struct sock *sk, int *ack_flag)
{
	struct tcp_sock *tp = tcp_sk(sk);

	if (tcp_rtx_queue_empty(sk))
		return;

	if (unlikely(tcp_is_reno(tp))) {
		tcp_newreno_mark_lost(sk, *ack_flag & FLAG_SND_UNA_ADVANCED);
	} else if (tcp_is_rack(sk)) {
		u32 prior_retrans = tp->retrans_out;

		tcp_rack_mark_lost(sk);
		if (prior_retrans > tp->retrans_out)
			*ack_flag |= FLAG_LOST_RETRANS;
	}
}

static bool tcp_force_fast_retransmit(struct sock *sk)
{
	struct tcp_sock *tp = tcp_sk(sk);

	return after(tcp_highest_sack_seq(tp),
		     tp->snd_una + tp->reordering * tp->mss_cache);
}

/* Process an event, which can update packets-in-flight not trivially.
 * Main goal of this function is to calculate new estimate for left_out,
 * taking into account both packets sitting in receiver's buffer and
 * packets lost by network.
 *
 * Besides that it updates the congestion state when packet loss or ECN
 * is detected. But it does not reduce the cwnd, it is done by the
 * congestion control later.
 *
 * It does _not_ decide what to send, it is made in function
 * tcp_xmit_retransmit_queue().
 */
static void tcp_fastretrans_alert(struct sock *sk, const u32 prior_snd_una,
				  int num_dupack, int *ack_flag, int *rexmit)
{
	struct inet_connection_sock *icsk = inet_csk(sk);
	struct tcp_sock *tp = tcp_sk(sk);
	int fast_rexmit = 0, flag = *ack_flag;
	bool ece_ack = flag & FLAG_ECE;
	bool do_lost = num_dupack || ((flag & FLAG_DATA_SACKED) &&
				      tcp_force_fast_retransmit(sk));

	if (!tp->packets_out && tp->sacked_out)
		tp->sacked_out = 0;

	/* Now state machine starts.
	 * A. ECE, hence prohibit cwnd undoing, the reduction is required. */
	if (ece_ack)
		tp->prior_ssthresh = 0;

	/* B. In all the states check for reneging SACKs. */
	if (tcp_check_sack_reneging(sk, flag))
		return;

	/* C. Check consistency of the current state. */
	tcp_verify_left_out(tp);

	/* D. Check state exit conditions. State can be terminated
	 *    when high_seq is ACKed. */
	if (icsk->icsk_ca_state == TCP_CA_Open) {
		WARN_ON(tp->retrans_out != 0);
		tp->retrans_stamp = 0;
	} else if (!before(tp->snd_una, tp->high_seq)) {
		switch (icsk->icsk_ca_state) {
		case TCP_CA_CWR:
			/* CWR is to be held something *above* high_seq
			 * is ACKed for CWR bit to reach receiver. */
			if (tp->snd_una != tp->high_seq) {
				tcp_end_cwnd_reduction(sk);
				tcp_set_ca_state(sk, TCP_CA_Open);
			}
			break;

		case TCP_CA_Recovery:
			if (tcp_is_reno(tp))
				tcp_reset_reno_sack(tp);
			if (tcp_try_undo_recovery(sk))
				return;
			tcp_end_cwnd_reduction(sk);
			break;
		}
	}

	/* E. Process state. */
	switch (icsk->icsk_ca_state) {
	case TCP_CA_Recovery:
		if (!(flag & FLAG_SND_UNA_ADVANCED)) {
			if (tcp_is_reno(tp))
				tcp_add_reno_sack(sk, num_dupack, ece_ack);
		} else {
			if (tcp_try_undo_partial(sk, prior_snd_una))
				return;
			/* Partial ACK arrived. Force fast retransmit. */
			do_lost = tcp_force_fast_retransmit(sk);
		}
		if (tcp_try_undo_dsack(sk)) {
			tcp_try_keep_open(sk);
			return;
		}
		tcp_identify_packet_loss(sk, ack_flag);
		break;
	case TCP_CA_Loss:
		tcp_process_loss(sk, flag, num_dupack, rexmit);
		tcp_identify_packet_loss(sk, ack_flag);
		if (!(icsk->icsk_ca_state == TCP_CA_Open ||
		      (*ack_flag & FLAG_LOST_RETRANS)))
			return;
		/* Change state if cwnd is undone or retransmits are lost */
		fallthrough;
	default:
		if (tcp_is_reno(tp)) {
			if (flag & FLAG_SND_UNA_ADVANCED)
				tcp_reset_reno_sack(tp);
			tcp_add_reno_sack(sk, num_dupack, ece_ack);
		}

		if (icsk->icsk_ca_state <= TCP_CA_Disorder)
			tcp_try_undo_dsack(sk);

		tcp_identify_packet_loss(sk, ack_flag);
		if (!tcp_time_to_recover(sk, flag)) {
			tcp_try_to_open(sk, flag);
			return;
		}

		/* MTU probe failure: don't reduce cwnd */
		if (icsk->icsk_ca_state < TCP_CA_CWR &&
		    icsk->icsk_mtup.probe_size &&
		    tp->snd_una == tp->mtu_probe.probe_seq_start) {
			tcp_mtup_probe_failed(sk);
			/* Restores the reduction we did in tcp_mtup_probe() */
			tp->snd_cwnd++;
			tcp_simple_retransmit(sk);
			return;
		}

		/* Otherwise enter Recovery state */
		tcp_enter_recovery(sk, ece_ack);
		fast_rexmit = 1;
	}

	if (!tcp_is_rack(sk) && do_lost)
		tcp_update_scoreboard(sk, fast_rexmit);
	*rexmit = REXMIT_LOST;
}

static void tcp_update_rtt_min(struct sock *sk, u32 rtt_us, const int flag)
{
	u32 wlen = sock_net(sk)->ipv4.sysctl_tcp_min_rtt_wlen * HZ;
	struct tcp_sock *tp = tcp_sk(sk);

	if ((flag & FLAG_ACK_MAYBE_DELAYED) && rtt_us > tcp_min_rtt(tp)) {
		/* If the remote keeps returning delayed ACKs, eventually
		 * the min filter would pick it up and overestimate the
		 * prop. delay when it expires. Skip suspected delayed ACKs.
		 */
		return;
	}
	minmax_running_min(&tp->rtt_min, wlen, tcp_jiffies32,
			   rtt_us ? : jiffies_to_usecs(1));
}

static bool tcp_ack_update_rtt(struct sock *sk, const int flag,
			       long seq_rtt_us, long sack_rtt_us,
			       long ca_rtt_us, struct rate_sample *rs)
{
	const struct tcp_sock *tp = tcp_sk(sk);

	/* Prefer RTT measured from ACK's timing to TS-ECR. This is because
	 * broken middle-boxes or peers may corrupt TS-ECR fields. But
	 * Karn's algorithm forbids taking RTT if some retransmitted data
	 * is acked (RFC6298).
	 */
	if (seq_rtt_us < 0)
		seq_rtt_us = sack_rtt_us;

	/* RTTM Rule: A TSecr value received in a segment is used to
	 * update the averaged RTT measurement only if the segment
	 * acknowledges some new data, i.e., only if it advances the
	 * left edge of the send window.
	 * See draft-ietf-tcplw-high-performance-00, section 3.3.
	 */
	if (seq_rtt_us < 0 && tp->rx_opt.saw_tstamp && tp->rx_opt.rcv_tsecr &&
	    flag & FLAG_ACKED) {
		u32 delta = tcp_time_stamp(tp) - tp->rx_opt.rcv_tsecr;

		if (likely(delta < INT_MAX / (USEC_PER_SEC / TCP_TS_HZ))) {
			if (!delta)
				delta = 1;
			seq_rtt_us = delta * (USEC_PER_SEC / TCP_TS_HZ);
			ca_rtt_us = seq_rtt_us;
		}
	}
	rs->rtt_us = ca_rtt_us; /* RTT of last (S)ACKed packet (or -1) */
	if (seq_rtt_us < 0)
		return false;

	/* ca_rtt_us >= 0 is counting on the invariant that ca_rtt_us is
	 * always taken together with ACK, SACK, or TS-opts. Any negative
	 * values will be skipped with the seq_rtt_us < 0 check above.
	 */
	tcp_update_rtt_min(sk, ca_rtt_us, flag);
	tcp_rtt_estimator(sk, seq_rtt_us);
	tcp_set_rto(sk);

	/* RFC6298: only reset backoff on valid RTT measurement. */
	inet_csk(sk)->icsk_backoff = 0;
	return true;
}

/* Compute time elapsed between (last) SYNACK and the ACK completing 3WHS. */
void tcp_synack_rtt_meas(struct sock *sk, struct request_sock *req)
{
	struct rate_sample rs;
	long rtt_us = -1L;

	if (req && !req->num_retrans && tcp_rsk(req)->snt_synack)
		rtt_us = tcp_stamp_us_delta(tcp_clock_us(), tcp_rsk(req)->snt_synack);

	tcp_ack_update_rtt(sk, FLAG_SYN_ACKED, rtt_us, -1L, rtt_us, &rs);
}


static void tcp_cong_avoid(struct sock *sk, u32 ack, u32 acked)
{
	const struct inet_connection_sock *icsk = inet_csk(sk);

	icsk->icsk_ca_ops->cong_avoid(sk, ack, acked);
	tcp_sk(sk)->snd_cwnd_stamp = tcp_jiffies32;
}

/* Restart timer after forward progress on connection.
 * RFC2988 recommends to restart timer to now+rto.
 */
void tcp_rearm_rto(struct sock *sk)
{
	const struct inet_connection_sock *icsk = inet_csk(sk);
	struct tcp_sock *tp = tcp_sk(sk);

	/* If the retrans timer is currently being used by Fast Open
	 * for SYN-ACK retrans purpose, stay put.
	 */
	if (rcu_access_pointer(tp->fastopen_rsk))
		return;

	if (!tp->packets_out) {
		inet_csk_clear_xmit_timer(sk, ICSK_TIME_RETRANS);
	} else {
		u32 rto = inet_csk(sk)->icsk_rto;
		/* Offset the time elapsed after installing regular RTO */
		if (icsk->icsk_pending == ICSK_TIME_REO_TIMEOUT ||
		    icsk->icsk_pending == ICSK_TIME_LOSS_PROBE) {
			s64 delta_us = tcp_rto_delta_us(sk);
			/* delta_us may not be positive if the socket is locked
			 * when the retrans timer fires and is rescheduled.
			 */
			rto = usecs_to_jiffies(max_t(int, delta_us, 1));
		}
		tcp_reset_xmit_timer(sk, ICSK_TIME_RETRANS, rto,
				     TCP_RTO_MAX);
	}
}

/* Try to schedule a loss probe; if that doesn't work, then schedule an RTO. */
static void tcp_set_xmit_timer(struct sock *sk)
{
	if (!tcp_schedule_loss_probe(sk, true))
		tcp_rearm_rto(sk);
}

/* If we get here, the whole TSO packet has not been acked. */
static u32 tcp_tso_acked(struct sock *sk, struct sk_buff *skb)
{
	struct tcp_sock *tp = tcp_sk(sk);
	u32 packets_acked;

	BUG_ON(!after(TCP_SKB_CB(skb)->end_seq, tp->snd_una));

	packets_acked = tcp_skb_pcount(skb);
	if (tcp_trim_head(sk, skb, tp->snd_una - TCP_SKB_CB(skb)->seq))
		return 0;
	packets_acked -= tcp_skb_pcount(skb);

	if (packets_acked) {
		BUG_ON(tcp_skb_pcount(skb) == 0);
		BUG_ON(!before(TCP_SKB_CB(skb)->seq, TCP_SKB_CB(skb)->end_seq));
	}

	return packets_acked;
}

static void tcp_ack_tstamp(struct sock *sk, struct sk_buff *skb,
			   u32 prior_snd_una)
{
	const struct skb_shared_info *shinfo;

	/* Avoid cache line misses to get skb_shinfo() and shinfo->tx_flags */
	if (likely(!TCP_SKB_CB(skb)->txstamp_ack))
		return;

	shinfo = skb_shinfo(skb);
	if (!before(shinfo->tskey, prior_snd_una) &&
	    before(shinfo->tskey, tcp_sk(sk)->snd_una)) {
		tcp_skb_tsorted_save(skb) {
			__skb_tstamp_tx(skb, NULL, sk, SCM_TSTAMP_ACK);
		} tcp_skb_tsorted_restore(skb);
	}
}

/* Remove acknowledged frames from the retransmission queue. If our packet
 * is before the ack sequence we can discard it as it's confirmed to have
 * arrived at the other end.
 */
static int tcp_clean_rtx_queue(struct sock *sk, u32 prior_fack,
			       u32 prior_snd_una,
			       struct tcp_sacktag_state *sack, bool ece_ack)
{
	const struct inet_connection_sock *icsk = inet_csk(sk);
	u64 first_ackt, last_ackt;
	struct tcp_sock *tp = tcp_sk(sk);
	u32 prior_sacked = tp->sacked_out;
	u32 reord = tp->snd_nxt; /* lowest acked un-retx un-sacked seq */
	struct sk_buff *skb, *next;
	bool fully_acked = true;
	long sack_rtt_us = -1L;
	long seq_rtt_us = -1L;
	long ca_rtt_us = -1L;
	u32 pkts_acked = 0;
	u32 last_in_flight = 0;
	bool rtt_update;
	int flag = 0;

	first_ackt = 0;

	for (skb = skb_rb_first(&sk->tcp_rtx_queue); skb; skb = next) {
		struct tcp_skb_cb *scb = TCP_SKB_CB(skb);
		const u32 start_seq = scb->seq;
		u8 sacked = scb->sacked;
		u32 acked_pcount;

		/* Determine how many packets and what bytes were acked, tso and else */
		if (after(scb->end_seq, tp->snd_una)) {
			if (tcp_skb_pcount(skb) == 1 ||
			    !after(tp->snd_una, scb->seq))
				break;

			acked_pcount = tcp_tso_acked(sk, skb);
			if (!acked_pcount)
				break;
			fully_acked = false;
		} else {
			acked_pcount = tcp_skb_pcount(skb);
		}

		if (unlikely(sacked & TCPCB_RETRANS)) {
			if (sacked & TCPCB_SACKED_RETRANS)
				tp->retrans_out -= acked_pcount;
			flag |= FLAG_RETRANS_DATA_ACKED;
		} else if (!(sacked & TCPCB_SACKED_ACKED)) {
			last_ackt = tcp_skb_timestamp_us(skb);
			WARN_ON_ONCE(last_ackt == 0);
			if (!first_ackt)
				first_ackt = last_ackt;

			last_in_flight = TCP_SKB_CB(skb)->tx.in_flight;
			if (before(start_seq, reord))
				reord = start_seq;
			if (!after(scb->end_seq, tp->high_seq))
				flag |= FLAG_ORIG_SACK_ACKED;
		}

		if (sacked & TCPCB_SACKED_ACKED) {
			tp->sacked_out -= acked_pcount;
		} else if (tcp_is_sack(tp)) {
			tcp_count_delivered(tp, acked_pcount, ece_ack);
			if (!tcp_skb_spurious_retrans(tp, skb))
				tcp_rack_advance(tp, sacked, scb->end_seq,
						 tcp_skb_timestamp_us(skb));
		}
		if (sacked & TCPCB_LOST)
			tp->lost_out -= acked_pcount;

		tp->packets_out -= acked_pcount;
		pkts_acked += acked_pcount;
		tcp_rate_skb_delivered(sk, skb, sack->rate);

		/* Initial outgoing SYN's get put onto the write_queue
		 * just like anything else we transmit.  It is not
		 * true data, and if we misinform our callers that
		 * this ACK acks real data, we will erroneously exit
		 * connection startup slow start one packet too
		 * quickly.  This is severely frowned upon behavior.
		 */
		if (likely(!(scb->tcp_flags & TCPHDR_SYN))) {
			flag |= FLAG_DATA_ACKED;
		} else {
			flag |= FLAG_SYN_ACKED;
			tp->retrans_stamp = 0;
		}

		if (!fully_acked)
			break;

		tcp_ack_tstamp(sk, skb, prior_snd_una);

		next = skb_rb_next(skb);
		if (unlikely(skb == tp->retransmit_skb_hint))
			tp->retransmit_skb_hint = NULL;
		if (unlikely(skb == tp->lost_skb_hint))
			tp->lost_skb_hint = NULL;
		tcp_highest_sack_replace(sk, skb, next);
		tcp_rtx_queue_unlink_and_free(skb, sk);
	}

	if (!skb)
		tcp_chrono_stop(sk, TCP_CHRONO_BUSY);

	if (likely(between(tp->snd_up, prior_snd_una, tp->snd_una)))
		tp->snd_up = tp->snd_una;

	if (skb) {
		tcp_ack_tstamp(sk, skb, prior_snd_una);
		if (TCP_SKB_CB(skb)->sacked & TCPCB_SACKED_ACKED)
			flag |= FLAG_SACK_RENEGING;
	}

	if (likely(first_ackt) && !(flag & FLAG_RETRANS_DATA_ACKED)) {
		seq_rtt_us = tcp_stamp_us_delta(tp->tcp_mstamp, first_ackt);
		ca_rtt_us = tcp_stamp_us_delta(tp->tcp_mstamp, last_ackt);

		if (pkts_acked == 1 && last_in_flight < tp->mss_cache &&
		    last_in_flight && !prior_sacked && fully_acked &&
		    sack->rate->prior_delivered + 1 == tp->delivered &&
		    !(flag & (FLAG_CA_ALERT | FLAG_SYN_ACKED))) {
			/* Conservatively mark a delayed ACK. It's typically
			 * from a lone runt packet over the round trip to
			 * a receiver w/o out-of-order or CE events.
			 */
			flag |= FLAG_ACK_MAYBE_DELAYED;
		}
	}
	if (sack->first_sackt) {
		sack_rtt_us = tcp_stamp_us_delta(tp->tcp_mstamp, sack->first_sackt);
		ca_rtt_us = tcp_stamp_us_delta(tp->tcp_mstamp, sack->last_sackt);
	}
	rtt_update = tcp_ack_update_rtt(sk, flag, seq_rtt_us, sack_rtt_us,
					ca_rtt_us, sack->rate);

	if (flag & FLAG_ACKED) {
		flag |= FLAG_SET_XMIT_TIMER;  /* set TLP or RTO timer */
		if (unlikely(icsk->icsk_mtup.probe_size &&
			     !after(tp->mtu_probe.probe_seq_end, tp->snd_una))) {
			tcp_mtup_probe_success(sk);
		}

		if (tcp_is_reno(tp)) {
			tcp_remove_reno_sacks(sk, pkts_acked, ece_ack);

			/* If any of the cumulatively ACKed segments was
			 * retransmitted, non-SACK case cannot confirm that
			 * progress was due to original transmission due to
			 * lack of TCPCB_SACKED_ACKED bits even if some of
			 * the packets may have been never retransmitted.
			 */
			if (flag & FLAG_RETRANS_DATA_ACKED)
				flag &= ~FLAG_ORIG_SACK_ACKED;
		} else {
			int delta;

			/* Non-retransmitted hole got filled? That's reordering */
			if (before(reord, prior_fack))
				tcp_check_sack_reordering(sk, reord, 0);

			delta = prior_sacked - tp->sacked_out;
			tp->lost_cnt_hint -= min(tp->lost_cnt_hint, delta);
		}
	} else if (skb && rtt_update && sack_rtt_us >= 0 &&
		   sack_rtt_us > tcp_stamp_us_delta(tp->tcp_mstamp,
						    tcp_skb_timestamp_us(skb))) {
		/* Do not re-arm RTO if the sack RTT is measured from data sent
		 * after when the head was last (re)transmitted. Otherwise the
		 * timeout may continue to extend in loss recovery.
		 */
		flag |= FLAG_SET_XMIT_TIMER;  /* set TLP or RTO timer */
	}

	if (icsk->icsk_ca_ops->pkts_acked) {
		struct ack_sample sample = { .pkts_acked = pkts_acked,
					     .rtt_us = sack->rate->rtt_us,
					     .in_flight = last_in_flight };

		icsk->icsk_ca_ops->pkts_acked(sk, &sample);
	}

#if FASTRETRANS_DEBUG > 0
	WARN_ON((int)tp->sacked_out < 0);
	WARN_ON((int)tp->lost_out < 0);
	WARN_ON((int)tp->retrans_out < 0);
	if (!tp->packets_out && tcp_is_sack(tp)) {
		icsk = inet_csk(sk);
		if (tp->lost_out) {
			pr_debug("Leak l=%u %d\n",
				 tp->lost_out, icsk->icsk_ca_state);
			tp->lost_out = 0;
		}
		if (tp->sacked_out) {
			pr_debug("Leak s=%u %d\n",
				 tp->sacked_out, icsk->icsk_ca_state);
			tp->sacked_out = 0;
		}
		if (tp->retrans_out) {
			pr_debug("Leak r=%u %d\n",
				 tp->retrans_out, icsk->icsk_ca_state);
			tp->retrans_out = 0;
		}
	}
#endif
	return flag;
}

static void tcp_ack_probe(struct sock *sk)
{
	struct inet_connection_sock *icsk = inet_csk(sk);
	struct sk_buff *head = tcp_send_head(sk);
	const struct tcp_sock *tp = tcp_sk(sk);

	/* Was it a usable window open? */
	if (!head)
		return;
	if (!after(TCP_SKB_CB(head)->end_seq, tcp_wnd_end(tp))) {
		icsk->icsk_backoff = 0;
		inet_csk_clear_xmit_timer(sk, ICSK_TIME_PROBE0);
		/* Socket must be waked up by subsequent tcp_data_snd_check().
		 * This function is not for random using!
		 */
	} else {
		unsigned long when = tcp_probe0_when(sk, TCP_RTO_MAX);

		tcp_reset_xmit_timer(sk, ICSK_TIME_PROBE0,
				     when, TCP_RTO_MAX);
	}
}

static inline bool tcp_ack_is_dubious(const struct sock *sk, const int flag)
{
	return !(flag & FLAG_NOT_DUP) || (flag & FLAG_CA_ALERT) ||
		inet_csk(sk)->icsk_ca_state != TCP_CA_Open;
}

/* Decide wheather to run the increase function of congestion control. */
static inline bool tcp_may_raise_cwnd(const struct sock *sk, const int flag)
{
	/* If reordering is high then always grow cwnd whenever data is
	 * delivered regardless of its ordering. Otherwise stay conservative
	 * and only grow cwnd on in-order delivery (RFC5681). A stretched ACK w/
	 * new SACK or ECE mark may first advance cwnd here and later reduce
	 * cwnd in tcp_fastretrans_alert() based on more states.
	 */
	if (tcp_sk(sk)->reordering > sock_net(sk)->ipv4.sysctl_tcp_reordering)
		return flag & FLAG_FORWARD_PROGRESS;

	return flag & FLAG_DATA_ACKED;
}

/* The "ultimate" congestion control function that aims to replace the rigid
 * cwnd increase and decrease control (tcp_cong_avoid,tcp_*cwnd_reduction).
 * It's called toward the end of processing an ACK with precise rate
 * information. All transmission or retransmission are delayed afterwards.
 */
static void tcp_cong_control(struct sock *sk, u32 ack, u32 acked_sacked,
			     int flag, const struct rate_sample *rs)
{
	const struct inet_connection_sock *icsk = inet_csk(sk);

	if (icsk->icsk_ca_ops->cong_control) {
		icsk->icsk_ca_ops->cong_control(sk, rs);
		return;
	}

	if (tcp_in_cwnd_reduction(sk)) {
		/* Reduce cwnd if state mandates */
		tcp_cwnd_reduction(sk, acked_sacked, flag);
	} else if (tcp_may_raise_cwnd(sk, flag)) {
		/* Advance cwnd if state allows */
		tcp_cong_avoid(sk, ack, acked_sacked);
	}
	tcp_update_pacing_rate(sk);
}

/* Check that window update is acceptable.
 * The function assumes that snd_una<=ack<=snd_next.
 */
static inline bool tcp_may_update_window(const struct tcp_sock *tp,
					const u32 ack, const u32 ack_seq,
					const u32 nwin)
{
	return	after(ack, tp->snd_una) ||
		after(ack_seq, tp->snd_wl1) ||
		(ack_seq == tp->snd_wl1 && nwin > tp->snd_wnd);
}

/* If we update tp->snd_una, also update tp->bytes_acked */
static void tcp_snd_una_update(struct tcp_sock *tp, u32 ack)
{
	u32 delta = ack - tp->snd_una;

	sock_owned_by_me((struct sock *)tp);
	tp->bytes_acked += delta;
	tp->snd_una = ack;
}

/* If we update tp->rcv_nxt, also update tp->bytes_received */
static void tcp_rcv_nxt_update(struct tcp_sock *tp, u32 seq)
{
	u32 delta = seq - tp->rcv_nxt;

	sock_owned_by_me((struct sock *)tp);
	tp->bytes_received += delta;
	WRITE_ONCE(tp->rcv_nxt, seq);
}

/* Update our send window.
 *
 * Window update algorithm, described in RFC793/RFC1122 (used in linux-2.2
 * and in FreeBSD. NetBSD's one is even worse.) is wrong.
 */
static int tcp_ack_update_window(struct sock *sk, const struct sk_buff *skb, u32 ack,
				 u32 ack_seq)
{
	struct tcp_sock *tp = tcp_sk(sk);
	int flag = 0;
	u32 nwin = ntohs(tcp_hdr(skb)->window);

	if (likely(!tcp_hdr(skb)->syn))
		nwin <<= tp->rx_opt.snd_wscale;

	if (tcp_may_update_window(tp, ack, ack_seq, nwin)) {
		flag |= FLAG_WIN_UPDATE;
		tcp_update_wl(tp, ack_seq);

		if (tp->snd_wnd != nwin) {
			tp->snd_wnd = nwin;

			/* Note, it is the only place, where
			 * fast path is recovered for sending TCP.
			 */
			tp->pred_flags = 0;
			tcp_fast_path_check(sk);

			if (!tcp_write_queue_empty(sk))
				tcp_slow_start_after_idle_check(sk);

			if (nwin > tp->max_window) {
				tp->max_window = nwin;
				tcp_sync_mss(sk, inet_csk(sk)->icsk_pmtu_cookie);
			}
		}
	}

	tcp_snd_una_update(tp, ack);

	return flag;
}

static bool __tcp_oow_rate_limited(struct net *net, int mib_idx,
				   u32 *last_oow_ack_time)
{
	if (*last_oow_ack_time) {
		s32 elapsed = (s32)(tcp_jiffies32 - *last_oow_ack_time);

		if (0 <= elapsed && elapsed < net->ipv4.sysctl_tcp_invalid_ratelimit) {
			NET_INC_STATS(net, mib_idx);
			return true;	/* rate-limited: don't send yet! */
		}
	}

	*last_oow_ack_time = tcp_jiffies32;

	return false;	/* not rate-limited: go ahead, send dupack now! */
}

/* Return true if we're currently rate-limiting out-of-window ACKs and
 * thus shouldn't send a dupack right now. We rate-limit dupacks in
 * response to out-of-window SYNs or ACKs to mitigate ACK loops or DoS
 * attacks that send repeated SYNs or ACKs for the same connection. To
 * do this, we do not send a duplicate SYNACK or ACK if the remote
 * endpoint is sending out-of-window SYNs or pure ACKs at a high rate.
 */
bool tcp_oow_rate_limited(struct net *net, const struct sk_buff *skb,
			  int mib_idx, u32 *last_oow_ack_time)
{
	/* Data packets without SYNs are not likely part of an ACK loop. */
	if ((TCP_SKB_CB(skb)->seq != TCP_SKB_CB(skb)->end_seq) &&
	    !tcp_hdr(skb)->syn)
		return false;

	return __tcp_oow_rate_limited(net, mib_idx, last_oow_ack_time);
}

/* RFC 5961 7 [ACK Throttling] */
static void tcp_send_challenge_ack(struct sock *sk, const struct sk_buff *skb)
{
	/* unprotected vars, we dont care of overwrites */
	static u32 challenge_timestamp;
	static unsigned int challenge_count;
	struct tcp_sock *tp = tcp_sk(sk);
	struct net *net = sock_net(sk);
	u32 count, now;

	/* First check our per-socket dupack rate limit. */
	if (__tcp_oow_rate_limited(net,
				   LINUX_MIB_TCPACKSKIPPEDCHALLENGE,
				   &tp->last_oow_ack_time))
		return;

	/* Then check host-wide RFC 5961 rate limit. */
	now = jiffies / HZ;
	if (now != challenge_timestamp) {
		u32 ack_limit = net->ipv4.sysctl_tcp_challenge_ack_limit;
		u32 half = (ack_limit + 1) >> 1;

		challenge_timestamp = now;
		WRITE_ONCE(challenge_count, half + prandom_u32_max(ack_limit));
	}
	count = READ_ONCE(challenge_count);
	if (count > 0) {
		WRITE_ONCE(challenge_count, count - 1);
		NET_INC_STATS(net, LINUX_MIB_TCPCHALLENGEACK);
		tcp_send_ack(sk, 0);
	}
}

static void tcp_store_ts_recent(struct tcp_sock *tp)
{
	tp->rx_opt.ts_recent = tp->rx_opt.rcv_tsval;
	tp->rx_opt.ts_recent_stamp = ktime_get_seconds();
}

static int __tcp_replace_ts_recent(struct tcp_sock *tp, s32 tstamp_delta)
{
	tcp_store_ts_recent(tp);
	return tstamp_delta > 0 ? FLAG_TS_PROGRESS : 0;
}

static int tcp_replace_ts_recent(struct tcp_sock *tp, u32 seq)
{
	s32 delta;

	if (tp->rx_opt.saw_tstamp && !after(seq, tp->rcv_wup)) {
		/* PAWS bug workaround wrt. ACK frames, the PAWS discard
		 * extra check below makes sure this can only happen
		 * for pure ACK frames.  -DaveM
		 *
		 * Not only, also it occurs for expired timestamps.
		 */

		if (tcp_paws_check(&tp->rx_opt, 0)) {
			delta = tp->rx_opt.rcv_tsval - tp->rx_opt.ts_recent;
			return __tcp_replace_ts_recent(tp, delta);
		}
	}

	return 0;
}

/* This routine deals with acks during a TLP episode and ends an episode by
 * resetting tlp_high_seq. Ref: TLP algorithm in draft-ietf-tcpm-rack
 */
static void tcp_process_tlp_ack(struct sock *sk, u32 ack, int flag)
{
	struct tcp_sock *tp = tcp_sk(sk);

	if (before(ack, tp->tlp_high_seq))
		return;

	if (!tp->tlp_retrans) {
		/* TLP of new data has been acknowledged */
		tp->tlp_high_seq = 0;
	} else if (flag & FLAG_DSACKING_ACK) {
		/* This DSACK means original and TLP probe arrived; no loss */
		tp->tlp_high_seq = 0;
	} else if (after(ack, tp->tlp_high_seq)) {
		/* ACK advances: there was a loss, so reduce cwnd. Reset
		 * tlp_high_seq in tcp_init_cwnd_reduction()
		 */
		tcp_init_cwnd_reduction(sk);
		tcp_set_ca_state(sk, TCP_CA_CWR);
		tcp_end_cwnd_reduction(sk);
		tcp_try_keep_open(sk);
		NET_INC_STATS(sock_net(sk),
				LINUX_MIB_TCPLOSSPROBERECOVERY);
	} else if (!(flag & (FLAG_SND_UNA_ADVANCED |
			     FLAG_NOT_DUP | FLAG_DATA_SACKED))) {
		/* Pure dupack: original and TLP probe arrived; no loss */
		tp->tlp_high_seq = 0;
	}
}

static void tcp_in_ack_event(struct sock *sk, int flag)
{
	const struct inet_connection_sock *icsk = inet_csk(sk);

	if (icsk->icsk_ca_ops->in_ack_event) {
		u32 ack_ev_flags = 0;

		if (flag & FLAG_WIN_UPDATE)
			ack_ev_flags |= CA_ACK_WIN_UPDATE;
		if (flag & FLAG_SLOWPATH) {
			ack_ev_flags = CA_ACK_SLOWPATH;
			if (flag & FLAG_ECE)
				ack_ev_flags |= CA_ACK_ECE;
		}

		icsk->icsk_ca_ops->in_ack_event(sk, ack_ev_flags);
	}
}

/* Congestion control has updated the cwnd already. So if we're in
 * loss recovery then now we do any new sends (for FRTO) or
 * retransmits (for CA_Loss or CA_recovery) that make sense.
 */
static void tcp_xmit_recovery(struct sock *sk, int rexmit)
{
	struct tcp_sock *tp = tcp_sk(sk);

	if (rexmit == REXMIT_NONE || sk->sk_state == TCP_SYN_SENT)
		return;

	if (unlikely(rexmit == REXMIT_NEW)) {
		__tcp_push_pending_frames(sk, tcp_current_mss(sk),
					  TCP_NAGLE_OFF);
		if (after(tp->snd_nxt, tp->high_seq))
			return;
		tp->frto = 0;
	}
	tcp_xmit_retransmit_queue(sk);
}

/* Returns the number of packets newly acked or sacked by the current ACK */
static u32 tcp_newly_delivered(struct sock *sk, u32 prior_delivered,
			       u32 ecn_count)
{
	const struct net *net = sock_net(sk);
	struct tcp_sock *tp = tcp_sk(sk);
	u32 delivered;

	delivered = tp->delivered - prior_delivered;
	NET_ADD_STATS(net, LINUX_MIB_TCPDELIVERED, delivered);

	if (ecn_count) {
		if (tcp_ecn_mode_rfc3168(tp))
			ecn_count = delivered;
		NET_ADD_STATS(net, LINUX_MIB_TCPDELIVEREDCE, ecn_count);
	}

	return delivered;
}

/* This routine deals with incoming acks, but not outgoing ones. */
static int tcp_ack(struct sock *sk, const struct sk_buff *skb, int flag)
{
	struct inet_connection_sock *icsk = inet_csk(sk);
	struct tcp_sock *tp = tcp_sk(sk);
	struct tcp_sacktag_state sack_state;
	struct rate_sample rs = { .prior_delivered = 0 };
	u32 prior_snd_una = tp->snd_una;
	bool is_sack_reneg = tp->is_sack_reneg;
	u32 ack_seq = TCP_SKB_CB(skb)->seq;
	u32 ack = TCP_SKB_CB(skb)->ack_seq;
	int num_dupack = 0;
	int prior_packets = tp->packets_out;
	u32 delivered = tp->delivered;
	u32 lost = tp->lost;
	int rexmit = REXMIT_NONE; /* Flag to (re)transmit to recover losses */
	u32 ecn_count = 0;	  /* Did we receive ECE/an AccECN ACE update? */
	u32 prior_fack;

	sack_state.first_sackt = 0;
	sack_state.rate = &rs;
	sack_state.sack_delivered = 0;

	/* We very likely will need to access rtx queue. */
	prefetch(sk->tcp_rtx_queue.rb_node);

	/* If the ack is older than previous acks
	 * then we can probably ignore it.
	 */
	if (before(ack, prior_snd_una)) {
		/* RFC 5961 5.2 [Blind Data Injection Attack].[Mitigation] */
		if (before(ack, prior_snd_una - tp->max_window)) {
			if (!(flag & FLAG_NO_CHALLENGE_ACK))
				tcp_send_challenge_ack(sk, skb);
			return -1;
		}
		goto old_ack;
	}

	/* If the ack includes data we haven't sent yet, discard
	 * this segment (RFC793 Section 3.9).
	 */
	if (after(ack, tp->snd_nxt))
		return -1;

	if (after(ack, prior_snd_una)) {
		flag |= FLAG_SND_UNA_ADVANCED;
		icsk->icsk_retransmits = 0;

#if IS_ENABLED(CONFIG_TLS_DEVICE)
		if (static_branch_unlikely(&clean_acked_data_enabled.key))
			if (icsk->icsk_clean_acked)
				icsk->icsk_clean_acked(sk, ack);
#endif
	}

	prior_fack = tcp_is_sack(tp) ? tcp_highest_sack_seq(tp) : tp->snd_una;
	rs.prior_in_flight = tcp_packets_in_flight(tp);

	/* ts_recent update must be made after we are sure that the packet
	 * is in window.
	 */
	if (flag & FLAG_UPDATE_TS_RECENT)
		flag |= tcp_replace_ts_recent(tp, TCP_SKB_CB(skb)->seq);

	if ((flag & (FLAG_SLOWPATH | FLAG_SND_UNA_ADVANCED)) ==
	    FLAG_SND_UNA_ADVANCED) {
		/* Window is constant, pure forward advance.
		 * No more checks are required.
		 * Note, we use the fact that SND.UNA>=SND.WL2.
		 */
		tcp_update_wl(tp, ack_seq);
		tcp_snd_una_update(tp, ack);
		flag |= FLAG_WIN_UPDATE;

		NET_INC_STATS(sock_net(sk), LINUX_MIB_TCPHPACKS);
	} else {
		if (ack_seq != TCP_SKB_CB(skb)->end_seq)
			flag |= FLAG_DATA;
		else
			NET_INC_STATS(sock_net(sk), LINUX_MIB_TCPPUREACKS);

		flag |= tcp_ack_update_window(sk, skb, ack, ack_seq);

		if (TCP_SKB_CB(skb)->sacked)
			flag |= tcp_sacktag_write_queue(sk, skb, prior_snd_una,
							&sack_state);
		ecn_count = tcp_ecn_rcv_ecn_echo(tp, tcp_hdr(skb));
		if (ecn_count > 0)
			flag |= FLAG_ECE;

		if (sack_state.sack_delivered)
			tcp_count_delivered(tp, sack_state.sack_delivered,
					    flag & FLAG_ECE);
	}

	/* This is a deviation from RFC3168 since it states that:
	 * "When the TCP data sender is ready to set the CWR bit after reducing
	 * the congestion window, it SHOULD set the CWR bit only on the first
	 * new data packet that it transmits."
	 * We accept CWR on pure ACKs to be more robust
	 * with widely-deployed TCP implementations that do this.
	 */
	tcp_ecn_accept_cwr(sk, skb);

	/* We passed data and got it acked, remove any soft error
	 * log. Something worked...
	 */
	sk->sk_err_soft = 0;
	icsk->icsk_probes_out = 0;
	tp->rcv_tstamp = tcp_jiffies32;
	if (!prior_packets)
		goto no_queue;

	/* See if we can take anything off of the retransmit queue. */
	flag |= tcp_clean_rtx_queue(sk, prior_fack, prior_snd_una, &sack_state,
				    flag & FLAG_ECE);

	tcp_rack_update_reo_wnd(sk, &rs);

	if (tcp_ecn_mode_accecn(tp))
		ecn_count = tcp_accecn_process(sk, skb, tp->delivered - delivered, &flag);

	tcp_in_ack_event(sk, flag);

	if (tp->tlp_high_seq)
		tcp_process_tlp_ack(sk, ack, flag);
	/* If needed, reset TLP/RTO timer; RACK may later override this. */
	if (flag & FLAG_SET_XMIT_TIMER)
		tcp_set_xmit_timer(sk);

	if (tcp_ack_is_dubious(sk, flag)) {
		if (!(flag & (FLAG_SND_UNA_ADVANCED | FLAG_NOT_DUP))) {
			num_dupack = 1;
			/* Consider if pure acks were aggregated in tcp_add_backlog() */
			if (!(flag & FLAG_DATA))
				num_dupack = max_t(u16, 1, skb_shinfo(skb)->gso_segs);
		}
		tcp_fastretrans_alert(sk, prior_snd_una, num_dupack, &flag,
				      &rexmit);
	}

	if ((flag & FLAG_FORWARD_PROGRESS) || !(flag & FLAG_NOT_DUP))
		sk_dst_confirm(sk);

	delivered = tcp_newly_delivered(sk, delivered, ecn_count);

	lost = tp->lost - lost;			/* freshly marked lost */
	rs.is_ack_delayed = !!(flag & FLAG_ACK_MAYBE_DELAYED);
	tcp_rate_gen(sk, delivered, lost, is_sack_reneg, sack_state.rate);
	tcp_cong_control(sk, ack, delivered, flag, sack_state.rate);
	tcp_xmit_recovery(sk, rexmit);
	return 1;

no_queue:
	if (tcp_ecn_mode_accecn(tp))
		ecn_count = tcp_accecn_process(sk, skb, tp->delivered - delivered, &flag);
	tcp_in_ack_event(sk, flag);
	/* If data was DSACKed, see if we can undo a cwnd reduction. */
	if (flag & FLAG_DSACKING_ACK) {
		tcp_fastretrans_alert(sk, prior_snd_una, num_dupack, &flag,
				      &rexmit);
		tcp_newly_delivered(sk, delivered, ecn_count);
	}
	/* If this ack opens up a zero window, clear backoff.  It was
	 * being used to time the probes, and is probably far higher than
	 * it needs to be for normal retransmission.
	 */
	tcp_ack_probe(sk);

	if (tp->tlp_high_seq)
		tcp_process_tlp_ack(sk, ack, flag);
	return 1;

old_ack:
	/* If data was SACKed, tag it and see if we should send more data.
	 * If data was DSACKed, see if we can undo a cwnd reduction.
	 */
	if (TCP_SKB_CB(skb)->sacked) {
		flag |= tcp_sacktag_write_queue(sk, skb, prior_snd_una,
						&sack_state);
		tcp_fastretrans_alert(sk, prior_snd_una, num_dupack, &flag,
				      &rexmit);
		tcp_newly_delivered(sk, delivered, ecn_count);
		tcp_xmit_recovery(sk, rexmit);
	}

	return 0;
}

static void tcp_parse_fastopen_option(int len, const unsigned char *cookie,
				      bool syn, struct tcp_fastopen_cookie *foc,
				      bool exp_opt)
{
	/* Valid only in SYN or SYN-ACK with an even length.  */
	if (!foc || !syn || len < 0 || (len & 1))
		return;

	if (len >= TCP_FASTOPEN_COOKIE_MIN &&
	    len <= TCP_FASTOPEN_COOKIE_MAX)
		memcpy(foc->val, cookie, len);
	else if (len != 0)
		len = -1;
	foc->len = len;
	foc->exp = exp_opt;
}

static bool smc_parse_options(const struct tcphdr *th,
			      struct tcp_options_received *opt_rx,
			      const unsigned char *ptr,
			      int opsize)
{
#if IS_ENABLED(CONFIG_SMC)
	if (static_branch_unlikely(&tcp_have_smc)) {
		if (th->syn && !(opsize & 1) &&
		    opsize >= TCPOLEN_EXP_SMC_BASE &&
		    get_unaligned_be32(ptr) == TCPOPT_SMC_MAGIC) {
			opt_rx->smc_ok = 1;
			return true;
		}
	}
#endif
	return false;
}

/* Try to parse the MSS option from the TCP header. Return 0 on failure, clamped
 * value on success.
 */
static u16 tcp_parse_mss_option(const struct tcphdr *th, u16 user_mss)
{
	const unsigned char *ptr = (const unsigned char *)(th + 1);
	int length = (th->doff * 4) - sizeof(struct tcphdr);
	u16 mss = 0;

	while (length > 0) {
		int opcode = *ptr++;
		int opsize;

		switch (opcode) {
		case TCPOPT_EOL:
			return mss;
		case TCPOPT_NOP:	/* Ref: RFC 793 section 3.1 */
			length--;
			continue;
		default:
			if (length < 2)
				return mss;
			opsize = *ptr++;
			if (opsize < 2) /* "silly options" */
				return mss;
			if (opsize > length)
				return mss;	/* fail on partial options */
			if (opcode == TCPOPT_MSS && opsize == TCPOLEN_MSS) {
				u16 in_mss = get_unaligned_be16(ptr);

				if (in_mss) {
					if (user_mss && user_mss < in_mss)
						in_mss = user_mss;
					mss = in_mss;
				}
			}
			ptr += opsize - 2;
			length -= opsize;
		}
	}
	return mss;
}

/* Look for tcp options. Normally only called on SYN and SYNACK packets.
 * But, this can also be called on packets in the established flow when
 * the fast version below fails.
 */
void tcp_parse_options(const struct net *net,
		       const struct sk_buff *skb,
		       struct tcp_options_received *opt_rx, int estab,
		       struct tcp_fastopen_cookie *foc)
{
	const unsigned char *ptr;
	const struct tcphdr *th = tcp_hdr(skb);
	int length = (th->doff * 4) - sizeof(struct tcphdr);

	ptr = (const unsigned char *)(th + 1);
	opt_rx->saw_tstamp = 0;
	opt_rx->saw_unknown = 0;

	while (length > 0) {
		int opcode = *ptr++;
		int opsize;

		switch (opcode) {
		case TCPOPT_EOL:
			return;
		case TCPOPT_NOP:	/* Ref: RFC 793 section 3.1 */
			length--;
			continue;
		default:
			if (length < 2)
				return;
			opsize = *ptr++;
			if (opsize < 2) /* "silly options" */
				return;
			if (opsize > length)
				return;	/* don't parse partial options */
			switch (opcode) {
			case TCPOPT_MSS:
				if (opsize == TCPOLEN_MSS && th->syn && !estab) {
					u16 in_mss = get_unaligned_be16(ptr);
					if (in_mss) {
						if (opt_rx->user_mss &&
						    opt_rx->user_mss < in_mss)
							in_mss = opt_rx->user_mss;
						opt_rx->mss_clamp = in_mss;
					}
				}
				break;
			case TCPOPT_WINDOW:
				if (opsize == TCPOLEN_WINDOW && th->syn &&
				    !estab && net->ipv4.sysctl_tcp_window_scaling) {
					__u8 snd_wscale = *(__u8 *)ptr;
					opt_rx->wscale_ok = 1;
					if (snd_wscale > TCP_MAX_WSCALE) {
						net_info_ratelimited("%s: Illegal window scaling value %d > %u received\n",
								     __func__,
								     snd_wscale,
								     TCP_MAX_WSCALE);
						snd_wscale = TCP_MAX_WSCALE;
					}
					opt_rx->snd_wscale = snd_wscale;
				}
				break;
			case TCPOPT_TIMESTAMP:
				if ((opsize == TCPOLEN_TIMESTAMP) &&
				    ((estab && opt_rx->tstamp_ok) ||
				     (!estab && net->ipv4.sysctl_tcp_timestamps))) {
					opt_rx->saw_tstamp = 1;
					opt_rx->rcv_tsval = get_unaligned_be32(ptr);
					opt_rx->rcv_tsecr = get_unaligned_be32(ptr + 4);
				}
				break;
			case TCPOPT_SACK_PERM:
				if (opsize == TCPOLEN_SACK_PERM && th->syn &&
				    !estab && net->ipv4.sysctl_tcp_sack) {
					opt_rx->sack_ok = TCP_SACK_SEEN;
					tcp_sack_reset(opt_rx);
				}
				break;

			case TCPOPT_SACK:
				if ((opsize >= (TCPOLEN_SACK_BASE + TCPOLEN_SACK_PERBLOCK)) &&
				   !((opsize - TCPOLEN_SACK_BASE) % TCPOLEN_SACK_PERBLOCK) &&
				   opt_rx->sack_ok) {
					TCP_SKB_CB(skb)->sacked = (ptr - 2) - (unsigned char *)th;
				}
				break;
#ifdef CONFIG_TCP_MD5SIG
			case TCPOPT_MD5SIG:
				/*
				 * The MD5 Hash has already been
				 * checked (see tcp_v{4,6}_do_rcv()).
				 */
				break;
#endif
			case TCPOPT_FASTOPEN:
				tcp_parse_fastopen_option(
					opsize - TCPOLEN_FASTOPEN_BASE,
					ptr, th->syn, foc, false);
				break;

			case TCPOPT_EXP:
				/* Fast Open option shares code 254 using a
				 * 16 bits magic number.
				 */
				if (opsize >= TCPOLEN_EXP_FASTOPEN_BASE &&
				    get_unaligned_be16(ptr) ==
				    TCPOPT_FASTOPEN_MAGIC) {
					tcp_parse_fastopen_option(opsize -
						TCPOLEN_EXP_FASTOPEN_BASE,
						ptr + 2, th->syn, foc, true);
					break;
				}

				if (smc_parse_options(th, opt_rx, ptr, opsize))
					break;

				opt_rx->saw_unknown = 1;
				break;

			default:
				opt_rx->saw_unknown = 1;
			}
			ptr += opsize-2;
			length -= opsize;
		}
	}
}
EXPORT_SYMBOL(tcp_parse_options);

static bool tcp_parse_aligned_timestamp(struct tcp_sock *tp, const struct tcphdr *th)
{
	const __be32 *ptr = (const __be32 *)(th + 1);

	if (*ptr == htonl((TCPOPT_NOP << 24) | (TCPOPT_NOP << 16)
			  | (TCPOPT_TIMESTAMP << 8) | TCPOLEN_TIMESTAMP)) {
		tp->rx_opt.saw_tstamp = 1;
		++ptr;
		tp->rx_opt.rcv_tsval = ntohl(*ptr);
		++ptr;
		if (*ptr)
			tp->rx_opt.rcv_tsecr = ntohl(*ptr) - tp->tsoffset;
		else
			tp->rx_opt.rcv_tsecr = 0;
		return true;
	}
	return false;
}

/* Fast parse options. This hopes to only see timestamps.
 * If it is wrong it falls back on tcp_parse_options().
 */
static bool tcp_fast_parse_options(const struct net *net,
				   const struct sk_buff *skb,
				   const struct tcphdr *th, struct tcp_sock *tp)
{
	/* In the spirit of fast parsing, compare doff directly to constant
	 * values.  Because equality is used, short doff can be ignored here.
	 */
	if (th->doff == (sizeof(*th) / 4)) {
		tp->rx_opt.saw_tstamp = 0;
		return false;
	} else if (tp->rx_opt.tstamp_ok &&
		   th->doff == ((sizeof(*th) + TCPOLEN_TSTAMP_ALIGNED) / 4)) {
		if (tcp_parse_aligned_timestamp(tp, th))
			return true;
	}

	tcp_parse_options(net, skb, &tp->rx_opt, 1, NULL);
	if (tp->rx_opt.saw_tstamp && tp->rx_opt.rcv_tsecr)
		tp->rx_opt.rcv_tsecr -= tp->tsoffset;

	return true;
}

#ifdef CONFIG_TCP_MD5SIG
/*
 * Parse MD5 Signature option
 */
const u8 *tcp_parse_md5sig_option(const struct tcphdr *th)
{
	int length = (th->doff << 2) - sizeof(*th);
	const u8 *ptr = (const u8 *)(th + 1);

	/* If not enough data remaining, we can short cut */
	while (length >= TCPOLEN_MD5SIG) {
		int opcode = *ptr++;
		int opsize;

		switch (opcode) {
		case TCPOPT_EOL:
			return NULL;
		case TCPOPT_NOP:
			length--;
			continue;
		default:
			opsize = *ptr++;
			if (opsize < 2 || opsize > length)
				return NULL;
			if (opcode == TCPOPT_MD5SIG)
				return opsize == TCPOLEN_MD5SIG ? ptr : NULL;
		}
		ptr += opsize - 2;
		length -= opsize;
	}
	return NULL;
}
EXPORT_SYMBOL(tcp_parse_md5sig_option);
#endif

/* Sorry, PAWS as specified is broken wrt. pure-ACKs -DaveM
 *
 * It is not fatal. If this ACK does _not_ change critical state (seqs, window)
 * it can pass through stack. So, the following predicate verifies that
 * this segment is not used for anything but congestion avoidance or
 * fast retransmit. Moreover, we even are able to eliminate most of such
 * second order effects, if we apply some small "replay" window (~RTO)
 * to timestamp space.
 *
 * All these measures still do not guarantee that we reject wrapped ACKs
 * on networks with high bandwidth, when sequence space is recycled fastly,
 * but it guarantees that such events will be very rare and do not affect
 * connection seriously. This doesn't look nice, but alas, PAWS is really
 * buggy extension.
 *
 * [ Later note. Even worse! It is buggy for segments _with_ data. RFC
 * states that events when retransmit arrives after original data are rare.
 * It is a blatant lie. VJ forgot about fast retransmit! 8)8) It is
 * the biggest problem on large power networks even with minor reordering.
 * OK, let's give it small replay window. If peer clock is even 1hz, it is safe
 * up to bandwidth of 18Gigabit/sec. 8) ]
 */

static int tcp_disordered_ack(const struct sock *sk, const struct sk_buff *skb)
{
	const struct tcp_sock *tp = tcp_sk(sk);
	const struct tcphdr *th = tcp_hdr(skb);
	u32 seq = TCP_SKB_CB(skb)->seq;
	u32 ack = TCP_SKB_CB(skb)->ack_seq;

	return (/* 1. Pure ACK with correct sequence number. */
		(th->ack && seq == TCP_SKB_CB(skb)->end_seq && seq == tp->rcv_nxt) &&

		/* 2. ... and duplicate ACK. */
		ack == tp->snd_una &&

		/* 3. ... and does not update window. */
		!tcp_may_update_window(tp, ack, seq, ntohs(th->window) << tp->rx_opt.snd_wscale) &&

		/* 4. ... and sits in replay window. */
		(s32)(tp->rx_opt.ts_recent - tp->rx_opt.rcv_tsval) <= (inet_csk(sk)->icsk_rto * 1024) / HZ);
}

static inline bool tcp_paws_discard(const struct sock *sk,
				   const struct sk_buff *skb)
{
	const struct tcp_sock *tp = tcp_sk(sk);

	return !tcp_paws_check(&tp->rx_opt, TCP_PAWS_WINDOW) &&
	       !tcp_disordered_ack(sk, skb);
}

/* Check segment sequence number for validity.
 *
 * Segment controls are considered valid, if the segment
 * fits to the window after truncation to the window. Acceptability
 * of data (and SYN, FIN, of course) is checked separately.
 * See tcp_data_queue(), for example.
 *
 * Also, controls (RST is main one) are accepted using RCV.WUP instead
 * of RCV.NXT. Peer still did not advance his SND.UNA when we
 * delayed ACK, so that hisSND.UNA<=ourRCV.WUP.
 * (borrowed from freebsd)
 */

static inline bool tcp_sequence(const struct tcp_sock *tp, u32 seq, u32 end_seq)
{
	return	!before(end_seq, tp->rcv_wup) &&
		!after(seq, tp->rcv_nxt + tcp_receive_window(tp));
}

/* When we get a reset we do this. */
void tcp_reset(struct sock *sk)
{
	trace_tcp_receive_reset(sk);

	/* We want the right error as BSD sees it (and indeed as we do). */
	switch (sk->sk_state) {
	case TCP_SYN_SENT:
		sk->sk_err = ECONNREFUSED;
		break;
	case TCP_CLOSE_WAIT:
		sk->sk_err = EPIPE;
		break;
	case TCP_CLOSE:
		return;
	default:
		sk->sk_err = ECONNRESET;
	}
	/* This barrier is coupled with smp_rmb() in tcp_poll() */
	smp_wmb();

	tcp_write_queue_purge(sk);
	tcp_done(sk);

	if (!sock_flag(sk, SOCK_DEAD))
		sk->sk_error_report(sk);
}

/*
 * 	Process the FIN bit. This now behaves as it is supposed to work
 *	and the FIN takes effect when it is validly part of sequence
 *	space. Not before when we get holes.
 *
 *	If we are ESTABLISHED, a received fin moves us to CLOSE-WAIT
 *	(and thence onto LAST-ACK and finally, CLOSE, we never enter
 *	TIME-WAIT)
 *
 *	If we are in FINWAIT-1, a received FIN indicates simultaneous
 *	close and we go into CLOSING (and later onto TIME-WAIT)
 *
 *	If we are in FINWAIT-2, a received FIN moves us to TIME-WAIT.
 */
void tcp_fin(struct sock *sk)
{
	struct tcp_sock *tp = tcp_sk(sk);

	inet_csk_schedule_ack(sk);

	sk->sk_shutdown |= RCV_SHUTDOWN;
	sock_set_flag(sk, SOCK_DONE);

	switch (sk->sk_state) {
	case TCP_SYN_RECV:
	case TCP_ESTABLISHED:
		/* Move to CLOSE_WAIT */
		tcp_set_state(sk, TCP_CLOSE_WAIT);
		inet_csk_enter_pingpong_mode(sk);
		break;

	case TCP_CLOSE_WAIT:
	case TCP_CLOSING:
		/* Received a retransmission of the FIN, do
		 * nothing.
		 */
		break;
	case TCP_LAST_ACK:
		/* RFC793: Remain in the LAST-ACK state. */
		break;

	case TCP_FIN_WAIT1:
		/* This case occurs when a simultaneous close
		 * happens, we must ack the received FIN and
		 * enter the CLOSING state.
		 */
		tcp_send_ack(sk, 0);
		tcp_set_state(sk, TCP_CLOSING);
		break;
	case TCP_FIN_WAIT2:
		/* Received a FIN -- send ACK and enter TIME_WAIT. */
		tcp_send_ack(sk, 0);
		tcp_time_wait(sk, TCP_TIME_WAIT, 0);
		break;
	default:
		/* Only TCP_LISTEN and TCP_CLOSE are left, in these
		 * cases we should never reach this piece of code.
		 */
		pr_err("%s: Impossible, sk->sk_state=%d\n",
		       __func__, sk->sk_state);
		break;
	}

	/* It _is_ possible, that we have something out-of-order _after_ FIN.
	 * Probably, we should reset in this case. For now drop them.
	 */
	skb_rbtree_purge(&tp->out_of_order_queue);
	if (tcp_is_sack(tp))
		tcp_sack_reset(&tp->rx_opt);
	sk_mem_reclaim(sk);

	if (!sock_flag(sk, SOCK_DEAD)) {
		sk->sk_state_change(sk);

		/* Do not send POLL_HUP for half duplex close. */
		if (sk->sk_shutdown == SHUTDOWN_MASK ||
		    sk->sk_state == TCP_CLOSE)
			sk_wake_async(sk, SOCK_WAKE_WAITD, POLL_HUP);
		else
			sk_wake_async(sk, SOCK_WAKE_WAITD, POLL_IN);
	}
}

static inline bool tcp_sack_extend(struct tcp_sack_block *sp, u32 seq,
				  u32 end_seq)
{
	if (!after(seq, sp->end_seq) && !after(sp->start_seq, end_seq)) {
		if (before(seq, sp->start_seq))
			sp->start_seq = seq;
		if (after(end_seq, sp->end_seq))
			sp->end_seq = end_seq;
		return true;
	}
	return false;
}

static void tcp_dsack_set(struct sock *sk, u32 seq, u32 end_seq)
{
	struct tcp_sock *tp = tcp_sk(sk);

	if (tcp_is_sack(tp) && sock_net(sk)->ipv4.sysctl_tcp_dsack) {
		int mib_idx;

		if (before(seq, tp->rcv_nxt))
			mib_idx = LINUX_MIB_TCPDSACKOLDSENT;
		else
			mib_idx = LINUX_MIB_TCPDSACKOFOSENT;

		NET_INC_STATS(sock_net(sk), mib_idx);

		tp->rx_opt.dsack = 1;
		tp->duplicate_sack[0].start_seq = seq;
		tp->duplicate_sack[0].end_seq = end_seq;
	}
}

static void tcp_dsack_extend(struct sock *sk, u32 seq, u32 end_seq)
{
	struct tcp_sock *tp = tcp_sk(sk);

	if (!tp->rx_opt.dsack)
		tcp_dsack_set(sk, seq, end_seq);
	else
		tcp_sack_extend(tp->duplicate_sack, seq, end_seq);
}

static void tcp_rcv_spurious_retrans(struct sock *sk, const struct sk_buff *skb)
{
	/* When the ACK path fails or drops most ACKs, the sender would
	 * timeout and spuriously retransmit the same segment repeatedly.
	 * The receiver remembers and reflects via DSACKs. Leverage the
	 * DSACK state and change the txhash to re-route speculatively.
	 */
	if (TCP_SKB_CB(skb)->seq == tcp_sk(sk)->duplicate_sack[0].start_seq) {
		sk_rethink_txhash(sk);
		NET_INC_STATS(sock_net(sk), LINUX_MIB_TCPDUPLICATEDATAREHASH);
	}
}

static void tcp_send_dupack(struct sock *sk, const struct sk_buff *skb)
{
	struct tcp_sock *tp = tcp_sk(sk);

	if (TCP_SKB_CB(skb)->end_seq != TCP_SKB_CB(skb)->seq &&
	    before(TCP_SKB_CB(skb)->seq, tp->rcv_nxt)) {
		NET_INC_STATS(sock_net(sk), LINUX_MIB_DELAYEDACKLOST);
		tcp_enter_quickack_mode(sk, TCP_MAX_QUICKACKS);

		if (tcp_is_sack(tp) && sock_net(sk)->ipv4.sysctl_tcp_dsack) {
			u32 end_seq = TCP_SKB_CB(skb)->end_seq;

			tcp_rcv_spurious_retrans(sk, skb);
			if (after(TCP_SKB_CB(skb)->end_seq, tp->rcv_nxt))
				end_seq = tp->rcv_nxt;
			tcp_dsack_set(sk, TCP_SKB_CB(skb)->seq, end_seq);
		}
	}

	tcp_send_ack(sk, 0);
}

/* These routines update the SACK block as out-of-order packets arrive or
 * in-order packets close up the sequence space.
 */
static void tcp_sack_maybe_coalesce(struct tcp_sock *tp)
{
	int this_sack;
	struct tcp_sack_block *sp = &tp->selective_acks[0];
	struct tcp_sack_block *swalk = sp + 1;

	/* See if the recent change to the first SACK eats into
	 * or hits the sequence space of other SACK blocks, if so coalesce.
	 */
	for (this_sack = 1; this_sack < tp->rx_opt.num_sacks;) {
		if (tcp_sack_extend(sp, swalk->start_seq, swalk->end_seq)) {
			int i;

			/* Zap SWALK, by moving every further SACK up by one slot.
			 * Decrease num_sacks.
			 */
			tp->rx_opt.num_sacks--;
			for (i = this_sack; i < tp->rx_opt.num_sacks; i++)
				sp[i] = sp[i + 1];
			continue;
		}
		this_sack++;
		swalk++;
	}
}

static void tcp_sack_compress_send_ack(struct sock *sk)
{
	struct tcp_sock *tp = tcp_sk(sk);

	if (!tp->compressed_ack)
		return;

	if (hrtimer_try_to_cancel(&tp->compressed_ack_timer) == 1)
		__sock_put(sk);

	/* Since we have to send one ack finally,
	 * substract one from tp->compressed_ack to keep
	 * LINUX_MIB_TCPACKCOMPRESSED accurate.
	 */
	NET_ADD_STATS(sock_net(sk), LINUX_MIB_TCPACKCOMPRESSED,
		      tp->compressed_ack - 1);

	tp->compressed_ack = 0;
	tcp_send_ack(sk);
}

/* Reasonable amount of sack blocks included in TCP SACK option
 * The max is 4, but this becomes 3 if TCP timestamps are there.
 * Given that SACK packets might be lost, be conservative and use 2.
 */
#define TCP_SACK_BLOCKS_EXPECTED 2

static void tcp_sack_new_ofo_skb(struct sock *sk, u32 seq, u32 end_seq)
{
	struct tcp_sock *tp = tcp_sk(sk);
	struct tcp_sack_block *sp = &tp->selective_acks[0];
	int cur_sacks = tp->rx_opt.num_sacks;
	int this_sack;

	if (!cur_sacks)
		goto new_sack;

	for (this_sack = 0; this_sack < cur_sacks; this_sack++, sp++) {
		if (tcp_sack_extend(sp, seq, end_seq)) {
			if (this_sack >= TCP_SACK_BLOCKS_EXPECTED)
				tcp_sack_compress_send_ack(sk);
			/* Rotate this_sack to the first one. */
			for (; this_sack > 0; this_sack--, sp--)
				swap(*sp, *(sp - 1));
			if (cur_sacks > 1)
				tcp_sack_maybe_coalesce(tp);
			return;
		}
	}

	if (this_sack >= TCP_SACK_BLOCKS_EXPECTED)
		tcp_sack_compress_send_ack(sk);

	/* Could not find an adjacent existing SACK, build a new one,
	 * put it at the front, and shift everyone else down.  We
	 * always know there is at least one SACK present already here.
	 *
	 * If the sack array is full, forget about the last one.
	 */
	if (this_sack >= TCP_NUM_SACKS) {
<<<<<<< HEAD
		if (tp->compressed_ack > TCP_FASTRETRANS_THRESH)
			tcp_send_ack(sk, 0);
=======
>>>>>>> 2a53d197
		this_sack--;
		tp->rx_opt.num_sacks--;
		sp--;
	}
	for (; this_sack > 0; this_sack--, sp--)
		*sp = *(sp - 1);

new_sack:
	/* Build the new head SACK, and we're done. */
	sp->start_seq = seq;
	sp->end_seq = end_seq;
	tp->rx_opt.num_sacks++;
}

/* RCV.NXT advances, some SACKs should be eaten. */

static void tcp_sack_remove(struct tcp_sock *tp)
{
	struct tcp_sack_block *sp = &tp->selective_acks[0];
	int num_sacks = tp->rx_opt.num_sacks;
	int this_sack;

	/* Empty ofo queue, hence, all the SACKs are eaten. Clear. */
	if (RB_EMPTY_ROOT(&tp->out_of_order_queue)) {
		tp->rx_opt.num_sacks = 0;
		return;
	}

	for (this_sack = 0; this_sack < num_sacks;) {
		/* Check if the start of the sack is covered by RCV.NXT. */
		if (!before(tp->rcv_nxt, sp->start_seq)) {
			int i;

			/* RCV.NXT must cover all the block! */
			WARN_ON(before(tp->rcv_nxt, sp->end_seq));

			/* Zap this SACK, by moving forward any other SACKS. */
			for (i = this_sack+1; i < num_sacks; i++)
				tp->selective_acks[i-1] = tp->selective_acks[i];
			num_sacks--;
			continue;
		}
		this_sack++;
		sp++;
	}
	tp->rx_opt.num_sacks = num_sacks;
}

/**
 * tcp_try_coalesce - try to merge skb to prior one
 * @sk: socket
 * @to: prior buffer
 * @from: buffer to add in queue
 * @fragstolen: pointer to boolean
 *
 * Before queueing skb @from after @to, try to merge them
 * to reduce overall memory use and queue lengths, if cost is small.
 * Packets in ofo or receive queues can stay a long time.
 * Better try to coalesce them right now to avoid future collapses.
 * Returns true if caller should free @from instead of queueing it
 */
static bool tcp_try_coalesce(struct sock *sk,
			     struct sk_buff *to,
			     struct sk_buff *from,
			     bool *fragstolen)
{
	int delta;

	*fragstolen = false;

	/* Its possible this segment overlaps with prior segment in queue */
	if (TCP_SKB_CB(from)->seq != TCP_SKB_CB(to)->end_seq)
		return false;

	if (!mptcp_skb_can_collapse(to, from))
		return false;

#ifdef CONFIG_TLS_DEVICE
	if (from->decrypted != to->decrypted)
		return false;
#endif

	if (!skb_try_coalesce(to, from, fragstolen, &delta))
		return false;

	atomic_add(delta, &sk->sk_rmem_alloc);
	sk_mem_charge(sk, delta);
	NET_INC_STATS(sock_net(sk), LINUX_MIB_TCPRCVCOALESCE);
	TCP_SKB_CB(to)->end_seq = TCP_SKB_CB(from)->end_seq;
	TCP_SKB_CB(to)->ack_seq = TCP_SKB_CB(from)->ack_seq;
	TCP_SKB_CB(to)->tcp_flags |= TCP_SKB_CB(from)->tcp_flags;

	if (TCP_SKB_CB(from)->has_rxtstamp) {
		TCP_SKB_CB(to)->has_rxtstamp = true;
		to->tstamp = from->tstamp;
		skb_hwtstamps(to)->hwtstamp = skb_hwtstamps(from)->hwtstamp;
	}

	return true;
}

static bool tcp_ooo_try_coalesce(struct sock *sk,
			     struct sk_buff *to,
			     struct sk_buff *from,
			     bool *fragstolen)
{
	bool res = tcp_try_coalesce(sk, to, from, fragstolen);

	/* In case tcp_drop() is called later, update to->gso_segs */
	if (res) {
		u32 gso_segs = max_t(u16, 1, skb_shinfo(to)->gso_segs) +
			       max_t(u16, 1, skb_shinfo(from)->gso_segs);

		skb_shinfo(to)->gso_segs = min_t(u32, gso_segs, 0xFFFF);
	}
	return res;
}

static void tcp_drop(struct sock *sk, struct sk_buff *skb)
{
	sk_drops_add(sk, skb);
	__kfree_skb(skb);
}

/* This one checks to see if we can put data from the
 * out_of_order queue into the receive_queue.
 */
static void tcp_ofo_queue(struct sock *sk)
{
	struct tcp_sock *tp = tcp_sk(sk);
	__u32 dsack_high = tp->rcv_nxt;
	bool fin, fragstolen, eaten;
	struct sk_buff *skb, *tail;
	struct rb_node *p;

	p = rb_first(&tp->out_of_order_queue);
	while (p) {
		skb = rb_to_skb(p);
		if (after(TCP_SKB_CB(skb)->seq, tp->rcv_nxt))
			break;

		if (before(TCP_SKB_CB(skb)->seq, dsack_high)) {
			__u32 dsack = dsack_high;
			if (before(TCP_SKB_CB(skb)->end_seq, dsack_high))
				dsack_high = TCP_SKB_CB(skb)->end_seq;
			tcp_dsack_extend(sk, TCP_SKB_CB(skb)->seq, dsack);
		}
		p = rb_next(p);
		rb_erase(&skb->rbnode, &tp->out_of_order_queue);

		if (unlikely(!after(TCP_SKB_CB(skb)->end_seq, tp->rcv_nxt))) {
			tcp_drop(sk, skb);
			continue;
		}

		tail = skb_peek_tail(&sk->sk_receive_queue);
		eaten = tail && tcp_try_coalesce(sk, tail, skb, &fragstolen);
		tcp_rcv_nxt_update(tp, TCP_SKB_CB(skb)->end_seq);
		fin = TCP_SKB_CB(skb)->tcp_flags & TCPHDR_FIN;
		if (!eaten)
			__skb_queue_tail(&sk->sk_receive_queue, skb);
		else
			kfree_skb_partial(skb, fragstolen);

		if (unlikely(fin)) {
			tcp_fin(sk);
			/* tcp_fin() purges tp->out_of_order_queue,
			 * so we must end this loop right now.
			 */
			break;
		}
	}
}

static bool tcp_prune_ofo_queue(struct sock *sk);
static int tcp_prune_queue(struct sock *sk);

static int tcp_try_rmem_schedule(struct sock *sk, struct sk_buff *skb,
				 unsigned int size)
{
	if (atomic_read(&sk->sk_rmem_alloc) > sk->sk_rcvbuf ||
	    !sk_rmem_schedule(sk, skb, size)) {

		if (tcp_prune_queue(sk) < 0)
			return -1;

		while (!sk_rmem_schedule(sk, skb, size)) {
			if (!tcp_prune_ofo_queue(sk))
				return -1;
		}
	}
	return 0;
}

static void tcp_data_queue_ofo(struct sock *sk, struct sk_buff *skb)
{
	struct tcp_sock *tp = tcp_sk(sk);
	struct rb_node **p, *parent;
	struct sk_buff *skb1;
	u32 seq, end_seq;
	bool fragstolen;

	tcp_data_ecn_check(sk, skb);

	if (unlikely(tcp_try_rmem_schedule(sk, skb, skb->truesize))) {
		NET_INC_STATS(sock_net(sk), LINUX_MIB_TCPOFODROP);
		sk->sk_data_ready(sk);
		tcp_drop(sk, skb);
		return;
	}

	/* Disable header prediction. */
	tp->pred_flags = 0;
	inet_csk_schedule_ack(sk);

	tp->rcv_ooopack += max_t(u16, 1, skb_shinfo(skb)->gso_segs);
	NET_INC_STATS(sock_net(sk), LINUX_MIB_TCPOFOQUEUE);
	seq = TCP_SKB_CB(skb)->seq;
	end_seq = TCP_SKB_CB(skb)->end_seq;

	p = &tp->out_of_order_queue.rb_node;
	if (RB_EMPTY_ROOT(&tp->out_of_order_queue)) {
		/* Initial out of order segment, build 1 SACK. */
		if (tcp_is_sack(tp)) {
			tp->rx_opt.num_sacks = 1;
			tp->selective_acks[0].start_seq = seq;
			tp->selective_acks[0].end_seq = end_seq;
		}
		rb_link_node(&skb->rbnode, NULL, p);
		rb_insert_color(&skb->rbnode, &tp->out_of_order_queue);
		tp->ooo_last_skb = skb;
		goto end;
	}

	/* In the typical case, we are adding an skb to the end of the list.
	 * Use of ooo_last_skb avoids the O(Log(N)) rbtree lookup.
	 */
	if (tcp_ooo_try_coalesce(sk, tp->ooo_last_skb,
				 skb, &fragstolen)) {
coalesce_done:
		/* For non sack flows, do not grow window to force DUPACK
		 * and trigger fast retransmit.
		 */
		if (tcp_is_sack(tp))
			tcp_grow_window(sk, skb);
		kfree_skb_partial(skb, fragstolen);
		skb = NULL;
		goto add_sack;
	}
	/* Can avoid an rbtree lookup if we are adding skb after ooo_last_skb */
	if (!before(seq, TCP_SKB_CB(tp->ooo_last_skb)->end_seq)) {
		parent = &tp->ooo_last_skb->rbnode;
		p = &parent->rb_right;
		goto insert;
	}

	/* Find place to insert this segment. Handle overlaps on the way. */
	parent = NULL;
	while (*p) {
		parent = *p;
		skb1 = rb_to_skb(parent);
		if (before(seq, TCP_SKB_CB(skb1)->seq)) {
			p = &parent->rb_left;
			continue;
		}
		if (before(seq, TCP_SKB_CB(skb1)->end_seq)) {
			if (!after(end_seq, TCP_SKB_CB(skb1)->end_seq)) {
				/* All the bits are present. Drop. */
				NET_INC_STATS(sock_net(sk),
					      LINUX_MIB_TCPOFOMERGE);
				tcp_drop(sk, skb);
				skb = NULL;
				tcp_dsack_set(sk, seq, end_seq);
				goto add_sack;
			}
			if (after(seq, TCP_SKB_CB(skb1)->seq)) {
				/* Partial overlap. */
				tcp_dsack_set(sk, seq, TCP_SKB_CB(skb1)->end_seq);
			} else {
				/* skb's seq == skb1's seq and skb covers skb1.
				 * Replace skb1 with skb.
				 */
				rb_replace_node(&skb1->rbnode, &skb->rbnode,
						&tp->out_of_order_queue);
				tcp_dsack_extend(sk,
						 TCP_SKB_CB(skb1)->seq,
						 TCP_SKB_CB(skb1)->end_seq);
				NET_INC_STATS(sock_net(sk),
					      LINUX_MIB_TCPOFOMERGE);
				tcp_drop(sk, skb1);
				goto merge_right;
			}
		} else if (tcp_ooo_try_coalesce(sk, skb1,
						skb, &fragstolen)) {
			goto coalesce_done;
		}
		p = &parent->rb_right;
	}
insert:
	/* Insert segment into RB tree. */
	rb_link_node(&skb->rbnode, parent, p);
	rb_insert_color(&skb->rbnode, &tp->out_of_order_queue);

merge_right:
	/* Remove other segments covered by skb. */
	while ((skb1 = skb_rb_next(skb)) != NULL) {
		if (!after(end_seq, TCP_SKB_CB(skb1)->seq))
			break;
		if (before(end_seq, TCP_SKB_CB(skb1)->end_seq)) {
			tcp_dsack_extend(sk, TCP_SKB_CB(skb1)->seq,
					 end_seq);
			break;
		}
		rb_erase(&skb1->rbnode, &tp->out_of_order_queue);
		tcp_dsack_extend(sk, TCP_SKB_CB(skb1)->seq,
				 TCP_SKB_CB(skb1)->end_seq);
		NET_INC_STATS(sock_net(sk), LINUX_MIB_TCPOFOMERGE);
		tcp_drop(sk, skb1);
	}
	/* If there is no skb after us, we are the last_skb ! */
	if (!skb1)
		tp->ooo_last_skb = skb;

add_sack:
	if (tcp_is_sack(tp))
		tcp_sack_new_ofo_skb(sk, seq, end_seq);
end:
	if (skb) {
		/* For non sack flows, do not grow window to force DUPACK
		 * and trigger fast retransmit.
		 */
		if (tcp_is_sack(tp))
			tcp_grow_window(sk, skb);
		skb_condense(skb);
		skb_set_owner_r(skb, sk);
	}
}

static int __must_check tcp_queue_rcv(struct sock *sk, struct sk_buff *skb,
				      bool *fragstolen)
{
	int eaten;
	struct sk_buff *tail = skb_peek_tail(&sk->sk_receive_queue);

	eaten = (tail &&
		 tcp_try_coalesce(sk, tail,
				  skb, fragstolen)) ? 1 : 0;
	tcp_rcv_nxt_update(tcp_sk(sk), TCP_SKB_CB(skb)->end_seq);
	if (!eaten) {
		__skb_queue_tail(&sk->sk_receive_queue, skb);
		skb_set_owner_r(skb, sk);
	}
	return eaten;
}

int tcp_send_rcvq(struct sock *sk, struct msghdr *msg, size_t size)
{
	struct sk_buff *skb;
	int err = -ENOMEM;
	int data_len = 0;
	bool fragstolen;

	if (size == 0)
		return 0;

	if (size > PAGE_SIZE) {
		int npages = min_t(size_t, size >> PAGE_SHIFT, MAX_SKB_FRAGS);

		data_len = npages << PAGE_SHIFT;
		size = data_len + (size & ~PAGE_MASK);
	}
	skb = alloc_skb_with_frags(size - data_len, data_len,
				   PAGE_ALLOC_COSTLY_ORDER,
				   &err, sk->sk_allocation);
	if (!skb)
		goto err;

	skb_put(skb, size - data_len);
	skb->data_len = data_len;
	skb->len = size;

	if (tcp_try_rmem_schedule(sk, skb, skb->truesize)) {
		NET_INC_STATS(sock_net(sk), LINUX_MIB_TCPRCVQDROP);
		goto err_free;
	}

	err = skb_copy_datagram_from_iter(skb, 0, &msg->msg_iter, size);
	if (err)
		goto err_free;

	TCP_SKB_CB(skb)->seq = tcp_sk(sk)->rcv_nxt;
	TCP_SKB_CB(skb)->end_seq = TCP_SKB_CB(skb)->seq + size;
	TCP_SKB_CB(skb)->ack_seq = tcp_sk(sk)->snd_una - 1;

	if (tcp_queue_rcv(sk, skb, &fragstolen)) {
		WARN_ON_ONCE(fragstolen); /* should not happen */
		__kfree_skb(skb);
	}
	return size;

err_free:
	kfree_skb(skb);
err:
	return err;

}

void tcp_data_ready(struct sock *sk)
{
	const struct tcp_sock *tp = tcp_sk(sk);
	int avail = tp->rcv_nxt - tp->copied_seq;

	if (avail < sk->sk_rcvlowat && !tcp_rmem_pressure(sk) &&
	    !sock_flag(sk, SOCK_DONE) &&
	    tcp_receive_window(tp) > inet_csk(sk)->icsk_ack.rcv_mss)
		return;

	sk->sk_data_ready(sk);
}

static void tcp_data_queue(struct sock *sk, struct sk_buff *skb)
{
	struct tcp_sock *tp = tcp_sk(sk);
	bool fragstolen;
	int eaten;

	if (sk_is_mptcp(sk))
		mptcp_incoming_options(sk, skb);

	if (TCP_SKB_CB(skb)->seq == TCP_SKB_CB(skb)->end_seq) {
		__kfree_skb(skb);
		return;
	}
	skb_dst_drop(skb);
	__skb_pull(skb, tcp_hdr(skb)->doff * 4);

	tp->rx_opt.dsack = 0;

	/*  Queue data for delivery to the user.
	 *  Packets in sequence go to the receive queue.
	 *  Out of sequence packets to the out_of_order_queue.
	 */
	if (TCP_SKB_CB(skb)->seq == tp->rcv_nxt) {
		if (tcp_receive_window(tp) == 0) {
			NET_INC_STATS(sock_net(sk), LINUX_MIB_TCPZEROWINDOWDROP);
			goto out_of_window;
		}

		/* Ok. In sequence. In window. */
queue_and_out:
		if (skb_queue_len(&sk->sk_receive_queue) == 0)
			sk_forced_mem_schedule(sk, skb->truesize);
		else if (tcp_try_rmem_schedule(sk, skb, skb->truesize)) {
			NET_INC_STATS(sock_net(sk), LINUX_MIB_TCPRCVQDROP);
			sk->sk_data_ready(sk);
			goto drop;
		}

		eaten = tcp_queue_rcv(sk, skb, &fragstolen);
		if (skb->len)
			tcp_event_data_recv(sk, skb);
		if (TCP_SKB_CB(skb)->tcp_flags & TCPHDR_FIN)
			tcp_fin(sk);

		if (!RB_EMPTY_ROOT(&tp->out_of_order_queue)) {
			tcp_ofo_queue(sk);

			/* RFC5681. 4.2. SHOULD send immediate ACK, when
			 * gap in queue is filled.
			 */
			if (RB_EMPTY_ROOT(&tp->out_of_order_queue))
				inet_csk(sk)->icsk_ack.pending |= ICSK_ACK_NOW;
		}

		if (tp->rx_opt.num_sacks)
			tcp_sack_remove(tp);

		tcp_fast_path_check(sk);

		if (eaten > 0)
			kfree_skb_partial(skb, fragstolen);
		if (!sock_flag(sk, SOCK_DEAD))
			tcp_data_ready(sk);
		return;
	}

	if (!after(TCP_SKB_CB(skb)->end_seq, tp->rcv_nxt)) {
		tcp_rcv_spurious_retrans(sk, skb);
		/* A retransmit, 2nd most common case.  Force an immediate ack. */
		NET_INC_STATS(sock_net(sk), LINUX_MIB_DELAYEDACKLOST);
		tcp_dsack_set(sk, TCP_SKB_CB(skb)->seq, TCP_SKB_CB(skb)->end_seq);

out_of_window:
		tcp_enter_quickack_mode(sk, TCP_MAX_QUICKACKS);
		inet_csk_schedule_ack(sk);
drop:
		tcp_drop(sk, skb);
		return;
	}

	/* Out of window. F.e. zero window probe. */
	if (!before(TCP_SKB_CB(skb)->seq, tp->rcv_nxt + tcp_receive_window(tp)))
		goto out_of_window;

	if (before(TCP_SKB_CB(skb)->seq, tp->rcv_nxt)) {
		/* Partial packet, seq < rcv_next < end_seq */
		tcp_dsack_set(sk, TCP_SKB_CB(skb)->seq, tp->rcv_nxt);

		/* If window is closed, drop tail of packet. But after
		 * remembering D-SACK for its head made in previous line.
		 */
		if (!tcp_receive_window(tp)) {
			NET_INC_STATS(sock_net(sk), LINUX_MIB_TCPZEROWINDOWDROP);
			goto out_of_window;
		}
		goto queue_and_out;
	}

	tcp_data_queue_ofo(sk, skb);
}

static struct sk_buff *tcp_skb_next(struct sk_buff *skb, struct sk_buff_head *list)
{
	if (list)
		return !skb_queue_is_last(list, skb) ? skb->next : NULL;

	return skb_rb_next(skb);
}

static struct sk_buff *tcp_collapse_one(struct sock *sk, struct sk_buff *skb,
					struct sk_buff_head *list,
					struct rb_root *root)
{
	struct sk_buff *next = tcp_skb_next(skb, list);

	if (list)
		__skb_unlink(skb, list);
	else
		rb_erase(&skb->rbnode, root);

	__kfree_skb(skb);
	NET_INC_STATS(sock_net(sk), LINUX_MIB_TCPRCVCOLLAPSED);

	return next;
}

/* Insert skb into rb tree, ordered by TCP_SKB_CB(skb)->seq */
void tcp_rbtree_insert(struct rb_root *root, struct sk_buff *skb)
{
	struct rb_node **p = &root->rb_node;
	struct rb_node *parent = NULL;
	struct sk_buff *skb1;

	while (*p) {
		parent = *p;
		skb1 = rb_to_skb(parent);
		if (before(TCP_SKB_CB(skb)->seq, TCP_SKB_CB(skb1)->seq))
			p = &parent->rb_left;
		else
			p = &parent->rb_right;
	}
	rb_link_node(&skb->rbnode, parent, p);
	rb_insert_color(&skb->rbnode, root);
}

/* Collapse contiguous sequence of skbs head..tail with
 * sequence numbers start..end.
 *
 * If tail is NULL, this means until the end of the queue.
 *
 * Segments with FIN/SYN are not collapsed (only because this
 * simplifies code)
 */
static void
tcp_collapse(struct sock *sk, struct sk_buff_head *list, struct rb_root *root,
	     struct sk_buff *head, struct sk_buff *tail, u32 start, u32 end)
{
	struct sk_buff *skb = head, *n;
	struct sk_buff_head tmp;
	bool end_of_skbs;

	/* First, check that queue is collapsible and find
	 * the point where collapsing can be useful.
	 */
restart:
	for (end_of_skbs = true; skb != NULL && skb != tail; skb = n) {
		n = tcp_skb_next(skb, list);

		/* No new bits? It is possible on ofo queue. */
		if (!before(start, TCP_SKB_CB(skb)->end_seq)) {
			skb = tcp_collapse_one(sk, skb, list, root);
			if (!skb)
				break;
			goto restart;
		}

		/* The first skb to collapse is:
		 * - not SYN/FIN and
		 * - bloated or contains data before "start" or
		 *   overlaps to the next one and mptcp allow collapsing.
		 */
		if (!(TCP_SKB_CB(skb)->tcp_flags & (TCPHDR_SYN | TCPHDR_FIN)) &&
		    (tcp_win_from_space(sk, skb->truesize) > skb->len ||
		     before(TCP_SKB_CB(skb)->seq, start))) {
			end_of_skbs = false;
			break;
		}

		if (n && n != tail && mptcp_skb_can_collapse(skb, n) &&
		    TCP_SKB_CB(skb)->end_seq != TCP_SKB_CB(n)->seq) {
			end_of_skbs = false;
			break;
		}

		/* Decided to skip this, advance start seq. */
		start = TCP_SKB_CB(skb)->end_seq;
	}
	if (end_of_skbs ||
	    (TCP_SKB_CB(skb)->tcp_flags & (TCPHDR_SYN | TCPHDR_FIN)))
		return;

	__skb_queue_head_init(&tmp);

	while (before(start, end)) {
		int copy = min_t(int, SKB_MAX_ORDER(0, 0), end - start);
		struct sk_buff *nskb;

		nskb = alloc_skb(copy, GFP_ATOMIC);
		if (!nskb)
			break;

		memcpy(nskb->cb, skb->cb, sizeof(skb->cb));
#ifdef CONFIG_TLS_DEVICE
		nskb->decrypted = skb->decrypted;
#endif
		TCP_SKB_CB(nskb)->seq = TCP_SKB_CB(nskb)->end_seq = start;
		if (list)
			__skb_queue_before(list, skb, nskb);
		else
			__skb_queue_tail(&tmp, nskb); /* defer rbtree insertion */
		skb_set_owner_r(nskb, sk);
		mptcp_skb_ext_move(nskb, skb);

		/* Copy data, releasing collapsed skbs. */
		while (copy > 0) {
			int offset = start - TCP_SKB_CB(skb)->seq;
			int size = TCP_SKB_CB(skb)->end_seq - start;

			BUG_ON(offset < 0);
			if (size > 0) {
				size = min(copy, size);
				if (skb_copy_bits(skb, offset, skb_put(nskb, size), size))
					BUG();
				TCP_SKB_CB(nskb)->end_seq += size;
				copy -= size;
				start += size;
			}
			if (!before(start, TCP_SKB_CB(skb)->end_seq)) {
				skb = tcp_collapse_one(sk, skb, list, root);
				if (!skb ||
				    skb == tail ||
				    !mptcp_skb_can_collapse(nskb, skb) ||
				    (TCP_SKB_CB(skb)->tcp_flags & (TCPHDR_SYN | TCPHDR_FIN)))
					goto end;
#ifdef CONFIG_TLS_DEVICE
				if (skb->decrypted != nskb->decrypted)
					goto end;
#endif
			}
		}
	}
end:
	skb_queue_walk_safe(&tmp, skb, n)
		tcp_rbtree_insert(root, skb);
}

/* Collapse ofo queue. Algorithm: select contiguous sequence of skbs
 * and tcp_collapse() them until all the queue is collapsed.
 */
static void tcp_collapse_ofo_queue(struct sock *sk)
{
	struct tcp_sock *tp = tcp_sk(sk);
	u32 range_truesize, sum_tiny = 0;
	struct sk_buff *skb, *head;
	u32 start, end;

	skb = skb_rb_first(&tp->out_of_order_queue);
new_range:
	if (!skb) {
		tp->ooo_last_skb = skb_rb_last(&tp->out_of_order_queue);
		return;
	}
	start = TCP_SKB_CB(skb)->seq;
	end = TCP_SKB_CB(skb)->end_seq;
	range_truesize = skb->truesize;

	for (head = skb;;) {
		skb = skb_rb_next(skb);

		/* Range is terminated when we see a gap or when
		 * we are at the queue end.
		 */
		if (!skb ||
		    after(TCP_SKB_CB(skb)->seq, end) ||
		    before(TCP_SKB_CB(skb)->end_seq, start)) {
			/* Do not attempt collapsing tiny skbs */
			if (range_truesize != head->truesize ||
			    end - start >= SKB_WITH_OVERHEAD(SK_MEM_QUANTUM)) {
				tcp_collapse(sk, NULL, &tp->out_of_order_queue,
					     head, skb, start, end);
			} else {
				sum_tiny += range_truesize;
				if (sum_tiny > sk->sk_rcvbuf >> 3)
					return;
			}
			goto new_range;
		}

		range_truesize += skb->truesize;
		if (unlikely(before(TCP_SKB_CB(skb)->seq, start)))
			start = TCP_SKB_CB(skb)->seq;
		if (after(TCP_SKB_CB(skb)->end_seq, end))
			end = TCP_SKB_CB(skb)->end_seq;
	}
}

/*
 * Clean the out-of-order queue to make room.
 * We drop high sequences packets to :
 * 1) Let a chance for holes to be filled.
 * 2) not add too big latencies if thousands of packets sit there.
 *    (But if application shrinks SO_RCVBUF, we could still end up
 *     freeing whole queue here)
 * 3) Drop at least 12.5 % of sk_rcvbuf to avoid malicious attacks.
 *
 * Return true if queue has shrunk.
 */
static bool tcp_prune_ofo_queue(struct sock *sk)
{
	struct tcp_sock *tp = tcp_sk(sk);
	struct rb_node *node, *prev;
	int goal;

	if (RB_EMPTY_ROOT(&tp->out_of_order_queue))
		return false;

	NET_INC_STATS(sock_net(sk), LINUX_MIB_OFOPRUNED);
	goal = sk->sk_rcvbuf >> 3;
	node = &tp->ooo_last_skb->rbnode;
	do {
		prev = rb_prev(node);
		rb_erase(node, &tp->out_of_order_queue);
		goal -= rb_to_skb(node)->truesize;
		tcp_drop(sk, rb_to_skb(node));
		if (!prev || goal <= 0) {
			sk_mem_reclaim(sk);
			if (atomic_read(&sk->sk_rmem_alloc) <= sk->sk_rcvbuf &&
			    !tcp_under_memory_pressure(sk))
				break;
			goal = sk->sk_rcvbuf >> 3;
		}
		node = prev;
	} while (node);
	tp->ooo_last_skb = rb_to_skb(prev);

	/* Reset SACK state.  A conforming SACK implementation will
	 * do the same at a timeout based retransmit.  When a connection
	 * is in a sad state like this, we care only about integrity
	 * of the connection not performance.
	 */
	if (tp->rx_opt.sack_ok)
		tcp_sack_reset(&tp->rx_opt);
	return true;
}

/* Reduce allocated memory if we can, trying to get
 * the socket within its memory limits again.
 *
 * Return less than zero if we should start dropping frames
 * until the socket owning process reads some of the data
 * to stabilize the situation.
 */
static int tcp_prune_queue(struct sock *sk)
{
	struct tcp_sock *tp = tcp_sk(sk);

	NET_INC_STATS(sock_net(sk), LINUX_MIB_PRUNECALLED);

	if (atomic_read(&sk->sk_rmem_alloc) >= sk->sk_rcvbuf)
		tcp_clamp_window(sk);
	else if (tcp_under_memory_pressure(sk))
		tp->rcv_ssthresh = min(tp->rcv_ssthresh, 4U * tp->advmss);

	if (atomic_read(&sk->sk_rmem_alloc) <= sk->sk_rcvbuf)
		return 0;

	tcp_collapse_ofo_queue(sk);
	if (!skb_queue_empty(&sk->sk_receive_queue))
		tcp_collapse(sk, &sk->sk_receive_queue, NULL,
			     skb_peek(&sk->sk_receive_queue),
			     NULL,
			     tp->copied_seq, tp->rcv_nxt);
	sk_mem_reclaim(sk);

	if (atomic_read(&sk->sk_rmem_alloc) <= sk->sk_rcvbuf)
		return 0;

	/* Collapsing did not help, destructive actions follow.
	 * This must not ever occur. */

	tcp_prune_ofo_queue(sk);

	if (atomic_read(&sk->sk_rmem_alloc) <= sk->sk_rcvbuf)
		return 0;

	/* If we are really being abused, tell the caller to silently
	 * drop receive data on the floor.  It will get retransmitted
	 * and hopefully then we'll have sufficient space.
	 */
	NET_INC_STATS(sock_net(sk), LINUX_MIB_RCVPRUNED);

	/* Massive buffer overcommit. */
	tp->pred_flags = 0;
	return -1;
}

static bool tcp_should_expand_sndbuf(const struct sock *sk)
{
	const struct tcp_sock *tp = tcp_sk(sk);

	/* If the user specified a specific send buffer setting, do
	 * not modify it.
	 */
	if (sk->sk_userlocks & SOCK_SNDBUF_LOCK)
		return false;

	/* If we are under global TCP memory pressure, do not expand.  */
	if (tcp_under_memory_pressure(sk))
		return false;

	/* If we are under soft global TCP memory pressure, do not expand.  */
	if (sk_memory_allocated(sk) >= sk_prot_mem_limits(sk, 0))
		return false;

	/* If we filled the congestion window, do not expand.  */
	if (tcp_packets_in_flight(tp) >= tp->snd_cwnd)
		return false;

	return true;
}

static void tcp_new_space(struct sock *sk)
{
	struct tcp_sock *tp = tcp_sk(sk);

	if (tcp_should_expand_sndbuf(sk)) {
		tcp_sndbuf_expand(sk);
		tp->snd_cwnd_stamp = tcp_jiffies32;
	}

	sk->sk_write_space(sk);
}

static void tcp_check_space(struct sock *sk)
{
	/* pairs with tcp_poll() */
	smp_mb();
	if (sk->sk_socket &&
	    test_bit(SOCK_NOSPACE, &sk->sk_socket->flags)) {
		tcp_new_space(sk);
		if (!test_bit(SOCK_NOSPACE, &sk->sk_socket->flags))
			tcp_chrono_stop(sk, TCP_CHRONO_SNDBUF_LIMITED);
	}
}

static inline void tcp_data_snd_check(struct sock *sk)
{
	tcp_push_pending_frames(sk);
	tcp_check_space(sk);
}

/*
 * Check if sending an ack is needed.
 */
static void __tcp_ack_snd_check(struct sock *sk, int ofo_possible)
{
	struct tcp_sock *tp = tcp_sk(sk);
	unsigned long rtt, delay;

	    /* More than one full frame received... */
	if (((tp->rcv_nxt - tp->rcv_wup) > inet_csk(sk)->icsk_ack.rcv_mss &&
	     /* ... and right edge of window advances far enough.
	      * (tcp_recvmsg() will send ACK otherwise).
	      * If application uses SO_RCVLOWAT, we want send ack now if
	      * we have not received enough bytes to satisfy the condition.
	      */
	    (tp->rcv_nxt - tp->copied_seq < sk->sk_rcvlowat ||
	     __tcp_select_window(sk) >= tp->rcv_wnd)) ||
	    /* We ACK each frame or... */
	    tcp_in_quickack_mode(sk) ||
	    /* Protocol state mandates a one-time immediate ACK */
	    inet_csk(sk)->icsk_ack.pending & ICSK_ACK_NOW) {
send_now:
		tcp_send_ack(sk, 0);
		return;
	}

	if (!ofo_possible || RB_EMPTY_ROOT(&tp->out_of_order_queue)) {
		tcp_send_delayed_ack(sk);
		return;
	}

	if (!tcp_is_sack(tp) ||
	    tp->compressed_ack >= sock_net(sk)->ipv4.sysctl_tcp_comp_sack_nr)
		goto send_now;

	if (tp->compressed_ack_rcv_nxt != tp->rcv_nxt) {
		tp->compressed_ack_rcv_nxt = tp->rcv_nxt;
		tp->dup_ack_counter = 0;
	}
	if (tp->dup_ack_counter < TCP_FASTRETRANS_THRESH) {
		tp->dup_ack_counter++;
		goto send_now;
	}
	tp->compressed_ack++;
	if (hrtimer_is_queued(&tp->compressed_ack_timer))
		return;

	/* compress ack timer : 5 % of rtt, but no more than tcp_comp_sack_delay_ns */

	rtt = tp->rcv_rtt_est.rtt_us;
	if (tp->srtt_us && tp->srtt_us < rtt)
		rtt = tp->srtt_us;

	delay = min_t(unsigned long, sock_net(sk)->ipv4.sysctl_tcp_comp_sack_delay_ns,
		      rtt * (NSEC_PER_USEC >> 3)/20);
	sock_hold(sk);
	hrtimer_start_range_ns(&tp->compressed_ack_timer, ns_to_ktime(delay),
			       sock_net(sk)->ipv4.sysctl_tcp_comp_sack_slack_ns,
			       HRTIMER_MODE_REL_PINNED_SOFT);
}

static inline void tcp_ack_snd_check(struct sock *sk)
{
	if (!inet_csk_ack_scheduled(sk)) {
		/* We sent a data segment already. */
		return;
	}
	__tcp_ack_snd_check(sk, 1);
}

/*
 *	This routine is only called when we have urgent data
 *	signaled. Its the 'slow' part of tcp_urg. It could be
 *	moved inline now as tcp_urg is only called from one
 *	place. We handle URGent data wrong. We have to - as
 *	BSD still doesn't use the correction from RFC961.
 *	For 1003.1g we should support a new option TCP_STDURG to permit
 *	either form (or just set the sysctl tcp_stdurg).
 */

static void tcp_check_urg(struct sock *sk, const struct tcphdr *th)
{
	struct tcp_sock *tp = tcp_sk(sk);
	u32 ptr = ntohs(th->urg_ptr);

	if (ptr && !sock_net(sk)->ipv4.sysctl_tcp_stdurg)
		ptr--;
	ptr += ntohl(th->seq);

	/* Ignore urgent data that we've already seen and read. */
	if (after(tp->copied_seq, ptr))
		return;

	/* Do not replay urg ptr.
	 *
	 * NOTE: interesting situation not covered by specs.
	 * Misbehaving sender may send urg ptr, pointing to segment,
	 * which we already have in ofo queue. We are not able to fetch
	 * such data and will stay in TCP_URG_NOTYET until will be eaten
	 * by recvmsg(). Seems, we are not obliged to handle such wicked
	 * situations. But it is worth to think about possibility of some
	 * DoSes using some hypothetical application level deadlock.
	 */
	if (before(ptr, tp->rcv_nxt))
		return;

	/* Do we already have a newer (or duplicate) urgent pointer? */
	if (tp->urg_data && !after(ptr, tp->urg_seq))
		return;

	/* Tell the world about our new urgent pointer. */
	sk_send_sigurg(sk);

	/* We may be adding urgent data when the last byte read was
	 * urgent. To do this requires some care. We cannot just ignore
	 * tp->copied_seq since we would read the last urgent byte again
	 * as data, nor can we alter copied_seq until this data arrives
	 * or we break the semantics of SIOCATMARK (and thus sockatmark())
	 *
	 * NOTE. Double Dutch. Rendering to plain English: author of comment
	 * above did something sort of 	send("A", MSG_OOB); send("B", MSG_OOB);
	 * and expect that both A and B disappear from stream. This is _wrong_.
	 * Though this happens in BSD with high probability, this is occasional.
	 * Any application relying on this is buggy. Note also, that fix "works"
	 * only in this artificial test. Insert some normal data between A and B and we will
	 * decline of BSD again. Verdict: it is better to remove to trap
	 * buggy users.
	 */
	if (tp->urg_seq == tp->copied_seq && tp->urg_data &&
	    !sock_flag(sk, SOCK_URGINLINE) && tp->copied_seq != tp->rcv_nxt) {
		struct sk_buff *skb = skb_peek(&sk->sk_receive_queue);
		tp->copied_seq++;
		if (skb && !before(tp->copied_seq, TCP_SKB_CB(skb)->end_seq)) {
			__skb_unlink(skb, &sk->sk_receive_queue);
			__kfree_skb(skb);
		}
	}

	tp->urg_data = TCP_URG_NOTYET;
	WRITE_ONCE(tp->urg_seq, ptr);

	/* Disable header prediction. */
	tp->pred_flags = 0;
}

/* This is the 'fast' part of urgent handling. */
static void tcp_urg(struct sock *sk, struct sk_buff *skb, const struct tcphdr *th)
{
	struct tcp_sock *tp = tcp_sk(sk);

	/* Check if we get a new urgent pointer - normally not. */
	if (th->urg)
		tcp_check_urg(sk, th);

	/* Do we wait for any urgent data? - normally not... */
	if (tp->urg_data == TCP_URG_NOTYET) {
		u32 ptr = tp->urg_seq - ntohl(th->seq) + (th->doff * 4) -
			  th->syn;

		/* Is the urgent pointer pointing into this packet? */
		if (ptr < skb->len) {
			u8 tmp;
			if (skb_copy_bits(skb, ptr, &tmp, 1))
				BUG();
			tp->urg_data = TCP_URG_VALID | tmp;
			if (!sock_flag(sk, SOCK_DEAD))
				sk->sk_data_ready(sk);
		}
	}
}

/* Updates Accurate ECN received counters from the received IP ECN field */
static void tcp_ecn_received_counters(struct sock *sk, const struct sk_buff *skb)
{
	u8 ecnfield = TCP_SKB_CB(skb)->ip_dsfield & INET_ECN_MASK;
	u8 is_ce = INET_ECN_is_ce(ecnfield);
	struct tcp_sock *tp = tcp_sk(sk);

	if (!INET_ECN_is_not_ect(ecnfield)) {
		tp->ecn_flags |= TCP_ECN_SEEN;

		/* ACE counter tracks *all* segments including pure acks */
		tp->received_ce += is_ce * max_t(u16, 1, skb_shinfo(skb)->gso_segs);
	}
}

/* Accept RST for rcv_nxt - 1 after a FIN.
 * When tcp connections are abruptly terminated from Mac OSX (via ^C), a
 * FIN is sent followed by a RST packet. The RST is sent with the same
 * sequence number as the FIN, and thus according to RFC 5961 a challenge
 * ACK should be sent. However, Mac OSX rate limits replies to challenge
 * ACKs on the closed socket. In addition middleboxes can drop either the
 * challenge ACK or a subsequent RST.
 */
static bool tcp_reset_check(const struct sock *sk, const struct sk_buff *skb)
{
	struct tcp_sock *tp = tcp_sk(sk);

	return unlikely(TCP_SKB_CB(skb)->seq == (tp->rcv_nxt - 1) &&
			(1 << sk->sk_state) & (TCPF_CLOSE_WAIT | TCPF_LAST_ACK |
					       TCPF_CLOSING));
}

/* Does PAWS and seqno based validation of an incoming segment, flags will
 * play significant role here.
 */
static bool tcp_validate_incoming(struct sock *sk, struct sk_buff *skb,
				  const struct tcphdr *th, int syn_inerr)
{
	struct tcp_sock *tp = tcp_sk(sk);
	bool rst_seq_match = false;

	/* RFC1323: H1. Apply PAWS check first. */
	if (tcp_fast_parse_options(sock_net(sk), skb, th, tp) &&
	    tp->rx_opt.saw_tstamp &&
	    tcp_paws_discard(sk, skb)) {
		if (!th->rst) {
			NET_INC_STATS(sock_net(sk), LINUX_MIB_PAWSESTABREJECTED);
			if (!tcp_oow_rate_limited(sock_net(sk), skb,
						  LINUX_MIB_TCPACKSKIPPEDPAWS,
						  &tp->last_oow_ack_time))
				tcp_send_dupack(sk, skb);
			goto discard;
		}
		/* Reset is accepted even if it did not pass PAWS. */
	}

	/* Step 1: check sequence number */
	if (!tcp_sequence(tp, TCP_SKB_CB(skb)->seq, TCP_SKB_CB(skb)->end_seq)) {
		/* RFC793, page 37: "In all states except SYN-SENT, all reset
		 * (RST) segments are validated by checking their SEQ-fields."
		 * And page 69: "If an incoming segment is not acceptable,
		 * an acknowledgment should be sent in reply (unless the RST
		 * bit is set, if so drop the segment and return)".
		 */
		if (!th->rst) {
			if (th->syn)
				goto syn_challenge;
			if (!tcp_oow_rate_limited(sock_net(sk), skb,
						  LINUX_MIB_TCPACKSKIPPEDSEQ,
						  &tp->last_oow_ack_time))
				tcp_send_dupack(sk, skb);
		} else if (tcp_reset_check(sk, skb)) {
			tcp_reset(sk);
		}
		goto discard;
	}

	/* Step 2: check RST bit */
	if (th->rst) {
		/* RFC 5961 3.2 (extend to match against (RCV.NXT - 1) after a
		 * FIN and SACK too if available):
		 * If seq num matches RCV.NXT or (RCV.NXT - 1) after a FIN, or
		 * the right-most SACK block,
		 * then
		 *     RESET the connection
		 * else
		 *     Send a challenge ACK
		 */
		if (TCP_SKB_CB(skb)->seq == tp->rcv_nxt ||
		    tcp_reset_check(sk, skb)) {
			rst_seq_match = true;
		} else if (tcp_is_sack(tp) && tp->rx_opt.num_sacks > 0) {
			struct tcp_sack_block *sp = &tp->selective_acks[0];
			int max_sack = sp[0].end_seq;
			int this_sack;

			for (this_sack = 1; this_sack < tp->rx_opt.num_sacks;
			     ++this_sack) {
				max_sack = after(sp[this_sack].end_seq,
						 max_sack) ?
					sp[this_sack].end_seq : max_sack;
			}

			if (TCP_SKB_CB(skb)->seq == max_sack)
				rst_seq_match = true;
		}

		if (rst_seq_match)
			tcp_reset(sk);
		else {
			/* Disable TFO if RST is out-of-order
			 * and no data has been received
			 * for current active TFO socket
			 */
			if (tp->syn_fastopen && !tp->data_segs_in &&
			    sk->sk_state == TCP_ESTABLISHED)
				tcp_fastopen_active_disable(sk);
			tcp_send_challenge_ack(sk, skb);
		}
		goto discard;
	}

	/* step 3: check security and precedence [ignored] */

	/* step 4: Check for a SYN
	 * RFC 5961 4.2 : Send a challenge ack
	 */
	if (th->syn) {
syn_challenge:
		if (syn_inerr)
			TCP_INC_STATS(sock_net(sk), TCP_MIB_INERRS);
		NET_INC_STATS(sock_net(sk), LINUX_MIB_TCPSYNCHALLENGE);
		tcp_send_challenge_ack(sk, skb);
		goto discard;
	}

	bpf_skops_parse_hdr(sk, skb);

	return true;

discard:
	tcp_drop(sk, skb);
	return false;
}

/*
 *	TCP receive function for the ESTABLISHED state.
 *
 *	It is split into a fast path and a slow path. The fast path is
 * 	disabled when:
 *	- A zero window was announced from us - zero window probing
 *        is only handled properly in the slow path.
 *	- Out of order segments arrived.
 *	- Urgent data is expected.
 *	- There is no buffer space left
 *	- Unexpected TCP flags/window values/header lengths are received
 *	  (detected by checking the TCP header against pred_flags)
 *	- Data is sent in both directions. Fast path only supports pure senders
 *	  or pure receivers (this means either the sequence number or the ack
 *	  value must stay constant)
 *	- Unexpected TCP option.
 *
 *	When these conditions are not satisfied it drops into a standard
 *	receive procedure patterned after RFC793 to handle all cases.
 *	The first three cases are guaranteed by proper pred_flags setting,
 *	the rest is checked inline. Fast processing is turned on in
 *	tcp_data_queue when everything is OK.
 */
void tcp_rcv_established(struct sock *sk, struct sk_buff *skb)
{
	const struct tcphdr *th = (const struct tcphdr *)skb->data;
	struct tcp_sock *tp = tcp_sk(sk);
	unsigned int len = skb->len;

	/* TCP congestion window tracking */
	trace_tcp_probe(sk, skb);

	tcp_mstamp_refresh(tp);
	if (unlikely(!sk->sk_rx_dst))
		inet_csk(sk)->icsk_af_ops->sk_rx_dst_set(sk, skb);
	/*
	 *	Header prediction.
	 *	The code loosely follows the one in the famous
	 *	"30 instruction TCP receive" Van Jacobson mail.
	 *
	 *	Van's trick is to deposit buffers into socket queue
	 *	on a device interrupt, to call tcp_recv function
	 *	on the receive process context and checksum and copy
	 *	the buffer to user space. smart...
	 *
	 *	Our current scheme is not silly either but we take the
	 *	extra cost of the net_bh soft interrupt processing...
	 *	We do checksum and copy also but from device to kernel.
	 */

	tp->rx_opt.saw_tstamp = 0;

	/*	pred_flags is 0xS?10 << 16 + snd_wnd
	 *	if header_prediction is to be made
	 *	'S' will always be tp->tcp_header_len >> 2
	 *	'?' will be 0 for the fast path, otherwise pred_flags is 0 to
	 *  turn it off	(when there are holes in the receive
	 *	 space for instance)
	 *	PSH flag is ignored.
	 */

	if ((tcp_flag_word(th) & TCP_HP_BITS) == tp->pred_flags &&
	    TCP_SKB_CB(skb)->seq == tp->rcv_nxt &&
	    !after(TCP_SKB_CB(skb)->ack_seq, tp->snd_nxt)) {
		int tcp_header_len = tp->tcp_header_len;
		s32 tstamp_delta = 0;
		int flag = 0;

		/* Timestamp header prediction: tcp_header_len
		 * is automatically equal to th->doff*4 due to pred_flags
		 * match.
		 */

		/* Check timestamp */
		if (tcp_header_len == sizeof(struct tcphdr) + TCPOLEN_TSTAMP_ALIGNED) {
			/* No? Slow path! */
			if (!tcp_parse_aligned_timestamp(tp, th))
				goto slow_path;

			tstamp_delta = tp->rx_opt.rcv_tsval - tp->rx_opt.ts_recent;
			/* If PAWS failed, check it more carefully in slow path */
			if (tstamp_delta < 0)
				goto slow_path;

			/* DO NOT update ts_recent here, if checksum fails
			 * and timestamp was corrupted part, it will result
			 * in a hung connection since we will drop all
			 * future packets due to the PAWS test.
			 */
		}

		if (len <= tcp_header_len) {
			/* Bulk data transfer: sender */
			if (len == tcp_header_len) {
				/* Predicted packet is in window by definition.
				 * seq == rcv_nxt and rcv_wup <= rcv_nxt.
				 * Hence, check seq<=rcv_wup reduces to:
				 */
				if (tcp_header_len ==
				    (sizeof(struct tcphdr) + TCPOLEN_TSTAMP_ALIGNED) &&
				    tp->rcv_nxt == tp->rcv_wup)
					flag |= __tcp_replace_ts_recent(tp, tstamp_delta);

				tcp_ecn_received_counters(sk, skb);

				/* We know that such packets are checksummed
				 * on entry.
				 */
				tcp_ack(sk, skb, flag);
				__kfree_skb(skb);
				tcp_data_snd_check(sk);
				/* When receiving pure ack in fast path, update
				 * last ts ecr directly instead of calling
				 * tcp_rcv_rtt_measure_ts()
				 */
				tp->rcv_rtt_last_tsecr = tp->rx_opt.rcv_tsecr;
				return;
			} else { /* Header too small */
				TCP_INC_STATS(sock_net(sk), TCP_MIB_INERRS);
				goto discard;
			}
		} else {
			int eaten = 0;
			bool fragstolen = false;

			if (tcp_checksum_complete(skb))
				goto csum_error;

			if ((int)skb->truesize > sk->sk_forward_alloc)
				goto step5;

			/* Predicted packet is in window by definition.
			 * seq == rcv_nxt and rcv_wup <= rcv_nxt.
			 * Hence, check seq<=rcv_wup reduces to:
			 */
			if (tcp_header_len ==
			    (sizeof(struct tcphdr) + TCPOLEN_TSTAMP_ALIGNED) &&
			    tp->rcv_nxt == tp->rcv_wup)
				flag |= __tcp_replace_ts_recent(tp, tstamp_delta);

			tcp_rcv_rtt_measure_ts(sk, skb);

			NET_INC_STATS(sock_net(sk), LINUX_MIB_TCPHPHITS);

			/* Bulk data transfer: receiver */
			__skb_pull(skb, tcp_header_len);
			tcp_ecn_received_counters(sk, skb);
			eaten = tcp_queue_rcv(sk, skb, &fragstolen);

			tcp_event_data_recv(sk, skb);

			if (TCP_SKB_CB(skb)->ack_seq != tp->snd_una) {
				/* Well, only one small jumplet in fast path... */
				tcp_ack(sk, skb, flag | FLAG_DATA);
				tcp_data_snd_check(sk);
				if (!inet_csk_ack_scheduled(sk))
					goto no_ack;
			} else {
				tcp_update_wl(tp, TCP_SKB_CB(skb)->seq);
			}

			__tcp_ack_snd_check(sk, 0);
no_ack:
			if (eaten)
				kfree_skb_partial(skb, fragstolen);
			tcp_data_ready(sk);
			return;
		}
	}

slow_path:
	if (len < (th->doff << 2) || tcp_checksum_complete(skb))
		goto csum_error;

	if (!th->ack && !th->rst && !th->syn)
		goto discard;

	/*
	 *	Standard slow path.
	 */

	if (!tcp_validate_incoming(sk, skb, th, 1))
		return;

step5:
	tcp_ecn_received_counters(sk, skb);

	if (tcp_ack(sk, skb, FLAG_SLOWPATH | FLAG_UPDATE_TS_RECENT) < 0)
		goto discard;

	tcp_rcv_rtt_measure_ts(sk, skb);

	/* Process urgent data. */
	tcp_urg(sk, skb, th);

	/* step 7: process the segment text */
	tcp_data_queue(sk, skb);

	tcp_data_snd_check(sk);
	tcp_ack_snd_check(sk);
	return;

csum_error:
	TCP_INC_STATS(sock_net(sk), TCP_MIB_CSUMERRORS);
	TCP_INC_STATS(sock_net(sk), TCP_MIB_INERRS);

discard:
	tcp_drop(sk, skb);
}
EXPORT_SYMBOL(tcp_rcv_established);

void tcp_init_transfer(struct sock *sk, int bpf_op, struct sk_buff *skb)
{
	struct inet_connection_sock *icsk = inet_csk(sk);
	struct tcp_sock *tp = tcp_sk(sk);

	tcp_mtup_init(sk);
	icsk->icsk_af_ops->rebuild_header(sk);
	tcp_init_metrics(sk);

	/* Initialize the congestion window to start the transfer.
	 * Cut cwnd down to 1 per RFC5681 if SYN or SYN-ACK has been
	 * retransmitted. In light of RFC6298 more aggressive 1sec
	 * initRTO, we only reset cwnd when more than 1 SYN/SYN-ACK
	 * retransmission has occurred.
	 */
	if (tp->total_retrans > 1 && tp->undo_marker)
		tp->snd_cwnd = 1;
	else
		tp->snd_cwnd = tcp_init_cwnd(tp, __sk_dst_get(sk));
	tp->snd_cwnd_stamp = tcp_jiffies32;

	icsk->icsk_ca_initialized = 0;
	bpf_skops_established(sk, bpf_op, skb);
	if (!icsk->icsk_ca_initialized)
		tcp_init_congestion_control(sk);
	tcp_init_buffer_space(sk);
}

void tcp_finish_connect(struct sock *sk, struct sk_buff *skb)
{
	struct tcp_sock *tp = tcp_sk(sk);
	struct inet_connection_sock *icsk = inet_csk(sk);

	tcp_set_state(sk, TCP_ESTABLISHED);
	icsk->icsk_ack.lrcvtime = tcp_jiffies32;

	if (skb) {
		icsk->icsk_af_ops->sk_rx_dst_set(sk, skb);
		security_inet_conn_established(sk, skb);
		sk_mark_napi_id(sk, skb);
	}

	tcp_init_transfer(sk, BPF_SOCK_OPS_ACTIVE_ESTABLISHED_CB, skb);

	/* Prevent spurious tcp_cwnd_restart() on first data
	 * packet.
	 */
	tp->lsndtime = tcp_jiffies32;

	if (sock_flag(sk, SOCK_KEEPOPEN))
		inet_csk_reset_keepalive_timer(sk, keepalive_time_when(tp));

	if (!tp->rx_opt.snd_wscale)
		__tcp_fast_path_on(tp, tp->snd_wnd);
	else
		tp->pred_flags = 0;
}

static bool tcp_rcv_fastopen_synack(struct sock *sk, struct sk_buff *synack,
				    struct tcp_fastopen_cookie *cookie)
{
	struct tcp_sock *tp = tcp_sk(sk);
	struct sk_buff *data = tp->syn_data ? tcp_rtx_queue_head(sk) : NULL;
	u16 mss = tp->rx_opt.mss_clamp, try_exp = 0;
	bool syn_drop = false;

	if (mss == tp->rx_opt.user_mss) {
		struct tcp_options_received opt;

		/* Get original SYNACK MSS value if user MSS sets mss_clamp */
		tcp_clear_options(&opt);
		opt.user_mss = opt.mss_clamp = 0;
		tcp_parse_options(sock_net(sk), synack, &opt, 0, NULL);
		mss = opt.mss_clamp;
	}

	if (!tp->syn_fastopen) {
		/* Ignore an unsolicited cookie */
		cookie->len = -1;
	} else if (tp->total_retrans) {
		/* SYN timed out and the SYN-ACK neither has a cookie nor
		 * acknowledges data. Presumably the remote received only
		 * the retransmitted (regular) SYNs: either the original
		 * SYN-data or the corresponding SYN-ACK was dropped.
		 */
		syn_drop = (cookie->len < 0 && data);
	} else if (cookie->len < 0 && !tp->syn_data) {
		/* We requested a cookie but didn't get it. If we did not use
		 * the (old) exp opt format then try so next time (try_exp=1).
		 * Otherwise we go back to use the RFC7413 opt (try_exp=2).
		 */
		try_exp = tp->syn_fastopen_exp ? 2 : 1;
	}

	tcp_fastopen_cache_set(sk, mss, cookie, syn_drop, try_exp);

	if (data) { /* Retransmit unacked data in SYN */
		if (tp->total_retrans)
			tp->fastopen_client_fail = TFO_SYN_RETRANSMITTED;
		else
			tp->fastopen_client_fail = TFO_DATA_NOT_ACKED;
		skb_rbtree_walk_from(data) {
			if (__tcp_retransmit_skb(sk, data, 1))
				break;
		}
		tcp_rearm_rto(sk);
		NET_INC_STATS(sock_net(sk),
				LINUX_MIB_TCPFASTOPENACTIVEFAIL);
		return true;
	}
	tp->syn_data_acked = tp->syn_data;
	if (tp->syn_data_acked) {
		NET_INC_STATS(sock_net(sk), LINUX_MIB_TCPFASTOPENACTIVE);
		/* SYN-data is counted as two separate packets in tcp_ack() */
		if (tp->delivered > 1)
			--tp->delivered;
	}

	tcp_fastopen_add_skb(sk, synack);

	return false;
}

static void smc_check_reset_syn(struct tcp_sock *tp)
{
#if IS_ENABLED(CONFIG_SMC)
	if (static_branch_unlikely(&tcp_have_smc)) {
		if (tp->syn_smc && !tp->rx_opt.smc_ok)
			tp->syn_smc = 0;
	}
#endif
}

static void tcp_try_undo_spurious_syn(struct sock *sk)
{
	struct tcp_sock *tp = tcp_sk(sk);
	u32 syn_stamp;

	/* undo_marker is set when SYN or SYNACK times out. The timeout is
	 * spurious if the ACK's timestamp option echo value matches the
	 * original SYN timestamp.
	 */
	syn_stamp = tp->retrans_stamp;
	if (tp->undo_marker && syn_stamp && tp->rx_opt.saw_tstamp &&
	    syn_stamp == tp->rx_opt.rcv_tsecr)
		tp->undo_marker = 0;
}

static int tcp_rcv_synsent_state_process(struct sock *sk, struct sk_buff *skb,
					 const struct tcphdr *th)
{
	struct inet_connection_sock *icsk = inet_csk(sk);
	struct tcp_sock *tp = tcp_sk(sk);
	struct tcp_fastopen_cookie foc = { .len = -1 };
	int saved_clamp = tp->rx_opt.mss_clamp;
	bool fastopen_fail;

	tcp_parse_options(sock_net(sk), skb, &tp->rx_opt, 0, &foc);
	if (tp->rx_opt.saw_tstamp && tp->rx_opt.rcv_tsecr)
		tp->rx_opt.rcv_tsecr -= tp->tsoffset;

	if (th->ack) {
		/* rfc793:
		 * "If the state is SYN-SENT then
		 *    first check the ACK bit
		 *      If the ACK bit is set
		 *	  If SEG.ACK =< ISS, or SEG.ACK > SND.NXT, send
		 *        a reset (unless the RST bit is set, if so drop
		 *        the segment and return)"
		 */
		if (!after(TCP_SKB_CB(skb)->ack_seq, tp->snd_una) ||
		    after(TCP_SKB_CB(skb)->ack_seq, tp->snd_nxt)) {
			/* Previous FIN/ACK or RST/ACK might be ignored. */
			if (icsk->icsk_retransmits == 0)
				inet_csk_reset_xmit_timer(sk,
						ICSK_TIME_RETRANS,
						TCP_TIMEOUT_MIN, TCP_RTO_MAX);
			goto reset_and_undo;
		}

		if (tp->rx_opt.saw_tstamp && tp->rx_opt.rcv_tsecr &&
		    !between(tp->rx_opt.rcv_tsecr, tp->retrans_stamp,
			     tcp_time_stamp(tp))) {
			NET_INC_STATS(sock_net(sk),
					LINUX_MIB_PAWSACTIVEREJECTED);
			goto reset_and_undo;
		}

		/* Now ACK is acceptable.
		 *
		 * "If the RST bit is set
		 *    If the ACK was acceptable then signal the user "error:
		 *    connection reset", drop the segment, enter CLOSED state,
		 *    delete TCB, and return."
		 */

		if (th->rst) {
			tcp_reset(sk);
			goto discard;
		}

		/* rfc793:
		 *   "fifth, if neither of the SYN or RST bits is set then
		 *    drop the segment and return."
		 *
		 *    See note below!
		 *                                        --ANK(990513)
		 */
		if (!th->syn)
			goto discard_and_undo;

		/* rfc793:
		 *   "If the SYN bit is on ...
		 *    are acceptable then ...
		 *    (our SYN has been ACKed), change the connection
		 *    state to ESTABLISHED..."
		 */

		tcp_ecn_rcv_synack(tp, th);

		tcp_init_wl(tp, TCP_SKB_CB(skb)->seq);
		tcp_try_undo_spurious_syn(sk);
		tcp_ack(sk, skb, FLAG_SLOWPATH);

		/* Ok.. it's good. Set up sequence numbers and
		 * move to established.
		 */
		WRITE_ONCE(tp->rcv_nxt, TCP_SKB_CB(skb)->seq + 1);
		tp->rcv_wup = TCP_SKB_CB(skb)->seq + 1;

		/* RFC1323: The window in SYN & SYN/ACK segments is
		 * never scaled.
		 */
		tp->snd_wnd = ntohs(th->window);

		if (!tp->rx_opt.wscale_ok) {
			tp->rx_opt.snd_wscale = tp->rx_opt.rcv_wscale = 0;
			tp->window_clamp = min(tp->window_clamp, 65535U);
		}

		if (tp->rx_opt.saw_tstamp) {
			tp->rx_opt.tstamp_ok	   = 1;
			tp->tcp_header_len =
				sizeof(struct tcphdr) + TCPOLEN_TSTAMP_ALIGNED;
			tp->advmss	    -= TCPOLEN_TSTAMP_ALIGNED;
			tcp_store_ts_recent(tp);
		} else {
			tp->tcp_header_len = sizeof(struct tcphdr);
		}

		tcp_sync_mss(sk, icsk->icsk_pmtu_cookie);
		tcp_initialize_rcv_mss(sk);

		/* Remember, tcp_poll() does not lock socket!
		 * Change state from SYN-SENT only after copied_seq
		 * is initialized. */
		WRITE_ONCE(tp->copied_seq, tp->rcv_nxt);

		smc_check_reset_syn(tp);

		smp_mb();

		tcp_finish_connect(sk, skb);

		fastopen_fail = (tp->syn_fastopen || tp->syn_data) &&
				tcp_rcv_fastopen_synack(sk, skb, &foc);

		if (!sock_flag(sk, SOCK_DEAD)) {
			sk->sk_state_change(sk);
			sk_wake_async(sk, SOCK_WAKE_IO, POLL_OUT);
		}
		if (fastopen_fail)
			return -1;
		if (sk->sk_write_pending ||
		    icsk->icsk_accept_queue.rskq_defer_accept ||
		    inet_csk_in_pingpong_mode(sk)) {
			/* Save one ACK. Data will be ready after
			 * several ticks, if write_pending is set.
			 *
			 * It may be deleted, but with this feature tcpdumps
			 * look so _wonderfully_ clever, that I was not able
			 * to stand against the temptation 8)     --ANK
			 */
			inet_csk_schedule_ack(sk);
			tcp_enter_quickack_mode(sk, TCP_MAX_QUICKACKS);
			inet_csk_reset_xmit_timer(sk, ICSK_TIME_DACK,
						  TCP_DELACK_MAX, TCP_RTO_MAX);

discard:
			tcp_drop(sk, skb);
			return 0;
		} else {
			tcp_send_ack(sk, 0);
		}
		return -1;
	}

	/* No ACK in the segment */

	if (th->rst) {
		/* rfc793:
		 * "If the RST bit is set
		 *
		 *      Otherwise (no ACK) drop the segment and return."
		 */

		goto discard_and_undo;
	}

	/* PAWS check. */
	if (tp->rx_opt.ts_recent_stamp && tp->rx_opt.saw_tstamp &&
	    tcp_paws_reject(&tp->rx_opt, 0))
		goto discard_and_undo;

	if (th->syn) {
		/* We see SYN without ACK. It is attempt of
		 * simultaneous connect with crossed SYNs.
		 * Particularly, it can be connect to self.
		 */
		tcp_set_state(sk, TCP_SYN_RECV);

		if (tp->rx_opt.saw_tstamp) {
			tp->rx_opt.tstamp_ok = 1;
			tcp_store_ts_recent(tp);
			tp->tcp_header_len =
				sizeof(struct tcphdr) + TCPOLEN_TSTAMP_ALIGNED;
		} else {
			tp->tcp_header_len = sizeof(struct tcphdr);
		}

		WRITE_ONCE(tp->rcv_nxt, TCP_SKB_CB(skb)->seq + 1);
		WRITE_ONCE(tp->copied_seq, tp->rcv_nxt);
		tp->rcv_wup = TCP_SKB_CB(skb)->seq + 1;

		/* RFC1323: The window in SYN & SYN/ACK segments is
		 * never scaled.
		 */
		tp->snd_wnd    = ntohs(th->window);
		tp->snd_wl1    = TCP_SKB_CB(skb)->seq;
		tp->max_window = tp->snd_wnd;

		tcp_ecn_rcv_syn(tp, th);

		tcp_mtup_init(sk);
		tcp_sync_mss(sk, icsk->icsk_pmtu_cookie);
		tcp_initialize_rcv_mss(sk);

		tcp_send_synack(sk);
#if 0
		/* Note, we could accept data and URG from this segment.
		 * There are no obstacles to make this (except that we must
		 * either change tcp_recvmsg() to prevent it from returning data
		 * before 3WHS completes per RFC793, or employ TCP Fast Open).
		 *
		 * However, if we ignore data in ACKless segments sometimes,
		 * we have no reasons to accept it sometimes.
		 * Also, seems the code doing it in step6 of tcp_rcv_state_process
		 * is not flawless. So, discard packet for sanity.
		 * Uncomment this return to process the data.
		 */
		return -1;
#else
		goto discard;
#endif
	}
	/* "fifth, if neither of the SYN or RST bits is set then
	 * drop the segment and return."
	 */

discard_and_undo:
	tcp_clear_options(&tp->rx_opt);
	tp->rx_opt.mss_clamp = saved_clamp;
	goto discard;

reset_and_undo:
	tcp_clear_options(&tp->rx_opt);
	tp->rx_opt.mss_clamp = saved_clamp;
	return 1;
}

static void tcp_rcv_synrecv_state_fastopen(struct sock *sk)
{
	struct request_sock *req;

	/* If we are still handling the SYNACK RTO, see if timestamp ECR allows
	 * undo. If peer SACKs triggered fast recovery, we can't undo here.
	 */
	if (inet_csk(sk)->icsk_ca_state == TCP_CA_Loss)
		tcp_try_undo_loss(sk, false);

	/* Reset rtx states to prevent spurious retransmits_timed_out() */
	tcp_sk(sk)->retrans_stamp = 0;
	inet_csk(sk)->icsk_retransmits = 0;

	/* Once we leave TCP_SYN_RECV or TCP_FIN_WAIT_1,
	 * we no longer need req so release it.
	 */
	req = rcu_dereference_protected(tcp_sk(sk)->fastopen_rsk,
					lockdep_sock_is_held(sk));
	reqsk_fastopen_remove(sk, req, false);

	/* Re-arm the timer because data may have been sent out.
	 * This is similar to the regular data transmission case
	 * when new data has just been ack'ed.
	 *
	 * (TFO) - we could try to be more aggressive and
	 * retransmitting any data sooner based on when they
	 * are sent out.
	 */
	tcp_rearm_rto(sk);
}

/*
 *	This function implements the receiving procedure of RFC 793 for
 *	all states except ESTABLISHED and TIME_WAIT.
 *	It's called from both tcp_v4_rcv and tcp_v6_rcv and should be
 *	address independent.
 */

int tcp_rcv_state_process(struct sock *sk, struct sk_buff *skb)
{
	struct tcp_sock *tp = tcp_sk(sk);
	struct inet_connection_sock *icsk = inet_csk(sk);
	const struct tcphdr *th = tcp_hdr(skb);
	struct request_sock *req;
	int queued = 0;
	bool acceptable;

	switch (sk->sk_state) {
	case TCP_CLOSE:
		goto discard;

	case TCP_LISTEN:
		if (th->ack)
			return 1;

		if (th->rst)
			goto discard;

		if (th->syn) {
			if (th->fin)
				goto discard;
			/* It is possible that we process SYN packets from backlog,
			 * so we need to make sure to disable BH and RCU right there.
			 */
			rcu_read_lock();
			local_bh_disable();
			acceptable = icsk->icsk_af_ops->conn_request(sk, skb) >= 0;
			local_bh_enable();
			rcu_read_unlock();

			if (!acceptable)
				return 1;
			consume_skb(skb);
			return 0;
		}
		goto discard;

	case TCP_SYN_SENT:
		tp->rx_opt.saw_tstamp = 0;
		tcp_mstamp_refresh(tp);
		queued = tcp_rcv_synsent_state_process(sk, skb, th);
		if (queued >= 0)
			return queued;

		/* Do step6 onward by hand. */
		tcp_urg(sk, skb, th);
		__kfree_skb(skb);
		tcp_data_snd_check(sk);
		return 0;
	}

	tcp_mstamp_refresh(tp);
	tp->rx_opt.saw_tstamp = 0;
	req = rcu_dereference_protected(tp->fastopen_rsk,
					lockdep_sock_is_held(sk));
	if (req) {
		bool req_stolen;

		WARN_ON_ONCE(sk->sk_state != TCP_SYN_RECV &&
		    sk->sk_state != TCP_FIN_WAIT1);

		if (!tcp_check_req(sk, skb, req, true, &req_stolen))
			goto discard;
	}

	if (!th->ack && !th->rst && !th->syn)
		goto discard;

	if (!tcp_validate_incoming(sk, skb, th, 0))
		return 0;

	/* step 5: check the ACK field */
	acceptable = tcp_ack(sk, skb, FLAG_SLOWPATH |
				      FLAG_UPDATE_TS_RECENT |
				      FLAG_NO_CHALLENGE_ACK) > 0;

	if (!acceptable) {
		if (sk->sk_state == TCP_SYN_RECV)
			return 1;	/* send one RST */
		tcp_send_challenge_ack(sk, skb);
		goto discard;
	}
	switch (sk->sk_state) {
	case TCP_SYN_RECV:
		tp->delivered++; /* SYN-ACK delivery isn't tracked in tcp_ack */
		if (!tp->srtt_us)
			tcp_synack_rtt_meas(sk, req);

		if (req) {
			tcp_rcv_synrecv_state_fastopen(sk);
		} else {
			tcp_try_undo_spurious_syn(sk);
			tp->retrans_stamp = 0;
			tcp_init_transfer(sk, BPF_SOCK_OPS_PASSIVE_ESTABLISHED_CB,
					  skb);
			WRITE_ONCE(tp->copied_seq, tp->rcv_nxt);
		}
		smp_mb();
		tcp_set_state(sk, TCP_ESTABLISHED);
		sk->sk_state_change(sk);

		/* Note, that this wakeup is only for marginal crossed SYN case.
		 * Passively open sockets are not waked up, because
		 * sk->sk_sleep == NULL and sk->sk_socket == NULL.
		 */
		if (sk->sk_socket)
			sk_wake_async(sk, SOCK_WAKE_IO, POLL_OUT);

		tp->snd_una = TCP_SKB_CB(skb)->ack_seq;
		tp->snd_wnd = ntohs(th->window) << tp->rx_opt.snd_wscale;
		tcp_init_wl(tp, TCP_SKB_CB(skb)->seq);

		if (tp->rx_opt.tstamp_ok)
			tp->advmss -= TCPOLEN_TSTAMP_ALIGNED;

		if (!inet_csk(sk)->icsk_ca_ops->cong_control)
			tcp_update_pacing_rate(sk);

		/* Prevent spurious tcp_cwnd_restart() on first data packet */
		tp->lsndtime = tcp_jiffies32;

		tcp_initialize_rcv_mss(sk);
		tcp_fast_path_on(tp);
		break;

	case TCP_FIN_WAIT1: {
		int tmo;

		if (req)
			tcp_rcv_synrecv_state_fastopen(sk);

		if (tp->snd_una != tp->write_seq)
			break;

		tcp_set_state(sk, TCP_FIN_WAIT2);
		sk->sk_shutdown |= SEND_SHUTDOWN;

		sk_dst_confirm(sk);

		if (!sock_flag(sk, SOCK_DEAD)) {
			/* Wake up lingering close() */
			sk->sk_state_change(sk);
			break;
		}

		if (tp->linger2 < 0) {
			tcp_done(sk);
			NET_INC_STATS(sock_net(sk), LINUX_MIB_TCPABORTONDATA);
			return 1;
		}
		if (TCP_SKB_CB(skb)->end_seq != TCP_SKB_CB(skb)->seq &&
		    after(TCP_SKB_CB(skb)->end_seq - th->fin, tp->rcv_nxt)) {
			/* Receive out of order FIN after close() */
			if (tp->syn_fastopen && th->fin)
				tcp_fastopen_active_disable(sk);
			tcp_done(sk);
			NET_INC_STATS(sock_net(sk), LINUX_MIB_TCPABORTONDATA);
			return 1;
		}

		tmo = tcp_fin_time(sk);
		if (tmo > TCP_TIMEWAIT_LEN) {
			inet_csk_reset_keepalive_timer(sk, tmo - TCP_TIMEWAIT_LEN);
		} else if (th->fin || sock_owned_by_user(sk)) {
			/* Bad case. We could lose such FIN otherwise.
			 * It is not a big problem, but it looks confusing
			 * and not so rare event. We still can lose it now,
			 * if it spins in bh_lock_sock(), but it is really
			 * marginal case.
			 */
			inet_csk_reset_keepalive_timer(sk, tmo);
		} else {
			tcp_time_wait(sk, TCP_FIN_WAIT2, tmo);
			goto discard;
		}
		break;
	}

	case TCP_CLOSING:
		if (tp->snd_una == tp->write_seq) {
			tcp_time_wait(sk, TCP_TIME_WAIT, 0);
			goto discard;
		}
		break;

	case TCP_LAST_ACK:
		if (tp->snd_una == tp->write_seq) {
			tcp_update_metrics(sk);
			tcp_done(sk);
			goto discard;
		}
		break;
	}

	/* step 6: check the URG bit */
	tcp_urg(sk, skb, th);

	/* step 7: process the segment text */
	switch (sk->sk_state) {
	case TCP_CLOSE_WAIT:
	case TCP_CLOSING:
	case TCP_LAST_ACK:
		if (!before(TCP_SKB_CB(skb)->seq, tp->rcv_nxt)) {
			if (sk_is_mptcp(sk))
				mptcp_incoming_options(sk, skb);
			break;
		}
		fallthrough;
	case TCP_FIN_WAIT1:
	case TCP_FIN_WAIT2:
		/* RFC 793 says to queue data in these states,
		 * RFC 1122 says we MUST send a reset.
		 * BSD 4.4 also does reset.
		 */
		if (sk->sk_shutdown & RCV_SHUTDOWN) {
			if (TCP_SKB_CB(skb)->end_seq != TCP_SKB_CB(skb)->seq &&
			    after(TCP_SKB_CB(skb)->end_seq - th->fin, tp->rcv_nxt)) {
				NET_INC_STATS(sock_net(sk), LINUX_MIB_TCPABORTONDATA);
				tcp_reset(sk);
				return 1;
			}
		}
		fallthrough;
	case TCP_ESTABLISHED:
		tcp_data_queue(sk, skb);
		queued = 1;
		break;
	}

	/* tcp_data could move socket to TIME-WAIT */
	if (sk->sk_state != TCP_CLOSE) {
		tcp_data_snd_check(sk);
		tcp_ack_snd_check(sk);
	}

	if (!queued) {
discard:
		tcp_drop(sk, skb);
	}
	return 0;
}
EXPORT_SYMBOL(tcp_rcv_state_process);

static inline void pr_drop_req(struct request_sock *req, __u16 port, int family)
{
	struct inet_request_sock *ireq = inet_rsk(req);

	if (family == AF_INET)
		net_dbg_ratelimited("drop open request from %pI4/%u\n",
				    &ireq->ir_rmt_addr, port);
#if IS_ENABLED(CONFIG_IPV6)
	else if (family == AF_INET6)
		net_dbg_ratelimited("drop open request from %pI6/%u\n",
				    &ireq->ir_v6_rmt_addr, port);
#endif
}

/* RFC3168 : 6.1.1 SYN packets must not have ECT/ECN bits set
 *
 * If we receive a SYN packet with these bits set, it means a
 * network is playing bad games with TOS bits. In order to
 * avoid possible false congestion notifications, we disable
 * TCP ECN negotiation.
 *
 * Exception: tcp_ca wants ECN. This is required for DCTCP
 * congestion control: Linux DCTCP asserts ECT on all packets,
 * including SYN, which is most optimal solution; however,
 * others, such as FreeBSD do not.
 *
 * Exception: At least one of the reserved bits of the TCP header (th->res1) is
 * set, indicating the use of a future TCP extension (such as AccECN). See
 * RFC8311 §4.3 which updates RFC3168 to allow the development of such
 * extensions.
 */
static void tcp_ecn_create_request(struct request_sock *req,
				   const struct sk_buff *skb,
				   const struct sock *listen_sk,
				   const struct dst_entry *dst)
{
	const struct tcphdr *th = tcp_hdr(skb);
	const struct net *net = sock_net(listen_sk);
	bool th_ecn = th->ece && th->cwr;
	bool ect, ecn_ok;
	u32 ecn_ok_dst;

	if (!th_ecn)
		return;

	ect = !INET_ECN_is_not_ect(TCP_SKB_CB(skb)->ip_dsfield);
	ecn_ok_dst = dst_feature(dst, DST_FEATURE_ECN_MASK);
	ecn_ok = net->ipv4.sysctl_tcp_ecn || ecn_ok_dst;

	if (((!ect || th->res1 || th->ae) && ecn_ok) ||
	    tcp_ca_needs_ecn(listen_sk) ||
	    (ecn_ok_dst & DST_FEATURE_ECN_CA) ||
	    tcp_bpf_ca_needs_ecn((struct sock *)req))
		inet_rsk(req)->ecn_ok = 1;
}

static void tcp_openreq_init(struct request_sock *req,
			     const struct tcp_options_received *rx_opt,
			     struct sk_buff *skb, const struct sock *sk)
{
	struct inet_request_sock *ireq = inet_rsk(req);

	req->rsk_rcv_wnd = 0;		/* So that tcp_send_synack() knows! */
	tcp_rsk(req)->rcv_isn = TCP_SKB_CB(skb)->seq;
	tcp_rsk(req)->rcv_nxt = TCP_SKB_CB(skb)->seq + 1;
	tcp_rsk(req)->snt_synack = 0;
	tcp_rsk(req)->last_oow_ack_time = 0;
	req->mss = rx_opt->mss_clamp;
	req->ts_recent = rx_opt->saw_tstamp ? rx_opt->rcv_tsval : 0;
	ireq->tstamp_ok = rx_opt->tstamp_ok;
	ireq->sack_ok = rx_opt->sack_ok;
	ireq->snd_wscale = rx_opt->snd_wscale;
	ireq->wscale_ok = rx_opt->wscale_ok;
	ireq->acked = 0;
	ireq->ecn_ok = 0;
	ireq->ir_rmt_port = tcp_hdr(skb)->source;
	ireq->ir_num = ntohs(tcp_hdr(skb)->dest);
	ireq->ir_mark = inet_request_mark(sk, skb);
#if IS_ENABLED(CONFIG_SMC)
	ireq->smc_ok = rx_opt->smc_ok;
#endif
}

struct request_sock *inet_reqsk_alloc(const struct request_sock_ops *ops,
				      struct sock *sk_listener,
				      bool attach_listener)
{
	struct request_sock *req = reqsk_alloc(ops, sk_listener,
					       attach_listener);

	if (req) {
		struct inet_request_sock *ireq = inet_rsk(req);

		ireq->ireq_opt = NULL;
#if IS_ENABLED(CONFIG_IPV6)
		ireq->pktopts = NULL;
#endif
		atomic64_set(&ireq->ir_cookie, 0);
		ireq->ireq_state = TCP_NEW_SYN_RECV;
		write_pnet(&ireq->ireq_net, sock_net(sk_listener));
		ireq->ireq_family = sk_listener->sk_family;
	}

	return req;
}
EXPORT_SYMBOL(inet_reqsk_alloc);

/*
 * Return true if a syncookie should be sent
 */
static bool tcp_syn_flood_action(const struct sock *sk, const char *proto)
{
	struct request_sock_queue *queue = &inet_csk(sk)->icsk_accept_queue;
	const char *msg = "Dropping request";
	bool want_cookie = false;
	struct net *net = sock_net(sk);

#ifdef CONFIG_SYN_COOKIES
	if (net->ipv4.sysctl_tcp_syncookies) {
		msg = "Sending cookies";
		want_cookie = true;
		__NET_INC_STATS(sock_net(sk), LINUX_MIB_TCPREQQFULLDOCOOKIES);
	} else
#endif
		__NET_INC_STATS(sock_net(sk), LINUX_MIB_TCPREQQFULLDROP);

	if (!queue->synflood_warned &&
	    net->ipv4.sysctl_tcp_syncookies != 2 &&
	    xchg(&queue->synflood_warned, 1) == 0)
		net_info_ratelimited("%s: Possible SYN flooding on port %d. %s.  Check SNMP counters.\n",
				     proto, sk->sk_num, msg);

	return want_cookie;
}

static void tcp_reqsk_record_syn(const struct sock *sk,
				 struct request_sock *req,
				 const struct sk_buff *skb)
{
	if (tcp_sk(sk)->save_syn) {
		u32 len = skb_network_header_len(skb) + tcp_hdrlen(skb);
		struct saved_syn *saved_syn;
		u32 mac_hdrlen;
		void *base;

		if (tcp_sk(sk)->save_syn == 2) {  /* Save full header. */
			base = skb_mac_header(skb);
			mac_hdrlen = skb_mac_header_len(skb);
			len += mac_hdrlen;
		} else {
			base = skb_network_header(skb);
			mac_hdrlen = 0;
		}

		saved_syn = kmalloc(struct_size(saved_syn, data, len),
				    GFP_ATOMIC);
		if (saved_syn) {
			saved_syn->mac_hdrlen = mac_hdrlen;
			saved_syn->network_hdrlen = skb_network_header_len(skb);
			saved_syn->tcp_hdrlen = tcp_hdrlen(skb);
			memcpy(saved_syn->data, base, len);
			req->saved_syn = saved_syn;
		}
	}
}

/* If a SYN cookie is required and supported, returns a clamped MSS value to be
 * used for SYN cookie generation.
 */
u16 tcp_get_syncookie_mss(struct request_sock_ops *rsk_ops,
			  const struct tcp_request_sock_ops *af_ops,
			  struct sock *sk, struct tcphdr *th)
{
	struct tcp_sock *tp = tcp_sk(sk);
	u16 mss;

	if (sock_net(sk)->ipv4.sysctl_tcp_syncookies != 2 &&
	    !inet_csk_reqsk_queue_is_full(sk))
		return 0;

	if (!tcp_syn_flood_action(sk, rsk_ops->slab_name))
		return 0;

	if (sk_acceptq_is_full(sk)) {
		NET_INC_STATS(sock_net(sk), LINUX_MIB_LISTENOVERFLOWS);
		return 0;
	}

	mss = tcp_parse_mss_option(th, tp->rx_opt.user_mss);
	if (!mss)
		mss = af_ops->mss_clamp;

	return mss;
}
EXPORT_SYMBOL_GPL(tcp_get_syncookie_mss);

int tcp_conn_request(struct request_sock_ops *rsk_ops,
		     const struct tcp_request_sock_ops *af_ops,
		     struct sock *sk, struct sk_buff *skb)
{
	struct tcp_fastopen_cookie foc = { .len = -1 };
	__u32 isn = TCP_SKB_CB(skb)->tcp_tw_isn;
	struct tcp_options_received tmp_opt;
	struct tcp_sock *tp = tcp_sk(sk);
	struct net *net = sock_net(sk);
	struct sock *fastopen_sk = NULL;
	struct request_sock *req;
	bool want_cookie = false;
	struct dst_entry *dst;
	struct flowi fl;

	/* TW buckets are converted to open requests without
	 * limitations, they conserve resources and peer is
	 * evidently real one.
	 */
	if ((net->ipv4.sysctl_tcp_syncookies == 2 ||
	     inet_csk_reqsk_queue_is_full(sk)) && !isn) {
		want_cookie = tcp_syn_flood_action(sk, rsk_ops->slab_name);
		if (!want_cookie)
			goto drop;
	}

	if (sk_acceptq_is_full(sk)) {
		NET_INC_STATS(sock_net(sk), LINUX_MIB_LISTENOVERFLOWS);
		goto drop;
	}

	req = inet_reqsk_alloc(rsk_ops, sk, !want_cookie);
	if (!req)
		goto drop;

	req->syncookie = want_cookie;
	tcp_rsk(req)->af_specific = af_ops;
	tcp_rsk(req)->ts_off = 0;
#if IS_ENABLED(CONFIG_MPTCP)
	tcp_rsk(req)->is_mptcp = 0;
#endif

	tcp_clear_options(&tmp_opt);
	tmp_opt.mss_clamp = af_ops->mss_clamp;
	tmp_opt.user_mss  = tp->rx_opt.user_mss;
	tcp_parse_options(sock_net(sk), skb, &tmp_opt, 0,
			  want_cookie ? NULL : &foc);

	if (want_cookie && !tmp_opt.saw_tstamp)
		tcp_clear_options(&tmp_opt);

	if (IS_ENABLED(CONFIG_SMC) && want_cookie)
		tmp_opt.smc_ok = 0;

	tmp_opt.tstamp_ok = tmp_opt.saw_tstamp;
	tcp_openreq_init(req, &tmp_opt, skb, sk);
	inet_rsk(req)->no_srccheck = inet_sk(sk)->transparent;

	/* Note: tcp_v6_init_req() might override ir_iif for link locals */
	inet_rsk(req)->ir_iif = inet_request_bound_dev_if(sk, skb);

	af_ops->init_req(req, sk, skb);

	if (security_inet_conn_request(sk, skb, req))
		goto drop_and_free;

	if (tmp_opt.tstamp_ok)
		tcp_rsk(req)->ts_off = af_ops->init_ts_off(net, skb);

	dst = af_ops->route_req(sk, &fl, req);
	if (!dst)
		goto drop_and_free;

	if (!want_cookie && !isn) {
		/* Kill the following clause, if you dislike this way. */
		if (!net->ipv4.sysctl_tcp_syncookies &&
		    (net->ipv4.sysctl_max_syn_backlog - inet_csk_reqsk_queue_len(sk) <
		     (net->ipv4.sysctl_max_syn_backlog >> 2)) &&
		    !tcp_peer_is_proven(req, dst)) {
			/* Without syncookies last quarter of
			 * backlog is filled with destinations,
			 * proven to be alive.
			 * It means that we continue to communicate
			 * to destinations, already remembered
			 * to the moment of synflood.
			 */
			pr_drop_req(req, ntohs(tcp_hdr(skb)->source),
				    rsk_ops->family);
			goto drop_and_release;
		}

		isn = af_ops->init_seq(skb);
	}

	tcp_ecn_create_request(req, skb, sk, dst);

	if (want_cookie) {
		isn = cookie_init_sequence(af_ops, sk, skb, &req->mss);
		if (!tmp_opt.tstamp_ok)
			inet_rsk(req)->ecn_ok = 0;
	}

	tcp_rsk(req)->snt_isn = isn;
	tcp_rsk(req)->txhash = net_tx_rndhash();
	tcp_rsk(req)->syn_tos = TCP_SKB_CB(skb)->ip_dsfield;
	tcp_openreq_init_rwin(req, sk, dst);
	sk_rx_queue_set(req_to_sk(req), skb);
	if (!want_cookie) {
		tcp_reqsk_record_syn(sk, req, skb);
		fastopen_sk = tcp_try_fastopen(sk, skb, req, &foc, dst);
	}
	if (fastopen_sk) {
		af_ops->send_synack(fastopen_sk, dst, &fl, req,
				    &foc, TCP_SYNACK_FASTOPEN, skb);
		/* Add the child socket directly into the accept queue */
		if (!inet_csk_reqsk_queue_add(sk, req, fastopen_sk)) {
			reqsk_fastopen_remove(fastopen_sk, req, false);
			bh_unlock_sock(fastopen_sk);
			sock_put(fastopen_sk);
			goto drop_and_free;
		}
		sk->sk_data_ready(sk);
		bh_unlock_sock(fastopen_sk);
		sock_put(fastopen_sk);
	} else {
		tcp_rsk(req)->tfo_listener = false;
		if (!want_cookie)
			inet_csk_reqsk_queue_hash_add(sk, req,
				tcp_timeout_init((struct sock *)req));
		af_ops->send_synack(sk, dst, &fl, req, &foc,
				    !want_cookie ? TCP_SYNACK_NORMAL :
						   TCP_SYNACK_COOKIE,
				    skb);
		if (want_cookie) {
			reqsk_free(req);
			return 0;
		}
	}
	reqsk_put(req);
	return 0;

drop_and_release:
	dst_release(dst);
drop_and_free:
	__reqsk_free(req);
drop:
	tcp_listendrop(sk);
	return 0;
}
EXPORT_SYMBOL(tcp_conn_request);<|MERGE_RESOLUTION|>--- conflicted
+++ resolved
@@ -4526,7 +4526,7 @@
 		      tp->compressed_ack - 1);
 
 	tp->compressed_ack = 0;
-	tcp_send_ack(sk);
+	tcp_send_ack(sk, 0);
 }
 
 /* Reasonable amount of sack blocks included in TCP SACK option
@@ -4568,11 +4568,6 @@
 	 * If the sack array is full, forget about the last one.
 	 */
 	if (this_sack >= TCP_NUM_SACKS) {
-<<<<<<< HEAD
-		if (tp->compressed_ack > TCP_FASTRETRANS_THRESH)
-			tcp_send_ack(sk, 0);
-=======
->>>>>>> 2a53d197
 		this_sack--;
 		tp->rx_opt.num_sacks--;
 		sp--;
