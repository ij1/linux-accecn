// SPDX-License-Identifier: GPL-2.0
/*
 * INET		An implementation of the TCP/IP protocol suite for the LINUX
 *		operating system.  INET is implemented using the  BSD Socket
 *		interface as the means of communication with the user level.
 *
 *		Implementation of the Transmission Control Protocol(TCP).
 *
 * Authors:	Ross Biro
 *		Fred N. van Kempen, <waltje@uWalt.NL.Mugnet.ORG>
 *		Mark Evans, <evansmp@uhura.aston.ac.uk>
 *		Corey Minyard <wf-rch!minyard@relay.EU.net>
 *		Florian La Roche, <flla@stud.uni-sb.de>
 *		Charles Hedrick, <hedrick@klinzhai.rutgers.edu>
 *		Linus Torvalds, <torvalds@cs.helsinki.fi>
 *		Alan Cox, <gw4pts@gw4pts.ampr.org>
 *		Matthew Dillon, <dillon@apollo.west.oic.com>
 *		Arnt Gulbrandsen, <agulbra@nvg.unit.no>
 *		Jorge Cwik, <jorge@laser.satlink.net>
 */

/*
 * Changes:
 *		Pedro Roque	:	Fast Retransmit/Recovery.
 *					Two receive queues.
 *					Retransmit queue handled by TCP.
 *					Better retransmit timer handling.
 *					New congestion avoidance.
 *					Header prediction.
 *					Variable renaming.
 *
 *		Eric		:	Fast Retransmit.
 *		Randy Scott	:	MSS option defines.
 *		Eric Schenk	:	Fixes to slow start algorithm.
 *		Eric Schenk	:	Yet another double ACK bug.
 *		Eric Schenk	:	Delayed ACK bug fixes.
 *		Eric Schenk	:	Floyd style fast retrans war avoidance.
 *		David S. Miller	:	Don't allow zero congestion window.
 *		Eric Schenk	:	Fix retransmitter so that it sends
 *					next packet on ack of previous packet.
 *		Andi Kleen	:	Moved open_request checking here
 *					and process RSTs for open_requests.
 *		Andi Kleen	:	Better prune_queue, and other fixes.
 *		Andrey Savochkin:	Fix RTT measurements in the presence of
 *					timestamps.
 *		Andrey Savochkin:	Check sequence numbers correctly when
 *					removing SACKs due to in sequence incoming
 *					data segments.
 *		Andi Kleen:		Make sure we never ack data there is not
 *					enough room for. Also make this condition
 *					a fatal error if it might still happen.
 *		Andi Kleen:		Add tcp_measure_rcv_mss to make
 *					connections with MSS<min(MTU,ann. MSS)
 *					work without delayed acks.
 *		Andi Kleen:		Process packets with PSH set in the
 *					fast path.
 *		J Hadi Salim:		ECN support
 *	 	Andrei Gurtov,
 *		Pasi Sarolahti,
 *		Panu Kuhlberg:		Experimental audit of TCP (re)transmission
 *					engine. Lots of bugs are found.
 *		Pasi Sarolahti:		F-RTO for dealing with spurious RTOs
 */

#define pr_fmt(fmt) "TCP: " fmt

#include <linux/mm.h>
#include <linux/slab.h>
#include <linux/module.h>
#include <linux/sysctl.h>
#include <linux/kernel.h>
#include <linux/prefetch.h>
#include <net/dst.h>
#include <net/tcp.h>
#include <net/inet_common.h>
#include <linux/ipsec.h>
#include <asm/unaligned.h>
#include <linux/errqueue.h>
#include <trace/events/tcp.h>
#include <linux/jump_label_ratelimit.h>
#include <net/busy_poll.h>

int sysctl_tcp_max_orphans __read_mostly = NR_FILE;

#define FLAG_DATA		0x01 /* Incoming frame contained data.		*/
#define FLAG_WIN_UPDATE		0x02 /* Incoming ACK was a window update.	*/
#define FLAG_DATA_ACKED		0x04 /* This ACK acknowledged new data.		*/
#define FLAG_RETRANS_DATA_ACKED	0x08 /* "" "" some of which was retransmitted.	*/
#define FLAG_SYN_ACKED		0x10 /* This ACK acknowledged SYN.		*/
#define FLAG_DATA_SACKED	0x20 /* New SACK.				*/
#define FLAG_ECE		0x40 /* ECE in this ACK				*/
#define FLAG_LOST_RETRANS	0x80 /* This ACK marks some retransmission lost */
#define FLAG_SLOWPATH		0x100 /* Do not skip RFC checks for window update.*/
#define FLAG_ORIG_SACK_ACKED	0x200 /* Never retransmitted data are (s)acked	*/
#define FLAG_SND_UNA_ADVANCED	0x400 /* Snd_una was changed (!= FLAG_DATA_ACKED) */
#define FLAG_DSACKING_ACK	0x800 /* SACK blocks contained D-SACK info */
#define FLAG_SET_XMIT_TIMER	0x1000 /* Set TLP or RTO timer */
#define FLAG_SACK_RENEGING	0x2000 /* snd_una advanced to a sacked seq */
#define FLAG_UPDATE_TS_RECENT	0x4000 /* tcp_replace_ts_recent() */
#define FLAG_NO_CHALLENGE_ACK	0x8000 /* do not call tcp_send_challenge_ack()	*/
#define FLAG_ACK_MAYBE_DELAYED	0x10000 /* Likely a delayed ACK */
#define FLAG_TS_PROGRESS	0x20000 /* Positive timestamp delta */

#define FLAG_ACKED		(FLAG_DATA_ACKED|FLAG_SYN_ACKED)
#define FLAG_NOT_DUP		(FLAG_DATA|FLAG_WIN_UPDATE|FLAG_ACKED)
#define FLAG_CA_ALERT		(FLAG_DATA_SACKED|FLAG_ECE|FLAG_DSACKING_ACK)
#define FLAG_FORWARD_PROGRESS	(FLAG_ACKED|FLAG_DATA_SACKED)

#define TCP_REMNANT (TCP_FLAG_FIN|TCP_FLAG_URG|TCP_FLAG_SYN|TCP_FLAG_PSH)
#define TCP_HP_BITS (~(TCP_RESERVED_BITS|TCP_FLAG_PSH))

#define REXMIT_NONE	0 /* no loss recovery to do */
#define REXMIT_LOST	1 /* retransmit packets marked lost */
#define REXMIT_NEW	2 /* FRTO-style transmit of unsent/new packets */

#if IS_ENABLED(CONFIG_TLS_DEVICE)
static DEFINE_STATIC_KEY_DEFERRED_FALSE(clean_acked_data_enabled, HZ);

void clean_acked_data_enable(struct inet_connection_sock *icsk,
			     void (*cad)(struct sock *sk, u32 ack_seq))
{
	icsk->icsk_clean_acked = cad;
	static_branch_deferred_inc(&clean_acked_data_enabled);
}
EXPORT_SYMBOL_GPL(clean_acked_data_enable);

void clean_acked_data_disable(struct inet_connection_sock *icsk)
{
	static_branch_slow_dec_deferred(&clean_acked_data_enabled);
	icsk->icsk_clean_acked = NULL;
}
EXPORT_SYMBOL_GPL(clean_acked_data_disable);

void clean_acked_data_flush(void)
{
	static_key_deferred_flush(&clean_acked_data_enabled);
}
EXPORT_SYMBOL_GPL(clean_acked_data_flush);
#endif

static void tcp_gro_dev_warn(struct sock *sk, const struct sk_buff *skb,
			     unsigned int len)
{
	static bool __once __read_mostly;

	if (!__once) {
		struct net_device *dev;

		__once = true;

		rcu_read_lock();
		dev = dev_get_by_index_rcu(sock_net(sk), skb->skb_iif);
		if (!dev || len >= dev->mtu)
			pr_warn("%s: Driver has suspect GRO implementation, TCP performance may be compromised.\n",
				dev ? dev->name : "Unknown driver");
		rcu_read_unlock();
	}
}

/* Adapt the MSS value used to make delayed ack decision to the
 * real world.
 */
static void tcp_measure_rcv_mss(struct sock *sk, const struct sk_buff *skb)
{
	struct inet_connection_sock *icsk = inet_csk(sk);
	const unsigned int lss = icsk->icsk_ack.last_seg_size;
	unsigned int len;

	icsk->icsk_ack.last_seg_size = 0;

	/* skb->len may jitter because of SACKs, even if peer
	 * sends good full-sized frames.
	 */
	len = skb_shinfo(skb)->gso_size ? : skb->len;
	if (len >= icsk->icsk_ack.rcv_mss) {
		icsk->icsk_ack.rcv_mss = min_t(unsigned int, len,
					       tcp_sk(sk)->advmss);
		/* Account for possibly-removed options */
		if (unlikely(len > icsk->icsk_ack.rcv_mss +
				   MAX_TCP_OPTION_SPACE))
			tcp_gro_dev_warn(sk, skb, len);
	} else {
		/* Otherwise, we make more careful check taking into account,
		 * that SACKs block is variable.
		 *
		 * "len" is invariant segment length, including TCP header.
		 */
		len += skb->data - skb_transport_header(skb);
		if (len >= TCP_MSS_DEFAULT + sizeof(struct tcphdr) ||
		    /* If PSH is not set, packet should be
		     * full sized, provided peer TCP is not badly broken.
		     * This observation (if it is correct 8)) allows
		     * to handle super-low mtu links fairly.
		     */
		    (len >= TCP_MIN_MSS + sizeof(struct tcphdr) &&
		     !(tcp_flag_word(tcp_hdr(skb)) & TCP_REMNANT))) {
			/* Subtract also invariant (if peer is RFC compliant),
			 * tcp header plus fixed timestamp option length.
			 * Resulting "len" is MSS free of SACK jitter.
			 */
			len -= tcp_sk(sk)->tcp_header_len;
			icsk->icsk_ack.last_seg_size = len;
			if (len == lss) {
				icsk->icsk_ack.rcv_mss = len;
				return;
			}
		}
		if (icsk->icsk_ack.pending & ICSK_ACK_PUSHED)
			icsk->icsk_ack.pending |= ICSK_ACK_PUSHED2;
		icsk->icsk_ack.pending |= ICSK_ACK_PUSHED;
	}
}

static void tcp_incr_quickack(struct sock *sk, unsigned int max_quickacks)
{
	struct inet_connection_sock *icsk = inet_csk(sk);
	unsigned int quickacks = tcp_sk(sk)->rcv_wnd / (2 * icsk->icsk_ack.rcv_mss);

	if (quickacks == 0)
		quickacks = 2;
	quickacks = min(quickacks, max_quickacks);
	if (quickacks > icsk->icsk_ack.quick)
		icsk->icsk_ack.quick = quickacks;
}

void tcp_enter_quickack_mode(struct sock *sk, unsigned int max_quickacks)
{
	struct inet_connection_sock *icsk = inet_csk(sk);

	tcp_incr_quickack(sk, max_quickacks);
	inet_csk_exit_pingpong_mode(sk);
	icsk->icsk_ack.ato = TCP_ATO_MIN;
}
EXPORT_SYMBOL(tcp_enter_quickack_mode);

/* Send ACKs quickly, if "quick" count is not exhausted
 * and the session is not interactive.
 */

static bool tcp_in_quickack_mode(struct sock *sk)
{
	const struct inet_connection_sock *icsk = inet_csk(sk);
	const struct dst_entry *dst = __sk_dst_get(sk);

	return (dst && dst_metric(dst, RTAX_QUICKACK)) ||
		(icsk->icsk_ack.quick && !inet_csk_in_pingpong_mode(sk));
}

static void tcp_ecn_queue_cwr(struct tcp_sock *tp)
{
	/* Do not set CWR if in AccECN mode! */
	if (tcp_ecn_mode_rfc3168(tp))
		tp->ecn_flags |= TCP_ECN_QUEUE_CWR;
}

static void tcp_ecn_accept_cwr(struct sock *sk, const struct sk_buff *skb)
{
	struct tcp_sock *tp = tcp_sk(sk);

	if (tcp_ecn_mode_rfc3168(tp) && tcp_hdr(skb)->cwr) {
		tp->ecn_flags &= ~TCP_ECN_DEMAND_CWR;

		/* If the sender is telling us it has entered CWR, then its
		 * cwnd may be very low (even just 1 packet), so we should ACK
		 * immediately.
		 */
		inet_csk(sk)->icsk_ack.pending |= ICSK_ACK_NOW;
	}
}

static void tcp_ecn_withdraw_cwr(struct tcp_sock *tp)
{
	tp->ecn_flags &= ~TCP_ECN_QUEUE_CWR;
}

static void tcp_data_ecn_check(struct sock *sk, const struct sk_buff *skb)
{
	struct tcp_sock *tp = tcp_sk(sk);

	if (tcp_ecn_disabled(tp))
		return;

	switch (TCP_SKB_CB(skb)->ip_dsfield & INET_ECN_MASK) {
	case INET_ECN_NOT_ECT:
		/* Funny extension: if ECT is not set on a segment,
		 * and we already seen ECT on a previous segment,
		 * it is probably a retransmit with RFC3168 ECN.
		 */
		if ((tp->ecn_flags & TCP_ECN_SEEN) && tcp_ecn_mode_rfc3168(tp))
			tcp_enter_quickack_mode(sk, 2);
		break;
	case INET_ECN_CE:
		if (tcp_ca_needs_ecn(sk))
			tcp_ca_event(sk, CA_EVENT_ECN_IS_CE);

		if (!(tp->ecn_flags & TCP_ECN_DEMAND_CWR) &&
		    tcp_ecn_mode_rfc3168(tp)) {
			/* Better not delay acks, sender can have a very low cwnd */
			tcp_enter_quickack_mode(sk, 2);
			tp->ecn_flags |= TCP_ECN_DEMAND_CWR;
		}
		break;
	default:
		if (tcp_ca_needs_ecn(sk))
			tcp_ca_event(sk, CA_EVENT_ECN_NO_CE);
		break;
	}
}

/* §3.1.2 If a TCP server that implements AccECN receives a SYN with the three
 * TCP header flags (AE, CWR and ECE) set to any combination other than 000,
 * 011 or 111, it MUST negotiate the use of AccECN as if they had been set to
 * 111.
 */
static inline bool tcp_accecn_syn_requested(const struct tcphdr *th)
{
    u8 ace = tcp_accecn_ace(th);
    return ace && ace != 3;
}

/* Infer the ECT value our SYN arrived with from the echoed ACE field */
static inline int tcp_accecn_extract_syn_ect(u8 ace)
{
	if (ace & 1)
		return INET_ECN_ECT_1;
	if (!(ace & 2))
		return INET_ECN_ECT_0;
	if (ace & 4)
		return INET_ECN_CE;
	return INET_ECN_NOT_ECT;
}

/* Check ECN field transition to detect invalid transitions */
static bool tcp_ect_transition_valid(u8 snt, u8 rcv)
{
	if (rcv == snt)
		return true;

	/* Non-ECT altered to something or something became non-ECT */
	if ((snt == INET_ECN_NOT_ECT) || (rcv == INET_ECN_NOT_ECT))
		return false;
	/* CE -> ECT(0/1)? */
	if (snt == INET_ECN_CE)
		return false;
	return true;
}

bool tcp_accecn_validate_syn_feedback(struct sock *sk, u8 ace, u8 sent_ect)
{
	struct tcp_sock *tp = tcp_sk(sk);
	u8 ect = tcp_accecn_extract_syn_ect(ace);

	if (!sock_net(sk)->ipv4.sysctl_tcp_ecn_fallback)
		goto accept;

	if (!tcp_ect_transition_valid(sent_ect, ect)) {
		struct inet_sock *inet = inet_sk(sk);
		if (sk->sk_family == AF_INET) {
			net_dbg_ratelimited("ECN mismatch on path to %pI4:%u/%u got=%d expected=%d\n",
					    &inet->inet_daddr,
					    ntohs(inet->inet_dport),
					    inet->inet_num,
					    ect, sent_ect);
		} else if (sk->sk_family == AF_INET6) {
			net_dbg_ratelimited("ECN mismatch on path to %pI6:%u/%u got=%d expected=%d\n",
					    &sk->sk_v6_daddr,
					    ntohs(inet->inet_dport),
					    inet->inet_num,
					    ect, sent_ect);
		}
		goto reject;
	}

accept:
	tcp_ecn_mode_set(tp, TCP_ECN_MODE_ACCECN);
	return true;

reject:
	tcp_ecn_mode_set(tp, TCP_ECN_DISABLED);
	return false;
}

/* See Table 2 of the AccECN draft */
static void tcp_ecn_rcv_synack(struct sock *sk, const struct tcphdr *th,
			       u8 ip_dsfield)
{
	struct tcp_sock *tp = tcp_sk(sk);
	u8 ace = tcp_accecn_ace(th);

	switch (ace) {
	case 0x0:
	case 0x7:
		tcp_ecn_mode_set(tp, TCP_ECN_DISABLED);
		break;
	case 0x1:
	case 0x5:
		if (tcp_ecn_mode_pending(tp))
			/* Downgrade from AccECN, or requested initially */
			tcp_ecn_mode_set(tp, TCP_ECN_MODE_RFC3168);
		break;
	default:
		if (!tcp_ecn_mode_pending(tp)) {
			tcp_ecn_mode_set(tp, TCP_ECN_DISABLED);
			break;
		}
		if (tcp_accecn_validate_syn_feedback(sk, ace, tp->syn_ect_snt)) {
			tp->syn_ect_rcv = ip_dsfield & INET_ECN_MASK;
			tp->ect_reflector_snd = 1;
		}
		break;
	}
}

static void tcp_ecn_rcv_syn(struct tcp_sock *tp, const struct tcphdr *th,
			    const struct sk_buff *skb)
{
	if (tcp_ecn_mode_pending(tp)) {
		if (!tcp_accecn_syn_requested(th)) {
			/* Downgrade to classic ECN feedback */
			tcp_ecn_mode_set(tp, TCP_ECN_MODE_RFC3168);
		} else {
			tp->syn_ect_rcv = TCP_SKB_CB(skb)->ip_dsfield & INET_ECN_MASK;
			tp->ect_reflector_snd = 1;
			tp->ect_reflector_rcv = 1;
			tcp_ecn_mode_set(tp, TCP_ECN_MODE_ACCECN);
		}
	}
	if (tcp_ecn_mode_rfc3168(tp) && (!th->ece || !th->cwr))
		tcp_ecn_mode_set(tp, TCP_ECN_DISABLED);
}

static u32 tcp_ecn_rcv_ecn_echo(const struct tcp_sock *tp, const struct tcphdr *th)
{
	if (th->ece && !th->syn && tcp_ecn_mode_rfc3168(tp))
		return 1;
	return 0;
}

static bool tcp_accecn_rcv_reflector(struct tcp_sock *tp,
				     const struct sk_buff *skb)
{
	if ((tp->bytes_received > 0) || (tp->bytes_acked > 0)) {
		tp->ect_reflector_rcv = 0;
		return false;
	}
	if (TCP_SKB_CB(skb)->seq != tp->rcv_nxt)
		return false;
	return true;
}

/* Returns the ECN CE delta */
static u32 tcp_accecn_process(struct tcp_sock *tp, const struct sk_buff *skb,
			      u32 delivered_pkts, int flag)
{
	u32 delta, safe_delta;
	u32 corrected_ace;

	/* Reordered ACK? (...or uncertain due to lack of data to send and ts) */
	if (!(flag & (FLAG_FORWARD_PROGRESS|FLAG_TS_PROGRESS)))
		return 0;

	if (!(flag & FLAG_SLOWPATH)) {
		/* AccECN counter might overflow on large ACKs */
		if (delivered_pkts <= TCP_ACCECN_CEP_ACE_MASK)
			return 0;
	}

	/* ACE field is not available during handshake */
	if (flag & FLAG_SYN_ACKED)
		return 0;

	/* ECT reflector in the first seq, no CEP in ACE */
	if (tp->ect_reflector_rcv && tcp_accecn_rcv_reflector(tp, skb))
		return 0;

	corrected_ace = tcp_accecn_ace(tcp_hdr(skb)) - TCP_ACCECN_CEP_INIT_OFFSET;
	delta = (corrected_ace - tp->delivered_ce) & TCP_ACCECN_CEP_ACE_MASK;
	if (delivered_pkts < TCP_ACCECN_CEP_ACE_MASK)
		return delta;

	safe_delta = delivered_pkts -
		     ((delivered_pkts - delta) & TCP_ACCECN_CEP_ACE_MASK);


	return safe_delta;
}

/* Buffer size and advertised window tuning.
 *
 * 1. Tuning sk->sk_sndbuf, when connection enters established state.
 */

static void tcp_sndbuf_expand(struct sock *sk)
{
	const struct tcp_sock *tp = tcp_sk(sk);
	const struct tcp_congestion_ops *ca_ops = inet_csk(sk)->icsk_ca_ops;
	int sndmem, per_mss;
	u32 nr_segs;

	/* Worst case is non GSO/TSO : each frame consumes one skb
	 * and skb->head is kmalloced using power of two area of memory
	 */
	per_mss = max_t(u32, tp->rx_opt.mss_clamp, tp->mss_cache) +
		  MAX_TCP_HEADER +
		  SKB_DATA_ALIGN(sizeof(struct skb_shared_info));

	per_mss = roundup_pow_of_two(per_mss) +
		  SKB_DATA_ALIGN(sizeof(struct sk_buff));

	nr_segs = max_t(u32, TCP_INIT_CWND, tp->snd_cwnd);
	nr_segs = max_t(u32, nr_segs, tp->reordering + 1);

	/* Fast Recovery (RFC 5681 3.2) :
	 * Cubic needs 1.7 factor, rounded to 2 to include
	 * extra cushion (application might react slowly to EPOLLOUT)
	 */
	sndmem = ca_ops->sndbuf_expand ? ca_ops->sndbuf_expand(sk) : 2;
	sndmem *= nr_segs * per_mss;

	if (sk->sk_sndbuf < sndmem)
		WRITE_ONCE(sk->sk_sndbuf,
			   min(sndmem, sock_net(sk)->ipv4.sysctl_tcp_wmem[2]));
}

/* 2. Tuning advertised window (window_clamp, rcv_ssthresh)
 *
 * All tcp_full_space() is split to two parts: "network" buffer, allocated
 * forward and advertised in receiver window (tp->rcv_wnd) and
 * "application buffer", required to isolate scheduling/application
 * latencies from network.
 * window_clamp is maximal advertised window. It can be less than
 * tcp_full_space(), in this case tcp_full_space() - window_clamp
 * is reserved for "application" buffer. The less window_clamp is
 * the smoother our behaviour from viewpoint of network, but the lower
 * throughput and the higher sensitivity of the connection to losses. 8)
 *
 * rcv_ssthresh is more strict window_clamp used at "slow start"
 * phase to predict further behaviour of this connection.
 * It is used for two goals:
 * - to enforce header prediction at sender, even when application
 *   requires some significant "application buffer". It is check #1.
 * - to prevent pruning of receive queue because of misprediction
 *   of receiver window. Check #2.
 *
 * The scheme does not work when sender sends good segments opening
 * window and then starts to feed us spaghetti. But it should work
 * in common situations. Otherwise, we have to rely on queue collapsing.
 */

/* Slow part of check#2. */
static int __tcp_grow_window(const struct sock *sk, const struct sk_buff *skb)
{
	struct tcp_sock *tp = tcp_sk(sk);
	/* Optimize this! */
	int truesize = tcp_win_from_space(sk, skb->truesize) >> 1;
	int window = tcp_win_from_space(sk, sock_net(sk)->ipv4.sysctl_tcp_rmem[2]) >> 1;

	while (tp->rcv_ssthresh <= window) {
		if (truesize <= skb->len)
			return 2 * inet_csk(sk)->icsk_ack.rcv_mss;

		truesize >>= 1;
		window >>= 1;
	}
	return 0;
}

static void tcp_grow_window(struct sock *sk, const struct sk_buff *skb)
{
	struct tcp_sock *tp = tcp_sk(sk);
	int room;

	room = min_t(int, tp->window_clamp, tcp_space(sk)) - tp->rcv_ssthresh;

	/* Check #1 */
	if (room > 0 && !tcp_under_memory_pressure(sk)) {
		int incr;

		/* Check #2. Increase window, if skb with such overhead
		 * will fit to rcvbuf in future.
		 */
		if (tcp_win_from_space(sk, skb->truesize) <= skb->len)
			incr = 2 * tp->advmss;
		else
			incr = __tcp_grow_window(sk, skb);

		if (incr) {
			incr = max_t(int, incr, 2 * skb->len);
			tp->rcv_ssthresh += min(room, incr);
			inet_csk(sk)->icsk_ack.quick |= 1;
		}
	}
}

/* 3. Try to fixup all. It is made immediately after connection enters
 *    established state.
 */
void tcp_init_buffer_space(struct sock *sk)
{
	int tcp_app_win = sock_net(sk)->ipv4.sysctl_tcp_app_win;
	struct tcp_sock *tp = tcp_sk(sk);
	int maxwin;

	if (!(sk->sk_userlocks & SOCK_SNDBUF_LOCK))
		tcp_sndbuf_expand(sk);

	tp->rcvq_space.space = min_t(u32, tp->rcv_wnd, TCP_INIT_CWND * tp->advmss);
	tcp_mstamp_refresh(tp);
	tp->rcvq_space.time = tp->tcp_mstamp;
	tp->rcvq_space.seq = tp->copied_seq;

	maxwin = tcp_full_space(sk);

	if (tp->window_clamp >= maxwin) {
		tp->window_clamp = maxwin;

		if (tcp_app_win && maxwin > 4 * tp->advmss)
			tp->window_clamp = max(maxwin -
					       (maxwin >> tcp_app_win),
					       4 * tp->advmss);
	}

	/* Force reservation of one segment. */
	if (tcp_app_win &&
	    tp->window_clamp > 2 * tp->advmss &&
	    tp->window_clamp + tp->advmss > maxwin)
		tp->window_clamp = max(2 * tp->advmss, maxwin - tp->advmss);

	tp->rcv_ssthresh = min(tp->rcv_ssthresh, tp->window_clamp);
	tp->snd_cwnd_stamp = tcp_jiffies32;
}

/* 4. Recalculate window clamp after socket hit its memory bounds. */
static void tcp_clamp_window(struct sock *sk)
{
	struct tcp_sock *tp = tcp_sk(sk);
	struct inet_connection_sock *icsk = inet_csk(sk);
	struct net *net = sock_net(sk);

	icsk->icsk_ack.quick = 0;

	if (sk->sk_rcvbuf < net->ipv4.sysctl_tcp_rmem[2] &&
	    !(sk->sk_userlocks & SOCK_RCVBUF_LOCK) &&
	    !tcp_under_memory_pressure(sk) &&
	    sk_memory_allocated(sk) < sk_prot_mem_limits(sk, 0)) {
		WRITE_ONCE(sk->sk_rcvbuf,
			   min(atomic_read(&sk->sk_rmem_alloc),
			       net->ipv4.sysctl_tcp_rmem[2]));
	}
	if (atomic_read(&sk->sk_rmem_alloc) > sk->sk_rcvbuf)
		tp->rcv_ssthresh = min(tp->window_clamp, 2U * tp->advmss);
}

/* Initialize RCV_MSS value.
 * RCV_MSS is an our guess about MSS used by the peer.
 * We haven't any direct information about the MSS.
 * It's better to underestimate the RCV_MSS rather than overestimate.
 * Overestimations make us ACKing less frequently than needed.
 * Underestimations are more easy to detect and fix by tcp_measure_rcv_mss().
 */
void tcp_initialize_rcv_mss(struct sock *sk)
{
	const struct tcp_sock *tp = tcp_sk(sk);
	unsigned int hint = min_t(unsigned int, tp->advmss, tp->mss_cache);

	hint = min(hint, tp->rcv_wnd / 2);
	hint = min(hint, TCP_MSS_DEFAULT);
	hint = max(hint, TCP_MIN_MSS);

	inet_csk(sk)->icsk_ack.rcv_mss = hint;
}
EXPORT_SYMBOL(tcp_initialize_rcv_mss);

/* Receiver "autotuning" code.
 *
 * The algorithm for RTT estimation w/o timestamps is based on
 * Dynamic Right-Sizing (DRS) by Wu Feng and Mike Fisk of LANL.
 * <http://public.lanl.gov/radiant/pubs.html#DRS>
 *
 * More detail on this code can be found at
 * <http://staff.psc.edu/jheffner/>,
 * though this reference is out of date.  A new paper
 * is pending.
 */
static void tcp_rcv_rtt_update(struct tcp_sock *tp, u32 sample, int win_dep)
{
	u32 new_sample = tp->rcv_rtt_est.rtt_us;
	long m = sample;

	if (new_sample != 0) {
		/* If we sample in larger samples in the non-timestamp
		 * case, we could grossly overestimate the RTT especially
		 * with chatty applications or bulk transfer apps which
		 * are stalled on filesystem I/O.
		 *
		 * Also, since we are only going for a minimum in the
		 * non-timestamp case, we do not smooth things out
		 * else with timestamps disabled convergence takes too
		 * long.
		 */
		if (!win_dep) {
			m -= (new_sample >> 3);
			new_sample += m;
		} else {
			m <<= 3;
			if (m < new_sample)
				new_sample = m;
		}
	} else {
		/* No previous measure. */
		new_sample = m << 3;
	}

	tp->rcv_rtt_est.rtt_us = new_sample;
}

static inline void tcp_rcv_rtt_measure(struct tcp_sock *tp)
{
	u32 delta_us;

	if (tp->rcv_rtt_est.time == 0)
		goto new_measure;
	if (before(tp->rcv_nxt, tp->rcv_rtt_est.seq))
		return;
	delta_us = tcp_stamp_us_delta(tp->tcp_mstamp, tp->rcv_rtt_est.time);
	if (!delta_us)
		delta_us = 1;
	tcp_rcv_rtt_update(tp, delta_us, 1);

new_measure:
	tp->rcv_rtt_est.seq = tp->rcv_nxt + tp->rcv_wnd;
	tp->rcv_rtt_est.time = tp->tcp_mstamp;
}

static inline void tcp_rcv_rtt_measure_ts(struct sock *sk,
					  const struct sk_buff *skb)
{
	struct tcp_sock *tp = tcp_sk(sk);

	if (tp->rx_opt.rcv_tsecr == tp->rcv_rtt_last_tsecr)
		return;
	tp->rcv_rtt_last_tsecr = tp->rx_opt.rcv_tsecr;

	if (TCP_SKB_CB(skb)->end_seq -
	    TCP_SKB_CB(skb)->seq >= inet_csk(sk)->icsk_ack.rcv_mss) {
		u32 delta = tcp_time_stamp(tp) - tp->rx_opt.rcv_tsecr;
		u32 delta_us;

		if (likely(delta < INT_MAX / (USEC_PER_SEC / TCP_TS_HZ))) {
			if (!delta)
				delta = 1;
			delta_us = delta * (USEC_PER_SEC / TCP_TS_HZ);
			tcp_rcv_rtt_update(tp, delta_us, 0);
		}
	}
}

/*
 * This function should be called every time data is copied to user space.
 * It calculates the appropriate TCP receive buffer space.
 */
void tcp_rcv_space_adjust(struct sock *sk)
{
	struct tcp_sock *tp = tcp_sk(sk);
	u32 copied;
	int time;

	trace_tcp_rcv_space_adjust(sk);

	tcp_mstamp_refresh(tp);
	time = tcp_stamp_us_delta(tp->tcp_mstamp, tp->rcvq_space.time);
	if (time < (tp->rcv_rtt_est.rtt_us >> 3) || tp->rcv_rtt_est.rtt_us == 0)
		return;

	/* Number of bytes copied to user in last RTT */
	copied = tp->copied_seq - tp->rcvq_space.seq;
	if (copied <= tp->rcvq_space.space)
		goto new_measure;

	/* A bit of theory :
	 * copied = bytes received in previous RTT, our base window
	 * To cope with packet losses, we need a 2x factor
	 * To cope with slow start, and sender growing its cwin by 100 %
	 * every RTT, we need a 4x factor, because the ACK we are sending
	 * now is for the next RTT, not the current one :
	 * <prev RTT . ><current RTT .. ><next RTT .... >
	 */

	if (sock_net(sk)->ipv4.sysctl_tcp_moderate_rcvbuf &&
	    !(sk->sk_userlocks & SOCK_RCVBUF_LOCK)) {
		int rcvmem, rcvbuf;
		u64 rcvwin, grow;

		/* minimal window to cope with packet losses, assuming
		 * steady state. Add some cushion because of small variations.
		 */
		rcvwin = ((u64)copied << 1) + 16 * tp->advmss;

		/* Accommodate for sender rate increase (eg. slow start) */
		grow = rcvwin * (copied - tp->rcvq_space.space);
		do_div(grow, tp->rcvq_space.space);
		rcvwin += (grow << 1);

		rcvmem = SKB_TRUESIZE(tp->advmss + MAX_TCP_HEADER);
		while (tcp_win_from_space(sk, rcvmem) < tp->advmss)
			rcvmem += 128;

		do_div(rcvwin, tp->advmss);
		rcvbuf = min_t(u64, rcvwin * rcvmem,
			       sock_net(sk)->ipv4.sysctl_tcp_rmem[2]);
		if (rcvbuf > sk->sk_rcvbuf) {
			WRITE_ONCE(sk->sk_rcvbuf, rcvbuf);

			/* Make the window clamp follow along.  */
			tp->window_clamp = tcp_win_from_space(sk, rcvbuf);
		}
	}
	tp->rcvq_space.space = copied;

new_measure:
	tp->rcvq_space.seq = tp->copied_seq;
	tp->rcvq_space.time = tp->tcp_mstamp;
}

/* There is something which you must keep in mind when you analyze the
 * behavior of the tp->ato delayed ack timeout interval.  When a
 * connection starts up, we want to ack as quickly as possible.  The
 * problem is that "good" TCP's do slow start at the beginning of data
 * transmission.  The means that until we send the first few ACK's the
 * sender will sit on his end and only queue most of his data, because
 * he can only send snd_cwnd unacked packets at any given time.  For
 * each ACK we send, he increments snd_cwnd and transmits more of his
 * queue.  -DaveM
 */
static void tcp_event_data_recv(struct sock *sk, struct sk_buff *skb)
{
	struct tcp_sock *tp = tcp_sk(sk);
	struct inet_connection_sock *icsk = inet_csk(sk);
	u32 now;

	inet_csk_schedule_ack(sk);

	tcp_measure_rcv_mss(sk, skb);

	tcp_rcv_rtt_measure(tp);

	now = tcp_jiffies32;

	if (!icsk->icsk_ack.ato) {
		/* The _first_ data packet received, initialize
		 * delayed ACK engine.
		 */
		tcp_incr_quickack(sk, TCP_MAX_QUICKACKS);
		icsk->icsk_ack.ato = TCP_ATO_MIN;
	} else {
		int m = now - icsk->icsk_ack.lrcvtime;

		if (m <= TCP_ATO_MIN / 2) {
			/* The fastest case is the first. */
			icsk->icsk_ack.ato = (icsk->icsk_ack.ato >> 1) + TCP_ATO_MIN / 2;
		} else if (m < icsk->icsk_ack.ato) {
			icsk->icsk_ack.ato = (icsk->icsk_ack.ato >> 1) + m;
			if (icsk->icsk_ack.ato > icsk->icsk_rto)
				icsk->icsk_ack.ato = icsk->icsk_rto;
		} else if (m > icsk->icsk_rto) {
			/* Too long gap. Apparently sender failed to
			 * restart window, so that we send ACKs quickly.
			 */
			tcp_incr_quickack(sk, TCP_MAX_QUICKACKS);
			sk_mem_reclaim(sk);
		}
	}
	icsk->icsk_ack.lrcvtime = now;

	tcp_data_ecn_check(sk, skb);

	if (skb->len >= 128)
		tcp_grow_window(sk, skb);
}

/* Called to compute a smoothed rtt estimate. The data fed to this
 * routine either comes from timestamps, or from segments that were
 * known _not_ to have been retransmitted [see Karn/Partridge
 * Proceedings SIGCOMM 87]. The algorithm is from the SIGCOMM 88
 * piece by Van Jacobson.
 * NOTE: the next three routines used to be one big routine.
 * To save cycles in the RFC 1323 implementation it was better to break
 * it up into three procedures. -- erics
 */
static void tcp_rtt_estimator(struct sock *sk, long mrtt_us)
{
	struct tcp_sock *tp = tcp_sk(sk);
	long m = mrtt_us; /* RTT */
	u32 srtt = tp->srtt_us;

	/*	The following amusing code comes from Jacobson's
	 *	article in SIGCOMM '88.  Note that rtt and mdev
	 *	are scaled versions of rtt and mean deviation.
	 *	This is designed to be as fast as possible
	 *	m stands for "measurement".
	 *
	 *	On a 1990 paper the rto value is changed to:
	 *	RTO = rtt + 4 * mdev
	 *
	 * Funny. This algorithm seems to be very broken.
	 * These formulae increase RTO, when it should be decreased, increase
	 * too slowly, when it should be increased quickly, decrease too quickly
	 * etc. I guess in BSD RTO takes ONE value, so that it is absolutely
	 * does not matter how to _calculate_ it. Seems, it was trap
	 * that VJ failed to avoid. 8)
	 */
	if (srtt != 0) {
		m -= (srtt >> 3);	/* m is now error in rtt est */
		srtt += m;		/* rtt = 7/8 rtt + 1/8 new */
		if (m < 0) {
			m = -m;		/* m is now abs(error) */
			m -= (tp->mdev_us >> 2);   /* similar update on mdev */
			/* This is similar to one of Eifel findings.
			 * Eifel blocks mdev updates when rtt decreases.
			 * This solution is a bit different: we use finer gain
			 * for mdev in this case (alpha*beta).
			 * Like Eifel it also prevents growth of rto,
			 * but also it limits too fast rto decreases,
			 * happening in pure Eifel.
			 */
			if (m > 0)
				m >>= 3;
		} else {
			m -= (tp->mdev_us >> 2);   /* similar update on mdev */
		}
		tp->mdev_us += m;		/* mdev = 3/4 mdev + 1/4 new */
		if (tp->mdev_us > tp->mdev_max_us) {
			tp->mdev_max_us = tp->mdev_us;
			if (tp->mdev_max_us > tp->rttvar_us)
				tp->rttvar_us = tp->mdev_max_us;
		}
		if (after(tp->snd_una, tp->rtt_seq)) {
			if (tp->mdev_max_us < tp->rttvar_us)
				tp->rttvar_us -= (tp->rttvar_us - tp->mdev_max_us) >> 2;
			tp->rtt_seq = tp->snd_nxt;
			tp->mdev_max_us = tcp_rto_min_us(sk);

			tcp_bpf_rtt(sk);
		}
	} else {
		/* no previous measure. */
		srtt = m << 3;		/* take the measured time to be rtt */
		tp->mdev_us = m << 1;	/* make sure rto = 3*rtt */
		tp->rttvar_us = max(tp->mdev_us, tcp_rto_min_us(sk));
		tp->mdev_max_us = tp->rttvar_us;
		tp->rtt_seq = tp->snd_nxt;

		tcp_bpf_rtt(sk);
	}
	tp->srtt_us = max(1U, srtt);
}

static void tcp_update_pacing_rate(struct sock *sk)
{
	const struct tcp_sock *tp = tcp_sk(sk);
	u64 rate;

	/* set sk_pacing_rate to 200 % of current rate (mss * cwnd / srtt) */
	rate = (u64)tp->mss_cache * ((USEC_PER_SEC / 100) << 3);

	/* current rate is (cwnd * mss) / srtt
	 * In Slow Start [1], set sk_pacing_rate to 200 % the current rate.
	 * In Congestion Avoidance phase, set it to 120 % the current rate.
	 *
	 * [1] : Normal Slow Start condition is (tp->snd_cwnd < tp->snd_ssthresh)
	 *	 If snd_cwnd >= (tp->snd_ssthresh / 2), we are approaching
	 *	 end of slow start and should slow down.
	 */
	if (tp->snd_cwnd < tp->snd_ssthresh / 2)
		rate *= sock_net(sk)->ipv4.sysctl_tcp_pacing_ss_ratio;
	else
		rate *= sock_net(sk)->ipv4.sysctl_tcp_pacing_ca_ratio;

	rate *= max(tp->snd_cwnd, tp->packets_out);

	if (likely(tp->srtt_us))
		do_div(rate, tp->srtt_us);

	/* WRITE_ONCE() is needed because sch_fq fetches sk_pacing_rate
	 * without any lock. We want to make sure compiler wont store
	 * intermediate values in this location.
	 */
	WRITE_ONCE(sk->sk_pacing_rate, min_t(u64, rate,
					     sk->sk_max_pacing_rate));
}

/* Calculate rto without backoff.  This is the second half of Van Jacobson's
 * routine referred to above.
 */
static void tcp_set_rto(struct sock *sk)
{
	const struct tcp_sock *tp = tcp_sk(sk);
	/* Old crap is replaced with new one. 8)
	 *
	 * More seriously:
	 * 1. If rtt variance happened to be less 50msec, it is hallucination.
	 *    It cannot be less due to utterly erratic ACK generation made
	 *    at least by solaris and freebsd. "Erratic ACKs" has _nothing_
	 *    to do with delayed acks, because at cwnd>2 true delack timeout
	 *    is invisible. Actually, Linux-2.4 also generates erratic
	 *    ACKs in some circumstances.
	 */
	inet_csk(sk)->icsk_rto = __tcp_set_rto(tp);

	/* 2. Fixups made earlier cannot be right.
	 *    If we do not estimate RTO correctly without them,
	 *    all the algo is pure shit and should be replaced
	 *    with correct one. It is exactly, which we pretend to do.
	 */

	/* NOTE: clamping at TCP_RTO_MIN is not required, current algo
	 * guarantees that rto is higher.
	 */
	tcp_bound_rto(sk);
}

__u32 tcp_init_cwnd(const struct tcp_sock *tp, const struct dst_entry *dst)
{
	__u32 cwnd = (dst ? dst_metric(dst, RTAX_INITCWND) : 0);

	if (!cwnd)
		cwnd = TCP_INIT_CWND;
	return min_t(__u32, cwnd, tp->snd_cwnd_clamp);
}

/* Take a notice that peer is sending D-SACKs */
static void tcp_dsack_seen(struct tcp_sock *tp)
{
	tp->rx_opt.sack_ok |= TCP_DSACK_SEEN;
	tp->rack.dsack_seen = 1;
	tp->dsack_dups++;
}

/* It's reordering when higher sequence was delivered (i.e. sacked) before
 * some lower never-retransmitted sequence ("low_seq"). The maximum reordering
 * distance is approximated in full-mss packet distance ("reordering").
 */
static void tcp_check_sack_reordering(struct sock *sk, const u32 low_seq,
				      const int ts)
{
	struct tcp_sock *tp = tcp_sk(sk);
	const u32 mss = tp->mss_cache;
	u32 fack, metric;

	fack = tcp_highest_sack_seq(tp);
	if (!before(low_seq, fack))
		return;

	metric = fack - low_seq;
	if ((metric > tp->reordering * mss) && mss) {
#if FASTRETRANS_DEBUG > 1
		pr_debug("Disorder%d %d %u f%u s%u rr%d\n",
			 tp->rx_opt.sack_ok, inet_csk(sk)->icsk_ca_state,
			 tp->reordering,
			 0,
			 tp->sacked_out,
			 tp->undo_marker ? tp->undo_retrans : 0);
#endif
		tp->reordering = min_t(u32, (metric + mss - 1) / mss,
				       sock_net(sk)->ipv4.sysctl_tcp_max_reordering);
	}

	/* This exciting event is worth to be remembered. 8) */
	tp->reord_seen++;
	NET_INC_STATS(sock_net(sk),
		      ts ? LINUX_MIB_TCPTSREORDER : LINUX_MIB_TCPSACKREORDER);
}

/* This must be called before lost_out is incremented */
static void tcp_verify_retransmit_hint(struct tcp_sock *tp, struct sk_buff *skb)
{
	if (!tp->retransmit_skb_hint ||
	    before(TCP_SKB_CB(skb)->seq,
		   TCP_SKB_CB(tp->retransmit_skb_hint)->seq))
		tp->retransmit_skb_hint = skb;
}

/* Sum the number of packets on the wire we have marked as lost.
 * There are two cases we care about here:
 * a) Packet hasn't been marked lost (nor retransmitted),
 *    and this is the first loss.
 * b) Packet has been marked both lost and retransmitted,
 *    and this means we think it was lost again.
 */
static void tcp_sum_lost(struct tcp_sock *tp, struct sk_buff *skb)
{
	__u8 sacked = TCP_SKB_CB(skb)->sacked;

	if (!(sacked & TCPCB_LOST) ||
	    ((sacked & TCPCB_LOST) && (sacked & TCPCB_SACKED_RETRANS)))
		tp->lost += tcp_skb_pcount(skb);
}

static void tcp_skb_mark_lost(struct tcp_sock *tp, struct sk_buff *skb)
{
	if (!(TCP_SKB_CB(skb)->sacked & (TCPCB_LOST|TCPCB_SACKED_ACKED))) {
		tcp_verify_retransmit_hint(tp, skb);

		tp->lost_out += tcp_skb_pcount(skb);
		tcp_sum_lost(tp, skb);
		TCP_SKB_CB(skb)->sacked |= TCPCB_LOST;
	}
}

void tcp_skb_mark_lost_uncond_verify(struct tcp_sock *tp, struct sk_buff *skb)
{
	tcp_verify_retransmit_hint(tp, skb);

	tcp_sum_lost(tp, skb);
	if (!(TCP_SKB_CB(skb)->sacked & (TCPCB_LOST|TCPCB_SACKED_ACKED))) {
		tp->lost_out += tcp_skb_pcount(skb);
		TCP_SKB_CB(skb)->sacked |= TCPCB_LOST;
	}
}

/* This procedure tags the retransmission queue when SACKs arrive.
 *
 * We have three tag bits: SACKED(S), RETRANS(R) and LOST(L).
 * Packets in queue with these bits set are counted in variables
 * sacked_out, retrans_out and lost_out, correspondingly.
 *
 * Valid combinations are:
 * Tag  InFlight	Description
 * 0	1		- orig segment is in flight.
 * S	0		- nothing flies, orig reached receiver.
 * L	0		- nothing flies, orig lost by net.
 * R	2		- both orig and retransmit are in flight.
 * L|R	1		- orig is lost, retransmit is in flight.
 * S|R  1		- orig reached receiver, retrans is still in flight.
 * (L|S|R is logically valid, it could occur when L|R is sacked,
 *  but it is equivalent to plain S and code short-curcuits it to S.
 *  L|S is logically invalid, it would mean -1 packet in flight 8))
 *
 * These 6 states form finite state machine, controlled by the following events:
 * 1. New ACK (+SACK) arrives. (tcp_sacktag_write_queue())
 * 2. Retransmission. (tcp_retransmit_skb(), tcp_xmit_retransmit_queue())
 * 3. Loss detection event of two flavors:
 *	A. Scoreboard estimator decided the packet is lost.
 *	   A'. Reno "three dupacks" marks head of queue lost.
 *	B. SACK arrives sacking SND.NXT at the moment, when the
 *	   segment was retransmitted.
 * 4. D-SACK added new rule: D-SACK changes any tag to S.
 *
 * It is pleasant to note, that state diagram turns out to be commutative,
 * so that we are allowed not to be bothered by order of our actions,
 * when multiple events arrive simultaneously. (see the function below).
 *
 * Reordering detection.
 * --------------------
 * Reordering metric is maximal distance, which a packet can be displaced
 * in packet stream. With SACKs we can estimate it:
 *
 * 1. SACK fills old hole and the corresponding segment was not
 *    ever retransmitted -> reordering. Alas, we cannot use it
 *    when segment was retransmitted.
 * 2. The last flaw is solved with D-SACK. D-SACK arrives
 *    for retransmitted and already SACKed segment -> reordering..
 * Both of these heuristics are not used in Loss state, when we cannot
 * account for retransmits accurately.
 *
 * SACK block validation.
 * ----------------------
 *
 * SACK block range validation checks that the received SACK block fits to
 * the expected sequence limits, i.e., it is between SND.UNA and SND.NXT.
 * Note that SND.UNA is not included to the range though being valid because
 * it means that the receiver is rather inconsistent with itself reporting
 * SACK reneging when it should advance SND.UNA. Such SACK block this is
 * perfectly valid, however, in light of RFC2018 which explicitly states
 * that "SACK block MUST reflect the newest segment.  Even if the newest
 * segment is going to be discarded ...", not that it looks very clever
 * in case of head skb. Due to potentional receiver driven attacks, we
 * choose to avoid immediate execution of a walk in write queue due to
 * reneging and defer head skb's loss recovery to standard loss recovery
 * procedure that will eventually trigger (nothing forbids us doing this).
 *
 * Implements also blockage to start_seq wrap-around. Problem lies in the
 * fact that though start_seq (s) is before end_seq (i.e., not reversed),
 * there's no guarantee that it will be before snd_nxt (n). The problem
 * happens when start_seq resides between end_seq wrap (e_w) and snd_nxt
 * wrap (s_w):
 *
 *         <- outs wnd ->                          <- wrapzone ->
 *         u     e      n                         u_w   e_w  s n_w
 *         |     |      |                          |     |   |  |
 * |<------------+------+----- TCP seqno space --------------+---------->|
 * ...-- <2^31 ->|                                           |<--------...
 * ...---- >2^31 ------>|                                    |<--------...
 *
 * Current code wouldn't be vulnerable but it's better still to discard such
 * crazy SACK blocks. Doing this check for start_seq alone closes somewhat
 * similar case (end_seq after snd_nxt wrap) as earlier reversed check in
 * snd_nxt wrap -> snd_una region will then become "well defined", i.e.,
 * equal to the ideal case (infinite seqno space without wrap caused issues).
 *
 * With D-SACK the lower bound is extended to cover sequence space below
 * SND.UNA down to undo_marker, which is the last point of interest. Yet
 * again, D-SACK block must not to go across snd_una (for the same reason as
 * for the normal SACK blocks, explained above). But there all simplicity
 * ends, TCP might receive valid D-SACKs below that. As long as they reside
 * fully below undo_marker they do not affect behavior in anyway and can
 * therefore be safely ignored. In rare cases (which are more or less
 * theoretical ones), the D-SACK will nicely cross that boundary due to skb
 * fragmentation and packet reordering past skb's retransmission. To consider
 * them correctly, the acceptable range must be extended even more though
 * the exact amount is rather hard to quantify. However, tp->max_window can
 * be used as an exaggerated estimate.
 */
static bool tcp_is_sackblock_valid(struct tcp_sock *tp, bool is_dsack,
				   u32 start_seq, u32 end_seq)
{
	/* Too far in future, or reversed (interpretation is ambiguous) */
	if (after(end_seq, tp->snd_nxt) || !before(start_seq, end_seq))
		return false;

	/* Nasty start_seq wrap-around check (see comments above) */
	if (!before(start_seq, tp->snd_nxt))
		return false;

	/* In outstanding window? ...This is valid exit for D-SACKs too.
	 * start_seq == snd_una is non-sensical (see comments above)
	 */
	if (after(start_seq, tp->snd_una))
		return true;

	if (!is_dsack || !tp->undo_marker)
		return false;

	/* ...Then it's D-SACK, and must reside below snd_una completely */
	if (after(end_seq, tp->snd_una))
		return false;

	if (!before(start_seq, tp->undo_marker))
		return true;

	/* Too old */
	if (!after(end_seq, tp->undo_marker))
		return false;

	/* Undo_marker boundary crossing (overestimates a lot). Known already:
	 *   start_seq < undo_marker and end_seq >= undo_marker.
	 */
	return !before(start_seq, end_seq - tp->max_window);
}

static bool tcp_check_dsack(struct sock *sk, const struct sk_buff *ack_skb,
			    struct tcp_sack_block_wire *sp, int num_sacks,
			    u32 prior_snd_una)
{
	struct tcp_sock *tp = tcp_sk(sk);
	u32 start_seq_0 = get_unaligned_be32(&sp[0].start_seq);
	u32 end_seq_0 = get_unaligned_be32(&sp[0].end_seq);
	bool dup_sack = false;

	if (before(start_seq_0, TCP_SKB_CB(ack_skb)->ack_seq)) {
		dup_sack = true;
		tcp_dsack_seen(tp);
		NET_INC_STATS(sock_net(sk), LINUX_MIB_TCPDSACKRECV);
	} else if (num_sacks > 1) {
		u32 end_seq_1 = get_unaligned_be32(&sp[1].end_seq);
		u32 start_seq_1 = get_unaligned_be32(&sp[1].start_seq);

		if (!after(end_seq_0, end_seq_1) &&
		    !before(start_seq_0, start_seq_1)) {
			dup_sack = true;
			tcp_dsack_seen(tp);
			NET_INC_STATS(sock_net(sk),
					LINUX_MIB_TCPDSACKOFORECV);
		}
	}

	/* D-SACK for already forgotten data... Do dumb counting. */
	if (dup_sack && tp->undo_marker && tp->undo_retrans > 0 &&
	    !after(end_seq_0, prior_snd_una) &&
	    after(end_seq_0, tp->undo_marker))
		tp->undo_retrans--;

	return dup_sack;
}

struct tcp_sacktag_state {
	u32	reord;
	/* Timestamps for earliest and latest never-retransmitted segment
	 * that was SACKed. RTO needs the earliest RTT to stay conservative,
	 * but congestion control should still get an accurate delay signal.
	 */
	u64	first_sackt;
	u64	last_sackt;
	struct rate_sample *rate;
	int	flag;
	unsigned int mss_now;
};

/* Check if skb is fully within the SACK block. In presence of GSO skbs,
 * the incoming SACK may not exactly match but we can find smaller MSS
 * aligned portion of it that matches. Therefore we might need to fragment
 * which may fail and creates some hassle (caller must handle error case
 * returns).
 *
 * FIXME: this could be merged to shift decision code
 */
static int tcp_match_skb_to_sack(struct sock *sk, struct sk_buff *skb,
				  u32 start_seq, u32 end_seq)
{
	int err;
	bool in_sack;
	unsigned int pkt_len;
	unsigned int mss;

	in_sack = !after(start_seq, TCP_SKB_CB(skb)->seq) &&
		  !before(end_seq, TCP_SKB_CB(skb)->end_seq);

	if (tcp_skb_pcount(skb) > 1 && !in_sack &&
	    after(TCP_SKB_CB(skb)->end_seq, start_seq)) {
		mss = tcp_skb_mss(skb);
		in_sack = !after(start_seq, TCP_SKB_CB(skb)->seq);

		if (!in_sack) {
			pkt_len = start_seq - TCP_SKB_CB(skb)->seq;
			if (pkt_len < mss)
				pkt_len = mss;
		} else {
			pkt_len = end_seq - TCP_SKB_CB(skb)->seq;
			if (pkt_len < mss)
				return -EINVAL;
		}

		/* Round if necessary so that SACKs cover only full MSSes
		 * and/or the remaining small portion (if present)
		 */
		if (pkt_len > mss) {
			unsigned int new_len = (pkt_len / mss) * mss;
			if (!in_sack && new_len < pkt_len)
				new_len += mss;
			pkt_len = new_len;
		}

		if (pkt_len >= skb->len && !in_sack)
			return 0;

		err = tcp_fragment(sk, TCP_FRAG_IN_RTX_QUEUE, skb,
				   pkt_len, mss, GFP_ATOMIC);
		if (err < 0)
			return err;
	}

	return in_sack;
}

/* Mark the given newly-SACKed range as such, adjusting counters and hints. */
static u8 tcp_sacktag_one(struct sock *sk,
			  struct tcp_sacktag_state *state, u8 sacked,
			  u32 start_seq, u32 end_seq,
			  int dup_sack, int pcount,
			  u64 xmit_time)
{
	struct tcp_sock *tp = tcp_sk(sk);

	/* Account D-SACK for retransmitted packet. */
	if (dup_sack && (sacked & TCPCB_RETRANS)) {
		if (tp->undo_marker && tp->undo_retrans > 0 &&
		    after(end_seq, tp->undo_marker))
			tp->undo_retrans--;
		if ((sacked & TCPCB_SACKED_ACKED) &&
		    before(start_seq, state->reord))
				state->reord = start_seq;
	}

	/* Nothing to do; acked frame is about to be dropped (was ACKed). */
	if (!after(end_seq, tp->snd_una))
		return sacked;

	if (!(sacked & TCPCB_SACKED_ACKED)) {
		tcp_rack_advance(tp, sacked, end_seq, xmit_time);

		if (sacked & TCPCB_SACKED_RETRANS) {
			/* If the segment is not tagged as lost,
			 * we do not clear RETRANS, believing
			 * that retransmission is still in flight.
			 */
			if (sacked & TCPCB_LOST) {
				sacked &= ~(TCPCB_LOST|TCPCB_SACKED_RETRANS);
				tp->lost_out -= pcount;
				tp->retrans_out -= pcount;
			}
		} else {
			if (!(sacked & TCPCB_RETRANS)) {
				/* New sack for not retransmitted frame,
				 * which was in hole. It is reordering.
				 */
				if (before(start_seq,
					   tcp_highest_sack_seq(tp)) &&
				    before(start_seq, state->reord))
					state->reord = start_seq;

				if (!after(end_seq, tp->high_seq))
					state->flag |= FLAG_ORIG_SACK_ACKED;
				if (state->first_sackt == 0)
					state->first_sackt = xmit_time;
				state->last_sackt = xmit_time;
			}

			if (sacked & TCPCB_LOST) {
				sacked &= ~TCPCB_LOST;
				tp->lost_out -= pcount;
			}
		}

		sacked |= TCPCB_SACKED_ACKED;
		state->flag |= FLAG_DATA_SACKED;
		tp->sacked_out += pcount;
		tp->delivered += pcount;  /* Out-of-order packets delivered */

		/* Lost marker hint past SACKed? Tweak RFC3517 cnt */
		if (tp->lost_skb_hint &&
		    before(start_seq, TCP_SKB_CB(tp->lost_skb_hint)->seq))
			tp->lost_cnt_hint += pcount;
	}

	/* D-SACK. We can detect redundant retransmission in S|R and plain R
	 * frames and clear it. undo_retrans is decreased above, L|R frames
	 * are accounted above as well.
	 */
	if (dup_sack && (sacked & TCPCB_SACKED_RETRANS)) {
		sacked &= ~TCPCB_SACKED_RETRANS;
		tp->retrans_out -= pcount;
	}

	return sacked;
}

/* Shift newly-SACKed bytes from this skb to the immediately previous
 * already-SACKed sk_buff. Mark the newly-SACKed bytes as such.
 */
static bool tcp_shifted_skb(struct sock *sk, struct sk_buff *prev,
			    struct sk_buff *skb,
			    struct tcp_sacktag_state *state,
			    unsigned int pcount, int shifted, int mss,
			    bool dup_sack)
{
	struct tcp_sock *tp = tcp_sk(sk);
	u32 start_seq = TCP_SKB_CB(skb)->seq;	/* start of newly-SACKed */
	u32 end_seq = start_seq + shifted;	/* end of newly-SACKed */

	BUG_ON(!pcount);

	/* Adjust counters and hints for the newly sacked sequence
	 * range but discard the return value since prev is already
	 * marked. We must tag the range first because the seq
	 * advancement below implicitly advances
	 * tcp_highest_sack_seq() when skb is highest_sack.
	 */
	tcp_sacktag_one(sk, state, TCP_SKB_CB(skb)->sacked,
			start_seq, end_seq, dup_sack, pcount,
			tcp_skb_timestamp_us(skb));
	tcp_rate_skb_delivered(sk, skb, state->rate);

	if (skb == tp->lost_skb_hint)
		tp->lost_cnt_hint += pcount;

	TCP_SKB_CB(prev)->end_seq += shifted;
	TCP_SKB_CB(skb)->seq += shifted;

	tcp_skb_pcount_add(prev, pcount);
	WARN_ON_ONCE(tcp_skb_pcount(skb) < pcount);
	tcp_skb_pcount_add(skb, -pcount);

	/* When we're adding to gso_segs == 1, gso_size will be zero,
	 * in theory this shouldn't be necessary but as long as DSACK
	 * code can come after this skb later on it's better to keep
	 * setting gso_size to something.
	 */
	if (!TCP_SKB_CB(prev)->tcp_gso_size)
		TCP_SKB_CB(prev)->tcp_gso_size = mss;

	/* CHECKME: To clear or not to clear? Mimics normal skb currently */
	if (tcp_skb_pcount(skb) <= 1)
		TCP_SKB_CB(skb)->tcp_gso_size = 0;

	/* Difference in this won't matter, both ACKed by the same cumul. ACK */
	TCP_SKB_CB(prev)->sacked |= (TCP_SKB_CB(skb)->sacked & TCPCB_EVER_RETRANS);

	if (skb->len > 0) {
		BUG_ON(!tcp_skb_pcount(skb));
		NET_INC_STATS(sock_net(sk), LINUX_MIB_SACKSHIFTED);
		return false;
	}

	/* Whole SKB was eaten :-) */

	if (skb == tp->retransmit_skb_hint)
		tp->retransmit_skb_hint = prev;
	if (skb == tp->lost_skb_hint) {
		tp->lost_skb_hint = prev;
		tp->lost_cnt_hint -= tcp_skb_pcount(prev);
	}

	TCP_SKB_CB(prev)->tcp_flags |= TCP_SKB_CB(skb)->tcp_flags;
	TCP_SKB_CB(prev)->eor = TCP_SKB_CB(skb)->eor;
	if (TCP_SKB_CB(skb)->tcp_flags & TCPHDR_FIN)
		TCP_SKB_CB(prev)->end_seq++;

	if (skb == tcp_highest_sack(sk))
		tcp_advance_highest_sack(sk, skb);

	tcp_skb_collapse_tstamp(prev, skb);
	if (unlikely(TCP_SKB_CB(prev)->tx.delivered_mstamp))
		TCP_SKB_CB(prev)->tx.delivered_mstamp = 0;

	tcp_rtx_queue_unlink_and_free(skb, sk);

	NET_INC_STATS(sock_net(sk), LINUX_MIB_SACKMERGED);

	return true;
}

/* I wish gso_size would have a bit more sane initialization than
 * something-or-zero which complicates things
 */
static int tcp_skb_seglen(const struct sk_buff *skb)
{
	return tcp_skb_pcount(skb) == 1 ? skb->len : tcp_skb_mss(skb);
}

/* Shifting pages past head area doesn't work */
static int skb_can_shift(const struct sk_buff *skb)
{
	return !skb_headlen(skb) && skb_is_nonlinear(skb);
}

int tcp_skb_shift(struct sk_buff *to, struct sk_buff *from,
		  int pcount, int shiftlen)
{
	/* TCP min gso_size is 8 bytes (TCP_MIN_GSO_SIZE)
	 * Since TCP_SKB_CB(skb)->tcp_gso_segs is 16 bits, we need
	 * to make sure not storing more than 65535 * 8 bytes per skb,
	 * even if current MSS is bigger.
	 */
	if (unlikely(to->len + shiftlen >= 65535 * TCP_MIN_GSO_SIZE))
		return 0;
	if (unlikely(tcp_skb_pcount(to) + pcount > 65535))
		return 0;
	return skb_shift(to, from, shiftlen);
}

/* Try collapsing SACK blocks spanning across multiple skbs to a single
 * skb.
 */
static struct sk_buff *tcp_shift_skb_data(struct sock *sk, struct sk_buff *skb,
					  struct tcp_sacktag_state *state,
					  u32 start_seq, u32 end_seq,
					  bool dup_sack)
{
	struct tcp_sock *tp = tcp_sk(sk);
	struct sk_buff *prev;
	int mss;
	int pcount = 0;
	int len;
	int in_sack;

	/* Normally R but no L won't result in plain S */
	if (!dup_sack &&
	    (TCP_SKB_CB(skb)->sacked & (TCPCB_LOST|TCPCB_SACKED_RETRANS)) == TCPCB_SACKED_RETRANS)
		goto fallback;
	if (!skb_can_shift(skb))
		goto fallback;
	/* This frame is about to be dropped (was ACKed). */
	if (!after(TCP_SKB_CB(skb)->end_seq, tp->snd_una))
		goto fallback;

	/* Can only happen with delayed DSACK + discard craziness */
	prev = skb_rb_prev(skb);
	if (!prev)
		goto fallback;

	if ((TCP_SKB_CB(prev)->sacked & TCPCB_TAGBITS) != TCPCB_SACKED_ACKED)
		goto fallback;

	if (!tcp_skb_can_collapse_to(prev))
		goto fallback;

	in_sack = !after(start_seq, TCP_SKB_CB(skb)->seq) &&
		  !before(end_seq, TCP_SKB_CB(skb)->end_seq);

	if (in_sack) {
		len = skb->len;
		pcount = tcp_skb_pcount(skb);
		mss = tcp_skb_seglen(skb);

		/* TODO: Fix DSACKs to not fragment already SACKed and we can
		 * drop this restriction as unnecessary
		 */
		if (mss != tcp_skb_seglen(prev))
			goto fallback;
	} else {
		if (!after(TCP_SKB_CB(skb)->end_seq, start_seq))
			goto noop;
		/* CHECKME: This is non-MSS split case only?, this will
		 * cause skipped skbs due to advancing loop btw, original
		 * has that feature too
		 */
		if (tcp_skb_pcount(skb) <= 1)
			goto noop;

		in_sack = !after(start_seq, TCP_SKB_CB(skb)->seq);
		if (!in_sack) {
			/* TODO: head merge to next could be attempted here
			 * if (!after(TCP_SKB_CB(skb)->end_seq, end_seq)),
			 * though it might not be worth of the additional hassle
			 *
			 * ...we can probably just fallback to what was done
			 * previously. We could try merging non-SACKed ones
			 * as well but it probably isn't going to buy off
			 * because later SACKs might again split them, and
			 * it would make skb timestamp tracking considerably
			 * harder problem.
			 */
			goto fallback;
		}

		len = end_seq - TCP_SKB_CB(skb)->seq;
		BUG_ON(len < 0);
		BUG_ON(len > skb->len);

		/* MSS boundaries should be honoured or else pcount will
		 * severely break even though it makes things bit trickier.
		 * Optimize common case to avoid most of the divides
		 */
		mss = tcp_skb_mss(skb);

		/* TODO: Fix DSACKs to not fragment already SACKed and we can
		 * drop this restriction as unnecessary
		 */
		if (mss != tcp_skb_seglen(prev))
			goto fallback;

		if (len == mss) {
			pcount = 1;
		} else if (len < mss) {
			goto noop;
		} else {
			pcount = len / mss;
			len = pcount * mss;
		}
	}

	/* tcp_sacktag_one() won't SACK-tag ranges below snd_una */
	if (!after(TCP_SKB_CB(skb)->seq + len, tp->snd_una))
		goto fallback;

	if (!tcp_skb_shift(prev, skb, pcount, len))
		goto fallback;
	if (!tcp_shifted_skb(sk, prev, skb, state, pcount, len, mss, dup_sack))
		goto out;

	/* Hole filled allows collapsing with the next as well, this is very
	 * useful when hole on every nth skb pattern happens
	 */
	skb = skb_rb_next(prev);
	if (!skb)
		goto out;

	if (!skb_can_shift(skb) ||
	    ((TCP_SKB_CB(skb)->sacked & TCPCB_TAGBITS) != TCPCB_SACKED_ACKED) ||
	    (mss != tcp_skb_seglen(skb)))
		goto out;

	len = skb->len;
	pcount = tcp_skb_pcount(skb);
	if (tcp_skb_shift(prev, skb, pcount, len))
		tcp_shifted_skb(sk, prev, skb, state, pcount,
				len, mss, 0);

out:
	return prev;

noop:
	return skb;

fallback:
	NET_INC_STATS(sock_net(sk), LINUX_MIB_SACKSHIFTFALLBACK);
	return NULL;
}

static struct sk_buff *tcp_sacktag_walk(struct sk_buff *skb, struct sock *sk,
					struct tcp_sack_block *next_dup,
					struct tcp_sacktag_state *state,
					u32 start_seq, u32 end_seq,
					bool dup_sack_in)
{
	struct tcp_sock *tp = tcp_sk(sk);
	struct sk_buff *tmp;

	skb_rbtree_walk_from(skb) {
		int in_sack = 0;
		bool dup_sack = dup_sack_in;

		/* queue is in-order => we can short-circuit the walk early */
		if (!before(TCP_SKB_CB(skb)->seq, end_seq))
			break;

		if (next_dup  &&
		    before(TCP_SKB_CB(skb)->seq, next_dup->end_seq)) {
			in_sack = tcp_match_skb_to_sack(sk, skb,
							next_dup->start_seq,
							next_dup->end_seq);
			if (in_sack > 0)
				dup_sack = true;
		}

		/* skb reference here is a bit tricky to get right, since
		 * shifting can eat and free both this skb and the next,
		 * so not even _safe variant of the loop is enough.
		 */
		if (in_sack <= 0) {
			tmp = tcp_shift_skb_data(sk, skb, state,
						 start_seq, end_seq, dup_sack);
			if (tmp) {
				if (tmp != skb) {
					skb = tmp;
					continue;
				}

				in_sack = 0;
			} else {
				in_sack = tcp_match_skb_to_sack(sk, skb,
								start_seq,
								end_seq);
			}
		}

		if (unlikely(in_sack < 0))
			break;

		if (in_sack) {
			TCP_SKB_CB(skb)->sacked =
				tcp_sacktag_one(sk,
						state,
						TCP_SKB_CB(skb)->sacked,
						TCP_SKB_CB(skb)->seq,
						TCP_SKB_CB(skb)->end_seq,
						dup_sack,
						tcp_skb_pcount(skb),
						tcp_skb_timestamp_us(skb));
			tcp_rate_skb_delivered(sk, skb, state->rate);
			if (TCP_SKB_CB(skb)->sacked & TCPCB_SACKED_ACKED)
				list_del_init(&skb->tcp_tsorted_anchor);

			if (!before(TCP_SKB_CB(skb)->seq,
				    tcp_highest_sack_seq(tp)))
				tcp_advance_highest_sack(sk, skb);
		}
	}
	return skb;
}

static struct sk_buff *tcp_sacktag_bsearch(struct sock *sk, u32 seq)
{
	struct rb_node *parent, **p = &sk->tcp_rtx_queue.rb_node;
	struct sk_buff *skb;

	while (*p) {
		parent = *p;
		skb = rb_to_skb(parent);
		if (before(seq, TCP_SKB_CB(skb)->seq)) {
			p = &parent->rb_left;
			continue;
		}
		if (!before(seq, TCP_SKB_CB(skb)->end_seq)) {
			p = &parent->rb_right;
			continue;
		}
		return skb;
	}
	return NULL;
}

static struct sk_buff *tcp_sacktag_skip(struct sk_buff *skb, struct sock *sk,
					u32 skip_to_seq)
{
	if (skb && after(TCP_SKB_CB(skb)->seq, skip_to_seq))
		return skb;

	return tcp_sacktag_bsearch(sk, skip_to_seq);
}

static struct sk_buff *tcp_maybe_skipping_dsack(struct sk_buff *skb,
						struct sock *sk,
						struct tcp_sack_block *next_dup,
						struct tcp_sacktag_state *state,
						u32 skip_to_seq)
{
	if (!next_dup)
		return skb;

	if (before(next_dup->start_seq, skip_to_seq)) {
		skb = tcp_sacktag_skip(skb, sk, next_dup->start_seq);
		skb = tcp_sacktag_walk(skb, sk, NULL, state,
				       next_dup->start_seq, next_dup->end_seq,
				       1);
	}

	return skb;
}

static int tcp_sack_cache_ok(const struct tcp_sock *tp, const struct tcp_sack_block *cache)
{
	return cache < tp->recv_sack_cache + ARRAY_SIZE(tp->recv_sack_cache);
}

static int
tcp_sacktag_write_queue(struct sock *sk, const struct sk_buff *ack_skb,
			u32 prior_snd_una, struct tcp_sacktag_state *state)
{
	struct tcp_sock *tp = tcp_sk(sk);
	const unsigned char *ptr = (skb_transport_header(ack_skb) +
				    TCP_SKB_CB(ack_skb)->sacked);
	struct tcp_sack_block_wire *sp_wire = (struct tcp_sack_block_wire *)(ptr+2);
	struct tcp_sack_block sp[TCP_NUM_SACKS];
	struct tcp_sack_block *cache;
	struct sk_buff *skb;
	int num_sacks = min(TCP_NUM_SACKS, (ptr[1] - TCPOLEN_SACK_BASE) >> 3);
	int used_sacks;
	bool found_dup_sack = false;
	int i, j;
	int first_sack_index;

	state->flag = 0;
	state->reord = tp->snd_nxt;

	if (!tp->sacked_out)
		tcp_highest_sack_reset(sk);

	found_dup_sack = tcp_check_dsack(sk, ack_skb, sp_wire,
					 num_sacks, prior_snd_una);
	if (found_dup_sack) {
		state->flag |= FLAG_DSACKING_ACK;
		tp->delivered++; /* A spurious retransmission is delivered */
	}

	/* Eliminate too old ACKs, but take into
	 * account more or less fresh ones, they can
	 * contain valid SACK info.
	 */
	if (before(TCP_SKB_CB(ack_skb)->ack_seq, prior_snd_una - tp->max_window))
		return 0;

	if (!tp->packets_out)
		goto out;

	used_sacks = 0;
	first_sack_index = 0;
	for (i = 0; i < num_sacks; i++) {
		bool dup_sack = !i && found_dup_sack;

		sp[used_sacks].start_seq = get_unaligned_be32(&sp_wire[i].start_seq);
		sp[used_sacks].end_seq = get_unaligned_be32(&sp_wire[i].end_seq);

		if (!tcp_is_sackblock_valid(tp, dup_sack,
					    sp[used_sacks].start_seq,
					    sp[used_sacks].end_seq)) {
			int mib_idx;

			if (dup_sack) {
				if (!tp->undo_marker)
					mib_idx = LINUX_MIB_TCPDSACKIGNOREDNOUNDO;
				else
					mib_idx = LINUX_MIB_TCPDSACKIGNOREDOLD;
			} else {
				/* Don't count olds caused by ACK reordering */
				if ((TCP_SKB_CB(ack_skb)->ack_seq != tp->snd_una) &&
				    !after(sp[used_sacks].end_seq, tp->snd_una))
					continue;
				mib_idx = LINUX_MIB_TCPSACKDISCARD;
			}

			NET_INC_STATS(sock_net(sk), mib_idx);
			if (i == 0)
				first_sack_index = -1;
			continue;
		}

		/* Ignore very old stuff early */
		if (!after(sp[used_sacks].end_seq, prior_snd_una))
			continue;

		used_sacks++;
	}

	/* order SACK blocks to allow in order walk of the retrans queue */
	for (i = used_sacks - 1; i > 0; i--) {
		for (j = 0; j < i; j++) {
			if (after(sp[j].start_seq, sp[j + 1].start_seq)) {
				swap(sp[j], sp[j + 1]);

				/* Track where the first SACK block goes to */
				if (j == first_sack_index)
					first_sack_index = j + 1;
			}
		}
	}

	state->mss_now = tcp_current_mss(sk);
	skb = NULL;
	i = 0;

	if (!tp->sacked_out) {
		/* It's already past, so skip checking against it */
		cache = tp->recv_sack_cache + ARRAY_SIZE(tp->recv_sack_cache);
	} else {
		cache = tp->recv_sack_cache;
		/* Skip empty blocks in at head of the cache */
		while (tcp_sack_cache_ok(tp, cache) && !cache->start_seq &&
		       !cache->end_seq)
			cache++;
	}

	while (i < used_sacks) {
		u32 start_seq = sp[i].start_seq;
		u32 end_seq = sp[i].end_seq;
		bool dup_sack = (found_dup_sack && (i == first_sack_index));
		struct tcp_sack_block *next_dup = NULL;

		if (found_dup_sack && ((i + 1) == first_sack_index))
			next_dup = &sp[i + 1];

		/* Skip too early cached blocks */
		while (tcp_sack_cache_ok(tp, cache) &&
		       !before(start_seq, cache->end_seq))
			cache++;

		/* Can skip some work by looking recv_sack_cache? */
		if (tcp_sack_cache_ok(tp, cache) && !dup_sack &&
		    after(end_seq, cache->start_seq)) {

			/* Head todo? */
			if (before(start_seq, cache->start_seq)) {
				skb = tcp_sacktag_skip(skb, sk, start_seq);
				skb = tcp_sacktag_walk(skb, sk, next_dup,
						       state,
						       start_seq,
						       cache->start_seq,
						       dup_sack);
			}

			/* Rest of the block already fully processed? */
			if (!after(end_seq, cache->end_seq))
				goto advance_sp;

			skb = tcp_maybe_skipping_dsack(skb, sk, next_dup,
						       state,
						       cache->end_seq);

			/* ...tail remains todo... */
			if (tcp_highest_sack_seq(tp) == cache->end_seq) {
				/* ...but better entrypoint exists! */
				skb = tcp_highest_sack(sk);
				if (!skb)
					break;
				cache++;
				goto walk;
			}

			skb = tcp_sacktag_skip(skb, sk, cache->end_seq);
			/* Check overlap against next cached too (past this one already) */
			cache++;
			continue;
		}

		if (!before(start_seq, tcp_highest_sack_seq(tp))) {
			skb = tcp_highest_sack(sk);
			if (!skb)
				break;
		}
		skb = tcp_sacktag_skip(skb, sk, start_seq);

walk:
		skb = tcp_sacktag_walk(skb, sk, next_dup, state,
				       start_seq, end_seq, dup_sack);

advance_sp:
		i++;
	}

	/* Clear the head of the cache sack blocks so we can skip it next time */
	for (i = 0; i < ARRAY_SIZE(tp->recv_sack_cache) - used_sacks; i++) {
		tp->recv_sack_cache[i].start_seq = 0;
		tp->recv_sack_cache[i].end_seq = 0;
	}
	for (j = 0; j < used_sacks; j++)
		tp->recv_sack_cache[i++] = sp[j];

	if (inet_csk(sk)->icsk_ca_state != TCP_CA_Loss || tp->undo_marker)
		tcp_check_sack_reordering(sk, state->reord, 0);

	tcp_verify_left_out(tp);
out:

#if FASTRETRANS_DEBUG > 0
	WARN_ON((int)tp->sacked_out < 0);
	WARN_ON((int)tp->lost_out < 0);
	WARN_ON((int)tp->retrans_out < 0);
	WARN_ON((int)tcp_packets_in_flight(tp) < 0);
#endif
	return state->flag;
}

/* Limits sacked_out so that sum with lost_out isn't ever larger than
 * packets_out. Returns false if sacked_out adjustement wasn't necessary.
 */
static bool tcp_limit_reno_sacked(struct tcp_sock *tp)
{
	u32 holes;

	holes = max(tp->lost_out, 1U);
	holes = min(holes, tp->packets_out);

	if ((tp->sacked_out + holes) > tp->packets_out) {
		tp->sacked_out = tp->packets_out - holes;
		return true;
	}
	return false;
}

/* If we receive more dupacks than we expected counting segments
 * in assumption of absent reordering, interpret this as reordering.
 * The only another reason could be bug in receiver TCP.
 */
static void tcp_check_reno_reordering(struct sock *sk, const int addend)
{
	struct tcp_sock *tp = tcp_sk(sk);

	if (!tcp_limit_reno_sacked(tp))
		return;

	tp->reordering = min_t(u32, tp->packets_out + addend,
			       sock_net(sk)->ipv4.sysctl_tcp_max_reordering);
	tp->reord_seen++;
	NET_INC_STATS(sock_net(sk), LINUX_MIB_TCPRENOREORDER);
}

/* Emulate SACKs for SACKless connection: account for a new dupack. */

static void tcp_add_reno_sack(struct sock *sk, int num_dupack)
{
	if (num_dupack) {
		struct tcp_sock *tp = tcp_sk(sk);
		u32 prior_sacked = tp->sacked_out;
		s32 delivered;

		tp->sacked_out += num_dupack;
		tcp_check_reno_reordering(sk, 0);
		delivered = tp->sacked_out - prior_sacked;
		if (delivered > 0)
			tp->delivered += delivered;
		tcp_verify_left_out(tp);
	}
}

/* Account for ACK, ACKing some data in Reno Recovery phase. */

static void tcp_remove_reno_sacks(struct sock *sk, int acked)
{
	struct tcp_sock *tp = tcp_sk(sk);

	if (acked > 0) {
		/* One ACK acked hole. The rest eat duplicate ACKs. */
		tp->delivered += max_t(int, acked - tp->sacked_out, 1);
		if (acked - 1 >= tp->sacked_out)
			tp->sacked_out = 0;
		else
			tp->sacked_out -= acked - 1;
	}
	tcp_check_reno_reordering(sk, acked);
	tcp_verify_left_out(tp);
}

static inline void tcp_reset_reno_sack(struct tcp_sock *tp)
{
	tp->sacked_out = 0;
}

void tcp_clear_retrans(struct tcp_sock *tp)
{
	tp->retrans_out = 0;
	tp->lost_out = 0;
	tp->undo_marker = 0;
	tp->undo_retrans = -1;
	tp->sacked_out = 0;
}

static inline void tcp_init_undo(struct tcp_sock *tp)
{
	tp->undo_marker = tp->snd_una;
	/* Retransmission still in flight may cause DSACKs later. */
	tp->undo_retrans = tp->retrans_out ? : -1;
}

static bool tcp_is_rack(const struct sock *sk)
{
	return sock_net(sk)->ipv4.sysctl_tcp_recovery & TCP_RACK_LOSS_DETECTION;
}

/* If we detect SACK reneging, forget all SACK information
 * and reset tags completely, otherwise preserve SACKs. If receiver
 * dropped its ofo queue, we will know this due to reneging detection.
 */
static void tcp_timeout_mark_lost(struct sock *sk)
{
	struct tcp_sock *tp = tcp_sk(sk);
	struct sk_buff *skb, *head;
	bool is_reneg;			/* is receiver reneging on SACKs? */

	head = tcp_rtx_queue_head(sk);
	is_reneg = head && (TCP_SKB_CB(head)->sacked & TCPCB_SACKED_ACKED);
	if (is_reneg) {
		NET_INC_STATS(sock_net(sk), LINUX_MIB_TCPSACKRENEGING);
		tp->sacked_out = 0;
		/* Mark SACK reneging until we recover from this loss event. */
		tp->is_sack_reneg = 1;
	} else if (tcp_is_reno(tp)) {
		tcp_reset_reno_sack(tp);
	}

	skb = head;
	skb_rbtree_walk_from(skb) {
		if (is_reneg)
			TCP_SKB_CB(skb)->sacked &= ~TCPCB_SACKED_ACKED;
		else if (tcp_is_rack(sk) && skb != head &&
			 tcp_rack_skb_timeout(tp, skb, 0) > 0)
			continue; /* Don't mark recently sent ones lost yet */
		tcp_mark_skb_lost(sk, skb);
	}
	tcp_verify_left_out(tp);
	tcp_clear_all_retrans_hints(tp);
}

/* Enter Loss state. */
void tcp_enter_loss(struct sock *sk)
{
	const struct inet_connection_sock *icsk = inet_csk(sk);
	struct tcp_sock *tp = tcp_sk(sk);
	struct net *net = sock_net(sk);
	bool new_recovery = icsk->icsk_ca_state < TCP_CA_Recovery;

	tcp_timeout_mark_lost(sk);

	/* Reduce ssthresh if it has not yet been made inside this window. */
	if (icsk->icsk_ca_state <= TCP_CA_Disorder ||
	    !after(tp->high_seq, tp->snd_una) ||
	    (icsk->icsk_ca_state == TCP_CA_Loss && !icsk->icsk_retransmits)) {
		tp->prior_ssthresh = tcp_current_ssthresh(sk);
		tp->prior_cwnd = tp->snd_cwnd;
		tp->snd_ssthresh = icsk->icsk_ca_ops->ssthresh(sk);
		tcp_ca_event(sk, CA_EVENT_LOSS);
		tcp_init_undo(tp);
	}
	tp->snd_cwnd	   = tcp_packets_in_flight(tp) + 1;
	tp->snd_cwnd_cnt   = 0;
	tp->snd_cwnd_stamp = tcp_jiffies32;

	/* Timeout in disordered state after receiving substantial DUPACKs
	 * suggests that the degree of reordering is over-estimated.
	 */
	if (icsk->icsk_ca_state <= TCP_CA_Disorder &&
	    tp->sacked_out >= net->ipv4.sysctl_tcp_reordering)
		tp->reordering = min_t(unsigned int, tp->reordering,
				       net->ipv4.sysctl_tcp_reordering);
	tcp_set_ca_state(sk, TCP_CA_Loss);
	tp->high_seq = tp->snd_nxt;
	tcp_ecn_queue_cwr(tp);

	/* F-RTO RFC5682 sec 3.1 step 1: retransmit SND.UNA if no previous
	 * loss recovery is underway except recurring timeout(s) on
	 * the same SND.UNA (sec 3.2). Disable F-RTO on path MTU probing
	 */
	tp->frto = net->ipv4.sysctl_tcp_frto &&
		   (new_recovery || icsk->icsk_retransmits) &&
		   !inet_csk(sk)->icsk_mtup.probe_size;
}

/* If ACK arrived pointing to a remembered SACK, it means that our
 * remembered SACKs do not reflect real state of receiver i.e.
 * receiver _host_ is heavily congested (or buggy).
 *
 * To avoid big spurious retransmission bursts due to transient SACK
 * scoreboard oddities that look like reneging, we give the receiver a
 * little time (max(RTT/2, 10ms)) to send us some more ACKs that will
 * restore sanity to the SACK scoreboard. If the apparent reneging
 * persists until this RTO then we'll clear the SACK scoreboard.
 */
static bool tcp_check_sack_reneging(struct sock *sk, int flag)
{
	if (flag & FLAG_SACK_RENEGING) {
		struct tcp_sock *tp = tcp_sk(sk);
		unsigned long delay = max(usecs_to_jiffies(tp->srtt_us >> 4),
					  msecs_to_jiffies(10));

		inet_csk_reset_xmit_timer(sk, ICSK_TIME_RETRANS,
					  delay, TCP_RTO_MAX);
		return true;
	}
	return false;
}

/* Heurestics to calculate number of duplicate ACKs. There's no dupACKs
 * counter when SACK is enabled (without SACK, sacked_out is used for
 * that purpose).
 *
 * With reordering, holes may still be in flight, so RFC3517 recovery
 * uses pure sacked_out (total number of SACKed segments) even though
 * it violates the RFC that uses duplicate ACKs, often these are equal
 * but when e.g. out-of-window ACKs or packet duplication occurs,
 * they differ. Since neither occurs due to loss, TCP should really
 * ignore them.
 */
static inline int tcp_dupack_heuristics(const struct tcp_sock *tp)
{
	return tp->sacked_out + 1;
}

/* Linux NewReno/SACK/ECN state machine.
 * --------------------------------------
 *
 * "Open"	Normal state, no dubious events, fast path.
 * "Disorder"   In all the respects it is "Open",
 *		but requires a bit more attention. It is entered when
 *		we see some SACKs or dupacks. It is split of "Open"
 *		mainly to move some processing from fast path to slow one.
 * "CWR"	CWND was reduced due to some Congestion Notification event.
 *		It can be ECN, ICMP source quench, local device congestion.
 * "Recovery"	CWND was reduced, we are fast-retransmitting.
 * "Loss"	CWND was reduced due to RTO timeout or SACK reneging.
 *
 * tcp_fastretrans_alert() is entered:
 * - each incoming ACK, if state is not "Open"
 * - when arrived ACK is unusual, namely:
 *	* SACK
 *	* Duplicate ACK.
 *	* ECN ECE.
 *
 * Counting packets in flight is pretty simple.
 *
 *	in_flight = packets_out - left_out + retrans_out
 *
 *	packets_out is SND.NXT-SND.UNA counted in packets.
 *
 *	retrans_out is number of retransmitted segments.
 *
 *	left_out is number of segments left network, but not ACKed yet.
 *
 *		left_out = sacked_out + lost_out
 *
 *     sacked_out: Packets, which arrived to receiver out of order
 *		   and hence not ACKed. With SACKs this number is simply
 *		   amount of SACKed data. Even without SACKs
 *		   it is easy to give pretty reliable estimate of this number,
 *		   counting duplicate ACKs.
 *
 *       lost_out: Packets lost by network. TCP has no explicit
 *		   "loss notification" feedback from network (for now).
 *		   It means that this number can be only _guessed_.
 *		   Actually, it is the heuristics to predict lossage that
 *		   distinguishes different algorithms.
 *
 *	F.e. after RTO, when all the queue is considered as lost,
 *	lost_out = packets_out and in_flight = retrans_out.
 *
 *		Essentially, we have now a few algorithms detecting
 *		lost packets.
 *
 *		If the receiver supports SACK:
 *
 *		RFC6675/3517: It is the conventional algorithm. A packet is
 *		considered lost if the number of higher sequence packets
 *		SACKed is greater than or equal the DUPACK thoreshold
 *		(reordering). This is implemented in tcp_mark_head_lost and
 *		tcp_update_scoreboard.
 *
 *		RACK (draft-ietf-tcpm-rack-01): it is a newer algorithm
 *		(2017-) that checks timing instead of counting DUPACKs.
 *		Essentially a packet is considered lost if it's not S/ACKed
 *		after RTT + reordering_window, where both metrics are
 *		dynamically measured and adjusted. This is implemented in
 *		tcp_rack_mark_lost.
 *
 *		If the receiver does not support SACK:
 *
 *		NewReno (RFC6582): in Recovery we assume that one segment
 *		is lost (classic Reno). While we are in Recovery and
 *		a partial ACK arrives, we assume that one more packet
 *		is lost (NewReno). This heuristics are the same in NewReno
 *		and SACK.
 *
 * Really tricky (and requiring careful tuning) part of algorithm
 * is hidden in functions tcp_time_to_recover() and tcp_xmit_retransmit_queue().
 * The first determines the moment _when_ we should reduce CWND and,
 * hence, slow down forward transmission. In fact, it determines the moment
 * when we decide that hole is caused by loss, rather than by a reorder.
 *
 * tcp_xmit_retransmit_queue() decides, _what_ we should retransmit to fill
 * holes, caused by lost packets.
 *
 * And the most logically complicated part of algorithm is undo
 * heuristics. We detect false retransmits due to both too early
 * fast retransmit (reordering) and underestimated RTO, analyzing
 * timestamps and D-SACKs. When we detect that some segments were
 * retransmitted by mistake and CWND reduction was wrong, we undo
 * window reduction and abort recovery phase. This logic is hidden
 * inside several functions named tcp_try_undo_<something>.
 */

/* This function decides, when we should leave Disordered state
 * and enter Recovery phase, reducing congestion window.
 *
 * Main question: may we further continue forward transmission
 * with the same cwnd?
 */
static bool tcp_time_to_recover(struct sock *sk, int flag)
{
	struct tcp_sock *tp = tcp_sk(sk);

	/* Trick#1: The loss is proven. */
	if (tp->lost_out)
		return true;

	/* Not-A-Trick#2 : Classic rule... */
	if (!tcp_is_rack(sk) && tcp_dupack_heuristics(tp) > tp->reordering)
		return true;

	return false;
}

/* Detect loss in event "A" above by marking head of queue up as lost.
 * For non-SACK(Reno) senders, the first "packets" number of segments
 * are considered lost. For RFC3517 SACK, a segment is considered lost if it
 * has at least tp->reordering SACKed seqments above it; "packets" refers to
 * the maximum SACKed segments to pass before reaching this limit.
 */
static void tcp_mark_head_lost(struct sock *sk, int packets, int mark_head)
{
	struct tcp_sock *tp = tcp_sk(sk);
	struct sk_buff *skb;
	int cnt, oldcnt, lost;
	unsigned int mss;
	/* Use SACK to deduce losses of new sequences sent during recovery */
	const u32 loss_high = tcp_is_sack(tp) ?  tp->snd_nxt : tp->high_seq;

	WARN_ON(packets > tp->packets_out);
	skb = tp->lost_skb_hint;
	if (skb) {
		/* Head already handled? */
		if (mark_head && after(TCP_SKB_CB(skb)->seq, tp->snd_una))
			return;
		cnt = tp->lost_cnt_hint;
	} else {
		skb = tcp_rtx_queue_head(sk);
		cnt = 0;
	}

	skb_rbtree_walk_from(skb) {
		/* TODO: do this better */
		/* this is not the most efficient way to do this... */
		tp->lost_skb_hint = skb;
		tp->lost_cnt_hint = cnt;

		if (after(TCP_SKB_CB(skb)->end_seq, loss_high))
			break;

		oldcnt = cnt;
		if (tcp_is_reno(tp) ||
		    (TCP_SKB_CB(skb)->sacked & TCPCB_SACKED_ACKED))
			cnt += tcp_skb_pcount(skb);

		if (cnt > packets) {
			if (tcp_is_sack(tp) ||
			    (TCP_SKB_CB(skb)->sacked & TCPCB_SACKED_ACKED) ||
			    (oldcnt >= packets))
				break;

			mss = tcp_skb_mss(skb);
			/* If needed, chop off the prefix to mark as lost. */
			lost = (packets - oldcnt) * mss;
			if (lost < skb->len &&
			    tcp_fragment(sk, TCP_FRAG_IN_RTX_QUEUE, skb,
					 lost, mss, GFP_ATOMIC) < 0)
				break;
			cnt = packets;
		}

		tcp_skb_mark_lost(tp, skb);

		if (mark_head)
			break;
	}
	tcp_verify_left_out(tp);
}

/* Account newly detected lost packet(s) */

static void tcp_update_scoreboard(struct sock *sk, int fast_rexmit)
{
	struct tcp_sock *tp = tcp_sk(sk);

	if (tcp_is_sack(tp)) {
		int sacked_upto = tp->sacked_out - tp->reordering;
		if (sacked_upto >= 0)
			tcp_mark_head_lost(sk, sacked_upto, 0);
		else if (fast_rexmit)
			tcp_mark_head_lost(sk, 1, 1);
	}
}

static bool tcp_tsopt_ecr_before(const struct tcp_sock *tp, u32 when)
{
	return tp->rx_opt.saw_tstamp && tp->rx_opt.rcv_tsecr &&
	       before(tp->rx_opt.rcv_tsecr, when);
}

/* skb is spurious retransmitted if the returned timestamp echo
 * reply is prior to the skb transmission time
 */
static bool tcp_skb_spurious_retrans(const struct tcp_sock *tp,
				     const struct sk_buff *skb)
{
	return (TCP_SKB_CB(skb)->sacked & TCPCB_RETRANS) &&
	       tcp_tsopt_ecr_before(tp, tcp_skb_timestamp(skb));
}

/* Nothing was retransmitted or returned timestamp is less
 * than timestamp of the first retransmission.
 */
static inline bool tcp_packet_delayed(const struct tcp_sock *tp)
{
	return tp->retrans_stamp &&
	       tcp_tsopt_ecr_before(tp, tp->retrans_stamp);
}

/* Undo procedures. */

/* We can clear retrans_stamp when there are no retransmissions in the
 * window. It would seem that it is trivially available for us in
 * tp->retrans_out, however, that kind of assumptions doesn't consider
 * what will happen if errors occur when sending retransmission for the
 * second time. ...It could the that such segment has only
 * TCPCB_EVER_RETRANS set at the present time. It seems that checking
 * the head skb is enough except for some reneging corner cases that
 * are not worth the effort.
 *
 * Main reason for all this complexity is the fact that connection dying
 * time now depends on the validity of the retrans_stamp, in particular,
 * that successive retransmissions of a segment must not advance
 * retrans_stamp under any conditions.
 */
static bool tcp_any_retrans_done(const struct sock *sk)
{
	const struct tcp_sock *tp = tcp_sk(sk);
	struct sk_buff *skb;

	if (tp->retrans_out)
		return true;

	skb = tcp_rtx_queue_head(sk);
	if (unlikely(skb && TCP_SKB_CB(skb)->sacked & TCPCB_EVER_RETRANS))
		return true;

	return false;
}

static void DBGUNDO(struct sock *sk, const char *msg)
{
#if FASTRETRANS_DEBUG > 1
	struct tcp_sock *tp = tcp_sk(sk);
	struct inet_sock *inet = inet_sk(sk);

	if (sk->sk_family == AF_INET) {
		pr_debug("Undo %s %pI4/%u c%u l%u ss%u/%u p%u\n",
			 msg,
			 &inet->inet_daddr, ntohs(inet->inet_dport),
			 tp->snd_cwnd, tcp_left_out(tp),
			 tp->snd_ssthresh, tp->prior_ssthresh,
			 tp->packets_out);
	}
#if IS_ENABLED(CONFIG_IPV6)
	else if (sk->sk_family == AF_INET6) {
		pr_debug("Undo %s %pI6/%u c%u l%u ss%u/%u p%u\n",
			 msg,
			 &sk->sk_v6_daddr, ntohs(inet->inet_dport),
			 tp->snd_cwnd, tcp_left_out(tp),
			 tp->snd_ssthresh, tp->prior_ssthresh,
			 tp->packets_out);
	}
#endif
#endif
}

static void tcp_undo_cwnd_reduction(struct sock *sk, bool unmark_loss)
{
	struct tcp_sock *tp = tcp_sk(sk);

	if (unmark_loss) {
		struct sk_buff *skb;

		skb_rbtree_walk(skb, &sk->tcp_rtx_queue) {
			TCP_SKB_CB(skb)->sacked &= ~TCPCB_LOST;
		}
		tp->lost_out = 0;
		tcp_clear_all_retrans_hints(tp);
	}

	if (tp->prior_ssthresh) {
		const struct inet_connection_sock *icsk = inet_csk(sk);

		tp->snd_cwnd = icsk->icsk_ca_ops->undo_cwnd(sk);

		if (tp->prior_ssthresh > tp->snd_ssthresh) {
			tp->snd_ssthresh = tp->prior_ssthresh;
			tcp_ecn_withdraw_cwr(tp);
		}
	}
	tp->snd_cwnd_stamp = tcp_jiffies32;
	tp->undo_marker = 0;
	tp->rack.advanced = 1; /* Force RACK to re-exam losses */
}

static inline bool tcp_may_undo(const struct tcp_sock *tp)
{
	return tp->undo_marker && (!tp->undo_retrans || tcp_packet_delayed(tp));
}

/* People celebrate: "We love our President!" */
static bool tcp_try_undo_recovery(struct sock *sk)
{
	struct tcp_sock *tp = tcp_sk(sk);

	if (tcp_may_undo(tp)) {
		int mib_idx;

		/* Happy end! We did not retransmit anything
		 * or our original transmission succeeded.
		 */
		DBGUNDO(sk, inet_csk(sk)->icsk_ca_state == TCP_CA_Loss ? "loss" : "retrans");
		tcp_undo_cwnd_reduction(sk, false);
		if (inet_csk(sk)->icsk_ca_state == TCP_CA_Loss)
			mib_idx = LINUX_MIB_TCPLOSSUNDO;
		else
			mib_idx = LINUX_MIB_TCPFULLUNDO;

		NET_INC_STATS(sock_net(sk), mib_idx);
	} else if (tp->rack.reo_wnd_persist) {
		tp->rack.reo_wnd_persist--;
	}
	if (tp->snd_una == tp->high_seq && tcp_is_reno(tp)) {
		/* Hold old state until something *above* high_seq
		 * is ACKed. For Reno it is MUST to prevent false
		 * fast retransmits (RFC2582). SACK TCP is safe. */
		if (!tcp_any_retrans_done(sk))
			tp->retrans_stamp = 0;
		return true;
	}
	tcp_set_ca_state(sk, TCP_CA_Open);
	tp->is_sack_reneg = 0;
	return false;
}

/* Try to undo cwnd reduction, because D-SACKs acked all retransmitted data */
static bool tcp_try_undo_dsack(struct sock *sk)
{
	struct tcp_sock *tp = tcp_sk(sk);

	if (tp->undo_marker && !tp->undo_retrans) {
		tp->rack.reo_wnd_persist = min(TCP_RACK_RECOVERY_THRESH,
					       tp->rack.reo_wnd_persist + 1);
		DBGUNDO(sk, "D-SACK");
		tcp_undo_cwnd_reduction(sk, false);
		NET_INC_STATS(sock_net(sk), LINUX_MIB_TCPDSACKUNDO);
		return true;
	}
	return false;
}

/* Undo during loss recovery after partial ACK or using F-RTO. */
static bool tcp_try_undo_loss(struct sock *sk, bool frto_undo)
{
	struct tcp_sock *tp = tcp_sk(sk);

	if (frto_undo || tcp_may_undo(tp)) {
		tcp_undo_cwnd_reduction(sk, true);

		DBGUNDO(sk, "partial loss");
		NET_INC_STATS(sock_net(sk), LINUX_MIB_TCPLOSSUNDO);
		if (frto_undo)
			NET_INC_STATS(sock_net(sk),
					LINUX_MIB_TCPSPURIOUSRTOS);
		inet_csk(sk)->icsk_retransmits = 0;
		if (frto_undo || tcp_is_sack(tp)) {
			tcp_set_ca_state(sk, TCP_CA_Open);
			tp->is_sack_reneg = 0;
		}
		return true;
	}
	return false;
}

/* The cwnd reduction in CWR and Recovery uses the PRR algorithm in RFC 6937.
 * It computes the number of packets to send (sndcnt) based on packets newly
 * delivered:
 *   1) If the packets in flight is larger than ssthresh, PRR spreads the
 *	cwnd reductions across a full RTT.
 *   2) Otherwise PRR uses packet conservation to send as much as delivered.
 *      But when the retransmits are acked without further losses, PRR
 *      slow starts cwnd up to ssthresh to speed up the recovery.
 */
static void tcp_init_cwnd_reduction(struct sock *sk)
{
	struct tcp_sock *tp = tcp_sk(sk);

	tp->high_seq = tp->snd_nxt;
	tp->tlp_high_seq = 0;
	tp->snd_cwnd_cnt = 0;
	tp->prior_cwnd = tp->snd_cwnd;
	tp->prr_delivered = 0;
	tp->prr_out = 0;
	tp->snd_ssthresh = inet_csk(sk)->icsk_ca_ops->ssthresh(sk);
	tcp_ecn_queue_cwr(tp);
}

void tcp_cwnd_reduction(struct sock *sk, int newly_acked_sacked, int flag)
{
	struct tcp_sock *tp = tcp_sk(sk);
	int sndcnt = 0;
	int delta = tp->snd_ssthresh - tcp_packets_in_flight(tp);

	if (newly_acked_sacked <= 0 || WARN_ON_ONCE(!tp->prior_cwnd))
		return;

	tp->prr_delivered += newly_acked_sacked;
	if (delta < 0) {
		u64 dividend = (u64)tp->snd_ssthresh * tp->prr_delivered +
			       tp->prior_cwnd - 1;
		sndcnt = div_u64(dividend, tp->prior_cwnd) - tp->prr_out;
	} else if ((flag & (FLAG_RETRANS_DATA_ACKED | FLAG_LOST_RETRANS)) ==
		   FLAG_RETRANS_DATA_ACKED) {
		sndcnt = min_t(int, delta,
			       max_t(int, tp->prr_delivered - tp->prr_out,
				     newly_acked_sacked) + 1);
	} else {
		sndcnt = min(delta, newly_acked_sacked);
	}
	/* Force a fast retransmit upon entering fast recovery */
	sndcnt = max(sndcnt, (tp->prr_out ? 0 : 1));
	tp->snd_cwnd = tcp_packets_in_flight(tp) + sndcnt;
}

static inline void tcp_end_cwnd_reduction(struct sock *sk)
{
	struct tcp_sock *tp = tcp_sk(sk);

	if (inet_csk(sk)->icsk_ca_ops->cong_control)
		return;

	/* Reset cwnd to ssthresh in CWR or Recovery (unless it's undone) */
	if (tp->snd_ssthresh < TCP_INFINITE_SSTHRESH &&
	    (inet_csk(sk)->icsk_ca_state == TCP_CA_CWR || tp->undo_marker)) {
		tp->snd_cwnd = tp->snd_ssthresh;
		tp->snd_cwnd_stamp = tcp_jiffies32;
	}
	tcp_ca_event(sk, CA_EVENT_COMPLETE_CWR);
}

/* Enter CWR state. Disable cwnd undo since congestion is proven with ECN */
void tcp_enter_cwr(struct sock *sk)
{
	struct tcp_sock *tp = tcp_sk(sk);

	tp->prior_ssthresh = 0;
	if (inet_csk(sk)->icsk_ca_state < TCP_CA_CWR) {
		tp->undo_marker = 0;
		tcp_init_cwnd_reduction(sk);
		tcp_set_ca_state(sk, TCP_CA_CWR);
	}
}
EXPORT_SYMBOL(tcp_enter_cwr);

static void tcp_try_keep_open(struct sock *sk)
{
	struct tcp_sock *tp = tcp_sk(sk);
	int state = TCP_CA_Open;

	if (tcp_left_out(tp) || tcp_any_retrans_done(sk))
		state = TCP_CA_Disorder;

	if (inet_csk(sk)->icsk_ca_state != state) {
		tcp_set_ca_state(sk, state);
		tp->high_seq = tp->snd_nxt;
	}
}

static void tcp_try_to_open(struct sock *sk, int flag)
{
	struct tcp_sock *tp = tcp_sk(sk);

	tcp_verify_left_out(tp);

	if (!tcp_any_retrans_done(sk))
		tp->retrans_stamp = 0;

	if (flag & FLAG_ECE)
		tcp_enter_cwr(sk);

	if (inet_csk(sk)->icsk_ca_state != TCP_CA_CWR) {
		tcp_try_keep_open(sk);
	}
}

static void tcp_mtup_probe_failed(struct sock *sk)
{
	struct inet_connection_sock *icsk = inet_csk(sk);

	icsk->icsk_mtup.search_high = icsk->icsk_mtup.probe_size - 1;
	icsk->icsk_mtup.probe_size = 0;
	NET_INC_STATS(sock_net(sk), LINUX_MIB_TCPMTUPFAIL);
}

static void tcp_mtup_probe_success(struct sock *sk)
{
	struct tcp_sock *tp = tcp_sk(sk);
	struct inet_connection_sock *icsk = inet_csk(sk);

	/* FIXME: breaks with very large cwnd */
	tp->prior_ssthresh = tcp_current_ssthresh(sk);
	tp->snd_cwnd = tp->snd_cwnd *
		       tcp_mss_to_mtu(sk, tp->mss_cache) /
		       icsk->icsk_mtup.probe_size;
	tp->snd_cwnd_cnt = 0;
	tp->snd_cwnd_stamp = tcp_jiffies32;
	tp->snd_ssthresh = tcp_current_ssthresh(sk);

	icsk->icsk_mtup.search_low = icsk->icsk_mtup.probe_size;
	icsk->icsk_mtup.probe_size = 0;
	tcp_sync_mss(sk, icsk->icsk_pmtu_cookie);
	NET_INC_STATS(sock_net(sk), LINUX_MIB_TCPMTUPSUCCESS);
}

/* Do a simple retransmit without using the backoff mechanisms in
 * tcp_timer. This is used for path mtu discovery.
 * The socket is already locked here.
 */
void tcp_simple_retransmit(struct sock *sk)
{
	const struct inet_connection_sock *icsk = inet_csk(sk);
	struct tcp_sock *tp = tcp_sk(sk);
	struct sk_buff *skb;
	unsigned int mss = tcp_current_mss(sk);

	skb_rbtree_walk(skb, &sk->tcp_rtx_queue) {
		if (tcp_skb_seglen(skb) > mss &&
		    !(TCP_SKB_CB(skb)->sacked & TCPCB_SACKED_ACKED)) {
			if (TCP_SKB_CB(skb)->sacked & TCPCB_SACKED_RETRANS) {
				TCP_SKB_CB(skb)->sacked &= ~TCPCB_SACKED_RETRANS;
				tp->retrans_out -= tcp_skb_pcount(skb);
			}
			tcp_skb_mark_lost_uncond_verify(tp, skb);
		}
	}

	tcp_clear_retrans_hints_partial(tp);

	if (!tp->lost_out)
		return;

	if (tcp_is_reno(tp))
		tcp_limit_reno_sacked(tp);

	tcp_verify_left_out(tp);

	/* Don't muck with the congestion window here.
	 * Reason is that we do not increase amount of _data_
	 * in network, but units changed and effective
	 * cwnd/ssthresh really reduced now.
	 */
	if (icsk->icsk_ca_state != TCP_CA_Loss) {
		tp->high_seq = tp->snd_nxt;
		tp->snd_ssthresh = tcp_current_ssthresh(sk);
		tp->prior_ssthresh = 0;
		tp->undo_marker = 0;
		tcp_set_ca_state(sk, TCP_CA_Loss);
	}
	tcp_xmit_retransmit_queue(sk);
}
EXPORT_SYMBOL(tcp_simple_retransmit);

void tcp_enter_recovery(struct sock *sk, bool ece_ack)
{
	struct tcp_sock *tp = tcp_sk(sk);
	int mib_idx;

	if (tcp_is_reno(tp))
		mib_idx = LINUX_MIB_TCPRENORECOVERY;
	else
		mib_idx = LINUX_MIB_TCPSACKRECOVERY;

	NET_INC_STATS(sock_net(sk), mib_idx);

	tp->prior_ssthresh = 0;
	tcp_init_undo(tp);

	if (!tcp_in_cwnd_reduction(sk)) {
		if (!ece_ack)
			tp->prior_ssthresh = tcp_current_ssthresh(sk);
		tcp_init_cwnd_reduction(sk);
	}
	tcp_set_ca_state(sk, TCP_CA_Recovery);
}

/* Process an ACK in CA_Loss state. Move to CA_Open if lost data are
 * recovered or spurious. Otherwise retransmits more on partial ACKs.
 */
static void tcp_process_loss(struct sock *sk, int flag, int num_dupack,
			     int *rexmit)
{
	struct tcp_sock *tp = tcp_sk(sk);
	bool recovered = !before(tp->snd_una, tp->high_seq);

	if ((flag & FLAG_SND_UNA_ADVANCED || rcu_access_pointer(tp->fastopen_rsk)) &&
	    tcp_try_undo_loss(sk, false))
		return;

	if (tp->frto) { /* F-RTO RFC5682 sec 3.1 (sack enhanced version). */
		/* Step 3.b. A timeout is spurious if not all data are
		 * lost, i.e., never-retransmitted data are (s)acked.
		 */
		if ((flag & FLAG_ORIG_SACK_ACKED) &&
		    tcp_try_undo_loss(sk, true))
			return;

		if (after(tp->snd_nxt, tp->high_seq)) {
			if (flag & FLAG_DATA_SACKED || num_dupack)
				tp->frto = 0; /* Step 3.a. loss was real */
		} else if (flag & FLAG_SND_UNA_ADVANCED && !recovered) {
			tp->high_seq = tp->snd_nxt;
			/* Step 2.b. Try send new data (but deferred until cwnd
			 * is updated in tcp_ack()). Otherwise fall back to
			 * the conventional recovery.
			 */
			if (!tcp_write_queue_empty(sk) &&
			    after(tcp_wnd_end(tp), tp->snd_nxt)) {
				*rexmit = REXMIT_NEW;
				return;
			}
			tp->frto = 0;
		}
	}

	if (recovered) {
		/* F-RTO RFC5682 sec 3.1 step 2.a and 1st part of step 3.a */
		tcp_try_undo_recovery(sk);
		return;
	}
	if (tcp_is_reno(tp)) {
		/* A Reno DUPACK means new data in F-RTO step 2.b above are
		 * delivered. Lower inflight to clock out (re)tranmissions.
		 */
		if (after(tp->snd_nxt, tp->high_seq) && num_dupack)
			tcp_add_reno_sack(sk, num_dupack);
		else if (flag & FLAG_SND_UNA_ADVANCED)
			tcp_reset_reno_sack(tp);
	}
	*rexmit = REXMIT_LOST;
}

/* Undo during fast recovery after partial ACK. */
static bool tcp_try_undo_partial(struct sock *sk, u32 prior_snd_una)
{
	struct tcp_sock *tp = tcp_sk(sk);

	if (tp->undo_marker && tcp_packet_delayed(tp)) {
		/* Plain luck! Hole if filled with delayed
		 * packet, rather than with a retransmit. Check reordering.
		 */
		tcp_check_sack_reordering(sk, prior_snd_una, 1);

		/* We are getting evidence that the reordering degree is higher
		 * than we realized. If there are no retransmits out then we
		 * can undo. Otherwise we clock out new packets but do not
		 * mark more packets lost or retransmit more.
		 */
		if (tp->retrans_out)
			return true;

		if (!tcp_any_retrans_done(sk))
			tp->retrans_stamp = 0;

		DBGUNDO(sk, "partial recovery");
		tcp_undo_cwnd_reduction(sk, true);
		NET_INC_STATS(sock_net(sk), LINUX_MIB_TCPPARTIALUNDO);
		tcp_try_keep_open(sk);
		return true;
	}
	return false;
}

static void tcp_identify_packet_loss(struct sock *sk, int *ack_flag)
{
	struct tcp_sock *tp = tcp_sk(sk);

	if (tcp_rtx_queue_empty(sk))
		return;

	if (unlikely(tcp_is_reno(tp))) {
		tcp_newreno_mark_lost(sk, *ack_flag & FLAG_SND_UNA_ADVANCED);
	} else if (tcp_is_rack(sk)) {
		u32 prior_retrans = tp->retrans_out;

		tcp_rack_mark_lost(sk);
		if (prior_retrans > tp->retrans_out)
			*ack_flag |= FLAG_LOST_RETRANS;
	}
}

static bool tcp_force_fast_retransmit(struct sock *sk)
{
	struct tcp_sock *tp = tcp_sk(sk);

	return after(tcp_highest_sack_seq(tp),
		     tp->snd_una + tp->reordering * tp->mss_cache);
}

/* Process an event, which can update packets-in-flight not trivially.
 * Main goal of this function is to calculate new estimate for left_out,
 * taking into account both packets sitting in receiver's buffer and
 * packets lost by network.
 *
 * Besides that it updates the congestion state when packet loss or ECN
 * is detected. But it does not reduce the cwnd, it is done by the
 * congestion control later.
 *
 * It does _not_ decide what to send, it is made in function
 * tcp_xmit_retransmit_queue().
 */
static void tcp_fastretrans_alert(struct sock *sk, const u32 prior_snd_una,
				  int num_dupack, int *ack_flag, int *rexmit)
{
	struct inet_connection_sock *icsk = inet_csk(sk);
	struct tcp_sock *tp = tcp_sk(sk);
	int fast_rexmit = 0, flag = *ack_flag;
	bool do_lost = num_dupack || ((flag & FLAG_DATA_SACKED) &&
				      tcp_force_fast_retransmit(sk));

	if (!tp->packets_out && tp->sacked_out)
		tp->sacked_out = 0;

	/* Now state machine starts.
	 * A. ECE, hence prohibit cwnd undoing, the reduction is required. */
	if (flag & FLAG_ECE)
		tp->prior_ssthresh = 0;

	/* B. In all the states check for reneging SACKs. */
	if (tcp_check_sack_reneging(sk, flag))
		return;

	/* C. Check consistency of the current state. */
	tcp_verify_left_out(tp);

	/* D. Check state exit conditions. State can be terminated
	 *    when high_seq is ACKed. */
	if (icsk->icsk_ca_state == TCP_CA_Open) {
		WARN_ON(tp->retrans_out != 0);
		tp->retrans_stamp = 0;
	} else if (!before(tp->snd_una, tp->high_seq)) {
		switch (icsk->icsk_ca_state) {
		case TCP_CA_CWR:
			/* CWR is to be held something *above* high_seq
			 * is ACKed for CWR bit to reach receiver. */
			if (tp->snd_una != tp->high_seq) {
				tcp_end_cwnd_reduction(sk);
				tcp_set_ca_state(sk, TCP_CA_Open);
			}
			break;

		case TCP_CA_Recovery:
			if (tcp_is_reno(tp))
				tcp_reset_reno_sack(tp);
			if (tcp_try_undo_recovery(sk))
				return;
			tcp_end_cwnd_reduction(sk);
			break;
		}
	}

	/* E. Process state. */
	switch (icsk->icsk_ca_state) {
	case TCP_CA_Recovery:
		if (!(flag & FLAG_SND_UNA_ADVANCED)) {
			if (tcp_is_reno(tp))
				tcp_add_reno_sack(sk, num_dupack);
		} else {
			if (tcp_try_undo_partial(sk, prior_snd_una))
				return;
			/* Partial ACK arrived. Force fast retransmit. */
			do_lost = tcp_is_reno(tp) ||
				  tcp_force_fast_retransmit(sk);
		}
		if (tcp_try_undo_dsack(sk)) {
			tcp_try_keep_open(sk);
			return;
		}
		tcp_identify_packet_loss(sk, ack_flag);
		break;
	case TCP_CA_Loss:
		tcp_process_loss(sk, flag, num_dupack, rexmit);
		tcp_identify_packet_loss(sk, ack_flag);
		if (!(icsk->icsk_ca_state == TCP_CA_Open ||
		      (*ack_flag & FLAG_LOST_RETRANS)))
			return;
		/* Change state if cwnd is undone or retransmits are lost */
		/* fall through */
	default:
		if (tcp_is_reno(tp)) {
			if (flag & FLAG_SND_UNA_ADVANCED)
				tcp_reset_reno_sack(tp);
			tcp_add_reno_sack(sk, num_dupack);
		}

		if (icsk->icsk_ca_state <= TCP_CA_Disorder)
			tcp_try_undo_dsack(sk);

		tcp_identify_packet_loss(sk, ack_flag);
		if (!tcp_time_to_recover(sk, flag)) {
			tcp_try_to_open(sk, flag);
			return;
		}

		/* MTU probe failure: don't reduce cwnd */
		if (icsk->icsk_ca_state < TCP_CA_CWR &&
		    icsk->icsk_mtup.probe_size &&
		    tp->snd_una == tp->mtu_probe.probe_seq_start) {
			tcp_mtup_probe_failed(sk);
			/* Restores the reduction we did in tcp_mtup_probe() */
			tp->snd_cwnd++;
			tcp_simple_retransmit(sk);
			return;
		}

		/* Otherwise enter Recovery state */
		tcp_enter_recovery(sk, (flag & FLAG_ECE));
		fast_rexmit = 1;
	}

	if (!tcp_is_rack(sk) && do_lost)
		tcp_update_scoreboard(sk, fast_rexmit);
	*rexmit = REXMIT_LOST;
}

static void tcp_update_rtt_min(struct sock *sk, u32 rtt_us, const int flag)
{
	u32 wlen = sock_net(sk)->ipv4.sysctl_tcp_min_rtt_wlen * HZ;
	struct tcp_sock *tp = tcp_sk(sk);

	if ((flag & FLAG_ACK_MAYBE_DELAYED) && rtt_us > tcp_min_rtt(tp)) {
		/* If the remote keeps returning delayed ACKs, eventually
		 * the min filter would pick it up and overestimate the
		 * prop. delay when it expires. Skip suspected delayed ACKs.
		 */
		return;
	}
	minmax_running_min(&tp->rtt_min, wlen, tcp_jiffies32,
			   rtt_us ? : jiffies_to_usecs(1));
}

static bool tcp_ack_update_rtt(struct sock *sk, const int flag,
			       long seq_rtt_us, long sack_rtt_us,
			       long ca_rtt_us, struct rate_sample *rs)
{
	const struct tcp_sock *tp = tcp_sk(sk);

	/* Prefer RTT measured from ACK's timing to TS-ECR. This is because
	 * broken middle-boxes or peers may corrupt TS-ECR fields. But
	 * Karn's algorithm forbids taking RTT if some retransmitted data
	 * is acked (RFC6298).
	 */
	if (seq_rtt_us < 0)
		seq_rtt_us = sack_rtt_us;

	/* RTTM Rule: A TSecr value received in a segment is used to
	 * update the averaged RTT measurement only if the segment
	 * acknowledges some new data, i.e., only if it advances the
	 * left edge of the send window.
	 * See draft-ietf-tcplw-high-performance-00, section 3.3.
	 */
	if (seq_rtt_us < 0 && tp->rx_opt.saw_tstamp && tp->rx_opt.rcv_tsecr &&
	    flag & FLAG_ACKED) {
		u32 delta = tcp_time_stamp(tp) - tp->rx_opt.rcv_tsecr;

		if (likely(delta < INT_MAX / (USEC_PER_SEC / TCP_TS_HZ))) {
			seq_rtt_us = delta * (USEC_PER_SEC / TCP_TS_HZ);
			ca_rtt_us = seq_rtt_us;
		}
	}
	rs->rtt_us = ca_rtt_us; /* RTT of last (S)ACKed packet (or -1) */
	if (seq_rtt_us < 0)
		return false;

	/* ca_rtt_us >= 0 is counting on the invariant that ca_rtt_us is
	 * always taken together with ACK, SACK, or TS-opts. Any negative
	 * values will be skipped with the seq_rtt_us < 0 check above.
	 */
	tcp_update_rtt_min(sk, ca_rtt_us, flag);
	tcp_rtt_estimator(sk, seq_rtt_us);
	tcp_set_rto(sk);

	/* RFC6298: only reset backoff on valid RTT measurement. */
	inet_csk(sk)->icsk_backoff = 0;
	return true;
}

/* Compute time elapsed between (last) SYNACK and the ACK completing 3WHS. */
void tcp_synack_rtt_meas(struct sock *sk, struct request_sock *req)
{
	struct rate_sample rs;
	long rtt_us = -1L;

	if (req && !req->num_retrans && tcp_rsk(req)->snt_synack)
		rtt_us = tcp_stamp_us_delta(tcp_clock_us(), tcp_rsk(req)->snt_synack);

	tcp_ack_update_rtt(sk, FLAG_SYN_ACKED, rtt_us, -1L, rtt_us, &rs);
}


static void tcp_cong_avoid(struct sock *sk, u32 ack, u32 acked)
{
	const struct inet_connection_sock *icsk = inet_csk(sk);

	icsk->icsk_ca_ops->cong_avoid(sk, ack, acked);
	tcp_sk(sk)->snd_cwnd_stamp = tcp_jiffies32;
}

/* Restart timer after forward progress on connection.
 * RFC2988 recommends to restart timer to now+rto.
 */
void tcp_rearm_rto(struct sock *sk)
{
	const struct inet_connection_sock *icsk = inet_csk(sk);
	struct tcp_sock *tp = tcp_sk(sk);

	/* If the retrans timer is currently being used by Fast Open
	 * for SYN-ACK retrans purpose, stay put.
	 */
	if (rcu_access_pointer(tp->fastopen_rsk))
		return;

	if (!tp->packets_out) {
		inet_csk_clear_xmit_timer(sk, ICSK_TIME_RETRANS);
	} else {
		u32 rto = inet_csk(sk)->icsk_rto;
		/* Offset the time elapsed after installing regular RTO */
		if (icsk->icsk_pending == ICSK_TIME_REO_TIMEOUT ||
		    icsk->icsk_pending == ICSK_TIME_LOSS_PROBE) {
			s64 delta_us = tcp_rto_delta_us(sk);
			/* delta_us may not be positive if the socket is locked
			 * when the retrans timer fires and is rescheduled.
			 */
			rto = usecs_to_jiffies(max_t(int, delta_us, 1));
		}
		tcp_reset_xmit_timer(sk, ICSK_TIME_RETRANS, rto,
				     TCP_RTO_MAX, tcp_rtx_queue_head(sk));
	}
}

/* Try to schedule a loss probe; if that doesn't work, then schedule an RTO. */
static void tcp_set_xmit_timer(struct sock *sk)
{
	if (!tcp_schedule_loss_probe(sk, true))
		tcp_rearm_rto(sk);
}

/* If we get here, the whole TSO packet has not been acked. */
static u32 tcp_tso_acked(struct sock *sk, struct sk_buff *skb)
{
	struct tcp_sock *tp = tcp_sk(sk);
	u32 packets_acked;

	BUG_ON(!after(TCP_SKB_CB(skb)->end_seq, tp->snd_una));

	packets_acked = tcp_skb_pcount(skb);
	if (tcp_trim_head(sk, skb, tp->snd_una - TCP_SKB_CB(skb)->seq))
		return 0;
	packets_acked -= tcp_skb_pcount(skb);

	if (packets_acked) {
		BUG_ON(tcp_skb_pcount(skb) == 0);
		BUG_ON(!before(TCP_SKB_CB(skb)->seq, TCP_SKB_CB(skb)->end_seq));
	}

	return packets_acked;
}

static void tcp_ack_tstamp(struct sock *sk, struct sk_buff *skb,
			   u32 prior_snd_una)
{
	const struct skb_shared_info *shinfo;

	/* Avoid cache line misses to get skb_shinfo() and shinfo->tx_flags */
	if (likely(!TCP_SKB_CB(skb)->txstamp_ack))
		return;

	shinfo = skb_shinfo(skb);
	if (!before(shinfo->tskey, prior_snd_una) &&
	    before(shinfo->tskey, tcp_sk(sk)->snd_una)) {
		tcp_skb_tsorted_save(skb) {
			__skb_tstamp_tx(skb, NULL, sk, SCM_TSTAMP_ACK);
		} tcp_skb_tsorted_restore(skb);
	}
}

/* Remove acknowledged frames from the retransmission queue. If our packet
 * is before the ack sequence we can discard it as it's confirmed to have
 * arrived at the other end.
 */
static int tcp_clean_rtx_queue(struct sock *sk, u32 prior_fack,
			       u32 prior_snd_una,
			       struct tcp_sacktag_state *sack)
{
	const struct inet_connection_sock *icsk = inet_csk(sk);
	u64 first_ackt, last_ackt;
	struct tcp_sock *tp = tcp_sk(sk);
	u32 prior_sacked = tp->sacked_out;
	u32 reord = tp->snd_nxt; /* lowest acked un-retx un-sacked seq */
	struct sk_buff *skb, *next;
	bool fully_acked = true;
	long sack_rtt_us = -1L;
	long seq_rtt_us = -1L;
	long ca_rtt_us = -1L;
	u32 pkts_acked = 0;
	u32 last_in_flight = 0;
	bool rtt_update;
	int flag = 0;

	first_ackt = 0;

	for (skb = skb_rb_first(&sk->tcp_rtx_queue); skb; skb = next) {
		struct tcp_skb_cb *scb = TCP_SKB_CB(skb);
		const u32 start_seq = scb->seq;
		u8 sacked = scb->sacked;
		u32 acked_pcount;

		tcp_ack_tstamp(sk, skb, prior_snd_una);

		/* Determine how many packets and what bytes were acked, tso and else */
		if (after(scb->end_seq, tp->snd_una)) {
			if (tcp_skb_pcount(skb) == 1 ||
			    !after(tp->snd_una, scb->seq))
				break;

			acked_pcount = tcp_tso_acked(sk, skb);
			if (!acked_pcount)
				break;
			fully_acked = false;
		} else {
			acked_pcount = tcp_skb_pcount(skb);
		}

		if (unlikely(sacked & TCPCB_RETRANS)) {
			if (sacked & TCPCB_SACKED_RETRANS)
				tp->retrans_out -= acked_pcount;
			flag |= FLAG_RETRANS_DATA_ACKED;
		} else if (!(sacked & TCPCB_SACKED_ACKED)) {
			last_ackt = tcp_skb_timestamp_us(skb);
			WARN_ON_ONCE(last_ackt == 0);
			if (!first_ackt)
				first_ackt = last_ackt;

			last_in_flight = TCP_SKB_CB(skb)->tx.in_flight;
			if (before(start_seq, reord))
				reord = start_seq;
			if (!after(scb->end_seq, tp->high_seq))
				flag |= FLAG_ORIG_SACK_ACKED;
		}

		if (sacked & TCPCB_SACKED_ACKED) {
			tp->sacked_out -= acked_pcount;
		} else if (tcp_is_sack(tp)) {
			tp->delivered += acked_pcount;
			if (!tcp_skb_spurious_retrans(tp, skb))
				tcp_rack_advance(tp, sacked, scb->end_seq,
						 tcp_skb_timestamp_us(skb));
		}
		if (sacked & TCPCB_LOST)
			tp->lost_out -= acked_pcount;

		tp->packets_out -= acked_pcount;
		pkts_acked += acked_pcount;
		tcp_rate_skb_delivered(sk, skb, sack->rate);

		/* Initial outgoing SYN's get put onto the write_queue
		 * just like anything else we transmit.  It is not
		 * true data, and if we misinform our callers that
		 * this ACK acks real data, we will erroneously exit
		 * connection startup slow start one packet too
		 * quickly.  This is severely frowned upon behavior.
		 */
		if (likely(!(scb->tcp_flags & TCPHDR_SYN))) {
			flag |= FLAG_DATA_ACKED;
		} else {
			flag |= FLAG_SYN_ACKED;
			tp->retrans_stamp = 0;
		}

		if (!fully_acked)
			break;

		next = skb_rb_next(skb);
		if (unlikely(skb == tp->retransmit_skb_hint))
			tp->retransmit_skb_hint = NULL;
		if (unlikely(skb == tp->lost_skb_hint))
			tp->lost_skb_hint = NULL;
		tcp_rtx_queue_unlink_and_free(skb, sk);
	}

	if (!skb)
		tcp_chrono_stop(sk, TCP_CHRONO_BUSY);

	if (likely(between(tp->snd_up, prior_snd_una, tp->snd_una)))
		tp->snd_up = tp->snd_una;

	if (skb && (TCP_SKB_CB(skb)->sacked & TCPCB_SACKED_ACKED))
		flag |= FLAG_SACK_RENEGING;

	if (likely(first_ackt) && !(flag & FLAG_RETRANS_DATA_ACKED)) {
		seq_rtt_us = tcp_stamp_us_delta(tp->tcp_mstamp, first_ackt);
		ca_rtt_us = tcp_stamp_us_delta(tp->tcp_mstamp, last_ackt);

		if (pkts_acked == 1 && last_in_flight < tp->mss_cache &&
		    last_in_flight && !prior_sacked && fully_acked &&
		    sack->rate->prior_delivered + 1 == tp->delivered &&
		    !(flag & (FLAG_CA_ALERT | FLAG_SYN_ACKED))) {
			/* Conservatively mark a delayed ACK. It's typically
			 * from a lone runt packet over the round trip to
			 * a receiver w/o out-of-order or CE events.
			 */
			flag |= FLAG_ACK_MAYBE_DELAYED;
		}
	}
	if (sack->first_sackt) {
		sack_rtt_us = tcp_stamp_us_delta(tp->tcp_mstamp, sack->first_sackt);
		ca_rtt_us = tcp_stamp_us_delta(tp->tcp_mstamp, sack->last_sackt);
	}
	rtt_update = tcp_ack_update_rtt(sk, flag, seq_rtt_us, sack_rtt_us,
					ca_rtt_us, sack->rate);

	if (flag & FLAG_ACKED) {
		flag |= FLAG_SET_XMIT_TIMER;  /* set TLP or RTO timer */
		if (unlikely(icsk->icsk_mtup.probe_size &&
			     !after(tp->mtu_probe.probe_seq_end, tp->snd_una))) {
			tcp_mtup_probe_success(sk);
		}

		if (tcp_is_reno(tp)) {
			tcp_remove_reno_sacks(sk, pkts_acked);

			/* If any of the cumulatively ACKed segments was
			 * retransmitted, non-SACK case cannot confirm that
			 * progress was due to original transmission due to
			 * lack of TCPCB_SACKED_ACKED bits even if some of
			 * the packets may have been never retransmitted.
			 */
			if (flag & FLAG_RETRANS_DATA_ACKED)
				flag &= ~FLAG_ORIG_SACK_ACKED;
		} else {
			int delta;

			/* Non-retransmitted hole got filled? That's reordering */
			if (before(reord, prior_fack))
				tcp_check_sack_reordering(sk, reord, 0);

			delta = prior_sacked - tp->sacked_out;
			tp->lost_cnt_hint -= min(tp->lost_cnt_hint, delta);
		}
	} else if (skb && rtt_update && sack_rtt_us >= 0 &&
		   sack_rtt_us > tcp_stamp_us_delta(tp->tcp_mstamp,
						    tcp_skb_timestamp_us(skb))) {
		/* Do not re-arm RTO if the sack RTT is measured from data sent
		 * after when the head was last (re)transmitted. Otherwise the
		 * timeout may continue to extend in loss recovery.
		 */
		flag |= FLAG_SET_XMIT_TIMER;  /* set TLP or RTO timer */
	}

	if (icsk->icsk_ca_ops->pkts_acked) {
		struct ack_sample sample = { .pkts_acked = pkts_acked,
					     .rtt_us = sack->rate->rtt_us,
					     .in_flight = last_in_flight };

		icsk->icsk_ca_ops->pkts_acked(sk, &sample);
	}

#if FASTRETRANS_DEBUG > 0
	WARN_ON((int)tp->sacked_out < 0);
	WARN_ON((int)tp->lost_out < 0);
	WARN_ON((int)tp->retrans_out < 0);
	if (!tp->packets_out && tcp_is_sack(tp)) {
		icsk = inet_csk(sk);
		if (tp->lost_out) {
			pr_debug("Leak l=%u %d\n",
				 tp->lost_out, icsk->icsk_ca_state);
			tp->lost_out = 0;
		}
		if (tp->sacked_out) {
			pr_debug("Leak s=%u %d\n",
				 tp->sacked_out, icsk->icsk_ca_state);
			tp->sacked_out = 0;
		}
		if (tp->retrans_out) {
			pr_debug("Leak r=%u %d\n",
				 tp->retrans_out, icsk->icsk_ca_state);
			tp->retrans_out = 0;
		}
	}
#endif
	return flag;
}

static void tcp_ack_probe(struct sock *sk)
{
	struct inet_connection_sock *icsk = inet_csk(sk);
	struct sk_buff *head = tcp_send_head(sk);
	const struct tcp_sock *tp = tcp_sk(sk);

	/* Was it a usable window open? */
	if (!head)
		return;
	if (!after(TCP_SKB_CB(head)->end_seq, tcp_wnd_end(tp))) {
		icsk->icsk_backoff = 0;
		inet_csk_clear_xmit_timer(sk, ICSK_TIME_PROBE0);
		/* Socket must be waked up by subsequent tcp_data_snd_check().
		 * This function is not for random using!
		 */
	} else {
		unsigned long when = tcp_probe0_when(sk, TCP_RTO_MAX);

		tcp_reset_xmit_timer(sk, ICSK_TIME_PROBE0,
				     when, TCP_RTO_MAX, NULL);
	}
}

static inline bool tcp_ack_is_dubious(const struct sock *sk, const int flag)
{
	return !(flag & FLAG_NOT_DUP) || (flag & FLAG_CA_ALERT) ||
		inet_csk(sk)->icsk_ca_state != TCP_CA_Open;
}

/* Decide wheather to run the increase function of congestion control. */
static inline bool tcp_may_raise_cwnd(const struct sock *sk, const int flag)
{
	/* If reordering is high then always grow cwnd whenever data is
	 * delivered regardless of its ordering. Otherwise stay conservative
	 * and only grow cwnd on in-order delivery (RFC5681). A stretched ACK w/
	 * new SACK or ECE mark may first advance cwnd here and later reduce
	 * cwnd in tcp_fastretrans_alert() based on more states.
	 */
	if (tcp_sk(sk)->reordering > sock_net(sk)->ipv4.sysctl_tcp_reordering)
		return flag & FLAG_FORWARD_PROGRESS;

	return flag & FLAG_DATA_ACKED;
}

/* The "ultimate" congestion control function that aims to replace the rigid
 * cwnd increase and decrease control (tcp_cong_avoid,tcp_*cwnd_reduction).
 * It's called toward the end of processing an ACK with precise rate
 * information. All transmission or retransmission are delayed afterwards.
 */
static void tcp_cong_control(struct sock *sk, u32 ack, u32 acked_sacked,
			     int flag, const struct rate_sample *rs)
{
	const struct inet_connection_sock *icsk = inet_csk(sk);

	if (icsk->icsk_ca_ops->cong_control) {
		icsk->icsk_ca_ops->cong_control(sk, rs);
		return;
	}

	if (tcp_in_cwnd_reduction(sk)) {
		/* Reduce cwnd if state mandates */
		tcp_cwnd_reduction(sk, acked_sacked, flag);
	} else if (tcp_may_raise_cwnd(sk, flag)) {
		/* Advance cwnd if state allows */
		tcp_cong_avoid(sk, ack, acked_sacked);
	}
	tcp_update_pacing_rate(sk);
}

/* Check that window update is acceptable.
 * The function assumes that snd_una<=ack<=snd_next.
 */
static inline bool tcp_may_update_window(const struct tcp_sock *tp,
					const u32 ack, const u32 ack_seq,
					const u32 nwin)
{
	return	after(ack, tp->snd_una) ||
		after(ack_seq, tp->snd_wl1) ||
		(ack_seq == tp->snd_wl1 && nwin > tp->snd_wnd);
}

/* If we update tp->snd_una, also update tp->bytes_acked */
static void tcp_snd_una_update(struct tcp_sock *tp, u32 ack)
{
	u32 delta = ack - tp->snd_una;

	sock_owned_by_me((struct sock *)tp);
	tp->bytes_acked += delta;
	tp->snd_una = ack;
}

/* If we update tp->rcv_nxt, also update tp->bytes_received */
static void tcp_rcv_nxt_update(struct tcp_sock *tp, u32 seq)
{
	u32 delta = seq - tp->rcv_nxt;

	sock_owned_by_me((struct sock *)tp);
	tp->bytes_received += delta;
	WRITE_ONCE(tp->rcv_nxt, seq);
}

/* Update our send window.
 *
 * Window update algorithm, described in RFC793/RFC1122 (used in linux-2.2
 * and in FreeBSD. NetBSD's one is even worse.) is wrong.
 */
static int tcp_ack_update_window(struct sock *sk, const struct sk_buff *skb, u32 ack,
				 u32 ack_seq)
{
	struct tcp_sock *tp = tcp_sk(sk);
	int flag = 0;
	u32 nwin = ntohs(tcp_hdr(skb)->window);

	if (likely(!tcp_hdr(skb)->syn))
		nwin <<= tp->rx_opt.snd_wscale;

	if (tcp_may_update_window(tp, ack, ack_seq, nwin)) {
		flag |= FLAG_WIN_UPDATE;
		tcp_update_wl(tp, ack_seq);

		if (tp->snd_wnd != nwin) {
			tp->snd_wnd = nwin;

			/* Note, it is the only place, where
			 * fast path is recovered for sending TCP.
			 */
			tp->pred_flags = 0;
			tcp_fast_path_check(sk);

			if (!tcp_write_queue_empty(sk))
				tcp_slow_start_after_idle_check(sk);

			if (nwin > tp->max_window) {
				tp->max_window = nwin;
				tcp_sync_mss(sk, inet_csk(sk)->icsk_pmtu_cookie);
			}
		}
	}

	tcp_snd_una_update(tp, ack);

	return flag;
}

static bool __tcp_oow_rate_limited(struct net *net, int mib_idx,
				   u32 *last_oow_ack_time)
{
	if (*last_oow_ack_time) {
		s32 elapsed = (s32)(tcp_jiffies32 - *last_oow_ack_time);

		if (0 <= elapsed && elapsed < net->ipv4.sysctl_tcp_invalid_ratelimit) {
			NET_INC_STATS(net, mib_idx);
			return true;	/* rate-limited: don't send yet! */
		}
	}

	*last_oow_ack_time = tcp_jiffies32;

	return false;	/* not rate-limited: go ahead, send dupack now! */
}

/* Return true if we're currently rate-limiting out-of-window ACKs and
 * thus shouldn't send a dupack right now. We rate-limit dupacks in
 * response to out-of-window SYNs or ACKs to mitigate ACK loops or DoS
 * attacks that send repeated SYNs or ACKs for the same connection. To
 * do this, we do not send a duplicate SYNACK or ACK if the remote
 * endpoint is sending out-of-window SYNs or pure ACKs at a high rate.
 */
bool tcp_oow_rate_limited(struct net *net, const struct sk_buff *skb,
			  int mib_idx, u32 *last_oow_ack_time)
{
	/* Data packets without SYNs are not likely part of an ACK loop. */
	if ((TCP_SKB_CB(skb)->seq != TCP_SKB_CB(skb)->end_seq) &&
	    !tcp_hdr(skb)->syn)
		return false;

	return __tcp_oow_rate_limited(net, mib_idx, last_oow_ack_time);
}

/* RFC 5961 7 [ACK Throttling] */
static void tcp_send_challenge_ack(struct sock *sk, const struct sk_buff *skb)
{
	/* unprotected vars, we dont care of overwrites */
	static u32 challenge_timestamp;
	static unsigned int challenge_count;
	struct tcp_sock *tp = tcp_sk(sk);
	struct net *net = sock_net(sk);
	u32 count, now;

	/* First check our per-socket dupack rate limit. */
	if (__tcp_oow_rate_limited(net,
				   LINUX_MIB_TCPACKSKIPPEDCHALLENGE,
				   &tp->last_oow_ack_time))
		return;

	/* Then check host-wide RFC 5961 rate limit. */
	now = jiffies / HZ;
	if (now != challenge_timestamp) {
		u32 ack_limit = net->ipv4.sysctl_tcp_challenge_ack_limit;
		u32 half = (ack_limit + 1) >> 1;

		challenge_timestamp = now;
		WRITE_ONCE(challenge_count, half + prandom_u32_max(ack_limit));
	}
	count = READ_ONCE(challenge_count);
	if (count > 0) {
		WRITE_ONCE(challenge_count, count - 1);
		NET_INC_STATS(net, LINUX_MIB_TCPCHALLENGEACK);
		tcp_send_ack(sk);
	}
}

static void tcp_store_ts_recent(struct tcp_sock *tp)
{
	tp->rx_opt.ts_recent = tp->rx_opt.rcv_tsval;
	tp->rx_opt.ts_recent_stamp = ktime_get_seconds();
}

static int __tcp_replace_ts_recent(struct tcp_sock *tp, s32 tstamp_delta)
{
	tcp_store_ts_recent(tp);
	return tstamp_delta > 0 ? FLAG_TS_PROGRESS : 0;
}

static int tcp_replace_ts_recent(struct tcp_sock *tp, u32 seq)
{
	if (tp->rx_opt.saw_tstamp && !after(seq, tp->rcv_wup)) {
		/* PAWS bug workaround wrt. ACK frames, the PAWS discard
		 * extra check below makes sure this can only happen
		 * for pure ACK frames.  -DaveM
		 *
		 * Not only, also it occurs for expired timestamps.
		 */

		if (tcp_paws_check(&tp->rx_opt, 0)) {
			s32 delta = tp->rx_opt.rcv_tsval - tp->rx_opt.ts_recent;
			return __tcp_replace_ts_recent(tp, delta);
		}
	}

	return 0;
}

/* This routine deals with acks during a TLP episode.
 * We mark the end of a TLP episode on receiving TLP dupack or when
 * ack is after tlp_high_seq.
 * Ref: loss detection algorithm in draft-dukkipati-tcpm-tcp-loss-probe.
 */
static void tcp_process_tlp_ack(struct sock *sk, u32 ack, int flag)
{
	struct tcp_sock *tp = tcp_sk(sk);

	if (before(ack, tp->tlp_high_seq))
		return;

	if (flag & FLAG_DSACKING_ACK) {
		/* This DSACK means original and TLP probe arrived; no loss */
		tp->tlp_high_seq = 0;
	} else if (after(ack, tp->tlp_high_seq)) {
		/* ACK advances: there was a loss, so reduce cwnd. Reset
		 * tlp_high_seq in tcp_init_cwnd_reduction()
		 */
		tcp_init_cwnd_reduction(sk);
		tcp_set_ca_state(sk, TCP_CA_CWR);
		tcp_end_cwnd_reduction(sk);
		tcp_try_keep_open(sk);
		NET_INC_STATS(sock_net(sk),
				LINUX_MIB_TCPLOSSPROBERECOVERY);
	} else if (!(flag & (FLAG_SND_UNA_ADVANCED |
			     FLAG_NOT_DUP | FLAG_DATA_SACKED))) {
		/* Pure dupack: original and TLP probe arrived; no loss */
		tp->tlp_high_seq = 0;
	}
}

static inline void tcp_in_ack_event(struct sock *sk, int flag)
{
	const struct inet_connection_sock *icsk = inet_csk(sk);

	if (icsk->icsk_ca_ops->in_ack_event) {
		u32 ack_ev_flags = 0;
		if (flag & FLAG_WIN_UPDATE)
			ack_ev_flags |= CA_ACK_WIN_UPDATE;
		if (flag & FLAG_SLOWPATH) {
			ack_ev_flags = CA_ACK_SLOWPATH;
			if (flag & FLAG_ECE)
				ack_ev_flags |= CA_ACK_ECE;
		}

		icsk->icsk_ca_ops->in_ack_event(sk, ack_ev_flags);
	}
}

/* Congestion control has updated the cwnd already. So if we're in
 * loss recovery then now we do any new sends (for FRTO) or
 * retransmits (for CA_Loss or CA_recovery) that make sense.
 */
static void tcp_xmit_recovery(struct sock *sk, int rexmit)
{
	struct tcp_sock *tp = tcp_sk(sk);

	if (rexmit == REXMIT_NONE || sk->sk_state == TCP_SYN_SENT)
		return;

	if (unlikely(rexmit == 2)) {
		__tcp_push_pending_frames(sk, tcp_current_mss(sk),
					  TCP_NAGLE_OFF);
		if (after(tp->snd_nxt, tp->high_seq))
			return;
		tp->frto = 0;
	}
	tcp_xmit_retransmit_queue(sk);
}

/* Returns the number of packets newly acked or sacked by the current ACK */
static u32 tcp_newly_delivered(struct sock *sk, u32 prior_delivered,
			       u32 ecn_count)
{
	const struct net *net = sock_net(sk);
	struct tcp_sock *tp = tcp_sk(sk);
	u32 delivered;

	delivered = tp->delivered - prior_delivered;
	NET_ADD_STATS(net, LINUX_MIB_TCPDELIVERED, delivered);

	if (ecn_count) {
		if (tcp_ecn_mode_rfc3168(tp))
			ecn_count = delivered;

		tp->delivered_ce += ecn_count;
		if (tcp_ecn_mode_accecn(tp) &&
		    tcp_accecn_ace_deficit(tp) >= TCP_ACCECN_ACE_MAX_DELTA)
			inet_csk(sk)->icsk_ack.pending |= ICSK_ACK_NOW;
		NET_ADD_STATS(net, LINUX_MIB_TCPDELIVEREDCE, ecn_count);
	}

	return delivered;
}

/* This routine deals with incoming acks, but not outgoing ones. */
static int tcp_ack(struct sock *sk, const struct sk_buff *skb, int flag)
{
	struct inet_connection_sock *icsk = inet_csk(sk);
	struct tcp_sock *tp = tcp_sk(sk);
	struct tcp_sacktag_state sack_state;
	struct rate_sample rs = { .prior_delivered = 0 };
	u32 prior_snd_una = tp->snd_una;
	bool is_sack_reneg = tp->is_sack_reneg;
	u32 ack_seq = TCP_SKB_CB(skb)->seq;
	u32 ack = TCP_SKB_CB(skb)->ack_seq;
	int num_dupack = 0;
	int prior_packets = tp->packets_out;
	u32 delivered = tp->delivered;
	u32 lost = tp->lost;
	int rexmit = REXMIT_NONE; /* Flag to (re)transmit to recover losses */
	u32 ecn_count = 0; /* Did we receive ECE/an AccECN ACE update? */
	u32 prior_fack;

	sack_state.first_sackt = 0;
	sack_state.rate = &rs;

	/* We very likely will need to access rtx queue. */
	prefetch(sk->tcp_rtx_queue.rb_node);

	/* If the ack is older than previous acks
	 * then we can probably ignore it.
	 */
	if (before(ack, prior_snd_una)) {
		/* RFC 5961 5.2 [Blind Data Injection Attack].[Mitigation] */
		if (before(ack, prior_snd_una - tp->max_window)) {
			if (!(flag & FLAG_NO_CHALLENGE_ACK))
				tcp_send_challenge_ack(sk, skb);
			return -1;
		}
		goto old_ack;
	}

	/* If the ack includes data we haven't sent yet, discard
	 * this segment (RFC793 Section 3.9).
	 */
	if (after(ack, tp->snd_nxt))
		return -1;

	if (after(ack, prior_snd_una)) {
		flag |= FLAG_SND_UNA_ADVANCED;
		icsk->icsk_retransmits = 0;

#if IS_ENABLED(CONFIG_TLS_DEVICE)
		if (static_branch_unlikely(&clean_acked_data_enabled.key))
			if (icsk->icsk_clean_acked)
				icsk->icsk_clean_acked(sk, ack);
#endif
	}

	prior_fack = tcp_is_sack(tp) ? tcp_highest_sack_seq(tp) : tp->snd_una;
	rs.prior_in_flight = tcp_packets_in_flight(tp);

	/* ts_recent update must be made after we are sure that the packet
	 * is in window.
	 */
	if (flag & FLAG_UPDATE_TS_RECENT)
		flag |= tcp_replace_ts_recent(tp, TCP_SKB_CB(skb)->seq);

	if ((flag & (FLAG_SLOWPATH | FLAG_SND_UNA_ADVANCED)) ==
	    FLAG_SND_UNA_ADVANCED) {
		/* Window is constant, pure forward advance.
		 * No more checks are required.
		 * Note, we use the fact that SND.UNA>=SND.WL2.
		 */
		tcp_update_wl(tp, ack_seq);
		tcp_snd_una_update(tp, ack);
		flag |= FLAG_WIN_UPDATE;

		NET_INC_STATS(sock_net(sk), LINUX_MIB_TCPHPACKS);
	} else {
		if (ack_seq != TCP_SKB_CB(skb)->end_seq)
			flag |= FLAG_DATA;
		else
			NET_INC_STATS(sock_net(sk), LINUX_MIB_TCPPUREACKS);

		flag |= tcp_ack_update_window(sk, skb, ack, ack_seq);

		if (TCP_SKB_CB(skb)->sacked)
			flag |= tcp_sacktag_write_queue(sk, skb, prior_snd_una,
							&sack_state);
		ecn_count = tcp_ecn_rcv_ecn_echo(tp, tcp_hdr(skb));
		if (ecn_count > 0)
			flag |= FLAG_ECE;
	}

	/* We passed data and got it acked, remove any soft error
	 * log. Something worked...
	 */
	sk->sk_err_soft = 0;
	icsk->icsk_probes_out = 0;
	tp->rcv_tstamp = tcp_jiffies32;
	if (!prior_packets)
		goto no_queue;

	/* See if we can take anything off of the retransmit queue. */
	flag |= tcp_clean_rtx_queue(sk, prior_fack, prior_snd_una, &sack_state);

	tcp_rack_update_reo_wnd(sk, &rs);

	if (tcp_ecn_mode_accecn(tp)) {
		ecn_count = tcp_accecn_process(tp, skb,
					       tp->delivered - delivered, flag);
		if (ecn_count > 0)
			flag |= FLAG_ECE;
	}

	tcp_in_ack_event(sk, flag);

	if (tp->tlp_high_seq)
		tcp_process_tlp_ack(sk, ack, flag);
	/* If needed, reset TLP/RTO timer; RACK may later override this. */
	if (flag & FLAG_SET_XMIT_TIMER)
		tcp_set_xmit_timer(sk);

	if (tcp_ack_is_dubious(sk, flag)) {
		if (!(flag & (FLAG_SND_UNA_ADVANCED | FLAG_NOT_DUP))) {
			num_dupack = 1;
			/* Consider if pure acks were aggregated in tcp_add_backlog() */
			if (!(flag & FLAG_DATA))
				num_dupack = max_t(u16, 1, skb_shinfo(skb)->gso_segs);
		}
		tcp_fastretrans_alert(sk, prior_snd_una, num_dupack, &flag,
				      &rexmit);
	}

	if ((flag & FLAG_FORWARD_PROGRESS) || !(flag & FLAG_NOT_DUP))
		sk_dst_confirm(sk);

	delivered = tcp_newly_delivered(sk, delivered, ecn_count);

	lost = tp->lost - lost;			/* freshly marked lost */
	rs.is_ack_delayed = !!(flag & FLAG_ACK_MAYBE_DELAYED);
	tcp_rate_gen(sk, delivered, lost, is_sack_reneg, sack_state.rate);
	tcp_cong_control(sk, ack, delivered, flag, sack_state.rate);
	tcp_xmit_recovery(sk, rexmit);
	return 1;

no_queue:
	tcp_in_ack_event(sk, flag);
	/* If data was DSACKed, see if we can undo a cwnd reduction. */
	if (flag & FLAG_DSACKING_ACK) {
		tcp_fastretrans_alert(sk, prior_snd_una, num_dupack, &flag,
				      &rexmit);
		tcp_newly_delivered(sk, delivered, ecn_count);
	}
	/* If this ack opens up a zero window, clear backoff.  It was
	 * being used to time the probes, and is probably far higher than
	 * it needs to be for normal retransmission.
	 */
	tcp_ack_probe(sk);

	if (tp->tlp_high_seq)
		tcp_process_tlp_ack(sk, ack, flag);
	return 1;

old_ack:
	/* If data was SACKed, tag it and see if we should send more data.
	 * If data was DSACKed, see if we can undo a cwnd reduction.
	 */
	if (TCP_SKB_CB(skb)->sacked) {
		flag |= tcp_sacktag_write_queue(sk, skb, prior_snd_una,
						&sack_state);
		tcp_fastretrans_alert(sk, prior_snd_una, num_dupack, &flag,
				      &rexmit);
		tcp_newly_delivered(sk, delivered, ecn_count);
		tcp_xmit_recovery(sk, rexmit);
	}

	return 0;
}

static void tcp_parse_fastopen_option(int len, const unsigned char *cookie,
				      bool syn, struct tcp_fastopen_cookie *foc,
				      bool exp_opt)
{
	/* Valid only in SYN or SYN-ACK with an even length.  */
	if (!foc || !syn || len < 0 || (len & 1))
		return;

	if (len >= TCP_FASTOPEN_COOKIE_MIN &&
	    len <= TCP_FASTOPEN_COOKIE_MAX)
		memcpy(foc->val, cookie, len);
	else if (len != 0)
		len = -1;
	foc->len = len;
	foc->exp = exp_opt;
}

static void smc_parse_options(const struct tcphdr *th,
			      struct tcp_options_received *opt_rx,
			      const unsigned char *ptr,
			      int opsize)
{
#if IS_ENABLED(CONFIG_SMC)
	if (static_branch_unlikely(&tcp_have_smc)) {
		if (th->syn && !(opsize & 1) &&
		    opsize >= TCPOLEN_EXP_SMC_BASE &&
		    get_unaligned_be32(ptr) == TCPOPT_SMC_MAGIC)
			opt_rx->smc_ok = 1;
	}
#endif
}

/* Try to parse the MSS option from the TCP header. Return 0 on failure, clamped
 * value on success.
 */
static u16 tcp_parse_mss_option(const struct tcphdr *th, u16 user_mss)
{
	const unsigned char *ptr = (const unsigned char *)(th + 1);
	int length = (th->doff * 4) - sizeof(struct tcphdr);
	u16 mss = 0;

	while (length > 0) {
		int opcode = *ptr++;
		int opsize;

		switch (opcode) {
		case TCPOPT_EOL:
			return mss;
		case TCPOPT_NOP:	/* Ref: RFC 793 section 3.1 */
			length--;
			continue;
		default:
			if (length < 2)
				return mss;
			opsize = *ptr++;
			if (opsize < 2) /* "silly options" */
				return mss;
			if (opsize > length)
				return mss;	/* fail on partial options */
			if (opcode == TCPOPT_MSS && opsize == TCPOLEN_MSS) {
				u16 in_mss = get_unaligned_be16(ptr);

				if (in_mss) {
					if (user_mss && user_mss < in_mss)
						in_mss = user_mss;
					mss = in_mss;
				}
			}
			ptr += opsize - 2;
			length -= opsize;
		}
	}
	return mss;
}

/* Look for tcp options. Normally only called on SYN and SYNACK packets.
 * But, this can also be called on packets in the established flow when
 * the fast version below fails.
 */
void tcp_parse_options(const struct net *net,
		       const struct sk_buff *skb,
		       struct tcp_options_received *opt_rx, int estab,
		       struct tcp_fastopen_cookie *foc)
{
	const unsigned char *ptr;
	const struct tcphdr *th = tcp_hdr(skb);
	int length = (th->doff * 4) - sizeof(struct tcphdr);

	ptr = (const unsigned char *)(th + 1);
	opt_rx->saw_tstamp = 0;

	while (length > 0) {
		int opcode = *ptr++;
		int opsize;

		switch (opcode) {
		case TCPOPT_EOL:
			return;
		case TCPOPT_NOP:	/* Ref: RFC 793 section 3.1 */
			length--;
			continue;
		default:
			if (length < 2)
				return;
			opsize = *ptr++;
			if (opsize < 2) /* "silly options" */
				return;
			if (opsize > length)
				return;	/* don't parse partial options */
			switch (opcode) {
			case TCPOPT_MSS:
				if (opsize == TCPOLEN_MSS && th->syn && !estab) {
					u16 in_mss = get_unaligned_be16(ptr);
					if (in_mss) {
						if (opt_rx->user_mss &&
						    opt_rx->user_mss < in_mss)
							in_mss = opt_rx->user_mss;
						opt_rx->mss_clamp = in_mss;
					}
				}
				break;
			case TCPOPT_WINDOW:
				if (opsize == TCPOLEN_WINDOW && th->syn &&
				    !estab && net->ipv4.sysctl_tcp_window_scaling) {
					__u8 snd_wscale = *(__u8 *)ptr;
					opt_rx->wscale_ok = 1;
					if (snd_wscale > TCP_MAX_WSCALE) {
						net_info_ratelimited("%s: Illegal window scaling value %d > %u received\n",
								     __func__,
								     snd_wscale,
								     TCP_MAX_WSCALE);
						snd_wscale = TCP_MAX_WSCALE;
					}
					opt_rx->snd_wscale = snd_wscale;
				}
				break;
			case TCPOPT_TIMESTAMP:
				if ((opsize == TCPOLEN_TIMESTAMP) &&
				    ((estab && opt_rx->tstamp_ok) ||
				     (!estab && net->ipv4.sysctl_tcp_timestamps))) {
					opt_rx->saw_tstamp = 1;
					opt_rx->rcv_tsval = get_unaligned_be32(ptr);
					opt_rx->rcv_tsecr = get_unaligned_be32(ptr + 4);
				}
				break;
			case TCPOPT_SACK_PERM:
				if (opsize == TCPOLEN_SACK_PERM && th->syn &&
				    !estab && net->ipv4.sysctl_tcp_sack) {
					opt_rx->sack_ok = TCP_SACK_SEEN;
					tcp_sack_reset(opt_rx);
				}
				break;

			case TCPOPT_SACK:
				if ((opsize >= (TCPOLEN_SACK_BASE + TCPOLEN_SACK_PERBLOCK)) &&
				   !((opsize - TCPOLEN_SACK_BASE) % TCPOLEN_SACK_PERBLOCK) &&
				   opt_rx->sack_ok) {
					TCP_SKB_CB(skb)->sacked = (ptr - 2) - (unsigned char *)th;
				}
				break;
#ifdef CONFIG_TCP_MD5SIG
			case TCPOPT_MD5SIG:
				/*
				 * The MD5 Hash has already been
				 * checked (see tcp_v{4,6}_do_rcv()).
				 */
				break;
#endif
			case TCPOPT_FASTOPEN:
				tcp_parse_fastopen_option(
					opsize - TCPOLEN_FASTOPEN_BASE,
					ptr, th->syn, foc, false);
				break;

			case TCPOPT_EXP:
				/* Fast Open option shares code 254 using a
				 * 16 bits magic number.
				 */
				if (opsize >= TCPOLEN_EXP_FASTOPEN_BASE &&
				    get_unaligned_be16(ptr) ==
				    TCPOPT_FASTOPEN_MAGIC)
					tcp_parse_fastopen_option(opsize -
						TCPOLEN_EXP_FASTOPEN_BASE,
						ptr + 2, th->syn, foc, true);
				else
					smc_parse_options(th, opt_rx, ptr,
							  opsize);
				break;

			}
			ptr += opsize-2;
			length -= opsize;
		}
	}
}
EXPORT_SYMBOL(tcp_parse_options);

static bool tcp_parse_aligned_timestamp(struct tcp_sock *tp, const struct tcphdr *th)
{
	const __be32 *ptr = (const __be32 *)(th + 1);

	if (*ptr == htonl((TCPOPT_NOP << 24) | (TCPOPT_NOP << 16)
			  | (TCPOPT_TIMESTAMP << 8) | TCPOLEN_TIMESTAMP)) {
		tp->rx_opt.saw_tstamp = 1;
		++ptr;
		tp->rx_opt.rcv_tsval = ntohl(*ptr);
		++ptr;
		if (*ptr)
			tp->rx_opt.rcv_tsecr = ntohl(*ptr) - tp->tsoffset;
		else
			tp->rx_opt.rcv_tsecr = 0;
		return true;
	}
	return false;
}

/* Fast parse options. This hopes to only see timestamps.
 * If it is wrong it falls back on tcp_parse_options().
 */
static bool tcp_fast_parse_options(const struct net *net,
				   const struct sk_buff *skb,
				   const struct tcphdr *th, struct tcp_sock *tp)
{
	/* In the spirit of fast parsing, compare doff directly to constant
	 * values.  Because equality is used, short doff can be ignored here.
	 */
	if (th->doff == (sizeof(*th) / 4)) {
		tp->rx_opt.saw_tstamp = 0;
		return false;
	} else if (tp->rx_opt.tstamp_ok &&
		   th->doff == ((sizeof(*th) + TCPOLEN_TSTAMP_ALIGNED) / 4)) {
		if (tcp_parse_aligned_timestamp(tp, th))
			return true;
	}

	tcp_parse_options(net, skb, &tp->rx_opt, 1, NULL);
	if (tp->rx_opt.saw_tstamp && tp->rx_opt.rcv_tsecr)
		tp->rx_opt.rcv_tsecr -= tp->tsoffset;

	return true;
}

#ifdef CONFIG_TCP_MD5SIG
/*
 * Parse MD5 Signature option
 */
const u8 *tcp_parse_md5sig_option(const struct tcphdr *th)
{
	int length = (th->doff << 2) - sizeof(*th);
	const u8 *ptr = (const u8 *)(th + 1);

	/* If not enough data remaining, we can short cut */
	while (length >= TCPOLEN_MD5SIG) {
		int opcode = *ptr++;
		int opsize;

		switch (opcode) {
		case TCPOPT_EOL:
			return NULL;
		case TCPOPT_NOP:
			length--;
			continue;
		default:
			opsize = *ptr++;
			if (opsize < 2 || opsize > length)
				return NULL;
			if (opcode == TCPOPT_MD5SIG)
				return opsize == TCPOLEN_MD5SIG ? ptr : NULL;
		}
		ptr += opsize - 2;
		length -= opsize;
	}
	return NULL;
}
EXPORT_SYMBOL(tcp_parse_md5sig_option);
#endif

/* Sorry, PAWS as specified is broken wrt. pure-ACKs -DaveM
 *
 * It is not fatal. If this ACK does _not_ change critical state (seqs, window)
 * it can pass through stack. So, the following predicate verifies that
 * this segment is not used for anything but congestion avoidance or
 * fast retransmit. Moreover, we even are able to eliminate most of such
 * second order effects, if we apply some small "replay" window (~RTO)
 * to timestamp space.
 *
 * All these measures still do not guarantee that we reject wrapped ACKs
 * on networks with high bandwidth, when sequence space is recycled fastly,
 * but it guarantees that such events will be very rare and do not affect
 * connection seriously. This doesn't look nice, but alas, PAWS is really
 * buggy extension.
 *
 * [ Later note. Even worse! It is buggy for segments _with_ data. RFC
 * states that events when retransmit arrives after original data are rare.
 * It is a blatant lie. VJ forgot about fast retransmit! 8)8) It is
 * the biggest problem on large power networks even with minor reordering.
 * OK, let's give it small replay window. If peer clock is even 1hz, it is safe
 * up to bandwidth of 18Gigabit/sec. 8) ]
 */

static int tcp_disordered_ack(const struct sock *sk, const struct sk_buff *skb)
{
	const struct tcp_sock *tp = tcp_sk(sk);
	const struct tcphdr *th = tcp_hdr(skb);
	u32 seq = TCP_SKB_CB(skb)->seq;
	u32 ack = TCP_SKB_CB(skb)->ack_seq;

	return (/* 1. Pure ACK with correct sequence number. */
		(th->ack && seq == TCP_SKB_CB(skb)->end_seq && seq == tp->rcv_nxt) &&

		/* 2. ... and duplicate ACK. */
		ack == tp->snd_una &&

		/* 3. ... and does not update window. */
		!tcp_may_update_window(tp, ack, seq, ntohs(th->window) << tp->rx_opt.snd_wscale) &&

		/* 4. ... and sits in replay window. */
		(s32)(tp->rx_opt.ts_recent - tp->rx_opt.rcv_tsval) <= (inet_csk(sk)->icsk_rto * 1024) / HZ);
}

static inline bool tcp_paws_discard(const struct sock *sk,
				   const struct sk_buff *skb)
{
	const struct tcp_sock *tp = tcp_sk(sk);

	return !tcp_paws_check(&tp->rx_opt, TCP_PAWS_WINDOW) &&
	       !tcp_disordered_ack(sk, skb);
}

/* Check segment sequence number for validity.
 *
 * Segment controls are considered valid, if the segment
 * fits to the window after truncation to the window. Acceptability
 * of data (and SYN, FIN, of course) is checked separately.
 * See tcp_data_queue(), for example.
 *
 * Also, controls (RST is main one) are accepted using RCV.WUP instead
 * of RCV.NXT. Peer still did not advance his SND.UNA when we
 * delayed ACK, so that hisSND.UNA<=ourRCV.WUP.
 * (borrowed from freebsd)
 */

static inline bool tcp_sequence(const struct tcp_sock *tp, u32 seq, u32 end_seq)
{
	return	!before(end_seq, tp->rcv_wup) &&
		!after(seq, tp->rcv_nxt + tcp_receive_window(tp));
}

/* When we get a reset we do this. */
void tcp_reset(struct sock *sk)
{
	trace_tcp_receive_reset(sk);

	/* We want the right error as BSD sees it (and indeed as we do). */
	switch (sk->sk_state) {
	case TCP_SYN_SENT:
		sk->sk_err = ECONNREFUSED;
		break;
	case TCP_CLOSE_WAIT:
		sk->sk_err = EPIPE;
		break;
	case TCP_CLOSE:
		return;
	default:
		sk->sk_err = ECONNRESET;
	}
	/* This barrier is coupled with smp_rmb() in tcp_poll() */
	smp_wmb();

	tcp_write_queue_purge(sk);
	tcp_done(sk);

	if (!sock_flag(sk, SOCK_DEAD))
		sk->sk_error_report(sk);
}

/*
 * 	Process the FIN bit. This now behaves as it is supposed to work
 *	and the FIN takes effect when it is validly part of sequence
 *	space. Not before when we get holes.
 *
 *	If we are ESTABLISHED, a received fin moves us to CLOSE-WAIT
 *	(and thence onto LAST-ACK and finally, CLOSE, we never enter
 *	TIME-WAIT)
 *
 *	If we are in FINWAIT-1, a received FIN indicates simultaneous
 *	close and we go into CLOSING (and later onto TIME-WAIT)
 *
 *	If we are in FINWAIT-2, a received FIN moves us to TIME-WAIT.
 */
void tcp_fin(struct sock *sk)
{
	struct tcp_sock *tp = tcp_sk(sk);

	inet_csk_schedule_ack(sk);

	sk->sk_shutdown |= RCV_SHUTDOWN;
	sock_set_flag(sk, SOCK_DONE);

	switch (sk->sk_state) {
	case TCP_SYN_RECV:
	case TCP_ESTABLISHED:
		/* Move to CLOSE_WAIT */
		tcp_set_state(sk, TCP_CLOSE_WAIT);
		inet_csk_enter_pingpong_mode(sk);
		break;

	case TCP_CLOSE_WAIT:
	case TCP_CLOSING:
		/* Received a retransmission of the FIN, do
		 * nothing.
		 */
		break;
	case TCP_LAST_ACK:
		/* RFC793: Remain in the LAST-ACK state. */
		break;

	case TCP_FIN_WAIT1:
		/* This case occurs when a simultaneous close
		 * happens, we must ack the received FIN and
		 * enter the CLOSING state.
		 */
		tcp_send_ack(sk);
		tcp_set_state(sk, TCP_CLOSING);
		break;
	case TCP_FIN_WAIT2:
		/* Received a FIN -- send ACK and enter TIME_WAIT. */
		tcp_send_ack(sk);
		tcp_time_wait(sk, TCP_TIME_WAIT, 0);
		break;
	default:
		/* Only TCP_LISTEN and TCP_CLOSE are left, in these
		 * cases we should never reach this piece of code.
		 */
		pr_err("%s: Impossible, sk->sk_state=%d\n",
		       __func__, sk->sk_state);
		break;
	}

	/* It _is_ possible, that we have something out-of-order _after_ FIN.
	 * Probably, we should reset in this case. For now drop them.
	 */
	skb_rbtree_purge(&tp->out_of_order_queue);
	if (tcp_is_sack(tp))
		tcp_sack_reset(&tp->rx_opt);
	sk_mem_reclaim(sk);

	if (!sock_flag(sk, SOCK_DEAD)) {
		sk->sk_state_change(sk);

		/* Do not send POLL_HUP for half duplex close. */
		if (sk->sk_shutdown == SHUTDOWN_MASK ||
		    sk->sk_state == TCP_CLOSE)
			sk_wake_async(sk, SOCK_WAKE_WAITD, POLL_HUP);
		else
			sk_wake_async(sk, SOCK_WAKE_WAITD, POLL_IN);
	}
}

static inline bool tcp_sack_extend(struct tcp_sack_block *sp, u32 seq,
				  u32 end_seq)
{
	if (!after(seq, sp->end_seq) && !after(sp->start_seq, end_seq)) {
		if (before(seq, sp->start_seq))
			sp->start_seq = seq;
		if (after(end_seq, sp->end_seq))
			sp->end_seq = end_seq;
		return true;
	}
	return false;
}

static void tcp_dsack_set(struct sock *sk, u32 seq, u32 end_seq)
{
	struct tcp_sock *tp = tcp_sk(sk);

	if (tcp_is_sack(tp) && sock_net(sk)->ipv4.sysctl_tcp_dsack) {
		int mib_idx;

		if (before(seq, tp->rcv_nxt))
			mib_idx = LINUX_MIB_TCPDSACKOLDSENT;
		else
			mib_idx = LINUX_MIB_TCPDSACKOFOSENT;

		NET_INC_STATS(sock_net(sk), mib_idx);

		tp->rx_opt.dsack = 1;
		tp->duplicate_sack[0].start_seq = seq;
		tp->duplicate_sack[0].end_seq = end_seq;
	}
}

static void tcp_dsack_extend(struct sock *sk, u32 seq, u32 end_seq)
{
	struct tcp_sock *tp = tcp_sk(sk);

	if (!tp->rx_opt.dsack)
		tcp_dsack_set(sk, seq, end_seq);
	else
		tcp_sack_extend(tp->duplicate_sack, seq, end_seq);
}

static void tcp_rcv_spurious_retrans(struct sock *sk, const struct sk_buff *skb)
{
	/* When the ACK path fails or drops most ACKs, the sender would
	 * timeout and spuriously retransmit the same segment repeatedly.
	 * The receiver remembers and reflects via DSACKs. Leverage the
	 * DSACK state and change the txhash to re-route speculatively.
	 */
	if (TCP_SKB_CB(skb)->seq == tcp_sk(sk)->duplicate_sack[0].start_seq)
		sk_rethink_txhash(sk);
}

static void tcp_send_dupack(struct sock *sk, const struct sk_buff *skb)
{
	struct tcp_sock *tp = tcp_sk(sk);

	if (TCP_SKB_CB(skb)->end_seq != TCP_SKB_CB(skb)->seq &&
	    before(TCP_SKB_CB(skb)->seq, tp->rcv_nxt)) {
		NET_INC_STATS(sock_net(sk), LINUX_MIB_DELAYEDACKLOST);
		tcp_enter_quickack_mode(sk, TCP_MAX_QUICKACKS);

		if (tcp_is_sack(tp) && sock_net(sk)->ipv4.sysctl_tcp_dsack) {
			u32 end_seq = TCP_SKB_CB(skb)->end_seq;

			tcp_rcv_spurious_retrans(sk, skb);
			if (after(TCP_SKB_CB(skb)->end_seq, tp->rcv_nxt))
				end_seq = tp->rcv_nxt;
			tcp_dsack_set(sk, TCP_SKB_CB(skb)->seq, end_seq);
		}
	}

	tcp_send_ack(sk);
}

/* These routines update the SACK block as out-of-order packets arrive or
 * in-order packets close up the sequence space.
 */
static void tcp_sack_maybe_coalesce(struct tcp_sock *tp)
{
	int this_sack;
	struct tcp_sack_block *sp = &tp->selective_acks[0];
	struct tcp_sack_block *swalk = sp + 1;

	/* See if the recent change to the first SACK eats into
	 * or hits the sequence space of other SACK blocks, if so coalesce.
	 */
	for (this_sack = 1; this_sack < tp->rx_opt.num_sacks;) {
		if (tcp_sack_extend(sp, swalk->start_seq, swalk->end_seq)) {
			int i;

			/* Zap SWALK, by moving every further SACK up by one slot.
			 * Decrease num_sacks.
			 */
			tp->rx_opt.num_sacks--;
			for (i = this_sack; i < tp->rx_opt.num_sacks; i++)
				sp[i] = sp[i + 1];
			continue;
		}
		this_sack++, swalk++;
	}
}

static void tcp_sack_new_ofo_skb(struct sock *sk, u32 seq, u32 end_seq)
{
	struct tcp_sock *tp = tcp_sk(sk);
	struct tcp_sack_block *sp = &tp->selective_acks[0];
	int cur_sacks = tp->rx_opt.num_sacks;
	int this_sack;

	if (!cur_sacks)
		goto new_sack;

	for (this_sack = 0; this_sack < cur_sacks; this_sack++, sp++) {
		if (tcp_sack_extend(sp, seq, end_seq)) {
			/* Rotate this_sack to the first one. */
			for (; this_sack > 0; this_sack--, sp--)
				swap(*sp, *(sp - 1));
			if (cur_sacks > 1)
				tcp_sack_maybe_coalesce(tp);
			return;
		}
	}

	/* Could not find an adjacent existing SACK, build a new one,
	 * put it at the front, and shift everyone else down.  We
	 * always know there is at least one SACK present already here.
	 *
	 * If the sack array is full, forget about the last one.
	 */
	if (this_sack >= TCP_NUM_SACKS) {
		if (tp->compressed_ack > TCP_FASTRETRANS_THRESH)
			tcp_send_ack(sk);
		this_sack--;
		tp->rx_opt.num_sacks--;
		sp--;
	}
	for (; this_sack > 0; this_sack--, sp--)
		*sp = *(sp - 1);

new_sack:
	/* Build the new head SACK, and we're done. */
	sp->start_seq = seq;
	sp->end_seq = end_seq;
	tp->rx_opt.num_sacks++;
}

/* RCV.NXT advances, some SACKs should be eaten. */

static void tcp_sack_remove(struct tcp_sock *tp)
{
	struct tcp_sack_block *sp = &tp->selective_acks[0];
	int num_sacks = tp->rx_opt.num_sacks;
	int this_sack;

	/* Empty ofo queue, hence, all the SACKs are eaten. Clear. */
	if (RB_EMPTY_ROOT(&tp->out_of_order_queue)) {
		tp->rx_opt.num_sacks = 0;
		return;
	}

	for (this_sack = 0; this_sack < num_sacks;) {
		/* Check if the start of the sack is covered by RCV.NXT. */
		if (!before(tp->rcv_nxt, sp->start_seq)) {
			int i;

			/* RCV.NXT must cover all the block! */
			WARN_ON(before(tp->rcv_nxt, sp->end_seq));

			/* Zap this SACK, by moving forward any other SACKS. */
			for (i = this_sack+1; i < num_sacks; i++)
				tp->selective_acks[i-1] = tp->selective_acks[i];
			num_sacks--;
			continue;
		}
		this_sack++;
		sp++;
	}
	tp->rx_opt.num_sacks = num_sacks;
}

/**
 * tcp_try_coalesce - try to merge skb to prior one
 * @sk: socket
 * @dest: destination queue
 * @to: prior buffer
 * @from: buffer to add in queue
 * @fragstolen: pointer to boolean
 *
 * Before queueing skb @from after @to, try to merge them
 * to reduce overall memory use and queue lengths, if cost is small.
 * Packets in ofo or receive queues can stay a long time.
 * Better try to coalesce them right now to avoid future collapses.
 * Returns true if caller should free @from instead of queueing it
 */
static bool tcp_try_coalesce(struct sock *sk,
			     struct sk_buff *to,
			     struct sk_buff *from,
			     bool *fragstolen)
{
	int delta;

	*fragstolen = false;

	/* Its possible this segment overlaps with prior segment in queue */
	if (TCP_SKB_CB(from)->seq != TCP_SKB_CB(to)->end_seq)
		return false;

#ifdef CONFIG_TLS_DEVICE
	if (from->decrypted != to->decrypted)
		return false;
#endif

	if (!skb_try_coalesce(to, from, fragstolen, &delta))
		return false;

	atomic_add(delta, &sk->sk_rmem_alloc);
	sk_mem_charge(sk, delta);
	NET_INC_STATS(sock_net(sk), LINUX_MIB_TCPRCVCOALESCE);
	TCP_SKB_CB(to)->end_seq = TCP_SKB_CB(from)->end_seq;
	TCP_SKB_CB(to)->ack_seq = TCP_SKB_CB(from)->ack_seq;
	TCP_SKB_CB(to)->tcp_flags |= TCP_SKB_CB(from)->tcp_flags;

	if (TCP_SKB_CB(from)->has_rxtstamp) {
		TCP_SKB_CB(to)->has_rxtstamp = true;
		to->tstamp = from->tstamp;
		skb_hwtstamps(to)->hwtstamp = skb_hwtstamps(from)->hwtstamp;
	}

	return true;
}

static bool tcp_ooo_try_coalesce(struct sock *sk,
			     struct sk_buff *to,
			     struct sk_buff *from,
			     bool *fragstolen)
{
	bool res = tcp_try_coalesce(sk, to, from, fragstolen);

	/* In case tcp_drop() is called later, update to->gso_segs */
	if (res) {
		u32 gso_segs = max_t(u16, 1, skb_shinfo(to)->gso_segs) +
			       max_t(u16, 1, skb_shinfo(from)->gso_segs);

		skb_shinfo(to)->gso_segs = min_t(u32, gso_segs, 0xFFFF);
	}
	return res;
}

static void tcp_drop(struct sock *sk, struct sk_buff *skb)
{
	sk_drops_add(sk, skb);
	__kfree_skb(skb);
}

/* This one checks to see if we can put data from the
 * out_of_order queue into the receive_queue.
 */
static void tcp_ofo_queue(struct sock *sk)
{
	struct tcp_sock *tp = tcp_sk(sk);
	__u32 dsack_high = tp->rcv_nxt;
	bool fin, fragstolen, eaten;
	struct sk_buff *skb, *tail;
	struct rb_node *p;

	p = rb_first(&tp->out_of_order_queue);
	while (p) {
		skb = rb_to_skb(p);
		if (after(TCP_SKB_CB(skb)->seq, tp->rcv_nxt))
			break;

		if (before(TCP_SKB_CB(skb)->seq, dsack_high)) {
			__u32 dsack = dsack_high;
			if (before(TCP_SKB_CB(skb)->end_seq, dsack_high))
				dsack_high = TCP_SKB_CB(skb)->end_seq;
			tcp_dsack_extend(sk, TCP_SKB_CB(skb)->seq, dsack);
		}
		p = rb_next(p);
		rb_erase(&skb->rbnode, &tp->out_of_order_queue);

		if (unlikely(!after(TCP_SKB_CB(skb)->end_seq, tp->rcv_nxt))) {
			tcp_drop(sk, skb);
			continue;
		}

		tail = skb_peek_tail(&sk->sk_receive_queue);
		eaten = tail && tcp_try_coalesce(sk, tail, skb, &fragstolen);
		tcp_rcv_nxt_update(tp, TCP_SKB_CB(skb)->end_seq);
		fin = TCP_SKB_CB(skb)->tcp_flags & TCPHDR_FIN;
		if (!eaten)
			__skb_queue_tail(&sk->sk_receive_queue, skb);
		else
			kfree_skb_partial(skb, fragstolen);

		if (unlikely(fin)) {
			tcp_fin(sk);
			/* tcp_fin() purges tp->out_of_order_queue,
			 * so we must end this loop right now.
			 */
			break;
		}
	}
}

static bool tcp_prune_ofo_queue(struct sock *sk);
static int tcp_prune_queue(struct sock *sk);

static int tcp_try_rmem_schedule(struct sock *sk, struct sk_buff *skb,
				 unsigned int size)
{
	if (atomic_read(&sk->sk_rmem_alloc) > sk->sk_rcvbuf ||
	    !sk_rmem_schedule(sk, skb, size)) {

		if (tcp_prune_queue(sk) < 0)
			return -1;

		while (!sk_rmem_schedule(sk, skb, size)) {
			if (!tcp_prune_ofo_queue(sk))
				return -1;
		}
	}
	return 0;
}

static void tcp_data_queue_ofo(struct sock *sk, struct sk_buff *skb)
{
	struct tcp_sock *tp = tcp_sk(sk);
	struct rb_node **p, *parent;
	struct sk_buff *skb1;
	u32 seq, end_seq;
	bool fragstolen;

	tcp_data_ecn_check(sk, skb);

	if (unlikely(tcp_try_rmem_schedule(sk, skb, skb->truesize))) {
		NET_INC_STATS(sock_net(sk), LINUX_MIB_TCPOFODROP);
		tcp_drop(sk, skb);
		return;
	}

	/* Disable header prediction. */
	tp->pred_flags = 0;
	inet_csk_schedule_ack(sk);

	tp->rcv_ooopack += max_t(u16, 1, skb_shinfo(skb)->gso_segs);
	NET_INC_STATS(sock_net(sk), LINUX_MIB_TCPOFOQUEUE);
	seq = TCP_SKB_CB(skb)->seq;
	end_seq = TCP_SKB_CB(skb)->end_seq;

	p = &tp->out_of_order_queue.rb_node;
	if (RB_EMPTY_ROOT(&tp->out_of_order_queue)) {
		/* Initial out of order segment, build 1 SACK. */
		if (tcp_is_sack(tp)) {
			tp->rx_opt.num_sacks = 1;
			tp->selective_acks[0].start_seq = seq;
			tp->selective_acks[0].end_seq = end_seq;
		}
		rb_link_node(&skb->rbnode, NULL, p);
		rb_insert_color(&skb->rbnode, &tp->out_of_order_queue);
		tp->ooo_last_skb = skb;
		goto end;
	}

	/* In the typical case, we are adding an skb to the end of the list.
	 * Use of ooo_last_skb avoids the O(Log(N)) rbtree lookup.
	 */
	if (tcp_ooo_try_coalesce(sk, tp->ooo_last_skb,
				 skb, &fragstolen)) {
coalesce_done:
		tcp_grow_window(sk, skb);
		kfree_skb_partial(skb, fragstolen);
		skb = NULL;
		goto add_sack;
	}
	/* Can avoid an rbtree lookup if we are adding skb after ooo_last_skb */
	if (!before(seq, TCP_SKB_CB(tp->ooo_last_skb)->end_seq)) {
		parent = &tp->ooo_last_skb->rbnode;
		p = &parent->rb_right;
		goto insert;
	}

	/* Find place to insert this segment. Handle overlaps on the way. */
	parent = NULL;
	while (*p) {
		parent = *p;
		skb1 = rb_to_skb(parent);
		if (before(seq, TCP_SKB_CB(skb1)->seq)) {
			p = &parent->rb_left;
			continue;
		}
		if (before(seq, TCP_SKB_CB(skb1)->end_seq)) {
			if (!after(end_seq, TCP_SKB_CB(skb1)->end_seq)) {
				/* All the bits are present. Drop. */
				NET_INC_STATS(sock_net(sk),
					      LINUX_MIB_TCPOFOMERGE);
				tcp_drop(sk, skb);
				skb = NULL;
				tcp_dsack_set(sk, seq, end_seq);
				goto add_sack;
			}
			if (after(seq, TCP_SKB_CB(skb1)->seq)) {
				/* Partial overlap. */
				tcp_dsack_set(sk, seq, TCP_SKB_CB(skb1)->end_seq);
			} else {
				/* skb's seq == skb1's seq and skb covers skb1.
				 * Replace skb1 with skb.
				 */
				rb_replace_node(&skb1->rbnode, &skb->rbnode,
						&tp->out_of_order_queue);
				tcp_dsack_extend(sk,
						 TCP_SKB_CB(skb1)->seq,
						 TCP_SKB_CB(skb1)->end_seq);
				NET_INC_STATS(sock_net(sk),
					      LINUX_MIB_TCPOFOMERGE);
				tcp_drop(sk, skb1);
				goto merge_right;
			}
		} else if (tcp_ooo_try_coalesce(sk, skb1,
						skb, &fragstolen)) {
			goto coalesce_done;
		}
		p = &parent->rb_right;
	}
insert:
	/* Insert segment into RB tree. */
	rb_link_node(&skb->rbnode, parent, p);
	rb_insert_color(&skb->rbnode, &tp->out_of_order_queue);

merge_right:
	/* Remove other segments covered by skb. */
	while ((skb1 = skb_rb_next(skb)) != NULL) {
		if (!after(end_seq, TCP_SKB_CB(skb1)->seq))
			break;
		if (before(end_seq, TCP_SKB_CB(skb1)->end_seq)) {
			tcp_dsack_extend(sk, TCP_SKB_CB(skb1)->seq,
					 end_seq);
			break;
		}
		rb_erase(&skb1->rbnode, &tp->out_of_order_queue);
		tcp_dsack_extend(sk, TCP_SKB_CB(skb1)->seq,
				 TCP_SKB_CB(skb1)->end_seq);
		NET_INC_STATS(sock_net(sk), LINUX_MIB_TCPOFOMERGE);
		tcp_drop(sk, skb1);
	}
	/* If there is no skb after us, we are the last_skb ! */
	if (!skb1)
		tp->ooo_last_skb = skb;

add_sack:
	if (tcp_is_sack(tp))
		tcp_sack_new_ofo_skb(sk, seq, end_seq);
end:
	if (skb) {
		tcp_grow_window(sk, skb);
		skb_condense(skb);
		skb_set_owner_r(skb, sk);
	}
}

static int __must_check tcp_queue_rcv(struct sock *sk, struct sk_buff *skb,
				      bool *fragstolen)
{
	int eaten;
	struct sk_buff *tail = skb_peek_tail(&sk->sk_receive_queue);

	eaten = (tail &&
		 tcp_try_coalesce(sk, tail,
				  skb, fragstolen)) ? 1 : 0;
	tcp_rcv_nxt_update(tcp_sk(sk), TCP_SKB_CB(skb)->end_seq);
	if (!eaten) {
		__skb_queue_tail(&sk->sk_receive_queue, skb);
		skb_set_owner_r(skb, sk);
	}
	return eaten;
}

int tcp_send_rcvq(struct sock *sk, struct msghdr *msg, size_t size)
{
	struct sk_buff *skb;
	int err = -ENOMEM;
	int data_len = 0;
	bool fragstolen;

	if (size == 0)
		return 0;

	if (size > PAGE_SIZE) {
		int npages = min_t(size_t, size >> PAGE_SHIFT, MAX_SKB_FRAGS);

		data_len = npages << PAGE_SHIFT;
		size = data_len + (size & ~PAGE_MASK);
	}
	skb = alloc_skb_with_frags(size - data_len, data_len,
				   PAGE_ALLOC_COSTLY_ORDER,
				   &err, sk->sk_allocation);
	if (!skb)
		goto err;

	skb_put(skb, size - data_len);
	skb->data_len = data_len;
	skb->len = size;

	if (tcp_try_rmem_schedule(sk, skb, skb->truesize)) {
		NET_INC_STATS(sock_net(sk), LINUX_MIB_TCPRCVQDROP);
		goto err_free;
	}

	err = skb_copy_datagram_from_iter(skb, 0, &msg->msg_iter, size);
	if (err)
		goto err_free;

	TCP_SKB_CB(skb)->seq = tcp_sk(sk)->rcv_nxt;
	TCP_SKB_CB(skb)->end_seq = TCP_SKB_CB(skb)->seq + size;
	TCP_SKB_CB(skb)->ack_seq = tcp_sk(sk)->snd_una - 1;

	if (tcp_queue_rcv(sk, skb, &fragstolen)) {
		WARN_ON_ONCE(fragstolen); /* should not happen */
		__kfree_skb(skb);
	}
	return size;

err_free:
	kfree_skb(skb);
err:
	return err;

}

void tcp_data_ready(struct sock *sk)
{
	const struct tcp_sock *tp = tcp_sk(sk);
	int avail = tp->rcv_nxt - tp->copied_seq;

	if (avail < sk->sk_rcvlowat && !sock_flag(sk, SOCK_DONE))
		return;

	sk->sk_data_ready(sk);
}

static void tcp_data_queue(struct sock *sk, struct sk_buff *skb)
{
	struct tcp_sock *tp = tcp_sk(sk);
	bool fragstolen;
	int eaten;

	if (TCP_SKB_CB(skb)->seq == TCP_SKB_CB(skb)->end_seq) {
		__kfree_skb(skb);
		return;
	}
	skb_dst_drop(skb);
	__skb_pull(skb, tcp_hdr(skb)->doff * 4);

	tcp_ecn_accept_cwr(sk, skb);

	tp->rx_opt.dsack = 0;

	/*  Queue data for delivery to the user.
	 *  Packets in sequence go to the receive queue.
	 *  Out of sequence packets to the out_of_order_queue.
	 */
	if (TCP_SKB_CB(skb)->seq == tp->rcv_nxt) {
		if (tcp_receive_window(tp) == 0) {
			NET_INC_STATS(sock_net(sk), LINUX_MIB_TCPZEROWINDOWDROP);
			goto out_of_window;
		}

		/* Ok. In sequence. In window. */
queue_and_out:
		if (skb_queue_len(&sk->sk_receive_queue) == 0)
			sk_forced_mem_schedule(sk, skb->truesize);
		else if (tcp_try_rmem_schedule(sk, skb, skb->truesize)) {
			NET_INC_STATS(sock_net(sk), LINUX_MIB_TCPRCVQDROP);
			goto drop;
		}

		eaten = tcp_queue_rcv(sk, skb, &fragstolen);
		if (skb->len)
			tcp_event_data_recv(sk, skb);
		if (TCP_SKB_CB(skb)->tcp_flags & TCPHDR_FIN)
			tcp_fin(sk);

		if (!RB_EMPTY_ROOT(&tp->out_of_order_queue)) {
			tcp_ofo_queue(sk);

			/* RFC5681. 4.2. SHOULD send immediate ACK, when
			 * gap in queue is filled.
			 */
			if (RB_EMPTY_ROOT(&tp->out_of_order_queue))
				inet_csk(sk)->icsk_ack.pending |= ICSK_ACK_NOW;
		}

		if (tp->rx_opt.num_sacks)
			tcp_sack_remove(tp);

		tcp_fast_path_check(sk);

		if (eaten > 0)
			kfree_skb_partial(skb, fragstolen);
		if (!sock_flag(sk, SOCK_DEAD))
			tcp_data_ready(sk);
		return;
	}

	if (!after(TCP_SKB_CB(skb)->end_seq, tp->rcv_nxt)) {
		tcp_rcv_spurious_retrans(sk, skb);
		/* A retransmit, 2nd most common case.  Force an immediate ack. */
		NET_INC_STATS(sock_net(sk), LINUX_MIB_DELAYEDACKLOST);
		tcp_dsack_set(sk, TCP_SKB_CB(skb)->seq, TCP_SKB_CB(skb)->end_seq);

out_of_window:
		tcp_enter_quickack_mode(sk, TCP_MAX_QUICKACKS);
		inet_csk_schedule_ack(sk);
drop:
		tcp_drop(sk, skb);
		return;
	}

	/* Out of window. F.e. zero window probe. */
	if (!before(TCP_SKB_CB(skb)->seq, tp->rcv_nxt + tcp_receive_window(tp)))
		goto out_of_window;

	if (before(TCP_SKB_CB(skb)->seq, tp->rcv_nxt)) {
		/* Partial packet, seq < rcv_next < end_seq */
		tcp_dsack_set(sk, TCP_SKB_CB(skb)->seq, tp->rcv_nxt);

		/* If window is closed, drop tail of packet. But after
		 * remembering D-SACK for its head made in previous line.
		 */
		if (!tcp_receive_window(tp)) {
			NET_INC_STATS(sock_net(sk), LINUX_MIB_TCPZEROWINDOWDROP);
			goto out_of_window;
		}
		goto queue_and_out;
	}

	tcp_data_queue_ofo(sk, skb);
}

static struct sk_buff *tcp_skb_next(struct sk_buff *skb, struct sk_buff_head *list)
{
	if (list)
		return !skb_queue_is_last(list, skb) ? skb->next : NULL;

	return skb_rb_next(skb);
}

static struct sk_buff *tcp_collapse_one(struct sock *sk, struct sk_buff *skb,
					struct sk_buff_head *list,
					struct rb_root *root)
{
	struct sk_buff *next = tcp_skb_next(skb, list);

	if (list)
		__skb_unlink(skb, list);
	else
		rb_erase(&skb->rbnode, root);

	__kfree_skb(skb);
	NET_INC_STATS(sock_net(sk), LINUX_MIB_TCPRCVCOLLAPSED);

	return next;
}

/* Insert skb into rb tree, ordered by TCP_SKB_CB(skb)->seq */
void tcp_rbtree_insert(struct rb_root *root, struct sk_buff *skb)
{
	struct rb_node **p = &root->rb_node;
	struct rb_node *parent = NULL;
	struct sk_buff *skb1;

	while (*p) {
		parent = *p;
		skb1 = rb_to_skb(parent);
		if (before(TCP_SKB_CB(skb)->seq, TCP_SKB_CB(skb1)->seq))
			p = &parent->rb_left;
		else
			p = &parent->rb_right;
	}
	rb_link_node(&skb->rbnode, parent, p);
	rb_insert_color(&skb->rbnode, root);
}

/* Collapse contiguous sequence of skbs head..tail with
 * sequence numbers start..end.
 *
 * If tail is NULL, this means until the end of the queue.
 *
 * Segments with FIN/SYN are not collapsed (only because this
 * simplifies code)
 */
static void
tcp_collapse(struct sock *sk, struct sk_buff_head *list, struct rb_root *root,
	     struct sk_buff *head, struct sk_buff *tail, u32 start, u32 end)
{
	struct sk_buff *skb = head, *n;
	struct sk_buff_head tmp;
	bool end_of_skbs;

	/* First, check that queue is collapsible and find
	 * the point where collapsing can be useful.
	 */
restart:
	for (end_of_skbs = true; skb != NULL && skb != tail; skb = n) {
		n = tcp_skb_next(skb, list);

		/* No new bits? It is possible on ofo queue. */
		if (!before(start, TCP_SKB_CB(skb)->end_seq)) {
			skb = tcp_collapse_one(sk, skb, list, root);
			if (!skb)
				break;
			goto restart;
		}

		/* The first skb to collapse is:
		 * - not SYN/FIN and
		 * - bloated or contains data before "start" or
		 *   overlaps to the next one.
		 */
		if (!(TCP_SKB_CB(skb)->tcp_flags & (TCPHDR_SYN | TCPHDR_FIN)) &&
		    (tcp_win_from_space(sk, skb->truesize) > skb->len ||
		     before(TCP_SKB_CB(skb)->seq, start))) {
			end_of_skbs = false;
			break;
		}

		if (n && n != tail &&
		    TCP_SKB_CB(skb)->end_seq != TCP_SKB_CB(n)->seq) {
			end_of_skbs = false;
			break;
		}

		/* Decided to skip this, advance start seq. */
		start = TCP_SKB_CB(skb)->end_seq;
	}
	if (end_of_skbs ||
	    (TCP_SKB_CB(skb)->tcp_flags & (TCPHDR_SYN | TCPHDR_FIN)))
		return;

	__skb_queue_head_init(&tmp);

	while (before(start, end)) {
		int copy = min_t(int, SKB_MAX_ORDER(0, 0), end - start);
		struct sk_buff *nskb;

		nskb = alloc_skb(copy, GFP_ATOMIC);
		if (!nskb)
			break;

		memcpy(nskb->cb, skb->cb, sizeof(skb->cb));
#ifdef CONFIG_TLS_DEVICE
		nskb->decrypted = skb->decrypted;
#endif
		TCP_SKB_CB(nskb)->seq = TCP_SKB_CB(nskb)->end_seq = start;
		if (list)
			__skb_queue_before(list, skb, nskb);
		else
			__skb_queue_tail(&tmp, nskb); /* defer rbtree insertion */
		skb_set_owner_r(nskb, sk);

		/* Copy data, releasing collapsed skbs. */
		while (copy > 0) {
			int offset = start - TCP_SKB_CB(skb)->seq;
			int size = TCP_SKB_CB(skb)->end_seq - start;

			BUG_ON(offset < 0);
			if (size > 0) {
				size = min(copy, size);
				if (skb_copy_bits(skb, offset, skb_put(nskb, size), size))
					BUG();
				TCP_SKB_CB(nskb)->end_seq += size;
				copy -= size;
				start += size;
			}
			if (!before(start, TCP_SKB_CB(skb)->end_seq)) {
				skb = tcp_collapse_one(sk, skb, list, root);
				if (!skb ||
				    skb == tail ||
				    (TCP_SKB_CB(skb)->tcp_flags & (TCPHDR_SYN | TCPHDR_FIN)))
					goto end;
#ifdef CONFIG_TLS_DEVICE
				if (skb->decrypted != nskb->decrypted)
					goto end;
#endif
			}
		}
	}
end:
	skb_queue_walk_safe(&tmp, skb, n)
		tcp_rbtree_insert(root, skb);
}

/* Collapse ofo queue. Algorithm: select contiguous sequence of skbs
 * and tcp_collapse() them until all the queue is collapsed.
 */
static void tcp_collapse_ofo_queue(struct sock *sk)
{
	struct tcp_sock *tp = tcp_sk(sk);
	u32 range_truesize, sum_tiny = 0;
	struct sk_buff *skb, *head;
	u32 start, end;

	skb = skb_rb_first(&tp->out_of_order_queue);
new_range:
	if (!skb) {
		tp->ooo_last_skb = skb_rb_last(&tp->out_of_order_queue);
		return;
	}
	start = TCP_SKB_CB(skb)->seq;
	end = TCP_SKB_CB(skb)->end_seq;
	range_truesize = skb->truesize;

	for (head = skb;;) {
		skb = skb_rb_next(skb);

		/* Range is terminated when we see a gap or when
		 * we are at the queue end.
		 */
		if (!skb ||
		    after(TCP_SKB_CB(skb)->seq, end) ||
		    before(TCP_SKB_CB(skb)->end_seq, start)) {
			/* Do not attempt collapsing tiny skbs */
			if (range_truesize != head->truesize ||
			    end - start >= SKB_WITH_OVERHEAD(SK_MEM_QUANTUM)) {
				tcp_collapse(sk, NULL, &tp->out_of_order_queue,
					     head, skb, start, end);
			} else {
				sum_tiny += range_truesize;
				if (sum_tiny > sk->sk_rcvbuf >> 3)
					return;
			}
			goto new_range;
		}

		range_truesize += skb->truesize;
		if (unlikely(before(TCP_SKB_CB(skb)->seq, start)))
			start = TCP_SKB_CB(skb)->seq;
		if (after(TCP_SKB_CB(skb)->end_seq, end))
			end = TCP_SKB_CB(skb)->end_seq;
	}
}

/*
 * Clean the out-of-order queue to make room.
 * We drop high sequences packets to :
 * 1) Let a chance for holes to be filled.
 * 2) not add too big latencies if thousands of packets sit there.
 *    (But if application shrinks SO_RCVBUF, we could still end up
 *     freeing whole queue here)
 * 3) Drop at least 12.5 % of sk_rcvbuf to avoid malicious attacks.
 *
 * Return true if queue has shrunk.
 */
static bool tcp_prune_ofo_queue(struct sock *sk)
{
	struct tcp_sock *tp = tcp_sk(sk);
	struct rb_node *node, *prev;
	int goal;

	if (RB_EMPTY_ROOT(&tp->out_of_order_queue))
		return false;

	NET_INC_STATS(sock_net(sk), LINUX_MIB_OFOPRUNED);
	goal = sk->sk_rcvbuf >> 3;
	node = &tp->ooo_last_skb->rbnode;
	do {
		prev = rb_prev(node);
		rb_erase(node, &tp->out_of_order_queue);
		goal -= rb_to_skb(node)->truesize;
		tcp_drop(sk, rb_to_skb(node));
		if (!prev || goal <= 0) {
			sk_mem_reclaim(sk);
			if (atomic_read(&sk->sk_rmem_alloc) <= sk->sk_rcvbuf &&
			    !tcp_under_memory_pressure(sk))
				break;
			goal = sk->sk_rcvbuf >> 3;
		}
		node = prev;
	} while (node);
	tp->ooo_last_skb = rb_to_skb(prev);

	/* Reset SACK state.  A conforming SACK implementation will
	 * do the same at a timeout based retransmit.  When a connection
	 * is in a sad state like this, we care only about integrity
	 * of the connection not performance.
	 */
	if (tp->rx_opt.sack_ok)
		tcp_sack_reset(&tp->rx_opt);
	return true;
}

/* Reduce allocated memory if we can, trying to get
 * the socket within its memory limits again.
 *
 * Return less than zero if we should start dropping frames
 * until the socket owning process reads some of the data
 * to stabilize the situation.
 */
static int tcp_prune_queue(struct sock *sk)
{
	struct tcp_sock *tp = tcp_sk(sk);

	NET_INC_STATS(sock_net(sk), LINUX_MIB_PRUNECALLED);

	if (atomic_read(&sk->sk_rmem_alloc) >= sk->sk_rcvbuf)
		tcp_clamp_window(sk);
	else if (tcp_under_memory_pressure(sk))
		tp->rcv_ssthresh = min(tp->rcv_ssthresh, 4U * tp->advmss);

	if (atomic_read(&sk->sk_rmem_alloc) <= sk->sk_rcvbuf)
		return 0;

	tcp_collapse_ofo_queue(sk);
	if (!skb_queue_empty(&sk->sk_receive_queue))
		tcp_collapse(sk, &sk->sk_receive_queue, NULL,
			     skb_peek(&sk->sk_receive_queue),
			     NULL,
			     tp->copied_seq, tp->rcv_nxt);
	sk_mem_reclaim(sk);

	if (atomic_read(&sk->sk_rmem_alloc) <= sk->sk_rcvbuf)
		return 0;

	/* Collapsing did not help, destructive actions follow.
	 * This must not ever occur. */

	tcp_prune_ofo_queue(sk);

	if (atomic_read(&sk->sk_rmem_alloc) <= sk->sk_rcvbuf)
		return 0;

	/* If we are really being abused, tell the caller to silently
	 * drop receive data on the floor.  It will get retransmitted
	 * and hopefully then we'll have sufficient space.
	 */
	NET_INC_STATS(sock_net(sk), LINUX_MIB_RCVPRUNED);

	/* Massive buffer overcommit. */
	tp->pred_flags = 0;
	return -1;
}

static bool tcp_should_expand_sndbuf(const struct sock *sk)
{
	const struct tcp_sock *tp = tcp_sk(sk);

	/* If the user specified a specific send buffer setting, do
	 * not modify it.
	 */
	if (sk->sk_userlocks & SOCK_SNDBUF_LOCK)
		return false;

	/* If we are under global TCP memory pressure, do not expand.  */
	if (tcp_under_memory_pressure(sk))
		return false;

	/* If we are under soft global TCP memory pressure, do not expand.  */
	if (sk_memory_allocated(sk) >= sk_prot_mem_limits(sk, 0))
		return false;

	/* If we filled the congestion window, do not expand.  */
	if (tcp_packets_in_flight(tp) >= tp->snd_cwnd)
		return false;

	return true;
}

/* When incoming ACK allowed to free some skb from write_queue,
 * we remember this event in flag SOCK_QUEUE_SHRUNK and wake up socket
 * on the exit from tcp input handler.
 *
 * PROBLEM: sndbuf expansion does not work well with largesend.
 */
static void tcp_new_space(struct sock *sk)
{
	struct tcp_sock *tp = tcp_sk(sk);

	if (tcp_should_expand_sndbuf(sk)) {
		tcp_sndbuf_expand(sk);
		tp->snd_cwnd_stamp = tcp_jiffies32;
	}

	sk->sk_write_space(sk);
}

static void tcp_check_space(struct sock *sk)
{
	if (sock_flag(sk, SOCK_QUEUE_SHRUNK)) {
		sock_reset_flag(sk, SOCK_QUEUE_SHRUNK);
		/* pairs with tcp_poll() */
		smp_mb();
		if (sk->sk_socket &&
		    test_bit(SOCK_NOSPACE, &sk->sk_socket->flags)) {
			tcp_new_space(sk);
			if (!test_bit(SOCK_NOSPACE, &sk->sk_socket->flags))
				tcp_chrono_stop(sk, TCP_CHRONO_SNDBUF_LIMITED);
		}
	}
}

static inline void tcp_data_snd_check(struct sock *sk)
{
	tcp_push_pending_frames(sk);
	tcp_check_space(sk);
}

/*
 * Check if sending an ack is needed.
 */
static void __tcp_ack_snd_check(struct sock *sk, int ofo_possible)
{
	struct tcp_sock *tp = tcp_sk(sk);
	unsigned long rtt, delay;

	    /* More than one full frame received... */
	if (((tp->rcv_nxt - tp->rcv_wup) > inet_csk(sk)->icsk_ack.rcv_mss &&
	     /* ... and right edge of window advances far enough.
	      * (tcp_recvmsg() will send ACK otherwise).
	      * If application uses SO_RCVLOWAT, we want send ack now if
	      * we have not received enough bytes to satisfy the condition.
	      */
	    (tp->rcv_nxt - tp->copied_seq < sk->sk_rcvlowat ||
	     __tcp_select_window(sk) >= tp->rcv_wnd)) ||
	    /* We ACK each frame or... */
	    tcp_in_quickack_mode(sk) ||
	    /* Protocol state mandates a one-time immediate ACK */
	    inet_csk(sk)->icsk_ack.pending & ICSK_ACK_NOW) {
send_now:
		tcp_send_ack(sk);
		return;
	}

	if (!ofo_possible || RB_EMPTY_ROOT(&tp->out_of_order_queue)) {
		tcp_send_delayed_ack(sk);
		return;
	}

	if (!tcp_is_sack(tp) ||
	    tp->compressed_ack >= sock_net(sk)->ipv4.sysctl_tcp_comp_sack_nr)
		goto send_now;

	if (tp->compressed_ack_rcv_nxt != tp->rcv_nxt) {
		tp->compressed_ack_rcv_nxt = tp->rcv_nxt;
		if (tp->compressed_ack > TCP_FASTRETRANS_THRESH)
			NET_ADD_STATS(sock_net(sk), LINUX_MIB_TCPACKCOMPRESSED,
				      tp->compressed_ack - TCP_FASTRETRANS_THRESH);
		tp->compressed_ack = 0;
	}

	if (++tp->compressed_ack <= TCP_FASTRETRANS_THRESH)
		goto send_now;

	if (hrtimer_is_queued(&tp->compressed_ack_timer))
		return;

	/* compress ack timer : 5 % of rtt, but no more than tcp_comp_sack_delay_ns */

	rtt = tp->rcv_rtt_est.rtt_us;
	if (tp->srtt_us && tp->srtt_us < rtt)
		rtt = tp->srtt_us;

	delay = min_t(unsigned long, sock_net(sk)->ipv4.sysctl_tcp_comp_sack_delay_ns,
		      rtt * (NSEC_PER_USEC >> 3)/20);
	sock_hold(sk);
	hrtimer_start(&tp->compressed_ack_timer, ns_to_ktime(delay),
		      HRTIMER_MODE_REL_PINNED_SOFT);
}

static inline void tcp_ack_snd_check(struct sock *sk)
{
	if (!inet_csk_ack_scheduled(sk)) {
		/* We sent a data segment already. */
		return;
	}
	__tcp_ack_snd_check(sk, 1);
}

/*
 *	This routine is only called when we have urgent data
 *	signaled. Its the 'slow' part of tcp_urg. It could be
 *	moved inline now as tcp_urg is only called from one
 *	place. We handle URGent data wrong. We have to - as
 *	BSD still doesn't use the correction from RFC961.
 *	For 1003.1g we should support a new option TCP_STDURG to permit
 *	either form (or just set the sysctl tcp_stdurg).
 */

static void tcp_check_urg(struct sock *sk, const struct tcphdr *th)
{
	struct tcp_sock *tp = tcp_sk(sk);
	u32 ptr = ntohs(th->urg_ptr);

	if (ptr && !sock_net(sk)->ipv4.sysctl_tcp_stdurg)
		ptr--;
	ptr += ntohl(th->seq);

	/* Ignore urgent data that we've already seen and read. */
	if (after(tp->copied_seq, ptr))
		return;

	/* Do not replay urg ptr.
	 *
	 * NOTE: interesting situation not covered by specs.
	 * Misbehaving sender may send urg ptr, pointing to segment,
	 * which we already have in ofo queue. We are not able to fetch
	 * such data and will stay in TCP_URG_NOTYET until will be eaten
	 * by recvmsg(). Seems, we are not obliged to handle such wicked
	 * situations. But it is worth to think about possibility of some
	 * DoSes using some hypothetical application level deadlock.
	 */
	if (before(ptr, tp->rcv_nxt))
		return;

	/* Do we already have a newer (or duplicate) urgent pointer? */
	if (tp->urg_data && !after(ptr, tp->urg_seq))
		return;

	/* Tell the world about our new urgent pointer. */
	sk_send_sigurg(sk);

	/* We may be adding urgent data when the last byte read was
	 * urgent. To do this requires some care. We cannot just ignore
	 * tp->copied_seq since we would read the last urgent byte again
	 * as data, nor can we alter copied_seq until this data arrives
	 * or we break the semantics of SIOCATMARK (and thus sockatmark())
	 *
	 * NOTE. Double Dutch. Rendering to plain English: author of comment
	 * above did something sort of 	send("A", MSG_OOB); send("B", MSG_OOB);
	 * and expect that both A and B disappear from stream. This is _wrong_.
	 * Though this happens in BSD with high probability, this is occasional.
	 * Any application relying on this is buggy. Note also, that fix "works"
	 * only in this artificial test. Insert some normal data between A and B and we will
	 * decline of BSD again. Verdict: it is better to remove to trap
	 * buggy users.
	 */
	if (tp->urg_seq == tp->copied_seq && tp->urg_data &&
	    !sock_flag(sk, SOCK_URGINLINE) && tp->copied_seq != tp->rcv_nxt) {
		struct sk_buff *skb = skb_peek(&sk->sk_receive_queue);
		tp->copied_seq++;
		if (skb && !before(tp->copied_seq, TCP_SKB_CB(skb)->end_seq)) {
			__skb_unlink(skb, &sk->sk_receive_queue);
			__kfree_skb(skb);
		}
	}

	tp->urg_data = TCP_URG_NOTYET;
	WRITE_ONCE(tp->urg_seq, ptr);

	/* Disable header prediction. */
	tp->pred_flags = 0;
}

/* This is the 'fast' part of urgent handling. */
static void tcp_urg(struct sock *sk, struct sk_buff *skb, const struct tcphdr *th)
{
	struct tcp_sock *tp = tcp_sk(sk);

	/* Check if we get a new urgent pointer - normally not. */
	if (th->urg)
		tcp_check_urg(sk, th);

	/* Do we wait for any urgent data? - normally not... */
	if (tp->urg_data == TCP_URG_NOTYET) {
		u32 ptr = tp->urg_seq - ntohl(th->seq) + (th->doff * 4) -
			  th->syn;

		/* Is the urgent pointer pointing into this packet? */
		if (ptr < skb->len) {
			u8 tmp;
			if (skb_copy_bits(skb, ptr, &tmp, 1))
				BUG();
			tp->urg_data = TCP_URG_VALID | tmp;
			if (!sock_flag(sk, SOCK_DEAD))
				sk->sk_data_ready(sk);
		}
	}
}

/* Updates Accurate ECN received counters from the received IP ECN field */
<<<<<<< HEAD
void tcp_ecn_received_counters(struct tcp_sock *tp, const struct sk_buff *skb,
			       u32 payload_len)
=======
void tcp_ecn_received_counters(struct sock *sk, const struct sk_buff *skb)
>>>>>>> 8232ed07
{
	struct tcp_sock *tp = tcp_sk(sk);
	u8 ecnfield = TCP_SKB_CB(skb)->ip_dsfield & INET_ECN_MASK;

	if (ecnfield != INET_ECN_NOT_ECT) {
		u8 is_ce = (ecnfield & (ecnfield >> 1)) & 0x1;

		tp->ecn_flags |= TCP_ECN_SEEN;
		/* ACE counter tracks *all* segments including pure acks */
		tp->received_ce += is_ce * max_t(u16, 1, skb_shinfo(skb)->gso_segs);

		tp->received_ecn_bytes[ecnfield - 1] += payload_len;
	}
}

/* Accept RST for rcv_nxt - 1 after a FIN.
 * When tcp connections are abruptly terminated from Mac OSX (via ^C), a
 * FIN is sent followed by a RST packet. The RST is sent with the same
 * sequence number as the FIN, and thus according to RFC 5961 a challenge
 * ACK should be sent. However, Mac OSX rate limits replies to challenge
 * ACKs on the closed socket. In addition middleboxes can drop either the
 * challenge ACK or a subsequent RST.
 */
static bool tcp_reset_check(const struct sock *sk, const struct sk_buff *skb)
{
	struct tcp_sock *tp = tcp_sk(sk);

	return unlikely(TCP_SKB_CB(skb)->seq == (tp->rcv_nxt - 1) &&
			(1 << sk->sk_state) & (TCPF_CLOSE_WAIT | TCPF_LAST_ACK |
					       TCPF_CLOSING));
}

/* Does PAWS and seqno based validation of an incoming segment, flags will
 * play significant role here.
 */
static bool tcp_validate_incoming(struct sock *sk, struct sk_buff *skb,
				  const struct tcphdr *th, int syn_inerr)
{
	struct tcp_sock *tp = tcp_sk(sk);
	bool rst_seq_match = false;

	/* RFC1323: H1. Apply PAWS check first. */
	if (tcp_fast_parse_options(sock_net(sk), skb, th, tp) &&
	    tp->rx_opt.saw_tstamp &&
	    tcp_paws_discard(sk, skb)) {
		if (!th->rst) {
			NET_INC_STATS(sock_net(sk), LINUX_MIB_PAWSESTABREJECTED);
			if (!tcp_oow_rate_limited(sock_net(sk), skb,
						  LINUX_MIB_TCPACKSKIPPEDPAWS,
						  &tp->last_oow_ack_time))
				tcp_send_dupack(sk, skb);
			goto discard;
		}
		/* Reset is accepted even if it did not pass PAWS. */
	}

	/* Step 1: check sequence number */
	if (!tcp_sequence(tp, TCP_SKB_CB(skb)->seq, TCP_SKB_CB(skb)->end_seq)) {
		/* RFC793, page 37: "In all states except SYN-SENT, all reset
		 * (RST) segments are validated by checking their SEQ-fields."
		 * And page 69: "If an incoming segment is not acceptable,
		 * an acknowledgment should be sent in reply (unless the RST
		 * bit is set, if so drop the segment and return)".
		 */
		if (!th->rst) {
			if (th->syn)
				goto syn_challenge;
			if (!tcp_oow_rate_limited(sock_net(sk), skb,
						  LINUX_MIB_TCPACKSKIPPEDSEQ,
						  &tp->last_oow_ack_time))
				tcp_send_dupack(sk, skb);
		} else if (tcp_reset_check(sk, skb)) {
			tcp_reset(sk);
		}
		goto discard;
	}

	/* Step 2: check RST bit */
	if (th->rst) {
		/* RFC 5961 3.2 (extend to match against (RCV.NXT - 1) after a
		 * FIN and SACK too if available):
		 * If seq num matches RCV.NXT or (RCV.NXT - 1) after a FIN, or
		 * the right-most SACK block,
		 * then
		 *     RESET the connection
		 * else
		 *     Send a challenge ACK
		 */
		if (TCP_SKB_CB(skb)->seq == tp->rcv_nxt ||
		    tcp_reset_check(sk, skb)) {
			rst_seq_match = true;
		} else if (tcp_is_sack(tp) && tp->rx_opt.num_sacks > 0) {
			struct tcp_sack_block *sp = &tp->selective_acks[0];
			int max_sack = sp[0].end_seq;
			int this_sack;

			for (this_sack = 1; this_sack < tp->rx_opt.num_sacks;
			     ++this_sack) {
				max_sack = after(sp[this_sack].end_seq,
						 max_sack) ?
					sp[this_sack].end_seq : max_sack;
			}

			if (TCP_SKB_CB(skb)->seq == max_sack)
				rst_seq_match = true;
		}

		if (rst_seq_match)
			tcp_reset(sk);
		else {
			/* Disable TFO if RST is out-of-order
			 * and no data has been received
			 * for current active TFO socket
			 */
			if (tp->syn_fastopen && !tp->data_segs_in &&
			    sk->sk_state == TCP_ESTABLISHED)
				tcp_fastopen_active_disable(sk);
			tcp_send_challenge_ack(sk, skb);
		}
		goto discard;
	}

	/* step 3: check security and precedence [ignored] */

	/* step 4: Check for a SYN
	 * RFC 5961 4.2 : Send a challenge ack
	 */
	if (th->syn) {
syn_challenge:
		if (syn_inerr)
			TCP_INC_STATS(sock_net(sk), TCP_MIB_INERRS);
		NET_INC_STATS(sock_net(sk), LINUX_MIB_TCPSYNCHALLENGE);
		tcp_send_challenge_ack(sk, skb);
		goto discard;
	}

	return true;

discard:
	tcp_drop(sk, skb);
	return false;
}

/*
 *	TCP receive function for the ESTABLISHED state.
 *
 *	It is split into a fast path and a slow path. The fast path is
 * 	disabled when:
 *	- A zero window was announced from us - zero window probing
 *        is only handled properly in the slow path.
 *	- Out of order segments arrived.
 *	- Urgent data is expected.
 *	- There is no buffer space left
 *	- Unexpected TCP flags/window values/header lengths are received
 *	  (detected by checking the TCP header against pred_flags)
 *	- Data is sent in both directions. Fast path only supports pure senders
 *	  or pure receivers (this means either the sequence number or the ack
 *	  value must stay constant)
 *	- Unexpected TCP option.
 *
 *	When these conditions are not satisfied it drops into a standard
 *	receive procedure patterned after RFC793 to handle all cases.
 *	The first three cases are guaranteed by proper pred_flags setting,
 *	the rest is checked inline. Fast processing is turned on in
 *	tcp_data_queue when everything is OK.
 */
void tcp_rcv_established(struct sock *sk, struct sk_buff *skb)
{
	const struct tcphdr *th = (const struct tcphdr *)skb->data;
	struct tcp_sock *tp = tcp_sk(sk);
	unsigned int len = skb->len;

	/* TCP congestion window tracking */
	trace_tcp_probe(sk, skb);

	tcp_mstamp_refresh(tp);
	if (unlikely(!sk->sk_rx_dst))
		inet_csk(sk)->icsk_af_ops->sk_rx_dst_set(sk, skb);
	/*
	 *	Header prediction.
	 *	The code loosely follows the one in the famous
	 *	"30 instruction TCP receive" Van Jacobson mail.
	 *
	 *	Van's trick is to deposit buffers into socket queue
	 *	on a device interrupt, to call tcp_recv function
	 *	on the receive process context and checksum and copy
	 *	the buffer to user space. smart...
	 *
	 *	Our current scheme is not silly either but we take the
	 *	extra cost of the net_bh soft interrupt processing...
	 *	We do checksum and copy also but from device to kernel.
	 */

	tp->rx_opt.saw_tstamp = 0;

	/*	pred_flags is 0xS?10 << 16 + snd_wnd
	 *	if header_prediction is to be made
	 *	'S' will always be tp->tcp_header_len >> 2
	 *	'?' will be 0 for the fast path, otherwise pred_flags is 0 to
	 *  turn it off	(when there are holes in the receive
	 *	 space for instance)
	 *	PSH flag is ignored.
	 */

	if ((tcp_flag_word(th) & TCP_HP_BITS) == tp->pred_flags &&
	    TCP_SKB_CB(skb)->seq == tp->rcv_nxt &&
	    !after(TCP_SKB_CB(skb)->ack_seq, tp->snd_nxt)) {
		int tcp_header_len = tp->tcp_header_len;
		int flag = 0;
		s32 tstamp_delta = 0;

		/* Timestamp header prediction: tcp_header_len
		 * is automatically equal to th->doff*4 due to pred_flags
		 * match.
		 */

		/* Check timestamp */
		if (tcp_header_len == sizeof(struct tcphdr) + TCPOLEN_TSTAMP_ALIGNED) {
			/* No? Slow path! */
			if (!tcp_parse_aligned_timestamp(tp, th))
				goto slow_path;

			tstamp_delta = tp->rx_opt.rcv_tsval - tp->rx_opt.ts_recent;
			/* If PAWS failed, check it more carefully in slow path */
			if (tstamp_delta < 0)
				goto slow_path;

			/* DO NOT update ts_recent here, if checksum fails
			 * and timestamp was corrupted part, it will result
			 * in a hung connection since we will drop all
			 * future packets due to the PAWS test.
			 */
		}

		if (len <= tcp_header_len) {
			/* Bulk data transfer: sender */
			if (len == tcp_header_len) {
				/* Predicted packet is in window by definition.
				 * seq == rcv_nxt and rcv_wup <= rcv_nxt.
				 * Hence, check seq<=rcv_wup reduces to:
				 */
				if (tcp_header_len ==
				    (sizeof(struct tcphdr) + TCPOLEN_TSTAMP_ALIGNED) &&
				    tp->rcv_nxt == tp->rcv_wup)
					flag |= __tcp_replace_ts_recent(tp, tstamp_delta);

<<<<<<< HEAD
				tcp_ecn_received_counters(tp, skb, 0);
=======
				tcp_ecn_received_counters(sk, skb);
>>>>>>> 8232ed07

				/* We know that such packets are checksummed
				 * on entry.
				 */
				tcp_ack(sk, skb, flag);
				__kfree_skb(skb);
				tcp_data_snd_check(sk);
				/* When receiving pure ack in fast path, update
				 * last ts ecr directly instead of calling
				 * tcp_rcv_rtt_measure_ts()
				 */
				tp->rcv_rtt_last_tsecr = tp->rx_opt.rcv_tsecr;
				return;
			} else { /* Header too small */
				TCP_INC_STATS(sock_net(sk), TCP_MIB_INERRS);
				goto discard;
			}
		} else {
			int eaten = 0;
			bool fragstolen = false;

			if (tcp_checksum_complete(skb))
				goto csum_error;

			if ((int)skb->truesize > sk->sk_forward_alloc)
				goto step5;

			/* Predicted packet is in window by definition.
			 * seq == rcv_nxt and rcv_wup <= rcv_nxt.
			 * Hence, check seq<=rcv_wup reduces to:
			 */
			if (tcp_header_len ==
			    (sizeof(struct tcphdr) + TCPOLEN_TSTAMP_ALIGNED) &&
			    tp->rcv_nxt == tp->rcv_wup)
				flag |= __tcp_replace_ts_recent(tp, tstamp_delta);

			tcp_rcv_rtt_measure_ts(sk, skb);

			NET_INC_STATS(sock_net(sk), LINUX_MIB_TCPHPHITS);

			/* Bulk data transfer: receiver */
			__skb_pull(skb, tcp_header_len);
<<<<<<< HEAD
			tcp_ecn_received_counters(tp, skb, len - tcp_header_len);
=======
			tcp_ecn_received_counters(sk, skb);
>>>>>>> 8232ed07
			eaten = tcp_queue_rcv(sk, skb, &fragstolen);

			tcp_event_data_recv(sk, skb);

			if (TCP_SKB_CB(skb)->ack_seq != tp->snd_una) {
				/* Well, only one small jumplet in fast path... */
				tcp_ack(sk, skb, flag | FLAG_DATA);
				tcp_data_snd_check(sk);
				if (!inet_csk_ack_scheduled(sk))
					goto no_ack;
			}

			__tcp_ack_snd_check(sk, 0);
no_ack:
			if (eaten)
				kfree_skb_partial(skb, fragstolen);
			tcp_data_ready(sk);
			return;
		}
	}

slow_path:
	if (len < (th->doff << 2) || tcp_checksum_complete(skb))
		goto csum_error;

	if (!th->ack && !th->rst && !th->syn)
		goto discard;

	/*
	 *	Standard slow path.
	 */

	if (!tcp_validate_incoming(sk, skb, th, 1))
		return;

step5:
<<<<<<< HEAD
	tcp_ecn_received_counters(tp, skb, len - th->doff * 4);
=======
	tcp_ecn_received_counters(sk, skb);
>>>>>>> 8232ed07

	if (tcp_ack(sk, skb, FLAG_SLOWPATH | FLAG_UPDATE_TS_RECENT) < 0)
		goto discard;

	tcp_rcv_rtt_measure_ts(sk, skb);

	/* Process urgent data. */
	tcp_urg(sk, skb, th);

	/* step 7: process the segment text */
	tcp_data_queue(sk, skb);

	tcp_data_snd_check(sk);
	tcp_ack_snd_check(sk);
	return;

csum_error:
	TCP_INC_STATS(sock_net(sk), TCP_MIB_CSUMERRORS);
	TCP_INC_STATS(sock_net(sk), TCP_MIB_INERRS);

discard:
	tcp_drop(sk, skb);
}
EXPORT_SYMBOL(tcp_rcv_established);

void tcp_init_transfer(struct sock *sk, int bpf_op)
{
	struct inet_connection_sock *icsk = inet_csk(sk);
	struct tcp_sock *tp = tcp_sk(sk);

	tcp_mtup_init(sk);
	icsk->icsk_af_ops->rebuild_header(sk);
	tcp_init_metrics(sk);

	/* Initialize the congestion window to start the transfer.
	 * Cut cwnd down to 1 per RFC5681 if SYN or SYN-ACK has been
	 * retransmitted. In light of RFC6298 more aggressive 1sec
	 * initRTO, we only reset cwnd when more than 1 SYN/SYN-ACK
	 * retransmission has occurred.
	 */
	if (tp->total_retrans > 1 && tp->undo_marker)
		tp->snd_cwnd = 1;
	else
		tp->snd_cwnd = tcp_init_cwnd(tp, __sk_dst_get(sk));
	tp->snd_cwnd_stamp = tcp_jiffies32;

	tcp_call_bpf(sk, bpf_op, 0, NULL);
	tcp_init_congestion_control(sk);
	tcp_init_buffer_space(sk);
}

void tcp_finish_connect(struct sock *sk, struct sk_buff *skb)
{
	struct tcp_sock *tp = tcp_sk(sk);
	struct inet_connection_sock *icsk = inet_csk(sk);

	tcp_set_state(sk, TCP_ESTABLISHED);
	icsk->icsk_ack.lrcvtime = tcp_jiffies32;

	if (skb) {
		icsk->icsk_af_ops->sk_rx_dst_set(sk, skb);
		security_inet_conn_established(sk, skb);
		sk_mark_napi_id(sk, skb);
	}

	tcp_init_transfer(sk, BPF_SOCK_OPS_ACTIVE_ESTABLISHED_CB);

	/* Prevent spurious tcp_cwnd_restart() on first data
	 * packet.
	 */
	tp->lsndtime = tcp_jiffies32;

	if (sock_flag(sk, SOCK_KEEPOPEN))
		inet_csk_reset_keepalive_timer(sk, keepalive_time_when(tp));

	if (!tp->rx_opt.snd_wscale)
		__tcp_fast_path_on(tp, tp->snd_wnd);
	else
		tp->pred_flags = 0;
}

static bool tcp_rcv_fastopen_synack(struct sock *sk, struct sk_buff *synack,
				    struct tcp_fastopen_cookie *cookie)
{
	struct tcp_sock *tp = tcp_sk(sk);
	struct sk_buff *data = tp->syn_data ? tcp_rtx_queue_head(sk) : NULL;
	u16 mss = tp->rx_opt.mss_clamp, try_exp = 0;
	bool syn_drop = false;

	if (mss == tp->rx_opt.user_mss) {
		struct tcp_options_received opt;

		/* Get original SYNACK MSS value if user MSS sets mss_clamp */
		tcp_clear_options(&opt);
		opt.user_mss = opt.mss_clamp = 0;
		tcp_parse_options(sock_net(sk), synack, &opt, 0, NULL);
		mss = opt.mss_clamp;
	}

	if (!tp->syn_fastopen) {
		/* Ignore an unsolicited cookie */
		cookie->len = -1;
	} else if (tp->total_retrans) {
		/* SYN timed out and the SYN-ACK neither has a cookie nor
		 * acknowledges data. Presumably the remote received only
		 * the retransmitted (regular) SYNs: either the original
		 * SYN-data or the corresponding SYN-ACK was dropped.
		 */
		syn_drop = (cookie->len < 0 && data);
	} else if (cookie->len < 0 && !tp->syn_data) {
		/* We requested a cookie but didn't get it. If we did not use
		 * the (old) exp opt format then try so next time (try_exp=1).
		 * Otherwise we go back to use the RFC7413 opt (try_exp=2).
		 */
		try_exp = tp->syn_fastopen_exp ? 2 : 1;
	}

	tcp_fastopen_cache_set(sk, mss, cookie, syn_drop, try_exp);

	if (data) { /* Retransmit unacked data in SYN */
		if (tp->total_retrans)
			tp->fastopen_client_fail = TFO_SYN_RETRANSMITTED;
		else
			tp->fastopen_client_fail = TFO_DATA_NOT_ACKED;
		skb_rbtree_walk_from(data) {
			if (__tcp_retransmit_skb(sk, data, 1))
				break;
		}
		tcp_rearm_rto(sk);
		NET_INC_STATS(sock_net(sk),
				LINUX_MIB_TCPFASTOPENACTIVEFAIL);
		return true;
	}
	tp->syn_data_acked = tp->syn_data;
	if (tp->syn_data_acked) {
		NET_INC_STATS(sock_net(sk), LINUX_MIB_TCPFASTOPENACTIVE);
		/* SYN-data is counted as two separate packets in tcp_ack() */
		if (tp->delivered > 1)
			--tp->delivered;
	}

	tcp_fastopen_add_skb(sk, synack);

	return false;
}

static void smc_check_reset_syn(struct tcp_sock *tp)
{
#if IS_ENABLED(CONFIG_SMC)
	if (static_branch_unlikely(&tcp_have_smc)) {
		if (tp->syn_smc && !tp->rx_opt.smc_ok)
			tp->syn_smc = 0;
	}
#endif
}

static void tcp_try_undo_spurious_syn(struct sock *sk)
{
	struct tcp_sock *tp = tcp_sk(sk);
	u32 syn_stamp;

	/* undo_marker is set when SYN or SYNACK times out. The timeout is
	 * spurious if the ACK's timestamp option echo value matches the
	 * original SYN timestamp.
	 */
	syn_stamp = tp->retrans_stamp;
	if (tp->undo_marker && syn_stamp && tp->rx_opt.saw_tstamp &&
	    syn_stamp == tp->rx_opt.rcv_tsecr)
		tp->undo_marker = 0;
}

static int tcp_rcv_synsent_state_process(struct sock *sk, struct sk_buff *skb,
					 const struct tcphdr *th)
{
	struct inet_connection_sock *icsk = inet_csk(sk);
	struct tcp_sock *tp = tcp_sk(sk);
	struct tcp_fastopen_cookie foc = { .len = -1 };
	int saved_clamp = tp->rx_opt.mss_clamp;
	bool fastopen_fail;

	tcp_parse_options(sock_net(sk), skb, &tp->rx_opt, 0, &foc);
	if (tp->rx_opt.saw_tstamp && tp->rx_opt.rcv_tsecr)
		tp->rx_opt.rcv_tsecr -= tp->tsoffset;

	if (th->ack) {
		/* rfc793:
		 * "If the state is SYN-SENT then
		 *    first check the ACK bit
		 *      If the ACK bit is set
		 *	  If SEG.ACK =< ISS, or SEG.ACK > SND.NXT, send
		 *        a reset (unless the RST bit is set, if so drop
		 *        the segment and return)"
		 */
		if (!after(TCP_SKB_CB(skb)->ack_seq, tp->snd_una) ||
		    after(TCP_SKB_CB(skb)->ack_seq, tp->snd_nxt))
			goto reset_and_undo;

		if (tp->rx_opt.saw_tstamp && tp->rx_opt.rcv_tsecr &&
		    !between(tp->rx_opt.rcv_tsecr, tp->retrans_stamp,
			     tcp_time_stamp(tp))) {
			NET_INC_STATS(sock_net(sk),
					LINUX_MIB_PAWSACTIVEREJECTED);
			goto reset_and_undo;
		}

		/* Now ACK is acceptable.
		 *
		 * "If the RST bit is set
		 *    If the ACK was acceptable then signal the user "error:
		 *    connection reset", drop the segment, enter CLOSED state,
		 *    delete TCB, and return."
		 */

		if (th->rst) {
			tcp_reset(sk);
			goto discard;
		}

		/* rfc793:
		 *   "fifth, if neither of the SYN or RST bits is set then
		 *    drop the segment and return."
		 *
		 *    See note below!
		 *                                        --ANK(990513)
		 */
		if (!th->syn)
			goto discard_and_undo;

		/* rfc793:
		 *   "If the SYN bit is on ...
		 *    are acceptable then ...
		 *    (our SYN has been ACKed), change the connection
		 *    state to ESTABLISHED..."
		 */

		if (tcp_ecn_mode_any(tp))
			tcp_ecn_rcv_synack(sk, th, TCP_SKB_CB(skb)->ip_dsfield);

		tcp_init_wl(tp, TCP_SKB_CB(skb)->seq);
		tcp_try_undo_spurious_syn(sk);
		tcp_ack(sk, skb, FLAG_SLOWPATH);

		/* Ok.. it's good. Set up sequence numbers and
		 * move to established.
		 */
		WRITE_ONCE(tp->rcv_nxt, TCP_SKB_CB(skb)->seq + 1);
		tp->rcv_wup = TCP_SKB_CB(skb)->seq + 1;

		/* RFC1323: The window in SYN & SYN/ACK segments is
		 * never scaled.
		 */
		tp->snd_wnd = ntohs(th->window);

		if (!tp->rx_opt.wscale_ok) {
			tp->rx_opt.snd_wscale = tp->rx_opt.rcv_wscale = 0;
			tp->window_clamp = min(tp->window_clamp, 65535U);
		}

		if (tp->rx_opt.saw_tstamp) {
			tp->rx_opt.tstamp_ok	   = 1;
			tp->tcp_header_len =
				sizeof(struct tcphdr) + TCPOLEN_TSTAMP_ALIGNED;
			tp->advmss	    -= TCPOLEN_TSTAMP_ALIGNED;
			tcp_store_ts_recent(tp);
		} else {
			tp->tcp_header_len = sizeof(struct tcphdr);
		}

		tcp_sync_mss(sk, icsk->icsk_pmtu_cookie);
		tcp_initialize_rcv_mss(sk);

		/* Remember, tcp_poll() does not lock socket!
		 * Change state from SYN-SENT only after copied_seq
		 * is initialized. */
		WRITE_ONCE(tp->copied_seq, tp->rcv_nxt);

		smc_check_reset_syn(tp);

		smp_mb();

		tcp_finish_connect(sk, skb);

		fastopen_fail = (tp->syn_fastopen || tp->syn_data) &&
				tcp_rcv_fastopen_synack(sk, skb, &foc);

		if (!sock_flag(sk, SOCK_DEAD)) {
			sk->sk_state_change(sk);
			sk_wake_async(sk, SOCK_WAKE_IO, POLL_OUT);
		}
		if (fastopen_fail)
			return -1;
		if (sk->sk_write_pending ||
		    icsk->icsk_accept_queue.rskq_defer_accept ||
		    inet_csk_in_pingpong_mode(sk)) {
			/* Save one ACK. Data will be ready after
			 * several ticks, if write_pending is set.
			 *
			 * It may be deleted, but with this feature tcpdumps
			 * look so _wonderfully_ clever, that I was not able
			 * to stand against the temptation 8)     --ANK
			 */
			inet_csk_schedule_ack(sk);
			tcp_enter_quickack_mode(sk, TCP_MAX_QUICKACKS);
			inet_csk_reset_xmit_timer(sk, ICSK_TIME_DACK,
						  TCP_DELACK_MAX, TCP_RTO_MAX);

discard:
			tcp_drop(sk, skb);
			return 0;
		} else {
			tcp_send_ack(sk);
		}
		return -1;
	}

	/* No ACK in the segment */

	if (th->rst) {
		/* rfc793:
		 * "If the RST bit is set
		 *
		 *      Otherwise (no ACK) drop the segment and return."
		 */

		goto discard_and_undo;
	}

	/* PAWS check. */
	if (tp->rx_opt.ts_recent_stamp && tp->rx_opt.saw_tstamp &&
	    tcp_paws_reject(&tp->rx_opt, 0))
		goto discard_and_undo;

	if (th->syn) {
		/* We see SYN without ACK. It is attempt of
		 * simultaneous connect with crossed SYNs.
		 * Particularly, it can be connect to self.
		 */
		tcp_set_state(sk, TCP_SYN_RECV);

		if (tp->rx_opt.saw_tstamp) {
			tp->rx_opt.tstamp_ok = 1;
			tcp_store_ts_recent(tp);
			tp->tcp_header_len =
				sizeof(struct tcphdr) + TCPOLEN_TSTAMP_ALIGNED;
		} else {
			tp->tcp_header_len = sizeof(struct tcphdr);
		}

		WRITE_ONCE(tp->rcv_nxt, TCP_SKB_CB(skb)->seq + 1);
		WRITE_ONCE(tp->copied_seq, tp->rcv_nxt);
		tp->rcv_wup = TCP_SKB_CB(skb)->seq + 1;

		/* RFC1323: The window in SYN & SYN/ACK segments is
		 * never scaled.
		 */
		tp->snd_wnd    = ntohs(th->window);
		tp->snd_wl1    = TCP_SKB_CB(skb)->seq;
		tp->max_window = tp->snd_wnd;

		tcp_ecn_rcv_syn(tp, th, skb);

		tcp_mtup_init(sk);
		tcp_sync_mss(sk, icsk->icsk_pmtu_cookie);
		tcp_initialize_rcv_mss(sk);

		tcp_send_synack(sk);
#if 0
		/* Note, we could accept data and URG from this segment.
		 * There are no obstacles to make this (except that we must
		 * either change tcp_recvmsg() to prevent it from returning data
		 * before 3WHS completes per RFC793, or employ TCP Fast Open).
		 *
		 * However, if we ignore data in ACKless segments sometimes,
		 * we have no reasons to accept it sometimes.
		 * Also, seems the code doing it in step6 of tcp_rcv_state_process
		 * is not flawless. So, discard packet for sanity.
		 * Uncomment this return to process the data.
		 */
		return -1;
#else
		goto discard;
#endif
	}
	/* "fifth, if neither of the SYN or RST bits is set then
	 * drop the segment and return."
	 */

discard_and_undo:
	tcp_clear_options(&tp->rx_opt);
	tp->rx_opt.mss_clamp = saved_clamp;
	goto discard;

reset_and_undo:
	tcp_clear_options(&tp->rx_opt);
	tp->rx_opt.mss_clamp = saved_clamp;
	return 1;
}

static void tcp_rcv_synrecv_state_fastopen(struct sock *sk)
{
	struct request_sock *req;

	tcp_try_undo_loss(sk, false);

	/* Reset rtx states to prevent spurious retransmits_timed_out() */
	tcp_sk(sk)->retrans_stamp = 0;
	inet_csk(sk)->icsk_retransmits = 0;

	/* Once we leave TCP_SYN_RECV or TCP_FIN_WAIT_1,
	 * we no longer need req so release it.
	 */
	req = rcu_dereference_protected(tcp_sk(sk)->fastopen_rsk,
					lockdep_sock_is_held(sk));
	reqsk_fastopen_remove(sk, req, false);

	/* Re-arm the timer because data may have been sent out.
	 * This is similar to the regular data transmission case
	 * when new data has just been ack'ed.
	 *
	 * (TFO) - we could try to be more aggressive and
	 * retransmitting any data sooner based on when they
	 * are sent out.
	 */
	tcp_rearm_rto(sk);
}

/*
 *	This function implements the receiving procedure of RFC 793 for
 *	all states except ESTABLISHED and TIME_WAIT.
 *	It's called from both tcp_v4_rcv and tcp_v6_rcv and should be
 *	address independent.
 */

int tcp_rcv_state_process(struct sock *sk, struct sk_buff *skb)
{
	struct tcp_sock *tp = tcp_sk(sk);
	struct inet_connection_sock *icsk = inet_csk(sk);
	const struct tcphdr *th = tcp_hdr(skb);
	struct request_sock *req;
	int queued = 0;
	bool acceptable;

	switch (sk->sk_state) {
	case TCP_CLOSE:
		goto discard;

	case TCP_LISTEN:
		if (th->ack)
			return 1;

		if (th->rst)
			goto discard;

		if (th->syn) {
			if (th->fin)
				goto discard;
			/* It is possible that we process SYN packets from backlog,
			 * so we need to make sure to disable BH and RCU right there.
			 */
			rcu_read_lock();
			local_bh_disable();
			acceptable = icsk->icsk_af_ops->conn_request(sk, skb) >= 0;
			local_bh_enable();
			rcu_read_unlock();

			if (!acceptable)
				return 1;
			consume_skb(skb);
			return 0;
		}
		goto discard;

	case TCP_SYN_SENT:
		tp->rx_opt.saw_tstamp = 0;
		tcp_mstamp_refresh(tp);
		queued = tcp_rcv_synsent_state_process(sk, skb, th);
		if (queued >= 0)
			return queued;

		/* Do step6 onward by hand. */
		tcp_urg(sk, skb, th);
		__kfree_skb(skb);
		tcp_data_snd_check(sk);
		return 0;
	}

	tcp_mstamp_refresh(tp);
	tp->rx_opt.saw_tstamp = 0;
	req = rcu_dereference_protected(tp->fastopen_rsk,
					lockdep_sock_is_held(sk));
	if (req) {
		bool req_stolen;

		WARN_ON_ONCE(sk->sk_state != TCP_SYN_RECV &&
		    sk->sk_state != TCP_FIN_WAIT1);

		if (!tcp_check_req(sk, skb, req, true, &req_stolen))
			goto discard;
	}

	if (!th->ack && !th->rst && !th->syn)
		goto discard;

	if (!tcp_validate_incoming(sk, skb, th, 0))
		return 0;

	/* step 5: check the ACK field */
	acceptable = tcp_ack(sk, skb, FLAG_SLOWPATH |
				      FLAG_UPDATE_TS_RECENT |
				      FLAG_NO_CHALLENGE_ACK) > 0;

	if (!acceptable) {
		if (sk->sk_state == TCP_SYN_RECV)
			return 1;	/* send one RST */
		tcp_send_challenge_ack(sk, skb);
		goto discard;
	}
	switch (sk->sk_state) {
	case TCP_SYN_RECV:
		tp->delivered++; /* SYN-ACK delivery isn't tracked in tcp_ack */
		if (!tp->srtt_us)
			tcp_synack_rtt_meas(sk, req);

		if (req) {
			tcp_rcv_synrecv_state_fastopen(sk);
		} else {
			tcp_try_undo_spurious_syn(sk);
			tp->retrans_stamp = 0;
			tcp_init_transfer(sk, BPF_SOCK_OPS_PASSIVE_ESTABLISHED_CB);
			WRITE_ONCE(tp->copied_seq, tp->rcv_nxt);
		}
		smp_mb();
		tcp_set_state(sk, TCP_ESTABLISHED);
		sk->sk_state_change(sk);

		/* Note, that this wakeup is only for marginal crossed SYN case.
		 * Passively open sockets are not waked up, because
		 * sk->sk_sleep == NULL and sk->sk_socket == NULL.
		 */
		if (sk->sk_socket)
			sk_wake_async(sk, SOCK_WAKE_IO, POLL_OUT);

		tp->snd_una = TCP_SKB_CB(skb)->ack_seq;
		tp->snd_wnd = ntohs(th->window) << tp->rx_opt.snd_wscale;
		tcp_init_wl(tp, TCP_SKB_CB(skb)->seq);

		if (tp->rx_opt.tstamp_ok)
			tp->advmss -= TCPOLEN_TSTAMP_ALIGNED;

		if (!inet_csk(sk)->icsk_ca_ops->cong_control)
			tcp_update_pacing_rate(sk);

		/* Prevent spurious tcp_cwnd_restart() on first data packet */
		tp->lsndtime = tcp_jiffies32;

		tcp_initialize_rcv_mss(sk);
		if (tcp_ecn_mode_accecn(tp))
			tcp_accecn_third_ack(sk, skb, tp->syn_ect_snt);
		tcp_fast_path_on(tp);
		break;

	case TCP_FIN_WAIT1: {
		int tmo;

		if (req)
			tcp_rcv_synrecv_state_fastopen(sk);

		if (tp->snd_una != tp->write_seq)
			break;

		tcp_set_state(sk, TCP_FIN_WAIT2);
		sk->sk_shutdown |= SEND_SHUTDOWN;

		sk_dst_confirm(sk);

		if (!sock_flag(sk, SOCK_DEAD)) {
			/* Wake up lingering close() */
			sk->sk_state_change(sk);
			break;
		}

		if (tp->linger2 < 0) {
			tcp_done(sk);
			NET_INC_STATS(sock_net(sk), LINUX_MIB_TCPABORTONDATA);
			return 1;
		}
		if (TCP_SKB_CB(skb)->end_seq != TCP_SKB_CB(skb)->seq &&
		    after(TCP_SKB_CB(skb)->end_seq - th->fin, tp->rcv_nxt)) {
			/* Receive out of order FIN after close() */
			if (tp->syn_fastopen && th->fin)
				tcp_fastopen_active_disable(sk);
			tcp_done(sk);
			NET_INC_STATS(sock_net(sk), LINUX_MIB_TCPABORTONDATA);
			return 1;
		}

		tmo = tcp_fin_time(sk);
		if (tmo > TCP_TIMEWAIT_LEN) {
			inet_csk_reset_keepalive_timer(sk, tmo - TCP_TIMEWAIT_LEN);
		} else if (th->fin || sock_owned_by_user(sk)) {
			/* Bad case. We could lose such FIN otherwise.
			 * It is not a big problem, but it looks confusing
			 * and not so rare event. We still can lose it now,
			 * if it spins in bh_lock_sock(), but it is really
			 * marginal case.
			 */
			inet_csk_reset_keepalive_timer(sk, tmo);
		} else {
			tcp_time_wait(sk, TCP_FIN_WAIT2, tmo);
			goto discard;
		}
		break;
	}

	case TCP_CLOSING:
		if (tp->snd_una == tp->write_seq) {
			tcp_time_wait(sk, TCP_TIME_WAIT, 0);
			goto discard;
		}
		break;

	case TCP_LAST_ACK:
		if (tp->snd_una == tp->write_seq) {
			tcp_update_metrics(sk);
			tcp_done(sk);
			goto discard;
		}
		break;
	}

	/* step 6: check the URG bit */
	tcp_urg(sk, skb, th);

	/* step 7: process the segment text */
	switch (sk->sk_state) {
	case TCP_CLOSE_WAIT:
	case TCP_CLOSING:
	case TCP_LAST_ACK:
		if (!before(TCP_SKB_CB(skb)->seq, tp->rcv_nxt))
			break;
		/* fall through */
	case TCP_FIN_WAIT1:
	case TCP_FIN_WAIT2:
		/* RFC 793 says to queue data in these states,
		 * RFC 1122 says we MUST send a reset.
		 * BSD 4.4 also does reset.
		 */
		if (sk->sk_shutdown & RCV_SHUTDOWN) {
			if (TCP_SKB_CB(skb)->end_seq != TCP_SKB_CB(skb)->seq &&
			    after(TCP_SKB_CB(skb)->end_seq - th->fin, tp->rcv_nxt)) {
				NET_INC_STATS(sock_net(sk), LINUX_MIB_TCPABORTONDATA);
				tcp_reset(sk);
				return 1;
			}
		}
		/* Fall through */
	case TCP_ESTABLISHED:
		tcp_data_queue(sk, skb);
		queued = 1;
		break;
	}

	/* tcp_data could move socket to TIME-WAIT */
	if (sk->sk_state != TCP_CLOSE) {
		tcp_data_snd_check(sk);
		tcp_ack_snd_check(sk);
	}

	if (!queued) {
discard:
		tcp_drop(sk, skb);
	}
	return 0;
}
EXPORT_SYMBOL(tcp_rcv_state_process);

static inline void pr_drop_req(struct request_sock *req, __u16 port, int family)
{
	struct inet_request_sock *ireq = inet_rsk(req);

	if (family == AF_INET)
		net_dbg_ratelimited("drop open request from %pI4/%u\n",
				    &ireq->ir_rmt_addr, port);
#if IS_ENABLED(CONFIG_IPV6)
	else if (family == AF_INET6)
		net_dbg_ratelimited("drop open request from %pI6/%u\n",
				    &ireq->ir_v6_rmt_addr, port);
#endif
}

/* RFC3168 : 6.1.1 SYN packets must not have ECT/ECN bits set
 *
 * If we receive a SYN packet with these bits set, it means a
 * network is playing bad games with TOS bits. In order to
 * avoid possible false congestion notifications, we disable
 * TCP ECN negotiation.
 *
 * Exception: tcp_ca wants ECN. This is required for DCTCP
 * congestion control: Linux DCTCP asserts ECT on all packets,
 * including SYN, which is most optimal solution; however,
 * others, such as FreeBSD do not.
 *
 * Exception: At least one of the reserved bits of the TCP header (th->res1) is
 * set, indicating the use of a future TCP extension (such as AccECN). See
 * RFC8311 §4.3 which updates RFC3168 to allow the development of such
 * extensions.
 */
static void tcp_ecn_create_request(struct request_sock *req,
				   const struct sk_buff *skb,
				   const struct sock *listen_sk,
				   const struct dst_entry *dst)
{
	const struct tcphdr *th = tcp_hdr(skb);
	const struct net *net = sock_net(listen_sk);
	bool th_ecn = th->ece && th->cwr;
	bool ect, ecn_ok;
	u32 ecn_ok_dst;

	if (tcp_accecn_syn_requested(th) &&
	    (net->ipv4.sysctl_tcp_ecn || tcp_ca_needs_accecn(listen_sk))) {
		inet_rsk(req)->ecn_ok = 1;
		if ((net->ipv4.sysctl_tcp_ecn >= 2) ||
		    tcp_ca_needs_accecn(listen_sk)) {
			tcp_rsk(req)->accecn_ok = 1;
			tcp_rsk(req)->syn_ect_rcv =
				TCP_SKB_CB(skb)->ip_dsfield & INET_ECN_MASK;
		}
		return;
	}

	if (!th_ecn)
		return;

	ect = !INET_ECN_is_not_ect(TCP_SKB_CB(skb)->ip_dsfield);
	ecn_ok_dst = dst_feature(dst, DST_FEATURE_ECN_MASK);
	ecn_ok = net->ipv4.sysctl_tcp_ecn || ecn_ok_dst;

	if (((!ect || th->res1) && ecn_ok) || tcp_ca_needs_ecn(listen_sk) ||
	    (ecn_ok_dst & DST_FEATURE_ECN_CA) ||
	    tcp_bpf_ca_needs_ecn((struct sock *)req))
		inet_rsk(req)->ecn_ok = 1;
}

static void tcp_openreq_init(struct request_sock *req,
			     const struct tcp_options_received *rx_opt,
			     struct sk_buff *skb, const struct sock *sk)
{
	struct inet_request_sock *ireq = inet_rsk(req);

	req->rsk_rcv_wnd = 0;		/* So that tcp_send_synack() knows! */
	req->cookie_ts = 0;
	tcp_rsk(req)->rcv_isn = TCP_SKB_CB(skb)->seq;
	tcp_rsk(req)->rcv_nxt = TCP_SKB_CB(skb)->seq + 1;
	tcp_rsk(req)->snt_synack = 0;
	tcp_rsk(req)->last_oow_ack_time = 0;
	tcp_rsk(req)->accecn_ok = 0;
	tcp_rsk(req)->syn_ect_rcv = 0;
	tcp_rsk(req)->syn_ect_snt = 0;
	req->mss = rx_opt->mss_clamp;
	req->ts_recent = rx_opt->saw_tstamp ? rx_opt->rcv_tsval : 0;
	ireq->tstamp_ok = rx_opt->tstamp_ok;
	ireq->sack_ok = rx_opt->sack_ok;
	ireq->snd_wscale = rx_opt->snd_wscale;
	ireq->wscale_ok = rx_opt->wscale_ok;
	ireq->acked = 0;
	ireq->ecn_ok = 0;
	ireq->ir_rmt_port = tcp_hdr(skb)->source;
	ireq->ir_num = ntohs(tcp_hdr(skb)->dest);
	ireq->ir_mark = inet_request_mark(sk, skb);
#if IS_ENABLED(CONFIG_SMC)
	ireq->smc_ok = rx_opt->smc_ok;
#endif
}

struct request_sock *inet_reqsk_alloc(const struct request_sock_ops *ops,
				      struct sock *sk_listener,
				      bool attach_listener)
{
	struct request_sock *req = reqsk_alloc(ops, sk_listener,
					       attach_listener);

	if (req) {
		struct inet_request_sock *ireq = inet_rsk(req);

		ireq->ireq_opt = NULL;
#if IS_ENABLED(CONFIG_IPV6)
		ireq->pktopts = NULL;
#endif
		atomic64_set(&ireq->ir_cookie, 0);
		ireq->ireq_state = TCP_NEW_SYN_RECV;
		write_pnet(&ireq->ireq_net, sock_net(sk_listener));
		ireq->ireq_family = sk_listener->sk_family;
	}

	return req;
}
EXPORT_SYMBOL(inet_reqsk_alloc);

/*
 * Return true if a syncookie should be sent
 */
static bool tcp_syn_flood_action(const struct sock *sk, const char *proto)
{
	struct request_sock_queue *queue = &inet_csk(sk)->icsk_accept_queue;
	const char *msg = "Dropping request";
	bool want_cookie = false;
	struct net *net = sock_net(sk);

#ifdef CONFIG_SYN_COOKIES
	if (net->ipv4.sysctl_tcp_syncookies) {
		msg = "Sending cookies";
		want_cookie = true;
		__NET_INC_STATS(sock_net(sk), LINUX_MIB_TCPREQQFULLDOCOOKIES);
	} else
#endif
		__NET_INC_STATS(sock_net(sk), LINUX_MIB_TCPREQQFULLDROP);

	if (!queue->synflood_warned &&
	    net->ipv4.sysctl_tcp_syncookies != 2 &&
	    xchg(&queue->synflood_warned, 1) == 0)
		net_info_ratelimited("%s: Possible SYN flooding on port %d. %s.  Check SNMP counters.\n",
				     proto, sk->sk_num, msg);

	return want_cookie;
}

static void tcp_reqsk_record_syn(const struct sock *sk,
				 struct request_sock *req,
				 const struct sk_buff *skb)
{
	if (tcp_sk(sk)->save_syn) {
		u32 len = skb_network_header_len(skb) + tcp_hdrlen(skb);
		u32 *copy;

		copy = kmalloc(len + sizeof(u32), GFP_ATOMIC);
		if (copy) {
			copy[0] = len;
			memcpy(&copy[1], skb_network_header(skb), len);
			req->saved_syn = copy;
		}
	}
}

/* If a SYN cookie is required and supported, returns a clamped MSS value to be
 * used for SYN cookie generation.
 */
u16 tcp_get_syncookie_mss(struct request_sock_ops *rsk_ops,
			  const struct tcp_request_sock_ops *af_ops,
			  struct sock *sk, struct tcphdr *th)
{
	struct tcp_sock *tp = tcp_sk(sk);
	u16 mss;

	if (sock_net(sk)->ipv4.sysctl_tcp_syncookies != 2 &&
	    !inet_csk_reqsk_queue_is_full(sk))
		return 0;

	if (!tcp_syn_flood_action(sk, rsk_ops->slab_name))
		return 0;

	if (sk_acceptq_is_full(sk)) {
		NET_INC_STATS(sock_net(sk), LINUX_MIB_LISTENOVERFLOWS);
		return 0;
	}

	mss = tcp_parse_mss_option(th, tp->rx_opt.user_mss);
	if (!mss)
		mss = af_ops->mss_clamp;

	return mss;
}
EXPORT_SYMBOL_GPL(tcp_get_syncookie_mss);

int tcp_conn_request(struct request_sock_ops *rsk_ops,
		     const struct tcp_request_sock_ops *af_ops,
		     struct sock *sk, struct sk_buff *skb)
{
	struct tcp_fastopen_cookie foc = { .len = -1 };
	__u32 isn = TCP_SKB_CB(skb)->tcp_tw_isn;
	struct tcp_options_received tmp_opt;
	struct tcp_sock *tp = tcp_sk(sk);
	struct net *net = sock_net(sk);
	struct sock *fastopen_sk = NULL;
	struct request_sock *req;
	bool want_cookie = false;
	struct dst_entry *dst;
	struct flowi fl;

	/* TW buckets are converted to open requests without
	 * limitations, they conserve resources and peer is
	 * evidently real one.
	 */
	if ((net->ipv4.sysctl_tcp_syncookies == 2 ||
	     inet_csk_reqsk_queue_is_full(sk)) && !isn) {
		want_cookie = tcp_syn_flood_action(sk, rsk_ops->slab_name);
		if (!want_cookie)
			goto drop;
	}

	if (sk_acceptq_is_full(sk)) {
		NET_INC_STATS(sock_net(sk), LINUX_MIB_LISTENOVERFLOWS);
		goto drop;
	}

	req = inet_reqsk_alloc(rsk_ops, sk, !want_cookie);
	if (!req)
		goto drop;

	tcp_rsk(req)->af_specific = af_ops;
	tcp_rsk(req)->ts_off = 0;

	tcp_clear_options(&tmp_opt);
	tmp_opt.mss_clamp = af_ops->mss_clamp;
	tmp_opt.user_mss  = tp->rx_opt.user_mss;
	tcp_parse_options(sock_net(sk), skb, &tmp_opt, 0,
			  want_cookie ? NULL : &foc);

	if (want_cookie && !tmp_opt.saw_tstamp)
		tcp_clear_options(&tmp_opt);

	if (IS_ENABLED(CONFIG_SMC) && want_cookie)
		tmp_opt.smc_ok = 0;

	tmp_opt.tstamp_ok = tmp_opt.saw_tstamp;
	tcp_openreq_init(req, &tmp_opt, skb, sk);
	inet_rsk(req)->no_srccheck = inet_sk(sk)->transparent;

	/* Note: tcp_v6_init_req() might override ir_iif for link locals */
	inet_rsk(req)->ir_iif = inet_request_bound_dev_if(sk, skb);

	af_ops->init_req(req, sk, skb);

	if (security_inet_conn_request(sk, skb, req))
		goto drop_and_free;

	if (tmp_opt.tstamp_ok)
		tcp_rsk(req)->ts_off = af_ops->init_ts_off(net, skb);

	dst = af_ops->route_req(sk, &fl, req);
	if (!dst)
		goto drop_and_free;

	if (!want_cookie && !isn) {
		/* Kill the following clause, if you dislike this way. */
		if (!net->ipv4.sysctl_tcp_syncookies &&
		    (net->ipv4.sysctl_max_syn_backlog - inet_csk_reqsk_queue_len(sk) <
		     (net->ipv4.sysctl_max_syn_backlog >> 2)) &&
		    !tcp_peer_is_proven(req, dst)) {
			/* Without syncookies last quarter of
			 * backlog is filled with destinations,
			 * proven to be alive.
			 * It means that we continue to communicate
			 * to destinations, already remembered
			 * to the moment of synflood.
			 */
			pr_drop_req(req, ntohs(tcp_hdr(skb)->source),
				    rsk_ops->family);
			goto drop_and_release;
		}

		isn = af_ops->init_seq(skb);
	}

	tcp_ecn_create_request(req, skb, sk, dst);

	if (want_cookie) {
		isn = cookie_init_sequence(af_ops, sk, skb, &req->mss);
		req->cookie_ts = tmp_opt.tstamp_ok;
		if (!tmp_opt.tstamp_ok)
			inet_rsk(req)->ecn_ok = 0;
	}

	tcp_rsk(req)->snt_isn = isn;
	tcp_rsk(req)->txhash = net_tx_rndhash();
	tcp_openreq_init_rwin(req, sk, dst);
	sk_rx_queue_set(req_to_sk(req), skb);
	if (!want_cookie) {
		tcp_reqsk_record_syn(sk, req, skb);
		fastopen_sk = tcp_try_fastopen(sk, skb, req, &foc, dst);
	}
	if (fastopen_sk) {
		af_ops->send_synack(fastopen_sk, dst, &fl, req,
				    &foc, TCP_SYNACK_FASTOPEN);
		/* Add the child socket directly into the accept queue */
		if (!inet_csk_reqsk_queue_add(sk, req, fastopen_sk)) {
			reqsk_fastopen_remove(fastopen_sk, req, false);
			bh_unlock_sock(fastopen_sk);
			sock_put(fastopen_sk);
			goto drop_and_free;
		}
		sk->sk_data_ready(sk);
		bh_unlock_sock(fastopen_sk);
		sock_put(fastopen_sk);
	} else {
		tcp_rsk(req)->tfo_listener = false;
		if (!want_cookie)
			inet_csk_reqsk_queue_hash_add(sk, req,
				tcp_timeout_init((struct sock *)req));
		af_ops->send_synack(sk, dst, &fl, req, &foc,
				    !want_cookie ? TCP_SYNACK_NORMAL :
						   TCP_SYNACK_COOKIE);
		if (want_cookie) {
			reqsk_free(req);
			return 0;
		}
	}
	reqsk_put(req);
	return 0;

drop_and_release:
	dst_release(dst);
drop_and_free:
	__reqsk_free(req);
drop:
	tcp_listendrop(sk);
	return 0;
}
EXPORT_SYMBOL(tcp_conn_request);<|MERGE_RESOLUTION|>--- conflicted
+++ resolved
@@ -5580,12 +5580,8 @@
 }
 
 /* Updates Accurate ECN received counters from the received IP ECN field */
-<<<<<<< HEAD
-void tcp_ecn_received_counters(struct tcp_sock *tp, const struct sk_buff *skb,
+void tcp_ecn_received_counters(struct sock *sk, const struct sk_buff *skb,
 			       u32 payload_len)
-=======
-void tcp_ecn_received_counters(struct sock *sk, const struct sk_buff *skb)
->>>>>>> 8232ed07
 {
 	struct tcp_sock *tp = tcp_sk(sk);
 	u8 ecnfield = TCP_SKB_CB(skb)->ip_dsfield & INET_ECN_MASK;
@@ -5832,11 +5828,7 @@
 				    tp->rcv_nxt == tp->rcv_wup)
 					flag |= __tcp_replace_ts_recent(tp, tstamp_delta);
 
-<<<<<<< HEAD
-				tcp_ecn_received_counters(tp, skb, 0);
-=======
-				tcp_ecn_received_counters(sk, skb);
->>>>>>> 8232ed07
+				tcp_ecn_received_counters(sk, skb, 0);
 
 				/* We know that such packets are checksummed
 				 * on entry.
@@ -5879,11 +5871,7 @@
 
 			/* Bulk data transfer: receiver */
 			__skb_pull(skb, tcp_header_len);
-<<<<<<< HEAD
-			tcp_ecn_received_counters(tp, skb, len - tcp_header_len);
-=======
-			tcp_ecn_received_counters(sk, skb);
->>>>>>> 8232ed07
+			tcp_ecn_received_counters(sk, skb, len - tcp_header_len);
 			eaten = tcp_queue_rcv(sk, skb, &fragstolen);
 
 			tcp_event_data_recv(sk, skb);
@@ -5920,11 +5908,7 @@
 		return;
 
 step5:
-<<<<<<< HEAD
-	tcp_ecn_received_counters(tp, skb, len - th->doff * 4);
-=======
-	tcp_ecn_received_counters(sk, skb);
->>>>>>> 8232ed07
+	tcp_ecn_received_counters(sk, skb, len - th->doff * 4);
 
 	if (tcp_ack(sk, skb, FLAG_SLOWPATH | FLAG_UPDATE_TS_RECENT) < 0)
 		goto discard;
