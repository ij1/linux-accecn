--- conflicted
+++ resolved
@@ -5724,15 +5724,11 @@
 
 		/* ACE counter tracks *all* segments including pure acks */
 		tp->received_ce += pcount;
-<<<<<<< HEAD
-		tp->received_ce_pending = max(tp->received_ce_pending + pcount, 0xffU);
+		tp->received_ce_pending = max(tp->received_ce_pending + pcount, 0xfU);
 
 		if (payload_len > 0) {
 			tp->received_ecn_bytes[ecnfield - 1] += payload_len;
 		}
-=======
-		tp->received_ce_pending = max(tp->received_ce_pending + pcount, 0xfU);
->>>>>>> db11b663
 	}
 }
 
