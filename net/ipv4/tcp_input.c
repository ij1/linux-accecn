// SPDX-License-Identifier: GPL-2.0
/*
 * INET		An implementation of the TCP/IP protocol suite for the LINUX
 *		operating system.  INET is implemented using the  BSD Socket
 *		interface as the means of communication with the user level.
 *
 *		Implementation of the Transmission Control Protocol(TCP).
 *
 * Authors:	Ross Biro
 *		Fred N. van Kempen, <waltje@uWalt.NL.Mugnet.ORG>
 *		Mark Evans, <evansmp@uhura.aston.ac.uk>
 *		Corey Minyard <wf-rch!minyard@relay.EU.net>
 *		Florian La Roche, <flla@stud.uni-sb.de>
 *		Charles Hedrick, <hedrick@klinzhai.rutgers.edu>
 *		Linus Torvalds, <torvalds@cs.helsinki.fi>
 *		Alan Cox, <gw4pts@gw4pts.ampr.org>
 *		Matthew Dillon, <dillon@apollo.west.oic.com>
 *		Arnt Gulbrandsen, <agulbra@nvg.unit.no>
 *		Jorge Cwik, <jorge@laser.satlink.net>
 */

/*
 * Changes:
 *		Pedro Roque	:	Fast Retransmit/Recovery.
 *					Two receive queues.
 *					Retransmit queue handled by TCP.
 *					Better retransmit timer handling.
 *					New congestion avoidance.
 *					Header prediction.
 *					Variable renaming.
 *
 *		Eric		:	Fast Retransmit.
 *		Randy Scott	:	MSS option defines.
 *		Eric Schenk	:	Fixes to slow start algorithm.
 *		Eric Schenk	:	Yet another double ACK bug.
 *		Eric Schenk	:	Delayed ACK bug fixes.
 *		Eric Schenk	:	Floyd style fast retrans war avoidance.
 *		David S. Miller	:	Don't allow zero congestion window.
 *		Eric Schenk	:	Fix retransmitter so that it sends
 *					next packet on ack of previous packet.
 *		Andi Kleen	:	Moved open_request checking here
 *					and process RSTs for open_requests.
 *		Andi Kleen	:	Better prune_queue, and other fixes.
 *		Andrey Savochkin:	Fix RTT measurements in the presence of
 *					timestamps.
 *		Andrey Savochkin:	Check sequence numbers correctly when
 *					removing SACKs due to in sequence incoming
 *					data segments.
 *		Andi Kleen:		Make sure we never ack data there is not
 *					enough room for. Also make this condition
 *					a fatal error if it might still happen.
 *		Andi Kleen:		Add tcp_measure_rcv_mss to make
 *					connections with MSS<min(MTU,ann. MSS)
 *					work without delayed acks.
 *		Andi Kleen:		Process packets with PSH set in the
 *					fast path.
 *		J Hadi Salim:		ECN support
 *	 	Andrei Gurtov,
 *		Pasi Sarolahti,
 *		Panu Kuhlberg:		Experimental audit of TCP (re)transmission
 *					engine. Lots of bugs are found.
 *		Pasi Sarolahti:		F-RTO for dealing with spurious RTOs
 */

#define pr_fmt(fmt) "TCP: " fmt

#include <linux/mm.h>
#include <linux/slab.h>
#include <linux/module.h>
#include <linux/sysctl.h>
#include <linux/kernel.h>
#include <linux/prefetch.h>
#include <net/dst.h>
#include <net/tcp.h>
#include <net/inet_common.h>
#include <linux/ipsec.h>
#include <asm/unaligned.h>
#include <linux/errqueue.h>
#include <trace/events/tcp.h>
#include <linux/jump_label_ratelimit.h>
#include <net/busy_poll.h>
#include <net/mptcp.h>

int sysctl_tcp_max_orphans __read_mostly = NR_FILE;

#define FLAG_DATA		0x01 /* Incoming frame contained data.		*/
#define FLAG_WIN_UPDATE		0x02 /* Incoming ACK was a window update.	*/
#define FLAG_DATA_ACKED		0x04 /* This ACK acknowledged new data.		*/
#define FLAG_RETRANS_DATA_ACKED	0x08 /* "" "" some of which was retransmitted.	*/
#define FLAG_SYN_ACKED		0x10 /* This ACK acknowledged SYN.		*/
#define FLAG_DATA_SACKED	0x20 /* New SACK.				*/
#define FLAG_ECE		0x40 /* ECE in this ACK				*/
#define FLAG_LOST_RETRANS	0x80 /* This ACK marks some retransmission lost */
#define FLAG_SLOWPATH		0x100 /* Do not skip RFC checks for window update.*/
#define FLAG_ORIG_SACK_ACKED	0x200 /* Never retransmitted data are (s)acked	*/
#define FLAG_SND_UNA_ADVANCED	0x400 /* Snd_una was changed (!= FLAG_DATA_ACKED) */
#define FLAG_DSACKING_ACK	0x800 /* SACK blocks contained D-SACK info */
#define FLAG_SET_XMIT_TIMER	0x1000 /* Set TLP or RTO timer */
#define FLAG_SACK_RENEGING	0x2000 /* snd_una advanced to a sacked seq */
#define FLAG_UPDATE_TS_RECENT	0x4000 /* tcp_replace_ts_recent() */
#define FLAG_NO_CHALLENGE_ACK	0x8000 /* do not call tcp_send_challenge_ack()	*/
#define FLAG_ACK_MAYBE_DELAYED	0x10000 /* Likely a delayed ACK */
#define FLAG_TS_PROGRESS	0x20000 /* Positive timestamp delta */

#define FLAG_ACKED		(FLAG_DATA_ACKED|FLAG_SYN_ACKED)
#define FLAG_NOT_DUP		(FLAG_DATA|FLAG_WIN_UPDATE|FLAG_ACKED)
#define FLAG_CA_ALERT		(FLAG_DATA_SACKED|FLAG_ECE|FLAG_DSACKING_ACK)
#define FLAG_FORWARD_PROGRESS	(FLAG_ACKED|FLAG_DATA_SACKED)

#define TCP_REMNANT (TCP_FLAG_FIN|TCP_FLAG_URG|TCP_FLAG_SYN|TCP_FLAG_PSH)
#define TCP_HP_BITS (~(TCP_RESERVED_BITS|TCP_FLAG_PSH))

#define REXMIT_NONE	0 /* no loss recovery to do */
#define REXMIT_LOST	1 /* retransmit packets marked lost */
#define REXMIT_NEW	2 /* FRTO-style transmit of unsent/new packets */

#if IS_ENABLED(CONFIG_TLS_DEVICE)
static DEFINE_STATIC_KEY_DEFERRED_FALSE(clean_acked_data_enabled, HZ);

void clean_acked_data_enable(struct inet_connection_sock *icsk,
			     void (*cad)(struct sock *sk, u32 ack_seq))
{
	icsk->icsk_clean_acked = cad;
	static_branch_deferred_inc(&clean_acked_data_enabled);
}
EXPORT_SYMBOL_GPL(clean_acked_data_enable);

void clean_acked_data_disable(struct inet_connection_sock *icsk)
{
	static_branch_slow_dec_deferred(&clean_acked_data_enabled);
	icsk->icsk_clean_acked = NULL;
}
EXPORT_SYMBOL_GPL(clean_acked_data_disable);

void clean_acked_data_flush(void)
{
	static_key_deferred_flush(&clean_acked_data_enabled);
}
EXPORT_SYMBOL_GPL(clean_acked_data_flush);
#endif

#ifdef CONFIG_CGROUP_BPF
static void bpf_skops_parse_hdr(struct sock *sk, struct sk_buff *skb)
{
	bool unknown_opt = tcp_sk(sk)->rx_opt.saw_unknown &&
		BPF_SOCK_OPS_TEST_FLAG(tcp_sk(sk),
				       BPF_SOCK_OPS_PARSE_UNKNOWN_HDR_OPT_CB_FLAG);
	bool parse_all_opt = BPF_SOCK_OPS_TEST_FLAG(tcp_sk(sk),
						    BPF_SOCK_OPS_PARSE_ALL_HDR_OPT_CB_FLAG);
	struct bpf_sock_ops_kern sock_ops;

	if (likely(!unknown_opt && !parse_all_opt))
		return;

	/* The skb will be handled in the
	 * bpf_skops_established() or
	 * bpf_skops_write_hdr_opt().
	 */
	switch (sk->sk_state) {
	case TCP_SYN_RECV:
	case TCP_SYN_SENT:
	case TCP_LISTEN:
		return;
	}

	sock_owned_by_me(sk);

	memset(&sock_ops, 0, offsetof(struct bpf_sock_ops_kern, temp));
	sock_ops.op = BPF_SOCK_OPS_PARSE_HDR_OPT_CB;
	sock_ops.is_fullsock = 1;
	sock_ops.sk = sk;
	bpf_skops_init_skb(&sock_ops, skb, tcp_hdrlen(skb));

	BPF_CGROUP_RUN_PROG_SOCK_OPS(&sock_ops);
}

static void bpf_skops_established(struct sock *sk, int bpf_op,
				  struct sk_buff *skb)
{
	struct bpf_sock_ops_kern sock_ops;

	sock_owned_by_me(sk);

	memset(&sock_ops, 0, offsetof(struct bpf_sock_ops_kern, temp));
	sock_ops.op = bpf_op;
	sock_ops.is_fullsock = 1;
	sock_ops.sk = sk;
	/* sk with TCP_REPAIR_ON does not have skb in tcp_finish_connect */
	if (skb)
		bpf_skops_init_skb(&sock_ops, skb, tcp_hdrlen(skb));

	BPF_CGROUP_RUN_PROG_SOCK_OPS(&sock_ops);
}
#else
static void bpf_skops_parse_hdr(struct sock *sk, struct sk_buff *skb)
{
}

static void bpf_skops_established(struct sock *sk, int bpf_op,
				  struct sk_buff *skb)
{
}
#endif

static void tcp_gro_dev_warn(struct sock *sk, const struct sk_buff *skb,
			     unsigned int len)
{
	static bool __once __read_mostly;

	if (!__once) {
		struct net_device *dev;

		__once = true;

		rcu_read_lock();
		dev = dev_get_by_index_rcu(sock_net(sk), skb->skb_iif);
		if (!dev || len >= dev->mtu)
			pr_warn("%s: Driver has suspect GRO implementation, TCP performance may be compromised.\n",
				dev ? dev->name : "Unknown driver");
		rcu_read_unlock();
	}
}

/* Adapt the MSS value used to make delayed ack decision to the
 * real world.
 */
static void tcp_measure_rcv_mss(struct sock *sk, const struct sk_buff *skb)
{
	struct inet_connection_sock *icsk = inet_csk(sk);
	const unsigned int lss = icsk->icsk_ack.last_seg_size;
	unsigned int len;

	icsk->icsk_ack.last_seg_size = 0;

	/* skb->len may jitter because of SACKs, even if peer
	 * sends good full-sized frames.
	 */
	len = skb_shinfo(skb)->gso_size ? : skb->len;
	if (len >= icsk->icsk_ack.rcv_mss) {
		icsk->icsk_ack.rcv_mss = min_t(unsigned int, len,
					       tcp_sk(sk)->advmss);
		/* Account for possibly-removed options */
		if (unlikely(len > icsk->icsk_ack.rcv_mss +
				   MAX_TCP_OPTION_SPACE))
			tcp_gro_dev_warn(sk, skb, len);
	} else {
		/* Otherwise, we make more careful check taking into account,
		 * that SACKs block is variable.
		 *
		 * "len" is invariant segment length, including TCP header.
		 */
		len += skb->data - skb_transport_header(skb);
		if (len >= TCP_MSS_DEFAULT + sizeof(struct tcphdr) ||
		    /* If PSH is not set, packet should be
		     * full sized, provided peer TCP is not badly broken.
		     * This observation (if it is correct 8)) allows
		     * to handle super-low mtu links fairly.
		     */
		    (len >= TCP_MIN_MSS + sizeof(struct tcphdr) &&
		     !(tcp_flag_word(tcp_hdr(skb)) & TCP_REMNANT))) {
			/* Subtract also invariant (if peer is RFC compliant),
			 * tcp header plus fixed timestamp option length.
			 * Resulting "len" is MSS free of SACK jitter.
			 */
			len -= tcp_sk(sk)->tcp_header_len;
			icsk->icsk_ack.last_seg_size = len;
			if (len == lss) {
				icsk->icsk_ack.rcv_mss = len;
				return;
			}
		}
		if (icsk->icsk_ack.pending & ICSK_ACK_PUSHED)
			icsk->icsk_ack.pending |= ICSK_ACK_PUSHED2;
		icsk->icsk_ack.pending |= ICSK_ACK_PUSHED;
	}
}

static void tcp_incr_quickack(struct sock *sk, unsigned int max_quickacks)
{
	struct inet_connection_sock *icsk = inet_csk(sk);
	unsigned int quickacks = tcp_sk(sk)->rcv_wnd / (2 * icsk->icsk_ack.rcv_mss);

	if (quickacks == 0)
		quickacks = 2;
	quickacks = min(quickacks, max_quickacks);
	if (quickacks > icsk->icsk_ack.quick)
		icsk->icsk_ack.quick = quickacks;
}

void tcp_enter_quickack_mode(struct sock *sk, unsigned int max_quickacks)
{
	struct inet_connection_sock *icsk = inet_csk(sk);

	tcp_incr_quickack(sk, max_quickacks);
	inet_csk_exit_pingpong_mode(sk);
	icsk->icsk_ack.ato = TCP_ATO_MIN;
}
EXPORT_SYMBOL(tcp_enter_quickack_mode);

/* Send ACKs quickly, if "quick" count is not exhausted
 * and the session is not interactive.
 */

static bool tcp_in_quickack_mode(struct sock *sk)
{
	const struct inet_connection_sock *icsk = inet_csk(sk);
	const struct dst_entry *dst = __sk_dst_get(sk);

	return (dst && dst_metric(dst, RTAX_QUICKACK)) ||
		(icsk->icsk_ack.quick && !inet_csk_in_pingpong_mode(sk));
}

static void tcp_count_delivered_ce(struct tcp_sock *tp, s32 ecn_count)
{
	tp->delivered_ce += ecn_count;
}

/* Updates the delivered and delivered_ce counts */
static void tcp_count_delivered(struct tcp_sock *tp, u32 delivered,
				bool ece_ack)
{
	tp->delivered += delivered;
	if (tcp_ecn_mode_rfc3168(tp) && ece_ack)
		tcp_count_delivered_ce(tp, delivered);
}

static void tcp_ecn_queue_cwr(struct tcp_sock *tp)
{
	/* Do not set CWR if in AccECN mode! */
	if (tcp_ecn_mode_rfc3168(tp))
		tp->ecn_flags |= TCP_ECN_QUEUE_CWR;
}

static void tcp_ecn_accept_cwr(struct sock *sk, const struct sk_buff *skb)
{
	struct tcp_sock *tp = tcp_sk(sk);

	if (tcp_ecn_mode_rfc3168(tp) && tcp_hdr(skb)->cwr) {
		tp->ecn_flags &= ~TCP_ECN_DEMAND_CWR;

		/* If the sender is telling us it has entered CWR, then its
		 * cwnd may be very low (even just 1 packet), so we should ACK
		 * immediately.
		 */
		if (TCP_SKB_CB(skb)->seq != TCP_SKB_CB(skb)->end_seq)
			inet_csk(sk)->icsk_ack.pending |= ICSK_ACK_NOW;
	}
}

static void tcp_ecn_withdraw_cwr(struct tcp_sock *tp)
{
	tp->ecn_flags &= ~TCP_ECN_QUEUE_CWR;
}

static void tcp_data_ecn_check(struct sock *sk, const struct sk_buff *skb)
{
	struct tcp_sock *tp = tcp_sk(sk);

	if (tcp_ecn_disabled(tp))
		return;

	switch (TCP_SKB_CB(skb)->ip_dsfield & INET_ECN_MASK) {
	case INET_ECN_NOT_ECT:
		/* Funny extension: if ECT is not set on a segment,
		 * and we already seen ECT on a previous segment,
		 * it is probably a retransmit.
		 */
		if (tp->ecn_flags & TCP_ECN_SEEN)
			tcp_enter_quickack_mode(sk, 2);
		break;
	case INET_ECN_CE:
		if (tcp_ca_wants_ce_events(sk))
			tcp_ca_event(sk, CA_EVENT_ECN_IS_CE);

		if (!(tp->ecn_flags & TCP_ECN_DEMAND_CWR) &&
		    tcp_ecn_mode_rfc3168(tp)) {
			/* Better not delay acks, sender can have a very low cwnd */
			tcp_enter_quickack_mode(sk, 2);
			tp->ecn_flags |= TCP_ECN_DEMAND_CWR;
		}
		break;
	default:
		if (tcp_ca_wants_ce_events(sk))
			tcp_ca_event(sk, CA_EVENT_ECN_NO_CE);
		break;
	}
}

/* §3.1.2 If a TCP server that implements AccECN receives a SYN with the three
 * TCP header flags (AE, CWR and ECE) set to any combination other than 000,
 * 011 or 111, it MUST negotiate the use of AccECN as if they had been set to
 * 111.
 */
static bool tcp_accecn_syn_requested(const struct tcphdr *th)
{
	u8 ace = tcp_accecn_ace(th);

	return ace && ace != 0x3;
}

/* Check ECN field transition to detect invalid transitions */
static bool tcp_ect_transition_valid(u8 snt, u8 rcv)
{
	if (rcv == snt)
		return true;

	/* Non-ECT altered to something or something became non-ECT */
	if ((snt == INET_ECN_NOT_ECT) || (rcv == INET_ECN_NOT_ECT))
		return false;
	/* CE -> ECT(0/1)? */
	if (snt == INET_ECN_CE)
		return false;
	return true;
}

bool tcp_accecn_validate_syn_feedback(struct sock *sk, u8 ace, u8 sent_ect)
{
	u8 ect = tcp_accecn_extract_syn_ect(ace);
	struct tcp_sock *tp = tcp_sk(sk);

	if (!sock_net(sk)->ipv4.sysctl_tcp_ecn_fallback)
		return true;

	if (!tcp_ect_transition_valid(sent_ect, ect)) {
		tp->ecn_fail = 1;
		return false;
	}

	return true;
}

/* See Table 2 of the AccECN draft */
static void tcp_ecn_rcv_synack(struct sock *sk, const struct sk_buff *skb,
			       const struct tcphdr *th,
			       u8 ip_dsfield)
{
	struct tcp_sock *tp = tcp_sk(sk);
	u8 ace = tcp_accecn_ace(th);

	switch (ace) {
	case 0x0:
	case 0x7:
		tcp_ecn_mode_set(tp, TCP_ECN_DISABLED);
		break;
	case 0x1:
	case 0x5:
		if (tcp_ecn_mode_pending(tp))
			/* Downgrade from AccECN, or requested initially */
			tcp_ecn_mode_set(tp, TCP_ECN_MODE_RFC3168);
		break;
	default:
		tcp_ecn_mode_set(tp, TCP_ECN_MODE_ACCECN);
		tp->syn_ect_rcv = ip_dsfield & INET_ECN_MASK;
		if (tp->rx_opt.accecn &&
		    tp->saw_accecn_opt < TCP_ACCECN_OPT_COUNTER_SEEN) {
			tp->saw_accecn_opt = tcp_accecn_option_init(skb,
								    tp->rx_opt.accecn);
			tp->accecn_opt_demand = 2;
		}
		if (tcp_accecn_validate_syn_feedback(sk, ace, tp->syn_ect_snt) &&
		    INET_ECN_is_ce(ip_dsfield)) {
			tp->received_ce++;
			tp->received_ce_pending++;
		}
		break;
	}
}

static void tcp_ecn_rcv_syn(struct tcp_sock *tp, const struct tcphdr *th,
			    const struct sk_buff *skb)
{
	if (tcp_ecn_mode_pending(tp)) {
		if (!tcp_accecn_syn_requested(th)) {
			/* Downgrade to classic ECN feedback */
			tcp_ecn_mode_set(tp, TCP_ECN_MODE_RFC3168);
		} else {
			tp->syn_ect_rcv = TCP_SKB_CB(skb)->ip_dsfield & INET_ECN_MASK;
			tp->prev_ecnfield = tp->syn_ect_rcv;
			tcp_ecn_mode_set(tp, TCP_ECN_MODE_ACCECN);
		}
	}
	if (tcp_ecn_mode_rfc3168(tp) && (!th->ece || !th->cwr))
		tcp_ecn_mode_set(tp, TCP_ECN_DISABLED);
}

static bool tcp_ecn_rcv_ecn_echo(const struct tcp_sock *tp, const struct tcphdr *th)
{
	if (th->ece && !th->syn && tcp_ecn_mode_rfc3168(tp))
		return true;
	return false;
}

/* Maps IP ECN field ECT/CE bits to AccECN option field #nr */
static unsigned int tcp_ecnfield_to_accecn_optfield(u8 ecnfield)
{
	unsigned int opt;

	opt = (ecnfield - 2) & INET_ECN_MASK;
	/* Shift+XOR for 11 -> 10 */
	opt = (opt ^ (opt >> 1)) + 1;

	return opt;
}

/* Maps AccECN option field #nr to IP ECN field ECT/CE bits */
static unsigned int tcp_accecn_optfield_to_ecnfield(unsigned int optfield, bool order)
{
	u8 tmp;

	optfield = order ? 2 - optfield : optfield;
	tmp = optfield + 2;

	return (tmp + (tmp >> 2)) & INET_ECN_MASK;
}


/* Handles AccECN option ECT and CE 24-bit byte counters update into
 * the u32 value in tcp_sock. As we're processing TCP options, it is
 * safe to access from - 1.
 */
static s32 tcp_update_ecn_bytes(u32 *cnt, const char *from, u32 init_offset)
{
	u32 truncated = (get_unaligned_be32(from - 1) - init_offset) & 0xFFFFFFU;
	u32 delta = (truncated - *cnt) & 0xFFFFFFU;

	/* If delta has the highest bit set (24th bit) indicating negative,
	 * sign extend to correct an estimation error in the ecn_bytes
	 */
	delta = delta & 0x800000 ? delta | 0xFF000000 : delta;
	*cnt += delta;
	return (s32)delta;
}

/* Returns true if the byte counters can be used */
static bool tcp_accecn_process_option(struct sock *sk,
				      const struct sk_buff *skb,
				      u32 delivered_bytes, int flag)
{
	struct tcp_sock *tp = tcp_sk(sk);
	u8 estimate_ecnfield = tp->estimate_ecnfield;
	bool ambiguous_ecn_bytes_incr = false;
	bool first_changed = false;
	unsigned int optlen;
	unsigned char *ptr;
	bool order, res;
	unsigned int i;

	if (tp->saw_accecn_opt == TCP_ACCECN_OPT_FAIL)
		return false;

	if (!(flag & FLAG_SLOWPATH) || !tp->rx_opt.accecn) {
		if (!tp->saw_accecn_opt) {
			/* Too late to enable after this point due to
			 * potential counter wraps
			 */
			if (tp->bytes_sent >= (1 << 23) - 1)
				tp->saw_accecn_opt = TCP_ACCECN_OPT_FAIL;
			return !!sock_net(sk)->ipv4.sysctl_tcp_ecn_trust_byte_heuristic;
		}

		if (estimate_ecnfield) {
			tp->delivered_ecn_bytes[estimate_ecnfield - 1] += delivered_bytes;
			return true;
		}
		return false;
	}

	ptr = skb_transport_header(skb) + tp->rx_opt.accecn;
	optlen = ptr[1] - 2;
	WARN_ON_ONCE(ptr[0] != TCPOPT_EXP);
	ptr += 2;
	order = get_unaligned_be16(ptr) == TCPOPT_ACCECN1_MAGIC;
	ptr += 2;

	if (tp->saw_accecn_opt < TCP_ACCECN_OPT_COUNTER_SEEN)
		tp->saw_accecn_opt = tcp_accecn_option_init(skb,
							    tp->rx_opt.accecn);

	res = !!estimate_ecnfield;
	for (i = 0; i < 3; i++) {
		if (optlen >= TCPOLEN_ACCECN_PERCOUNTER) {
			u8 ecnfield = tcp_accecn_optfield_to_ecnfield(i, order);
			u32 init_offset = ecnfield == INET_ECN_ECT_0 ?
					  TCP_ACCECN_E0B_INIT_OFFSET : 0;
			s32 delta;

			delta = tcp_update_ecn_bytes(&(tp->delivered_ecn_bytes[ecnfield - 1]),
						     ptr, init_offset);
			if (delta) {
				if (delta < 0) {
					res = false;
					ambiguous_ecn_bytes_incr = true;
				}
				if ((ecnfield != estimate_ecnfield) ||
				    !sock_net(sk)->ipv4.sysctl_tcp_ecn_trust_byte_heuristic) {
					if (!first_changed) {
						tp->estimate_ecnfield = ecnfield;
						first_changed = true;
					} else {
						res = false;
						ambiguous_ecn_bytes_incr = true;
					}
				}
			}

			optlen -= TCPOLEN_ACCECN_PERCOUNTER;
			ptr += TCPOLEN_ACCECN_PERCOUNTER;
		}
	}
	if (ambiguous_ecn_bytes_incr)
		tp->estimate_ecnfield = 0;

	return res;
}

static u32 tcp_accecn_align_to_delta(u32 candidate, u32 delta)
{
	return candidate - ((candidate - delta) & TCP_ACCECN_CEP_ACE_MASK);
}

#define PKTS_ACKED_WEIGHT	6
#define PKTS_ACKED_PREC		6
#define ACK_COMP_THRESH		4

/* Returns the ECN CE delta */
static s32 __tcp_accecn_process(struct sock *sk, const struct sk_buff *skb,
				u32 delivered_pkts, u32 delivered_bytes, int flag)
{
	u32 old_ceb = tcp_sk(sk)->delivered_ecn_bytes[INET_ECN_CE - 1];
	struct tcp_sock *tp = tcp_sk(sk);
	u32 delta, safe_delta, d_ceb;
	bool opt_deltas_valid;
	u32 corrected_ace;

	/* Reordered ACK? (...or uncertain due to lack of data to send and ts) */
	if (!(flag & (FLAG_FORWARD_PROGRESS|FLAG_TS_PROGRESS)))
		return 0;

	opt_deltas_valid = tcp_accecn_process_option(sk, skb, delivered_bytes, flag);

	if (delivered_pkts) {
		if (!tp->pkts_acked_ewma) {
			tp->pkts_acked_ewma = delivered_pkts << PKTS_ACKED_PREC;
		} else {
			u32 ewma = tp->pkts_acked_ewma;

			ewma = (((ewma << PKTS_ACKED_WEIGHT) - ewma) +
				(delivered_pkts << PKTS_ACKED_PREC)) >>
			       PKTS_ACKED_WEIGHT;
			tp->pkts_acked_ewma = min_t(u32, ewma, 0xFFFFU);
		}
	}

	if (!(flag & FLAG_SLOWPATH)) {
		/* AccECN counter might overflow on large ACKs */
		if (delivered_pkts <= TCP_ACCECN_CEP_ACE_MASK)
			return 0;
	}

	/* ACE field is not available during handshake */
	if (flag & FLAG_SYN_ACKED)
		return 0;

	if (tp->received_ce_pending >= TCP_ACCECN_ACE_MAX_DELTA)
		inet_csk(sk)->icsk_ack.pending |= ICSK_ACK_NOW;

	corrected_ace = tcp_accecn_ace(tcp_hdr(skb)) - TCP_ACCECN_CEP_INIT_OFFSET;
	delta = (corrected_ace - tp->delivered_ce) & TCP_ACCECN_CEP_ACE_MASK;
	if (delivered_pkts <= TCP_ACCECN_CEP_ACE_MASK)
		return delta;
	if (sock_net(sk)->ipv4.sysctl_tcp_ecn_unsafe_cep)
		return delta;

	safe_delta = tcp_accecn_align_to_delta(delivered_pkts, delta);

	if (opt_deltas_valid) {
		d_ceb = tp->delivered_ecn_bytes[INET_ECN_CE - 1] - old_ceb;
		if (!d_ceb)
			return delta;

		if ((delivered_pkts >= (TCP_ACCECN_CEP_ACE_MASK + 1) * 2) &&
		    (tcp_is_sack(tp) ||
		     ((1 << inet_csk(sk)->icsk_ca_state) & (TCPF_CA_Open|TCPF_CA_CWR)))) {
			u32 est_d_cep;

			if (delivered_bytes <= d_ceb)
				return safe_delta;

			est_d_cep = DIV_ROUND_UP_ULL((u64)d_ceb * delivered_pkts, delivered_bytes);
			return min(safe_delta, delta + (est_d_cep & ~TCP_ACCECN_CEP_ACE_MASK));
		}

		if (d_ceb > delta * tp->mss_cache)
			return safe_delta;
		if (d_ceb < safe_delta * tp->mss_cache >> TCP_ACCECN_SAFETY_SHIFT)
			return delta;
	} else if (tp->pkts_acked_ewma > (ACK_COMP_THRESH << PKTS_ACKED_PREC))
		return delta;

	return safe_delta;
}

static void tcp_accecn_process(struct sock *sk, struct rate_sample *rs,
			       const struct sk_buff *skb,
			       u32 delivered_pkts, u32 delivered_bytes, int *flag)
{
	s32 delta = __tcp_accecn_process(sk, skb, delivered_pkts,
					 delivered_bytes, *flag);
	struct tcp_sock *tp = tcp_sk(sk);

	if (delta != 0) {
		if (delta > 0)
			*flag |= FLAG_ECE;
		tcp_count_delivered_ce(tp, delta);
<<<<<<< HEAD
		*flag |= FLAG_ECE;
=======
>>>>>>> b17c3a70
		rs->ece_delta = delta;
		/* Recalculate header predictor */
		if (tp->pred_flags)
			tcp_fast_path_on(tp);
	}
}

/* Buffer size and advertised window tuning.
 *
 * 1. Tuning sk->sk_sndbuf, when connection enters established state.
 */

static void tcp_sndbuf_expand(struct sock *sk)
{
	const struct tcp_sock *tp = tcp_sk(sk);
	const struct tcp_congestion_ops *ca_ops = inet_csk(sk)->icsk_ca_ops;
	int sndmem, per_mss;
	u32 nr_segs;

	/* Worst case is non GSO/TSO : each frame consumes one skb
	 * and skb->head is kmalloced using power of two area of memory
	 */
	per_mss = max_t(u32, tp->rx_opt.mss_clamp, tp->mss_cache) +
		  MAX_TCP_HEADER +
		  SKB_DATA_ALIGN(sizeof(struct skb_shared_info));

	per_mss = roundup_pow_of_two(per_mss) +
		  SKB_DATA_ALIGN(sizeof(struct sk_buff));

	nr_segs = max_t(u32, TCP_INIT_CWND, tp->snd_cwnd);
	nr_segs = max_t(u32, nr_segs, tp->reordering + 1);

	/* Fast Recovery (RFC 5681 3.2) :
	 * Cubic needs 1.7 factor, rounded to 2 to include
	 * extra cushion (application might react slowly to EPOLLOUT)
	 */
	sndmem = ca_ops->sndbuf_expand ? ca_ops->sndbuf_expand(sk) : 2;
	sndmem *= nr_segs * per_mss;

	if (sk->sk_sndbuf < sndmem)
		WRITE_ONCE(sk->sk_sndbuf,
			   min(sndmem, sock_net(sk)->ipv4.sysctl_tcp_wmem[2]));
}

/* 2. Tuning advertised window (window_clamp, rcv_ssthresh)
 *
 * All tcp_full_space() is split to two parts: "network" buffer, allocated
 * forward and advertised in receiver window (tp->rcv_wnd) and
 * "application buffer", required to isolate scheduling/application
 * latencies from network.
 * window_clamp is maximal advertised window. It can be less than
 * tcp_full_space(), in this case tcp_full_space() - window_clamp
 * is reserved for "application" buffer. The less window_clamp is
 * the smoother our behaviour from viewpoint of network, but the lower
 * throughput and the higher sensitivity of the connection to losses. 8)
 *
 * rcv_ssthresh is more strict window_clamp used at "slow start"
 * phase to predict further behaviour of this connection.
 * It is used for two goals:
 * - to enforce header prediction at sender, even when application
 *   requires some significant "application buffer". It is check #1.
 * - to prevent pruning of receive queue because of misprediction
 *   of receiver window. Check #2.
 *
 * The scheme does not work when sender sends good segments opening
 * window and then starts to feed us spaghetti. But it should work
 * in common situations. Otherwise, we have to rely on queue collapsing.
 */

/* Slow part of check#2. */
static int __tcp_grow_window(const struct sock *sk, const struct sk_buff *skb)
{
	struct tcp_sock *tp = tcp_sk(sk);
	/* Optimize this! */
	int truesize = tcp_win_from_space(sk, skb->truesize) >> 1;
	int window = tcp_win_from_space(sk, sock_net(sk)->ipv4.sysctl_tcp_rmem[2]) >> 1;

	while (tp->rcv_ssthresh <= window) {
		if (truesize <= skb->len)
			return 2 * inet_csk(sk)->icsk_ack.rcv_mss;

		truesize >>= 1;
		window >>= 1;
	}
	return 0;
}

static void tcp_grow_window(struct sock *sk, const struct sk_buff *skb)
{
	struct tcp_sock *tp = tcp_sk(sk);
	int room;

	room = min_t(int, tp->window_clamp, tcp_space(sk)) - tp->rcv_ssthresh;

	/* Check #1 */
	if (room > 0 && !tcp_under_memory_pressure(sk)) {
		int incr;

		/* Check #2. Increase window, if skb with such overhead
		 * will fit to rcvbuf in future.
		 */
		if (tcp_win_from_space(sk, skb->truesize) <= skb->len)
			incr = 2 * tp->advmss;
		else
			incr = __tcp_grow_window(sk, skb);

		if (incr) {
			incr = max_t(int, incr, 2 * skb->len);
			tp->rcv_ssthresh += min(room, incr);
			inet_csk(sk)->icsk_ack.quick |= 1;
		}
	}
}

/* 3. Try to fixup all. It is made immediately after connection enters
 *    established state.
 */
static void tcp_init_buffer_space(struct sock *sk)
{
	int tcp_app_win = sock_net(sk)->ipv4.sysctl_tcp_app_win;
	struct tcp_sock *tp = tcp_sk(sk);
	int maxwin;

	if (!(sk->sk_userlocks & SOCK_SNDBUF_LOCK))
		tcp_sndbuf_expand(sk);

	tcp_mstamp_refresh(tp);
	tp->rcvq_space.time = tp->tcp_mstamp;
	tp->rcvq_space.seq = tp->copied_seq;

	maxwin = tcp_full_space(sk);

	if (tp->window_clamp >= maxwin) {
		tp->window_clamp = maxwin;

		if (tcp_app_win && maxwin > 4 * tp->advmss)
			tp->window_clamp = max(maxwin -
					       (maxwin >> tcp_app_win),
					       4 * tp->advmss);
	}

	/* Force reservation of one segment. */
	if (tcp_app_win &&
	    tp->window_clamp > 2 * tp->advmss &&
	    tp->window_clamp + tp->advmss > maxwin)
		tp->window_clamp = max(2 * tp->advmss, maxwin - tp->advmss);

	tp->rcv_ssthresh = min(tp->rcv_ssthresh, tp->window_clamp);
	tp->snd_cwnd_stamp = tcp_jiffies32;
	tp->rcvq_space.space = min3(tp->rcv_ssthresh, tp->rcv_wnd,
				    (u32)TCP_INIT_CWND * tp->advmss);
}

/* 4. Recalculate window clamp after socket hit its memory bounds. */
static void tcp_clamp_window(struct sock *sk)
{
	struct tcp_sock *tp = tcp_sk(sk);
	struct inet_connection_sock *icsk = inet_csk(sk);
	struct net *net = sock_net(sk);

	icsk->icsk_ack.quick = 0;

	if (sk->sk_rcvbuf < net->ipv4.sysctl_tcp_rmem[2] &&
	    !(sk->sk_userlocks & SOCK_RCVBUF_LOCK) &&
	    !tcp_under_memory_pressure(sk) &&
	    sk_memory_allocated(sk) < sk_prot_mem_limits(sk, 0)) {
		WRITE_ONCE(sk->sk_rcvbuf,
			   min(atomic_read(&sk->sk_rmem_alloc),
			       net->ipv4.sysctl_tcp_rmem[2]));
	}
	if (atomic_read(&sk->sk_rmem_alloc) > sk->sk_rcvbuf)
		tp->rcv_ssthresh = min(tp->window_clamp, 2U * tp->advmss);
}

/* Initialize RCV_MSS value.
 * RCV_MSS is an our guess about MSS used by the peer.
 * We haven't any direct information about the MSS.
 * It's better to underestimate the RCV_MSS rather than overestimate.
 * Overestimations make us ACKing less frequently than needed.
 * Underestimations are more easy to detect and fix by tcp_measure_rcv_mss().
 */
void tcp_initialize_rcv_mss(struct sock *sk)
{
	const struct tcp_sock *tp = tcp_sk(sk);
	unsigned int hint = min_t(unsigned int, tp->advmss, tp->mss_cache);

	hint = min(hint, tp->rcv_wnd / 2);
	hint = min(hint, TCP_MSS_DEFAULT);
	hint = max(hint, TCP_MIN_MSS);

	inet_csk(sk)->icsk_ack.rcv_mss = hint;
}
EXPORT_SYMBOL(tcp_initialize_rcv_mss);

/* Receiver "autotuning" code.
 *
 * The algorithm for RTT estimation w/o timestamps is based on
 * Dynamic Right-Sizing (DRS) by Wu Feng and Mike Fisk of LANL.
 * <https://public.lanl.gov/radiant/pubs.html#DRS>
 *
 * More detail on this code can be found at
 * <http://staff.psc.edu/jheffner/>,
 * though this reference is out of date.  A new paper
 * is pending.
 */
static void tcp_rcv_rtt_update(struct tcp_sock *tp, u32 sample, int win_dep)
{
	u32 new_sample = tp->rcv_rtt_est.rtt_us;
	long m = sample;

	if (new_sample != 0) {
		/* If we sample in larger samples in the non-timestamp
		 * case, we could grossly overestimate the RTT especially
		 * with chatty applications or bulk transfer apps which
		 * are stalled on filesystem I/O.
		 *
		 * Also, since we are only going for a minimum in the
		 * non-timestamp case, we do not smooth things out
		 * else with timestamps disabled convergence takes too
		 * long.
		 */
		if (!win_dep) {
			m -= (new_sample >> 3);
			new_sample += m;
		} else {
			m <<= 3;
			if (m < new_sample)
				new_sample = m;
		}
	} else {
		/* No previous measure. */
		new_sample = m << 3;
	}

	tp->rcv_rtt_est.rtt_us = new_sample;
}

static inline void tcp_rcv_rtt_measure(struct tcp_sock *tp)
{
	u32 delta_us;

	if (tp->rcv_rtt_est.time == 0)
		goto new_measure;
	if (before(tp->rcv_nxt, tp->rcv_rtt_est.seq))
		return;
	delta_us = tcp_stamp_us_delta(tp->tcp_mstamp, tp->rcv_rtt_est.time);
	if (!delta_us)
		delta_us = 1;
	tcp_rcv_rtt_update(tp, delta_us, 1);

new_measure:
	tp->rcv_rtt_est.seq = tp->rcv_nxt + tp->rcv_wnd;
	tp->rcv_rtt_est.time = tp->tcp_mstamp;
}

static inline void tcp_rcv_rtt_measure_ts(struct sock *sk,
					  const struct sk_buff *skb)
{
	struct tcp_sock *tp = tcp_sk(sk);

	if (tp->rx_opt.rcv_tsecr == tp->rcv_rtt_last_tsecr)
		return;
	tp->rcv_rtt_last_tsecr = tp->rx_opt.rcv_tsecr;

	if (TCP_SKB_CB(skb)->end_seq -
	    TCP_SKB_CB(skb)->seq >= inet_csk(sk)->icsk_ack.rcv_mss) {
		u32 delta = tcp_time_stamp(tp) - tp->rx_opt.rcv_tsecr;
		u32 delta_us;

		if (likely(delta < INT_MAX / (USEC_PER_SEC / TCP_TS_HZ))) {
			if (!delta)
				delta = 1;
			delta_us = delta * (USEC_PER_SEC / TCP_TS_HZ);
			tcp_rcv_rtt_update(tp, delta_us, 0);
		}
	}
}

/*
 * This function should be called every time data is copied to user space.
 * It calculates the appropriate TCP receive buffer space.
 */
void tcp_rcv_space_adjust(struct sock *sk)
{
	struct tcp_sock *tp = tcp_sk(sk);
	u32 copied;
	int time;

	trace_tcp_rcv_space_adjust(sk);

	tcp_mstamp_refresh(tp);
	time = tcp_stamp_us_delta(tp->tcp_mstamp, tp->rcvq_space.time);
	if (time < (tp->rcv_rtt_est.rtt_us >> 3) || tp->rcv_rtt_est.rtt_us == 0)
		return;

	/* Number of bytes copied to user in last RTT */
	copied = tp->copied_seq - tp->rcvq_space.seq;
	if (copied <= tp->rcvq_space.space)
		goto new_measure;

	/* A bit of theory :
	 * copied = bytes received in previous RTT, our base window
	 * To cope with packet losses, we need a 2x factor
	 * To cope with slow start, and sender growing its cwin by 100 %
	 * every RTT, we need a 4x factor, because the ACK we are sending
	 * now is for the next RTT, not the current one :
	 * <prev RTT . ><current RTT .. ><next RTT .... >
	 */

	if (sock_net(sk)->ipv4.sysctl_tcp_moderate_rcvbuf &&
	    !(sk->sk_userlocks & SOCK_RCVBUF_LOCK)) {
		int rcvmem, rcvbuf;
		u64 rcvwin, grow;

		/* minimal window to cope with packet losses, assuming
		 * steady state. Add some cushion because of small variations.
		 */
		rcvwin = ((u64)copied << 1) + 16 * tp->advmss;

		/* Accommodate for sender rate increase (eg. slow start) */
		grow = rcvwin * (copied - tp->rcvq_space.space);
		do_div(grow, tp->rcvq_space.space);
		rcvwin += (grow << 1);

		rcvmem = SKB_TRUESIZE(tp->advmss + MAX_TCP_HEADER);
		while (tcp_win_from_space(sk, rcvmem) < tp->advmss)
			rcvmem += 128;

		do_div(rcvwin, tp->advmss);
		rcvbuf = min_t(u64, rcvwin * rcvmem,
			       sock_net(sk)->ipv4.sysctl_tcp_rmem[2]);
		if (rcvbuf > sk->sk_rcvbuf) {
			WRITE_ONCE(sk->sk_rcvbuf, rcvbuf);

			/* Make the window clamp follow along.  */
			tp->window_clamp = tcp_win_from_space(sk, rcvbuf);
		}
	}
	tp->rcvq_space.space = copied;

new_measure:
	tp->rcvq_space.seq = tp->copied_seq;
	tp->rcvq_space.time = tp->tcp_mstamp;
}

/* There is something which you must keep in mind when you analyze the
 * behavior of the tp->ato delayed ack timeout interval.  When a
 * connection starts up, we want to ack as quickly as possible.  The
 * problem is that "good" TCP's do slow start at the beginning of data
 * transmission.  The means that until we send the first few ACK's the
 * sender will sit on his end and only queue most of his data, because
 * he can only send snd_cwnd unacked packets at any given time.  For
 * each ACK we send, he increments snd_cwnd and transmits more of his
 * queue.  -DaveM
 */
static void tcp_event_data_recv(struct sock *sk, struct sk_buff *skb)
{
	struct tcp_sock *tp = tcp_sk(sk);
	struct inet_connection_sock *icsk = inet_csk(sk);
	u32 now;

	inet_csk_schedule_ack(sk);

	tcp_measure_rcv_mss(sk, skb);

	tcp_rcv_rtt_measure(tp);

	now = tcp_jiffies32;

	if (!icsk->icsk_ack.ato) {
		/* The _first_ data packet received, initialize
		 * delayed ACK engine.
		 */
		tcp_incr_quickack(sk, TCP_MAX_QUICKACKS);
		icsk->icsk_ack.ato = TCP_ATO_MIN;
	} else {
		int m = now - icsk->icsk_ack.lrcvtime;

		if (m <= TCP_ATO_MIN / 2) {
			/* The fastest case is the first. */
			icsk->icsk_ack.ato = (icsk->icsk_ack.ato >> 1) + TCP_ATO_MIN / 2;
		} else if (m < icsk->icsk_ack.ato) {
			icsk->icsk_ack.ato = (icsk->icsk_ack.ato >> 1) + m;
			if (icsk->icsk_ack.ato > icsk->icsk_rto)
				icsk->icsk_ack.ato = icsk->icsk_rto;
		} else if (m > icsk->icsk_rto) {
			/* Too long gap. Apparently sender failed to
			 * restart window, so that we send ACKs quickly.
			 */
			tcp_incr_quickack(sk, TCP_MAX_QUICKACKS);
			sk_mem_reclaim(sk);
		}
	}
	icsk->icsk_ack.lrcvtime = now;

	tcp_data_ecn_check(sk, skb);

	if (skb->len >= 128)
		tcp_grow_window(sk, skb);
}

/* Called to compute a smoothed rtt estimate. The data fed to this
 * routine either comes from timestamps, or from segments that were
 * known _not_ to have been retransmitted [see Karn/Partridge
 * Proceedings SIGCOMM 87]. The algorithm is from the SIGCOMM 88
 * piece by Van Jacobson.
 * NOTE: the next three routines used to be one big routine.
 * To save cycles in the RFC 1323 implementation it was better to break
 * it up into three procedures. -- erics
 */
static void tcp_rtt_estimator(struct sock *sk, long mrtt_us)
{
	struct tcp_sock *tp = tcp_sk(sk);
	long m = mrtt_us; /* RTT */
	u32 srtt = tp->srtt_us;

	/*	The following amusing code comes from Jacobson's
	 *	article in SIGCOMM '88.  Note that rtt and mdev
	 *	are scaled versions of rtt and mean deviation.
	 *	This is designed to be as fast as possible
	 *	m stands for "measurement".
	 *
	 *	On a 1990 paper the rto value is changed to:
	 *	RTO = rtt + 4 * mdev
	 *
	 * Funny. This algorithm seems to be very broken.
	 * These formulae increase RTO, when it should be decreased, increase
	 * too slowly, when it should be increased quickly, decrease too quickly
	 * etc. I guess in BSD RTO takes ONE value, so that it is absolutely
	 * does not matter how to _calculate_ it. Seems, it was trap
	 * that VJ failed to avoid. 8)
	 */
	if (srtt != 0) {
		m -= (srtt >> 3);	/* m is now error in rtt est */
		srtt += m;		/* rtt = 7/8 rtt + 1/8 new */
		if (m < 0) {
			m = -m;		/* m is now abs(error) */
			m -= (tp->mdev_us >> 2);   /* similar update on mdev */
			/* This is similar to one of Eifel findings.
			 * Eifel blocks mdev updates when rtt decreases.
			 * This solution is a bit different: we use finer gain
			 * for mdev in this case (alpha*beta).
			 * Like Eifel it also prevents growth of rto,
			 * but also it limits too fast rto decreases,
			 * happening in pure Eifel.
			 */
			if (m > 0)
				m >>= 3;
		} else {
			m -= (tp->mdev_us >> 2);   /* similar update on mdev */
		}
		tp->mdev_us += m;		/* mdev = 3/4 mdev + 1/4 new */
		if (tp->mdev_us > tp->mdev_max_us) {
			tp->mdev_max_us = tp->mdev_us;
			if (tp->mdev_max_us > tp->rttvar_us)
				tp->rttvar_us = tp->mdev_max_us;
		}
		if (after(tp->snd_una, tp->rtt_seq)) {
			if (tp->mdev_max_us < tp->rttvar_us)
				tp->rttvar_us -= (tp->rttvar_us - tp->mdev_max_us) >> 2;
			tp->rtt_seq = tp->snd_nxt;
			tp->mdev_max_us = tcp_rto_min_us(sk);

			tcp_bpf_rtt(sk);
		}
	} else {
		/* no previous measure. */
		srtt = m << 3;		/* take the measured time to be rtt */
		tp->mdev_us = m << 1;	/* make sure rto = 3*rtt */
		tp->rttvar_us = max(tp->mdev_us, tcp_rto_min_us(sk));
		tp->mdev_max_us = tp->rttvar_us;
		tp->rtt_seq = tp->snd_nxt;

		tcp_bpf_rtt(sk);
	}
	tp->srtt_us = max(1U, srtt);
}

static void tcp_update_pacing_rate(struct sock *sk)
{
	const struct tcp_sock *tp = tcp_sk(sk);
	u64 rate;

	/* set sk_pacing_rate to 200 % of current rate (mss * cwnd / srtt) */
	rate = (u64)tp->mss_cache * ((USEC_PER_SEC / 100) << 3);

	/* current rate is (cwnd * mss) / srtt
	 * In Slow Start [1], set sk_pacing_rate to 200 % the current rate.
	 * In Congestion Avoidance phase, set it to 120 % the current rate.
	 *
	 * [1] : Normal Slow Start condition is (tp->snd_cwnd < tp->snd_ssthresh)
	 *	 If snd_cwnd >= (tp->snd_ssthresh / 2), we are approaching
	 *	 end of slow start and should slow down.
	 */
	if (tp->snd_cwnd < tp->snd_ssthresh / 2)
		rate *= sock_net(sk)->ipv4.sysctl_tcp_pacing_ss_ratio;
	else
		rate *= sock_net(sk)->ipv4.sysctl_tcp_pacing_ca_ratio;

	rate *= max(tp->snd_cwnd, tp->packets_out);

	if (likely(tp->srtt_us))
		do_div(rate, tp->srtt_us);

	/* WRITE_ONCE() is needed because sch_fq fetches sk_pacing_rate
	 * without any lock. We want to make sure compiler wont store
	 * intermediate values in this location.
	 */
	WRITE_ONCE(sk->sk_pacing_rate, min_t(u64, rate,
					     sk->sk_max_pacing_rate));
}

/* Calculate rto without backoff.  This is the second half of Van Jacobson's
 * routine referred to above.
 */
static void tcp_set_rto(struct sock *sk)
{
	const struct tcp_sock *tp = tcp_sk(sk);
	/* Old crap is replaced with new one. 8)
	 *
	 * More seriously:
	 * 1. If rtt variance happened to be less 50msec, it is hallucination.
	 *    It cannot be less due to utterly erratic ACK generation made
	 *    at least by solaris and freebsd. "Erratic ACKs" has _nothing_
	 *    to do with delayed acks, because at cwnd>2 true delack timeout
	 *    is invisible. Actually, Linux-2.4 also generates erratic
	 *    ACKs in some circumstances.
	 */
	inet_csk(sk)->icsk_rto = __tcp_set_rto(tp);

	/* 2. Fixups made earlier cannot be right.
	 *    If we do not estimate RTO correctly without them,
	 *    all the algo is pure shit and should be replaced
	 *    with correct one. It is exactly, which we pretend to do.
	 */

	/* NOTE: clamping at TCP_RTO_MIN is not required, current algo
	 * guarantees that rto is higher.
	 */
	tcp_bound_rto(sk);
}

__u32 tcp_init_cwnd(const struct tcp_sock *tp, const struct dst_entry *dst)
{
	__u32 cwnd = (dst ? dst_metric(dst, RTAX_INITCWND) : 0);

	if (!cwnd)
		cwnd = TCP_INIT_CWND;
	return min_t(__u32, cwnd, tp->snd_cwnd_clamp);
}

struct tcp_sacktag_state {
	/* Timestamps for earliest and latest never-retransmitted segment
	 * that was SACKed. RTO needs the earliest RTT to stay conservative,
	 * but congestion control should still get an accurate delay signal.
	 */
	u64	first_sackt;
	u64	last_sackt;
	u32	reord;
	u32	sack_delivered;
	u32	delivered_bytes;
	int	flag;
	unsigned int mss_now;
	struct rate_sample *rate;
};

/* Take a notice that peer is sending D-SACKs. Skip update of data delivery
 * and spurious retransmission information if this DSACK is unlikely caused by
 * sender's action:
 * - DSACKed sequence range is larger than maximum receiver's window.
 * - Total no. of DSACKed segments exceed the total no. of retransmitted segs.
 */
static u32 tcp_dsack_seen(struct tcp_sock *tp, u32 start_seq,
			  u32 end_seq, struct tcp_sacktag_state *state)
{
	u32 seq_len, dup_segs = 1;

	if (!before(start_seq, end_seq))
		return 0;

	seq_len = end_seq - start_seq;
	/* Dubious DSACK: DSACKed range greater than maximum advertised rwnd */
	if (seq_len > tp->max_window)
		return 0;
	if (seq_len > tp->mss_cache)
		dup_segs = DIV_ROUND_UP(seq_len, tp->mss_cache);

	tp->dsack_dups += dup_segs;
	/* Skip the DSACK if dup segs weren't retransmitted by sender */
	if (tp->dsack_dups > tp->total_retrans)
		return 0;

	tp->rx_opt.sack_ok |= TCP_DSACK_SEEN;
	tp->rack.dsack_seen = 1;

	state->flag |= FLAG_DSACKING_ACK;
	/* A spurious retransmission is delivered */
	state->sack_delivered += dup_segs;

	return dup_segs;
}

/* It's reordering when higher sequence was delivered (i.e. sacked) before
 * some lower never-retransmitted sequence ("low_seq"). The maximum reordering
 * distance is approximated in full-mss packet distance ("reordering").
 */
static void tcp_check_sack_reordering(struct sock *sk, const u32 low_seq,
				      const int ts)
{
	struct tcp_sock *tp = tcp_sk(sk);
	const u32 mss = tp->mss_cache;
	u32 fack, metric;

	fack = tcp_highest_sack_seq(tp);
	if (!before(low_seq, fack))
		return;

	metric = fack - low_seq;
	if ((metric > tp->reordering * mss) && mss) {
#if FASTRETRANS_DEBUG > 1
		pr_debug("Disorder%d %d %u f%u s%u rr%d\n",
			 tp->rx_opt.sack_ok, inet_csk(sk)->icsk_ca_state,
			 tp->reordering,
			 0,
			 tp->sacked_out,
			 tp->undo_marker ? tp->undo_retrans : 0);
#endif
		tp->reordering = min_t(u32, (metric + mss - 1) / mss,
				       sock_net(sk)->ipv4.sysctl_tcp_max_reordering);
	}

	/* This exciting event is worth to be remembered. 8) */
	tp->reord_seen++;
	NET_INC_STATS(sock_net(sk),
		      ts ? LINUX_MIB_TCPTSREORDER : LINUX_MIB_TCPSACKREORDER);
}

 /* This must be called before lost_out or retrans_out are updated
  * on a new loss, because we want to know if all skbs previously
  * known to be lost have already been retransmitted, indicating
  * that this newly lost skb is our next skb to retransmit.
  */
static void tcp_verify_retransmit_hint(struct tcp_sock *tp, struct sk_buff *skb)
{
	if ((!tp->retransmit_skb_hint && tp->retrans_out >= tp->lost_out) ||
	    (tp->retransmit_skb_hint &&
	     before(TCP_SKB_CB(skb)->seq,
		    TCP_SKB_CB(tp->retransmit_skb_hint)->seq)))
		tp->retransmit_skb_hint = skb;
}

/* Sum the number of packets on the wire we have marked as lost, and
 * notify the congestion control module that the given skb was marked lost.
 */
static void tcp_notify_skb_loss_event(struct tcp_sock *tp, const struct sk_buff *skb)
{
	struct sock *sk = (struct sock *)tp;
	const struct tcp_congestion_ops *ca_ops = inet_csk(sk)->icsk_ca_ops;

	tp->lost += tcp_skb_pcount(skb);
	if (ca_ops->skb_marked_lost)
		ca_ops->skb_marked_lost(sk, skb);
}

void tcp_mark_skb_lost(struct sock *sk, struct sk_buff *skb)
{
	__u8 sacked = TCP_SKB_CB(skb)->sacked;
	struct tcp_sock *tp = tcp_sk(sk);

	if (sacked & TCPCB_SACKED_ACKED)
		return;

	tcp_verify_retransmit_hint(tp, skb);
	if (sacked & TCPCB_LOST) {
		if (sacked & TCPCB_SACKED_RETRANS) {
			/* Account for retransmits that are lost again */
			TCP_SKB_CB(skb)->sacked &= ~TCPCB_SACKED_RETRANS;
			tp->retrans_out -= tcp_skb_pcount(skb);
			NET_ADD_STATS(sock_net(sk), LINUX_MIB_TCPLOSTRETRANSMIT,
				      tcp_skb_pcount(skb));
			tcp_notify_skb_loss_event(tp, skb);
		}
	} else {
		tp->lost_out += tcp_skb_pcount(skb);
		TCP_SKB_CB(skb)->sacked |= TCPCB_LOST;
		tcp_notify_skb_loss_event(tp, skb);
	}
}

/* This procedure tags the retransmission queue when SACKs arrive.
 *
 * We have three tag bits: SACKED(S), RETRANS(R) and LOST(L).
 * Packets in queue with these bits set are counted in variables
 * sacked_out, retrans_out and lost_out, correspondingly.
 *
 * Valid combinations are:
 * Tag  InFlight	Description
 * 0	1		- orig segment is in flight.
 * S	0		- nothing flies, orig reached receiver.
 * L	0		- nothing flies, orig lost by net.
 * R	2		- both orig and retransmit are in flight.
 * L|R	1		- orig is lost, retransmit is in flight.
 * S|R  1		- orig reached receiver, retrans is still in flight.
 * (L|S|R is logically valid, it could occur when L|R is sacked,
 *  but it is equivalent to plain S and code short-curcuits it to S.
 *  L|S is logically invalid, it would mean -1 packet in flight 8))
 *
 * These 6 states form finite state machine, controlled by the following events:
 * 1. New ACK (+SACK) arrives. (tcp_sacktag_write_queue())
 * 2. Retransmission. (tcp_retransmit_skb(), tcp_xmit_retransmit_queue())
 * 3. Loss detection event of two flavors:
 *	A. Scoreboard estimator decided the packet is lost.
 *	   A'. Reno "three dupacks" marks head of queue lost.
 *	B. SACK arrives sacking SND.NXT at the moment, when the
 *	   segment was retransmitted.
 * 4. D-SACK added new rule: D-SACK changes any tag to S.
 *
 * It is pleasant to note, that state diagram turns out to be commutative,
 * so that we are allowed not to be bothered by order of our actions,
 * when multiple events arrive simultaneously. (see the function below).
 *
 * Reordering detection.
 * --------------------
 * Reordering metric is maximal distance, which a packet can be displaced
 * in packet stream. With SACKs we can estimate it:
 *
 * 1. SACK fills old hole and the corresponding segment was not
 *    ever retransmitted -> reordering. Alas, we cannot use it
 *    when segment was retransmitted.
 * 2. The last flaw is solved with D-SACK. D-SACK arrives
 *    for retransmitted and already SACKed segment -> reordering..
 * Both of these heuristics are not used in Loss state, when we cannot
 * account for retransmits accurately.
 *
 * SACK block validation.
 * ----------------------
 *
 * SACK block range validation checks that the received SACK block fits to
 * the expected sequence limits, i.e., it is between SND.UNA and SND.NXT.
 * Note that SND.UNA is not included to the range though being valid because
 * it means that the receiver is rather inconsistent with itself reporting
 * SACK reneging when it should advance SND.UNA. Such SACK block this is
 * perfectly valid, however, in light of RFC2018 which explicitly states
 * that "SACK block MUST reflect the newest segment.  Even if the newest
 * segment is going to be discarded ...", not that it looks very clever
 * in case of head skb. Due to potentional receiver driven attacks, we
 * choose to avoid immediate execution of a walk in write queue due to
 * reneging and defer head skb's loss recovery to standard loss recovery
 * procedure that will eventually trigger (nothing forbids us doing this).
 *
 * Implements also blockage to start_seq wrap-around. Problem lies in the
 * fact that though start_seq (s) is before end_seq (i.e., not reversed),
 * there's no guarantee that it will be before snd_nxt (n). The problem
 * happens when start_seq resides between end_seq wrap (e_w) and snd_nxt
 * wrap (s_w):
 *
 *         <- outs wnd ->                          <- wrapzone ->
 *         u     e      n                         u_w   e_w  s n_w
 *         |     |      |                          |     |   |  |
 * |<------------+------+----- TCP seqno space --------------+---------->|
 * ...-- <2^31 ->|                                           |<--------...
 * ...---- >2^31 ------>|                                    |<--------...
 *
 * Current code wouldn't be vulnerable but it's better still to discard such
 * crazy SACK blocks. Doing this check for start_seq alone closes somewhat
 * similar case (end_seq after snd_nxt wrap) as earlier reversed check in
 * snd_nxt wrap -> snd_una region will then become "well defined", i.e.,
 * equal to the ideal case (infinite seqno space without wrap caused issues).
 *
 * With D-SACK the lower bound is extended to cover sequence space below
 * SND.UNA down to undo_marker, which is the last point of interest. Yet
 * again, D-SACK block must not to go across snd_una (for the same reason as
 * for the normal SACK blocks, explained above). But there all simplicity
 * ends, TCP might receive valid D-SACKs below that. As long as they reside
 * fully below undo_marker they do not affect behavior in anyway and can
 * therefore be safely ignored. In rare cases (which are more or less
 * theoretical ones), the D-SACK will nicely cross that boundary due to skb
 * fragmentation and packet reordering past skb's retransmission. To consider
 * them correctly, the acceptable range must be extended even more though
 * the exact amount is rather hard to quantify. However, tp->max_window can
 * be used as an exaggerated estimate.
 */
static bool tcp_is_sackblock_valid(struct tcp_sock *tp, bool is_dsack,
				   u32 start_seq, u32 end_seq)
{
	/* Too far in future, or reversed (interpretation is ambiguous) */
	if (after(end_seq, tp->snd_nxt) || !before(start_seq, end_seq))
		return false;

	/* Nasty start_seq wrap-around check (see comments above) */
	if (!before(start_seq, tp->snd_nxt))
		return false;

	/* In outstanding window? ...This is valid exit for D-SACKs too.
	 * start_seq == snd_una is non-sensical (see comments above)
	 */
	if (after(start_seq, tp->snd_una))
		return true;

	if (!is_dsack || !tp->undo_marker)
		return false;

	/* ...Then it's D-SACK, and must reside below snd_una completely */
	if (after(end_seq, tp->snd_una))
		return false;

	if (!before(start_seq, tp->undo_marker))
		return true;

	/* Too old */
	if (!after(end_seq, tp->undo_marker))
		return false;

	/* Undo_marker boundary crossing (overestimates a lot). Known already:
	 *   start_seq < undo_marker and end_seq >= undo_marker.
	 */
	return !before(start_seq, end_seq - tp->max_window);
}

static bool tcp_check_dsack(struct sock *sk, const struct sk_buff *ack_skb,
			    struct tcp_sack_block_wire *sp, int num_sacks,
			    u32 prior_snd_una, struct tcp_sacktag_state *state)
{
	struct tcp_sock *tp = tcp_sk(sk);
	u32 start_seq_0 = get_unaligned_be32(&sp[0].start_seq);
	u32 end_seq_0 = get_unaligned_be32(&sp[0].end_seq);
	u32 dup_segs;

	if (before(start_seq_0, TCP_SKB_CB(ack_skb)->ack_seq)) {
		NET_INC_STATS(sock_net(sk), LINUX_MIB_TCPDSACKRECV);
	} else if (num_sacks > 1) {
		u32 end_seq_1 = get_unaligned_be32(&sp[1].end_seq);
		u32 start_seq_1 = get_unaligned_be32(&sp[1].start_seq);

		if (after(end_seq_0, end_seq_1) || before(start_seq_0, start_seq_1))
			return false;
		NET_INC_STATS(sock_net(sk), LINUX_MIB_TCPDSACKOFORECV);
	} else {
		return false;
	}

	dup_segs = tcp_dsack_seen(tp, start_seq_0, end_seq_0, state);
	if (!dup_segs) {	/* Skip dubious DSACK */
		NET_INC_STATS(sock_net(sk), LINUX_MIB_TCPDSACKIGNOREDDUBIOUS);
		return false;
	}

	NET_ADD_STATS(sock_net(sk), LINUX_MIB_TCPDSACKRECVSEGS, dup_segs);

	/* D-SACK for already forgotten data... Do dumb counting. */
	if (tp->undo_marker && tp->undo_retrans > 0 &&
	    !after(end_seq_0, prior_snd_una) &&
	    after(end_seq_0, tp->undo_marker))
		tp->undo_retrans = max_t(int, 0, tp->undo_retrans - dup_segs);

	return true;
}

/* Check if skb is fully within the SACK block. In presence of GSO skbs,
 * the incoming SACK may not exactly match but we can find smaller MSS
 * aligned portion of it that matches. Therefore we might need to fragment
 * which may fail and creates some hassle (caller must handle error case
 * returns).
 *
 * FIXME: this could be merged to shift decision code
 */
static int tcp_match_skb_to_sack(struct sock *sk, struct sk_buff *skb,
				  u32 start_seq, u32 end_seq)
{
	int err;
	bool in_sack;
	unsigned int pkt_len;
	unsigned int mss;

	in_sack = !after(start_seq, TCP_SKB_CB(skb)->seq) &&
		  !before(end_seq, TCP_SKB_CB(skb)->end_seq);

	if (tcp_skb_pcount(skb) > 1 && !in_sack &&
	    after(TCP_SKB_CB(skb)->end_seq, start_seq)) {
		mss = tcp_skb_mss(skb);
		in_sack = !after(start_seq, TCP_SKB_CB(skb)->seq);

		if (!in_sack) {
			pkt_len = start_seq - TCP_SKB_CB(skb)->seq;
			if (pkt_len < mss)
				pkt_len = mss;
		} else {
			pkt_len = end_seq - TCP_SKB_CB(skb)->seq;
			if (pkt_len < mss)
				return -EINVAL;
		}

		/* Round if necessary so that SACKs cover only full MSSes
		 * and/or the remaining small portion (if present)
		 */
		if (pkt_len > mss) {
			unsigned int new_len = (pkt_len / mss) * mss;
			if (!in_sack && new_len < pkt_len)
				new_len += mss;
			pkt_len = new_len;
		}

		if (pkt_len >= skb->len && !in_sack)
			return 0;

		err = tcp_fragment(sk, TCP_FRAG_IN_RTX_QUEUE, skb,
				   pkt_len, mss, GFP_ATOMIC);
		if (err < 0)
			return err;
	}

	return in_sack;
}

/* Mark the given newly-SACKed range as such, adjusting counters and hints. */
static u8 tcp_sacktag_one(struct sock *sk,
			  struct tcp_sacktag_state *state, u8 sacked,
			  u32 start_seq, u32 end_seq,
			  int dup_sack, int pcount, u32 plen,
			  u64 xmit_time)
{
	struct tcp_sock *tp = tcp_sk(sk);

	/* Account D-SACK for retransmitted packet. */
	if (dup_sack && (sacked & TCPCB_RETRANS)) {
		if (tp->undo_marker && tp->undo_retrans > 0 &&
		    after(end_seq, tp->undo_marker))
			tp->undo_retrans--;
		if ((sacked & TCPCB_SACKED_ACKED) &&
		    before(start_seq, state->reord))
				state->reord = start_seq;
	}

	/* Nothing to do; acked frame is about to be dropped (was ACKed). */
	if (!after(end_seq, tp->snd_una))
		return sacked;

	if (!(sacked & TCPCB_SACKED_ACKED)) {
		tcp_rack_advance(tp, sacked, end_seq, xmit_time);

		if (sacked & TCPCB_SACKED_RETRANS) {
			/* If the segment is not tagged as lost,
			 * we do not clear RETRANS, believing
			 * that retransmission is still in flight.
			 */
			if (sacked & TCPCB_LOST) {
				sacked &= ~(TCPCB_LOST|TCPCB_SACKED_RETRANS);
				tp->lost_out -= pcount;
				tp->retrans_out -= pcount;
			}
		} else {
			if (!(sacked & TCPCB_RETRANS)) {
				/* New sack for not retransmitted frame,
				 * which was in hole. It is reordering.
				 */
				if (before(start_seq,
					   tcp_highest_sack_seq(tp)) &&
				    before(start_seq, state->reord))
					state->reord = start_seq;

				if (!after(end_seq, tp->high_seq))
					state->flag |= FLAG_ORIG_SACK_ACKED;
				if (state->first_sackt == 0)
					state->first_sackt = xmit_time;
				state->last_sackt = xmit_time;
			}

			if (sacked & TCPCB_LOST) {
				sacked &= ~TCPCB_LOST;
				tp->lost_out -= pcount;
			}
		}

		sacked |= TCPCB_SACKED_ACKED;
		state->flag |= FLAG_DATA_SACKED;
		tp->sacked_out += pcount;
		/* Out-of-order packets delivered */
		state->sack_delivered += pcount;
		state->delivered_bytes += plen;

		/* Lost marker hint past SACKed? Tweak RFC3517 cnt */
		if (tp->lost_skb_hint &&
		    before(start_seq, TCP_SKB_CB(tp->lost_skb_hint)->seq))
			tp->lost_cnt_hint += pcount;
	}

	/* D-SACK. We can detect redundant retransmission in S|R and plain R
	 * frames and clear it. undo_retrans is decreased above, L|R frames
	 * are accounted above as well.
	 */
	if (dup_sack && (sacked & TCPCB_SACKED_RETRANS)) {
		sacked &= ~TCPCB_SACKED_RETRANS;
		tp->retrans_out -= pcount;
	}

	return sacked;
}

/* Shift newly-SACKed bytes from this skb to the immediately previous
 * already-SACKed sk_buff. Mark the newly-SACKed bytes as such.
 */
static bool tcp_shifted_skb(struct sock *sk, struct sk_buff *prev,
			    struct sk_buff *skb,
			    struct tcp_sacktag_state *state,
			    unsigned int pcount, int shifted, int mss,
			    bool dup_sack)
{
	struct tcp_sock *tp = tcp_sk(sk);
	u32 start_seq = TCP_SKB_CB(skb)->seq;	/* start of newly-SACKed */
	u32 end_seq = start_seq + shifted;	/* end of newly-SACKed */

	BUG_ON(!pcount);

	/* Adjust counters and hints for the newly sacked sequence
	 * range but discard the return value since prev is already
	 * marked. We must tag the range first because the seq
	 * advancement below implicitly advances
	 * tcp_highest_sack_seq() when skb is highest_sack.
	 */
	tcp_sacktag_one(sk, state, TCP_SKB_CB(skb)->sacked,
			start_seq, end_seq, dup_sack, pcount, skb->len,
			tcp_skb_timestamp_us(skb));
	tcp_rate_skb_delivered(sk, skb, state->rate);

	if (skb == tp->lost_skb_hint)
		tp->lost_cnt_hint += pcount;

	TCP_SKB_CB(prev)->end_seq += shifted;
	TCP_SKB_CB(skb)->seq += shifted;

	tcp_skb_pcount_add(prev, pcount);
	WARN_ON_ONCE(tcp_skb_pcount(skb) < pcount);
	tcp_skb_pcount_add(skb, -pcount);

	/* Adjust tx.in_flight as pcount is shifted from skb to prev. */
	if (WARN_ONCE(TCP_SKB_CB(skb)->tx.in_flight < pcount,
		      "prev in_flight: %u skb in_flight: %u pcount: %u",
		      TCP_SKB_CB(prev)->tx.in_flight,
		      TCP_SKB_CB(skb)->tx.in_flight,
		      pcount))
		TCP_SKB_CB(skb)->tx.in_flight = 0;
	else
		TCP_SKB_CB(skb)->tx.in_flight -= pcount;
	TCP_SKB_CB(prev)->tx.in_flight += pcount;

	/* When we're adding to gso_segs == 1, gso_size will be zero,
	 * in theory this shouldn't be necessary but as long as DSACK
	 * code can come after this skb later on it's better to keep
	 * setting gso_size to something.
	 */
	if (!TCP_SKB_CB(prev)->tcp_gso_size)
		TCP_SKB_CB(prev)->tcp_gso_size = mss;

	/* CHECKME: To clear or not to clear? Mimics normal skb currently */
	if (tcp_skb_pcount(skb) <= 1)
		TCP_SKB_CB(skb)->tcp_gso_size = 0;

	/* Difference in this won't matter, both ACKed by the same cumul. ACK */
	TCP_SKB_CB(prev)->sacked |= (TCP_SKB_CB(skb)->sacked & TCPCB_EVER_RETRANS);

	if (skb->len > 0) {
		BUG_ON(!tcp_skb_pcount(skb));
		NET_INC_STATS(sock_net(sk), LINUX_MIB_SACKSHIFTED);
		return false;
	}

	/* Whole SKB was eaten :-) */

	if (skb == tp->retransmit_skb_hint)
		tp->retransmit_skb_hint = prev;
	if (skb == tp->lost_skb_hint) {
		tp->lost_skb_hint = prev;
		tp->lost_cnt_hint -= tcp_skb_pcount(prev);
	}

	TCP_SKB_CB(prev)->tcp_flags |= TCP_SKB_CB(skb)->tcp_flags;
	TCP_SKB_CB(prev)->eor = TCP_SKB_CB(skb)->eor;
	if (TCP_SKB_CB(skb)->tcp_flags & TCPHDR_FIN)
		TCP_SKB_CB(prev)->end_seq++;

	if (skb == tcp_highest_sack(sk))
		tcp_advance_highest_sack(sk, skb);

	tcp_skb_collapse_tstamp(prev, skb);
	if (unlikely(TCP_SKB_CB(prev)->tx.delivered_mstamp))
		TCP_SKB_CB(prev)->tx.delivered_mstamp = 0;

	tcp_rtx_queue_unlink_and_free(skb, sk);

	NET_INC_STATS(sock_net(sk), LINUX_MIB_SACKMERGED);

	return true;
}

/* I wish gso_size would have a bit more sane initialization than
 * something-or-zero which complicates things
 */
static int tcp_skb_seglen(const struct sk_buff *skb)
{
	return tcp_skb_pcount(skb) == 1 ? skb->len : tcp_skb_mss(skb);
}

/* Shifting pages past head area doesn't work */
static int skb_can_shift(const struct sk_buff *skb)
{
	return !skb_headlen(skb) && skb_is_nonlinear(skb);
}

int tcp_skb_shift(struct sk_buff *to, struct sk_buff *from,
		  int pcount, int shiftlen)
{
	/* TCP min gso_size is 8 bytes (TCP_MIN_GSO_SIZE)
	 * Since TCP_SKB_CB(skb)->tcp_gso_segs is 16 bits, we need
	 * to make sure not storing more than 65535 * 8 bytes per skb,
	 * even if current MSS is bigger.
	 */
	if (unlikely(to->len + shiftlen >= 65535 * TCP_MIN_GSO_SIZE))
		return 0;
	if (unlikely(tcp_skb_pcount(to) + pcount > 65535))
		return 0;
	return skb_shift(to, from, shiftlen);
}

/* Try collapsing SACK blocks spanning across multiple skbs to a single
 * skb.
 */
static struct sk_buff *tcp_shift_skb_data(struct sock *sk, struct sk_buff *skb,
					  struct tcp_sacktag_state *state,
					  u32 start_seq, u32 end_seq,
					  bool dup_sack)
{
	struct tcp_sock *tp = tcp_sk(sk);
	struct sk_buff *prev;
	int mss;
	int pcount = 0;
	int len;
	int in_sack;

	/* Normally R but no L won't result in plain S */
	if (!dup_sack &&
	    (TCP_SKB_CB(skb)->sacked & (TCPCB_LOST|TCPCB_SACKED_RETRANS)) == TCPCB_SACKED_RETRANS)
		goto fallback;
	if (!skb_can_shift(skb))
		goto fallback;
	/* This frame is about to be dropped (was ACKed). */
	if (!after(TCP_SKB_CB(skb)->end_seq, tp->snd_una))
		goto fallback;

	/* Can only happen with delayed DSACK + discard craziness */
	prev = skb_rb_prev(skb);
	if (!prev)
		goto fallback;

	if ((TCP_SKB_CB(prev)->sacked & TCPCB_TAGBITS) != TCPCB_SACKED_ACKED)
		goto fallback;

	if (!tcp_skb_can_collapse(prev, skb))
		goto fallback;

	in_sack = !after(start_seq, TCP_SKB_CB(skb)->seq) &&
		  !before(end_seq, TCP_SKB_CB(skb)->end_seq);

	if (in_sack) {
		len = skb->len;
		pcount = tcp_skb_pcount(skb);
		mss = tcp_skb_seglen(skb);

		/* TODO: Fix DSACKs to not fragment already SACKed and we can
		 * drop this restriction as unnecessary
		 */
		if (mss != tcp_skb_seglen(prev))
			goto fallback;
	} else {
		if (!after(TCP_SKB_CB(skb)->end_seq, start_seq))
			goto noop;
		/* CHECKME: This is non-MSS split case only?, this will
		 * cause skipped skbs due to advancing loop btw, original
		 * has that feature too
		 */
		if (tcp_skb_pcount(skb) <= 1)
			goto noop;

		in_sack = !after(start_seq, TCP_SKB_CB(skb)->seq);
		if (!in_sack) {
			/* TODO: head merge to next could be attempted here
			 * if (!after(TCP_SKB_CB(skb)->end_seq, end_seq)),
			 * though it might not be worth of the additional hassle
			 *
			 * ...we can probably just fallback to what was done
			 * previously. We could try merging non-SACKed ones
			 * as well but it probably isn't going to buy off
			 * because later SACKs might again split them, and
			 * it would make skb timestamp tracking considerably
			 * harder problem.
			 */
			goto fallback;
		}

		len = end_seq - TCP_SKB_CB(skb)->seq;
		BUG_ON(len < 0);
		BUG_ON(len > skb->len);

		/* MSS boundaries should be honoured or else pcount will
		 * severely break even though it makes things bit trickier.
		 * Optimize common case to avoid most of the divides
		 */
		mss = tcp_skb_mss(skb);

		/* TODO: Fix DSACKs to not fragment already SACKed and we can
		 * drop this restriction as unnecessary
		 */
		if (mss != tcp_skb_seglen(prev))
			goto fallback;

		if (len == mss) {
			pcount = 1;
		} else if (len < mss) {
			goto noop;
		} else {
			pcount = len / mss;
			len = pcount * mss;
		}
	}

	/* tcp_sacktag_one() won't SACK-tag ranges below snd_una */
	if (!after(TCP_SKB_CB(skb)->seq + len, tp->snd_una))
		goto fallback;

	if (!tcp_skb_shift(prev, skb, pcount, len))
		goto fallback;
	if (!tcp_shifted_skb(sk, prev, skb, state, pcount, len, mss, dup_sack))
		goto out;

	/* Hole filled allows collapsing with the next as well, this is very
	 * useful when hole on every nth skb pattern happens
	 */
	skb = skb_rb_next(prev);
	if (!skb)
		goto out;

	if (!skb_can_shift(skb) ||
	    ((TCP_SKB_CB(skb)->sacked & TCPCB_TAGBITS) != TCPCB_SACKED_ACKED) ||
	    (mss != tcp_skb_seglen(skb)))
		goto out;

	len = skb->len;
	pcount = tcp_skb_pcount(skb);
	if (tcp_skb_shift(prev, skb, pcount, len))
		tcp_shifted_skb(sk, prev, skb, state, pcount,
				len, mss, 0);

out:
	return prev;

noop:
	return skb;

fallback:
	NET_INC_STATS(sock_net(sk), LINUX_MIB_SACKSHIFTFALLBACK);
	return NULL;
}

static struct sk_buff *tcp_sacktag_walk(struct sk_buff *skb, struct sock *sk,
					struct tcp_sack_block *next_dup,
					struct tcp_sacktag_state *state,
					u32 start_seq, u32 end_seq,
					bool dup_sack_in)
{
	struct tcp_sock *tp = tcp_sk(sk);
	struct sk_buff *tmp;

	skb_rbtree_walk_from(skb) {
		int in_sack = 0;
		bool dup_sack = dup_sack_in;

		/* queue is in-order => we can short-circuit the walk early */
		if (!before(TCP_SKB_CB(skb)->seq, end_seq))
			break;

		if (next_dup  &&
		    before(TCP_SKB_CB(skb)->seq, next_dup->end_seq)) {
			in_sack = tcp_match_skb_to_sack(sk, skb,
							next_dup->start_seq,
							next_dup->end_seq);
			if (in_sack > 0)
				dup_sack = true;
		}

		/* skb reference here is a bit tricky to get right, since
		 * shifting can eat and free both this skb and the next,
		 * so not even _safe variant of the loop is enough.
		 */
		if (in_sack <= 0) {
			tmp = tcp_shift_skb_data(sk, skb, state,
						 start_seq, end_seq, dup_sack);
			if (tmp) {
				if (tmp != skb) {
					skb = tmp;
					continue;
				}

				in_sack = 0;
			} else {
				in_sack = tcp_match_skb_to_sack(sk, skb,
								start_seq,
								end_seq);
			}
		}

		if (unlikely(in_sack < 0))
			break;

		if (in_sack) {
			TCP_SKB_CB(skb)->sacked =
				tcp_sacktag_one(sk,
						state,
						TCP_SKB_CB(skb)->sacked,
						TCP_SKB_CB(skb)->seq,
						TCP_SKB_CB(skb)->end_seq,
						dup_sack,
						tcp_skb_pcount(skb),
						skb->len,
						tcp_skb_timestamp_us(skb));
			tcp_rate_skb_delivered(sk, skb, state->rate);
			if (TCP_SKB_CB(skb)->sacked & TCPCB_SACKED_ACKED)
				list_del_init(&skb->tcp_tsorted_anchor);

			if (!before(TCP_SKB_CB(skb)->seq,
				    tcp_highest_sack_seq(tp)))
				tcp_advance_highest_sack(sk, skb);
		}
	}
	return skb;
}

static struct sk_buff *tcp_sacktag_bsearch(struct sock *sk, u32 seq)
{
	struct rb_node *parent, **p = &sk->tcp_rtx_queue.rb_node;
	struct sk_buff *skb;

	while (*p) {
		parent = *p;
		skb = rb_to_skb(parent);
		if (before(seq, TCP_SKB_CB(skb)->seq)) {
			p = &parent->rb_left;
			continue;
		}
		if (!before(seq, TCP_SKB_CB(skb)->end_seq)) {
			p = &parent->rb_right;
			continue;
		}
		return skb;
	}
	return NULL;
}

static struct sk_buff *tcp_sacktag_skip(struct sk_buff *skb, struct sock *sk,
					u32 skip_to_seq)
{
	if (skb && after(TCP_SKB_CB(skb)->seq, skip_to_seq))
		return skb;

	return tcp_sacktag_bsearch(sk, skip_to_seq);
}

static struct sk_buff *tcp_maybe_skipping_dsack(struct sk_buff *skb,
						struct sock *sk,
						struct tcp_sack_block *next_dup,
						struct tcp_sacktag_state *state,
						u32 skip_to_seq)
{
	if (!next_dup)
		return skb;

	if (before(next_dup->start_seq, skip_to_seq)) {
		skb = tcp_sacktag_skip(skb, sk, next_dup->start_seq);
		skb = tcp_sacktag_walk(skb, sk, NULL, state,
				       next_dup->start_seq, next_dup->end_seq,
				       1);
	}

	return skb;
}

static int tcp_sack_cache_ok(const struct tcp_sock *tp, const struct tcp_sack_block *cache)
{
	return cache < tp->recv_sack_cache + ARRAY_SIZE(tp->recv_sack_cache);
}

static int
tcp_sacktag_write_queue(struct sock *sk, const struct sk_buff *ack_skb,
			u32 prior_snd_una, struct tcp_sacktag_state *state)
{
	struct tcp_sock *tp = tcp_sk(sk);
	const unsigned char *ptr = (skb_transport_header(ack_skb) +
				    TCP_SKB_CB(ack_skb)->sacked);
	struct tcp_sack_block_wire *sp_wire = (struct tcp_sack_block_wire *)(ptr+2);
	struct tcp_sack_block sp[TCP_NUM_SACKS];
	struct tcp_sack_block *cache;
	struct sk_buff *skb;
	int num_sacks = min(TCP_NUM_SACKS, (ptr[1] - TCPOLEN_SACK_BASE) >> 3);
	int used_sacks;
	bool found_dup_sack = false;
	int i, j;
	int first_sack_index;

	state->flag = 0;
	state->reord = tp->snd_nxt;

	if (!tp->sacked_out)
		tcp_highest_sack_reset(sk);

	found_dup_sack = tcp_check_dsack(sk, ack_skb, sp_wire,
					 num_sacks, prior_snd_una, state);

	/* Eliminate too old ACKs, but take into
	 * account more or less fresh ones, they can
	 * contain valid SACK info.
	 */
	if (before(TCP_SKB_CB(ack_skb)->ack_seq, prior_snd_una - tp->max_window))
		return 0;

	if (!tp->packets_out)
		goto out;

	used_sacks = 0;
	first_sack_index = 0;
	for (i = 0; i < num_sacks; i++) {
		bool dup_sack = !i && found_dup_sack;

		sp[used_sacks].start_seq = get_unaligned_be32(&sp_wire[i].start_seq);
		sp[used_sacks].end_seq = get_unaligned_be32(&sp_wire[i].end_seq);

		if (!tcp_is_sackblock_valid(tp, dup_sack,
					    sp[used_sacks].start_seq,
					    sp[used_sacks].end_seq)) {
			int mib_idx;

			if (dup_sack) {
				if (!tp->undo_marker)
					mib_idx = LINUX_MIB_TCPDSACKIGNOREDNOUNDO;
				else
					mib_idx = LINUX_MIB_TCPDSACKIGNOREDOLD;
			} else {
				/* Don't count olds caused by ACK reordering */
				if ((TCP_SKB_CB(ack_skb)->ack_seq != tp->snd_una) &&
				    !after(sp[used_sacks].end_seq, tp->snd_una))
					continue;
				mib_idx = LINUX_MIB_TCPSACKDISCARD;
			}

			NET_INC_STATS(sock_net(sk), mib_idx);
			if (i == 0)
				first_sack_index = -1;
			continue;
		}

		/* Ignore very old stuff early */
		if (!after(sp[used_sacks].end_seq, prior_snd_una)) {
			if (i == 0)
				first_sack_index = -1;
			continue;
		}

		used_sacks++;
	}

	/* order SACK blocks to allow in order walk of the retrans queue */
	for (i = used_sacks - 1; i > 0; i--) {
		for (j = 0; j < i; j++) {
			if (after(sp[j].start_seq, sp[j + 1].start_seq)) {
				swap(sp[j], sp[j + 1]);

				/* Track where the first SACK block goes to */
				if (j == first_sack_index)
					first_sack_index = j + 1;
			}
		}
	}

	state->mss_now = tcp_current_mss(sk);
	skb = NULL;
	i = 0;

	if (!tp->sacked_out) {
		/* It's already past, so skip checking against it */
		cache = tp->recv_sack_cache + ARRAY_SIZE(tp->recv_sack_cache);
	} else {
		cache = tp->recv_sack_cache;
		/* Skip empty blocks in at head of the cache */
		while (tcp_sack_cache_ok(tp, cache) && !cache->start_seq &&
		       !cache->end_seq)
			cache++;
	}

	while (i < used_sacks) {
		u32 start_seq = sp[i].start_seq;
		u32 end_seq = sp[i].end_seq;
		bool dup_sack = (found_dup_sack && (i == first_sack_index));
		struct tcp_sack_block *next_dup = NULL;

		if (found_dup_sack && ((i + 1) == first_sack_index))
			next_dup = &sp[i + 1];

		/* Skip too early cached blocks */
		while (tcp_sack_cache_ok(tp, cache) &&
		       !before(start_seq, cache->end_seq))
			cache++;

		/* Can skip some work by looking recv_sack_cache? */
		if (tcp_sack_cache_ok(tp, cache) && !dup_sack &&
		    after(end_seq, cache->start_seq)) {

			/* Head todo? */
			if (before(start_seq, cache->start_seq)) {
				skb = tcp_sacktag_skip(skb, sk, start_seq);
				skb = tcp_sacktag_walk(skb, sk, next_dup,
						       state,
						       start_seq,
						       cache->start_seq,
						       dup_sack);
			}

			/* Rest of the block already fully processed? */
			if (!after(end_seq, cache->end_seq))
				goto advance_sp;

			skb = tcp_maybe_skipping_dsack(skb, sk, next_dup,
						       state,
						       cache->end_seq);

			/* ...tail remains todo... */
			if (tcp_highest_sack_seq(tp) == cache->end_seq) {
				/* ...but better entrypoint exists! */
				skb = tcp_highest_sack(sk);
				if (!skb)
					break;
				cache++;
				goto walk;
			}

			skb = tcp_sacktag_skip(skb, sk, cache->end_seq);
			/* Check overlap against next cached too (past this one already) */
			cache++;
			continue;
		}

		if (!before(start_seq, tcp_highest_sack_seq(tp))) {
			skb = tcp_highest_sack(sk);
			if (!skb)
				break;
		}
		skb = tcp_sacktag_skip(skb, sk, start_seq);

walk:
		skb = tcp_sacktag_walk(skb, sk, next_dup, state,
				       start_seq, end_seq, dup_sack);

advance_sp:
		i++;
	}

	/* Clear the head of the cache sack blocks so we can skip it next time */
	for (i = 0; i < ARRAY_SIZE(tp->recv_sack_cache) - used_sacks; i++) {
		tp->recv_sack_cache[i].start_seq = 0;
		tp->recv_sack_cache[i].end_seq = 0;
	}
	for (j = 0; j < used_sacks; j++)
		tp->recv_sack_cache[i++] = sp[j];

	if (inet_csk(sk)->icsk_ca_state != TCP_CA_Loss || tp->undo_marker)
		tcp_check_sack_reordering(sk, state->reord, 0);

	tcp_verify_left_out(tp);
out:

#if FASTRETRANS_DEBUG > 0
	WARN_ON((int)tp->sacked_out < 0);
	WARN_ON((int)tp->lost_out < 0);
	WARN_ON((int)tp->retrans_out < 0);
	WARN_ON((int)tcp_packets_in_flight(tp) < 0);
#endif
	return state->flag;
}

/* Limits sacked_out so that sum with lost_out isn't ever larger than
 * packets_out. Returns false if sacked_out adjustement wasn't necessary.
 */
static bool tcp_limit_reno_sacked(struct tcp_sock *tp)
{
	u32 holes;

	holes = max(tp->lost_out, 1U);
	holes = min(holes, tp->packets_out);

	if ((tp->sacked_out + holes) > tp->packets_out) {
		tp->sacked_out = tp->packets_out - holes;
		return true;
	}
	return false;
}

/* If we receive more dupacks than we expected counting segments
 * in assumption of absent reordering, interpret this as reordering.
 * The only another reason could be bug in receiver TCP.
 */
static void tcp_check_reno_reordering(struct sock *sk, const int addend)
{
	struct tcp_sock *tp = tcp_sk(sk);

	if (!tcp_limit_reno_sacked(tp))
		return;

	tp->reordering = min_t(u32, tp->packets_out + addend,
			       sock_net(sk)->ipv4.sysctl_tcp_max_reordering);
	tp->reord_seen++;
	NET_INC_STATS(sock_net(sk), LINUX_MIB_TCPRENOREORDER);
}

/* Emulate SACKs for SACKless connection: account for a new dupack. */

static void tcp_add_reno_sack(struct sock *sk, int num_dupack, bool ece_ack)
{
	if (num_dupack) {
		struct tcp_sock *tp = tcp_sk(sk);
		u32 prior_sacked = tp->sacked_out;
		s32 delivered;

		tp->sacked_out += num_dupack;
		tcp_check_reno_reordering(sk, 0);
		delivered = tp->sacked_out - prior_sacked;
		if (delivered > 0)
			tcp_count_delivered(tp, delivered, ece_ack);
		tcp_verify_left_out(tp);
	}
}

/* Account for ACK, ACKing some data in Reno Recovery phase. */

static void tcp_remove_reno_sacks(struct sock *sk, int acked, bool ece_ack)
{
	struct tcp_sock *tp = tcp_sk(sk);

	if (acked > 0) {
		/* One ACK acked hole. The rest eat duplicate ACKs. */
		tcp_count_delivered(tp, max_t(int, acked - tp->sacked_out, 1),
				    ece_ack);
		if (acked - 1 >= tp->sacked_out)
			tp->sacked_out = 0;
		else
			tp->sacked_out -= acked - 1;
	}
	tcp_check_reno_reordering(sk, acked);
	tcp_verify_left_out(tp);
}

static inline void tcp_reset_reno_sack(struct tcp_sock *tp)
{
	tp->sacked_out = 0;
}

void tcp_clear_retrans(struct tcp_sock *tp)
{
	tp->retrans_out = 0;
	tp->lost_out = 0;
	tp->undo_marker = 0;
	tp->undo_retrans = -1;
	tp->sacked_out = 0;
}

static inline void tcp_init_undo(struct tcp_sock *tp)
{
	tp->undo_marker = tp->snd_una;
	/* Retransmission still in flight may cause DSACKs later. */
	tp->undo_retrans = tp->retrans_out ? : -1;
}

static bool tcp_is_rack(const struct sock *sk)
{
	return sock_net(sk)->ipv4.sysctl_tcp_recovery & TCP_RACK_LOSS_DETECTION;
}

/* If we detect SACK reneging, forget all SACK information
 * and reset tags completely, otherwise preserve SACKs. If receiver
 * dropped its ofo queue, we will know this due to reneging detection.
 */
static void tcp_timeout_mark_lost(struct sock *sk)
{
	struct tcp_sock *tp = tcp_sk(sk);
	struct sk_buff *skb, *head;
	bool is_reneg;			/* is receiver reneging on SACKs? */

	head = tcp_rtx_queue_head(sk);
	is_reneg = head && (TCP_SKB_CB(head)->sacked & TCPCB_SACKED_ACKED);
	if (is_reneg) {
		NET_INC_STATS(sock_net(sk), LINUX_MIB_TCPSACKRENEGING);
		tp->sacked_out = 0;
		/* Mark SACK reneging until we recover from this loss event. */
		tp->is_sack_reneg = 1;
	} else if (tcp_is_reno(tp)) {
		tcp_reset_reno_sack(tp);
	}

	skb = head;
	skb_rbtree_walk_from(skb) {
		if (is_reneg)
			TCP_SKB_CB(skb)->sacked &= ~TCPCB_SACKED_ACKED;
		else if (tcp_is_rack(sk) && skb != head &&
			 tcp_rack_skb_timeout(tp, skb, 0) > 0)
			continue; /* Don't mark recently sent ones lost yet */
		tcp_mark_skb_lost(sk, skb);
	}
	tcp_verify_left_out(tp);
	tcp_clear_all_retrans_hints(tp);
}

/* Enter Loss state. */
void tcp_enter_loss(struct sock *sk)
{
	const struct inet_connection_sock *icsk = inet_csk(sk);
	struct tcp_sock *tp = tcp_sk(sk);
	struct net *net = sock_net(sk);
	bool new_recovery = icsk->icsk_ca_state < TCP_CA_Recovery;

	tcp_timeout_mark_lost(sk);

	/* Reduce ssthresh if it has not yet been made inside this window. */
	if (icsk->icsk_ca_state <= TCP_CA_Disorder ||
	    !after(tp->high_seq, tp->snd_una) ||
	    (icsk->icsk_ca_state == TCP_CA_Loss && !icsk->icsk_retransmits)) {
		tp->prior_ssthresh = tcp_current_ssthresh(sk);
		tp->prior_cwnd = tp->snd_cwnd;
		tp->snd_ssthresh = icsk->icsk_ca_ops->ssthresh(sk);
		tcp_ca_event(sk, CA_EVENT_LOSS);
		tcp_init_undo(tp);
	}
	tp->snd_cwnd	   = tcp_packets_in_flight(tp) + 1;
	tp->snd_cwnd_cnt   = 0;
	tp->snd_cwnd_stamp = tcp_jiffies32;

	/* Timeout in disordered state after receiving substantial DUPACKs
	 * suggests that the degree of reordering is over-estimated.
	 */
	if (icsk->icsk_ca_state <= TCP_CA_Disorder &&
	    tp->sacked_out >= net->ipv4.sysctl_tcp_reordering)
		tp->reordering = min_t(unsigned int, tp->reordering,
				       net->ipv4.sysctl_tcp_reordering);
	tcp_set_ca_state(sk, TCP_CA_Loss);
	tp->high_seq = tp->snd_nxt;
	tcp_ecn_queue_cwr(tp);

	/* F-RTO RFC5682 sec 3.1 step 1: retransmit SND.UNA if no previous
	 * loss recovery is underway except recurring timeout(s) on
	 * the same SND.UNA (sec 3.2). Disable F-RTO on path MTU probing
	 */
	tp->frto = net->ipv4.sysctl_tcp_frto &&
		   (new_recovery || icsk->icsk_retransmits) &&
		   !inet_csk(sk)->icsk_mtup.probe_size;
}

/* If ACK arrived pointing to a remembered SACK, it means that our
 * remembered SACKs do not reflect real state of receiver i.e.
 * receiver _host_ is heavily congested (or buggy).
 *
 * To avoid big spurious retransmission bursts due to transient SACK
 * scoreboard oddities that look like reneging, we give the receiver a
 * little time (max(RTT/2, 10ms)) to send us some more ACKs that will
 * restore sanity to the SACK scoreboard. If the apparent reneging
 * persists until this RTO then we'll clear the SACK scoreboard.
 */
static bool tcp_check_sack_reneging(struct sock *sk, int flag)
{
	if (flag & FLAG_SACK_RENEGING) {
		struct tcp_sock *tp = tcp_sk(sk);
		unsigned long delay = max(usecs_to_jiffies(tp->srtt_us >> 4),
					  msecs_to_jiffies(10));

		inet_csk_reset_xmit_timer(sk, ICSK_TIME_RETRANS,
					  delay, TCP_RTO_MAX);
		return true;
	}
	return false;
}

/* Heurestics to calculate number of duplicate ACKs. There's no dupACKs
 * counter when SACK is enabled (without SACK, sacked_out is used for
 * that purpose).
 *
 * With reordering, holes may still be in flight, so RFC3517 recovery
 * uses pure sacked_out (total number of SACKed segments) even though
 * it violates the RFC that uses duplicate ACKs, often these are equal
 * but when e.g. out-of-window ACKs or packet duplication occurs,
 * they differ. Since neither occurs due to loss, TCP should really
 * ignore them.
 */
static inline int tcp_dupack_heuristics(const struct tcp_sock *tp)
{
	return tp->sacked_out + 1;
}

/* Linux NewReno/SACK/ECN state machine.
 * --------------------------------------
 *
 * "Open"	Normal state, no dubious events, fast path.
 * "Disorder"   In all the respects it is "Open",
 *		but requires a bit more attention. It is entered when
 *		we see some SACKs or dupacks. It is split of "Open"
 *		mainly to move some processing from fast path to slow one.
 * "CWR"	CWND was reduced due to some Congestion Notification event.
 *		It can be ECN, ICMP source quench, local device congestion.
 * "Recovery"	CWND was reduced, we are fast-retransmitting.
 * "Loss"	CWND was reduced due to RTO timeout or SACK reneging.
 *
 * tcp_fastretrans_alert() is entered:
 * - each incoming ACK, if state is not "Open"
 * - when arrived ACK is unusual, namely:
 *	* SACK
 *	* Duplicate ACK.
 *	* ECN ECE.
 *
 * Counting packets in flight is pretty simple.
 *
 *	in_flight = packets_out - left_out + retrans_out
 *
 *	packets_out is SND.NXT-SND.UNA counted in packets.
 *
 *	retrans_out is number of retransmitted segments.
 *
 *	left_out is number of segments left network, but not ACKed yet.
 *
 *		left_out = sacked_out + lost_out
 *
 *     sacked_out: Packets, which arrived to receiver out of order
 *		   and hence not ACKed. With SACKs this number is simply
 *		   amount of SACKed data. Even without SACKs
 *		   it is easy to give pretty reliable estimate of this number,
 *		   counting duplicate ACKs.
 *
 *       lost_out: Packets lost by network. TCP has no explicit
 *		   "loss notification" feedback from network (for now).
 *		   It means that this number can be only _guessed_.
 *		   Actually, it is the heuristics to predict lossage that
 *		   distinguishes different algorithms.
 *
 *	F.e. after RTO, when all the queue is considered as lost,
 *	lost_out = packets_out and in_flight = retrans_out.
 *
 *		Essentially, we have now a few algorithms detecting
 *		lost packets.
 *
 *		If the receiver supports SACK:
 *
 *		RFC6675/3517: It is the conventional algorithm. A packet is
 *		considered lost if the number of higher sequence packets
 *		SACKed is greater than or equal the DUPACK thoreshold
 *		(reordering). This is implemented in tcp_mark_head_lost and
 *		tcp_update_scoreboard.
 *
 *		RACK (draft-ietf-tcpm-rack-01): it is a newer algorithm
 *		(2017-) that checks timing instead of counting DUPACKs.
 *		Essentially a packet is considered lost if it's not S/ACKed
 *		after RTT + reordering_window, where both metrics are
 *		dynamically measured and adjusted. This is implemented in
 *		tcp_rack_mark_lost.
 *
 *		If the receiver does not support SACK:
 *
 *		NewReno (RFC6582): in Recovery we assume that one segment
 *		is lost (classic Reno). While we are in Recovery and
 *		a partial ACK arrives, we assume that one more packet
 *		is lost (NewReno). This heuristics are the same in NewReno
 *		and SACK.
 *
 * Really tricky (and requiring careful tuning) part of algorithm
 * is hidden in functions tcp_time_to_recover() and tcp_xmit_retransmit_queue().
 * The first determines the moment _when_ we should reduce CWND and,
 * hence, slow down forward transmission. In fact, it determines the moment
 * when we decide that hole is caused by loss, rather than by a reorder.
 *
 * tcp_xmit_retransmit_queue() decides, _what_ we should retransmit to fill
 * holes, caused by lost packets.
 *
 * And the most logically complicated part of algorithm is undo
 * heuristics. We detect false retransmits due to both too early
 * fast retransmit (reordering) and underestimated RTO, analyzing
 * timestamps and D-SACKs. When we detect that some segments were
 * retransmitted by mistake and CWND reduction was wrong, we undo
 * window reduction and abort recovery phase. This logic is hidden
 * inside several functions named tcp_try_undo_<something>.
 */

/* This function decides, when we should leave Disordered state
 * and enter Recovery phase, reducing congestion window.
 *
 * Main question: may we further continue forward transmission
 * with the same cwnd?
 */
static bool tcp_time_to_recover(struct sock *sk, int flag)
{
	struct tcp_sock *tp = tcp_sk(sk);

	/* Trick#1: The loss is proven. */
	if (tp->lost_out)
		return true;

	/* Not-A-Trick#2 : Classic rule... */
	if (!tcp_is_rack(sk) && tcp_dupack_heuristics(tp) > tp->reordering)
		return true;

	return false;
}

/* Detect loss in event "A" above by marking head of queue up as lost.
 * For RFC3517 SACK, a segment is considered lost if it
 * has at least tp->reordering SACKed seqments above it; "packets" refers to
 * the maximum SACKed segments to pass before reaching this limit.
 */
static void tcp_mark_head_lost(struct sock *sk, int packets, int mark_head)
{
	struct tcp_sock *tp = tcp_sk(sk);
	struct sk_buff *skb;
	int cnt;
	/* Use SACK to deduce losses of new sequences sent during recovery */
	const u32 loss_high = tp->snd_nxt;

	WARN_ON(packets > tp->packets_out);
	skb = tp->lost_skb_hint;
	if (skb) {
		/* Head already handled? */
		if (mark_head && after(TCP_SKB_CB(skb)->seq, tp->snd_una))
			return;
		cnt = tp->lost_cnt_hint;
	} else {
		skb = tcp_rtx_queue_head(sk);
		cnt = 0;
	}

	skb_rbtree_walk_from(skb) {
		/* TODO: do this better */
		/* this is not the most efficient way to do this... */
		tp->lost_skb_hint = skb;
		tp->lost_cnt_hint = cnt;

		if (after(TCP_SKB_CB(skb)->end_seq, loss_high))
			break;

		if (TCP_SKB_CB(skb)->sacked & TCPCB_SACKED_ACKED)
			cnt += tcp_skb_pcount(skb);

		if (cnt > packets)
			break;

		if (!(TCP_SKB_CB(skb)->sacked & TCPCB_LOST))
			tcp_mark_skb_lost(sk, skb);

		if (mark_head)
			break;
	}
	tcp_verify_left_out(tp);
}

/* Account newly detected lost packet(s) */

static void tcp_update_scoreboard(struct sock *sk, int fast_rexmit)
{
	struct tcp_sock *tp = tcp_sk(sk);

	if (tcp_is_sack(tp)) {
		int sacked_upto = tp->sacked_out - tp->reordering;
		if (sacked_upto >= 0)
			tcp_mark_head_lost(sk, sacked_upto, 0);
		else if (fast_rexmit)
			tcp_mark_head_lost(sk, 1, 1);
	}
}

static bool tcp_tsopt_ecr_before(const struct tcp_sock *tp, u32 when)
{
	return tp->rx_opt.saw_tstamp && tp->rx_opt.rcv_tsecr &&
	       before(tp->rx_opt.rcv_tsecr, when);
}

/* skb is spurious retransmitted if the returned timestamp echo
 * reply is prior to the skb transmission time
 */
static bool tcp_skb_spurious_retrans(const struct tcp_sock *tp,
				     const struct sk_buff *skb)
{
	return (TCP_SKB_CB(skb)->sacked & TCPCB_RETRANS) &&
	       tcp_tsopt_ecr_before(tp, tcp_skb_timestamp(skb));
}

/* Nothing was retransmitted or returned timestamp is less
 * than timestamp of the first retransmission.
 */
static inline bool tcp_packet_delayed(const struct tcp_sock *tp)
{
	return tp->retrans_stamp &&
	       tcp_tsopt_ecr_before(tp, tp->retrans_stamp);
}

/* Undo procedures. */

/* We can clear retrans_stamp when there are no retransmissions in the
 * window. It would seem that it is trivially available for us in
 * tp->retrans_out, however, that kind of assumptions doesn't consider
 * what will happen if errors occur when sending retransmission for the
 * second time. ...It could the that such segment has only
 * TCPCB_EVER_RETRANS set at the present time. It seems that checking
 * the head skb is enough except for some reneging corner cases that
 * are not worth the effort.
 *
 * Main reason for all this complexity is the fact that connection dying
 * time now depends on the validity of the retrans_stamp, in particular,
 * that successive retransmissions of a segment must not advance
 * retrans_stamp under any conditions.
 */
static bool tcp_any_retrans_done(const struct sock *sk)
{
	const struct tcp_sock *tp = tcp_sk(sk);
	struct sk_buff *skb;

	if (tp->retrans_out)
		return true;

	skb = tcp_rtx_queue_head(sk);
	if (unlikely(skb && TCP_SKB_CB(skb)->sacked & TCPCB_EVER_RETRANS))
		return true;

	return false;
}

static void DBGUNDO(struct sock *sk, const char *msg)
{
#if FASTRETRANS_DEBUG > 1
	struct tcp_sock *tp = tcp_sk(sk);
	struct inet_sock *inet = inet_sk(sk);

	if (sk->sk_family == AF_INET) {
		pr_debug("Undo %s %pI4/%u c%u l%u ss%u/%u p%u\n",
			 msg,
			 &inet->inet_daddr, ntohs(inet->inet_dport),
			 tp->snd_cwnd, tcp_left_out(tp),
			 tp->snd_ssthresh, tp->prior_ssthresh,
			 tp->packets_out);
	}
#if IS_ENABLED(CONFIG_IPV6)
	else if (sk->sk_family == AF_INET6) {
		pr_debug("Undo %s %pI6/%u c%u l%u ss%u/%u p%u\n",
			 msg,
			 &sk->sk_v6_daddr, ntohs(inet->inet_dport),
			 tp->snd_cwnd, tcp_left_out(tp),
			 tp->snd_ssthresh, tp->prior_ssthresh,
			 tp->packets_out);
	}
#endif
#endif
}

static void tcp_undo_cwnd_reduction(struct sock *sk, bool unmark_loss)
{
	struct tcp_sock *tp = tcp_sk(sk);

	if (unmark_loss) {
		struct sk_buff *skb;

		skb_rbtree_walk(skb, &sk->tcp_rtx_queue) {
			TCP_SKB_CB(skb)->sacked &= ~TCPCB_LOST;
		}
		tp->lost_out = 0;
		tcp_clear_all_retrans_hints(tp);
	}

	if (tp->prior_ssthresh) {
		const struct inet_connection_sock *icsk = inet_csk(sk);

		tp->snd_cwnd = icsk->icsk_ca_ops->undo_cwnd(sk);

		if (tp->prior_ssthresh > tp->snd_ssthresh) {
			tp->snd_ssthresh = tp->prior_ssthresh;
			tcp_ecn_withdraw_cwr(tp);
		}
	}
	tp->snd_cwnd_stamp = tcp_jiffies32;
	tp->undo_marker = 0;
	tp->rack.advanced = 1; /* Force RACK to re-exam losses */
}

static inline bool tcp_may_undo(const struct tcp_sock *tp)
{
	return tp->undo_marker && (!tp->undo_retrans || tcp_packet_delayed(tp));
}

/* People celebrate: "We love our President!" */
static bool tcp_try_undo_recovery(struct sock *sk)
{
	struct tcp_sock *tp = tcp_sk(sk);

	if (tcp_may_undo(tp)) {
		int mib_idx;

		/* Happy end! We did not retransmit anything
		 * or our original transmission succeeded.
		 */
		DBGUNDO(sk, inet_csk(sk)->icsk_ca_state == TCP_CA_Loss ? "loss" : "retrans");
		tcp_undo_cwnd_reduction(sk, false);
		if (inet_csk(sk)->icsk_ca_state == TCP_CA_Loss)
			mib_idx = LINUX_MIB_TCPLOSSUNDO;
		else
			mib_idx = LINUX_MIB_TCPFULLUNDO;

		NET_INC_STATS(sock_net(sk), mib_idx);
	} else if (tp->rack.reo_wnd_persist) {
		tp->rack.reo_wnd_persist--;
	}
	if (tp->snd_una == tp->high_seq && tcp_is_reno(tp)) {
		/* Hold old state until something *above* high_seq
		 * is ACKed. For Reno it is MUST to prevent false
		 * fast retransmits (RFC2582). SACK TCP is safe. */
		if (!tcp_any_retrans_done(sk))
			tp->retrans_stamp = 0;
		return true;
	}
	tcp_set_ca_state(sk, TCP_CA_Open);
	tp->is_sack_reneg = 0;
	return false;
}

/* Try to undo cwnd reduction, because D-SACKs acked all retransmitted data */
static bool tcp_try_undo_dsack(struct sock *sk)
{
	struct tcp_sock *tp = tcp_sk(sk);

	if (tp->undo_marker && !tp->undo_retrans) {
		tp->rack.reo_wnd_persist = min(TCP_RACK_RECOVERY_THRESH,
					       tp->rack.reo_wnd_persist + 1);
		DBGUNDO(sk, "D-SACK");
		tcp_undo_cwnd_reduction(sk, false);
		NET_INC_STATS(sock_net(sk), LINUX_MIB_TCPDSACKUNDO);
		return true;
	}
	return false;
}

/* Undo during loss recovery after partial ACK or using F-RTO. */
static bool tcp_try_undo_loss(struct sock *sk, bool frto_undo)
{
	struct tcp_sock *tp = tcp_sk(sk);

	if (frto_undo || tcp_may_undo(tp)) {
		tcp_undo_cwnd_reduction(sk, true);

		DBGUNDO(sk, "partial loss");
		NET_INC_STATS(sock_net(sk), LINUX_MIB_TCPLOSSUNDO);
		if (frto_undo)
			NET_INC_STATS(sock_net(sk),
					LINUX_MIB_TCPSPURIOUSRTOS);
		inet_csk(sk)->icsk_retransmits = 0;
		if (frto_undo || tcp_is_sack(tp)) {
			tcp_set_ca_state(sk, TCP_CA_Open);
			tp->is_sack_reneg = 0;
		}
		return true;
	}
	return false;
}

/* The cwnd reduction in CWR and Recovery uses the PRR algorithm in RFC 6937.
 * It computes the number of packets to send (sndcnt) based on packets newly
 * delivered:
 *   1) If the packets in flight is larger than ssthresh, PRR spreads the
 *	cwnd reductions across a full RTT.
 *   2) Otherwise PRR uses packet conservation to send as much as delivered.
 *      But when the retransmits are acked without further losses, PRR
 *      slow starts cwnd up to ssthresh to speed up the recovery.
 */
static void tcp_init_cwnd_reduction(struct sock *sk)
{
	struct tcp_sock *tp = tcp_sk(sk);

	tp->high_seq = tp->snd_nxt;
	tp->tlp_high_seq = 0;
	tp->snd_cwnd_cnt = 0;
	tp->prior_cwnd = tp->snd_cwnd;
	tp->prr_delivered = 0;
	tp->prr_out = 0;
	tp->snd_ssthresh = inet_csk(sk)->icsk_ca_ops->ssthresh(sk);
	tcp_ecn_queue_cwr(tp);
}

void tcp_cwnd_reduction(struct sock *sk, int newly_acked_sacked, int flag)
{
	struct inet_connection_sock *icsk = inet_csk(sk);
	struct tcp_sock *tp = tcp_sk(sk);
	int sndcnt = 0;
	int delta = tp->snd_ssthresh - tcp_packets_in_flight(tp);

	if (newly_acked_sacked <= 0 || WARN_ON_ONCE(!tp->prior_cwnd))
		return;

	tp->prr_delivered += newly_acked_sacked;
	if (delta < 0) {
		u64 dividend = (u64)tp->snd_ssthresh * tp->prr_delivered +
			       tp->prior_cwnd - 1;
		sndcnt = div_u64(dividend, tp->prior_cwnd) - tp->prr_out;
	} else if (((flag & (FLAG_RETRANS_DATA_ACKED | FLAG_LOST_RETRANS)) ==
		    FLAG_RETRANS_DATA_ACKED) ||
		   (icsk->icsk_ca_state == TCP_CA_CWR)) {
		sndcnt = min_t(int, delta,
			       max_t(int, tp->prr_delivered - tp->prr_out,
				     newly_acked_sacked) + 1);
	} else {
		sndcnt = min(delta, newly_acked_sacked);
	}
	/* Force a fast retransmit upon entering fast recovery */
	sndcnt = max(sndcnt, (tp->prr_out ? 0 : 1));
	tp->snd_cwnd = tcp_packets_in_flight(tp) + sndcnt;
}

static inline void tcp_end_cwnd_reduction(struct sock *sk)
{
	struct tcp_sock *tp = tcp_sk(sk);

	if (inet_csk(sk)->icsk_ca_ops->cong_control)
		return;

	/* Reset cwnd to ssthresh in CWR or Recovery (unless it's undone) */
	if (tp->snd_ssthresh < TCP_INFINITE_SSTHRESH &&
	    (inet_csk(sk)->icsk_ca_state == TCP_CA_CWR || tp->undo_marker)) {
		tp->snd_cwnd = tp->snd_ssthresh;
		tp->snd_cwnd_stamp = tcp_jiffies32;
	}
	tcp_ca_event(sk, CA_EVENT_COMPLETE_CWR);
}

/* Enter CWR state. Disable cwnd undo since congestion is proven with ECN */
void tcp_enter_cwr(struct sock *sk)
{
	struct tcp_sock *tp = tcp_sk(sk);

	tp->prior_ssthresh = 0;
	if (inet_csk(sk)->icsk_ca_state < TCP_CA_CWR) {
		tp->undo_marker = 0;
		tcp_init_cwnd_reduction(sk);
		tcp_set_ca_state(sk, TCP_CA_CWR);
	}
}
EXPORT_SYMBOL(tcp_enter_cwr);

static void tcp_try_keep_open(struct sock *sk)
{
	struct tcp_sock *tp = tcp_sk(sk);
	int state = TCP_CA_Open;

	if (tcp_left_out(tp) || tcp_any_retrans_done(sk))
		state = TCP_CA_Disorder;

	if (inet_csk(sk)->icsk_ca_state != state) {
		tcp_set_ca_state(sk, state);
		tp->high_seq = tp->snd_nxt;
	}
}

static void tcp_try_to_open(struct sock *sk, int flag)
{
	struct tcp_sock *tp = tcp_sk(sk);

	tcp_verify_left_out(tp);

	if (!tcp_any_retrans_done(sk))
		tp->retrans_stamp = 0;

	if (flag & FLAG_ECE)
		tcp_enter_cwr(sk);

	if (inet_csk(sk)->icsk_ca_state != TCP_CA_CWR) {
		tcp_try_keep_open(sk);
	}
}

static void tcp_mtup_probe_failed(struct sock *sk)
{
	struct inet_connection_sock *icsk = inet_csk(sk);

	icsk->icsk_mtup.search_high = icsk->icsk_mtup.probe_size - 1;
	icsk->icsk_mtup.probe_size = 0;
	NET_INC_STATS(sock_net(sk), LINUX_MIB_TCPMTUPFAIL);
}

static void tcp_mtup_probe_success(struct sock *sk)
{
	struct tcp_sock *tp = tcp_sk(sk);
	struct inet_connection_sock *icsk = inet_csk(sk);

	/* FIXME: breaks with very large cwnd */
	tp->prior_ssthresh = tcp_current_ssthresh(sk);
	tp->snd_cwnd = tp->snd_cwnd *
		       tcp_mss_to_mtu(sk, tp->mss_cache) /
		       icsk->icsk_mtup.probe_size;
	tp->snd_cwnd_cnt = 0;
	tp->snd_cwnd_stamp = tcp_jiffies32;
	tp->snd_ssthresh = tcp_current_ssthresh(sk);

	icsk->icsk_mtup.search_low = icsk->icsk_mtup.probe_size;
	icsk->icsk_mtup.probe_size = 0;
	tcp_sync_mss(sk, icsk->icsk_pmtu_cookie);
	NET_INC_STATS(sock_net(sk), LINUX_MIB_TCPMTUPSUCCESS);
}

/* Do a simple retransmit without using the backoff mechanisms in
 * tcp_timer. This is used for path mtu discovery.
 * The socket is already locked here.
 */
void tcp_simple_retransmit(struct sock *sk)
{
	const struct inet_connection_sock *icsk = inet_csk(sk);
	struct tcp_sock *tp = tcp_sk(sk);
	struct sk_buff *skb;
	unsigned int mss = tcp_current_mss(sk);

	skb_rbtree_walk(skb, &sk->tcp_rtx_queue) {
		if (tcp_skb_seglen(skb) > mss)
			tcp_mark_skb_lost(sk, skb);
	}

	tcp_clear_retrans_hints_partial(tp);

	if (!tp->lost_out)
		return;

	if (tcp_is_reno(tp))
		tcp_limit_reno_sacked(tp);

	tcp_verify_left_out(tp);

	/* Don't muck with the congestion window here.
	 * Reason is that we do not increase amount of _data_
	 * in network, but units changed and effective
	 * cwnd/ssthresh really reduced now.
	 */
	if (icsk->icsk_ca_state != TCP_CA_Loss) {
		tp->high_seq = tp->snd_nxt;
		tp->snd_ssthresh = tcp_current_ssthresh(sk);
		tp->prior_ssthresh = 0;
		tp->undo_marker = 0;
		tcp_set_ca_state(sk, TCP_CA_Loss);
	}
	tcp_xmit_retransmit_queue(sk);
}
EXPORT_SYMBOL(tcp_simple_retransmit);

void tcp_enter_recovery(struct sock *sk, bool ece_ack)
{
	struct tcp_sock *tp = tcp_sk(sk);
	int mib_idx;

	if (tcp_is_reno(tp))
		mib_idx = LINUX_MIB_TCPRENORECOVERY;
	else
		mib_idx = LINUX_MIB_TCPSACKRECOVERY;

	NET_INC_STATS(sock_net(sk), mib_idx);

	tp->prior_ssthresh = 0;
	tcp_init_undo(tp);

	if (!tcp_in_cwnd_reduction(sk)) {
		if (!ece_ack)
			tp->prior_ssthresh = tcp_current_ssthresh(sk);
		tcp_init_cwnd_reduction(sk);
	}
	tcp_set_ca_state(sk, TCP_CA_Recovery);
}

/* Process an ACK in CA_Loss state. Move to CA_Open if lost data are
 * recovered or spurious. Otherwise retransmits more on partial ACKs.
 */
static void tcp_process_loss(struct sock *sk, int flag, int num_dupack,
			     int *rexmit)
{
	struct tcp_sock *tp = tcp_sk(sk);
	bool recovered = !before(tp->snd_una, tp->high_seq);

	if ((flag & FLAG_SND_UNA_ADVANCED || rcu_access_pointer(tp->fastopen_rsk)) &&
	    tcp_try_undo_loss(sk, false))
		return;

	if (tp->frto) { /* F-RTO RFC5682 sec 3.1 (sack enhanced version). */
		/* Step 3.b. A timeout is spurious if not all data are
		 * lost, i.e., never-retransmitted data are (s)acked.
		 */
		if ((flag & FLAG_ORIG_SACK_ACKED) &&
		    tcp_try_undo_loss(sk, true))
			return;

		if (after(tp->snd_nxt, tp->high_seq)) {
			if (flag & FLAG_DATA_SACKED || num_dupack)
				tp->frto = 0; /* Step 3.a. loss was real */
		} else if (flag & FLAG_SND_UNA_ADVANCED && !recovered) {
			tp->high_seq = tp->snd_nxt;
			/* Step 2.b. Try send new data (but deferred until cwnd
			 * is updated in tcp_ack()). Otherwise fall back to
			 * the conventional recovery.
			 */
			if (!tcp_write_queue_empty(sk) &&
			    after(tcp_wnd_end(tp), tp->snd_nxt)) {
				*rexmit = REXMIT_NEW;
				return;
			}
			tp->frto = 0;
		}
	}

	if (recovered) {
		/* F-RTO RFC5682 sec 3.1 step 2.a and 1st part of step 3.a */
		tcp_try_undo_recovery(sk);
		return;
	}
	if (tcp_is_reno(tp)) {
		/* A Reno DUPACK means new data in F-RTO step 2.b above are
		 * delivered. Lower inflight to clock out (re)tranmissions.
		 */
		if (after(tp->snd_nxt, tp->high_seq) && num_dupack)
			tcp_add_reno_sack(sk, num_dupack, flag & FLAG_ECE);
		else if (flag & FLAG_SND_UNA_ADVANCED)
			tcp_reset_reno_sack(tp);
	}
	*rexmit = REXMIT_LOST;
}

/* Undo during fast recovery after partial ACK. */
static bool tcp_try_undo_partial(struct sock *sk, u32 prior_snd_una)
{
	struct tcp_sock *tp = tcp_sk(sk);

	if (tp->undo_marker && tcp_packet_delayed(tp)) {
		/* Plain luck! Hole if filled with delayed
		 * packet, rather than with a retransmit. Check reordering.
		 */
		tcp_check_sack_reordering(sk, prior_snd_una, 1);

		/* We are getting evidence that the reordering degree is higher
		 * than we realized. If there are no retransmits out then we
		 * can undo. Otherwise we clock out new packets but do not
		 * mark more packets lost or retransmit more.
		 */
		if (tp->retrans_out)
			return true;

		if (!tcp_any_retrans_done(sk))
			tp->retrans_stamp = 0;

		DBGUNDO(sk, "partial recovery");
		tcp_undo_cwnd_reduction(sk, true);
		NET_INC_STATS(sock_net(sk), LINUX_MIB_TCPPARTIALUNDO);
		tcp_try_keep_open(sk);
		return true;
	}
	return false;
}

static void tcp_identify_packet_loss(struct sock *sk, int *ack_flag)
{
	struct tcp_sock *tp = tcp_sk(sk);

	if (tcp_rtx_queue_empty(sk))
		return;

	if (unlikely(tcp_is_reno(tp))) {
		tcp_newreno_mark_lost(sk, *ack_flag & FLAG_SND_UNA_ADVANCED);
	} else if (tcp_is_rack(sk)) {
		u32 prior_retrans = tp->retrans_out;

		tcp_rack_mark_lost(sk);
		if (prior_retrans > tp->retrans_out)
			*ack_flag |= FLAG_LOST_RETRANS;
	}
}

static bool tcp_force_fast_retransmit(struct sock *sk)
{
	struct tcp_sock *tp = tcp_sk(sk);

	return after(tcp_highest_sack_seq(tp),
		     tp->snd_una + tp->reordering * tp->mss_cache);
}

/* Process an event, which can update packets-in-flight not trivially.
 * Main goal of this function is to calculate new estimate for left_out,
 * taking into account both packets sitting in receiver's buffer and
 * packets lost by network.
 *
 * Besides that it updates the congestion state when packet loss or ECN
 * is detected. But it does not reduce the cwnd, it is done by the
 * congestion control later.
 *
 * It does _not_ decide what to send, it is made in function
 * tcp_xmit_retransmit_queue().
 */
static void tcp_fastretrans_alert(struct sock *sk, const u32 prior_snd_una,
				  int num_dupack, int *ack_flag, int *rexmit)
{
	struct inet_connection_sock *icsk = inet_csk(sk);
	struct tcp_sock *tp = tcp_sk(sk);
	int fast_rexmit = 0, flag = *ack_flag;
	bool ece_ack = flag & FLAG_ECE;
	bool do_lost = num_dupack || ((flag & FLAG_DATA_SACKED) &&
				      tcp_force_fast_retransmit(sk));

	if (!tp->packets_out && tp->sacked_out)
		tp->sacked_out = 0;

	/* Now state machine starts.
	 * A. ECE, hence prohibit cwnd undoing, the reduction is required. */
	if (ece_ack)
		tp->prior_ssthresh = 0;

	/* B. In all the states check for reneging SACKs. */
	if (tcp_check_sack_reneging(sk, flag))
		return;

	/* C. Check consistency of the current state. */
	tcp_verify_left_out(tp);

	/* D. Check state exit conditions. State can be terminated
	 *    when high_seq is ACKed. */
	if (icsk->icsk_ca_state == TCP_CA_Open) {
		WARN_ON(tp->retrans_out != 0);
		tp->retrans_stamp = 0;
	} else if (!before(tp->snd_una, tp->high_seq)) {
		switch (icsk->icsk_ca_state) {
		case TCP_CA_CWR:
			/* CWR is to be held something *above* high_seq
			 * is ACKed for CWR bit to reach receiver. */
			if (tp->snd_una != tp->high_seq) {
				tcp_end_cwnd_reduction(sk);
				tcp_set_ca_state(sk, TCP_CA_Open);
			}
			break;

		case TCP_CA_Recovery:
			if (tcp_is_reno(tp))
				tcp_reset_reno_sack(tp);
			if (tcp_try_undo_recovery(sk))
				return;
			tcp_end_cwnd_reduction(sk);
			break;
		}
	}

	/* E. Process state. */
	switch (icsk->icsk_ca_state) {
	case TCP_CA_Recovery:
		if (!(flag & FLAG_SND_UNA_ADVANCED)) {
			if (tcp_is_reno(tp))
				tcp_add_reno_sack(sk, num_dupack, ece_ack);
		} else {
			if (tcp_try_undo_partial(sk, prior_snd_una))
				return;
			/* Partial ACK arrived. Force fast retransmit. */
			do_lost = tcp_force_fast_retransmit(sk);
		}
		if (tcp_try_undo_dsack(sk)) {
			tcp_try_keep_open(sk);
			return;
		}
		tcp_identify_packet_loss(sk, ack_flag);
		break;
	case TCP_CA_Loss:
		tcp_process_loss(sk, flag, num_dupack, rexmit);
		tcp_identify_packet_loss(sk, ack_flag);
		if (!(icsk->icsk_ca_state == TCP_CA_Open ||
		      (*ack_flag & FLAG_LOST_RETRANS)))
			return;
		/* Change state if cwnd is undone or retransmits are lost */
		fallthrough;
	default:
		if (tcp_is_reno(tp)) {
			if (flag & FLAG_SND_UNA_ADVANCED)
				tcp_reset_reno_sack(tp);
			tcp_add_reno_sack(sk, num_dupack, ece_ack);
		}

		if (icsk->icsk_ca_state <= TCP_CA_Disorder)
			tcp_try_undo_dsack(sk);

		tcp_identify_packet_loss(sk, ack_flag);
		if (!tcp_time_to_recover(sk, flag)) {
			tcp_try_to_open(sk, flag);
			return;
		}

		/* MTU probe failure: don't reduce cwnd */
		if (icsk->icsk_ca_state < TCP_CA_CWR &&
		    icsk->icsk_mtup.probe_size &&
		    tp->snd_una == tp->mtu_probe.probe_seq_start) {
			tcp_mtup_probe_failed(sk);
			/* Restores the reduction we did in tcp_mtup_probe() */
			tp->snd_cwnd++;
			tcp_simple_retransmit(sk);
			return;
		}

		/* Otherwise enter Recovery state */
		tcp_enter_recovery(sk, ece_ack);
		fast_rexmit = 1;
	}

	if (!tcp_is_rack(sk) && do_lost)
		tcp_update_scoreboard(sk, fast_rexmit);
	*rexmit = REXMIT_LOST;
}

static void tcp_update_rtt_min(struct sock *sk, u32 rtt_us, const int flag)
{
	u32 wlen = sock_net(sk)->ipv4.sysctl_tcp_min_rtt_wlen * HZ;
	struct tcp_sock *tp = tcp_sk(sk);

	if ((flag & FLAG_ACK_MAYBE_DELAYED) && rtt_us > tcp_min_rtt(tp)) {
		/* If the remote keeps returning delayed ACKs, eventually
		 * the min filter would pick it up and overestimate the
		 * prop. delay when it expires. Skip suspected delayed ACKs.
		 */
		return;
	}
	minmax_running_min(&tp->rtt_min, wlen, tcp_jiffies32,
			   rtt_us ? : jiffies_to_usecs(1));
}

static bool tcp_ack_update_rtt(struct sock *sk, const int flag,
			       long seq_rtt_us, long sack_rtt_us,
			       long ca_rtt_us, struct rate_sample *rs)
{
	const struct tcp_sock *tp = tcp_sk(sk);

	/* Prefer RTT measured from ACK's timing to TS-ECR. This is because
	 * broken middle-boxes or peers may corrupt TS-ECR fields. But
	 * Karn's algorithm forbids taking RTT if some retransmitted data
	 * is acked (RFC6298).
	 */
	if (seq_rtt_us < 0)
		seq_rtt_us = sack_rtt_us;

	/* RTTM Rule: A TSecr value received in a segment is used to
	 * update the averaged RTT measurement only if the segment
	 * acknowledges some new data, i.e., only if it advances the
	 * left edge of the send window.
	 * See draft-ietf-tcplw-high-performance-00, section 3.3.
	 */
	if (seq_rtt_us < 0 && tp->rx_opt.saw_tstamp && tp->rx_opt.rcv_tsecr &&
	    flag & FLAG_ACKED) {
		u32 delta = tcp_time_stamp(tp) - tp->rx_opt.rcv_tsecr;

		if (likely(delta < INT_MAX / (USEC_PER_SEC / TCP_TS_HZ))) {
			if (!delta)
				delta = 1;
			seq_rtt_us = delta * (USEC_PER_SEC / TCP_TS_HZ);
			ca_rtt_us = seq_rtt_us;
		}
	}
	rs->rtt_us = ca_rtt_us; /* RTT of last (S)ACKed packet (or -1) */
	if (seq_rtt_us < 0)
		return false;

	/* ca_rtt_us >= 0 is counting on the invariant that ca_rtt_us is
	 * always taken together with ACK, SACK, or TS-opts. Any negative
	 * values will be skipped with the seq_rtt_us < 0 check above.
	 */
	tcp_update_rtt_min(sk, ca_rtt_us, flag);
	tcp_rtt_estimator(sk, seq_rtt_us);
	tcp_set_rto(sk);

	/* RFC6298: only reset backoff on valid RTT measurement. */
	inet_csk(sk)->icsk_backoff = 0;
	return true;
}

/* Compute time elapsed between (last) SYNACK and the ACK completing 3WHS. */
void tcp_synack_rtt_meas(struct sock *sk, struct request_sock *req)
{
	struct rate_sample rs;
	long rtt_us = -1L;

	if (req && !req->num_retrans && tcp_rsk(req)->snt_synack)
		rtt_us = tcp_stamp_us_delta(tcp_clock_us(), tcp_rsk(req)->snt_synack);

	tcp_ack_update_rtt(sk, FLAG_SYN_ACKED, rtt_us, -1L, rtt_us, &rs);
}


static void tcp_cong_avoid(struct sock *sk, u32 ack, u32 acked)
{
	const struct inet_connection_sock *icsk = inet_csk(sk);

	icsk->icsk_ca_ops->cong_avoid(sk, ack, acked);
	tcp_sk(sk)->snd_cwnd_stamp = tcp_jiffies32;
}

/* Restart timer after forward progress on connection.
 * RFC2988 recommends to restart timer to now+rto.
 */
void tcp_rearm_rto(struct sock *sk)
{
	const struct inet_connection_sock *icsk = inet_csk(sk);
	struct tcp_sock *tp = tcp_sk(sk);

	/* If the retrans timer is currently being used by Fast Open
	 * for SYN-ACK retrans purpose, stay put.
	 */
	if (rcu_access_pointer(tp->fastopen_rsk))
		return;

	if (!tp->packets_out) {
		inet_csk_clear_xmit_timer(sk, ICSK_TIME_RETRANS);
	} else {
		u32 rto = inet_csk(sk)->icsk_rto;
		/* Offset the time elapsed after installing regular RTO */
		if (icsk->icsk_pending == ICSK_TIME_REO_TIMEOUT ||
		    icsk->icsk_pending == ICSK_TIME_LOSS_PROBE) {
			s64 delta_us = tcp_rto_delta_us(sk);
			/* delta_us may not be positive if the socket is locked
			 * when the retrans timer fires and is rescheduled.
			 */
			rto = usecs_to_jiffies(max_t(int, delta_us, 1));
		}
		tcp_reset_xmit_timer(sk, ICSK_TIME_RETRANS, rto,
				     TCP_RTO_MAX);
	}
}

/* Try to schedule a loss probe; if that doesn't work, then schedule an RTO. */
static void tcp_set_xmit_timer(struct sock *sk)
{
	if (!tcp_schedule_loss_probe(sk, true))
		tcp_rearm_rto(sk);
}

/* If we get here, the whole TSO packet has not been acked. */
static u32 tcp_tso_acked(struct sock *sk, struct sk_buff *skb)
{
	struct tcp_sock *tp = tcp_sk(sk);
	u32 packets_acked;

	BUG_ON(!after(TCP_SKB_CB(skb)->end_seq, tp->snd_una));

	packets_acked = tcp_skb_pcount(skb);
	if (tcp_trim_head(sk, skb, tp->snd_una - TCP_SKB_CB(skb)->seq))
		return 0;
	packets_acked -= tcp_skb_pcount(skb);

	if (packets_acked) {
		BUG_ON(tcp_skb_pcount(skb) == 0);
		BUG_ON(!before(TCP_SKB_CB(skb)->seq, TCP_SKB_CB(skb)->end_seq));
	}

	return packets_acked;
}

static void tcp_ack_tstamp(struct sock *sk, struct sk_buff *skb,
			   u32 prior_snd_una)
{
	const struct skb_shared_info *shinfo;

	/* Avoid cache line misses to get skb_shinfo() and shinfo->tx_flags */
	if (likely(!TCP_SKB_CB(skb)->txstamp_ack))
		return;

	shinfo = skb_shinfo(skb);
	if (!before(shinfo->tskey, prior_snd_una) &&
	    before(shinfo->tskey, tcp_sk(sk)->snd_una)) {
		tcp_skb_tsorted_save(skb) {
			__skb_tstamp_tx(skb, NULL, sk, SCM_TSTAMP_ACK);
		} tcp_skb_tsorted_restore(skb);
	}
}

/* Remove acknowledged frames from the retransmission queue. If our packet
 * is before the ack sequence we can discard it as it's confirmed to have
 * arrived at the other end.
 */
static int tcp_clean_rtx_queue(struct sock *sk, u32 prior_fack,
			       u32 prior_snd_una,
			       struct tcp_sacktag_state *sack, bool ece_ack)
{
	const struct inet_connection_sock *icsk = inet_csk(sk);
	u64 first_ackt, last_ackt;
	struct tcp_sock *tp = tcp_sk(sk);
	u32 prior_sacked = tp->sacked_out;
	u32 reord = tp->snd_nxt; /* lowest acked un-retx un-sacked seq */
	struct sk_buff *skb, *next;
	bool fully_acked = true;
	long sack_rtt_us = -1L;
	long seq_rtt_us = -1L;
	long ca_rtt_us = -1L;
	u32 pkts_acked = 0;
	bool rtt_update;
	int flag = 0;

	first_ackt = 0;

	for (skb = skb_rb_first(&sk->tcp_rtx_queue); skb; skb = next) {
		struct tcp_skb_cb *scb = TCP_SKB_CB(skb);
		const u32 start_seq = scb->seq;
		u8 sacked = scb->sacked;
		u32 acked_pcount;

		/* Determine how many packets and what bytes were acked, tso and else */
		if (after(scb->end_seq, tp->snd_una)) {
			if (tcp_skb_pcount(skb) == 1 ||
			    !after(tp->snd_una, scb->seq))
				break;

			acked_pcount = tcp_tso_acked(sk, skb);
			if (!acked_pcount)
				break;
			fully_acked = false;
		} else {
			acked_pcount = tcp_skb_pcount(skb);
		}

		if (unlikely(sacked & TCPCB_RETRANS)) {
			if (sacked & TCPCB_SACKED_RETRANS)
				tp->retrans_out -= acked_pcount;
			flag |= FLAG_RETRANS_DATA_ACKED;
		} else if (!(sacked & TCPCB_SACKED_ACKED)) {
			last_ackt = tcp_skb_timestamp_us(skb);
			WARN_ON_ONCE(last_ackt == 0);
			if (!first_ackt)
				first_ackt = last_ackt;

			if (before(start_seq, reord))
				reord = start_seq;
			if (!after(scb->end_seq, tp->high_seq))
				flag |= FLAG_ORIG_SACK_ACKED;
		}

		if (sacked & TCPCB_SACKED_ACKED) {
			tp->sacked_out -= acked_pcount;
			/* snd_una delta covers these skbs */
			sack->delivered_bytes -= skb->len;
		} else if (tcp_is_sack(tp)) {
			tcp_count_delivered(tp, acked_pcount, ece_ack);
			if (!tcp_skb_spurious_retrans(tp, skb))
				tcp_rack_advance(tp, sacked, scb->end_seq,
						 tcp_skb_timestamp_us(skb));
		}
		if (sacked & TCPCB_LOST)
			tp->lost_out -= acked_pcount;

		tp->packets_out -= acked_pcount;
		pkts_acked += acked_pcount;
		tcp_rate_skb_delivered(sk, skb, sack->rate);

		/* Initial outgoing SYN's get put onto the write_queue
		 * just like anything else we transmit.  It is not
		 * true data, and if we misinform our callers that
		 * this ACK acks real data, we will erroneously exit
		 * connection startup slow start one packet too
		 * quickly.  This is severely frowned upon behavior.
		 */
		if (likely(!(scb->tcp_flags & TCPHDR_SYN))) {
			flag |= FLAG_DATA_ACKED;
		} else {
			flag |= FLAG_SYN_ACKED;
			tp->retrans_stamp = 0;
		}

		if (!fully_acked)
			break;

		tcp_ack_tstamp(sk, skb, prior_snd_una);

		next = skb_rb_next(skb);
		if (unlikely(skb == tp->retransmit_skb_hint))
			tp->retransmit_skb_hint = NULL;
		if (unlikely(skb == tp->lost_skb_hint))
			tp->lost_skb_hint = NULL;
		tcp_highest_sack_replace(sk, skb, next);
		tcp_rtx_queue_unlink_and_free(skb, sk);
	}

	if (!skb)
		tcp_chrono_stop(sk, TCP_CHRONO_BUSY);

	if (likely(between(tp->snd_up, prior_snd_una, tp->snd_una)))
		tp->snd_up = tp->snd_una;

	if (skb) {
		tcp_ack_tstamp(sk, skb, prior_snd_una);
		if (TCP_SKB_CB(skb)->sacked & TCPCB_SACKED_ACKED)
			flag |= FLAG_SACK_RENEGING;
	}

	if (likely(first_ackt) && !(flag & FLAG_RETRANS_DATA_ACKED)) {
		seq_rtt_us = tcp_stamp_us_delta(tp->tcp_mstamp, first_ackt);
		ca_rtt_us = tcp_stamp_us_delta(tp->tcp_mstamp, last_ackt);

		if (pkts_acked == 1 && fully_acked && !prior_sacked &&
		    (tp->snd_una - prior_snd_una) < tp->mss_cache &&
		    sack->rate->prior_delivered + 1 == tp->delivered &&
		    !(flag & (FLAG_CA_ALERT | FLAG_SYN_ACKED))) {
			/* Conservatively mark a delayed ACK. It's typically
			 * from a lone runt packet over the round trip to
			 * a receiver w/o out-of-order or CE events.
			 */
			flag |= FLAG_ACK_MAYBE_DELAYED;
		}
	}
	if (sack->first_sackt) {
		sack_rtt_us = tcp_stamp_us_delta(tp->tcp_mstamp, sack->first_sackt);
		ca_rtt_us = tcp_stamp_us_delta(tp->tcp_mstamp, sack->last_sackt);
	}
	rtt_update = tcp_ack_update_rtt(sk, flag, seq_rtt_us, sack_rtt_us,
					ca_rtt_us, sack->rate);

	if (flag & FLAG_ACKED) {
		flag |= FLAG_SET_XMIT_TIMER;  /* set TLP or RTO timer */
		if (unlikely(icsk->icsk_mtup.probe_size &&
			     !after(tp->mtu_probe.probe_seq_end, tp->snd_una))) {
			tcp_mtup_probe_success(sk);
		}

		if (tcp_is_reno(tp)) {
			tcp_remove_reno_sacks(sk, pkts_acked, ece_ack);

			/* If any of the cumulatively ACKed segments was
			 * retransmitted, non-SACK case cannot confirm that
			 * progress was due to original transmission due to
			 * lack of TCPCB_SACKED_ACKED bits even if some of
			 * the packets may have been never retransmitted.
			 */
			if (flag & FLAG_RETRANS_DATA_ACKED)
				flag &= ~FLAG_ORIG_SACK_ACKED;

		} else {
			int delta;

			/* Non-retransmitted hole got filled? That's reordering */
			if (before(reord, prior_fack))
				tcp_check_sack_reordering(sk, reord, 0);

			delta = prior_sacked - tp->sacked_out;
			tp->lost_cnt_hint -= min(tp->lost_cnt_hint, delta);
		}

		sack->delivered_bytes = (skb ?
					 TCP_SKB_CB(skb)->seq : tp->snd_una) -
					prior_snd_una;
	} else if (skb && rtt_update && sack_rtt_us >= 0 &&
		   sack_rtt_us > tcp_stamp_us_delta(tp->tcp_mstamp,
						    tcp_skb_timestamp_us(skb))) {
		/* Do not re-arm RTO if the sack RTT is measured from data sent
		 * after when the head was last (re)transmitted. Otherwise the
		 * timeout may continue to extend in loss recovery.
		 */
		flag |= FLAG_SET_XMIT_TIMER;  /* set TLP or RTO timer */
	}

	if (icsk->icsk_ca_ops->pkts_acked) {
		struct ack_sample sample = { .pkts_acked = pkts_acked,
					     .rtt_us = sack->rate->rtt_us };

		sample.in_flight = tp->mss_cache *
			(tp->delivered - sack->rate->prior_delivered);
		icsk->icsk_ca_ops->pkts_acked(sk, &sample);
	}

#if FASTRETRANS_DEBUG > 0
	WARN_ON((int)tp->sacked_out < 0);
	WARN_ON((int)tp->lost_out < 0);
	WARN_ON((int)tp->retrans_out < 0);
	if (!tp->packets_out && tcp_is_sack(tp)) {
		icsk = inet_csk(sk);
		if (tp->lost_out) {
			pr_debug("Leak l=%u %d\n",
				 tp->lost_out, icsk->icsk_ca_state);
			tp->lost_out = 0;
		}
		if (tp->sacked_out) {
			pr_debug("Leak s=%u %d\n",
				 tp->sacked_out, icsk->icsk_ca_state);
			tp->sacked_out = 0;
		}
		if (tp->retrans_out) {
			pr_debug("Leak r=%u %d\n",
				 tp->retrans_out, icsk->icsk_ca_state);
			tp->retrans_out = 0;
		}
	}
#endif
	return flag;
}

static void tcp_ack_probe(struct sock *sk)
{
	struct inet_connection_sock *icsk = inet_csk(sk);
	struct sk_buff *head = tcp_send_head(sk);
	const struct tcp_sock *tp = tcp_sk(sk);

	/* Was it a usable window open? */
	if (!head)
		return;
	if (!after(TCP_SKB_CB(head)->end_seq, tcp_wnd_end(tp))) {
		icsk->icsk_backoff = 0;
		inet_csk_clear_xmit_timer(sk, ICSK_TIME_PROBE0);
		/* Socket must be waked up by subsequent tcp_data_snd_check().
		 * This function is not for random using!
		 */
	} else {
		unsigned long when = tcp_probe0_when(sk, TCP_RTO_MAX);

		tcp_reset_xmit_timer(sk, ICSK_TIME_PROBE0,
				     when, TCP_RTO_MAX);
	}
}

static inline bool tcp_ack_is_dubious(const struct sock *sk, const int flag)
{
	return !(flag & FLAG_NOT_DUP) || (flag & FLAG_CA_ALERT) ||
		inet_csk(sk)->icsk_ca_state != TCP_CA_Open;
}

/* Decide wheather to run the increase function of congestion control. */
static inline bool tcp_may_raise_cwnd(const struct sock *sk, const int flag)
{
	/* If reordering is high then always grow cwnd whenever data is
	 * delivered regardless of its ordering. Otherwise stay conservative
	 * and only grow cwnd on in-order delivery (RFC5681). A stretched ACK w/
	 * new SACK or ECE mark may first advance cwnd here and later reduce
	 * cwnd in tcp_fastretrans_alert() based on more states.
	 */
	if (tcp_sk(sk)->reordering > sock_net(sk)->ipv4.sysctl_tcp_reordering)
		return flag & FLAG_FORWARD_PROGRESS;

	return flag & FLAG_DATA_ACKED;
}

/* The "ultimate" congestion control function that aims to replace the rigid
 * cwnd increase and decrease control (tcp_cong_avoid,tcp_*cwnd_reduction).
 * It's called toward the end of processing an ACK with precise rate
 * information. All transmission or retransmission are delayed afterwards.
 */
static void tcp_cong_control(struct sock *sk, u32 ack, u32 acked_sacked,
			     int flag, const struct rate_sample *rs)
{
	const struct inet_connection_sock *icsk = inet_csk(sk);

	if (icsk->icsk_ca_ops->cong_control) {
		icsk->icsk_ca_ops->cong_control(sk, rs);
		return;
	}

	if (tcp_in_cwnd_reduction(sk)) {
		/* Reduce cwnd if state mandates */
		tcp_cwnd_reduction(sk, acked_sacked, flag);
	} else if (tcp_may_raise_cwnd(sk, flag)) {
		/* Advance cwnd if state allows */
		tcp_cong_avoid(sk, ack, acked_sacked);
	}
	tcp_update_pacing_rate(sk);
}

/* Check that window update is acceptable.
 * The function assumes that snd_una<=ack<=snd_next.
 */
static inline bool tcp_may_update_window(const struct tcp_sock *tp,
					const u32 ack, const u32 ack_seq,
					const u32 nwin)
{
	return	after(ack, tp->snd_una) ||
		after(ack_seq, tp->snd_wl1) ||
		(ack_seq == tp->snd_wl1 && nwin > tp->snd_wnd);
}

/* If we update tp->snd_una, also update tp->bytes_acked */
static void tcp_snd_una_update(struct tcp_sock *tp, u32 ack)
{
	u32 delta = ack - tp->snd_una;

	sock_owned_by_me((struct sock *)tp);
	tp->bytes_acked += delta;
	tp->snd_una = ack;
}

/* If we update tp->rcv_nxt, also update tp->bytes_received */
static void tcp_rcv_nxt_update(struct tcp_sock *tp, u32 seq)
{
	u32 delta = seq - tp->rcv_nxt;

	sock_owned_by_me((struct sock *)tp);
	tp->bytes_received += delta;
	WRITE_ONCE(tp->rcv_nxt, seq);
}

/* Update our send window.
 *
 * Window update algorithm, described in RFC793/RFC1122 (used in linux-2.2
 * and in FreeBSD. NetBSD's one is even worse.) is wrong.
 */
static int tcp_ack_update_window(struct sock *sk, const struct sk_buff *skb, u32 ack,
				 u32 ack_seq)
{
	struct tcp_sock *tp = tcp_sk(sk);
	int flag = 0;
	u32 nwin = ntohs(tcp_hdr(skb)->window);

	if (likely(!tcp_hdr(skb)->syn))
		nwin <<= tp->rx_opt.snd_wscale;

	if (tcp_may_update_window(tp, ack, ack_seq, nwin)) {
		flag |= FLAG_WIN_UPDATE;
		tcp_update_wl(tp, ack_seq);

		if (tp->snd_wnd != nwin) {
			tp->snd_wnd = nwin;

			/* Note, it is the only place, where
			 * fast path is recovered for sending TCP.
			 */
			tp->pred_flags = 0;
			tcp_fast_path_check(sk);

			if (!tcp_write_queue_empty(sk))
				tcp_slow_start_after_idle_check(sk);

			if (nwin > tp->max_window) {
				tp->max_window = nwin;
				tcp_sync_mss(sk, inet_csk(sk)->icsk_pmtu_cookie);
			}
		}
	}

	tcp_snd_una_update(tp, ack);

	return flag;
}

static bool __tcp_oow_rate_limited(struct net *net, int mib_idx,
				   u32 *last_oow_ack_time)
{
	if (*last_oow_ack_time) {
		s32 elapsed = (s32)(tcp_jiffies32 - *last_oow_ack_time);

		if (0 <= elapsed && elapsed < net->ipv4.sysctl_tcp_invalid_ratelimit) {
			NET_INC_STATS(net, mib_idx);
			return true;	/* rate-limited: don't send yet! */
		}
	}

	*last_oow_ack_time = tcp_jiffies32;

	return false;	/* not rate-limited: go ahead, send dupack now! */
}

/* Return true if we're currently rate-limiting out-of-window ACKs and
 * thus shouldn't send a dupack right now. We rate-limit dupacks in
 * response to out-of-window SYNs or ACKs to mitigate ACK loops or DoS
 * attacks that send repeated SYNs or ACKs for the same connection. To
 * do this, we do not send a duplicate SYNACK or ACK if the remote
 * endpoint is sending out-of-window SYNs or pure ACKs at a high rate.
 */
bool tcp_oow_rate_limited(struct net *net, const struct sk_buff *skb,
			  int mib_idx, u32 *last_oow_ack_time)
{
	/* Data packets without SYNs are not likely part of an ACK loop. */
	if ((TCP_SKB_CB(skb)->seq != TCP_SKB_CB(skb)->end_seq) &&
	    !tcp_hdr(skb)->syn)
		return false;

	return __tcp_oow_rate_limited(net, mib_idx, last_oow_ack_time);
}

/* RFC 5961 7 [ACK Throttling] */
static void tcp_send_challenge_ack(struct sock *sk, const struct sk_buff *skb,
				   bool accecn_reflector)
{
	/* unprotected vars, we dont care of overwrites */
	static u32 challenge_timestamp;
	static unsigned int challenge_count;
	struct tcp_sock *tp = tcp_sk(sk);
	struct net *net = sock_net(sk);
	u32 count, now;

	/* First check our per-socket dupack rate limit. */
	if (__tcp_oow_rate_limited(net,
				   LINUX_MIB_TCPACKSKIPPEDCHALLENGE,
				   &tp->last_oow_ack_time))
		return;

	/* Then check host-wide RFC 5961 rate limit. */
	now = jiffies / HZ;
	if (now != challenge_timestamp) {
		u32 ack_limit = net->ipv4.sysctl_tcp_challenge_ack_limit;
		u32 half = (ack_limit + 1) >> 1;

		challenge_timestamp = now;
		WRITE_ONCE(challenge_count, half + prandom_u32_max(ack_limit));
	}
	count = READ_ONCE(challenge_count);
	if (count > 0) {
		WRITE_ONCE(challenge_count, count - 1);
		NET_INC_STATS(net, LINUX_MIB_TCPCHALLENGEACK);
		__tcp_send_ack(sk, tp->rcv_nxt,
			       !accecn_reflector ? 0 : tcp_accecn_reflector_flags(tp->syn_ect_rcv));
	}
}

static void tcp_store_ts_recent(struct tcp_sock *tp)
{
	tp->rx_opt.ts_recent = tp->rx_opt.rcv_tsval;
	tp->rx_opt.ts_recent_stamp = ktime_get_seconds();
}

static int __tcp_replace_ts_recent(struct tcp_sock *tp, s32 tstamp_delta)
{
	tcp_store_ts_recent(tp);
	return tstamp_delta > 0 ? FLAG_TS_PROGRESS : 0;
}

static int tcp_replace_ts_recent(struct tcp_sock *tp, u32 seq)
{
	s32 delta;

	if (tp->rx_opt.saw_tstamp && !after(seq, tp->rcv_wup)) {
		/* PAWS bug workaround wrt. ACK frames, the PAWS discard
		 * extra check below makes sure this can only happen
		 * for pure ACK frames.  -DaveM
		 *
		 * Not only, also it occurs for expired timestamps.
		 */

		if (tcp_paws_check(&tp->rx_opt, 0)) {
			delta = tp->rx_opt.rcv_tsval - tp->rx_opt.ts_recent;
			return __tcp_replace_ts_recent(tp, delta);
		}
	}

	return 0;
}

/* This routine deals with acks during a TLP episode and ends an episode by
 * resetting tlp_high_seq. Ref: TLP algorithm in draft-ietf-tcpm-rack
 */
static void tcp_process_tlp_ack(struct sock *sk, u32 ack, int flag)
{
	struct tcp_sock *tp = tcp_sk(sk);

	if (before(ack, tp->tlp_high_seq))
		return;

	if (!tp->tlp_retrans) {
		/* TLP of new data has been acknowledged */
		tp->tlp_high_seq = 0;
	} else if (flag & FLAG_DSACKING_ACK) {
		/* This DSACK means original and TLP probe arrived; no loss */
		tp->tlp_high_seq = 0;
	} else if (after(ack, tp->tlp_high_seq)) {
		/* ACK advances: there was a loss, so reduce cwnd. Reset
		 * tlp_high_seq in tcp_init_cwnd_reduction()
		 */
		tcp_init_cwnd_reduction(sk);
		tcp_set_ca_state(sk, TCP_CA_CWR);
		tcp_end_cwnd_reduction(sk);
		tcp_try_keep_open(sk);
		NET_INC_STATS(sock_net(sk),
				LINUX_MIB_TCPLOSSPROBERECOVERY);
	} else if (!(flag & (FLAG_SND_UNA_ADVANCED |
			     FLAG_NOT_DUP | FLAG_DATA_SACKED))) {
		/* Pure dupack: original and TLP probe arrived; no loss */
		tp->tlp_high_seq = 0;
	}
}

static void tcp_in_ack_event(struct sock *sk, int flag)
{
	const struct inet_connection_sock *icsk = inet_csk(sk);

	if (icsk->icsk_ca_ops->in_ack_event) {
		u32 ack_ev_flags = 0;

		if (flag & FLAG_WIN_UPDATE)
			ack_ev_flags |= CA_ACK_WIN_UPDATE;
		if (flag & FLAG_SLOWPATH) {
			ack_ev_flags = CA_ACK_SLOWPATH;
			if (flag & FLAG_ECE)
				ack_ev_flags |= CA_ACK_ECE;
		}

		icsk->icsk_ca_ops->in_ack_event(sk, ack_ev_flags);
	}
}

/* Congestion control has updated the cwnd already. So if we're in
 * loss recovery then now we do any new sends (for FRTO) or
 * retransmits (for CA_Loss or CA_recovery) that make sense.
 */
static void tcp_xmit_recovery(struct sock *sk, int rexmit)
{
	struct tcp_sock *tp = tcp_sk(sk);

	if (rexmit == REXMIT_NONE || sk->sk_state == TCP_SYN_SENT)
		return;

	if (unlikely(rexmit == REXMIT_NEW)) {
		__tcp_push_pending_frames(sk, tcp_current_mss(sk),
					  TCP_NAGLE_OFF);
		if (after(tp->snd_nxt, tp->high_seq))
			return;
		tp->frto = 0;
	}
	tcp_xmit_retransmit_queue(sk);
}

/* Returns the number of packets newly acked or sacked by the current ACK */
static u32 tcp_newly_delivered(struct sock *sk, struct rate_sample *rs,
			       u32 prior_delivered, int flag)
{
	const struct net *net = sock_net(sk);
	struct tcp_sock *tp = tcp_sk(sk);
	u32 delivered;

	delivered = tp->delivered - prior_delivered;
	NET_ADD_STATS(net, LINUX_MIB_TCPDELIVERED, delivered);

	if (flag & FLAG_ECE) {
		if (tcp_ecn_mode_rfc3168(tp))
			rs->ece_delta = delivered;
		NET_ADD_STATS(net, LINUX_MIB_TCPDELIVEREDCE, rs->ece_delta);
	}

	return delivered;
}

/* This routine deals with incoming acks, but not outgoing ones. */
static int tcp_ack(struct sock *sk, const struct sk_buff *skb, int flag)
{
	struct inet_connection_sock *icsk = inet_csk(sk);
	struct tcp_sock *tp = tcp_sk(sk);
	struct tcp_sacktag_state sack_state;
	struct rate_sample rs = { .prior_delivered = 0, .ece_delta = 0 };
	u32 prior_snd_una = tp->snd_una;
	bool is_sack_reneg = tp->is_sack_reneg;
	u32 ack_seq = TCP_SKB_CB(skb)->seq;
	u32 ack = TCP_SKB_CB(skb)->ack_seq;
	int num_dupack = 0;
	int prior_packets = tp->packets_out;
	u32 delivered = tp->delivered;
	u32 lost = tp->lost;
	int rexmit = REXMIT_NONE; /* Flag to (re)transmit to recover losses */
	u32 prior_fack;

	sack_state.first_sackt = 0;
	sack_state.rate = &rs;
	sack_state.sack_delivered = 0;
	sack_state.delivered_bytes = 0;

	/* We very likely will need to access rtx queue. */
	prefetch(sk->tcp_rtx_queue.rb_node);

	/* If the ack is older than previous acks
	 * then we can probably ignore it.
	 */
	if (before(ack, prior_snd_una)) {
		/* RFC 5961 5.2 [Blind Data Injection Attack].[Mitigation] */
		if (before(ack, prior_snd_una - tp->max_window)) {
			if (!(flag & FLAG_NO_CHALLENGE_ACK))
				tcp_send_challenge_ack(sk, skb, false);
			return -1;
		}
		goto old_ack;
	}

	/* If the ack includes data we haven't sent yet, discard
	 * this segment (RFC793 Section 3.9).
	 */
	if (after(ack, tp->snd_nxt))
		return -1;

	if (after(ack, prior_snd_una)) {
		flag |= FLAG_SND_UNA_ADVANCED;
		icsk->icsk_retransmits = 0;

#if IS_ENABLED(CONFIG_TLS_DEVICE)
		if (static_branch_unlikely(&clean_acked_data_enabled.key))
			if (icsk->icsk_clean_acked)
				icsk->icsk_clean_acked(sk, ack);
#endif
	}

	prior_fack = tcp_is_sack(tp) ? tcp_highest_sack_seq(tp) : tp->snd_una;
	rs.prior_in_flight = tcp_packets_in_flight(tp);
	tcp_rate_check_app_limited(sk);

	/* ts_recent update must be made after we are sure that the packet
	 * is in window.
	 */
	if (flag & FLAG_UPDATE_TS_RECENT)
		flag |= tcp_replace_ts_recent(tp, TCP_SKB_CB(skb)->seq);

	if ((flag & (FLAG_SLOWPATH | FLAG_SND_UNA_ADVANCED)) ==
	    FLAG_SND_UNA_ADVANCED) {
		/* Window is constant, pure forward advance.
		 * No more checks are required.
		 * Note, we use the fact that SND.UNA>=SND.WL2.
		 */
		tcp_update_wl(tp, ack_seq);
		tcp_snd_una_update(tp, ack);
		flag |= FLAG_WIN_UPDATE;

		NET_INC_STATS(sock_net(sk), LINUX_MIB_TCPHPACKS);
	} else {
		if (ack_seq != TCP_SKB_CB(skb)->end_seq)
			flag |= FLAG_DATA;
		else
			NET_INC_STATS(sock_net(sk), LINUX_MIB_TCPPUREACKS);

		flag |= tcp_ack_update_window(sk, skb, ack, ack_seq);

		if (TCP_SKB_CB(skb)->sacked)
			flag |= tcp_sacktag_write_queue(sk, skb, prior_snd_una,
							&sack_state);

		if (tcp_ecn_rcv_ecn_echo(tp, tcp_hdr(skb)))
			flag |= FLAG_ECE;

		if (sack_state.sack_delivered)
			tcp_count_delivered(tp, sack_state.sack_delivered,
					    flag & FLAG_ECE);
	}

	/* This is a deviation from RFC3168 since it states that:
	 * "When the TCP data sender is ready to set the CWR bit after reducing
	 * the congestion window, it SHOULD set the CWR bit only on the first
	 * new data packet that it transmits."
	 * We accept CWR on pure ACKs to be more robust
	 * with widely-deployed TCP implementations that do this.
	 */
	tcp_ecn_accept_cwr(sk, skb);

	/* We passed data and got it acked, remove any soft error
	 * log. Something worked...
	 */
	sk->sk_err_soft = 0;
	icsk->icsk_probes_out = 0;
	tp->rcv_tstamp = tcp_jiffies32;
	if (!prior_packets)
		goto no_queue;

	/* See if we can take anything off of the retransmit queue. */
	flag |= tcp_clean_rtx_queue(sk, prior_fack, prior_snd_una, &sack_state,
				    flag & FLAG_ECE);

	tcp_rack_update_reo_wnd(sk, &rs);

	if (tcp_ecn_mode_accecn(tp))
		tcp_accecn_process(sk, &rs, skb, tp->delivered - delivered,
				   sack_state.delivered_bytes, &flag);

	tcp_in_ack_event(sk, flag);

	if (tp->tlp_high_seq)
		tcp_process_tlp_ack(sk, ack, flag);
	/* If needed, reset TLP/RTO timer; RACK may later override this. */
	if (flag & FLAG_SET_XMIT_TIMER)
		tcp_set_xmit_timer(sk);

	if (tcp_ack_is_dubious(sk, flag)) {
		if (!(flag & (FLAG_SND_UNA_ADVANCED | FLAG_NOT_DUP))) {
			num_dupack = 1;
			/* Consider if pure acks were aggregated in tcp_add_backlog() */
			if (!(flag & FLAG_DATA))
				num_dupack = max_t(u16, 1, skb_shinfo(skb)->gso_segs);
		}
		tcp_fastretrans_alert(sk, prior_snd_una, num_dupack, &flag,
				      &rexmit);
	}

	if ((flag & FLAG_FORWARD_PROGRESS) || !(flag & FLAG_NOT_DUP))
		sk_dst_confirm(sk);

	delivered = tcp_newly_delivered(sk, &rs, delivered, flag);
<<<<<<< HEAD

=======
>>>>>>> b17c3a70
	lost = tp->lost - lost;			/* freshly marked lost */
	rs.is_ack_delayed = !!(flag & FLAG_ACK_MAYBE_DELAYED);
	rs.is_ece = !!(flag & FLAG_ECE);
	tcp_rate_gen(sk, delivered, lost, is_sack_reneg, sack_state.rate);
	tcp_cong_control(sk, ack, delivered, flag, sack_state.rate);
	tcp_xmit_recovery(sk, rexmit);
	return 1;

no_queue:
	if (tcp_ecn_mode_accecn(tp))
		tcp_accecn_process(sk, &rs, skb, tp->delivered - delivered,
				   sack_state.delivered_bytes, &flag);
	tcp_in_ack_event(sk, flag);
	/* If data was DSACKed, see if we can undo a cwnd reduction. */
	if (flag & FLAG_DSACKING_ACK) {
		tcp_fastretrans_alert(sk, prior_snd_una, num_dupack, &flag,
				      &rexmit);
		tcp_newly_delivered(sk, &rs, delivered, flag);
	}
	/* If this ack opens up a zero window, clear backoff.  It was
	 * being used to time the probes, and is probably far higher than
	 * it needs to be for normal retransmission.
	 */
	tcp_ack_probe(sk);

	if (tp->tlp_high_seq)
		tcp_process_tlp_ack(sk, ack, flag);
	return 1;

old_ack:
	/* If data was SACKed, tag it and see if we should send more data.
	 * If data was DSACKed, see if we can undo a cwnd reduction.
	 */
	if (TCP_SKB_CB(skb)->sacked) {
		flag |= tcp_sacktag_write_queue(sk, skb, prior_snd_una,
						&sack_state);
		tcp_fastretrans_alert(sk, prior_snd_una, num_dupack, &flag,
				      &rexmit);
		tcp_newly_delivered(sk, &rs, delivered, flag);
		tcp_xmit_recovery(sk, rexmit);
	}

	return 0;
}

static void tcp_parse_fastopen_option(int len, const unsigned char *cookie,
				      bool syn, struct tcp_fastopen_cookie *foc,
				      bool exp_opt)
{
	/* Valid only in SYN or SYN-ACK with an even length.  */
	if (!foc || !syn || len < 0 || (len & 1))
		return;

	if (len >= TCP_FASTOPEN_COOKIE_MIN &&
	    len <= TCP_FASTOPEN_COOKIE_MAX)
		memcpy(foc->val, cookie, len);
	else if (len != 0)
		len = -1;
	foc->len = len;
	foc->exp = exp_opt;
}

static bool smc_parse_options(const struct tcphdr *th,
			      struct tcp_options_received *opt_rx,
			      const unsigned char *ptr,
			      int opsize)
{
#if IS_ENABLED(CONFIG_SMC)
	if (static_branch_unlikely(&tcp_have_smc)) {
		if (th->syn && !(opsize & 1) &&
		    opsize >= TCPOLEN_EXP_SMC_BASE &&
		    get_unaligned_be32(ptr) == TCPOPT_SMC_MAGIC) {
			opt_rx->smc_ok = 1;
			return true;
		}
	}
#endif
	return false;
}

/* Try to parse the MSS option from the TCP header. Return 0 on failure, clamped
 * value on success.
 */
static u16 tcp_parse_mss_option(const struct tcphdr *th, u16 user_mss)
{
	const unsigned char *ptr = (const unsigned char *)(th + 1);
	int length = (th->doff * 4) - sizeof(struct tcphdr);
	u16 mss = 0;

	while (length > 0) {
		int opcode = *ptr++;
		int opsize;

		switch (opcode) {
		case TCPOPT_EOL:
			return mss;
		case TCPOPT_NOP:	/* Ref: RFC 793 section 3.1 */
			length--;
			continue;
		default:
			if (length < 2)
				return mss;
			opsize = *ptr++;
			if (opsize < 2) /* "silly options" */
				return mss;
			if (opsize > length)
				return mss;	/* fail on partial options */
			if (opcode == TCPOPT_MSS && opsize == TCPOLEN_MSS) {
				u16 in_mss = get_unaligned_be16(ptr);

				if (in_mss) {
					if (user_mss && user_mss < in_mss)
						in_mss = user_mss;
					mss = in_mss;
				}
			}
			ptr += opsize - 2;
			length -= opsize;
		}
	}
	return mss;
}

/* Look for tcp options. Normally only called on SYN and SYNACK packets.
 * But, this can also be called on packets in the established flow when
 * the fast version below fails.
 */
void tcp_parse_options(const struct net *net,
		       const struct sk_buff *skb,
		       struct tcp_options_received *opt_rx, int estab,
		       struct tcp_fastopen_cookie *foc)
{
	const unsigned char *ptr;
	const struct tcphdr *th = tcp_hdr(skb);
	int length = (th->doff * 4) - sizeof(struct tcphdr);

	ptr = (const unsigned char *)(th + 1);
	opt_rx->saw_tstamp = 0;
	opt_rx->accecn = 0;
	opt_rx->saw_unknown = 0;

	while (length > 0) {
		int opcode = *ptr++;
		int opsize;

		switch (opcode) {
		case TCPOPT_EOL:
			return;
		case TCPOPT_NOP:	/* Ref: RFC 793 section 3.1 */
			length--;
			continue;
		default:
			if (length < 2)
				return;
			opsize = *ptr++;
			if (opsize < 2) /* "silly options" */
				return;
			if (opsize > length)
				return;	/* don't parse partial options */
			switch (opcode) {
			case TCPOPT_MSS:
				if (opsize == TCPOLEN_MSS && th->syn && !estab) {
					u16 in_mss = get_unaligned_be16(ptr);
					if (in_mss) {
						if (opt_rx->user_mss &&
						    opt_rx->user_mss < in_mss)
							in_mss = opt_rx->user_mss;
						opt_rx->mss_clamp = in_mss;
					}
				}
				break;
			case TCPOPT_WINDOW:
				if (opsize == TCPOLEN_WINDOW && th->syn &&
				    !estab && net->ipv4.sysctl_tcp_window_scaling) {
					__u8 snd_wscale = *(__u8 *)ptr;
					opt_rx->wscale_ok = 1;
					if (snd_wscale > TCP_MAX_WSCALE) {
						net_info_ratelimited("%s: Illegal window scaling value %d > %u received\n",
								     __func__,
								     snd_wscale,
								     TCP_MAX_WSCALE);
						snd_wscale = TCP_MAX_WSCALE;
					}
					opt_rx->snd_wscale = snd_wscale;
				}
				break;
			case TCPOPT_TIMESTAMP:
				if ((opsize == TCPOLEN_TIMESTAMP) &&
				    ((estab && opt_rx->tstamp_ok) ||
				     (!estab && net->ipv4.sysctl_tcp_timestamps))) {
					opt_rx->saw_tstamp = 1;
					opt_rx->rcv_tsval = get_unaligned_be32(ptr);
					opt_rx->rcv_tsecr = get_unaligned_be32(ptr + 4);
				}
				break;
			case TCPOPT_SACK_PERM:
				if (opsize == TCPOLEN_SACK_PERM && th->syn &&
				    !estab && net->ipv4.sysctl_tcp_sack) {
					opt_rx->sack_ok = TCP_SACK_SEEN;
					tcp_sack_reset(opt_rx);
				}
				break;

			case TCPOPT_SACK:
				if ((opsize >= (TCPOLEN_SACK_BASE + TCPOLEN_SACK_PERBLOCK)) &&
				   !((opsize - TCPOLEN_SACK_BASE) % TCPOLEN_SACK_PERBLOCK) &&
				   opt_rx->sack_ok) {
					TCP_SKB_CB(skb)->sacked = (ptr - 2) - (unsigned char *)th;
				}
				break;
#ifdef CONFIG_TCP_MD5SIG
			case TCPOPT_MD5SIG:
				/*
				 * The MD5 Hash has already been
				 * checked (see tcp_v{4,6}_do_rcv()).
				 */
				break;
#endif
			case TCPOPT_FASTOPEN:
				tcp_parse_fastopen_option(
					opsize - TCPOLEN_FASTOPEN_BASE,
					ptr, th->syn, foc, false);
				break;

			case TCPOPT_EXP:
				if (opsize >= TCPOLEN_EXP_ACCECN_BASE) {
					u16 magic = get_unaligned_be16(ptr);
					if (magic == TCPOPT_ACCECN0_MAGIC ||
					    magic == TCPOPT_ACCECN1_MAGIC)
						opt_rx->accecn = (ptr - 2) - (unsigned char *)th;
				/* Fast Open option shares code 254 using a
				 * 16 bits magic number.
				 */
				} else if (opsize >= TCPOLEN_EXP_FASTOPEN_BASE &&
					 get_unaligned_be16(ptr) ==
					 TCPOPT_FASTOPEN_MAGIC) {
					tcp_parse_fastopen_option(opsize -
						TCPOLEN_EXP_FASTOPEN_BASE,
						ptr + 2, th->syn, foc, true);
					break;
				}

				if (smc_parse_options(th, opt_rx, ptr, opsize))
					break;

				opt_rx->saw_unknown = 1;
				break;

			default:
				opt_rx->saw_unknown = 1;
			}
			ptr += opsize-2;
			length -= opsize;
		}
	}
}
EXPORT_SYMBOL(tcp_parse_options);

static bool tcp_parse_aligned_timestamp(struct tcp_sock *tp, const struct tcphdr *th)
{
	const __be32 *ptr = (const __be32 *)(th + 1);

	if (*ptr == htonl((TCPOPT_NOP << 24) | (TCPOPT_NOP << 16)
			  | (TCPOPT_TIMESTAMP << 8) | TCPOLEN_TIMESTAMP)) {
		tp->rx_opt.saw_tstamp = 1;
		++ptr;
		tp->rx_opt.rcv_tsval = ntohl(*ptr);
		++ptr;
		if (*ptr)
			tp->rx_opt.rcv_tsecr = ntohl(*ptr) - tp->tsoffset;
		else
			tp->rx_opt.rcv_tsecr = 0;
		return true;
	}
	return false;
}

/* Fast parse options. This hopes to only see timestamps.
 * If it is wrong it falls back on tcp_parse_options().
 */
static bool tcp_fast_parse_options(const struct net *net,
				   const struct sk_buff *skb,
				   const struct tcphdr *th, struct tcp_sock *tp)
{
	/* In the spirit of fast parsing, compare doff directly to constant
	 * values.  Because equality is used, short doff can be ignored here.
	 */
	if (th->doff == (sizeof(*th) / 4)) {
		tp->rx_opt.saw_tstamp = 0;
		tp->rx_opt.accecn = 0;
		return false;
	} else if (tp->rx_opt.tstamp_ok &&
		   th->doff == ((sizeof(*th) + TCPOLEN_TSTAMP_ALIGNED) / 4)) {
		if (tcp_parse_aligned_timestamp(tp, th)) {
			tp->rx_opt.accecn = 0;
			return true;
		}
	}

	tcp_parse_options(net, skb, &tp->rx_opt, 1, NULL);
	if (tp->rx_opt.saw_tstamp && tp->rx_opt.rcv_tsecr)
		tp->rx_opt.rcv_tsecr -= tp->tsoffset;

	return true;
}

#ifdef CONFIG_TCP_MD5SIG
/*
 * Parse MD5 Signature option
 */
const u8 *tcp_parse_md5sig_option(const struct tcphdr *th)
{
	int length = (th->doff << 2) - sizeof(*th);
	const u8 *ptr = (const u8 *)(th + 1);

	/* If not enough data remaining, we can short cut */
	while (length >= TCPOLEN_MD5SIG) {
		int opcode = *ptr++;
		int opsize;

		switch (opcode) {
		case TCPOPT_EOL:
			return NULL;
		case TCPOPT_NOP:
			length--;
			continue;
		default:
			opsize = *ptr++;
			if (opsize < 2 || opsize > length)
				return NULL;
			if (opcode == TCPOPT_MD5SIG)
				return opsize == TCPOLEN_MD5SIG ? ptr : NULL;
		}
		ptr += opsize - 2;
		length -= opsize;
	}
	return NULL;
}
EXPORT_SYMBOL(tcp_parse_md5sig_option);
#endif

/* Sorry, PAWS as specified is broken wrt. pure-ACKs -DaveM
 *
 * It is not fatal. If this ACK does _not_ change critical state (seqs, window)
 * it can pass through stack. So, the following predicate verifies that
 * this segment is not used for anything but congestion avoidance or
 * fast retransmit. Moreover, we even are able to eliminate most of such
 * second order effects, if we apply some small "replay" window (~RTO)
 * to timestamp space.
 *
 * All these measures still do not guarantee that we reject wrapped ACKs
 * on networks with high bandwidth, when sequence space is recycled fastly,
 * but it guarantees that such events will be very rare and do not affect
 * connection seriously. This doesn't look nice, but alas, PAWS is really
 * buggy extension.
 *
 * [ Later note. Even worse! It is buggy for segments _with_ data. RFC
 * states that events when retransmit arrives after original data are rare.
 * It is a blatant lie. VJ forgot about fast retransmit! 8)8) It is
 * the biggest problem on large power networks even with minor reordering.
 * OK, let's give it small replay window. If peer clock is even 1hz, it is safe
 * up to bandwidth of 18Gigabit/sec. 8) ]
 */

static int tcp_disordered_ack(const struct sock *sk, const struct sk_buff *skb)
{
	const struct tcp_sock *tp = tcp_sk(sk);
	const struct tcphdr *th = tcp_hdr(skb);
	u32 seq = TCP_SKB_CB(skb)->seq;
	u32 ack = TCP_SKB_CB(skb)->ack_seq;

	return (/* 1. Pure ACK with correct sequence number. */
		(th->ack && seq == TCP_SKB_CB(skb)->end_seq && seq == tp->rcv_nxt) &&

		/* 2. ... and duplicate ACK. */
		ack == tp->snd_una &&

		/* 3. ... and does not update window. */
		!tcp_may_update_window(tp, ack, seq, ntohs(th->window) << tp->rx_opt.snd_wscale) &&

		/* 4. ... and sits in replay window. */
		(s32)(tp->rx_opt.ts_recent - tp->rx_opt.rcv_tsval) <= (inet_csk(sk)->icsk_rto * 1024) / HZ);
}

static inline bool tcp_paws_discard(const struct sock *sk,
				   const struct sk_buff *skb)
{
	const struct tcp_sock *tp = tcp_sk(sk);

	return !tcp_paws_check(&tp->rx_opt, TCP_PAWS_WINDOW) &&
	       !tcp_disordered_ack(sk, skb);
}

/* Check segment sequence number for validity.
 *
 * Segment controls are considered valid, if the segment
 * fits to the window after truncation to the window. Acceptability
 * of data (and SYN, FIN, of course) is checked separately.
 * See tcp_data_queue(), for example.
 *
 * Also, controls (RST is main one) are accepted using RCV.WUP instead
 * of RCV.NXT. Peer still did not advance his SND.UNA when we
 * delayed ACK, so that hisSND.UNA<=ourRCV.WUP.
 * (borrowed from freebsd)
 */

static inline bool tcp_sequence(const struct tcp_sock *tp, u32 seq, u32 end_seq)
{
	return	!before(end_seq, tp->rcv_wup) &&
		!after(seq, tp->rcv_nxt + tcp_receive_window(tp));
}

/* When we get a reset we do this. */
void tcp_reset(struct sock *sk)
{
	trace_tcp_receive_reset(sk);

	/* We want the right error as BSD sees it (and indeed as we do). */
	switch (sk->sk_state) {
	case TCP_SYN_SENT:
		sk->sk_err = ECONNREFUSED;
		break;
	case TCP_CLOSE_WAIT:
		sk->sk_err = EPIPE;
		break;
	case TCP_CLOSE:
		return;
	default:
		sk->sk_err = ECONNRESET;
	}
	/* This barrier is coupled with smp_rmb() in tcp_poll() */
	smp_wmb();

	tcp_write_queue_purge(sk);
	tcp_done(sk);

	if (!sock_flag(sk, SOCK_DEAD))
		sk->sk_error_report(sk);
}

/*
 * 	Process the FIN bit. This now behaves as it is supposed to work
 *	and the FIN takes effect when it is validly part of sequence
 *	space. Not before when we get holes.
 *
 *	If we are ESTABLISHED, a received fin moves us to CLOSE-WAIT
 *	(and thence onto LAST-ACK and finally, CLOSE, we never enter
 *	TIME-WAIT)
 *
 *	If we are in FINWAIT-1, a received FIN indicates simultaneous
 *	close and we go into CLOSING (and later onto TIME-WAIT)
 *
 *	If we are in FINWAIT-2, a received FIN moves us to TIME-WAIT.
 */
void tcp_fin(struct sock *sk)
{
	struct tcp_sock *tp = tcp_sk(sk);

	inet_csk_schedule_ack(sk);

	sk->sk_shutdown |= RCV_SHUTDOWN;
	sock_set_flag(sk, SOCK_DONE);

	switch (sk->sk_state) {
	case TCP_SYN_RECV:
	case TCP_ESTABLISHED:
		/* Move to CLOSE_WAIT */
		tcp_set_state(sk, TCP_CLOSE_WAIT);
		inet_csk_enter_pingpong_mode(sk);
		break;

	case TCP_CLOSE_WAIT:
	case TCP_CLOSING:
		/* Received a retransmission of the FIN, do
		 * nothing.
		 */
		break;
	case TCP_LAST_ACK:
		/* RFC793: Remain in the LAST-ACK state. */
		break;

	case TCP_FIN_WAIT1:
		/* This case occurs when a simultaneous close
		 * happens, we must ack the received FIN and
		 * enter the CLOSING state.
		 */
		tcp_send_ack(sk);
		tcp_set_state(sk, TCP_CLOSING);
		break;
	case TCP_FIN_WAIT2:
		/* Received a FIN -- send ACK and enter TIME_WAIT. */
		tcp_send_ack(sk);
		tcp_time_wait(sk, TCP_TIME_WAIT, 0);
		break;
	default:
		/* Only TCP_LISTEN and TCP_CLOSE are left, in these
		 * cases we should never reach this piece of code.
		 */
		pr_err("%s: Impossible, sk->sk_state=%d\n",
		       __func__, sk->sk_state);
		break;
	}

	/* It _is_ possible, that we have something out-of-order _after_ FIN.
	 * Probably, we should reset in this case. For now drop them.
	 */
	skb_rbtree_purge(&tp->out_of_order_queue);
	if (tcp_is_sack(tp))
		tcp_sack_reset(&tp->rx_opt);
	sk_mem_reclaim(sk);

	if (!sock_flag(sk, SOCK_DEAD)) {
		sk->sk_state_change(sk);

		/* Do not send POLL_HUP for half duplex close. */
		if (sk->sk_shutdown == SHUTDOWN_MASK ||
		    sk->sk_state == TCP_CLOSE)
			sk_wake_async(sk, SOCK_WAKE_WAITD, POLL_HUP);
		else
			sk_wake_async(sk, SOCK_WAKE_WAITD, POLL_IN);
	}
}

static inline bool tcp_sack_extend(struct tcp_sack_block *sp, u32 seq,
				  u32 end_seq)
{
	if (!after(seq, sp->end_seq) && !after(sp->start_seq, end_seq)) {
		if (before(seq, sp->start_seq))
			sp->start_seq = seq;
		if (after(end_seq, sp->end_seq))
			sp->end_seq = end_seq;
		return true;
	}
	return false;
}

static void tcp_dsack_set(struct sock *sk, u32 seq, u32 end_seq)
{
	struct tcp_sock *tp = tcp_sk(sk);

	if (tcp_is_sack(tp) && sock_net(sk)->ipv4.sysctl_tcp_dsack) {
		int mib_idx;

		if (before(seq, tp->rcv_nxt))
			mib_idx = LINUX_MIB_TCPDSACKOLDSENT;
		else
			mib_idx = LINUX_MIB_TCPDSACKOFOSENT;

		NET_INC_STATS(sock_net(sk), mib_idx);

		tp->rx_opt.dsack = 1;
		tp->duplicate_sack[0].start_seq = seq;
		tp->duplicate_sack[0].end_seq = end_seq;
	}
}

static void tcp_dsack_extend(struct sock *sk, u32 seq, u32 end_seq)
{
	struct tcp_sock *tp = tcp_sk(sk);

	if (!tp->rx_opt.dsack)
		tcp_dsack_set(sk, seq, end_seq);
	else
		tcp_sack_extend(tp->duplicate_sack, seq, end_seq);
}

static void tcp_rcv_spurious_retrans(struct sock *sk, const struct sk_buff *skb)
{
	/* When the ACK path fails or drops most ACKs, the sender would
	 * timeout and spuriously retransmit the same segment repeatedly.
	 * The receiver remembers and reflects via DSACKs. Leverage the
	 * DSACK state and change the txhash to re-route speculatively.
	 */
	if (TCP_SKB_CB(skb)->seq == tcp_sk(sk)->duplicate_sack[0].start_seq) {
		sk_rethink_txhash(sk);
		NET_INC_STATS(sock_net(sk), LINUX_MIB_TCPDUPLICATEDATAREHASH);
	}
}

static void tcp_send_dupack(struct sock *sk, const struct sk_buff *skb)
{
	struct tcp_sock *tp = tcp_sk(sk);

	if (TCP_SKB_CB(skb)->end_seq != TCP_SKB_CB(skb)->seq &&
	    before(TCP_SKB_CB(skb)->seq, tp->rcv_nxt)) {
		NET_INC_STATS(sock_net(sk), LINUX_MIB_DELAYEDACKLOST);
		tcp_enter_quickack_mode(sk, TCP_MAX_QUICKACKS);

		if (tcp_is_sack(tp) && sock_net(sk)->ipv4.sysctl_tcp_dsack) {
			u32 end_seq = TCP_SKB_CB(skb)->end_seq;

			tcp_rcv_spurious_retrans(sk, skb);
			if (after(TCP_SKB_CB(skb)->end_seq, tp->rcv_nxt))
				end_seq = tp->rcv_nxt;
			tcp_dsack_set(sk, TCP_SKB_CB(skb)->seq, end_seq);
		}
	}

	tcp_send_ack(sk);
}

/* These routines update the SACK block as out-of-order packets arrive or
 * in-order packets close up the sequence space.
 */
static void tcp_sack_maybe_coalesce(struct tcp_sock *tp)
{
	int this_sack;
	struct tcp_sack_block *sp = &tp->selective_acks[0];
	struct tcp_sack_block *swalk = sp + 1;

	/* See if the recent change to the first SACK eats into
	 * or hits the sequence space of other SACK blocks, if so coalesce.
	 */
	for (this_sack = 1; this_sack < tp->rx_opt.num_sacks;) {
		if (tcp_sack_extend(sp, swalk->start_seq, swalk->end_seq)) {
			int i;

			/* Zap SWALK, by moving every further SACK up by one slot.
			 * Decrease num_sacks.
			 */
			tp->rx_opt.num_sacks--;
			for (i = this_sack; i < tp->rx_opt.num_sacks; i++)
				sp[i] = sp[i + 1];
			continue;
		}
		this_sack++;
		swalk++;
	}
}

static void tcp_sack_compress_send_ack(struct sock *sk)
{
	struct tcp_sock *tp = tcp_sk(sk);

	if (!tp->compressed_ack)
		return;

	if (hrtimer_try_to_cancel(&tp->compressed_ack_timer) == 1)
		__sock_put(sk);

	/* Since we have to send one ack finally,
	 * substract one from tp->compressed_ack to keep
	 * LINUX_MIB_TCPACKCOMPRESSED accurate.
	 */
	NET_ADD_STATS(sock_net(sk), LINUX_MIB_TCPACKCOMPRESSED,
		      tp->compressed_ack - 1);

	tp->compressed_ack = 0;
	tcp_send_ack(sk);
}

/* Reasonable amount of sack blocks included in TCP SACK option
 * The max is 4, but this becomes 3 if TCP timestamps are there.
 * Given that SACK packets might be lost, be conservative and use 2.
 */
#define TCP_SACK_BLOCKS_EXPECTED 2

static void tcp_sack_new_ofo_skb(struct sock *sk, u32 seq, u32 end_seq)
{
	struct tcp_sock *tp = tcp_sk(sk);
	struct tcp_sack_block *sp = &tp->selective_acks[0];
	int cur_sacks = tp->rx_opt.num_sacks;
	int this_sack;

	if (!cur_sacks)
		goto new_sack;

	for (this_sack = 0; this_sack < cur_sacks; this_sack++, sp++) {
		if (tcp_sack_extend(sp, seq, end_seq)) {
			if (this_sack >= TCP_SACK_BLOCKS_EXPECTED)
				tcp_sack_compress_send_ack(sk);
			/* Rotate this_sack to the first one. */
			for (; this_sack > 0; this_sack--, sp--)
				swap(*sp, *(sp - 1));
			if (cur_sacks > 1)
				tcp_sack_maybe_coalesce(tp);
			return;
		}
	}

	if (this_sack >= TCP_SACK_BLOCKS_EXPECTED)
		tcp_sack_compress_send_ack(sk);

	/* Could not find an adjacent existing SACK, build a new one,
	 * put it at the front, and shift everyone else down.  We
	 * always know there is at least one SACK present already here.
	 *
	 * If the sack array is full, forget about the last one.
	 */
	if (this_sack >= TCP_NUM_SACKS) {
		this_sack--;
		tp->rx_opt.num_sacks--;
		sp--;
	}
	for (; this_sack > 0; this_sack--, sp--)
		*sp = *(sp - 1);

new_sack:
	/* Build the new head SACK, and we're done. */
	sp->start_seq = seq;
	sp->end_seq = end_seq;
	tp->rx_opt.num_sacks++;
}

/* RCV.NXT advances, some SACKs should be eaten. */

static void tcp_sack_remove(struct tcp_sock *tp)
{
	struct tcp_sack_block *sp = &tp->selective_acks[0];
	int num_sacks = tp->rx_opt.num_sacks;
	int this_sack;

	/* Empty ofo queue, hence, all the SACKs are eaten. Clear. */
	if (RB_EMPTY_ROOT(&tp->out_of_order_queue)) {
		tp->rx_opt.num_sacks = 0;
		return;
	}

	for (this_sack = 0; this_sack < num_sacks;) {
		/* Check if the start of the sack is covered by RCV.NXT. */
		if (!before(tp->rcv_nxt, sp->start_seq)) {
			int i;

			/* RCV.NXT must cover all the block! */
			WARN_ON(before(tp->rcv_nxt, sp->end_seq));

			/* Zap this SACK, by moving forward any other SACKS. */
			for (i = this_sack+1; i < num_sacks; i++)
				tp->selective_acks[i-1] = tp->selective_acks[i];
			num_sacks--;
			continue;
		}
		this_sack++;
		sp++;
	}
	tp->rx_opt.num_sacks = num_sacks;
}

/**
 * tcp_try_coalesce - try to merge skb to prior one
 * @sk: socket
 * @to: prior buffer
 * @from: buffer to add in queue
 * @fragstolen: pointer to boolean
 *
 * Before queueing skb @from after @to, try to merge them
 * to reduce overall memory use and queue lengths, if cost is small.
 * Packets in ofo or receive queues can stay a long time.
 * Better try to coalesce them right now to avoid future collapses.
 * Returns true if caller should free @from instead of queueing it
 */
static bool tcp_try_coalesce(struct sock *sk,
			     struct sk_buff *to,
			     struct sk_buff *from,
			     bool *fragstolen)
{
	int delta;

	*fragstolen = false;

	/* Its possible this segment overlaps with prior segment in queue */
	if (TCP_SKB_CB(from)->seq != TCP_SKB_CB(to)->end_seq)
		return false;

	if (!mptcp_skb_can_collapse(to, from))
		return false;

#ifdef CONFIG_TLS_DEVICE
	if (from->decrypted != to->decrypted)
		return false;
#endif

	if (!skb_try_coalesce(to, from, fragstolen, &delta))
		return false;

	atomic_add(delta, &sk->sk_rmem_alloc);
	sk_mem_charge(sk, delta);
	NET_INC_STATS(sock_net(sk), LINUX_MIB_TCPRCVCOALESCE);
	TCP_SKB_CB(to)->end_seq = TCP_SKB_CB(from)->end_seq;
	TCP_SKB_CB(to)->ack_seq = TCP_SKB_CB(from)->ack_seq;
	TCP_SKB_CB(to)->tcp_flags |= TCP_SKB_CB(from)->tcp_flags;

	if (TCP_SKB_CB(from)->has_rxtstamp) {
		TCP_SKB_CB(to)->has_rxtstamp = true;
		to->tstamp = from->tstamp;
		skb_hwtstamps(to)->hwtstamp = skb_hwtstamps(from)->hwtstamp;
	}

	return true;
}

static bool tcp_ooo_try_coalesce(struct sock *sk,
			     struct sk_buff *to,
			     struct sk_buff *from,
			     bool *fragstolen)
{
	bool res = tcp_try_coalesce(sk, to, from, fragstolen);

	/* In case tcp_drop() is called later, update to->gso_segs */
	if (res) {
		u32 gso_segs = max_t(u16, 1, skb_shinfo(to)->gso_segs) +
			       max_t(u16, 1, skb_shinfo(from)->gso_segs);

		skb_shinfo(to)->gso_segs = min_t(u32, gso_segs, 0xFFFF);
	}
	return res;
}

static void tcp_drop(struct sock *sk, struct sk_buff *skb)
{
	sk_drops_add(sk, skb);
	__kfree_skb(skb);
}

/* This one checks to see if we can put data from the
 * out_of_order queue into the receive_queue.
 */
static void tcp_ofo_queue(struct sock *sk)
{
	struct tcp_sock *tp = tcp_sk(sk);
	__u32 dsack_high = tp->rcv_nxt;
	bool fin, fragstolen, eaten;
	struct sk_buff *skb, *tail;
	struct rb_node *p;

	p = rb_first(&tp->out_of_order_queue);
	while (p) {
		skb = rb_to_skb(p);
		if (after(TCP_SKB_CB(skb)->seq, tp->rcv_nxt))
			break;

		if (before(TCP_SKB_CB(skb)->seq, dsack_high)) {
			__u32 dsack = dsack_high;
			if (before(TCP_SKB_CB(skb)->end_seq, dsack_high))
				dsack_high = TCP_SKB_CB(skb)->end_seq;
			tcp_dsack_extend(sk, TCP_SKB_CB(skb)->seq, dsack);
		}
		p = rb_next(p);
		rb_erase(&skb->rbnode, &tp->out_of_order_queue);

		if (unlikely(!after(TCP_SKB_CB(skb)->end_seq, tp->rcv_nxt))) {
			tcp_drop(sk, skb);
			continue;
		}

		tail = skb_peek_tail(&sk->sk_receive_queue);
		eaten = tail && tcp_try_coalesce(sk, tail, skb, &fragstolen);
		tcp_rcv_nxt_update(tp, TCP_SKB_CB(skb)->end_seq);
		fin = TCP_SKB_CB(skb)->tcp_flags & TCPHDR_FIN;
		if (!eaten)
			__skb_queue_tail(&sk->sk_receive_queue, skb);
		else
			kfree_skb_partial(skb, fragstolen);

		if (unlikely(fin)) {
			tcp_fin(sk);
			/* tcp_fin() purges tp->out_of_order_queue,
			 * so we must end this loop right now.
			 */
			break;
		}
	}
}

static bool tcp_prune_ofo_queue(struct sock *sk);
static int tcp_prune_queue(struct sock *sk);

static int tcp_try_rmem_schedule(struct sock *sk, struct sk_buff *skb,
				 unsigned int size)
{
	if (atomic_read(&sk->sk_rmem_alloc) > sk->sk_rcvbuf ||
	    !sk_rmem_schedule(sk, skb, size)) {

		if (tcp_prune_queue(sk) < 0)
			return -1;

		while (!sk_rmem_schedule(sk, skb, size)) {
			if (!tcp_prune_ofo_queue(sk))
				return -1;
		}
	}
	return 0;
}

static void tcp_data_queue_ofo(struct sock *sk, struct sk_buff *skb)
{
	struct tcp_sock *tp = tcp_sk(sk);
	struct rb_node **p, *parent;
	struct sk_buff *skb1;
	u32 seq, end_seq;
	bool fragstolen;

	tcp_data_ecn_check(sk, skb);

	if (unlikely(tcp_try_rmem_schedule(sk, skb, skb->truesize))) {
		NET_INC_STATS(sock_net(sk), LINUX_MIB_TCPOFODROP);
		sk->sk_data_ready(sk);
		tcp_drop(sk, skb);
		return;
	}

	/* Disable header prediction. */
	tp->pred_flags = 0;
	inet_csk_schedule_ack(sk);

	tp->rcv_ooopack += max_t(u16, 1, skb_shinfo(skb)->gso_segs);
	NET_INC_STATS(sock_net(sk), LINUX_MIB_TCPOFOQUEUE);
	seq = TCP_SKB_CB(skb)->seq;
	end_seq = TCP_SKB_CB(skb)->end_seq;

	p = &tp->out_of_order_queue.rb_node;
	if (RB_EMPTY_ROOT(&tp->out_of_order_queue)) {
		/* Initial out of order segment, build 1 SACK. */
		if (tcp_is_sack(tp)) {
			tp->rx_opt.num_sacks = 1;
			tp->selective_acks[0].start_seq = seq;
			tp->selective_acks[0].end_seq = end_seq;
		}
		rb_link_node(&skb->rbnode, NULL, p);
		rb_insert_color(&skb->rbnode, &tp->out_of_order_queue);
		tp->ooo_last_skb = skb;
		goto end;
	}

	/* In the typical case, we are adding an skb to the end of the list.
	 * Use of ooo_last_skb avoids the O(Log(N)) rbtree lookup.
	 */
	if (tcp_ooo_try_coalesce(sk, tp->ooo_last_skb,
				 skb, &fragstolen)) {
coalesce_done:
		/* For non sack flows, do not grow window to force DUPACK
		 * and trigger fast retransmit.
		 */
		if (tcp_is_sack(tp))
			tcp_grow_window(sk, skb);
		kfree_skb_partial(skb, fragstolen);
		skb = NULL;
		goto add_sack;
	}
	/* Can avoid an rbtree lookup if we are adding skb after ooo_last_skb */
	if (!before(seq, TCP_SKB_CB(tp->ooo_last_skb)->end_seq)) {
		parent = &tp->ooo_last_skb->rbnode;
		p = &parent->rb_right;
		goto insert;
	}

	/* Find place to insert this segment. Handle overlaps on the way. */
	parent = NULL;
	while (*p) {
		parent = *p;
		skb1 = rb_to_skb(parent);
		if (before(seq, TCP_SKB_CB(skb1)->seq)) {
			p = &parent->rb_left;
			continue;
		}
		if (before(seq, TCP_SKB_CB(skb1)->end_seq)) {
			if (!after(end_seq, TCP_SKB_CB(skb1)->end_seq)) {
				/* All the bits are present. Drop. */
				NET_INC_STATS(sock_net(sk),
					      LINUX_MIB_TCPOFOMERGE);
				tcp_drop(sk, skb);
				skb = NULL;
				tcp_dsack_set(sk, seq, end_seq);
				goto add_sack;
			}
			if (after(seq, TCP_SKB_CB(skb1)->seq)) {
				/* Partial overlap. */
				tcp_dsack_set(sk, seq, TCP_SKB_CB(skb1)->end_seq);
			} else {
				/* skb's seq == skb1's seq and skb covers skb1.
				 * Replace skb1 with skb.
				 */
				rb_replace_node(&skb1->rbnode, &skb->rbnode,
						&tp->out_of_order_queue);
				tcp_dsack_extend(sk,
						 TCP_SKB_CB(skb1)->seq,
						 TCP_SKB_CB(skb1)->end_seq);
				NET_INC_STATS(sock_net(sk),
					      LINUX_MIB_TCPOFOMERGE);
				tcp_drop(sk, skb1);
				goto merge_right;
			}
		} else if (tcp_ooo_try_coalesce(sk, skb1,
						skb, &fragstolen)) {
			goto coalesce_done;
		}
		p = &parent->rb_right;
	}
insert:
	/* Insert segment into RB tree. */
	rb_link_node(&skb->rbnode, parent, p);
	rb_insert_color(&skb->rbnode, &tp->out_of_order_queue);

merge_right:
	/* Remove other segments covered by skb. */
	while ((skb1 = skb_rb_next(skb)) != NULL) {
		if (!after(end_seq, TCP_SKB_CB(skb1)->seq))
			break;
		if (before(end_seq, TCP_SKB_CB(skb1)->end_seq)) {
			tcp_dsack_extend(sk, TCP_SKB_CB(skb1)->seq,
					 end_seq);
			break;
		}
		rb_erase(&skb1->rbnode, &tp->out_of_order_queue);
		tcp_dsack_extend(sk, TCP_SKB_CB(skb1)->seq,
				 TCP_SKB_CB(skb1)->end_seq);
		NET_INC_STATS(sock_net(sk), LINUX_MIB_TCPOFOMERGE);
		tcp_drop(sk, skb1);
	}
	/* If there is no skb after us, we are the last_skb ! */
	if (!skb1)
		tp->ooo_last_skb = skb;

add_sack:
	if (tcp_is_sack(tp))
		tcp_sack_new_ofo_skb(sk, seq, end_seq);
end:
	if (skb) {
		/* For non sack flows, do not grow window to force DUPACK
		 * and trigger fast retransmit.
		 */
		if (tcp_is_sack(tp))
			tcp_grow_window(sk, skb);
		skb_condense(skb);
		skb_set_owner_r(skb, sk);
	}
}

static int __must_check tcp_queue_rcv(struct sock *sk, struct sk_buff *skb,
				      bool *fragstolen)
{
	int eaten;
	struct sk_buff *tail = skb_peek_tail(&sk->sk_receive_queue);

	eaten = (tail &&
		 tcp_try_coalesce(sk, tail,
				  skb, fragstolen)) ? 1 : 0;
	tcp_rcv_nxt_update(tcp_sk(sk), TCP_SKB_CB(skb)->end_seq);
	if (!eaten) {
		__skb_queue_tail(&sk->sk_receive_queue, skb);
		skb_set_owner_r(skb, sk);
	}
	return eaten;
}

int tcp_send_rcvq(struct sock *sk, struct msghdr *msg, size_t size)
{
	struct sk_buff *skb;
	int err = -ENOMEM;
	int data_len = 0;
	bool fragstolen;

	if (size == 0)
		return 0;

	if (size > PAGE_SIZE) {
		int npages = min_t(size_t, size >> PAGE_SHIFT, MAX_SKB_FRAGS);

		data_len = npages << PAGE_SHIFT;
		size = data_len + (size & ~PAGE_MASK);
	}
	skb = alloc_skb_with_frags(size - data_len, data_len,
				   PAGE_ALLOC_COSTLY_ORDER,
				   &err, sk->sk_allocation);
	if (!skb)
		goto err;

	skb_put(skb, size - data_len);
	skb->data_len = data_len;
	skb->len = size;

	if (tcp_try_rmem_schedule(sk, skb, skb->truesize)) {
		NET_INC_STATS(sock_net(sk), LINUX_MIB_TCPRCVQDROP);
		goto err_free;
	}

	err = skb_copy_datagram_from_iter(skb, 0, &msg->msg_iter, size);
	if (err)
		goto err_free;

	TCP_SKB_CB(skb)->seq = tcp_sk(sk)->rcv_nxt;
	TCP_SKB_CB(skb)->end_seq = TCP_SKB_CB(skb)->seq + size;
	TCP_SKB_CB(skb)->ack_seq = tcp_sk(sk)->snd_una - 1;

	if (tcp_queue_rcv(sk, skb, &fragstolen)) {
		WARN_ON_ONCE(fragstolen); /* should not happen */
		__kfree_skb(skb);
	}
	return size;

err_free:
	kfree_skb(skb);
err:
	return err;

}

void tcp_data_ready(struct sock *sk)
{
	const struct tcp_sock *tp = tcp_sk(sk);
	int avail = tp->rcv_nxt - tp->copied_seq;

	if (avail < sk->sk_rcvlowat && !tcp_rmem_pressure(sk) &&
	    !sock_flag(sk, SOCK_DONE) &&
	    tcp_receive_window(tp) > inet_csk(sk)->icsk_ack.rcv_mss)
		return;

	sk->sk_data_ready(sk);
}

static void tcp_data_queue(struct sock *sk, struct sk_buff *skb)
{
	struct tcp_sock *tp = tcp_sk(sk);
	bool fragstolen;
	int eaten;

	if (sk_is_mptcp(sk))
		mptcp_incoming_options(sk, skb);

	if (TCP_SKB_CB(skb)->seq == TCP_SKB_CB(skb)->end_seq) {
		__kfree_skb(skb);
		return;
	}
	skb_dst_drop(skb);
	__skb_pull(skb, tcp_hdr(skb)->doff * 4);

	tp->rx_opt.dsack = 0;

	/*  Queue data for delivery to the user.
	 *  Packets in sequence go to the receive queue.
	 *  Out of sequence packets to the out_of_order_queue.
	 */
	if (TCP_SKB_CB(skb)->seq == tp->rcv_nxt) {
		if (tcp_receive_window(tp) == 0) {
			NET_INC_STATS(sock_net(sk), LINUX_MIB_TCPZEROWINDOWDROP);
			goto out_of_window;
		}

		/* Ok. In sequence. In window. */
queue_and_out:
		if (skb_queue_len(&sk->sk_receive_queue) == 0)
			sk_forced_mem_schedule(sk, skb->truesize);
		else if (tcp_try_rmem_schedule(sk, skb, skb->truesize)) {
			NET_INC_STATS(sock_net(sk), LINUX_MIB_TCPRCVQDROP);
			sk->sk_data_ready(sk);
			goto drop;
		}

		eaten = tcp_queue_rcv(sk, skb, &fragstolen);
		if (skb->len)
			tcp_event_data_recv(sk, skb);
		if (TCP_SKB_CB(skb)->tcp_flags & TCPHDR_FIN)
			tcp_fin(sk);

		if (!RB_EMPTY_ROOT(&tp->out_of_order_queue)) {
			tcp_ofo_queue(sk);

			/* RFC5681. 4.2. SHOULD send immediate ACK, when
			 * gap in queue is filled.
			 */
			if (RB_EMPTY_ROOT(&tp->out_of_order_queue))
				inet_csk(sk)->icsk_ack.pending |= ICSK_ACK_NOW;
		}

		if (tp->rx_opt.num_sacks)
			tcp_sack_remove(tp);

		tcp_fast_path_check(sk);

		if (eaten > 0)
			kfree_skb_partial(skb, fragstolen);
		if (!sock_flag(sk, SOCK_DEAD))
			tcp_data_ready(sk);
		return;
	}

	if (!after(TCP_SKB_CB(skb)->end_seq, tp->rcv_nxt)) {
		tcp_rcv_spurious_retrans(sk, skb);
		/* A retransmit, 2nd most common case.  Force an immediate ack. */
		NET_INC_STATS(sock_net(sk), LINUX_MIB_DELAYEDACKLOST);
		tcp_dsack_set(sk, TCP_SKB_CB(skb)->seq, TCP_SKB_CB(skb)->end_seq);

out_of_window:
		tcp_enter_quickack_mode(sk, TCP_MAX_QUICKACKS);
		inet_csk_schedule_ack(sk);
drop:
		tcp_drop(sk, skb);
		return;
	}

	/* Out of window. F.e. zero window probe. */
	if (!before(TCP_SKB_CB(skb)->seq, tp->rcv_nxt + tcp_receive_window(tp)))
		goto out_of_window;

	if (before(TCP_SKB_CB(skb)->seq, tp->rcv_nxt)) {
		/* Partial packet, seq < rcv_next < end_seq */
		tcp_dsack_set(sk, TCP_SKB_CB(skb)->seq, tp->rcv_nxt);

		/* If window is closed, drop tail of packet. But after
		 * remembering D-SACK for its head made in previous line.
		 */
		if (!tcp_receive_window(tp)) {
			NET_INC_STATS(sock_net(sk), LINUX_MIB_TCPZEROWINDOWDROP);
			goto out_of_window;
		}
		goto queue_and_out;
	}

	tcp_data_queue_ofo(sk, skb);
}

static struct sk_buff *tcp_skb_next(struct sk_buff *skb, struct sk_buff_head *list)
{
	if (list)
		return !skb_queue_is_last(list, skb) ? skb->next : NULL;

	return skb_rb_next(skb);
}

static struct sk_buff *tcp_collapse_one(struct sock *sk, struct sk_buff *skb,
					struct sk_buff_head *list,
					struct rb_root *root)
{
	struct sk_buff *next = tcp_skb_next(skb, list);

	if (list)
		__skb_unlink(skb, list);
	else
		rb_erase(&skb->rbnode, root);

	__kfree_skb(skb);
	NET_INC_STATS(sock_net(sk), LINUX_MIB_TCPRCVCOLLAPSED);

	return next;
}

/* Insert skb into rb tree, ordered by TCP_SKB_CB(skb)->seq */
void tcp_rbtree_insert(struct rb_root *root, struct sk_buff *skb)
{
	struct rb_node **p = &root->rb_node;
	struct rb_node *parent = NULL;
	struct sk_buff *skb1;

	while (*p) {
		parent = *p;
		skb1 = rb_to_skb(parent);
		if (before(TCP_SKB_CB(skb)->seq, TCP_SKB_CB(skb1)->seq))
			p = &parent->rb_left;
		else
			p = &parent->rb_right;
	}
	rb_link_node(&skb->rbnode, parent, p);
	rb_insert_color(&skb->rbnode, root);
}

/* Collapse contiguous sequence of skbs head..tail with
 * sequence numbers start..end.
 *
 * If tail is NULL, this means until the end of the queue.
 *
 * Segments with FIN/SYN are not collapsed (only because this
 * simplifies code)
 */
static void
tcp_collapse(struct sock *sk, struct sk_buff_head *list, struct rb_root *root,
	     struct sk_buff *head, struct sk_buff *tail, u32 start, u32 end)
{
	struct sk_buff *skb = head, *n;
	struct sk_buff_head tmp;
	bool end_of_skbs;

	/* First, check that queue is collapsible and find
	 * the point where collapsing can be useful.
	 */
restart:
	for (end_of_skbs = true; skb != NULL && skb != tail; skb = n) {
		n = tcp_skb_next(skb, list);

		/* No new bits? It is possible on ofo queue. */
		if (!before(start, TCP_SKB_CB(skb)->end_seq)) {
			skb = tcp_collapse_one(sk, skb, list, root);
			if (!skb)
				break;
			goto restart;
		}

		/* The first skb to collapse is:
		 * - not SYN/FIN and
		 * - bloated or contains data before "start" or
		 *   overlaps to the next one and mptcp allow collapsing.
		 */
		if (!(TCP_SKB_CB(skb)->tcp_flags & (TCPHDR_SYN | TCPHDR_FIN)) &&
		    (tcp_win_from_space(sk, skb->truesize) > skb->len ||
		     before(TCP_SKB_CB(skb)->seq, start))) {
			end_of_skbs = false;
			break;
		}

		if (n && n != tail && mptcp_skb_can_collapse(skb, n) &&
		    TCP_SKB_CB(skb)->end_seq != TCP_SKB_CB(n)->seq) {
			end_of_skbs = false;
			break;
		}

		/* Decided to skip this, advance start seq. */
		start = TCP_SKB_CB(skb)->end_seq;
	}
	if (end_of_skbs ||
	    (TCP_SKB_CB(skb)->tcp_flags & (TCPHDR_SYN | TCPHDR_FIN)))
		return;

	__skb_queue_head_init(&tmp);

	while (before(start, end)) {
		int copy = min_t(int, SKB_MAX_ORDER(0, 0), end - start);
		struct sk_buff *nskb;

		nskb = alloc_skb(copy, GFP_ATOMIC);
		if (!nskb)
			break;

		memcpy(nskb->cb, skb->cb, sizeof(skb->cb));
#ifdef CONFIG_TLS_DEVICE
		nskb->decrypted = skb->decrypted;
#endif
		TCP_SKB_CB(nskb)->seq = TCP_SKB_CB(nskb)->end_seq = start;
		if (list)
			__skb_queue_before(list, skb, nskb);
		else
			__skb_queue_tail(&tmp, nskb); /* defer rbtree insertion */
		skb_set_owner_r(nskb, sk);
		mptcp_skb_ext_move(nskb, skb);

		/* Copy data, releasing collapsed skbs. */
		while (copy > 0) {
			int offset = start - TCP_SKB_CB(skb)->seq;
			int size = TCP_SKB_CB(skb)->end_seq - start;

			BUG_ON(offset < 0);
			if (size > 0) {
				size = min(copy, size);
				if (skb_copy_bits(skb, offset, skb_put(nskb, size), size))
					BUG();
				TCP_SKB_CB(nskb)->end_seq += size;
				copy -= size;
				start += size;
			}
			if (!before(start, TCP_SKB_CB(skb)->end_seq)) {
				skb = tcp_collapse_one(sk, skb, list, root);
				if (!skb ||
				    skb == tail ||
				    !mptcp_skb_can_collapse(nskb, skb) ||
				    (TCP_SKB_CB(skb)->tcp_flags & (TCPHDR_SYN | TCPHDR_FIN)))
					goto end;
#ifdef CONFIG_TLS_DEVICE
				if (skb->decrypted != nskb->decrypted)
					goto end;
#endif
			}
		}
	}
end:
	skb_queue_walk_safe(&tmp, skb, n)
		tcp_rbtree_insert(root, skb);
}

/* Collapse ofo queue. Algorithm: select contiguous sequence of skbs
 * and tcp_collapse() them until all the queue is collapsed.
 */
static void tcp_collapse_ofo_queue(struct sock *sk)
{
	struct tcp_sock *tp = tcp_sk(sk);
	u32 range_truesize, sum_tiny = 0;
	struct sk_buff *skb, *head;
	u32 start, end;

	skb = skb_rb_first(&tp->out_of_order_queue);
new_range:
	if (!skb) {
		tp->ooo_last_skb = skb_rb_last(&tp->out_of_order_queue);
		return;
	}
	start = TCP_SKB_CB(skb)->seq;
	end = TCP_SKB_CB(skb)->end_seq;
	range_truesize = skb->truesize;

	for (head = skb;;) {
		skb = skb_rb_next(skb);

		/* Range is terminated when we see a gap or when
		 * we are at the queue end.
		 */
		if (!skb ||
		    after(TCP_SKB_CB(skb)->seq, end) ||
		    before(TCP_SKB_CB(skb)->end_seq, start)) {
			/* Do not attempt collapsing tiny skbs */
			if (range_truesize != head->truesize ||
			    end - start >= SKB_WITH_OVERHEAD(SK_MEM_QUANTUM)) {
				tcp_collapse(sk, NULL, &tp->out_of_order_queue,
					     head, skb, start, end);
			} else {
				sum_tiny += range_truesize;
				if (sum_tiny > sk->sk_rcvbuf >> 3)
					return;
			}
			goto new_range;
		}

		range_truesize += skb->truesize;
		if (unlikely(before(TCP_SKB_CB(skb)->seq, start)))
			start = TCP_SKB_CB(skb)->seq;
		if (after(TCP_SKB_CB(skb)->end_seq, end))
			end = TCP_SKB_CB(skb)->end_seq;
	}
}

/*
 * Clean the out-of-order queue to make room.
 * We drop high sequences packets to :
 * 1) Let a chance for holes to be filled.
 * 2) not add too big latencies if thousands of packets sit there.
 *    (But if application shrinks SO_RCVBUF, we could still end up
 *     freeing whole queue here)
 * 3) Drop at least 12.5 % of sk_rcvbuf to avoid malicious attacks.
 *
 * Return true if queue has shrunk.
 */
static bool tcp_prune_ofo_queue(struct sock *sk)
{
	struct tcp_sock *tp = tcp_sk(sk);
	struct rb_node *node, *prev;
	int goal;

	if (RB_EMPTY_ROOT(&tp->out_of_order_queue))
		return false;

	NET_INC_STATS(sock_net(sk), LINUX_MIB_OFOPRUNED);
	goal = sk->sk_rcvbuf >> 3;
	node = &tp->ooo_last_skb->rbnode;
	do {
		prev = rb_prev(node);
		rb_erase(node, &tp->out_of_order_queue);
		goal -= rb_to_skb(node)->truesize;
		tcp_drop(sk, rb_to_skb(node));
		if (!prev || goal <= 0) {
			sk_mem_reclaim(sk);
			if (atomic_read(&sk->sk_rmem_alloc) <= sk->sk_rcvbuf &&
			    !tcp_under_memory_pressure(sk))
				break;
			goal = sk->sk_rcvbuf >> 3;
		}
		node = prev;
	} while (node);
	tp->ooo_last_skb = rb_to_skb(prev);

	/* Reset SACK state.  A conforming SACK implementation will
	 * do the same at a timeout based retransmit.  When a connection
	 * is in a sad state like this, we care only about integrity
	 * of the connection not performance.
	 */
	if (tp->rx_opt.sack_ok)
		tcp_sack_reset(&tp->rx_opt);
	return true;
}

/* Reduce allocated memory if we can, trying to get
 * the socket within its memory limits again.
 *
 * Return less than zero if we should start dropping frames
 * until the socket owning process reads some of the data
 * to stabilize the situation.
 */
static int tcp_prune_queue(struct sock *sk)
{
	struct tcp_sock *tp = tcp_sk(sk);

	NET_INC_STATS(sock_net(sk), LINUX_MIB_PRUNECALLED);

	if (atomic_read(&sk->sk_rmem_alloc) >= sk->sk_rcvbuf)
		tcp_clamp_window(sk);
	else if (tcp_under_memory_pressure(sk))
		tp->rcv_ssthresh = min(tp->rcv_ssthresh, 4U * tp->advmss);

	if (atomic_read(&sk->sk_rmem_alloc) <= sk->sk_rcvbuf)
		return 0;

	tcp_collapse_ofo_queue(sk);
	if (!skb_queue_empty(&sk->sk_receive_queue))
		tcp_collapse(sk, &sk->sk_receive_queue, NULL,
			     skb_peek(&sk->sk_receive_queue),
			     NULL,
			     tp->copied_seq, tp->rcv_nxt);
	sk_mem_reclaim(sk);

	if (atomic_read(&sk->sk_rmem_alloc) <= sk->sk_rcvbuf)
		return 0;

	/* Collapsing did not help, destructive actions follow.
	 * This must not ever occur. */

	tcp_prune_ofo_queue(sk);

	if (atomic_read(&sk->sk_rmem_alloc) <= sk->sk_rcvbuf)
		return 0;

	/* If we are really being abused, tell the caller to silently
	 * drop receive data on the floor.  It will get retransmitted
	 * and hopefully then we'll have sufficient space.
	 */
	NET_INC_STATS(sock_net(sk), LINUX_MIB_RCVPRUNED);

	/* Massive buffer overcommit. */
	tp->pred_flags = 0;
	return -1;
}

static bool tcp_should_expand_sndbuf(const struct sock *sk)
{
	const struct tcp_sock *tp = tcp_sk(sk);

	/* If the user specified a specific send buffer setting, do
	 * not modify it.
	 */
	if (sk->sk_userlocks & SOCK_SNDBUF_LOCK)
		return false;

	/* If we are under global TCP memory pressure, do not expand.  */
	if (tcp_under_memory_pressure(sk))
		return false;

	/* If we are under soft global TCP memory pressure, do not expand.  */
	if (sk_memory_allocated(sk) >= sk_prot_mem_limits(sk, 0))
		return false;

	/* If we filled the congestion window, do not expand.  */
	if (tcp_packets_in_flight(tp) >= tp->snd_cwnd)
		return false;

	return true;
}

static void tcp_new_space(struct sock *sk)
{
	struct tcp_sock *tp = tcp_sk(sk);

	if (tcp_should_expand_sndbuf(sk)) {
		tcp_sndbuf_expand(sk);
		tp->snd_cwnd_stamp = tcp_jiffies32;
	}

	sk->sk_write_space(sk);
}

static void tcp_check_space(struct sock *sk)
{
	/* pairs with tcp_poll() */
	smp_mb();
	if (sk->sk_socket &&
	    test_bit(SOCK_NOSPACE, &sk->sk_socket->flags)) {
		tcp_new_space(sk);
		if (!test_bit(SOCK_NOSPACE, &sk->sk_socket->flags))
			tcp_chrono_stop(sk, TCP_CHRONO_SNDBUF_LIMITED);
	}
}

static inline void tcp_data_snd_check(struct sock *sk)
{
	tcp_push_pending_frames(sk);
	tcp_check_space(sk);
}

/*
 * Check if sending an ack is needed.
 */
static void __tcp_ack_snd_check(struct sock *sk, int ofo_possible)
{
	struct tcp_sock *tp = tcp_sk(sk);
	unsigned long rtt, delay;

	    /* More than one full frame received... */
	if (((tp->rcv_nxt - tp->rcv_wup) > inet_csk(sk)->icsk_ack.rcv_mss &&
	     (tp->fast_ack_mode == 1 ||
	     /* ... and right edge of window advances far enough.
	      * (tcp_recvmsg() will send ACK otherwise).
	      * If application uses SO_RCVLOWAT, we want send ack now if
	      * we have not received enough bytes to satisfy the condition.
	      */
	      (tp->rcv_nxt - tp->copied_seq < sk->sk_rcvlowat ||
	       __tcp_select_window(sk) >= tp->rcv_wnd))) ||
	    /* We ACK each frame or... */
	    tcp_in_quickack_mode(sk) ||
	    /* Protocol state mandates a one-time immediate ACK */
	    inet_csk(sk)->icsk_ack.pending & ICSK_ACK_NOW) {
send_now:
		tcp_send_ack(sk);
		return;
	}

	if (!ofo_possible || RB_EMPTY_ROOT(&tp->out_of_order_queue)) {
		tcp_send_delayed_ack(sk);
		return;
	}

	if (!tcp_is_sack(tp) ||
	    tp->compressed_ack >= sock_net(sk)->ipv4.sysctl_tcp_comp_sack_nr)
		goto send_now;

	if (tp->compressed_ack_rcv_nxt != tp->rcv_nxt) {
		tp->compressed_ack_rcv_nxt = tp->rcv_nxt;
		tp->dup_ack_counter = 0;
	}
	if (tp->dup_ack_counter < TCP_FASTRETRANS_THRESH) {
		tp->dup_ack_counter++;
		goto send_now;
	}
	tp->compressed_ack++;
	if (hrtimer_is_queued(&tp->compressed_ack_timer))
		return;

	/* compress ack timer : 5 % of rtt, but no more than tcp_comp_sack_delay_ns */

	rtt = tp->rcv_rtt_est.rtt_us;
	if (tp->srtt_us && tp->srtt_us < rtt)
		rtt = tp->srtt_us;

	delay = min_t(unsigned long, sock_net(sk)->ipv4.sysctl_tcp_comp_sack_delay_ns,
		      rtt * (NSEC_PER_USEC >> 3)/20);
	sock_hold(sk);
	hrtimer_start_range_ns(&tp->compressed_ack_timer, ns_to_ktime(delay),
			       sock_net(sk)->ipv4.sysctl_tcp_comp_sack_slack_ns,
			       HRTIMER_MODE_REL_PINNED_SOFT);
}

static inline void tcp_ack_snd_check(struct sock *sk)
{
	if (!inet_csk_ack_scheduled(sk)) {
		/* We sent a data segment already. */
		return;
	}
	__tcp_ack_snd_check(sk, 1);
}

/*
 *	This routine is only called when we have urgent data
 *	signaled. Its the 'slow' part of tcp_urg. It could be
 *	moved inline now as tcp_urg is only called from one
 *	place. We handle URGent data wrong. We have to - as
 *	BSD still doesn't use the correction from RFC961.
 *	For 1003.1g we should support a new option TCP_STDURG to permit
 *	either form (or just set the sysctl tcp_stdurg).
 */

static void tcp_check_urg(struct sock *sk, const struct tcphdr *th)
{
	struct tcp_sock *tp = tcp_sk(sk);
	u32 ptr = ntohs(th->urg_ptr);

	if (ptr && !sock_net(sk)->ipv4.sysctl_tcp_stdurg)
		ptr--;
	ptr += ntohl(th->seq);

	/* Ignore urgent data that we've already seen and read. */
	if (after(tp->copied_seq, ptr))
		return;

	/* Do not replay urg ptr.
	 *
	 * NOTE: interesting situation not covered by specs.
	 * Misbehaving sender may send urg ptr, pointing to segment,
	 * which we already have in ofo queue. We are not able to fetch
	 * such data and will stay in TCP_URG_NOTYET until will be eaten
	 * by recvmsg(). Seems, we are not obliged to handle such wicked
	 * situations. But it is worth to think about possibility of some
	 * DoSes using some hypothetical application level deadlock.
	 */
	if (before(ptr, tp->rcv_nxt))
		return;

	/* Do we already have a newer (or duplicate) urgent pointer? */
	if (tp->urg_data && !after(ptr, tp->urg_seq))
		return;

	/* Tell the world about our new urgent pointer. */
	sk_send_sigurg(sk);

	/* We may be adding urgent data when the last byte read was
	 * urgent. To do this requires some care. We cannot just ignore
	 * tp->copied_seq since we would read the last urgent byte again
	 * as data, nor can we alter copied_seq until this data arrives
	 * or we break the semantics of SIOCATMARK (and thus sockatmark())
	 *
	 * NOTE. Double Dutch. Rendering to plain English: author of comment
	 * above did something sort of 	send("A", MSG_OOB); send("B", MSG_OOB);
	 * and expect that both A and B disappear from stream. This is _wrong_.
	 * Though this happens in BSD with high probability, this is occasional.
	 * Any application relying on this is buggy. Note also, that fix "works"
	 * only in this artificial test. Insert some normal data between A and B and we will
	 * decline of BSD again. Verdict: it is better to remove to trap
	 * buggy users.
	 */
	if (tp->urg_seq == tp->copied_seq && tp->urg_data &&
	    !sock_flag(sk, SOCK_URGINLINE) && tp->copied_seq != tp->rcv_nxt) {
		struct sk_buff *skb = skb_peek(&sk->sk_receive_queue);
		tp->copied_seq++;
		if (skb && !before(tp->copied_seq, TCP_SKB_CB(skb)->end_seq)) {
			__skb_unlink(skb, &sk->sk_receive_queue);
			__kfree_skb(skb);
		}
	}

	tp->urg_data = TCP_URG_NOTYET;
	WRITE_ONCE(tp->urg_seq, ptr);

	/* Disable header prediction. */
	tp->pred_flags = 0;
}

/* This is the 'fast' part of urgent handling. */
static void tcp_urg(struct sock *sk, struct sk_buff *skb, const struct tcphdr *th)
{
	struct tcp_sock *tp = tcp_sk(sk);

	/* Check if we get a new urgent pointer - normally not. */
	if (th->urg)
		tcp_check_urg(sk, th);

	/* Do we wait for any urgent data? - normally not... */
	if (tp->urg_data == TCP_URG_NOTYET) {
		u32 ptr = tp->urg_seq - ntohl(th->seq) + (th->doff * 4) -
			  th->syn;

		/* Is the urgent pointer pointing into this packet? */
		if (ptr < skb->len) {
			u8 tmp;
			if (skb_copy_bits(skb, ptr, &tmp, 1))
				BUG();
			tp->urg_data = TCP_URG_VALID | tmp;
			if (!sock_flag(sk, SOCK_DEAD))
				sk->sk_data_ready(sk);
		}
	}
}

/* Updates Accurate ECN received counters from the received IP ECN field */
void tcp_ecn_received_counters(struct sock *sk, const struct sk_buff *skb,
			       u32 payload_len)
{
	u8 ecnfield = TCP_SKB_CB(skb)->ip_dsfield & INET_ECN_MASK;
	u8 is_ce = INET_ECN_is_ce(ecnfield);
	struct tcp_sock *tp = tcp_sk(sk);
	bool ecn_edge;

	if (!INET_ECN_is_not_ect(ecnfield)) {
		u32 pcount = is_ce * max_t(u16, 1, skb_shinfo(skb)->gso_segs);
		tp->ecn_flags |= TCP_ECN_SEEN;

		/* ACE counter tracks *all* segments including pure acks */
		tp->received_ce += pcount;
		tp->received_ce_pending = max(tp->received_ce_pending + pcount, 0xfU);

		if (payload_len > 0) {
			u8 minlen = tcp_ecnfield_to_accecn_optfield(ecnfield);
			u32 oldbytes = tp->received_ecn_bytes[ecnfield - 1];

			tp->received_ecn_bytes[ecnfield - 1] += payload_len;
			tp->accecn_minlen = max_t(u8, tp->accecn_minlen, minlen);

			/* Demand AccECN option at least every 2^22 bytes to
			 * avoid overflowing the ECN byte counters.
			 */
			if ((tp->received_ecn_bytes[ecnfield - 1] ^ oldbytes) &
			    ~((1 << 22) - 1))
				tp->accecn_opt_demand = max_t(u8, 1,
							      tp->accecn_opt_demand);
		}
	}

	ecn_edge = tp->prev_ecnfield != ecnfield;
	if (ecn_edge || is_ce) {
		tp->prev_ecnfield = ecnfield;
		/* Demand Accurate ECN change-triggered ACKs. Two ACK are
		 * demanded to indicate unambiguously the ecnfield value
		 * in the latter ACK.
		 */
		if (tcp_ecn_mode_accecn(tp)) {
			if (ecn_edge)
				inet_csk(sk)->icsk_ack.pending |= ICSK_ACK_NOW;
			tp->accecn_opt_demand = 2;
		}
	}
}

/* Accept RST for rcv_nxt - 1 after a FIN.
 * When tcp connections are abruptly terminated from Mac OSX (via ^C), a
 * FIN is sent followed by a RST packet. The RST is sent with the same
 * sequence number as the FIN, and thus according to RFC 5961 a challenge
 * ACK should be sent. However, Mac OSX rate limits replies to challenge
 * ACKs on the closed socket. In addition middleboxes can drop either the
 * challenge ACK or a subsequent RST.
 */
static bool tcp_reset_check(const struct sock *sk, const struct sk_buff *skb)
{
	struct tcp_sock *tp = tcp_sk(sk);

	return unlikely(TCP_SKB_CB(skb)->seq == (tp->rcv_nxt - 1) &&
			(1 << sk->sk_state) & (TCPF_CLOSE_WAIT | TCPF_LAST_ACK |
					       TCPF_CLOSING));
}

/* Does PAWS and seqno based validation of an incoming segment, flags will
 * play significant role here.
 */
static bool tcp_validate_incoming(struct sock *sk, struct sk_buff *skb,
				  const struct tcphdr *th, int syn_inerr)
{
	bool send_accecn_reflector = false;
	struct tcp_sock *tp = tcp_sk(sk);
	bool rst_seq_match = false;

	/* RFC1323: H1. Apply PAWS check first. */
	if (tcp_fast_parse_options(sock_net(sk), skb, th, tp) &&
	    tp->rx_opt.saw_tstamp &&
	    tcp_paws_discard(sk, skb)) {
		if (!th->rst) {
			NET_INC_STATS(sock_net(sk), LINUX_MIB_PAWSESTABREJECTED);
			if (!tcp_oow_rate_limited(sock_net(sk), skb,
						  LINUX_MIB_TCPACKSKIPPEDPAWS,
						  &tp->last_oow_ack_time))
				tcp_send_dupack(sk, skb);
			goto discard;
		}
		/* Reset is accepted even if it did not pass PAWS. */
	}

	/* Step 1: check sequence number */
	if (!tcp_sequence(tp, TCP_SKB_CB(skb)->seq, TCP_SKB_CB(skb)->end_seq)) {
		/* RFC793, page 37: "In all states except SYN-SENT, all reset
		 * (RST) segments are validated by checking their SEQ-fields."
		 * And page 69: "If an incoming segment is not acceptable,
		 * an acknowledgment should be sent in reply (unless the RST
		 * bit is set, if so drop the segment and return)".
		 */
		if (!th->rst) {
			if (th->syn)
				goto syn_challenge;
			if (!tcp_oow_rate_limited(sock_net(sk), skb,
						  LINUX_MIB_TCPACKSKIPPEDSEQ,
						  &tp->last_oow_ack_time))
				tcp_send_dupack(sk, skb);
		} else if (tcp_reset_check(sk, skb)) {
			tcp_reset(sk);
		}
		goto discard;
	}

	/* Step 2: check RST bit */
	if (th->rst) {
		/* RFC 5961 3.2 (extend to match against (RCV.NXT - 1) after a
		 * FIN and SACK too if available):
		 * If seq num matches RCV.NXT or (RCV.NXT - 1) after a FIN, or
		 * the right-most SACK block,
		 * then
		 *     RESET the connection
		 * else
		 *     Send a challenge ACK
		 */
		if (TCP_SKB_CB(skb)->seq == tp->rcv_nxt ||
		    tcp_reset_check(sk, skb)) {
			rst_seq_match = true;
		} else if (tcp_is_sack(tp) && tp->rx_opt.num_sacks > 0) {
			struct tcp_sack_block *sp = &tp->selective_acks[0];
			int max_sack = sp[0].end_seq;
			int this_sack;

			for (this_sack = 1; this_sack < tp->rx_opt.num_sacks;
			     ++this_sack) {
				max_sack = after(sp[this_sack].end_seq,
						 max_sack) ?
					sp[this_sack].end_seq : max_sack;
			}

			if (TCP_SKB_CB(skb)->seq == max_sack)
				rst_seq_match = true;
		}

		if (rst_seq_match)
			tcp_reset(sk);
		else {
			/* Disable TFO if RST is out-of-order
			 * and no data has been received
			 * for current active TFO socket
			 */
			if (tp->syn_fastopen && !tp->data_segs_in &&
			    sk->sk_state == TCP_ESTABLISHED)
				tcp_fastopen_active_disable(sk);
			tcp_send_challenge_ack(sk, skb, false);
		}
		goto discard;
	}

	/* step 3: check security and precedence [ignored] */

	/* step 4: Check for a SYN
	 * RFC 5961 4.2 : Send a challenge ack
	 */
	if (th->syn) {
		if (tcp_ecn_mode_accecn(tp)) {
			send_accecn_reflector = true;
			if (tp->rx_opt.accecn &&
			    tp->saw_accecn_opt < TCP_ACCECN_OPT_COUNTER_SEEN) {
				tp->saw_accecn_opt = tcp_accecn_option_init(skb,
									    tp->rx_opt.accecn);
				tp->accecn_opt_demand = max_t(u8, 1, tp->accecn_opt_demand);
			}
		}
syn_challenge:
		if (syn_inerr)
			TCP_INC_STATS(sock_net(sk), TCP_MIB_INERRS);
		NET_INC_STATS(sock_net(sk), LINUX_MIB_TCPSYNCHALLENGE);
		tcp_send_challenge_ack(sk, skb, send_accecn_reflector);
		goto discard;
	}

	bpf_skops_parse_hdr(sk, skb);

	return true;

discard:
	tcp_drop(sk, skb);
	return false;
}

/*
 *	TCP receive function for the ESTABLISHED state.
 *
 *	It is split into a fast path and a slow path. The fast path is
 * 	disabled when:
 *	- A zero window was announced from us - zero window probing
 *        is only handled properly in the slow path.
 *	- Out of order segments arrived.
 *	- Urgent data is expected.
 *	- There is no buffer space left
 *	- Unexpected TCP flags/window values/header lengths are received
 *	  (detected by checking the TCP header against pred_flags)
 *	- Data is sent in both directions. Fast path only supports pure senders
 *	  or pure receivers (this means either the sequence number or the ack
 *	  value must stay constant)
 *	- Unexpected TCP option.
 *
 *	When these conditions are not satisfied it drops into a standard
 *	receive procedure patterned after RFC793 to handle all cases.
 *	The first three cases are guaranteed by proper pred_flags setting,
 *	the rest is checked inline. Fast processing is turned on in
 *	tcp_data_queue when everything is OK.
 */
void tcp_rcv_established(struct sock *sk, struct sk_buff *skb)
{
	const struct tcphdr *th = (const struct tcphdr *)skb->data;
	struct tcp_sock *tp = tcp_sk(sk);
	unsigned int len = skb->len;

	/* TCP congestion window tracking */
	trace_tcp_probe(sk, skb);

	tcp_mstamp_refresh(tp);
	if (unlikely(!sk->sk_rx_dst))
		inet_csk(sk)->icsk_af_ops->sk_rx_dst_set(sk, skb);
	/*
	 *	Header prediction.
	 *	The code loosely follows the one in the famous
	 *	"30 instruction TCP receive" Van Jacobson mail.
	 *
	 *	Van's trick is to deposit buffers into socket queue
	 *	on a device interrupt, to call tcp_recv function
	 *	on the receive process context and checksum and copy
	 *	the buffer to user space. smart...
	 *
	 *	Our current scheme is not silly either but we take the
	 *	extra cost of the net_bh soft interrupt processing...
	 *	We do checksum and copy also but from device to kernel.
	 */

	tp->rx_opt.saw_tstamp = 0;
	tp->rx_opt.accecn = 0;

	/*	pred_flags is 0xS?10 << 16 + snd_wnd
	 *	if header_prediction is to be made
	 *	'S' will always be tp->tcp_header_len >> 2
	 *	'?' will be 0 for the fast path, otherwise pred_flags is 0 to
	 *  turn it off	(when there are holes in the receive
	 *	 space for instance)
	 *	PSH flag is ignored.
	 */

	if ((tcp_flag_word(th) & TCP_HP_BITS) == tp->pred_flags &&
	    TCP_SKB_CB(skb)->seq == tp->rcv_nxt &&
	    !after(TCP_SKB_CB(skb)->ack_seq, tp->snd_nxt)) {
		int tcp_header_len = tp->tcp_header_len;
		s32 tstamp_delta = 0;
		int flag = 0;

		/* Timestamp header prediction: tcp_header_len
		 * is automatically equal to th->doff*4 due to pred_flags
		 * match.
		 */

		/* Check timestamp */
		if (tcp_header_len == sizeof(struct tcphdr) + TCPOLEN_TSTAMP_ALIGNED) {
			/* No? Slow path! */
			if (!tcp_parse_aligned_timestamp(tp, th))
				goto slow_path;

			tstamp_delta = tp->rx_opt.rcv_tsval - tp->rx_opt.ts_recent;
			/* If PAWS failed, check it more carefully in slow path */
			if (tstamp_delta < 0)
				goto slow_path;

			/* DO NOT update ts_recent here, if checksum fails
			 * and timestamp was corrupted part, it will result
			 * in a hung connection since we will drop all
			 * future packets due to the PAWS test.
			 */
		}

		if (len <= tcp_header_len) {
			/* Bulk data transfer: sender */
			if (len == tcp_header_len) {
				/* Predicted packet is in window by definition.
				 * seq == rcv_nxt and rcv_wup <= rcv_nxt.
				 * Hence, check seq<=rcv_wup reduces to:
				 */
				if (tcp_header_len ==
				    (sizeof(struct tcphdr) + TCPOLEN_TSTAMP_ALIGNED) &&
				    tp->rcv_nxt == tp->rcv_wup)
					flag |= __tcp_replace_ts_recent(tp, tstamp_delta);

				tcp_ecn_received_counters(sk, skb, 0);

				/* We know that such packets are checksummed
				 * on entry.
				 */
				tcp_ack(sk, skb, flag);
				__kfree_skb(skb);
				tcp_data_snd_check(sk);
				/* When receiving pure ack in fast path, update
				 * last ts ecr directly instead of calling
				 * tcp_rcv_rtt_measure_ts()
				 */
				tp->rcv_rtt_last_tsecr = tp->rx_opt.rcv_tsecr;
				return;
			} else { /* Header too small */
				TCP_INC_STATS(sock_net(sk), TCP_MIB_INERRS);
				goto discard;
			}
		} else {
			int eaten = 0;
			bool fragstolen = false;

			if (tcp_checksum_complete(skb))
				goto csum_error;

			if ((int)skb->truesize > sk->sk_forward_alloc)
				goto step5;

			/* Predicted packet is in window by definition.
			 * seq == rcv_nxt and rcv_wup <= rcv_nxt.
			 * Hence, check seq<=rcv_wup reduces to:
			 */
			if (tcp_header_len ==
			    (sizeof(struct tcphdr) + TCPOLEN_TSTAMP_ALIGNED) &&
			    tp->rcv_nxt == tp->rcv_wup)
				flag |= __tcp_replace_ts_recent(tp, tstamp_delta);

			tcp_rcv_rtt_measure_ts(sk, skb);

			NET_INC_STATS(sock_net(sk), LINUX_MIB_TCPHPHITS);

			/* Bulk data transfer: receiver */
			__skb_pull(skb, tcp_header_len);
			tcp_ecn_received_counters(sk, skb, len - tcp_header_len);
			eaten = tcp_queue_rcv(sk, skb, &fragstolen);

			tcp_event_data_recv(sk, skb);

			if (TCP_SKB_CB(skb)->ack_seq != tp->snd_una) {
				/* Well, only one small jumplet in fast path... */
				tcp_ack(sk, skb, flag | FLAG_DATA);
				tcp_data_snd_check(sk);
				if (!inet_csk_ack_scheduled(sk))
					goto no_ack;
			} else {
				tcp_update_wl(tp, TCP_SKB_CB(skb)->seq);
			}

			__tcp_ack_snd_check(sk, 0);
no_ack:
			if (eaten)
				kfree_skb_partial(skb, fragstolen);
			tcp_data_ready(sk);
			return;
		}
	}

slow_path:
	if (len < (th->doff << 2) || tcp_checksum_complete(skb))
		goto csum_error;

	if (!th->ack && !th->rst && !th->syn)
		goto discard;

	/*
	 *	Standard slow path.
	 */

	if (!tcp_validate_incoming(sk, skb, th, 1))
		return;

step5:
	tcp_ecn_received_counters(sk, skb, len - th->doff * 4);

	if (tcp_ack(sk, skb, FLAG_SLOWPATH | FLAG_UPDATE_TS_RECENT) < 0)
		goto discard;

	tcp_rcv_rtt_measure_ts(sk, skb);

	/* Process urgent data. */
	tcp_urg(sk, skb, th);

	/* step 7: process the segment text */
	tcp_data_queue(sk, skb);

	tcp_data_snd_check(sk);
	tcp_ack_snd_check(sk);
	return;

csum_error:
	TCP_INC_STATS(sock_net(sk), TCP_MIB_CSUMERRORS);
	TCP_INC_STATS(sock_net(sk), TCP_MIB_INERRS);

discard:
	tcp_drop(sk, skb);
}
EXPORT_SYMBOL(tcp_rcv_established);

void tcp_init_transfer(struct sock *sk, int bpf_op, struct sk_buff *skb)
{
	struct inet_connection_sock *icsk = inet_csk(sk);
	struct tcp_sock *tp = tcp_sk(sk);

	tcp_mtup_init(sk);
	icsk->icsk_af_ops->rebuild_header(sk);
	tcp_init_metrics(sk);

	/* Initialize the congestion window to start the transfer.
	 * Cut cwnd down to 1 per RFC5681 if SYN or SYN-ACK has been
	 * retransmitted. In light of RFC6298 more aggressive 1sec
	 * initRTO, we only reset cwnd when more than 1 SYN/SYN-ACK
	 * retransmission has occurred.
	 */
	if (tp->total_retrans > 1 && tp->undo_marker)
		tp->snd_cwnd = 1;
	else
		tp->snd_cwnd = tcp_init_cwnd(tp, __sk_dst_get(sk));
	tp->snd_cwnd_stamp = tcp_jiffies32;

	icsk->icsk_ca_initialized = 0;
	bpf_skops_established(sk, bpf_op, skb);
	if (!icsk->icsk_ca_initialized)
		tcp_init_congestion_control(sk);
	tcp_init_buffer_space(sk);
}

void tcp_finish_connect(struct sock *sk, struct sk_buff *skb)
{
	struct tcp_sock *tp = tcp_sk(sk);
	struct inet_connection_sock *icsk = inet_csk(sk);

	tcp_set_state(sk, TCP_ESTABLISHED);
	icsk->icsk_ack.lrcvtime = tcp_jiffies32;

	if (skb) {
		icsk->icsk_af_ops->sk_rx_dst_set(sk, skb);
		security_inet_conn_established(sk, skb);
		sk_mark_napi_id(sk, skb);
	}

	tcp_init_transfer(sk, BPF_SOCK_OPS_ACTIVE_ESTABLISHED_CB, skb);

	/* Prevent spurious tcp_cwnd_restart() on first data
	 * packet.
	 */
	tp->lsndtime = tcp_jiffies32;

	if (sock_flag(sk, SOCK_KEEPOPEN))
		inet_csk_reset_keepalive_timer(sk, keepalive_time_when(tp));

	if (!tp->rx_opt.snd_wscale)
		__tcp_fast_path_on(tp, tp->snd_wnd);
	else
		tp->pred_flags = 0;
}

static bool tcp_rcv_fastopen_synack(struct sock *sk, struct sk_buff *synack,
				    struct tcp_fastopen_cookie *cookie)
{
	struct tcp_sock *tp = tcp_sk(sk);
	struct sk_buff *data = tp->syn_data ? tcp_rtx_queue_head(sk) : NULL;
	u16 mss = tp->rx_opt.mss_clamp, try_exp = 0;
	bool syn_drop = false;

	if (mss == tp->rx_opt.user_mss) {
		struct tcp_options_received opt;

		/* Get original SYNACK MSS value if user MSS sets mss_clamp */
		tcp_clear_options(&opt);
		opt.user_mss = opt.mss_clamp = 0;
		tcp_parse_options(sock_net(sk), synack, &opt, 0, NULL);
		mss = opt.mss_clamp;
	}

	if (!tp->syn_fastopen) {
		/* Ignore an unsolicited cookie */
		cookie->len = -1;
	} else if (tp->total_retrans) {
		/* SYN timed out and the SYN-ACK neither has a cookie nor
		 * acknowledges data. Presumably the remote received only
		 * the retransmitted (regular) SYNs: either the original
		 * SYN-data or the corresponding SYN-ACK was dropped.
		 */
		syn_drop = (cookie->len < 0 && data);
	} else if (cookie->len < 0 && !tp->syn_data) {
		/* We requested a cookie but didn't get it. If we did not use
		 * the (old) exp opt format then try so next time (try_exp=1).
		 * Otherwise we go back to use the RFC7413 opt (try_exp=2).
		 */
		try_exp = tp->syn_fastopen_exp ? 2 : 1;
	}

	tcp_fastopen_cache_set(sk, mss, cookie, syn_drop, try_exp);

	if (data) { /* Retransmit unacked data in SYN */
		if (tp->total_retrans)
			tp->fastopen_client_fail = TFO_SYN_RETRANSMITTED;
		else
			tp->fastopen_client_fail = TFO_DATA_NOT_ACKED;
		skb_rbtree_walk_from(data) {
			if (__tcp_retransmit_skb(sk, data, 1))
				break;
		}
		tcp_rearm_rto(sk);
		NET_INC_STATS(sock_net(sk),
				LINUX_MIB_TCPFASTOPENACTIVEFAIL);
		return true;
	}
	tp->syn_data_acked = tp->syn_data;
	if (tp->syn_data_acked) {
		NET_INC_STATS(sock_net(sk), LINUX_MIB_TCPFASTOPENACTIVE);
		/* SYN-data is counted as two separate packets in tcp_ack() */
		if (tp->delivered > 1)
			--tp->delivered;
	}

	tcp_fastopen_add_skb(sk, synack);

	return false;
}

static void smc_check_reset_syn(struct tcp_sock *tp)
{
#if IS_ENABLED(CONFIG_SMC)
	if (static_branch_unlikely(&tcp_have_smc)) {
		if (tp->syn_smc && !tp->rx_opt.smc_ok)
			tp->syn_smc = 0;
	}
#endif
}

static void tcp_try_undo_spurious_syn(struct sock *sk)
{
	struct tcp_sock *tp = tcp_sk(sk);
	u32 syn_stamp;

	/* undo_marker is set when SYN or SYNACK times out. The timeout is
	 * spurious if the ACK's timestamp option echo value matches the
	 * original SYN timestamp.
	 */
	syn_stamp = tp->retrans_stamp;
	if (tp->undo_marker && syn_stamp && tp->rx_opt.saw_tstamp &&
	    syn_stamp == tp->rx_opt.rcv_tsecr)
		tp->undo_marker = 0;
}

static int tcp_rcv_synsent_state_process(struct sock *sk, struct sk_buff *skb,
					 const struct tcphdr *th)
{
	struct inet_connection_sock *icsk = inet_csk(sk);
	struct tcp_sock *tp = tcp_sk(sk);
	struct tcp_fastopen_cookie foc = { .len = -1 };
	int saved_clamp = tp->rx_opt.mss_clamp;
	bool fastopen_fail;

	tcp_parse_options(sock_net(sk), skb, &tp->rx_opt, 0, &foc);
	if (tp->rx_opt.saw_tstamp && tp->rx_opt.rcv_tsecr)
		tp->rx_opt.rcv_tsecr -= tp->tsoffset;

	if (th->ack) {
		/* rfc793:
		 * "If the state is SYN-SENT then
		 *    first check the ACK bit
		 *      If the ACK bit is set
		 *	  If SEG.ACK =< ISS, or SEG.ACK > SND.NXT, send
		 *        a reset (unless the RST bit is set, if so drop
		 *        the segment and return)"
		 */
		if (!after(TCP_SKB_CB(skb)->ack_seq, tp->snd_una) ||
		    after(TCP_SKB_CB(skb)->ack_seq, tp->snd_nxt)) {
			/* Previous FIN/ACK or RST/ACK might be ignored. */
			if (icsk->icsk_retransmits == 0)
				inet_csk_reset_xmit_timer(sk,
						ICSK_TIME_RETRANS,
						TCP_TIMEOUT_MIN, TCP_RTO_MAX);
			goto reset_and_undo;
		}

		if (tp->rx_opt.saw_tstamp && tp->rx_opt.rcv_tsecr &&
		    !between(tp->rx_opt.rcv_tsecr, tp->retrans_stamp,
			     tcp_time_stamp(tp))) {
			NET_INC_STATS(sock_net(sk),
					LINUX_MIB_PAWSACTIVEREJECTED);
			goto reset_and_undo;
		}

		/* Now ACK is acceptable.
		 *
		 * "If the RST bit is set
		 *    If the ACK was acceptable then signal the user "error:
		 *    connection reset", drop the segment, enter CLOSED state,
		 *    delete TCB, and return."
		 */

		if (th->rst) {
			tcp_reset(sk);
			goto discard;
		}

		/* rfc793:
		 *   "fifth, if neither of the SYN or RST bits is set then
		 *    drop the segment and return."
		 *
		 *    See note below!
		 *                                        --ANK(990513)
		 */
		if (!th->syn)
			goto discard_and_undo;

		/* rfc793:
		 *   "If the SYN bit is on ...
		 *    are acceptable then ...
		 *    (our SYN has been ACKed), change the connection
		 *    state to ESTABLISHED..."
		 */

		if (tcp_ecn_mode_any(tp))
			tcp_ecn_rcv_synack(sk, skb, th, TCP_SKB_CB(skb)->ip_dsfield);

		tcp_init_wl(tp, TCP_SKB_CB(skb)->seq);
		tcp_try_undo_spurious_syn(sk);
		tcp_ack(sk, skb, FLAG_SLOWPATH);

		/* Ok.. it's good. Set up sequence numbers and
		 * move to established.
		 */
		WRITE_ONCE(tp->rcv_nxt, TCP_SKB_CB(skb)->seq + 1);
		tp->rcv_wup = TCP_SKB_CB(skb)->seq + 1;

		/* RFC1323: The window in SYN & SYN/ACK segments is
		 * never scaled.
		 */
		tp->snd_wnd = ntohs(th->window);

		if (!tp->rx_opt.wscale_ok) {
			tp->rx_opt.snd_wscale = tp->rx_opt.rcv_wscale = 0;
			tp->window_clamp = min(tp->window_clamp, 65535U);
		}

		if (tp->rx_opt.saw_tstamp) {
			tp->rx_opt.tstamp_ok	   = 1;
			tp->tcp_header_len =
				sizeof(struct tcphdr) + TCPOLEN_TSTAMP_ALIGNED;
			tp->advmss	    -= TCPOLEN_TSTAMP_ALIGNED;
			tcp_store_ts_recent(tp);
		} else {
			tp->tcp_header_len = sizeof(struct tcphdr);
		}

		tcp_sync_mss(sk, icsk->icsk_pmtu_cookie);
		tcp_initialize_rcv_mss(sk);

		/* Remember, tcp_poll() does not lock socket!
		 * Change state from SYN-SENT only after copied_seq
		 * is initialized. */
		WRITE_ONCE(tp->copied_seq, tp->rcv_nxt);

		smc_check_reset_syn(tp);

		smp_mb();

		tcp_finish_connect(sk, skb);

		fastopen_fail = (tp->syn_fastopen || tp->syn_data) &&
				tcp_rcv_fastopen_synack(sk, skb, &foc);

		if (!sock_flag(sk, SOCK_DEAD)) {
			sk->sk_state_change(sk);
			sk_wake_async(sk, SOCK_WAKE_IO, POLL_OUT);
		}
		if (fastopen_fail)
			return -1;
		if (sk->sk_write_pending ||
		    icsk->icsk_accept_queue.rskq_defer_accept ||
		    inet_csk_in_pingpong_mode(sk)) {
			/* Save one ACK. Data will be ready after
			 * several ticks, if write_pending is set.
			 *
			 * It may be deleted, but with this feature tcpdumps
			 * look so _wonderfully_ clever, that I was not able
			 * to stand against the temptation 8)     --ANK
			 */
			inet_csk_schedule_ack(sk);
			tcp_enter_quickack_mode(sk, TCP_MAX_QUICKACKS);
			inet_csk_reset_xmit_timer(sk, ICSK_TIME_DACK,
						  TCP_DELACK_MAX, TCP_RTO_MAX);

discard:
			tcp_drop(sk, skb);
			return 0;
		} else {
			__tcp_send_ack(sk, tp->rcv_nxt,
				       !tcp_ecn_mode_accecn(tp) ? 0 :
				       tcp_accecn_reflector_flags(tp->syn_ect_rcv));
		}
		return -1;
	}

	/* No ACK in the segment */

	if (th->rst) {
		/* rfc793:
		 * "If the RST bit is set
		 *
		 *      Otherwise (no ACK) drop the segment and return."
		 */

		goto discard_and_undo;
	}

	/* PAWS check. */
	if (tp->rx_opt.ts_recent_stamp && tp->rx_opt.saw_tstamp &&
	    tcp_paws_reject(&tp->rx_opt, 0))
		goto discard_and_undo;

	if (th->syn) {
		/* We see SYN without ACK. It is attempt of
		 * simultaneous connect with crossed SYNs.
		 * Particularly, it can be connect to self.
		 */
		tcp_set_state(sk, TCP_SYN_RECV);

		if (tp->rx_opt.saw_tstamp) {
			tp->rx_opt.tstamp_ok = 1;
			tcp_store_ts_recent(tp);
			tp->tcp_header_len =
				sizeof(struct tcphdr) + TCPOLEN_TSTAMP_ALIGNED;
		} else {
			tp->tcp_header_len = sizeof(struct tcphdr);
		}

		WRITE_ONCE(tp->rcv_nxt, TCP_SKB_CB(skb)->seq + 1);
		WRITE_ONCE(tp->copied_seq, tp->rcv_nxt);
		tp->rcv_wup = TCP_SKB_CB(skb)->seq + 1;

		/* RFC1323: The window in SYN & SYN/ACK segments is
		 * never scaled.
		 */
		tp->snd_wnd    = ntohs(th->window);
		tp->snd_wl1    = TCP_SKB_CB(skb)->seq;
		tp->max_window = tp->snd_wnd;

		tcp_ecn_rcv_syn(tp, th, skb);

		tcp_mtup_init(sk);
		tcp_sync_mss(sk, icsk->icsk_pmtu_cookie);
		tcp_initialize_rcv_mss(sk);

		tcp_send_synack(sk);
#if 0
		/* Note, we could accept data and URG from this segment.
		 * There are no obstacles to make this (except that we must
		 * either change tcp_recvmsg() to prevent it from returning data
		 * before 3WHS completes per RFC793, or employ TCP Fast Open).
		 *
		 * However, if we ignore data in ACKless segments sometimes,
		 * we have no reasons to accept it sometimes.
		 * Also, seems the code doing it in step6 of tcp_rcv_state_process
		 * is not flawless. So, discard packet for sanity.
		 * Uncomment this return to process the data.
		 */
		return -1;
#else
		goto discard;
#endif
	}
	/* "fifth, if neither of the SYN or RST bits is set then
	 * drop the segment and return."
	 */

discard_and_undo:
	tcp_clear_options(&tp->rx_opt);
	tp->rx_opt.mss_clamp = saved_clamp;
	goto discard;

reset_and_undo:
	tcp_clear_options(&tp->rx_opt);
	tp->rx_opt.mss_clamp = saved_clamp;
	return 1;
}

static void tcp_rcv_synrecv_state_fastopen(struct sock *sk)
{
	struct request_sock *req;

	/* If we are still handling the SYNACK RTO, see if timestamp ECR allows
	 * undo. If peer SACKs triggered fast recovery, we can't undo here.
	 */
	if (inet_csk(sk)->icsk_ca_state == TCP_CA_Loss)
		tcp_try_undo_loss(sk, false);

	/* Reset rtx states to prevent spurious retransmits_timed_out() */
	tcp_sk(sk)->retrans_stamp = 0;
	inet_csk(sk)->icsk_retransmits = 0;

	/* Once we leave TCP_SYN_RECV or TCP_FIN_WAIT_1,
	 * we no longer need req so release it.
	 */
	req = rcu_dereference_protected(tcp_sk(sk)->fastopen_rsk,
					lockdep_sock_is_held(sk));
	reqsk_fastopen_remove(sk, req, false);

	/* Re-arm the timer because data may have been sent out.
	 * This is similar to the regular data transmission case
	 * when new data has just been ack'ed.
	 *
	 * (TFO) - we could try to be more aggressive and
	 * retransmitting any data sooner based on when they
	 * are sent out.
	 */
	tcp_rearm_rto(sk);
}

/*
 *	This function implements the receiving procedure of RFC 793 for
 *	all states except ESTABLISHED and TIME_WAIT.
 *	It's called from both tcp_v4_rcv and tcp_v6_rcv and should be
 *	address independent.
 */

int tcp_rcv_state_process(struct sock *sk, struct sk_buff *skb)
{
	struct tcp_sock *tp = tcp_sk(sk);
	struct inet_connection_sock *icsk = inet_csk(sk);
	const struct tcphdr *th = tcp_hdr(skb);
	struct request_sock *req;
	int queued = 0;
	bool acceptable;

	switch (sk->sk_state) {
	case TCP_CLOSE:
		goto discard;

	case TCP_LISTEN:
		if (th->ack)
			return 1;

		if (th->rst)
			goto discard;

		if (th->syn) {
			if (th->fin)
				goto discard;
			/* It is possible that we process SYN packets from backlog,
			 * so we need to make sure to disable BH and RCU right there.
			 */
			rcu_read_lock();
			local_bh_disable();
			acceptable = icsk->icsk_af_ops->conn_request(sk, skb) >= 0;
			local_bh_enable();
			rcu_read_unlock();

			if (!acceptable)
				return 1;
			consume_skb(skb);
			return 0;
		}
		goto discard;

	case TCP_SYN_SENT:
		tp->rx_opt.saw_tstamp = 0;
		tcp_mstamp_refresh(tp);
		queued = tcp_rcv_synsent_state_process(sk, skb, th);
		if (queued >= 0)
			return queued;

		/* Do step6 onward by hand. */
		tcp_urg(sk, skb, th);
		__kfree_skb(skb);
		tcp_data_snd_check(sk);
		return 0;
	}

	tcp_mstamp_refresh(tp);
	tp->rx_opt.saw_tstamp = 0;
	req = rcu_dereference_protected(tp->fastopen_rsk,
					lockdep_sock_is_held(sk));
	if (req) {
		bool req_stolen;

		WARN_ON_ONCE(sk->sk_state != TCP_SYN_RECV &&
		    sk->sk_state != TCP_FIN_WAIT1);

		if (!tcp_check_req(sk, skb, req, true, &req_stolen))
			goto discard;
	}

	if (!th->ack && !th->rst && !th->syn)
		goto discard;

	if (!tcp_validate_incoming(sk, skb, th, 0))
		return 0;

	/* step 5: check the ACK field */
	acceptable = tcp_ack(sk, skb, FLAG_SLOWPATH |
				      FLAG_UPDATE_TS_RECENT |
				      FLAG_NO_CHALLENGE_ACK) > 0;

	if (!acceptable) {
		if (sk->sk_state == TCP_SYN_RECV)
			return 1;	/* send one RST */
		tcp_send_challenge_ack(sk, skb, false);
		goto discard;
	}
	switch (sk->sk_state) {
	case TCP_SYN_RECV:
		tp->delivered++; /* SYN-ACK delivery isn't tracked in tcp_ack */
		if (!tp->srtt_us)
			tcp_synack_rtt_meas(sk, req);

		if (req) {
			tcp_rcv_synrecv_state_fastopen(sk);
		} else {
			tcp_try_undo_spurious_syn(sk);
			tp->retrans_stamp = 0;
			tcp_init_transfer(sk, BPF_SOCK_OPS_PASSIVE_ESTABLISHED_CB,
					  skb);
			WRITE_ONCE(tp->copied_seq, tp->rcv_nxt);
		}
		smp_mb();
		tcp_set_state(sk, TCP_ESTABLISHED);
		sk->sk_state_change(sk);

		/* Note, that this wakeup is only for marginal crossed SYN case.
		 * Passively open sockets are not waked up, because
		 * sk->sk_sleep == NULL and sk->sk_socket == NULL.
		 */
		if (sk->sk_socket)
			sk_wake_async(sk, SOCK_WAKE_IO, POLL_OUT);

		tp->snd_una = TCP_SKB_CB(skb)->ack_seq;
		tp->snd_wnd = ntohs(th->window) << tp->rx_opt.snd_wscale;
		tcp_init_wl(tp, TCP_SKB_CB(skb)->seq);

		if (tp->rx_opt.tstamp_ok)
			tp->advmss -= TCPOLEN_TSTAMP_ALIGNED;

		if (!inet_csk(sk)->icsk_ca_ops->cong_control)
			tcp_update_pacing_rate(sk);

		/* Prevent spurious tcp_cwnd_restart() on first data packet */
		tp->lsndtime = tcp_jiffies32;

		tcp_initialize_rcv_mss(sk);
		if (tcp_ecn_mode_accecn(tp))
			tcp_accecn_third_ack(sk, skb, tp->syn_ect_snt);
		tcp_fast_path_on(tp);
		break;

	case TCP_FIN_WAIT1: {
		int tmo;

		if (req)
			tcp_rcv_synrecv_state_fastopen(sk);

		if (tp->snd_una != tp->write_seq)
			break;

		tcp_set_state(sk, TCP_FIN_WAIT2);
		sk->sk_shutdown |= SEND_SHUTDOWN;

		sk_dst_confirm(sk);

		if (!sock_flag(sk, SOCK_DEAD)) {
			/* Wake up lingering close() */
			sk->sk_state_change(sk);
			break;
		}

		if (tp->linger2 < 0) {
			tcp_done(sk);
			NET_INC_STATS(sock_net(sk), LINUX_MIB_TCPABORTONDATA);
			return 1;
		}
		if (TCP_SKB_CB(skb)->end_seq != TCP_SKB_CB(skb)->seq &&
		    after(TCP_SKB_CB(skb)->end_seq - th->fin, tp->rcv_nxt)) {
			/* Receive out of order FIN after close() */
			if (tp->syn_fastopen && th->fin)
				tcp_fastopen_active_disable(sk);
			tcp_done(sk);
			NET_INC_STATS(sock_net(sk), LINUX_MIB_TCPABORTONDATA);
			return 1;
		}

		tmo = tcp_fin_time(sk);
		if (tmo > TCP_TIMEWAIT_LEN) {
			inet_csk_reset_keepalive_timer(sk, tmo - TCP_TIMEWAIT_LEN);
		} else if (th->fin || sock_owned_by_user(sk)) {
			/* Bad case. We could lose such FIN otherwise.
			 * It is not a big problem, but it looks confusing
			 * and not so rare event. We still can lose it now,
			 * if it spins in bh_lock_sock(), but it is really
			 * marginal case.
			 */
			inet_csk_reset_keepalive_timer(sk, tmo);
		} else {
			tcp_time_wait(sk, TCP_FIN_WAIT2, tmo);
			goto discard;
		}
		break;
	}

	case TCP_CLOSING:
		if (tp->snd_una == tp->write_seq) {
			tcp_time_wait(sk, TCP_TIME_WAIT, 0);
			goto discard;
		}
		break;

	case TCP_LAST_ACK:
		if (tp->snd_una == tp->write_seq) {
			tcp_update_metrics(sk);
			tcp_done(sk);
			goto discard;
		}
		break;
	}

	/* step 6: check the URG bit */
	tcp_urg(sk, skb, th);

	/* step 7: process the segment text */
	switch (sk->sk_state) {
	case TCP_CLOSE_WAIT:
	case TCP_CLOSING:
	case TCP_LAST_ACK:
		if (!before(TCP_SKB_CB(skb)->seq, tp->rcv_nxt)) {
			if (sk_is_mptcp(sk))
				mptcp_incoming_options(sk, skb);
			break;
		}
		fallthrough;
	case TCP_FIN_WAIT1:
	case TCP_FIN_WAIT2:
		/* RFC 793 says to queue data in these states,
		 * RFC 1122 says we MUST send a reset.
		 * BSD 4.4 also does reset.
		 */
		if (sk->sk_shutdown & RCV_SHUTDOWN) {
			if (TCP_SKB_CB(skb)->end_seq != TCP_SKB_CB(skb)->seq &&
			    after(TCP_SKB_CB(skb)->end_seq - th->fin, tp->rcv_nxt)) {
				NET_INC_STATS(sock_net(sk), LINUX_MIB_TCPABORTONDATA);
				tcp_reset(sk);
				return 1;
			}
		}
		fallthrough;
	case TCP_ESTABLISHED:
		tcp_data_queue(sk, skb);
		queued = 1;
		break;
	}

	/* tcp_data could move socket to TIME-WAIT */
	if (sk->sk_state != TCP_CLOSE) {
		tcp_data_snd_check(sk);
		tcp_ack_snd_check(sk);
	}

	if (!queued) {
discard:
		tcp_drop(sk, skb);
	}
	return 0;
}
EXPORT_SYMBOL(tcp_rcv_state_process);

static inline void pr_drop_req(struct request_sock *req, __u16 port, int family)
{
	struct inet_request_sock *ireq = inet_rsk(req);

	if (family == AF_INET)
		net_dbg_ratelimited("drop open request from %pI4/%u\n",
				    &ireq->ir_rmt_addr, port);
#if IS_ENABLED(CONFIG_IPV6)
	else if (family == AF_INET6)
		net_dbg_ratelimited("drop open request from %pI6/%u\n",
				    &ireq->ir_v6_rmt_addr, port);
#endif
}

/* RFC3168 : 6.1.1 SYN packets must not have ECT/ECN bits set
 *
 * If we receive a SYN packet with these bits set, it means a
 * network is playing bad games with TOS bits. In order to
 * avoid possible false congestion notifications, we disable
 * TCP ECN negotiation.
 *
 * Exception: tcp_ca wants ECN. This is required for DCTCP
 * congestion control: Linux DCTCP asserts ECT on all packets,
 * including SYN, which is most optimal solution; however,
 * others, such as FreeBSD do not.
 *
 * Exception: At least one of the reserved bits of the TCP header (th->res1) is
 * set, indicating the use of a future TCP extension (such as AccECN). See
 * RFC8311 §4.3 which updates RFC3168 to allow the development of such
 * extensions.
 */
static void tcp_ecn_create_request(struct request_sock *req,
				   const struct sk_buff *skb,
				   const struct sock *listen_sk,
				   const struct dst_entry *dst)
{
	const struct tcphdr *th = tcp_hdr(skb);
	const struct net *net = sock_net(listen_sk);
	bool th_ecn = th->ece && th->cwr;
	bool ect, ecn_ok;
	u32 ecn_ok_dst;

	if (tcp_accecn_syn_requested(th) &&
	    (net->ipv4.sysctl_tcp_ecn >= 3 || tcp_ca_needs_accecn(listen_sk))) {
		inet_rsk(req)->ecn_ok = 1;
		tcp_rsk(req)->accecn_ok = 1;
		tcp_rsk(req)->syn_ect_rcv =
			TCP_SKB_CB(skb)->ip_dsfield & INET_ECN_MASK;
		return;
	}

	if (!th_ecn)
		return;

	ect = !INET_ECN_is_not_ect(TCP_SKB_CB(skb)->ip_dsfield);
	ecn_ok_dst = dst_feature(dst, DST_FEATURE_ECN_MASK);
	ecn_ok = net->ipv4.sysctl_tcp_ecn || ecn_ok_dst;

	if (((!ect || th->res1 || th->ae) && ecn_ok) ||
	    tcp_ca_needs_ecn(listen_sk) ||
	    (ecn_ok_dst & DST_FEATURE_ECN_CA) ||
	    tcp_bpf_ca_needs_ecn((struct sock *)req))
		inet_rsk(req)->ecn_ok = 1;
}

static void tcp_openreq_init(struct request_sock *req,
			     const struct tcp_options_received *rx_opt,
			     struct sk_buff *skb, const struct sock *sk)
{
	struct inet_request_sock *ireq = inet_rsk(req);

	req->rsk_rcv_wnd = 0;		/* So that tcp_send_synack() knows! */
	tcp_rsk(req)->rcv_isn = TCP_SKB_CB(skb)->seq;
	tcp_rsk(req)->rcv_nxt = TCP_SKB_CB(skb)->seq + 1;
	tcp_rsk(req)->snt_synack = 0;
	tcp_rsk(req)->last_oow_ack_time = 0;
	tcp_rsk(req)->accecn_ok = 0;
	tcp_rsk(req)->saw_accecn_opt = 0;
	tcp_rsk(req)->syn_ect_rcv = 0;
	tcp_rsk(req)->syn_ect_snt = 0;
	req->mss = rx_opt->mss_clamp;
	req->ts_recent = rx_opt->saw_tstamp ? rx_opt->rcv_tsval : 0;
	ireq->tstamp_ok = rx_opt->tstamp_ok;
	ireq->sack_ok = rx_opt->sack_ok;
	ireq->snd_wscale = rx_opt->snd_wscale;
	ireq->wscale_ok = rx_opt->wscale_ok;
	ireq->acked = 0;
	ireq->ecn_ok = 0;
	ireq->ir_rmt_port = tcp_hdr(skb)->source;
	ireq->ir_num = ntohs(tcp_hdr(skb)->dest);
	ireq->ir_mark = inet_request_mark(sk, skb);
#if IS_ENABLED(CONFIG_SMC)
	ireq->smc_ok = rx_opt->smc_ok;
#endif
}

struct request_sock *inet_reqsk_alloc(const struct request_sock_ops *ops,
				      struct sock *sk_listener,
				      bool attach_listener)
{
	struct request_sock *req = reqsk_alloc(ops, sk_listener,
					       attach_listener);

	if (req) {
		struct inet_request_sock *ireq = inet_rsk(req);

		ireq->ireq_opt = NULL;
#if IS_ENABLED(CONFIG_IPV6)
		ireq->pktopts = NULL;
#endif
		atomic64_set(&ireq->ir_cookie, 0);
		ireq->ireq_state = TCP_NEW_SYN_RECV;
		write_pnet(&ireq->ireq_net, sock_net(sk_listener));
		ireq->ireq_family = sk_listener->sk_family;
	}

	return req;
}
EXPORT_SYMBOL(inet_reqsk_alloc);

/*
 * Return true if a syncookie should be sent
 */
static bool tcp_syn_flood_action(const struct sock *sk, const char *proto)
{
	struct request_sock_queue *queue = &inet_csk(sk)->icsk_accept_queue;
	const char *msg = "Dropping request";
	bool want_cookie = false;
	struct net *net = sock_net(sk);

#ifdef CONFIG_SYN_COOKIES
	if (net->ipv4.sysctl_tcp_syncookies) {
		msg = "Sending cookies";
		want_cookie = true;
		__NET_INC_STATS(sock_net(sk), LINUX_MIB_TCPREQQFULLDOCOOKIES);
	} else
#endif
		__NET_INC_STATS(sock_net(sk), LINUX_MIB_TCPREQQFULLDROP);

	if (!queue->synflood_warned &&
	    net->ipv4.sysctl_tcp_syncookies != 2 &&
	    xchg(&queue->synflood_warned, 1) == 0)
		net_info_ratelimited("%s: Possible SYN flooding on port %d. %s.  Check SNMP counters.\n",
				     proto, sk->sk_num, msg);

	return want_cookie;
}

static void tcp_reqsk_record_syn(const struct sock *sk,
				 struct request_sock *req,
				 const struct sk_buff *skb)
{
	if (tcp_sk(sk)->save_syn) {
		u32 len = skb_network_header_len(skb) + tcp_hdrlen(skb);
		struct saved_syn *saved_syn;
		u32 mac_hdrlen;
		void *base;

		if (tcp_sk(sk)->save_syn == 2) {  /* Save full header. */
			base = skb_mac_header(skb);
			mac_hdrlen = skb_mac_header_len(skb);
			len += mac_hdrlen;
		} else {
			base = skb_network_header(skb);
			mac_hdrlen = 0;
		}

		saved_syn = kmalloc(struct_size(saved_syn, data, len),
				    GFP_ATOMIC);
		if (saved_syn) {
			saved_syn->mac_hdrlen = mac_hdrlen;
			saved_syn->network_hdrlen = skb_network_header_len(skb);
			saved_syn->tcp_hdrlen = tcp_hdrlen(skb);
			memcpy(saved_syn->data, base, len);
			req->saved_syn = saved_syn;
		}
	}
}

/* If a SYN cookie is required and supported, returns a clamped MSS value to be
 * used for SYN cookie generation.
 */
u16 tcp_get_syncookie_mss(struct request_sock_ops *rsk_ops,
			  const struct tcp_request_sock_ops *af_ops,
			  struct sock *sk, struct tcphdr *th)
{
	struct tcp_sock *tp = tcp_sk(sk);
	u16 mss;

	if (sock_net(sk)->ipv4.sysctl_tcp_syncookies != 2 &&
	    !inet_csk_reqsk_queue_is_full(sk))
		return 0;

	if (!tcp_syn_flood_action(sk, rsk_ops->slab_name))
		return 0;

	if (sk_acceptq_is_full(sk)) {
		NET_INC_STATS(sock_net(sk), LINUX_MIB_LISTENOVERFLOWS);
		return 0;
	}

	mss = tcp_parse_mss_option(th, tp->rx_opt.user_mss);
	if (!mss)
		mss = af_ops->mss_clamp;

	return mss;
}
EXPORT_SYMBOL_GPL(tcp_get_syncookie_mss);

int tcp_conn_request(struct request_sock_ops *rsk_ops,
		     const struct tcp_request_sock_ops *af_ops,
		     struct sock *sk, struct sk_buff *skb)
{
	struct tcp_fastopen_cookie foc = { .len = -1 };
	__u32 isn = TCP_SKB_CB(skb)->tcp_tw_isn;
	struct tcp_options_received tmp_opt;
	struct tcp_sock *tp = tcp_sk(sk);
	struct net *net = sock_net(sk);
	struct sock *fastopen_sk = NULL;
	struct request_sock *req;
	bool want_cookie = false;
	struct dst_entry *dst;
	struct flowi fl;

	/* TW buckets are converted to open requests without
	 * limitations, they conserve resources and peer is
	 * evidently real one.
	 */
	if ((net->ipv4.sysctl_tcp_syncookies == 2 ||
	     inet_csk_reqsk_queue_is_full(sk)) && !isn) {
		want_cookie = tcp_syn_flood_action(sk, rsk_ops->slab_name);
		if (!want_cookie)
			goto drop;
	}

	if (sk_acceptq_is_full(sk)) {
		NET_INC_STATS(sock_net(sk), LINUX_MIB_LISTENOVERFLOWS);
		goto drop;
	}

	req = inet_reqsk_alloc(rsk_ops, sk, !want_cookie);
	if (!req)
		goto drop;

	req->syncookie = want_cookie;
	tcp_rsk(req)->af_specific = af_ops;
	tcp_rsk(req)->ts_off = 0;
#if IS_ENABLED(CONFIG_MPTCP)
	tcp_rsk(req)->is_mptcp = 0;
#endif

	tcp_clear_options(&tmp_opt);
	tmp_opt.mss_clamp = af_ops->mss_clamp;
	tmp_opt.user_mss  = tp->rx_opt.user_mss;
	tcp_parse_options(sock_net(sk), skb, &tmp_opt, 0,
			  want_cookie ? NULL : &foc);

	if (want_cookie && !tmp_opt.saw_tstamp)
		tcp_clear_options(&tmp_opt);

	if (IS_ENABLED(CONFIG_SMC) && want_cookie)
		tmp_opt.smc_ok = 0;

	tmp_opt.tstamp_ok = tmp_opt.saw_tstamp;
	tcp_openreq_init(req, &tmp_opt, skb, sk);
	inet_rsk(req)->no_srccheck = inet_sk(sk)->transparent;

	/* Note: tcp_v6_init_req() might override ir_iif for link locals */
	inet_rsk(req)->ir_iif = inet_request_bound_dev_if(sk, skb);

	af_ops->init_req(req, sk, skb);

	if (security_inet_conn_request(sk, skb, req))
		goto drop_and_free;

	if (tmp_opt.tstamp_ok)
		tcp_rsk(req)->ts_off = af_ops->init_ts_off(net, skb);

	dst = af_ops->route_req(sk, &fl, req);
	if (!dst)
		goto drop_and_free;

	if (!want_cookie && !isn) {
		/* Kill the following clause, if you dislike this way. */
		if (!net->ipv4.sysctl_tcp_syncookies &&
		    (net->ipv4.sysctl_max_syn_backlog - inet_csk_reqsk_queue_len(sk) <
		     (net->ipv4.sysctl_max_syn_backlog >> 2)) &&
		    !tcp_peer_is_proven(req, dst)) {
			/* Without syncookies last quarter of
			 * backlog is filled with destinations,
			 * proven to be alive.
			 * It means that we continue to communicate
			 * to destinations, already remembered
			 * to the moment of synflood.
			 */
			pr_drop_req(req, ntohs(tcp_hdr(skb)->source),
				    rsk_ops->family);
			goto drop_and_release;
		}

		isn = af_ops->init_seq(skb);
	}

	tcp_ecn_create_request(req, skb, sk, dst);

	if (want_cookie) {
		isn = cookie_init_sequence(af_ops, sk, skb, &req->mss);
		if (!tmp_opt.tstamp_ok)
			inet_rsk(req)->ecn_ok = 0;
	}

	tcp_rsk(req)->snt_isn = isn;
	tcp_rsk(req)->txhash = net_tx_rndhash();
	tcp_rsk(req)->syn_tos = TCP_SKB_CB(skb)->ip_dsfield;
	tcp_openreq_init_rwin(req, sk, dst);
	sk_rx_queue_set(req_to_sk(req), skb);
	if (!want_cookie) {
		tcp_reqsk_record_syn(sk, req, skb);
		fastopen_sk = tcp_try_fastopen(sk, skb, req, &foc, dst);
	}
	if (fastopen_sk) {
		af_ops->send_synack(fastopen_sk, dst, &fl, req,
				    &foc, TCP_SYNACK_FASTOPEN, skb);
		/* Add the child socket directly into the accept queue */
		if (!inet_csk_reqsk_queue_add(sk, req, fastopen_sk)) {
			reqsk_fastopen_remove(fastopen_sk, req, false);
			bh_unlock_sock(fastopen_sk);
			sock_put(fastopen_sk);
			goto drop_and_free;
		}
		sk->sk_data_ready(sk);
		bh_unlock_sock(fastopen_sk);
		sock_put(fastopen_sk);
	} else {
		tcp_rsk(req)->tfo_listener = false;
		if (!want_cookie)
			inet_csk_reqsk_queue_hash_add(sk, req,
				tcp_timeout_init((struct sock *)req));
		af_ops->send_synack(sk, dst, &fl, req, &foc,
				    !want_cookie ? TCP_SYNACK_NORMAL :
						   TCP_SYNACK_COOKIE,
				    skb);
		if (want_cookie) {
			reqsk_free(req);
			return 0;
		}
	}
	reqsk_put(req);
	return 0;

drop_and_release:
	dst_release(dst);
drop_and_free:
	__reqsk_free(req);
drop:
	tcp_listendrop(sk);
	return 0;
}
EXPORT_SYMBOL(tcp_conn_request);<|MERGE_RESOLUTION|>--- conflicted
+++ resolved
@@ -712,10 +712,6 @@
 		if (delta > 0)
 			*flag |= FLAG_ECE;
 		tcp_count_delivered_ce(tp, delta);
-<<<<<<< HEAD
-		*flag |= FLAG_ECE;
-=======
->>>>>>> b17c3a70
 		rs->ece_delta = delta;
 		/* Recalculate header predictor */
 		if (tp->pred_flags)
@@ -4197,10 +4193,6 @@
 		sk_dst_confirm(sk);
 
 	delivered = tcp_newly_delivered(sk, &rs, delivered, flag);
-<<<<<<< HEAD
-
-=======
->>>>>>> b17c3a70
 	lost = tp->lost - lost;			/* freshly marked lost */
 	rs.is_ack_delayed = !!(flag & FLAG_ACK_MAYBE_DELAYED);
 	rs.is_ece = !!(flag & FLAG_ECE);
