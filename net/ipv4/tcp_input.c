// SPDX-License-Identifier: GPL-2.0
/*
 * INET		An implementation of the TCP/IP protocol suite for the LINUX
 *		operating system.  INET is implemented using the  BSD Socket
 *		interface as the means of communication with the user level.
 *
 *		Implementation of the Transmission Control Protocol(TCP).
 *
 * Authors:	Ross Biro
 *		Fred N. van Kempen, <waltje@uWalt.NL.Mugnet.ORG>
 *		Mark Evans, <evansmp@uhura.aston.ac.uk>
 *		Corey Minyard <wf-rch!minyard@relay.EU.net>
 *		Florian La Roche, <flla@stud.uni-sb.de>
 *		Charles Hedrick, <hedrick@klinzhai.rutgers.edu>
 *		Linus Torvalds, <torvalds@cs.helsinki.fi>
 *		Alan Cox, <gw4pts@gw4pts.ampr.org>
 *		Matthew Dillon, <dillon@apollo.west.oic.com>
 *		Arnt Gulbrandsen, <agulbra@nvg.unit.no>
 *		Jorge Cwik, <jorge@laser.satlink.net>
 */

/*
 * Changes:
 *		Pedro Roque	:	Fast Retransmit/Recovery.
 *					Two receive queues.
 *					Retransmit queue handled by TCP.
 *					Better retransmit timer handling.
 *					New congestion avoidance.
 *					Header prediction.
 *					Variable renaming.
 *
 *		Eric		:	Fast Retransmit.
 *		Randy Scott	:	MSS option defines.
 *		Eric Schenk	:	Fixes to slow start algorithm.
 *		Eric Schenk	:	Yet another double ACK bug.
 *		Eric Schenk	:	Delayed ACK bug fixes.
 *		Eric Schenk	:	Floyd style fast retrans war avoidance.
 *		David S. Miller	:	Don't allow zero congestion window.
 *		Eric Schenk	:	Fix retransmitter so that it sends
 *					next packet on ack of previous packet.
 *		Andi Kleen	:	Moved open_request checking here
 *					and process RSTs for open_requests.
 *		Andi Kleen	:	Better prune_queue, and other fixes.
 *		Andrey Savochkin:	Fix RTT measurements in the presence of
 *					timestamps.
 *		Andrey Savochkin:	Check sequence numbers correctly when
 *					removing SACKs due to in sequence incoming
 *					data segments.
 *		Andi Kleen:		Make sure we never ack data there is not
 *					enough room for. Also make this condition
 *					a fatal error if it might still happen.
 *		Andi Kleen:		Add tcp_measure_rcv_mss to make
 *					connections with MSS<min(MTU,ann. MSS)
 *					work without delayed acks.
 *		Andi Kleen:		Process packets with PSH set in the
 *					fast path.
 *		J Hadi Salim:		ECN support
 *	 	Andrei Gurtov,
 *		Pasi Sarolahti,
 *		Panu Kuhlberg:		Experimental audit of TCP (re)transmission
 *					engine. Lots of bugs are found.
 *		Pasi Sarolahti:		F-RTO for dealing with spurious RTOs
 */

#define pr_fmt(fmt) "TCP: " fmt

#include <linux/mm.h>
#include <linux/slab.h>
#include <linux/module.h>
#include <linux/sysctl.h>
#include <linux/kernel.h>
#include <linux/prefetch.h>
#include <net/dst.h>
#include <net/tcp.h>
#include <net/inet_common.h>
#include <linux/ipsec.h>
#include <asm/unaligned.h>
#include <linux/errqueue.h>
#include <trace/events/tcp.h>
#include <linux/jump_label_ratelimit.h>
#include <net/busy_poll.h>

int sysctl_tcp_max_orphans __read_mostly = NR_FILE;

#define FLAG_DATA		0x01 /* Incoming frame contained data.		*/
#define FLAG_WIN_UPDATE		0x02 /* Incoming ACK was a window update.	*/
#define FLAG_DATA_ACKED		0x04 /* This ACK acknowledged new data.		*/
#define FLAG_RETRANS_DATA_ACKED	0x08 /* "" "" some of which was retransmitted.	*/
#define FLAG_SYN_ACKED		0x10 /* This ACK acknowledged SYN.		*/
#define FLAG_DATA_SACKED	0x20 /* New SACK.				*/
#define FLAG_ECE		0x40 /* ECE in this ACK				*/
#define FLAG_LOST_RETRANS	0x80 /* This ACK marks some retransmission lost */
#define FLAG_SLOWPATH		0x100 /* Do not skip RFC checks for window update.*/
#define FLAG_ORIG_SACK_ACKED	0x200 /* Never retransmitted data are (s)acked	*/
#define FLAG_SND_UNA_ADVANCED	0x400 /* Snd_una was changed (!= FLAG_DATA_ACKED) */
#define FLAG_DSACKING_ACK	0x800 /* SACK blocks contained D-SACK info */
#define FLAG_SET_XMIT_TIMER	0x1000 /* Set TLP or RTO timer */
#define FLAG_SACK_RENEGING	0x2000 /* snd_una advanced to a sacked seq */
#define FLAG_UPDATE_TS_RECENT	0x4000 /* tcp_replace_ts_recent() */
#define FLAG_NO_CHALLENGE_ACK	0x8000 /* do not call tcp_send_challenge_ack()	*/
#define FLAG_ACK_MAYBE_DELAYED	0x10000 /* Likely a delayed ACK */
#define FLAG_TS_PROGRESS	0x20000 /* Positive timestamp delta */

#define FLAG_ACKED		(FLAG_DATA_ACKED|FLAG_SYN_ACKED)
#define FLAG_NOT_DUP		(FLAG_DATA|FLAG_WIN_UPDATE|FLAG_ACKED)
#define FLAG_CA_ALERT		(FLAG_DATA_SACKED|FLAG_ECE|FLAG_DSACKING_ACK)
#define FLAG_FORWARD_PROGRESS	(FLAG_ACKED|FLAG_DATA_SACKED)

#define TCP_REMNANT (TCP_FLAG_FIN|TCP_FLAG_URG|TCP_FLAG_SYN|TCP_FLAG_PSH)
#define TCP_HP_BITS (~(TCP_RESERVED_BITS|TCP_FLAG_PSH))

#define REXMIT_NONE	0 /* no loss recovery to do */
#define REXMIT_LOST	1 /* retransmit packets marked lost */
#define REXMIT_NEW	2 /* FRTO-style transmit of unsent/new packets */

#if IS_ENABLED(CONFIG_TLS_DEVICE)
static DEFINE_STATIC_KEY_DEFERRED_FALSE(clean_acked_data_enabled, HZ);

void clean_acked_data_enable(struct inet_connection_sock *icsk,
			     void (*cad)(struct sock *sk, u32 ack_seq))
{
	icsk->icsk_clean_acked = cad;
	static_branch_deferred_inc(&clean_acked_data_enabled);
}
EXPORT_SYMBOL_GPL(clean_acked_data_enable);

void clean_acked_data_disable(struct inet_connection_sock *icsk)
{
	static_branch_slow_dec_deferred(&clean_acked_data_enabled);
	icsk->icsk_clean_acked = NULL;
}
EXPORT_SYMBOL_GPL(clean_acked_data_disable);

void clean_acked_data_flush(void)
{
	static_key_deferred_flush(&clean_acked_data_enabled);
}
EXPORT_SYMBOL_GPL(clean_acked_data_flush);
#endif

static void tcp_gro_dev_warn(struct sock *sk, const struct sk_buff *skb,
			     unsigned int len)
{
	static bool __once __read_mostly;

	if (!__once) {
		struct net_device *dev;

		__once = true;

		rcu_read_lock();
		dev = dev_get_by_index_rcu(sock_net(sk), skb->skb_iif);
		if (!dev || len >= dev->mtu)
			pr_warn("%s: Driver has suspect GRO implementation, TCP performance may be compromised.\n",
				dev ? dev->name : "Unknown driver");
		rcu_read_unlock();
	}
}

/* Adapt the MSS value used to make delayed ack decision to the
 * real world.
 */
static void tcp_measure_rcv_mss(struct sock *sk, const struct sk_buff *skb)
{
	struct inet_connection_sock *icsk = inet_csk(sk);
	const unsigned int lss = icsk->icsk_ack.last_seg_size;
	unsigned int len;

	icsk->icsk_ack.last_seg_size = 0;

	/* skb->len may jitter because of SACKs, even if peer
	 * sends good full-sized frames.
	 */
	len = skb_shinfo(skb)->gso_size ? : skb->len;
	if (len >= icsk->icsk_ack.rcv_mss) {
		icsk->icsk_ack.rcv_mss = min_t(unsigned int, len,
					       tcp_sk(sk)->advmss);
		/* Account for possibly-removed options */
		if (unlikely(len > icsk->icsk_ack.rcv_mss +
				   MAX_TCP_OPTION_SPACE))
			tcp_gro_dev_warn(sk, skb, len);
	} else {
		/* Otherwise, we make more careful check taking into account,
		 * that SACKs block is variable.
		 *
		 * "len" is invariant segment length, including TCP header.
		 */
		len += skb->data - skb_transport_header(skb);
		if (len >= TCP_MSS_DEFAULT + sizeof(struct tcphdr) ||
		    /* If PSH is not set, packet should be
		     * full sized, provided peer TCP is not badly broken.
		     * This observation (if it is correct 8)) allows
		     * to handle super-low mtu links fairly.
		     */
		    (len >= TCP_MIN_MSS + sizeof(struct tcphdr) &&
		     !(tcp_flag_word(tcp_hdr(skb)) & TCP_REMNANT))) {
			/* Subtract also invariant (if peer is RFC compliant),
			 * tcp header plus fixed timestamp option length.
			 * Resulting "len" is MSS free of SACK jitter.
			 */
			len -= tcp_sk(sk)->tcp_header_len;
			icsk->icsk_ack.last_seg_size = len;
			if (len == lss) {
				icsk->icsk_ack.rcv_mss = len;
				return;
			}
		}
		if (icsk->icsk_ack.pending & ICSK_ACK_PUSHED)
			icsk->icsk_ack.pending |= ICSK_ACK_PUSHED2;
		icsk->icsk_ack.pending |= ICSK_ACK_PUSHED;
	}
}

static void tcp_incr_quickack(struct sock *sk, unsigned int max_quickacks)
{
	struct inet_connection_sock *icsk = inet_csk(sk);
	unsigned int quickacks = tcp_sk(sk)->rcv_wnd / (2 * icsk->icsk_ack.rcv_mss);

	if (quickacks == 0)
		quickacks = 2;
	quickacks = min(quickacks, max_quickacks);
	if (quickacks > icsk->icsk_ack.quick)
		icsk->icsk_ack.quick = quickacks;
}

void tcp_enter_quickack_mode(struct sock *sk, unsigned int max_quickacks)
{
	struct inet_connection_sock *icsk = inet_csk(sk);

	tcp_incr_quickack(sk, max_quickacks);
	inet_csk_exit_pingpong_mode(sk);
	icsk->icsk_ack.ato = TCP_ATO_MIN;
}
EXPORT_SYMBOL(tcp_enter_quickack_mode);

/* Send ACKs quickly, if "quick" count is not exhausted
 * and the session is not interactive.
 */

static bool tcp_in_quickack_mode(struct sock *sk)
{
	const struct inet_connection_sock *icsk = inet_csk(sk);
	const struct dst_entry *dst = __sk_dst_get(sk);

	return (dst && dst_metric(dst, RTAX_QUICKACK)) ||
		(icsk->icsk_ack.quick && !inet_csk_in_pingpong_mode(sk));
}

static void tcp_ecn_queue_cwr(struct tcp_sock *tp)
{
	/* Do not set CWR if in AccECN mode! */
	if (tcp_ecn_mode_rfc3168(tp))
		tp->ecn_flags |= TCP_ECN_QUEUE_CWR;
}

static void tcp_ecn_accept_cwr(struct sock *sk, const struct sk_buff *skb)
{
	struct tcp_sock *tp = tcp_sk(sk);

	if (tcp_ecn_mode_rfc3168(tp) && tcp_hdr(skb)->cwr) {
		tp->ecn_flags &= ~TCP_ECN_DEMAND_CWR;

		/* If the sender is telling us it has entered CWR, then its
		 * cwnd may be very low (even just 1 packet), so we should ACK
		 * immediately.
		 */
		inet_csk(sk)->icsk_ack.pending |= ICSK_ACK_NOW;
	}
}

static void tcp_ecn_withdraw_cwr(struct tcp_sock *tp)
{
	tp->ecn_flags &= ~TCP_ECN_QUEUE_CWR;
}

static void tcp_data_ecn_check(struct sock *sk, const struct sk_buff *skb)
{
	struct tcp_sock *tp = tcp_sk(sk);

	if (tcp_ecn_disabled(tp))
		return;

	switch (TCP_SKB_CB(skb)->ip_dsfield & INET_ECN_MASK) {
	case INET_ECN_NOT_ECT:
		/* Funny extension: if ECT is not set on a segment,
		 * and we already seen ECT on a previous segment,
		 * it is probably a retransmit with RFC3168 ECN.
		 */
		if ((tp->ecn_flags & TCP_ECN_SEEN) && tcp_ecn_mode_rfc3168(tp))
			tcp_enter_quickack_mode(sk, 2);
		break;
	case INET_ECN_CE:
		if (tcp_ca_needs_ecn(sk))
			tcp_ca_event(sk, CA_EVENT_ECN_IS_CE);

		if (!(tp->ecn_flags & TCP_ECN_DEMAND_CWR) &&
		    tcp_ecn_mode_rfc3168(tp)) {
			/* Better not delay acks, sender can have a very low cwnd */
			tcp_enter_quickack_mode(sk, 2);
			tp->ecn_flags |= TCP_ECN_DEMAND_CWR;
		}
		break;
	default:
		if (tcp_ca_needs_ecn(sk))
			tcp_ca_event(sk, CA_EVENT_ECN_NO_CE);
		break;
	}
}

/* §3.1.2 If a TCP server that implements AccECN receives a SYN with the three
 * TCP header flags (AE, CWR and ECE) set to any combination other than 000,
 * 011 or 111, it MUST negotiate the use of AccECN as if they had been set to
 * 111.
 */
static inline bool tcp_accecn_syn_requested(const struct tcphdr *th)
{
    u8 ace = tcp_accecn_ace(th);
    return ace && ace != 0x3;
}

/* Infer the ECT value our SYN arrived with from the echoed ACE field */
static inline int tcp_accecn_extract_syn_ect(u8 ace)
{
	if (ace & 0x1)
		return INET_ECN_ECT_1;
	if (!(ace & 0x2))
		return INET_ECN_ECT_0;
	if (ace & 0x4)
		return INET_ECN_CE;
	return INET_ECN_NOT_ECT;
}

/* Check ECN field transition to detect invalid transitions */
static bool tcp_ect_transition_valid(u8 snt, u8 rcv)
{
	if (rcv == snt)
		return true;

	/* Non-ECT altered to something or something became non-ECT */
	if ((snt == INET_ECN_NOT_ECT) || (rcv == INET_ECN_NOT_ECT))
		return false;
	/* CE -> ECT(0/1)? */
	if (snt == INET_ECN_CE)
		return false;
	return true;
}

bool tcp_accecn_validate_syn_feedback(struct sock *sk, u8 ace, u8 sent_ect)
{
	struct tcp_sock *tp = tcp_sk(sk);
	u8 ect = tcp_accecn_extract_syn_ect(ace);

	if (!sock_net(sk)->ipv4.sysctl_tcp_ecn_fallback)
		goto accept;

	if (!tcp_ect_transition_valid(sent_ect, ect)) {
		struct inet_sock *inet = inet_sk(sk);
		if (sk->sk_family == AF_INET) {
			net_dbg_ratelimited("ECN mismatch on path to %pI4:%u/%u got=%d expected=%d\n",
					    &inet->inet_daddr,
					    ntohs(inet->inet_dport),
					    inet->inet_num,
					    ect, sent_ect);
		} else if (sk->sk_family == AF_INET6) {
			net_dbg_ratelimited("ECN mismatch on path to %pI6:%u/%u got=%d expected=%d\n",
					    &sk->sk_v6_daddr,
					    ntohs(inet->inet_dport),
					    inet->inet_num,
					    ect, sent_ect);
		}
		goto reject;
	}

accept:
	tcp_ecn_mode_set(tp, TCP_ECN_MODE_ACCECN);
	return true;

reject:
	tcp_ecn_mode_set(tp, TCP_ECN_DISABLED);
	return false;
}

/* See Table 2 of the AccECN draft */
static void tcp_ecn_rcv_synack(struct sock *sk, const struct tcphdr *th,
			       u8 ip_dsfield)
{
	struct tcp_sock *tp = tcp_sk(sk);
	u8 ace = tcp_accecn_ace(th);

	switch (ace) {
	case 0x0:
	case 0x7:
		tcp_ecn_mode_set(tp, TCP_ECN_DISABLED);
		break;
	case 0x1:
	case 0x5:
		if (tcp_ecn_mode_pending(tp))
			/* Downgrade from AccECN, or requested initially */
			tcp_ecn_mode_set(tp, TCP_ECN_MODE_RFC3168);
		break;
	default:
		if (!tcp_ecn_mode_pending(tp)) {
			tcp_ecn_mode_set(tp, TCP_ECN_DISABLED);
			break;
		}
		if (tcp_accecn_validate_syn_feedback(sk, ace, tp->syn_ect_snt)) {
			tp->syn_ect_rcv = ip_dsfield & INET_ECN_MASK;
			tp->prev_ecnfield = tp->syn_ect_rcv;
			tp->ect_reflector_snd = 1;
			tp->accecn_opt_demand = 1;
		}
		break;
	}
}

static void tcp_ecn_rcv_syn(struct tcp_sock *tp, const struct tcphdr *th,
			    const struct sk_buff *skb)
{
	if (tcp_ecn_mode_pending(tp)) {
		if (!tcp_accecn_syn_requested(th)) {
			/* Downgrade to classic ECN feedback */
			tcp_ecn_mode_set(tp, TCP_ECN_MODE_RFC3168);
		} else {
			tp->syn_ect_rcv = TCP_SKB_CB(skb)->ip_dsfield & INET_ECN_MASK;
			tp->prev_ecnfield = tp->syn_ect_rcv;
			tp->ect_reflector_snd = 1;
			tp->ect_reflector_rcv = 1;
			tcp_ecn_mode_set(tp, TCP_ECN_MODE_ACCECN);
		}
	}
	if (tcp_ecn_mode_rfc3168(tp) && (!th->ece || !th->cwr))
		tcp_ecn_mode_set(tp, TCP_ECN_DISABLED);
}

static u32 tcp_ecn_rcv_ecn_echo(const struct tcp_sock *tp, const struct tcphdr *th)
{
	if (th->ece && !th->syn && tcp_ecn_mode_rfc3168(tp))
		return 1;
	return 0;
}

/* Handles AccECN option ECT and CE 24-bit byte counters update into
 * the u32 value in tcp_sock. As we're processing TCP options, it is
 * safe to access from - 1.
 */
static bool tcp_update_ecn_bytes(u32 *cnt, const char *from, u32 init_offset)
{
	u32 truncated = (get_unaligned_be32(from - 1) - init_offset) & 0xFFFFFFU;
	u32 delta = (truncated - *cnt) & 0xFFFFFFU;
	/* If delta has the highest bit set (24th bit) indicating negative,
	 * sign extend to correct an estimation error in the ecn_bytes
	 */
	delta = delta & 0x800000 ? delta | 0xFF000000 : delta;
	*cnt += delta;
	return delta != 0;
}

static u8 accecn_opt_ecnfield[3] = {
	INET_ECN_ECT_0,
	INET_ECN_CE,
	INET_ECN_ECT_1
};

static void tcp_accecn_process_option(struct tcp_sock *tp,
				      const struct sk_buff *skb,
				      u32 delivered_bytes)
{
	unsigned char *ptr;
	unsigned int optlen;
	int i;
	int ambiguous_ecn_bytes_incr;

	if (tp->rx_opt.accecn < 0) {
		if (tp->estimate_ecnfield)
			tp->delivered_ecn_bytes[tp->estimate_ecnfield - 1] +=
				delivered_bytes;
		return;
	}

	tp->estimate_ecnfield = 0;

	ptr = skb_transport_header(skb) + tp->rx_opt.accecn;
	optlen = ptr[1];
	if (ptr[0] == TCPOPT_EXP) {
		optlen -= 2;
		ptr += 2;
	}
	ptr += 2;

	ambiguous_ecn_bytes_incr = 0;
	for (i = 0; i < 3; i++) {
		if (optlen >= TCPOLEN_ACCECN_PERCOUNTER) {
			u8 ecnfield = accecn_opt_ecnfield[i];

			if (tcp_update_ecn_bytes(&(tp->delivered_ecn_bytes[ecnfield - 1]),
						 ptr, TCP_ACCECN_E0B_INIT_OFFSET)) {
				if (tp->estimate_ecnfield)
					ambiguous_ecn_bytes_incr = 1;
				tp->estimate_ecnfield = ecnfield;
			}

			optlen -= TCPOLEN_ACCECN_PERCOUNTER;
		}
	}
	if (ambiguous_ecn_bytes_incr)
		tp->estimate_ecnfield = 0;
}

static bool tcp_accecn_rcv_reflector(struct tcp_sock *tp,
				     const struct sk_buff *skb)
{
	if ((tp->bytes_received > 0) || (tp->bytes_acked > 0)) {
		tp->ect_reflector_rcv = 0;
		return false;
	}
	if (TCP_SKB_CB(skb)->seq != tp->rcv_nxt)
		return false;
	return true;
}

/* Returns the ECN CE delta */
static u32 tcp_accecn_process(struct tcp_sock *tp, const struct sk_buff *skb,
			      u32 delivered_pkts, u32 delivered_bytes, int flag)
{
	u32 delta, safe_delta;
	u32 corrected_ace;

	/* Reordered ACK? (...or uncertain due to lack of data to send and ts) */
	if (!(flag & (FLAG_FORWARD_PROGRESS|FLAG_TS_PROGRESS)))
		return 0;

	tcp_accecn_process_option(tp, skb, delivered_bytes);

	if (!(flag & FLAG_SLOWPATH)) {
		/* AccECN counter might overflow on large ACKs */
		if (delivered_pkts <= TCP_ACCECN_CEP_ACE_MASK)
			return 0;
	}

	/* ACE field is not available during handshake */
	if (flag & FLAG_SYN_ACKED)
		return 0;

	/* ECT reflector in the first seq, no CEP in ACE */
	if (tp->ect_reflector_rcv && tcp_accecn_rcv_reflector(tp, skb))
		return 0;

	corrected_ace = tcp_accecn_ace(tcp_hdr(skb)) - TCP_ACCECN_CEP_INIT_OFFSET;
	delta = (corrected_ace - tp->delivered_ce) & TCP_ACCECN_CEP_ACE_MASK;
	if (delivered_pkts < TCP_ACCECN_CEP_ACE_MASK)
		return delta;

	safe_delta = delivered_pkts -
		     ((delivered_pkts - delta) & TCP_ACCECN_CEP_ACE_MASK);


	return safe_delta;
}

/* Buffer size and advertised window tuning.
 *
 * 1. Tuning sk->sk_sndbuf, when connection enters established state.
 */

static void tcp_sndbuf_expand(struct sock *sk)
{
	const struct tcp_sock *tp = tcp_sk(sk);
	const struct tcp_congestion_ops *ca_ops = inet_csk(sk)->icsk_ca_ops;
	int sndmem, per_mss;
	u32 nr_segs;

	/* Worst case is non GSO/TSO : each frame consumes one skb
	 * and skb->head is kmalloced using power of two area of memory
	 */
	per_mss = max_t(u32, tp->rx_opt.mss_clamp, tp->mss_cache) +
		  MAX_TCP_HEADER +
		  SKB_DATA_ALIGN(sizeof(struct skb_shared_info));

	per_mss = roundup_pow_of_two(per_mss) +
		  SKB_DATA_ALIGN(sizeof(struct sk_buff));

	nr_segs = max_t(u32, TCP_INIT_CWND, tp->snd_cwnd);
	nr_segs = max_t(u32, nr_segs, tp->reordering + 1);

	/* Fast Recovery (RFC 5681 3.2) :
	 * Cubic needs 1.7 factor, rounded to 2 to include
	 * extra cushion (application might react slowly to EPOLLOUT)
	 */
	sndmem = ca_ops->sndbuf_expand ? ca_ops->sndbuf_expand(sk) : 2;
	sndmem *= nr_segs * per_mss;

	if (sk->sk_sndbuf < sndmem)
		WRITE_ONCE(sk->sk_sndbuf,
			   min(sndmem, sock_net(sk)->ipv4.sysctl_tcp_wmem[2]));
}

/* 2. Tuning advertised window (window_clamp, rcv_ssthresh)
 *
 * All tcp_full_space() is split to two parts: "network" buffer, allocated
 * forward and advertised in receiver window (tp->rcv_wnd) and
 * "application buffer", required to isolate scheduling/application
 * latencies from network.
 * window_clamp is maximal advertised window. It can be less than
 * tcp_full_space(), in this case tcp_full_space() - window_clamp
 * is reserved for "application" buffer. The less window_clamp is
 * the smoother our behaviour from viewpoint of network, but the lower
 * throughput and the higher sensitivity of the connection to losses. 8)
 *
 * rcv_ssthresh is more strict window_clamp used at "slow start"
 * phase to predict further behaviour of this connection.
 * It is used for two goals:
 * - to enforce header prediction at sender, even when application
 *   requires some significant "application buffer". It is check #1.
 * - to prevent pruning of receive queue because of misprediction
 *   of receiver window. Check #2.
 *
 * The scheme does not work when sender sends good segments opening
 * window and then starts to feed us spaghetti. But it should work
 * in common situations. Otherwise, we have to rely on queue collapsing.
 */

/* Slow part of check#2. */
static int __tcp_grow_window(const struct sock *sk, const struct sk_buff *skb)
{
	struct tcp_sock *tp = tcp_sk(sk);
	/* Optimize this! */
	int truesize = tcp_win_from_space(sk, skb->truesize) >> 1;
	int window = tcp_win_from_space(sk, sock_net(sk)->ipv4.sysctl_tcp_rmem[2]) >> 1;

	while (tp->rcv_ssthresh <= window) {
		if (truesize <= skb->len)
			return 2 * inet_csk(sk)->icsk_ack.rcv_mss;

		truesize >>= 1;
		window >>= 1;
	}
	return 0;
}

static void tcp_grow_window(struct sock *sk, const struct sk_buff *skb)
{
	struct tcp_sock *tp = tcp_sk(sk);
	int room;

	room = min_t(int, tp->window_clamp, tcp_space(sk)) - tp->rcv_ssthresh;

	/* Check #1 */
	if (room > 0 && !tcp_under_memory_pressure(sk)) {
		int incr;

		/* Check #2. Increase window, if skb with such overhead
		 * will fit to rcvbuf in future.
		 */
		if (tcp_win_from_space(sk, skb->truesize) <= skb->len)
			incr = 2 * tp->advmss;
		else
			incr = __tcp_grow_window(sk, skb);

		if (incr) {
			incr = max_t(int, incr, 2 * skb->len);
			tp->rcv_ssthresh += min(room, incr);
			inet_csk(sk)->icsk_ack.quick |= 1;
		}
	}
}

/* 3. Try to fixup all. It is made immediately after connection enters
 *    established state.
 */
void tcp_init_buffer_space(struct sock *sk)
{
	int tcp_app_win = sock_net(sk)->ipv4.sysctl_tcp_app_win;
	struct tcp_sock *tp = tcp_sk(sk);
	int maxwin;

	if (!(sk->sk_userlocks & SOCK_SNDBUF_LOCK))
		tcp_sndbuf_expand(sk);

	tp->rcvq_space.space = min_t(u32, tp->rcv_wnd, TCP_INIT_CWND * tp->advmss);
	tcp_mstamp_refresh(tp);
	tp->rcvq_space.time = tp->tcp_mstamp;
	tp->rcvq_space.seq = tp->copied_seq;

	maxwin = tcp_full_space(sk);

	if (tp->window_clamp >= maxwin) {
		tp->window_clamp = maxwin;

		if (tcp_app_win && maxwin > 4 * tp->advmss)
			tp->window_clamp = max(maxwin -
					       (maxwin >> tcp_app_win),
					       4 * tp->advmss);
	}

	/* Force reservation of one segment. */
	if (tcp_app_win &&
	    tp->window_clamp > 2 * tp->advmss &&
	    tp->window_clamp + tp->advmss > maxwin)
		tp->window_clamp = max(2 * tp->advmss, maxwin - tp->advmss);

	tp->rcv_ssthresh = min(tp->rcv_ssthresh, tp->window_clamp);
	tp->snd_cwnd_stamp = tcp_jiffies32;
}

/* 4. Recalculate window clamp after socket hit its memory bounds. */
static void tcp_clamp_window(struct sock *sk)
{
	struct tcp_sock *tp = tcp_sk(sk);
	struct inet_connection_sock *icsk = inet_csk(sk);
	struct net *net = sock_net(sk);

	icsk->icsk_ack.quick = 0;

	if (sk->sk_rcvbuf < net->ipv4.sysctl_tcp_rmem[2] &&
	    !(sk->sk_userlocks & SOCK_RCVBUF_LOCK) &&
	    !tcp_under_memory_pressure(sk) &&
	    sk_memory_allocated(sk) < sk_prot_mem_limits(sk, 0)) {
		WRITE_ONCE(sk->sk_rcvbuf,
			   min(atomic_read(&sk->sk_rmem_alloc),
			       net->ipv4.sysctl_tcp_rmem[2]));
	}
	if (atomic_read(&sk->sk_rmem_alloc) > sk->sk_rcvbuf)
		tp->rcv_ssthresh = min(tp->window_clamp, 2U * tp->advmss);
}

/* Initialize RCV_MSS value.
 * RCV_MSS is an our guess about MSS used by the peer.
 * We haven't any direct information about the MSS.
 * It's better to underestimate the RCV_MSS rather than overestimate.
 * Overestimations make us ACKing less frequently than needed.
 * Underestimations are more easy to detect and fix by tcp_measure_rcv_mss().
 */
void tcp_initialize_rcv_mss(struct sock *sk)
{
	const struct tcp_sock *tp = tcp_sk(sk);
	unsigned int hint = min_t(unsigned int, tp->advmss, tp->mss_cache);

	hint = min(hint, tp->rcv_wnd / 2);
	hint = min(hint, TCP_MSS_DEFAULT);
	hint = max(hint, TCP_MIN_MSS);

	inet_csk(sk)->icsk_ack.rcv_mss = hint;
}
EXPORT_SYMBOL(tcp_initialize_rcv_mss);

/* Receiver "autotuning" code.
 *
 * The algorithm for RTT estimation w/o timestamps is based on
 * Dynamic Right-Sizing (DRS) by Wu Feng and Mike Fisk of LANL.
 * <http://public.lanl.gov/radiant/pubs.html#DRS>
 *
 * More detail on this code can be found at
 * <http://staff.psc.edu/jheffner/>,
 * though this reference is out of date.  A new paper
 * is pending.
 */
static void tcp_rcv_rtt_update(struct tcp_sock *tp, u32 sample, int win_dep)
{
	u32 new_sample = tp->rcv_rtt_est.rtt_us;
	long m = sample;

	if (new_sample != 0) {
		/* If we sample in larger samples in the non-timestamp
		 * case, we could grossly overestimate the RTT especially
		 * with chatty applications or bulk transfer apps which
		 * are stalled on filesystem I/O.
		 *
		 * Also, since we are only going for a minimum in the
		 * non-timestamp case, we do not smooth things out
		 * else with timestamps disabled convergence takes too
		 * long.
		 */
		if (!win_dep) {
			m -= (new_sample >> 3);
			new_sample += m;
		} else {
			m <<= 3;
			if (m < new_sample)
				new_sample = m;
		}
	} else {
		/* No previous measure. */
		new_sample = m << 3;
	}

	tp->rcv_rtt_est.rtt_us = new_sample;
}

static inline void tcp_rcv_rtt_measure(struct tcp_sock *tp)
{
	u32 delta_us;

	if (tp->rcv_rtt_est.time == 0)
		goto new_measure;
	if (before(tp->rcv_nxt, tp->rcv_rtt_est.seq))
		return;
	delta_us = tcp_stamp_us_delta(tp->tcp_mstamp, tp->rcv_rtt_est.time);
	if (!delta_us)
		delta_us = 1;
	tcp_rcv_rtt_update(tp, delta_us, 1);

new_measure:
	tp->rcv_rtt_est.seq = tp->rcv_nxt + tp->rcv_wnd;
	tp->rcv_rtt_est.time = tp->tcp_mstamp;
}

static inline void tcp_rcv_rtt_measure_ts(struct sock *sk,
					  const struct sk_buff *skb)
{
	struct tcp_sock *tp = tcp_sk(sk);

	if (tp->rx_opt.rcv_tsecr == tp->rcv_rtt_last_tsecr)
		return;
	tp->rcv_rtt_last_tsecr = tp->rx_opt.rcv_tsecr;

	if (TCP_SKB_CB(skb)->end_seq -
	    TCP_SKB_CB(skb)->seq >= inet_csk(sk)->icsk_ack.rcv_mss) {
		u32 delta = tcp_time_stamp(tp) - tp->rx_opt.rcv_tsecr;
		u32 delta_us;

		if (likely(delta < INT_MAX / (USEC_PER_SEC / TCP_TS_HZ))) {
			if (!delta)
				delta = 1;
			delta_us = delta * (USEC_PER_SEC / TCP_TS_HZ);
			tcp_rcv_rtt_update(tp, delta_us, 0);
		}
	}
}

/*
 * This function should be called every time data is copied to user space.
 * It calculates the appropriate TCP receive buffer space.
 */
void tcp_rcv_space_adjust(struct sock *sk)
{
	struct tcp_sock *tp = tcp_sk(sk);
	u32 copied;
	int time;

	trace_tcp_rcv_space_adjust(sk);

	tcp_mstamp_refresh(tp);
	time = tcp_stamp_us_delta(tp->tcp_mstamp, tp->rcvq_space.time);
	if (time < (tp->rcv_rtt_est.rtt_us >> 3) || tp->rcv_rtt_est.rtt_us == 0)
		return;

	/* Number of bytes copied to user in last RTT */
	copied = tp->copied_seq - tp->rcvq_space.seq;
	if (copied <= tp->rcvq_space.space)
		goto new_measure;

	/* A bit of theory :
	 * copied = bytes received in previous RTT, our base window
	 * To cope with packet losses, we need a 2x factor
	 * To cope with slow start, and sender growing its cwin by 100 %
	 * every RTT, we need a 4x factor, because the ACK we are sending
	 * now is for the next RTT, not the current one :
	 * <prev RTT . ><current RTT .. ><next RTT .... >
	 */

	if (sock_net(sk)->ipv4.sysctl_tcp_moderate_rcvbuf &&
	    !(sk->sk_userlocks & SOCK_RCVBUF_LOCK)) {
		int rcvmem, rcvbuf;
		u64 rcvwin, grow;

		/* minimal window to cope with packet losses, assuming
		 * steady state. Add some cushion because of small variations.
		 */
		rcvwin = ((u64)copied << 1) + 16 * tp->advmss;

		/* Accommodate for sender rate increase (eg. slow start) */
		grow = rcvwin * (copied - tp->rcvq_space.space);
		do_div(grow, tp->rcvq_space.space);
		rcvwin += (grow << 1);

		rcvmem = SKB_TRUESIZE(tp->advmss + MAX_TCP_HEADER);
		while (tcp_win_from_space(sk, rcvmem) < tp->advmss)
			rcvmem += 128;

		do_div(rcvwin, tp->advmss);
		rcvbuf = min_t(u64, rcvwin * rcvmem,
			       sock_net(sk)->ipv4.sysctl_tcp_rmem[2]);
		if (rcvbuf > sk->sk_rcvbuf) {
			WRITE_ONCE(sk->sk_rcvbuf, rcvbuf);

			/* Make the window clamp follow along.  */
			tp->window_clamp = tcp_win_from_space(sk, rcvbuf);
		}
	}
	tp->rcvq_space.space = copied;

new_measure:
	tp->rcvq_space.seq = tp->copied_seq;
	tp->rcvq_space.time = tp->tcp_mstamp;
}

/* There is something which you must keep in mind when you analyze the
 * behavior of the tp->ato delayed ack timeout interval.  When a
 * connection starts up, we want to ack as quickly as possible.  The
 * problem is that "good" TCP's do slow start at the beginning of data
 * transmission.  The means that until we send the first few ACK's the
 * sender will sit on his end and only queue most of his data, because
 * he can only send snd_cwnd unacked packets at any given time.  For
 * each ACK we send, he increments snd_cwnd and transmits more of his
 * queue.  -DaveM
 */
static void tcp_event_data_recv(struct sock *sk, struct sk_buff *skb)
{
	struct tcp_sock *tp = tcp_sk(sk);
	struct inet_connection_sock *icsk = inet_csk(sk);
	u32 now;

	inet_csk_schedule_ack(sk);

	tcp_measure_rcv_mss(sk, skb);

	tcp_rcv_rtt_measure(tp);

	now = tcp_jiffies32;

	if (!icsk->icsk_ack.ato) {
		/* The _first_ data packet received, initialize
		 * delayed ACK engine.
		 */
		tcp_incr_quickack(sk, TCP_MAX_QUICKACKS);
		icsk->icsk_ack.ato = TCP_ATO_MIN;
	} else {
		int m = now - icsk->icsk_ack.lrcvtime;

		if (m <= TCP_ATO_MIN / 2) {
			/* The fastest case is the first. */
			icsk->icsk_ack.ato = (icsk->icsk_ack.ato >> 1) + TCP_ATO_MIN / 2;
		} else if (m < icsk->icsk_ack.ato) {
			icsk->icsk_ack.ato = (icsk->icsk_ack.ato >> 1) + m;
			if (icsk->icsk_ack.ato > icsk->icsk_rto)
				icsk->icsk_ack.ato = icsk->icsk_rto;
		} else if (m > icsk->icsk_rto) {
			/* Too long gap. Apparently sender failed to
			 * restart window, so that we send ACKs quickly.
			 */
			tcp_incr_quickack(sk, TCP_MAX_QUICKACKS);
			sk_mem_reclaim(sk);
		}
	}
	icsk->icsk_ack.lrcvtime = now;

	tcp_data_ecn_check(sk, skb);

	if (skb->len >= 128)
		tcp_grow_window(sk, skb);
}

/* Called to compute a smoothed rtt estimate. The data fed to this
 * routine either comes from timestamps, or from segments that were
 * known _not_ to have been retransmitted [see Karn/Partridge
 * Proceedings SIGCOMM 87]. The algorithm is from the SIGCOMM 88
 * piece by Van Jacobson.
 * NOTE: the next three routines used to be one big routine.
 * To save cycles in the RFC 1323 implementation it was better to break
 * it up into three procedures. -- erics
 */
static void tcp_rtt_estimator(struct sock *sk, long mrtt_us)
{
	struct tcp_sock *tp = tcp_sk(sk);
	long m = mrtt_us; /* RTT */
	u32 srtt = tp->srtt_us;

	/*	The following amusing code comes from Jacobson's
	 *	article in SIGCOMM '88.  Note that rtt and mdev
	 *	are scaled versions of rtt and mean deviation.
	 *	This is designed to be as fast as possible
	 *	m stands for "measurement".
	 *
	 *	On a 1990 paper the rto value is changed to:
	 *	RTO = rtt + 4 * mdev
	 *
	 * Funny. This algorithm seems to be very broken.
	 * These formulae increase RTO, when it should be decreased, increase
	 * too slowly, when it should be increased quickly, decrease too quickly
	 * etc. I guess in BSD RTO takes ONE value, so that it is absolutely
	 * does not matter how to _calculate_ it. Seems, it was trap
	 * that VJ failed to avoid. 8)
	 */
	if (srtt != 0) {
		m -= (srtt >> 3);	/* m is now error in rtt est */
		srtt += m;		/* rtt = 7/8 rtt + 1/8 new */
		if (m < 0) {
			m = -m;		/* m is now abs(error) */
			m -= (tp->mdev_us >> 2);   /* similar update on mdev */
			/* This is similar to one of Eifel findings.
			 * Eifel blocks mdev updates when rtt decreases.
			 * This solution is a bit different: we use finer gain
			 * for mdev in this case (alpha*beta).
			 * Like Eifel it also prevents growth of rto,
			 * but also it limits too fast rto decreases,
			 * happening in pure Eifel.
			 */
			if (m > 0)
				m >>= 3;
		} else {
			m -= (tp->mdev_us >> 2);   /* similar update on mdev */
		}
		tp->mdev_us += m;		/* mdev = 3/4 mdev + 1/4 new */
		if (tp->mdev_us > tp->mdev_max_us) {
			tp->mdev_max_us = tp->mdev_us;
			if (tp->mdev_max_us > tp->rttvar_us)
				tp->rttvar_us = tp->mdev_max_us;
		}
		if (after(tp->snd_una, tp->rtt_seq)) {
			if (tp->mdev_max_us < tp->rttvar_us)
				tp->rttvar_us -= (tp->rttvar_us - tp->mdev_max_us) >> 2;
			tp->rtt_seq = tp->snd_nxt;
			tp->mdev_max_us = tcp_rto_min_us(sk);

			tcp_bpf_rtt(sk);
		}
	} else {
		/* no previous measure. */
		srtt = m << 3;		/* take the measured time to be rtt */
		tp->mdev_us = m << 1;	/* make sure rto = 3*rtt */
		tp->rttvar_us = max(tp->mdev_us, tcp_rto_min_us(sk));
		tp->mdev_max_us = tp->rttvar_us;
		tp->rtt_seq = tp->snd_nxt;

		tcp_bpf_rtt(sk);
	}
	tp->srtt_us = max(1U, srtt);
}

static void tcp_update_pacing_rate(struct sock *sk)
{
	const struct tcp_sock *tp = tcp_sk(sk);
	u64 rate;

	/* set sk_pacing_rate to 200 % of current rate (mss * cwnd / srtt) */
	rate = (u64)tp->mss_cache * ((USEC_PER_SEC / 100) << 3);

	/* current rate is (cwnd * mss) / srtt
	 * In Slow Start [1], set sk_pacing_rate to 200 % the current rate.
	 * In Congestion Avoidance phase, set it to 120 % the current rate.
	 *
	 * [1] : Normal Slow Start condition is (tp->snd_cwnd < tp->snd_ssthresh)
	 *	 If snd_cwnd >= (tp->snd_ssthresh / 2), we are approaching
	 *	 end of slow start and should slow down.
	 */
	if (tp->snd_cwnd < tp->snd_ssthresh / 2)
		rate *= sock_net(sk)->ipv4.sysctl_tcp_pacing_ss_ratio;
	else
		rate *= sock_net(sk)->ipv4.sysctl_tcp_pacing_ca_ratio;

	rate *= max(tp->snd_cwnd, tp->packets_out);

	if (likely(tp->srtt_us))
		do_div(rate, tp->srtt_us);

	/* WRITE_ONCE() is needed because sch_fq fetches sk_pacing_rate
	 * without any lock. We want to make sure compiler wont store
	 * intermediate values in this location.
	 */
	WRITE_ONCE(sk->sk_pacing_rate, min_t(u64, rate,
					     sk->sk_max_pacing_rate));
}

/* Calculate rto without backoff.  This is the second half of Van Jacobson's
 * routine referred to above.
 */
static void tcp_set_rto(struct sock *sk)
{
	const struct tcp_sock *tp = tcp_sk(sk);
	/* Old crap is replaced with new one. 8)
	 *
	 * More seriously:
	 * 1. If rtt variance happened to be less 50msec, it is hallucination.
	 *    It cannot be less due to utterly erratic ACK generation made
	 *    at least by solaris and freebsd. "Erratic ACKs" has _nothing_
	 *    to do with delayed acks, because at cwnd>2 true delack timeout
	 *    is invisible. Actually, Linux-2.4 also generates erratic
	 *    ACKs in some circumstances.
	 */
	inet_csk(sk)->icsk_rto = __tcp_set_rto(tp);

	/* 2. Fixups made earlier cannot be right.
	 *    If we do not estimate RTO correctly without them,
	 *    all the algo is pure shit and should be replaced
	 *    with correct one. It is exactly, which we pretend to do.
	 */

	/* NOTE: clamping at TCP_RTO_MIN is not required, current algo
	 * guarantees that rto is higher.
	 */
	tcp_bound_rto(sk);
}

__u32 tcp_init_cwnd(const struct tcp_sock *tp, const struct dst_entry *dst)
{
	__u32 cwnd = (dst ? dst_metric(dst, RTAX_INITCWND) : 0);

	if (!cwnd)
		cwnd = TCP_INIT_CWND;
	return min_t(__u32, cwnd, tp->snd_cwnd_clamp);
}

/* Take a notice that peer is sending D-SACKs */
static void tcp_dsack_seen(struct tcp_sock *tp)
{
	tp->rx_opt.sack_ok |= TCP_DSACK_SEEN;
	tp->rack.dsack_seen = 1;
	tp->dsack_dups++;
}

/* It's reordering when higher sequence was delivered (i.e. sacked) before
 * some lower never-retransmitted sequence ("low_seq"). The maximum reordering
 * distance is approximated in full-mss packet distance ("reordering").
 */
static void tcp_check_sack_reordering(struct sock *sk, const u32 low_seq,
				      const int ts)
{
	struct tcp_sock *tp = tcp_sk(sk);
	const u32 mss = tp->mss_cache;
	u32 fack, metric;

	fack = tcp_highest_sack_seq(tp);
	if (!before(low_seq, fack))
		return;

	metric = fack - low_seq;
	if ((metric > tp->reordering * mss) && mss) {
#if FASTRETRANS_DEBUG > 1
		pr_debug("Disorder%d %d %u f%u s%u rr%d\n",
			 tp->rx_opt.sack_ok, inet_csk(sk)->icsk_ca_state,
			 tp->reordering,
			 0,
			 tp->sacked_out,
			 tp->undo_marker ? tp->undo_retrans : 0);
#endif
		tp->reordering = min_t(u32, (metric + mss - 1) / mss,
				       sock_net(sk)->ipv4.sysctl_tcp_max_reordering);
	}

	/* This exciting event is worth to be remembered. 8) */
	tp->reord_seen++;
	NET_INC_STATS(sock_net(sk),
		      ts ? LINUX_MIB_TCPTSREORDER : LINUX_MIB_TCPSACKREORDER);
}

/* This must be called before lost_out is incremented */
static void tcp_verify_retransmit_hint(struct tcp_sock *tp, struct sk_buff *skb)
{
	if (!tp->retransmit_skb_hint ||
	    before(TCP_SKB_CB(skb)->seq,
		   TCP_SKB_CB(tp->retransmit_skb_hint)->seq))
		tp->retransmit_skb_hint = skb;
}

/* Sum the number of packets on the wire we have marked as lost.
 * There are two cases we care about here:
 * a) Packet hasn't been marked lost (nor retransmitted),
 *    and this is the first loss.
 * b) Packet has been marked both lost and retransmitted,
 *    and this means we think it was lost again.
 */
static void tcp_sum_lost(struct tcp_sock *tp, struct sk_buff *skb)
{
	__u8 sacked = TCP_SKB_CB(skb)->sacked;

	if (!(sacked & TCPCB_LOST) ||
	    ((sacked & TCPCB_LOST) && (sacked & TCPCB_SACKED_RETRANS)))
		tp->lost += tcp_skb_pcount(skb);
}

static void tcp_skb_mark_lost(struct tcp_sock *tp, struct sk_buff *skb)
{
	if (!(TCP_SKB_CB(skb)->sacked & (TCPCB_LOST|TCPCB_SACKED_ACKED))) {
		tcp_verify_retransmit_hint(tp, skb);

		tp->lost_out += tcp_skb_pcount(skb);
		tcp_sum_lost(tp, skb);
		TCP_SKB_CB(skb)->sacked |= TCPCB_LOST;
	}
}

void tcp_skb_mark_lost_uncond_verify(struct tcp_sock *tp, struct sk_buff *skb)
{
	tcp_verify_retransmit_hint(tp, skb);

	tcp_sum_lost(tp, skb);
	if (!(TCP_SKB_CB(skb)->sacked & (TCPCB_LOST|TCPCB_SACKED_ACKED))) {
		tp->lost_out += tcp_skb_pcount(skb);
		TCP_SKB_CB(skb)->sacked |= TCPCB_LOST;
	}
}

/* This procedure tags the retransmission queue when SACKs arrive.
 *
 * We have three tag bits: SACKED(S), RETRANS(R) and LOST(L).
 * Packets in queue with these bits set are counted in variables
 * sacked_out, retrans_out and lost_out, correspondingly.
 *
 * Valid combinations are:
 * Tag  InFlight	Description
 * 0	1		- orig segment is in flight.
 * S	0		- nothing flies, orig reached receiver.
 * L	0		- nothing flies, orig lost by net.
 * R	2		- both orig and retransmit are in flight.
 * L|R	1		- orig is lost, retransmit is in flight.
 * S|R  1		- orig reached receiver, retrans is still in flight.
 * (L|S|R is logically valid, it could occur when L|R is sacked,
 *  but it is equivalent to plain S and code short-curcuits it to S.
 *  L|S is logically invalid, it would mean -1 packet in flight 8))
 *
 * These 6 states form finite state machine, controlled by the following events:
 * 1. New ACK (+SACK) arrives. (tcp_sacktag_write_queue())
 * 2. Retransmission. (tcp_retransmit_skb(), tcp_xmit_retransmit_queue())
 * 3. Loss detection event of two flavors:
 *	A. Scoreboard estimator decided the packet is lost.
 *	   A'. Reno "three dupacks" marks head of queue lost.
 *	B. SACK arrives sacking SND.NXT at the moment, when the
 *	   segment was retransmitted.
 * 4. D-SACK added new rule: D-SACK changes any tag to S.
 *
 * It is pleasant to note, that state diagram turns out to be commutative,
 * so that we are allowed not to be bothered by order of our actions,
 * when multiple events arrive simultaneously. (see the function below).
 *
 * Reordering detection.
 * --------------------
 * Reordering metric is maximal distance, which a packet can be displaced
 * in packet stream. With SACKs we can estimate it:
 *
 * 1. SACK fills old hole and the corresponding segment was not
 *    ever retransmitted -> reordering. Alas, we cannot use it
 *    when segment was retransmitted.
 * 2. The last flaw is solved with D-SACK. D-SACK arrives
 *    for retransmitted and already SACKed segment -> reordering..
 * Both of these heuristics are not used in Loss state, when we cannot
 * account for retransmits accurately.
 *
 * SACK block validation.
 * ----------------------
 *
 * SACK block range validation checks that the received SACK block fits to
 * the expected sequence limits, i.e., it is between SND.UNA and SND.NXT.
 * Note that SND.UNA is not included to the range though being valid because
 * it means that the receiver is rather inconsistent with itself reporting
 * SACK reneging when it should advance SND.UNA. Such SACK block this is
 * perfectly valid, however, in light of RFC2018 which explicitly states
 * that "SACK block MUST reflect the newest segment.  Even if the newest
 * segment is going to be discarded ...", not that it looks very clever
 * in case of head skb. Due to potentional receiver driven attacks, we
 * choose to avoid immediate execution of a walk in write queue due to
 * reneging and defer head skb's loss recovery to standard loss recovery
 * procedure that will eventually trigger (nothing forbids us doing this).
 *
 * Implements also blockage to start_seq wrap-around. Problem lies in the
 * fact that though start_seq (s) is before end_seq (i.e., not reversed),
 * there's no guarantee that it will be before snd_nxt (n). The problem
 * happens when start_seq resides between end_seq wrap (e_w) and snd_nxt
 * wrap (s_w):
 *
 *         <- outs wnd ->                          <- wrapzone ->
 *         u     e      n                         u_w   e_w  s n_w
 *         |     |      |                          |     |   |  |
 * |<------------+------+----- TCP seqno space --------------+---------->|
 * ...-- <2^31 ->|                                           |<--------...
 * ...---- >2^31 ------>|                                    |<--------...
 *
 * Current code wouldn't be vulnerable but it's better still to discard such
 * crazy SACK blocks. Doing this check for start_seq alone closes somewhat
 * similar case (end_seq after snd_nxt wrap) as earlier reversed check in
 * snd_nxt wrap -> snd_una region will then become "well defined", i.e.,
 * equal to the ideal case (infinite seqno space without wrap caused issues).
 *
 * With D-SACK the lower bound is extended to cover sequence space below
 * SND.UNA down to undo_marker, which is the last point of interest. Yet
 * again, D-SACK block must not to go across snd_una (for the same reason as
 * for the normal SACK blocks, explained above). But there all simplicity
 * ends, TCP might receive valid D-SACKs below that. As long as they reside
 * fully below undo_marker they do not affect behavior in anyway and can
 * therefore be safely ignored. In rare cases (which are more or less
 * theoretical ones), the D-SACK will nicely cross that boundary due to skb
 * fragmentation and packet reordering past skb's retransmission. To consider
 * them correctly, the acceptable range must be extended even more though
 * the exact amount is rather hard to quantify. However, tp->max_window can
 * be used as an exaggerated estimate.
 */
static bool tcp_is_sackblock_valid(struct tcp_sock *tp, bool is_dsack,
				   u32 start_seq, u32 end_seq)
{
	/* Too far in future, or reversed (interpretation is ambiguous) */
	if (after(end_seq, tp->snd_nxt) || !before(start_seq, end_seq))
		return false;

	/* Nasty start_seq wrap-around check (see comments above) */
	if (!before(start_seq, tp->snd_nxt))
		return false;

	/* In outstanding window? ...This is valid exit for D-SACKs too.
	 * start_seq == snd_una is non-sensical (see comments above)
	 */
	if (after(start_seq, tp->snd_una))
		return true;

	if (!is_dsack || !tp->undo_marker)
		return false;

	/* ...Then it's D-SACK, and must reside below snd_una completely */
	if (after(end_seq, tp->snd_una))
		return false;

	if (!before(start_seq, tp->undo_marker))
		return true;

	/* Too old */
	if (!after(end_seq, tp->undo_marker))
		return false;

	/* Undo_marker boundary crossing (overestimates a lot). Known already:
	 *   start_seq < undo_marker and end_seq >= undo_marker.
	 */
	return !before(start_seq, end_seq - tp->max_window);
}

static bool tcp_check_dsack(struct sock *sk, const struct sk_buff *ack_skb,
			    struct tcp_sack_block_wire *sp, int num_sacks,
			    u32 prior_snd_una)
{
	struct tcp_sock *tp = tcp_sk(sk);
	u32 start_seq_0 = get_unaligned_be32(&sp[0].start_seq);
	u32 end_seq_0 = get_unaligned_be32(&sp[0].end_seq);
	bool dup_sack = false;

	if (before(start_seq_0, TCP_SKB_CB(ack_skb)->ack_seq)) {
		dup_sack = true;
		tcp_dsack_seen(tp);
		NET_INC_STATS(sock_net(sk), LINUX_MIB_TCPDSACKRECV);
	} else if (num_sacks > 1) {
		u32 end_seq_1 = get_unaligned_be32(&sp[1].end_seq);
		u32 start_seq_1 = get_unaligned_be32(&sp[1].start_seq);

		if (!after(end_seq_0, end_seq_1) &&
		    !before(start_seq_0, start_seq_1)) {
			dup_sack = true;
			tcp_dsack_seen(tp);
			NET_INC_STATS(sock_net(sk),
					LINUX_MIB_TCPDSACKOFORECV);
		}
	}

	/* D-SACK for already forgotten data... Do dumb counting. */
	if (dup_sack && tp->undo_marker && tp->undo_retrans > 0 &&
	    !after(end_seq_0, prior_snd_una) &&
	    after(end_seq_0, tp->undo_marker))
		tp->undo_retrans--;

	return dup_sack;
}

struct tcp_sacktag_state {
	u32	reord;
	u32	delivered_bytes;
	/* Timestamps for earliest and latest never-retransmitted segment
	 * that was SACKed. RTO needs the earliest RTT to stay conservative,
	 * but congestion control should still get an accurate delay signal.
	 */
	u64	first_sackt;
	u64	last_sackt;
	struct rate_sample *rate;
	int	flag;
	unsigned int mss_now;
};

/* Check if skb is fully within the SACK block. In presence of GSO skbs,
 * the incoming SACK may not exactly match but we can find smaller MSS
 * aligned portion of it that matches. Therefore we might need to fragment
 * which may fail and creates some hassle (caller must handle error case
 * returns).
 *
 * FIXME: this could be merged to shift decision code
 */
static int tcp_match_skb_to_sack(struct sock *sk, struct sk_buff *skb,
				  u32 start_seq, u32 end_seq)
{
	int err;
	bool in_sack;
	unsigned int pkt_len;
	unsigned int mss;

	in_sack = !after(start_seq, TCP_SKB_CB(skb)->seq) &&
		  !before(end_seq, TCP_SKB_CB(skb)->end_seq);

	if (tcp_skb_pcount(skb) > 1 && !in_sack &&
	    after(TCP_SKB_CB(skb)->end_seq, start_seq)) {
		mss = tcp_skb_mss(skb);
		in_sack = !after(start_seq, TCP_SKB_CB(skb)->seq);

		if (!in_sack) {
			pkt_len = start_seq - TCP_SKB_CB(skb)->seq;
			if (pkt_len < mss)
				pkt_len = mss;
		} else {
			pkt_len = end_seq - TCP_SKB_CB(skb)->seq;
			if (pkt_len < mss)
				return -EINVAL;
		}

		/* Round if necessary so that SACKs cover only full MSSes
		 * and/or the remaining small portion (if present)
		 */
		if (pkt_len > mss) {
			unsigned int new_len = (pkt_len / mss) * mss;
			if (!in_sack && new_len < pkt_len)
				new_len += mss;
			pkt_len = new_len;
		}

		if (pkt_len >= skb->len && !in_sack)
			return 0;

		err = tcp_fragment(sk, TCP_FRAG_IN_RTX_QUEUE, skb,
				   pkt_len, mss, GFP_ATOMIC);
		if (err < 0)
			return err;
	}

	return in_sack;
}

/* Mark the given newly-SACKed range as such, adjusting counters and hints. */
static u8 tcp_sacktag_one(struct sock *sk,
			  struct tcp_sacktag_state *state, u8 sacked,
			  u32 start_seq, u32 end_seq,
			  int dup_sack, int pcount, u32 plen,
			  u64 xmit_time)
{
	struct tcp_sock *tp = tcp_sk(sk);

	/* Account D-SACK for retransmitted packet. */
	if (dup_sack && (sacked & TCPCB_RETRANS)) {
		if (tp->undo_marker && tp->undo_retrans > 0 &&
		    after(end_seq, tp->undo_marker))
			tp->undo_retrans--;
		if ((sacked & TCPCB_SACKED_ACKED) &&
		    before(start_seq, state->reord))
				state->reord = start_seq;
	}

	/* Nothing to do; acked frame is about to be dropped (was ACKed). */
	if (!after(end_seq, tp->snd_una))
		return sacked;

	if (!(sacked & TCPCB_SACKED_ACKED)) {
		tcp_rack_advance(tp, sacked, end_seq, xmit_time);

		if (sacked & TCPCB_SACKED_RETRANS) {
			/* If the segment is not tagged as lost,
			 * we do not clear RETRANS, believing
			 * that retransmission is still in flight.
			 */
			if (sacked & TCPCB_LOST) {
				sacked &= ~(TCPCB_LOST|TCPCB_SACKED_RETRANS);
				tp->lost_out -= pcount;
				tp->retrans_out -= pcount;
			}
		} else {
			if (!(sacked & TCPCB_RETRANS)) {
				/* New sack for not retransmitted frame,
				 * which was in hole. It is reordering.
				 */
				if (before(start_seq,
					   tcp_highest_sack_seq(tp)) &&
				    before(start_seq, state->reord))
					state->reord = start_seq;

				if (!after(end_seq, tp->high_seq))
					state->flag |= FLAG_ORIG_SACK_ACKED;
				if (state->first_sackt == 0)
					state->first_sackt = xmit_time;
				state->last_sackt = xmit_time;
			}

			if (sacked & TCPCB_LOST) {
				sacked &= ~TCPCB_LOST;
				tp->lost_out -= pcount;
			}
		}

		sacked |= TCPCB_SACKED_ACKED;
		state->flag |= FLAG_DATA_SACKED;
		tp->sacked_out += pcount;
		tp->delivered += pcount;  /* Out-of-order packets delivered */
		state->delivered_bytes += plen;

		/* Lost marker hint past SACKed? Tweak RFC3517 cnt */
		if (tp->lost_skb_hint &&
		    before(start_seq, TCP_SKB_CB(tp->lost_skb_hint)->seq))
			tp->lost_cnt_hint += pcount;
	}

	/* D-SACK. We can detect redundant retransmission in S|R and plain R
	 * frames and clear it. undo_retrans is decreased above, L|R frames
	 * are accounted above as well.
	 */
	if (dup_sack && (sacked & TCPCB_SACKED_RETRANS)) {
		sacked &= ~TCPCB_SACKED_RETRANS;
		tp->retrans_out -= pcount;
	}

	return sacked;
}

/* Shift newly-SACKed bytes from this skb to the immediately previous
 * already-SACKed sk_buff. Mark the newly-SACKed bytes as such.
 */
static bool tcp_shifted_skb(struct sock *sk, struct sk_buff *prev,
			    struct sk_buff *skb,
			    struct tcp_sacktag_state *state,
			    unsigned int pcount, int shifted, int mss,
			    bool dup_sack)
{
	struct tcp_sock *tp = tcp_sk(sk);
	u32 start_seq = TCP_SKB_CB(skb)->seq;	/* start of newly-SACKed */
	u32 end_seq = start_seq + shifted;	/* end of newly-SACKed */

	BUG_ON(!pcount);

	/* Adjust counters and hints for the newly sacked sequence
	 * range but discard the return value since prev is already
	 * marked. We must tag the range first because the seq
	 * advancement below implicitly advances
	 * tcp_highest_sack_seq() when skb is highest_sack.
	 */
	tcp_sacktag_one(sk, state, TCP_SKB_CB(skb)->sacked,
			start_seq, end_seq, dup_sack, pcount, skb->len,
			tcp_skb_timestamp_us(skb));
	tcp_rate_skb_delivered(sk, skb, state->rate);

	if (skb == tp->lost_skb_hint)
		tp->lost_cnt_hint += pcount;

	TCP_SKB_CB(prev)->end_seq += shifted;
	TCP_SKB_CB(skb)->seq += shifted;

	tcp_skb_pcount_add(prev, pcount);
	WARN_ON_ONCE(tcp_skb_pcount(skb) < pcount);
	tcp_skb_pcount_add(skb, -pcount);

	/* When we're adding to gso_segs == 1, gso_size will be zero,
	 * in theory this shouldn't be necessary but as long as DSACK
	 * code can come after this skb later on it's better to keep
	 * setting gso_size to something.
	 */
	if (!TCP_SKB_CB(prev)->tcp_gso_size)
		TCP_SKB_CB(prev)->tcp_gso_size = mss;

	/* CHECKME: To clear or not to clear? Mimics normal skb currently */
	if (tcp_skb_pcount(skb) <= 1)
		TCP_SKB_CB(skb)->tcp_gso_size = 0;

	/* Difference in this won't matter, both ACKed by the same cumul. ACK */
	TCP_SKB_CB(prev)->sacked |= (TCP_SKB_CB(skb)->sacked & TCPCB_EVER_RETRANS);

	if (skb->len > 0) {
		BUG_ON(!tcp_skb_pcount(skb));
		NET_INC_STATS(sock_net(sk), LINUX_MIB_SACKSHIFTED);
		return false;
	}

	/* Whole SKB was eaten :-) */

	if (skb == tp->retransmit_skb_hint)
		tp->retransmit_skb_hint = prev;
	if (skb == tp->lost_skb_hint) {
		tp->lost_skb_hint = prev;
		tp->lost_cnt_hint -= tcp_skb_pcount(prev);
	}

	TCP_SKB_CB(prev)->tcp_flags |= TCP_SKB_CB(skb)->tcp_flags;
	TCP_SKB_CB(prev)->eor = TCP_SKB_CB(skb)->eor;
	if (TCP_SKB_CB(skb)->tcp_flags & TCPHDR_FIN)
		TCP_SKB_CB(prev)->end_seq++;

	if (skb == tcp_highest_sack(sk))
		tcp_advance_highest_sack(sk, skb);

	tcp_skb_collapse_tstamp(prev, skb);
	if (unlikely(TCP_SKB_CB(prev)->tx.delivered_mstamp))
		TCP_SKB_CB(prev)->tx.delivered_mstamp = 0;

	tcp_rtx_queue_unlink_and_free(skb, sk);

	NET_INC_STATS(sock_net(sk), LINUX_MIB_SACKMERGED);

	return true;
}

/* I wish gso_size would have a bit more sane initialization than
 * something-or-zero which complicates things
 */
static int tcp_skb_seglen(const struct sk_buff *skb)
{
	return tcp_skb_pcount(skb) == 1 ? skb->len : tcp_skb_mss(skb);
}

/* Shifting pages past head area doesn't work */
static int skb_can_shift(const struct sk_buff *skb)
{
	return !skb_headlen(skb) && skb_is_nonlinear(skb);
}

int tcp_skb_shift(struct sk_buff *to, struct sk_buff *from,
		  int pcount, int shiftlen)
{
	/* TCP min gso_size is 8 bytes (TCP_MIN_GSO_SIZE)
	 * Since TCP_SKB_CB(skb)->tcp_gso_segs is 16 bits, we need
	 * to make sure not storing more than 65535 * 8 bytes per skb,
	 * even if current MSS is bigger.
	 */
	if (unlikely(to->len + shiftlen >= 65535 * TCP_MIN_GSO_SIZE))
		return 0;
	if (unlikely(tcp_skb_pcount(to) + pcount > 65535))
		return 0;
	return skb_shift(to, from, shiftlen);
}

/* Try collapsing SACK blocks spanning across multiple skbs to a single
 * skb.
 */
static struct sk_buff *tcp_shift_skb_data(struct sock *sk, struct sk_buff *skb,
					  struct tcp_sacktag_state *state,
					  u32 start_seq, u32 end_seq,
					  bool dup_sack)
{
	struct tcp_sock *tp = tcp_sk(sk);
	struct sk_buff *prev;
	int mss;
	int pcount = 0;
	int len;
	int in_sack;

	/* Normally R but no L won't result in plain S */
	if (!dup_sack &&
	    (TCP_SKB_CB(skb)->sacked & (TCPCB_LOST|TCPCB_SACKED_RETRANS)) == TCPCB_SACKED_RETRANS)
		goto fallback;
	if (!skb_can_shift(skb))
		goto fallback;
	/* This frame is about to be dropped (was ACKed). */
	if (!after(TCP_SKB_CB(skb)->end_seq, tp->snd_una))
		goto fallback;

	/* Can only happen with delayed DSACK + discard craziness */
	prev = skb_rb_prev(skb);
	if (!prev)
		goto fallback;

	if ((TCP_SKB_CB(prev)->sacked & TCPCB_TAGBITS) != TCPCB_SACKED_ACKED)
		goto fallback;

	if (!tcp_skb_can_collapse_to(prev))
		goto fallback;

	in_sack = !after(start_seq, TCP_SKB_CB(skb)->seq) &&
		  !before(end_seq, TCP_SKB_CB(skb)->end_seq);

	if (in_sack) {
		len = skb->len;
		pcount = tcp_skb_pcount(skb);
		mss = tcp_skb_seglen(skb);

		/* TODO: Fix DSACKs to not fragment already SACKed and we can
		 * drop this restriction as unnecessary
		 */
		if (mss != tcp_skb_seglen(prev))
			goto fallback;
	} else {
		if (!after(TCP_SKB_CB(skb)->end_seq, start_seq))
			goto noop;
		/* CHECKME: This is non-MSS split case only?, this will
		 * cause skipped skbs due to advancing loop btw, original
		 * has that feature too
		 */
		if (tcp_skb_pcount(skb) <= 1)
			goto noop;

		in_sack = !after(start_seq, TCP_SKB_CB(skb)->seq);
		if (!in_sack) {
			/* TODO: head merge to next could be attempted here
			 * if (!after(TCP_SKB_CB(skb)->end_seq, end_seq)),
			 * though it might not be worth of the additional hassle
			 *
			 * ...we can probably just fallback to what was done
			 * previously. We could try merging non-SACKed ones
			 * as well but it probably isn't going to buy off
			 * because later SACKs might again split them, and
			 * it would make skb timestamp tracking considerably
			 * harder problem.
			 */
			goto fallback;
		}

		len = end_seq - TCP_SKB_CB(skb)->seq;
		BUG_ON(len < 0);
		BUG_ON(len > skb->len);

		/* MSS boundaries should be honoured or else pcount will
		 * severely break even though it makes things bit trickier.
		 * Optimize common case to avoid most of the divides
		 */
		mss = tcp_skb_mss(skb);

		/* TODO: Fix DSACKs to not fragment already SACKed and we can
		 * drop this restriction as unnecessary
		 */
		if (mss != tcp_skb_seglen(prev))
			goto fallback;

		if (len == mss) {
			pcount = 1;
		} else if (len < mss) {
			goto noop;
		} else {
			pcount = len / mss;
			len = pcount * mss;
		}
	}

	/* tcp_sacktag_one() won't SACK-tag ranges below snd_una */
	if (!after(TCP_SKB_CB(skb)->seq + len, tp->snd_una))
		goto fallback;

	if (!tcp_skb_shift(prev, skb, pcount, len))
		goto fallback;
	if (!tcp_shifted_skb(sk, prev, skb, state, pcount, len, mss, dup_sack))
		goto out;

	/* Hole filled allows collapsing with the next as well, this is very
	 * useful when hole on every nth skb pattern happens
	 */
	skb = skb_rb_next(prev);
	if (!skb)
		goto out;

	if (!skb_can_shift(skb) ||
	    ((TCP_SKB_CB(skb)->sacked & TCPCB_TAGBITS) != TCPCB_SACKED_ACKED) ||
	    (mss != tcp_skb_seglen(skb)))
		goto out;

	len = skb->len;
	pcount = tcp_skb_pcount(skb);
	if (tcp_skb_shift(prev, skb, pcount, len))
		tcp_shifted_skb(sk, prev, skb, state, pcount,
				len, mss, 0);

out:
	return prev;

noop:
	return skb;

fallback:
	NET_INC_STATS(sock_net(sk), LINUX_MIB_SACKSHIFTFALLBACK);
	return NULL;
}

static struct sk_buff *tcp_sacktag_walk(struct sk_buff *skb, struct sock *sk,
					struct tcp_sack_block *next_dup,
					struct tcp_sacktag_state *state,
					u32 start_seq, u32 end_seq,
					bool dup_sack_in)
{
	struct tcp_sock *tp = tcp_sk(sk);
	struct sk_buff *tmp;

	skb_rbtree_walk_from(skb) {
		int in_sack = 0;
		bool dup_sack = dup_sack_in;

		/* queue is in-order => we can short-circuit the walk early */
		if (!before(TCP_SKB_CB(skb)->seq, end_seq))
			break;

		if (next_dup  &&
		    before(TCP_SKB_CB(skb)->seq, next_dup->end_seq)) {
			in_sack = tcp_match_skb_to_sack(sk, skb,
							next_dup->start_seq,
							next_dup->end_seq);
			if (in_sack > 0)
				dup_sack = true;
		}

		/* skb reference here is a bit tricky to get right, since
		 * shifting can eat and free both this skb and the next,
		 * so not even _safe variant of the loop is enough.
		 */
		if (in_sack <= 0) {
			tmp = tcp_shift_skb_data(sk, skb, state,
						 start_seq, end_seq, dup_sack);
			if (tmp) {
				if (tmp != skb) {
					skb = tmp;
					continue;
				}

				in_sack = 0;
			} else {
				in_sack = tcp_match_skb_to_sack(sk, skb,
								start_seq,
								end_seq);
			}
		}

		if (unlikely(in_sack < 0))
			break;

		if (in_sack) {
			TCP_SKB_CB(skb)->sacked =
				tcp_sacktag_one(sk,
						state,
						TCP_SKB_CB(skb)->sacked,
						TCP_SKB_CB(skb)->seq,
						TCP_SKB_CB(skb)->end_seq,
						dup_sack,
						tcp_skb_pcount(skb),
						skb->len,
						tcp_skb_timestamp_us(skb));
			tcp_rate_skb_delivered(sk, skb, state->rate);
			if (TCP_SKB_CB(skb)->sacked & TCPCB_SACKED_ACKED)
				list_del_init(&skb->tcp_tsorted_anchor);

			if (!before(TCP_SKB_CB(skb)->seq,
				    tcp_highest_sack_seq(tp)))
				tcp_advance_highest_sack(sk, skb);
		}
	}
	return skb;
}

static struct sk_buff *tcp_sacktag_bsearch(struct sock *sk, u32 seq)
{
	struct rb_node *parent, **p = &sk->tcp_rtx_queue.rb_node;
	struct sk_buff *skb;

	while (*p) {
		parent = *p;
		skb = rb_to_skb(parent);
		if (before(seq, TCP_SKB_CB(skb)->seq)) {
			p = &parent->rb_left;
			continue;
		}
		if (!before(seq, TCP_SKB_CB(skb)->end_seq)) {
			p = &parent->rb_right;
			continue;
		}
		return skb;
	}
	return NULL;
}

static struct sk_buff *tcp_sacktag_skip(struct sk_buff *skb, struct sock *sk,
					u32 skip_to_seq)
{
	if (skb && after(TCP_SKB_CB(skb)->seq, skip_to_seq))
		return skb;

	return tcp_sacktag_bsearch(sk, skip_to_seq);
}

static struct sk_buff *tcp_maybe_skipping_dsack(struct sk_buff *skb,
						struct sock *sk,
						struct tcp_sack_block *next_dup,
						struct tcp_sacktag_state *state,
						u32 skip_to_seq)
{
	if (!next_dup)
		return skb;

	if (before(next_dup->start_seq, skip_to_seq)) {
		skb = tcp_sacktag_skip(skb, sk, next_dup->start_seq);
		skb = tcp_sacktag_walk(skb, sk, NULL, state,
				       next_dup->start_seq, next_dup->end_seq,
				       1);
	}

	return skb;
}

static int tcp_sack_cache_ok(const struct tcp_sock *tp, const struct tcp_sack_block *cache)
{
	return cache < tp->recv_sack_cache + ARRAY_SIZE(tp->recv_sack_cache);
}

static int
tcp_sacktag_write_queue(struct sock *sk, const struct sk_buff *ack_skb,
			u32 prior_snd_una, struct tcp_sacktag_state *state)
{
	struct tcp_sock *tp = tcp_sk(sk);
	const unsigned char *ptr = (skb_transport_header(ack_skb) +
				    TCP_SKB_CB(ack_skb)->sacked);
	struct tcp_sack_block_wire *sp_wire = (struct tcp_sack_block_wire *)(ptr+2);
	struct tcp_sack_block sp[TCP_NUM_SACKS];
	struct tcp_sack_block *cache;
	struct sk_buff *skb;
	int num_sacks = min(TCP_NUM_SACKS, (ptr[1] - TCPOLEN_SACK_BASE) >> 3);
	int used_sacks;
	bool found_dup_sack = false;
	int i, j;
	int first_sack_index;

	state->flag = 0;
	state->reord = tp->snd_nxt;

	if (!tp->sacked_out)
		tcp_highest_sack_reset(sk);

	found_dup_sack = tcp_check_dsack(sk, ack_skb, sp_wire,
					 num_sacks, prior_snd_una);
	if (found_dup_sack) {
		state->flag |= FLAG_DSACKING_ACK;
		tp->delivered++; /* A spurious retransmission is delivered */
	}

	/* Eliminate too old ACKs, but take into
	 * account more or less fresh ones, they can
	 * contain valid SACK info.
	 */
	if (before(TCP_SKB_CB(ack_skb)->ack_seq, prior_snd_una - tp->max_window))
		return 0;

	if (!tp->packets_out)
		goto out;

	used_sacks = 0;
	first_sack_index = 0;
	for (i = 0; i < num_sacks; i++) {
		bool dup_sack = !i && found_dup_sack;

		sp[used_sacks].start_seq = get_unaligned_be32(&sp_wire[i].start_seq);
		sp[used_sacks].end_seq = get_unaligned_be32(&sp_wire[i].end_seq);

		if (!tcp_is_sackblock_valid(tp, dup_sack,
					    sp[used_sacks].start_seq,
					    sp[used_sacks].end_seq)) {
			int mib_idx;

			if (dup_sack) {
				if (!tp->undo_marker)
					mib_idx = LINUX_MIB_TCPDSACKIGNOREDNOUNDO;
				else
					mib_idx = LINUX_MIB_TCPDSACKIGNOREDOLD;
			} else {
				/* Don't count olds caused by ACK reordering */
				if ((TCP_SKB_CB(ack_skb)->ack_seq != tp->snd_una) &&
				    !after(sp[used_sacks].end_seq, tp->snd_una))
					continue;
				mib_idx = LINUX_MIB_TCPSACKDISCARD;
			}

			NET_INC_STATS(sock_net(sk), mib_idx);
			if (i == 0)
				first_sack_index = -1;
			continue;
		}

		/* Ignore very old stuff early */
		if (!after(sp[used_sacks].end_seq, prior_snd_una))
			continue;

		used_sacks++;
	}

	/* order SACK blocks to allow in order walk of the retrans queue */
	for (i = used_sacks - 1; i > 0; i--) {
		for (j = 0; j < i; j++) {
			if (after(sp[j].start_seq, sp[j + 1].start_seq)) {
				swap(sp[j], sp[j + 1]);

				/* Track where the first SACK block goes to */
				if (j == first_sack_index)
					first_sack_index = j + 1;
			}
		}
	}

	state->mss_now = tcp_current_mss(sk);
	skb = NULL;
	i = 0;

	if (!tp->sacked_out) {
		/* It's already past, so skip checking against it */
		cache = tp->recv_sack_cache + ARRAY_SIZE(tp->recv_sack_cache);
	} else {
		cache = tp->recv_sack_cache;
		/* Skip empty blocks in at head of the cache */
		while (tcp_sack_cache_ok(tp, cache) && !cache->start_seq &&
		       !cache->end_seq)
			cache++;
	}

	while (i < used_sacks) {
		u32 start_seq = sp[i].start_seq;
		u32 end_seq = sp[i].end_seq;
		bool dup_sack = (found_dup_sack && (i == first_sack_index));
		struct tcp_sack_block *next_dup = NULL;

		if (found_dup_sack && ((i + 1) == first_sack_index))
			next_dup = &sp[i + 1];

		/* Skip too early cached blocks */
		while (tcp_sack_cache_ok(tp, cache) &&
		       !before(start_seq, cache->end_seq))
			cache++;

		/* Can skip some work by looking recv_sack_cache? */
		if (tcp_sack_cache_ok(tp, cache) && !dup_sack &&
		    after(end_seq, cache->start_seq)) {

			/* Head todo? */
			if (before(start_seq, cache->start_seq)) {
				skb = tcp_sacktag_skip(skb, sk, start_seq);
				skb = tcp_sacktag_walk(skb, sk, next_dup,
						       state,
						       start_seq,
						       cache->start_seq,
						       dup_sack);
			}

			/* Rest of the block already fully processed? */
			if (!after(end_seq, cache->end_seq))
				goto advance_sp;

			skb = tcp_maybe_skipping_dsack(skb, sk, next_dup,
						       state,
						       cache->end_seq);

			/* ...tail remains todo... */
			if (tcp_highest_sack_seq(tp) == cache->end_seq) {
				/* ...but better entrypoint exists! */
				skb = tcp_highest_sack(sk);
				if (!skb)
					break;
				cache++;
				goto walk;
			}

			skb = tcp_sacktag_skip(skb, sk, cache->end_seq);
			/* Check overlap against next cached too (past this one already) */
			cache++;
			continue;
		}

		if (!before(start_seq, tcp_highest_sack_seq(tp))) {
			skb = tcp_highest_sack(sk);
			if (!skb)
				break;
		}
		skb = tcp_sacktag_skip(skb, sk, start_seq);

walk:
		skb = tcp_sacktag_walk(skb, sk, next_dup, state,
				       start_seq, end_seq, dup_sack);

advance_sp:
		i++;
	}

	/* Clear the head of the cache sack blocks so we can skip it next time */
	for (i = 0; i < ARRAY_SIZE(tp->recv_sack_cache) - used_sacks; i++) {
		tp->recv_sack_cache[i].start_seq = 0;
		tp->recv_sack_cache[i].end_seq = 0;
	}
	for (j = 0; j < used_sacks; j++)
		tp->recv_sack_cache[i++] = sp[j];

	if (inet_csk(sk)->icsk_ca_state != TCP_CA_Loss || tp->undo_marker)
		tcp_check_sack_reordering(sk, state->reord, 0);

	tcp_verify_left_out(tp);
out:

#if FASTRETRANS_DEBUG > 0
	WARN_ON((int)tp->sacked_out < 0);
	WARN_ON((int)tp->lost_out < 0);
	WARN_ON((int)tp->retrans_out < 0);
	WARN_ON((int)tcp_packets_in_flight(tp) < 0);
#endif
	return state->flag;
}

/* Limits sacked_out so that sum with lost_out isn't ever larger than
 * packets_out. Returns false if sacked_out adjustement wasn't necessary.
 */
static bool tcp_limit_reno_sacked(struct tcp_sock *tp)
{
	u32 holes;

	holes = max(tp->lost_out, 1U);
	holes = min(holes, tp->packets_out);

	if ((tp->sacked_out + holes) > tp->packets_out) {
		tp->sacked_out = tp->packets_out - holes;
		return true;
	}
	return false;
}

/* If we receive more dupacks than we expected counting segments
 * in assumption of absent reordering, interpret this as reordering.
 * The only another reason could be bug in receiver TCP.
 */
static void tcp_check_reno_reordering(struct sock *sk, const int addend)
{
	struct tcp_sock *tp = tcp_sk(sk);

	if (!tcp_limit_reno_sacked(tp))
		return;

	tp->reordering = min_t(u32, tp->packets_out + addend,
			       sock_net(sk)->ipv4.sysctl_tcp_max_reordering);
	tp->reord_seen++;
	NET_INC_STATS(sock_net(sk), LINUX_MIB_TCPRENOREORDER);
}

/* Emulate SACKs for SACKless connection: account for a new dupack. */

static void tcp_add_reno_sack(struct sock *sk, int num_dupack)
{
	if (num_dupack) {
		struct tcp_sock *tp = tcp_sk(sk);
		u32 prior_sacked = tp->sacked_out;
		s32 delivered;

		tp->sacked_out += num_dupack;
		tcp_check_reno_reordering(sk, 0);
		delivered = tp->sacked_out - prior_sacked;
		if (delivered > 0)
			tp->delivered += delivered;
		tcp_verify_left_out(tp);
	}
}

/* Account for ACK, ACKing some data in Reno Recovery phase. */

static void tcp_remove_reno_sacks(struct sock *sk, int acked)
{
	struct tcp_sock *tp = tcp_sk(sk);

	if (acked > 0) {
		/* One ACK acked hole. The rest eat duplicate ACKs. */
		tp->delivered += max_t(int, acked - tp->sacked_out, 1);
		if (acked - 1 >= tp->sacked_out)
			tp->sacked_out = 0;
		else
			tp->sacked_out -= acked - 1;
	}
	tcp_check_reno_reordering(sk, acked);
	tcp_verify_left_out(tp);
}

static inline void tcp_reset_reno_sack(struct tcp_sock *tp)
{
	tp->sacked_out = 0;
}

void tcp_clear_retrans(struct tcp_sock *tp)
{
	tp->retrans_out = 0;
	tp->lost_out = 0;
	tp->undo_marker = 0;
	tp->undo_retrans = -1;
	tp->sacked_out = 0;
}

static inline void tcp_init_undo(struct tcp_sock *tp)
{
	tp->undo_marker = tp->snd_una;
	/* Retransmission still in flight may cause DSACKs later. */
	tp->undo_retrans = tp->retrans_out ? : -1;
}

static bool tcp_is_rack(const struct sock *sk)
{
	return sock_net(sk)->ipv4.sysctl_tcp_recovery & TCP_RACK_LOSS_DETECTION;
}

/* If we detect SACK reneging, forget all SACK information
 * and reset tags completely, otherwise preserve SACKs. If receiver
 * dropped its ofo queue, we will know this due to reneging detection.
 */
static void tcp_timeout_mark_lost(struct sock *sk)
{
	struct tcp_sock *tp = tcp_sk(sk);
	struct sk_buff *skb, *head;
	bool is_reneg;			/* is receiver reneging on SACKs? */

	head = tcp_rtx_queue_head(sk);
	is_reneg = head && (TCP_SKB_CB(head)->sacked & TCPCB_SACKED_ACKED);
	if (is_reneg) {
		NET_INC_STATS(sock_net(sk), LINUX_MIB_TCPSACKRENEGING);
		tp->sacked_out = 0;
		/* Mark SACK reneging until we recover from this loss event. */
		tp->is_sack_reneg = 1;
	} else if (tcp_is_reno(tp)) {
		tcp_reset_reno_sack(tp);
	}

	skb = head;
	skb_rbtree_walk_from(skb) {
		if (is_reneg)
			TCP_SKB_CB(skb)->sacked &= ~TCPCB_SACKED_ACKED;
		else if (tcp_is_rack(sk) && skb != head &&
			 tcp_rack_skb_timeout(tp, skb, 0) > 0)
			continue; /* Don't mark recently sent ones lost yet */
		tcp_mark_skb_lost(sk, skb);
	}
	tcp_verify_left_out(tp);
	tcp_clear_all_retrans_hints(tp);
}

/* Enter Loss state. */
void tcp_enter_loss(struct sock *sk)
{
	const struct inet_connection_sock *icsk = inet_csk(sk);
	struct tcp_sock *tp = tcp_sk(sk);
	struct net *net = sock_net(sk);
	bool new_recovery = icsk->icsk_ca_state < TCP_CA_Recovery;

	tcp_timeout_mark_lost(sk);

	/* Reduce ssthresh if it has not yet been made inside this window. */
	if (icsk->icsk_ca_state <= TCP_CA_Disorder ||
	    !after(tp->high_seq, tp->snd_una) ||
	    (icsk->icsk_ca_state == TCP_CA_Loss && !icsk->icsk_retransmits)) {
		tp->prior_ssthresh = tcp_current_ssthresh(sk);
		tp->prior_cwnd = tp->snd_cwnd;
		tp->snd_ssthresh = icsk->icsk_ca_ops->ssthresh(sk);
		tcp_ca_event(sk, CA_EVENT_LOSS);
		tcp_init_undo(tp);
	}
	tp->snd_cwnd	   = tcp_packets_in_flight(tp) + 1;
	tp->snd_cwnd_cnt   = 0;
	tp->snd_cwnd_stamp = tcp_jiffies32;

	/* Timeout in disordered state after receiving substantial DUPACKs
	 * suggests that the degree of reordering is over-estimated.
	 */
	if (icsk->icsk_ca_state <= TCP_CA_Disorder &&
	    tp->sacked_out >= net->ipv4.sysctl_tcp_reordering)
		tp->reordering = min_t(unsigned int, tp->reordering,
				       net->ipv4.sysctl_tcp_reordering);
	tcp_set_ca_state(sk, TCP_CA_Loss);
	tp->high_seq = tp->snd_nxt;
	tcp_ecn_queue_cwr(tp);

	/* F-RTO RFC5682 sec 3.1 step 1: retransmit SND.UNA if no previous
	 * loss recovery is underway except recurring timeout(s) on
	 * the same SND.UNA (sec 3.2). Disable F-RTO on path MTU probing
	 */
	tp->frto = net->ipv4.sysctl_tcp_frto &&
		   (new_recovery || icsk->icsk_retransmits) &&
		   !inet_csk(sk)->icsk_mtup.probe_size;
}

/* If ACK arrived pointing to a remembered SACK, it means that our
 * remembered SACKs do not reflect real state of receiver i.e.
 * receiver _host_ is heavily congested (or buggy).
 *
 * To avoid big spurious retransmission bursts due to transient SACK
 * scoreboard oddities that look like reneging, we give the receiver a
 * little time (max(RTT/2, 10ms)) to send us some more ACKs that will
 * restore sanity to the SACK scoreboard. If the apparent reneging
 * persists until this RTO then we'll clear the SACK scoreboard.
 */
static bool tcp_check_sack_reneging(struct sock *sk, int flag)
{
	if (flag & FLAG_SACK_RENEGING) {
		struct tcp_sock *tp = tcp_sk(sk);
		unsigned long delay = max(usecs_to_jiffies(tp->srtt_us >> 4),
					  msecs_to_jiffies(10));

		inet_csk_reset_xmit_timer(sk, ICSK_TIME_RETRANS,
					  delay, TCP_RTO_MAX);
		return true;
	}
	return false;
}

/* Heurestics to calculate number of duplicate ACKs. There's no dupACKs
 * counter when SACK is enabled (without SACK, sacked_out is used for
 * that purpose).
 *
 * With reordering, holes may still be in flight, so RFC3517 recovery
 * uses pure sacked_out (total number of SACKed segments) even though
 * it violates the RFC that uses duplicate ACKs, often these are equal
 * but when e.g. out-of-window ACKs or packet duplication occurs,
 * they differ. Since neither occurs due to loss, TCP should really
 * ignore them.
 */
static inline int tcp_dupack_heuristics(const struct tcp_sock *tp)
{
	return tp->sacked_out + 1;
}

/* Linux NewReno/SACK/ECN state machine.
 * --------------------------------------
 *
 * "Open"	Normal state, no dubious events, fast path.
 * "Disorder"   In all the respects it is "Open",
 *		but requires a bit more attention. It is entered when
 *		we see some SACKs or dupacks. It is split of "Open"
 *		mainly to move some processing from fast path to slow one.
 * "CWR"	CWND was reduced due to some Congestion Notification event.
 *		It can be ECN, ICMP source quench, local device congestion.
 * "Recovery"	CWND was reduced, we are fast-retransmitting.
 * "Loss"	CWND was reduced due to RTO timeout or SACK reneging.
 *
 * tcp_fastretrans_alert() is entered:
 * - each incoming ACK, if state is not "Open"
 * - when arrived ACK is unusual, namely:
 *	* SACK
 *	* Duplicate ACK.
 *	* ECN ECE.
 *
 * Counting packets in flight is pretty simple.
 *
 *	in_flight = packets_out - left_out + retrans_out
 *
 *	packets_out is SND.NXT-SND.UNA counted in packets.
 *
 *	retrans_out is number of retransmitted segments.
 *
 *	left_out is number of segments left network, but not ACKed yet.
 *
 *		left_out = sacked_out + lost_out
 *
 *     sacked_out: Packets, which arrived to receiver out of order
 *		   and hence not ACKed. With SACKs this number is simply
 *		   amount of SACKed data. Even without SACKs
 *		   it is easy to give pretty reliable estimate of this number,
 *		   counting duplicate ACKs.
 *
 *       lost_out: Packets lost by network. TCP has no explicit
 *		   "loss notification" feedback from network (for now).
 *		   It means that this number can be only _guessed_.
 *		   Actually, it is the heuristics to predict lossage that
 *		   distinguishes different algorithms.
 *
 *	F.e. after RTO, when all the queue is considered as lost,
 *	lost_out = packets_out and in_flight = retrans_out.
 *
 *		Essentially, we have now a few algorithms detecting
 *		lost packets.
 *
 *		If the receiver supports SACK:
 *
 *		RFC6675/3517: It is the conventional algorithm. A packet is
 *		considered lost if the number of higher sequence packets
 *		SACKed is greater than or equal the DUPACK thoreshold
 *		(reordering). This is implemented in tcp_mark_head_lost and
 *		tcp_update_scoreboard.
 *
 *		RACK (draft-ietf-tcpm-rack-01): it is a newer algorithm
 *		(2017-) that checks timing instead of counting DUPACKs.
 *		Essentially a packet is considered lost if it's not S/ACKed
 *		after RTT + reordering_window, where both metrics are
 *		dynamically measured and adjusted. This is implemented in
 *		tcp_rack_mark_lost.
 *
 *		If the receiver does not support SACK:
 *
 *		NewReno (RFC6582): in Recovery we assume that one segment
 *		is lost (classic Reno). While we are in Recovery and
 *		a partial ACK arrives, we assume that one more packet
 *		is lost (NewReno). This heuristics are the same in NewReno
 *		and SACK.
 *
 * Really tricky (and requiring careful tuning) part of algorithm
 * is hidden in functions tcp_time_to_recover() and tcp_xmit_retransmit_queue().
 * The first determines the moment _when_ we should reduce CWND and,
 * hence, slow down forward transmission. In fact, it determines the moment
 * when we decide that hole is caused by loss, rather than by a reorder.
 *
 * tcp_xmit_retransmit_queue() decides, _what_ we should retransmit to fill
 * holes, caused by lost packets.
 *
 * And the most logically complicated part of algorithm is undo
 * heuristics. We detect false retransmits due to both too early
 * fast retransmit (reordering) and underestimated RTO, analyzing
 * timestamps and D-SACKs. When we detect that some segments were
 * retransmitted by mistake and CWND reduction was wrong, we undo
 * window reduction and abort recovery phase. This logic is hidden
 * inside several functions named tcp_try_undo_<something>.
 */

/* This function decides, when we should leave Disordered state
 * and enter Recovery phase, reducing congestion window.
 *
 * Main question: may we further continue forward transmission
 * with the same cwnd?
 */
static bool tcp_time_to_recover(struct sock *sk, int flag)
{
	struct tcp_sock *tp = tcp_sk(sk);

	/* Trick#1: The loss is proven. */
	if (tp->lost_out)
		return true;

	/* Not-A-Trick#2 : Classic rule... */
	if (!tcp_is_rack(sk) && tcp_dupack_heuristics(tp) > tp->reordering)
		return true;

	return false;
}

/* Detect loss in event "A" above by marking head of queue up as lost.
 * For non-SACK(Reno) senders, the first "packets" number of segments
 * are considered lost. For RFC3517 SACK, a segment is considered lost if it
 * has at least tp->reordering SACKed seqments above it; "packets" refers to
 * the maximum SACKed segments to pass before reaching this limit.
 */
static void tcp_mark_head_lost(struct sock *sk, int packets, int mark_head)
{
	struct tcp_sock *tp = tcp_sk(sk);
	struct sk_buff *skb;
	int cnt, oldcnt, lost;
	unsigned int mss;
	/* Use SACK to deduce losses of new sequences sent during recovery */
	const u32 loss_high = tcp_is_sack(tp) ?  tp->snd_nxt : tp->high_seq;

	WARN_ON(packets > tp->packets_out);
	skb = tp->lost_skb_hint;
	if (skb) {
		/* Head already handled? */
		if (mark_head && after(TCP_SKB_CB(skb)->seq, tp->snd_una))
			return;
		cnt = tp->lost_cnt_hint;
	} else {
		skb = tcp_rtx_queue_head(sk);
		cnt = 0;
	}

	skb_rbtree_walk_from(skb) {
		/* TODO: do this better */
		/* this is not the most efficient way to do this... */
		tp->lost_skb_hint = skb;
		tp->lost_cnt_hint = cnt;

		if (after(TCP_SKB_CB(skb)->end_seq, loss_high))
			break;

		oldcnt = cnt;
		if (tcp_is_reno(tp) ||
		    (TCP_SKB_CB(skb)->sacked & TCPCB_SACKED_ACKED))
			cnt += tcp_skb_pcount(skb);

		if (cnt > packets) {
			if (tcp_is_sack(tp) ||
			    (TCP_SKB_CB(skb)->sacked & TCPCB_SACKED_ACKED) ||
			    (oldcnt >= packets))
				break;

			mss = tcp_skb_mss(skb);
			/* If needed, chop off the prefix to mark as lost. */
			lost = (packets - oldcnt) * mss;
			if (lost < skb->len &&
			    tcp_fragment(sk, TCP_FRAG_IN_RTX_QUEUE, skb,
					 lost, mss, GFP_ATOMIC) < 0)
				break;
			cnt = packets;
		}

		tcp_skb_mark_lost(tp, skb);

		if (mark_head)
			break;
	}
	tcp_verify_left_out(tp);
}

/* Account newly detected lost packet(s) */

static void tcp_update_scoreboard(struct sock *sk, int fast_rexmit)
{
	struct tcp_sock *tp = tcp_sk(sk);

	if (tcp_is_sack(tp)) {
		int sacked_upto = tp->sacked_out - tp->reordering;
		if (sacked_upto >= 0)
			tcp_mark_head_lost(sk, sacked_upto, 0);
		else if (fast_rexmit)
			tcp_mark_head_lost(sk, 1, 1);
	}
}

static bool tcp_tsopt_ecr_before(const struct tcp_sock *tp, u32 when)
{
	return tp->rx_opt.saw_tstamp && tp->rx_opt.rcv_tsecr &&
	       before(tp->rx_opt.rcv_tsecr, when);
}

/* skb is spurious retransmitted if the returned timestamp echo
 * reply is prior to the skb transmission time
 */
static bool tcp_skb_spurious_retrans(const struct tcp_sock *tp,
				     const struct sk_buff *skb)
{
	return (TCP_SKB_CB(skb)->sacked & TCPCB_RETRANS) &&
	       tcp_tsopt_ecr_before(tp, tcp_skb_timestamp(skb));
}

/* Nothing was retransmitted or returned timestamp is less
 * than timestamp of the first retransmission.
 */
static inline bool tcp_packet_delayed(const struct tcp_sock *tp)
{
	return tp->retrans_stamp &&
	       tcp_tsopt_ecr_before(tp, tp->retrans_stamp);
}

/* Undo procedures. */

/* We can clear retrans_stamp when there are no retransmissions in the
 * window. It would seem that it is trivially available for us in
 * tp->retrans_out, however, that kind of assumptions doesn't consider
 * what will happen if errors occur when sending retransmission for the
 * second time. ...It could the that such segment has only
 * TCPCB_EVER_RETRANS set at the present time. It seems that checking
 * the head skb is enough except for some reneging corner cases that
 * are not worth the effort.
 *
 * Main reason for all this complexity is the fact that connection dying
 * time now depends on the validity of the retrans_stamp, in particular,
 * that successive retransmissions of a segment must not advance
 * retrans_stamp under any conditions.
 */
static bool tcp_any_retrans_done(const struct sock *sk)
{
	const struct tcp_sock *tp = tcp_sk(sk);
	struct sk_buff *skb;

	if (tp->retrans_out)
		return true;

	skb = tcp_rtx_queue_head(sk);
	if (unlikely(skb && TCP_SKB_CB(skb)->sacked & TCPCB_EVER_RETRANS))
		return true;

	return false;
}

static void DBGUNDO(struct sock *sk, const char *msg)
{
#if FASTRETRANS_DEBUG > 1
	struct tcp_sock *tp = tcp_sk(sk);
	struct inet_sock *inet = inet_sk(sk);

	if (sk->sk_family == AF_INET) {
		pr_debug("Undo %s %pI4/%u c%u l%u ss%u/%u p%u\n",
			 msg,
			 &inet->inet_daddr, ntohs(inet->inet_dport),
			 tp->snd_cwnd, tcp_left_out(tp),
			 tp->snd_ssthresh, tp->prior_ssthresh,
			 tp->packets_out);
	}
#if IS_ENABLED(CONFIG_IPV6)
	else if (sk->sk_family == AF_INET6) {
		pr_debug("Undo %s %pI6/%u c%u l%u ss%u/%u p%u\n",
			 msg,
			 &sk->sk_v6_daddr, ntohs(inet->inet_dport),
			 tp->snd_cwnd, tcp_left_out(tp),
			 tp->snd_ssthresh, tp->prior_ssthresh,
			 tp->packets_out);
	}
#endif
#endif
}

static void tcp_undo_cwnd_reduction(struct sock *sk, bool unmark_loss)
{
	struct tcp_sock *tp = tcp_sk(sk);

	if (unmark_loss) {
		struct sk_buff *skb;

		skb_rbtree_walk(skb, &sk->tcp_rtx_queue) {
			TCP_SKB_CB(skb)->sacked &= ~TCPCB_LOST;
		}
		tp->lost_out = 0;
		tcp_clear_all_retrans_hints(tp);
	}

	if (tp->prior_ssthresh) {
		const struct inet_connection_sock *icsk = inet_csk(sk);

		tp->snd_cwnd = icsk->icsk_ca_ops->undo_cwnd(sk);

		if (tp->prior_ssthresh > tp->snd_ssthresh) {
			tp->snd_ssthresh = tp->prior_ssthresh;
			tcp_ecn_withdraw_cwr(tp);
		}
	}
	tp->snd_cwnd_stamp = tcp_jiffies32;
	tp->undo_marker = 0;
	tp->rack.advanced = 1; /* Force RACK to re-exam losses */
}

static inline bool tcp_may_undo(const struct tcp_sock *tp)
{
	return tp->undo_marker && (!tp->undo_retrans || tcp_packet_delayed(tp));
}

/* People celebrate: "We love our President!" */
static bool tcp_try_undo_recovery(struct sock *sk)
{
	struct tcp_sock *tp = tcp_sk(sk);

	if (tcp_may_undo(tp)) {
		int mib_idx;

		/* Happy end! We did not retransmit anything
		 * or our original transmission succeeded.
		 */
		DBGUNDO(sk, inet_csk(sk)->icsk_ca_state == TCP_CA_Loss ? "loss" : "retrans");
		tcp_undo_cwnd_reduction(sk, false);
		if (inet_csk(sk)->icsk_ca_state == TCP_CA_Loss)
			mib_idx = LINUX_MIB_TCPLOSSUNDO;
		else
			mib_idx = LINUX_MIB_TCPFULLUNDO;

		NET_INC_STATS(sock_net(sk), mib_idx);
	} else if (tp->rack.reo_wnd_persist) {
		tp->rack.reo_wnd_persist--;
	}
	if (tp->snd_una == tp->high_seq && tcp_is_reno(tp)) {
		/* Hold old state until something *above* high_seq
		 * is ACKed. For Reno it is MUST to prevent false
		 * fast retransmits (RFC2582). SACK TCP is safe. */
		if (!tcp_any_retrans_done(sk))
			tp->retrans_stamp = 0;
		return true;
	}
	tcp_set_ca_state(sk, TCP_CA_Open);
	tp->is_sack_reneg = 0;
	return false;
}

/* Try to undo cwnd reduction, because D-SACKs acked all retransmitted data */
static bool tcp_try_undo_dsack(struct sock *sk)
{
	struct tcp_sock *tp = tcp_sk(sk);

	if (tp->undo_marker && !tp->undo_retrans) {
		tp->rack.reo_wnd_persist = min(TCP_RACK_RECOVERY_THRESH,
					       tp->rack.reo_wnd_persist + 1);
		DBGUNDO(sk, "D-SACK");
		tcp_undo_cwnd_reduction(sk, false);
		NET_INC_STATS(sock_net(sk), LINUX_MIB_TCPDSACKUNDO);
		return true;
	}
	return false;
}

/* Undo during loss recovery after partial ACK or using F-RTO. */
static bool tcp_try_undo_loss(struct sock *sk, bool frto_undo)
{
	struct tcp_sock *tp = tcp_sk(sk);

	if (frto_undo || tcp_may_undo(tp)) {
		tcp_undo_cwnd_reduction(sk, true);

		DBGUNDO(sk, "partial loss");
		NET_INC_STATS(sock_net(sk), LINUX_MIB_TCPLOSSUNDO);
		if (frto_undo)
			NET_INC_STATS(sock_net(sk),
					LINUX_MIB_TCPSPURIOUSRTOS);
		inet_csk(sk)->icsk_retransmits = 0;
		if (frto_undo || tcp_is_sack(tp)) {
			tcp_set_ca_state(sk, TCP_CA_Open);
			tp->is_sack_reneg = 0;
		}
		return true;
	}
	return false;
}

/* The cwnd reduction in CWR and Recovery uses the PRR algorithm in RFC 6937.
 * It computes the number of packets to send (sndcnt) based on packets newly
 * delivered:
 *   1) If the packets in flight is larger than ssthresh, PRR spreads the
 *	cwnd reductions across a full RTT.
 *   2) Otherwise PRR uses packet conservation to send as much as delivered.
 *      But when the retransmits are acked without further losses, PRR
 *      slow starts cwnd up to ssthresh to speed up the recovery.
 */
static void tcp_init_cwnd_reduction(struct sock *sk)
{
	struct tcp_sock *tp = tcp_sk(sk);

	tp->high_seq = tp->snd_nxt;
	tp->tlp_high_seq = 0;
	tp->snd_cwnd_cnt = 0;
	tp->prior_cwnd = tp->snd_cwnd;
	tp->prr_delivered = 0;
	tp->prr_out = 0;
	tp->snd_ssthresh = inet_csk(sk)->icsk_ca_ops->ssthresh(sk);
	tcp_ecn_queue_cwr(tp);
}

void tcp_cwnd_reduction(struct sock *sk, int newly_acked_sacked, int flag)
{
	struct tcp_sock *tp = tcp_sk(sk);
	int sndcnt = 0;
	int delta = tp->snd_ssthresh - tcp_packets_in_flight(tp);

	if (newly_acked_sacked <= 0 || WARN_ON_ONCE(!tp->prior_cwnd))
		return;

	tp->prr_delivered += newly_acked_sacked;
	if (delta < 0) {
		u64 dividend = (u64)tp->snd_ssthresh * tp->prr_delivered +
			       tp->prior_cwnd - 1;
		sndcnt = div_u64(dividend, tp->prior_cwnd) - tp->prr_out;
	} else if ((flag & (FLAG_RETRANS_DATA_ACKED | FLAG_LOST_RETRANS)) ==
		   FLAG_RETRANS_DATA_ACKED) {
		sndcnt = min_t(int, delta,
			       max_t(int, tp->prr_delivered - tp->prr_out,
				     newly_acked_sacked) + 1);
	} else {
		sndcnt = min(delta, newly_acked_sacked);
	}
	/* Force a fast retransmit upon entering fast recovery */
	sndcnt = max(sndcnt, (tp->prr_out ? 0 : 1));
	tp->snd_cwnd = tcp_packets_in_flight(tp) + sndcnt;
}

static inline void tcp_end_cwnd_reduction(struct sock *sk)
{
	struct tcp_sock *tp = tcp_sk(sk);

	if (inet_csk(sk)->icsk_ca_ops->cong_control)
		return;

	/* Reset cwnd to ssthresh in CWR or Recovery (unless it's undone) */
	if (tp->snd_ssthresh < TCP_INFINITE_SSTHRESH &&
	    (inet_csk(sk)->icsk_ca_state == TCP_CA_CWR || tp->undo_marker)) {
		tp->snd_cwnd = tp->snd_ssthresh;
		tp->snd_cwnd_stamp = tcp_jiffies32;
	}
	tcp_ca_event(sk, CA_EVENT_COMPLETE_CWR);
}

/* Enter CWR state. Disable cwnd undo since congestion is proven with ECN */
void tcp_enter_cwr(struct sock *sk)
{
	struct tcp_sock *tp = tcp_sk(sk);

	tp->prior_ssthresh = 0;
	if (inet_csk(sk)->icsk_ca_state < TCP_CA_CWR) {
		tp->undo_marker = 0;
		tcp_init_cwnd_reduction(sk);
		tcp_set_ca_state(sk, TCP_CA_CWR);
	}
}
EXPORT_SYMBOL(tcp_enter_cwr);

static void tcp_try_keep_open(struct sock *sk)
{
	struct tcp_sock *tp = tcp_sk(sk);
	int state = TCP_CA_Open;

	if (tcp_left_out(tp) || tcp_any_retrans_done(sk))
		state = TCP_CA_Disorder;

	if (inet_csk(sk)->icsk_ca_state != state) {
		tcp_set_ca_state(sk, state);
		tp->high_seq = tp->snd_nxt;
	}
}

static void tcp_try_to_open(struct sock *sk, int flag)
{
	struct tcp_sock *tp = tcp_sk(sk);

	tcp_verify_left_out(tp);

	if (!tcp_any_retrans_done(sk))
		tp->retrans_stamp = 0;

	if (flag & FLAG_ECE)
		tcp_enter_cwr(sk);

	if (inet_csk(sk)->icsk_ca_state != TCP_CA_CWR) {
		tcp_try_keep_open(sk);
	}
}

static void tcp_mtup_probe_failed(struct sock *sk)
{
	struct inet_connection_sock *icsk = inet_csk(sk);

	icsk->icsk_mtup.search_high = icsk->icsk_mtup.probe_size - 1;
	icsk->icsk_mtup.probe_size = 0;
	NET_INC_STATS(sock_net(sk), LINUX_MIB_TCPMTUPFAIL);
}

static void tcp_mtup_probe_success(struct sock *sk)
{
	struct tcp_sock *tp = tcp_sk(sk);
	struct inet_connection_sock *icsk = inet_csk(sk);

	/* FIXME: breaks with very large cwnd */
	tp->prior_ssthresh = tcp_current_ssthresh(sk);
	tp->snd_cwnd = tp->snd_cwnd *
		       tcp_mss_to_mtu(sk, tp->mss_cache) /
		       icsk->icsk_mtup.probe_size;
	tp->snd_cwnd_cnt = 0;
	tp->snd_cwnd_stamp = tcp_jiffies32;
	tp->snd_ssthresh = tcp_current_ssthresh(sk);

	icsk->icsk_mtup.search_low = icsk->icsk_mtup.probe_size;
	icsk->icsk_mtup.probe_size = 0;
	tcp_sync_mss(sk, icsk->icsk_pmtu_cookie);
	NET_INC_STATS(sock_net(sk), LINUX_MIB_TCPMTUPSUCCESS);
}

/* Do a simple retransmit without using the backoff mechanisms in
 * tcp_timer. This is used for path mtu discovery.
 * The socket is already locked here.
 */
void tcp_simple_retransmit(struct sock *sk)
{
	const struct inet_connection_sock *icsk = inet_csk(sk);
	struct tcp_sock *tp = tcp_sk(sk);
	struct sk_buff *skb;
	unsigned int mss = tcp_current_mss(sk);

	skb_rbtree_walk(skb, &sk->tcp_rtx_queue) {
		if (tcp_skb_seglen(skb) > mss &&
		    !(TCP_SKB_CB(skb)->sacked & TCPCB_SACKED_ACKED)) {
			if (TCP_SKB_CB(skb)->sacked & TCPCB_SACKED_RETRANS) {
				TCP_SKB_CB(skb)->sacked &= ~TCPCB_SACKED_RETRANS;
				tp->retrans_out -= tcp_skb_pcount(skb);
			}
			tcp_skb_mark_lost_uncond_verify(tp, skb);
		}
	}

	tcp_clear_retrans_hints_partial(tp);

	if (!tp->lost_out)
		return;

	if (tcp_is_reno(tp))
		tcp_limit_reno_sacked(tp);

	tcp_verify_left_out(tp);

	/* Don't muck with the congestion window here.
	 * Reason is that we do not increase amount of _data_
	 * in network, but units changed and effective
	 * cwnd/ssthresh really reduced now.
	 */
	if (icsk->icsk_ca_state != TCP_CA_Loss) {
		tp->high_seq = tp->snd_nxt;
		tp->snd_ssthresh = tcp_current_ssthresh(sk);
		tp->prior_ssthresh = 0;
		tp->undo_marker = 0;
		tcp_set_ca_state(sk, TCP_CA_Loss);
	}
	tcp_xmit_retransmit_queue(sk);
}
EXPORT_SYMBOL(tcp_simple_retransmit);

void tcp_enter_recovery(struct sock *sk, bool ece_ack)
{
	struct tcp_sock *tp = tcp_sk(sk);
	int mib_idx;

	if (tcp_is_reno(tp))
		mib_idx = LINUX_MIB_TCPRENORECOVERY;
	else
		mib_idx = LINUX_MIB_TCPSACKRECOVERY;

	NET_INC_STATS(sock_net(sk), mib_idx);

	tp->prior_ssthresh = 0;
	tcp_init_undo(tp);

	if (!tcp_in_cwnd_reduction(sk)) {
		if (!ece_ack)
			tp->prior_ssthresh = tcp_current_ssthresh(sk);
		tcp_init_cwnd_reduction(sk);
	}
	tcp_set_ca_state(sk, TCP_CA_Recovery);
}

/* Process an ACK in CA_Loss state. Move to CA_Open if lost data are
 * recovered or spurious. Otherwise retransmits more on partial ACKs.
 */
static void tcp_process_loss(struct sock *sk, int flag, int num_dupack,
			     int *rexmit)
{
	struct tcp_sock *tp = tcp_sk(sk);
	bool recovered = !before(tp->snd_una, tp->high_seq);

	if ((flag & FLAG_SND_UNA_ADVANCED || rcu_access_pointer(tp->fastopen_rsk)) &&
	    tcp_try_undo_loss(sk, false))
		return;

	if (tp->frto) { /* F-RTO RFC5682 sec 3.1 (sack enhanced version). */
		/* Step 3.b. A timeout is spurious if not all data are
		 * lost, i.e., never-retransmitted data are (s)acked.
		 */
		if ((flag & FLAG_ORIG_SACK_ACKED) &&
		    tcp_try_undo_loss(sk, true))
			return;

		if (after(tp->snd_nxt, tp->high_seq)) {
			if (flag & FLAG_DATA_SACKED || num_dupack)
				tp->frto = 0; /* Step 3.a. loss was real */
		} else if (flag & FLAG_SND_UNA_ADVANCED && !recovered) {
			tp->high_seq = tp->snd_nxt;
			/* Step 2.b. Try send new data (but deferred until cwnd
			 * is updated in tcp_ack()). Otherwise fall back to
			 * the conventional recovery.
			 */
			if (!tcp_write_queue_empty(sk) &&
			    after(tcp_wnd_end(tp), tp->snd_nxt)) {
				*rexmit = REXMIT_NEW;
				return;
			}
			tp->frto = 0;
		}
	}

	if (recovered) {
		/* F-RTO RFC5682 sec 3.1 step 2.a and 1st part of step 3.a */
		tcp_try_undo_recovery(sk);
		return;
	}
	if (tcp_is_reno(tp)) {
		/* A Reno DUPACK means new data in F-RTO step 2.b above are
		 * delivered. Lower inflight to clock out (re)tranmissions.
		 */
		if (after(tp->snd_nxt, tp->high_seq) && num_dupack)
			tcp_add_reno_sack(sk, num_dupack);
		else if (flag & FLAG_SND_UNA_ADVANCED)
			tcp_reset_reno_sack(tp);
	}
	*rexmit = REXMIT_LOST;
}

/* Undo during fast recovery after partial ACK. */
static bool tcp_try_undo_partial(struct sock *sk, u32 prior_snd_una)
{
	struct tcp_sock *tp = tcp_sk(sk);

	if (tp->undo_marker && tcp_packet_delayed(tp)) {
		/* Plain luck! Hole if filled with delayed
		 * packet, rather than with a retransmit. Check reordering.
		 */
		tcp_check_sack_reordering(sk, prior_snd_una, 1);

		/* We are getting evidence that the reordering degree is higher
		 * than we realized. If there are no retransmits out then we
		 * can undo. Otherwise we clock out new packets but do not
		 * mark more packets lost or retransmit more.
		 */
		if (tp->retrans_out)
			return true;

		if (!tcp_any_retrans_done(sk))
			tp->retrans_stamp = 0;

		DBGUNDO(sk, "partial recovery");
		tcp_undo_cwnd_reduction(sk, true);
		NET_INC_STATS(sock_net(sk), LINUX_MIB_TCPPARTIALUNDO);
		tcp_try_keep_open(sk);
		return true;
	}
	return false;
}

static void tcp_identify_packet_loss(struct sock *sk, int *ack_flag)
{
	struct tcp_sock *tp = tcp_sk(sk);

	if (tcp_rtx_queue_empty(sk))
		return;

	if (unlikely(tcp_is_reno(tp))) {
		tcp_newreno_mark_lost(sk, *ack_flag & FLAG_SND_UNA_ADVANCED);
	} else if (tcp_is_rack(sk)) {
		u32 prior_retrans = tp->retrans_out;

		tcp_rack_mark_lost(sk);
		if (prior_retrans > tp->retrans_out)
			*ack_flag |= FLAG_LOST_RETRANS;
	}
}

static bool tcp_force_fast_retransmit(struct sock *sk)
{
	struct tcp_sock *tp = tcp_sk(sk);

	return after(tcp_highest_sack_seq(tp),
		     tp->snd_una + tp->reordering * tp->mss_cache);
}

/* Process an event, which can update packets-in-flight not trivially.
 * Main goal of this function is to calculate new estimate for left_out,
 * taking into account both packets sitting in receiver's buffer and
 * packets lost by network.
 *
 * Besides that it updates the congestion state when packet loss or ECN
 * is detected. But it does not reduce the cwnd, it is done by the
 * congestion control later.
 *
 * It does _not_ decide what to send, it is made in function
 * tcp_xmit_retransmit_queue().
 */
static void tcp_fastretrans_alert(struct sock *sk, const u32 prior_snd_una,
				  int num_dupack, int *ack_flag, int *rexmit)
{
	struct inet_connection_sock *icsk = inet_csk(sk);
	struct tcp_sock *tp = tcp_sk(sk);
	int fast_rexmit = 0, flag = *ack_flag;
	bool do_lost = num_dupack || ((flag & FLAG_DATA_SACKED) &&
				      tcp_force_fast_retransmit(sk));

	if (!tp->packets_out && tp->sacked_out)
		tp->sacked_out = 0;

	/* Now state machine starts.
	 * A. ECE, hence prohibit cwnd undoing, the reduction is required. */
	if (flag & FLAG_ECE)
		tp->prior_ssthresh = 0;

	/* B. In all the states check for reneging SACKs. */
	if (tcp_check_sack_reneging(sk, flag))
		return;

	/* C. Check consistency of the current state. */
	tcp_verify_left_out(tp);

	/* D. Check state exit conditions. State can be terminated
	 *    when high_seq is ACKed. */
	if (icsk->icsk_ca_state == TCP_CA_Open) {
		WARN_ON(tp->retrans_out != 0);
		tp->retrans_stamp = 0;
	} else if (!before(tp->snd_una, tp->high_seq)) {
		switch (icsk->icsk_ca_state) {
		case TCP_CA_CWR:
			/* CWR is to be held something *above* high_seq
			 * is ACKed for CWR bit to reach receiver. */
			if (tp->snd_una != tp->high_seq) {
				tcp_end_cwnd_reduction(sk);
				tcp_set_ca_state(sk, TCP_CA_Open);
			}
			break;

		case TCP_CA_Recovery:
			if (tcp_is_reno(tp))
				tcp_reset_reno_sack(tp);
			if (tcp_try_undo_recovery(sk))
				return;
			tcp_end_cwnd_reduction(sk);
			break;
		}
	}

	/* E. Process state. */
	switch (icsk->icsk_ca_state) {
	case TCP_CA_Recovery:
		if (!(flag & FLAG_SND_UNA_ADVANCED)) {
			if (tcp_is_reno(tp))
				tcp_add_reno_sack(sk, num_dupack);
		} else {
			if (tcp_try_undo_partial(sk, prior_snd_una))
				return;
			/* Partial ACK arrived. Force fast retransmit. */
			do_lost = tcp_is_reno(tp) ||
				  tcp_force_fast_retransmit(sk);
		}
		if (tcp_try_undo_dsack(sk)) {
			tcp_try_keep_open(sk);
			return;
		}
		tcp_identify_packet_loss(sk, ack_flag);
		break;
	case TCP_CA_Loss:
		tcp_process_loss(sk, flag, num_dupack, rexmit);
		tcp_identify_packet_loss(sk, ack_flag);
		if (!(icsk->icsk_ca_state == TCP_CA_Open ||
		      (*ack_flag & FLAG_LOST_RETRANS)))
			return;
		/* Change state if cwnd is undone or retransmits are lost */
		/* fall through */
	default:
		if (tcp_is_reno(tp)) {
			if (flag & FLAG_SND_UNA_ADVANCED)
				tcp_reset_reno_sack(tp);
			tcp_add_reno_sack(sk, num_dupack);
		}

		if (icsk->icsk_ca_state <= TCP_CA_Disorder)
			tcp_try_undo_dsack(sk);

		tcp_identify_packet_loss(sk, ack_flag);
		if (!tcp_time_to_recover(sk, flag)) {
			tcp_try_to_open(sk, flag);
			return;
		}

		/* MTU probe failure: don't reduce cwnd */
		if (icsk->icsk_ca_state < TCP_CA_CWR &&
		    icsk->icsk_mtup.probe_size &&
		    tp->snd_una == tp->mtu_probe.probe_seq_start) {
			tcp_mtup_probe_failed(sk);
			/* Restores the reduction we did in tcp_mtup_probe() */
			tp->snd_cwnd++;
			tcp_simple_retransmit(sk);
			return;
		}

		/* Otherwise enter Recovery state */
		tcp_enter_recovery(sk, (flag & FLAG_ECE));
		fast_rexmit = 1;
	}

	if (!tcp_is_rack(sk) && do_lost)
		tcp_update_scoreboard(sk, fast_rexmit);
	*rexmit = REXMIT_LOST;
}

static void tcp_update_rtt_min(struct sock *sk, u32 rtt_us, const int flag)
{
	u32 wlen = sock_net(sk)->ipv4.sysctl_tcp_min_rtt_wlen * HZ;
	struct tcp_sock *tp = tcp_sk(sk);

	if ((flag & FLAG_ACK_MAYBE_DELAYED) && rtt_us > tcp_min_rtt(tp)) {
		/* If the remote keeps returning delayed ACKs, eventually
		 * the min filter would pick it up and overestimate the
		 * prop. delay when it expires. Skip suspected delayed ACKs.
		 */
		return;
	}
	minmax_running_min(&tp->rtt_min, wlen, tcp_jiffies32,
			   rtt_us ? : jiffies_to_usecs(1));
}

static bool tcp_ack_update_rtt(struct sock *sk, const int flag,
			       long seq_rtt_us, long sack_rtt_us,
			       long ca_rtt_us, struct rate_sample *rs)
{
	const struct tcp_sock *tp = tcp_sk(sk);

	/* Prefer RTT measured from ACK's timing to TS-ECR. This is because
	 * broken middle-boxes or peers may corrupt TS-ECR fields. But
	 * Karn's algorithm forbids taking RTT if some retransmitted data
	 * is acked (RFC6298).
	 */
	if (seq_rtt_us < 0)
		seq_rtt_us = sack_rtt_us;

	/* RTTM Rule: A TSecr value received in a segment is used to
	 * update the averaged RTT measurement only if the segment
	 * acknowledges some new data, i.e., only if it advances the
	 * left edge of the send window.
	 * See draft-ietf-tcplw-high-performance-00, section 3.3.
	 */
	if (seq_rtt_us < 0 && tp->rx_opt.saw_tstamp && tp->rx_opt.rcv_tsecr &&
	    flag & FLAG_ACKED) {
		u32 delta = tcp_time_stamp(tp) - tp->rx_opt.rcv_tsecr;

		if (likely(delta < INT_MAX / (USEC_PER_SEC / TCP_TS_HZ))) {
			seq_rtt_us = delta * (USEC_PER_SEC / TCP_TS_HZ);
			ca_rtt_us = seq_rtt_us;
		}
	}
	rs->rtt_us = ca_rtt_us; /* RTT of last (S)ACKed packet (or -1) */
	if (seq_rtt_us < 0)
		return false;

	/* ca_rtt_us >= 0 is counting on the invariant that ca_rtt_us is
	 * always taken together with ACK, SACK, or TS-opts. Any negative
	 * values will be skipped with the seq_rtt_us < 0 check above.
	 */
	tcp_update_rtt_min(sk, ca_rtt_us, flag);
	tcp_rtt_estimator(sk, seq_rtt_us);
	tcp_set_rto(sk);

	/* RFC6298: only reset backoff on valid RTT measurement. */
	inet_csk(sk)->icsk_backoff = 0;
	return true;
}

/* Compute time elapsed between (last) SYNACK and the ACK completing 3WHS. */
void tcp_synack_rtt_meas(struct sock *sk, struct request_sock *req)
{
	struct rate_sample rs;
	long rtt_us = -1L;

	if (req && !req->num_retrans && tcp_rsk(req)->snt_synack)
		rtt_us = tcp_stamp_us_delta(tcp_clock_us(), tcp_rsk(req)->snt_synack);

	tcp_ack_update_rtt(sk, FLAG_SYN_ACKED, rtt_us, -1L, rtt_us, &rs);
}


static void tcp_cong_avoid(struct sock *sk, u32 ack, u32 acked)
{
	const struct inet_connection_sock *icsk = inet_csk(sk);

	icsk->icsk_ca_ops->cong_avoid(sk, ack, acked);
	tcp_sk(sk)->snd_cwnd_stamp = tcp_jiffies32;
}

/* Restart timer after forward progress on connection.
 * RFC2988 recommends to restart timer to now+rto.
 */
void tcp_rearm_rto(struct sock *sk)
{
	const struct inet_connection_sock *icsk = inet_csk(sk);
	struct tcp_sock *tp = tcp_sk(sk);

	/* If the retrans timer is currently being used by Fast Open
	 * for SYN-ACK retrans purpose, stay put.
	 */
	if (rcu_access_pointer(tp->fastopen_rsk))
		return;

	if (!tp->packets_out) {
		inet_csk_clear_xmit_timer(sk, ICSK_TIME_RETRANS);
	} else {
		u32 rto = inet_csk(sk)->icsk_rto;
		/* Offset the time elapsed after installing regular RTO */
		if (icsk->icsk_pending == ICSK_TIME_REO_TIMEOUT ||
		    icsk->icsk_pending == ICSK_TIME_LOSS_PROBE) {
			s64 delta_us = tcp_rto_delta_us(sk);
			/* delta_us may not be positive if the socket is locked
			 * when the retrans timer fires and is rescheduled.
			 */
			rto = usecs_to_jiffies(max_t(int, delta_us, 1));
		}
		tcp_reset_xmit_timer(sk, ICSK_TIME_RETRANS, rto,
				     TCP_RTO_MAX, tcp_rtx_queue_head(sk));
	}
}

/* Try to schedule a loss probe; if that doesn't work, then schedule an RTO. */
static void tcp_set_xmit_timer(struct sock *sk)
{
	if (!tcp_schedule_loss_probe(sk, true))
		tcp_rearm_rto(sk);
}

/* If we get here, the whole TSO packet has not been acked. */
static u32 tcp_tso_acked(struct sock *sk, struct sk_buff *skb)
{
	struct tcp_sock *tp = tcp_sk(sk);
	u32 packets_acked;

	BUG_ON(!after(TCP_SKB_CB(skb)->end_seq, tp->snd_una));

	packets_acked = tcp_skb_pcount(skb);
	if (tcp_trim_head(sk, skb, tp->snd_una - TCP_SKB_CB(skb)->seq))
		return 0;
	packets_acked -= tcp_skb_pcount(skb);

	if (packets_acked) {
		BUG_ON(tcp_skb_pcount(skb) == 0);
		BUG_ON(!before(TCP_SKB_CB(skb)->seq, TCP_SKB_CB(skb)->end_seq));
	}

	return packets_acked;
}

static void tcp_ack_tstamp(struct sock *sk, struct sk_buff *skb,
			   u32 prior_snd_una)
{
	const struct skb_shared_info *shinfo;

	/* Avoid cache line misses to get skb_shinfo() and shinfo->tx_flags */
	if (likely(!TCP_SKB_CB(skb)->txstamp_ack))
		return;

	shinfo = skb_shinfo(skb);
	if (!before(shinfo->tskey, prior_snd_una) &&
	    before(shinfo->tskey, tcp_sk(sk)->snd_una)) {
		tcp_skb_tsorted_save(skb) {
			__skb_tstamp_tx(skb, NULL, sk, SCM_TSTAMP_ACK);
		} tcp_skb_tsorted_restore(skb);
	}
}

/* Remove acknowledged frames from the retransmission queue. If our packet
 * is before the ack sequence we can discard it as it's confirmed to have
 * arrived at the other end.
 */
static int tcp_clean_rtx_queue(struct sock *sk, u32 prior_fack,
			       u32 prior_snd_una,
			       struct tcp_sacktag_state *sack)
{
	const struct inet_connection_sock *icsk = inet_csk(sk);
	u64 first_ackt, last_ackt;
	struct tcp_sock *tp = tcp_sk(sk);
	u32 prior_sacked = tp->sacked_out;
	u32 reord = tp->snd_nxt; /* lowest acked un-retx un-sacked seq */
	struct sk_buff *skb, *next;
	bool fully_acked = true;
	long sack_rtt_us = -1L;
	long seq_rtt_us = -1L;
	long ca_rtt_us = -1L;
	u32 pkts_acked = 0;
	u32 last_in_flight = 0;
	bool rtt_update;
	int flag = 0;

	first_ackt = 0;

	for (skb = skb_rb_first(&sk->tcp_rtx_queue); skb; skb = next) {
		struct tcp_skb_cb *scb = TCP_SKB_CB(skb);
		const u32 start_seq = scb->seq;
		u8 sacked = scb->sacked;
		u32 acked_pcount;

		tcp_ack_tstamp(sk, skb, prior_snd_una);

		/* Determine how many packets and what bytes were acked, tso and else */
		if (after(scb->end_seq, tp->snd_una)) {
			if (tcp_skb_pcount(skb) == 1 ||
			    !after(tp->snd_una, scb->seq))
				break;

			acked_pcount = tcp_tso_acked(sk, skb);
			if (!acked_pcount)
				break;
			fully_acked = false;
		} else {
			acked_pcount = tcp_skb_pcount(skb);
		}

		if (unlikely(sacked & TCPCB_RETRANS)) {
			if (sacked & TCPCB_SACKED_RETRANS)
				tp->retrans_out -= acked_pcount;
			flag |= FLAG_RETRANS_DATA_ACKED;
		} else if (!(sacked & TCPCB_SACKED_ACKED)) {
			last_ackt = tcp_skb_timestamp_us(skb);
			WARN_ON_ONCE(last_ackt == 0);
			if (!first_ackt)
				first_ackt = last_ackt;

			last_in_flight = TCP_SKB_CB(skb)->tx.in_flight;
			if (before(start_seq, reord))
				reord = start_seq;
			if (!after(scb->end_seq, tp->high_seq))
				flag |= FLAG_ORIG_SACK_ACKED;
		}

		if (sacked & TCPCB_SACKED_ACKED) {
			tp->sacked_out -= acked_pcount;
		} else if (tcp_is_sack(tp)) {
			tp->delivered += acked_pcount;
			sack->delivered_bytes += skb->len;
			if (!tcp_skb_spurious_retrans(tp, skb))
				tcp_rack_advance(tp, sacked, scb->end_seq,
						 tcp_skb_timestamp_us(skb));
		}
		if (sacked & TCPCB_LOST)
			tp->lost_out -= acked_pcount;

		tp->packets_out -= acked_pcount;
		pkts_acked += acked_pcount;
		tcp_rate_skb_delivered(sk, skb, sack->rate);

		/* Initial outgoing SYN's get put onto the write_queue
		 * just like anything else we transmit.  It is not
		 * true data, and if we misinform our callers that
		 * this ACK acks real data, we will erroneously exit
		 * connection startup slow start one packet too
		 * quickly.  This is severely frowned upon behavior.
		 */
		if (likely(!(scb->tcp_flags & TCPHDR_SYN))) {
			flag |= FLAG_DATA_ACKED;
		} else {
			flag |= FLAG_SYN_ACKED;
			tp->retrans_stamp = 0;
		}

		if (!fully_acked)
			break;

		next = skb_rb_next(skb);
		if (unlikely(skb == tp->retransmit_skb_hint))
			tp->retransmit_skb_hint = NULL;
		if (unlikely(skb == tp->lost_skb_hint))
			tp->lost_skb_hint = NULL;
		tcp_rtx_queue_unlink_and_free(skb, sk);
	}

	if (!skb)
		tcp_chrono_stop(sk, TCP_CHRONO_BUSY);

	if (likely(between(tp->snd_up, prior_snd_una, tp->snd_una)))
		tp->snd_up = tp->snd_una;

	if (skb && (TCP_SKB_CB(skb)->sacked & TCPCB_SACKED_ACKED))
		flag |= FLAG_SACK_RENEGING;

	if (likely(first_ackt) && !(flag & FLAG_RETRANS_DATA_ACKED)) {
		seq_rtt_us = tcp_stamp_us_delta(tp->tcp_mstamp, first_ackt);
		ca_rtt_us = tcp_stamp_us_delta(tp->tcp_mstamp, last_ackt);

		if (pkts_acked == 1 && last_in_flight < tp->mss_cache &&
		    last_in_flight && !prior_sacked && fully_acked &&
		    sack->rate->prior_delivered + 1 == tp->delivered &&
		    !(flag & (FLAG_CA_ALERT | FLAG_SYN_ACKED))) {
			/* Conservatively mark a delayed ACK. It's typically
			 * from a lone runt packet over the round trip to
			 * a receiver w/o out-of-order or CE events.
			 */
			flag |= FLAG_ACK_MAYBE_DELAYED;
		}
	}
	if (sack->first_sackt) {
		sack_rtt_us = tcp_stamp_us_delta(tp->tcp_mstamp, sack->first_sackt);
		ca_rtt_us = tcp_stamp_us_delta(tp->tcp_mstamp, sack->last_sackt);
	}
	rtt_update = tcp_ack_update_rtt(sk, flag, seq_rtt_us, sack_rtt_us,
					ca_rtt_us, sack->rate);

	if (flag & FLAG_ACKED) {
		flag |= FLAG_SET_XMIT_TIMER;  /* set TLP or RTO timer */
		if (unlikely(icsk->icsk_mtup.probe_size &&
			     !after(tp->mtu_probe.probe_seq_end, tp->snd_una))) {
			tcp_mtup_probe_success(sk);
		}

		if (tcp_is_reno(tp)) {
			tcp_remove_reno_sacks(sk, pkts_acked);

			/* If any of the cumulatively ACKed segments was
			 * retransmitted, non-SACK case cannot confirm that
			 * progress was due to original transmission due to
			 * lack of TCPCB_SACKED_ACKED bits even if some of
			 * the packets may have been never retransmitted.
			 */
			if (flag & FLAG_RETRANS_DATA_ACKED)
				flag &= ~FLAG_ORIG_SACK_ACKED;
		} else {
			int delta;

			/* Non-retransmitted hole got filled? That's reordering */
			if (before(reord, prior_fack))
				tcp_check_sack_reordering(sk, reord, 0);

			delta = prior_sacked - tp->sacked_out;
			tp->lost_cnt_hint -= min(tp->lost_cnt_hint, delta);
		}
	} else if (skb && rtt_update && sack_rtt_us >= 0 &&
		   sack_rtt_us > tcp_stamp_us_delta(tp->tcp_mstamp,
						    tcp_skb_timestamp_us(skb))) {
		/* Do not re-arm RTO if the sack RTT is measured from data sent
		 * after when the head was last (re)transmitted. Otherwise the
		 * timeout may continue to extend in loss recovery.
		 */
		flag |= FLAG_SET_XMIT_TIMER;  /* set TLP or RTO timer */
	}

	if (icsk->icsk_ca_ops->pkts_acked) {
		struct ack_sample sample = { .pkts_acked = pkts_acked,
					     .rtt_us = sack->rate->rtt_us,
					     .in_flight = last_in_flight };

		icsk->icsk_ca_ops->pkts_acked(sk, &sample);
	}

#if FASTRETRANS_DEBUG > 0
	WARN_ON((int)tp->sacked_out < 0);
	WARN_ON((int)tp->lost_out < 0);
	WARN_ON((int)tp->retrans_out < 0);
	if (!tp->packets_out && tcp_is_sack(tp)) {
		icsk = inet_csk(sk);
		if (tp->lost_out) {
			pr_debug("Leak l=%u %d\n",
				 tp->lost_out, icsk->icsk_ca_state);
			tp->lost_out = 0;
		}
		if (tp->sacked_out) {
			pr_debug("Leak s=%u %d\n",
				 tp->sacked_out, icsk->icsk_ca_state);
			tp->sacked_out = 0;
		}
		if (tp->retrans_out) {
			pr_debug("Leak r=%u %d\n",
				 tp->retrans_out, icsk->icsk_ca_state);
			tp->retrans_out = 0;
		}
	}
#endif
	return flag;
}

static void tcp_ack_probe(struct sock *sk)
{
	struct inet_connection_sock *icsk = inet_csk(sk);
	struct sk_buff *head = tcp_send_head(sk);
	const struct tcp_sock *tp = tcp_sk(sk);

	/* Was it a usable window open? */
	if (!head)
		return;
	if (!after(TCP_SKB_CB(head)->end_seq, tcp_wnd_end(tp))) {
		icsk->icsk_backoff = 0;
		inet_csk_clear_xmit_timer(sk, ICSK_TIME_PROBE0);
		/* Socket must be waked up by subsequent tcp_data_snd_check().
		 * This function is not for random using!
		 */
	} else {
		unsigned long when = tcp_probe0_when(sk, TCP_RTO_MAX);

		tcp_reset_xmit_timer(sk, ICSK_TIME_PROBE0,
				     when, TCP_RTO_MAX, NULL);
	}
}

static inline bool tcp_ack_is_dubious(const struct sock *sk, const int flag)
{
	return !(flag & FLAG_NOT_DUP) || (flag & FLAG_CA_ALERT) ||
		inet_csk(sk)->icsk_ca_state != TCP_CA_Open;
}

/* Decide wheather to run the increase function of congestion control. */
static inline bool tcp_may_raise_cwnd(const struct sock *sk, const int flag)
{
	/* If reordering is high then always grow cwnd whenever data is
	 * delivered regardless of its ordering. Otherwise stay conservative
	 * and only grow cwnd on in-order delivery (RFC5681). A stretched ACK w/
	 * new SACK or ECE mark may first advance cwnd here and later reduce
	 * cwnd in tcp_fastretrans_alert() based on more states.
	 */
	if (tcp_sk(sk)->reordering > sock_net(sk)->ipv4.sysctl_tcp_reordering)
		return flag & FLAG_FORWARD_PROGRESS;

	return flag & FLAG_DATA_ACKED;
}

/* The "ultimate" congestion control function that aims to replace the rigid
 * cwnd increase and decrease control (tcp_cong_avoid,tcp_*cwnd_reduction).
 * It's called toward the end of processing an ACK with precise rate
 * information. All transmission or retransmission are delayed afterwards.
 */
static void tcp_cong_control(struct sock *sk, u32 ack, u32 acked_sacked,
			     int flag, const struct rate_sample *rs)
{
	const struct inet_connection_sock *icsk = inet_csk(sk);

	if (icsk->icsk_ca_ops->cong_control) {
		icsk->icsk_ca_ops->cong_control(sk, rs);
		return;
	}

	if (tcp_in_cwnd_reduction(sk)) {
		/* Reduce cwnd if state mandates */
		tcp_cwnd_reduction(sk, acked_sacked, flag);
	} else if (tcp_may_raise_cwnd(sk, flag)) {
		/* Advance cwnd if state allows */
		tcp_cong_avoid(sk, ack, acked_sacked);
	}
	tcp_update_pacing_rate(sk);
}

/* Check that window update is acceptable.
 * The function assumes that snd_una<=ack<=snd_next.
 */
static inline bool tcp_may_update_window(const struct tcp_sock *tp,
					const u32 ack, const u32 ack_seq,
					const u32 nwin)
{
	return	after(ack, tp->snd_una) ||
		after(ack_seq, tp->snd_wl1) ||
		(ack_seq == tp->snd_wl1 && nwin > tp->snd_wnd);
}

/* If we update tp->snd_una, also update tp->bytes_acked */
static void tcp_snd_una_update(struct tcp_sock *tp, u32 ack)
{
	u32 delta = ack - tp->snd_una;

	sock_owned_by_me((struct sock *)tp);
	tp->bytes_acked += delta;
	tp->snd_una = ack;
}

/* If we update tp->rcv_nxt, also update tp->bytes_received */
static void tcp_rcv_nxt_update(struct tcp_sock *tp, u32 seq)
{
	u32 delta = seq - tp->rcv_nxt;
	u64 old_bytes_received = tp->bytes_received;

	sock_owned_by_me((struct sock *)tp);
	tp->bytes_received += delta;
	WRITE_ONCE(tp->rcv_nxt, seq);

	/* Demand AccECN option at least every 2^22 bytes to avoid
	 * overflowing the ECN byte counters.
	 */
	if ((tp->bytes_received ^ old_bytes_received) & ~((1 << 22) - 1))
		tp->accecn_opt_demand = max_t(u8, 1, tp->accecn_opt_demand);
}

/* Update our send window.
 *
 * Window update algorithm, described in RFC793/RFC1122 (used in linux-2.2
 * and in FreeBSD. NetBSD's one is even worse.) is wrong.
 */
static int tcp_ack_update_window(struct sock *sk, const struct sk_buff *skb, u32 ack,
				 u32 ack_seq)
{
	struct tcp_sock *tp = tcp_sk(sk);
	int flag = 0;
	u32 nwin = ntohs(tcp_hdr(skb)->window);

	if (likely(!tcp_hdr(skb)->syn))
		nwin <<= tp->rx_opt.snd_wscale;

	if (tcp_may_update_window(tp, ack, ack_seq, nwin)) {
		flag |= FLAG_WIN_UPDATE;
		tcp_update_wl(tp, ack_seq);

		if (tp->snd_wnd != nwin) {
			tp->snd_wnd = nwin;

			/* Note, it is the only place, where
			 * fast path is recovered for sending TCP.
			 */
			tp->pred_flags = 0;
			tcp_fast_path_check(sk);

			if (!tcp_write_queue_empty(sk))
				tcp_slow_start_after_idle_check(sk);

			if (nwin > tp->max_window) {
				tp->max_window = nwin;
				tcp_sync_mss(sk, inet_csk(sk)->icsk_pmtu_cookie);
			}
		}
	}

	tcp_snd_una_update(tp, ack);

	return flag;
}

static bool __tcp_oow_rate_limited(struct net *net, int mib_idx,
				   u32 *last_oow_ack_time)
{
	if (*last_oow_ack_time) {
		s32 elapsed = (s32)(tcp_jiffies32 - *last_oow_ack_time);

		if (0 <= elapsed && elapsed < net->ipv4.sysctl_tcp_invalid_ratelimit) {
			NET_INC_STATS(net, mib_idx);
			return true;	/* rate-limited: don't send yet! */
		}
	}

	*last_oow_ack_time = tcp_jiffies32;

	return false;	/* not rate-limited: go ahead, send dupack now! */
}

/* Return true if we're currently rate-limiting out-of-window ACKs and
 * thus shouldn't send a dupack right now. We rate-limit dupacks in
 * response to out-of-window SYNs or ACKs to mitigate ACK loops or DoS
 * attacks that send repeated SYNs or ACKs for the same connection. To
 * do this, we do not send a duplicate SYNACK or ACK if the remote
 * endpoint is sending out-of-window SYNs or pure ACKs at a high rate.
 */
bool tcp_oow_rate_limited(struct net *net, const struct sk_buff *skb,
			  int mib_idx, u32 *last_oow_ack_time)
{
	/* Data packets without SYNs are not likely part of an ACK loop. */
	if ((TCP_SKB_CB(skb)->seq != TCP_SKB_CB(skb)->end_seq) &&
	    !tcp_hdr(skb)->syn)
		return false;

	return __tcp_oow_rate_limited(net, mib_idx, last_oow_ack_time);
}

/* RFC 5961 7 [ACK Throttling] */
static void tcp_send_challenge_ack(struct sock *sk, const struct sk_buff *skb)
{
	/* unprotected vars, we dont care of overwrites */
	static u32 challenge_timestamp;
	static unsigned int challenge_count;
	struct tcp_sock *tp = tcp_sk(sk);
	struct net *net = sock_net(sk);
	u32 count, now;

	/* First check our per-socket dupack rate limit. */
	if (__tcp_oow_rate_limited(net,
				   LINUX_MIB_TCPACKSKIPPEDCHALLENGE,
				   &tp->last_oow_ack_time))
		return;

	/* Then check host-wide RFC 5961 rate limit. */
	now = jiffies / HZ;
	if (now != challenge_timestamp) {
		u32 ack_limit = net->ipv4.sysctl_tcp_challenge_ack_limit;
		u32 half = (ack_limit + 1) >> 1;

		challenge_timestamp = now;
		WRITE_ONCE(challenge_count, half + prandom_u32_max(ack_limit));
	}
	count = READ_ONCE(challenge_count);
	if (count > 0) {
		WRITE_ONCE(challenge_count, count - 1);
		NET_INC_STATS(net, LINUX_MIB_TCPCHALLENGEACK);
		tcp_send_ack(sk);
	}
}

static void tcp_store_ts_recent(struct tcp_sock *tp)
{
	tp->rx_opt.ts_recent = tp->rx_opt.rcv_tsval;
	tp->rx_opt.ts_recent_stamp = ktime_get_seconds();
}

static int __tcp_replace_ts_recent(struct tcp_sock *tp, s32 tstamp_delta)
{
	tcp_store_ts_recent(tp);
	return tstamp_delta > 0 ? FLAG_TS_PROGRESS : 0;
}

static int tcp_replace_ts_recent(struct tcp_sock *tp, u32 seq)
{
	if (tp->rx_opt.saw_tstamp && !after(seq, tp->rcv_wup)) {
		/* PAWS bug workaround wrt. ACK frames, the PAWS discard
		 * extra check below makes sure this can only happen
		 * for pure ACK frames.  -DaveM
		 *
		 * Not only, also it occurs for expired timestamps.
		 */

		if (tcp_paws_check(&tp->rx_opt, 0)) {
			s32 delta = tp->rx_opt.rcv_tsval - tp->rx_opt.ts_recent;
			return __tcp_replace_ts_recent(tp, delta);
		}
	}

	return 0;
}

/* This routine deals with acks during a TLP episode.
 * We mark the end of a TLP episode on receiving TLP dupack or when
 * ack is after tlp_high_seq.
 * Ref: loss detection algorithm in draft-dukkipati-tcpm-tcp-loss-probe.
 */
static void tcp_process_tlp_ack(struct sock *sk, u32 ack, int flag)
{
	struct tcp_sock *tp = tcp_sk(sk);

	if (before(ack, tp->tlp_high_seq))
		return;

	if (flag & FLAG_DSACKING_ACK) {
		/* This DSACK means original and TLP probe arrived; no loss */
		tp->tlp_high_seq = 0;
	} else if (after(ack, tp->tlp_high_seq)) {
		/* ACK advances: there was a loss, so reduce cwnd. Reset
		 * tlp_high_seq in tcp_init_cwnd_reduction()
		 */
		tcp_init_cwnd_reduction(sk);
		tcp_set_ca_state(sk, TCP_CA_CWR);
		tcp_end_cwnd_reduction(sk);
		tcp_try_keep_open(sk);
		NET_INC_STATS(sock_net(sk),
				LINUX_MIB_TCPLOSSPROBERECOVERY);
	} else if (!(flag & (FLAG_SND_UNA_ADVANCED |
			     FLAG_NOT_DUP | FLAG_DATA_SACKED))) {
		/* Pure dupack: original and TLP probe arrived; no loss */
		tp->tlp_high_seq = 0;
	}
}

static inline void tcp_in_ack_event(struct sock *sk, int flag)
{
	const struct inet_connection_sock *icsk = inet_csk(sk);

	if (icsk->icsk_ca_ops->in_ack_event) {
		u32 ack_ev_flags = 0;
		if (flag & FLAG_WIN_UPDATE)
			ack_ev_flags |= CA_ACK_WIN_UPDATE;
		if (flag & FLAG_SLOWPATH) {
			ack_ev_flags = CA_ACK_SLOWPATH;
			if (flag & FLAG_ECE)
				ack_ev_flags |= CA_ACK_ECE;
		}

		icsk->icsk_ca_ops->in_ack_event(sk, ack_ev_flags);
	}
}

/* Congestion control has updated the cwnd already. So if we're in
 * loss recovery then now we do any new sends (for FRTO) or
 * retransmits (for CA_Loss or CA_recovery) that make sense.
 */
static void tcp_xmit_recovery(struct sock *sk, int rexmit)
{
	struct tcp_sock *tp = tcp_sk(sk);

	if (rexmit == REXMIT_NONE || sk->sk_state == TCP_SYN_SENT)
		return;

	if (unlikely(rexmit == 2)) {
		__tcp_push_pending_frames(sk, tcp_current_mss(sk),
					  TCP_NAGLE_OFF);
		if (after(tp->snd_nxt, tp->high_seq))
			return;
		tp->frto = 0;
	}
	tcp_xmit_retransmit_queue(sk);
}

/* Returns the number of packets newly acked or sacked by the current ACK */
static u32 tcp_newly_delivered(struct sock *sk, u32 prior_delivered,
			       u32 ecn_count)
{
	const struct net *net = sock_net(sk);
	struct tcp_sock *tp = tcp_sk(sk);
	u32 delivered;

	delivered = tp->delivered - prior_delivered;
	NET_ADD_STATS(net, LINUX_MIB_TCPDELIVERED, delivered);

	if (ecn_count) {
		if (tcp_ecn_mode_rfc3168(tp))
			ecn_count = delivered;

		tp->delivered_ce += ecn_count;
		if (tcp_ecn_mode_accecn(tp) &&
		    tcp_accecn_ace_deficit(tp) >= TCP_ACCECN_ACE_MAX_DELTA)
			inet_csk(sk)->icsk_ack.pending |= ICSK_ACK_NOW;
		NET_ADD_STATS(net, LINUX_MIB_TCPDELIVEREDCE, ecn_count);
	}

	return delivered;
}

/* This routine deals with incoming acks, but not outgoing ones. */
static int tcp_ack(struct sock *sk, const struct sk_buff *skb, int flag)
{
	struct inet_connection_sock *icsk = inet_csk(sk);
	struct tcp_sock *tp = tcp_sk(sk);
	struct tcp_sacktag_state sack_state;
	struct rate_sample rs = { .prior_delivered = 0 };
	u32 prior_snd_una = tp->snd_una;
	bool is_sack_reneg = tp->is_sack_reneg;
	u32 ack_seq = TCP_SKB_CB(skb)->seq;
	u32 ack = TCP_SKB_CB(skb)->ack_seq;
	int num_dupack = 0;
	int prior_packets = tp->packets_out;
	u32 delivered = tp->delivered;
	u32 lost = tp->lost;
	int rexmit = REXMIT_NONE; /* Flag to (re)transmit to recover losses */
	u32 ecn_count = 0; /* Did we receive ECE/an AccECN ACE update? */
	u32 prior_fack;

	sack_state.delivered_bytes = 0;
	sack_state.first_sackt = 0;
	sack_state.rate = &rs;

	/* We very likely will need to access rtx queue. */
	prefetch(sk->tcp_rtx_queue.rb_node);

	/* If the ack is older than previous acks
	 * then we can probably ignore it.
	 */
	if (before(ack, prior_snd_una)) {
		/* RFC 5961 5.2 [Blind Data Injection Attack].[Mitigation] */
		if (before(ack, prior_snd_una - tp->max_window)) {
			if (!(flag & FLAG_NO_CHALLENGE_ACK))
				tcp_send_challenge_ack(sk, skb);
			return -1;
		}
		goto old_ack;
	}

	/* If the ack includes data we haven't sent yet, discard
	 * this segment (RFC793 Section 3.9).
	 */
	if (after(ack, tp->snd_nxt))
		return -1;

	if (after(ack, prior_snd_una)) {
		flag |= FLAG_SND_UNA_ADVANCED;
		icsk->icsk_retransmits = 0;

#if IS_ENABLED(CONFIG_TLS_DEVICE)
		if (static_branch_unlikely(&clean_acked_data_enabled.key))
			if (icsk->icsk_clean_acked)
				icsk->icsk_clean_acked(sk, ack);
#endif
	}

	prior_fack = tcp_is_sack(tp) ? tcp_highest_sack_seq(tp) : tp->snd_una;
	rs.prior_in_flight = tcp_packets_in_flight(tp);

	/* ts_recent update must be made after we are sure that the packet
	 * is in window.
	 */
	if (flag & FLAG_UPDATE_TS_RECENT)
		flag |= tcp_replace_ts_recent(tp, TCP_SKB_CB(skb)->seq);

	if ((flag & (FLAG_SLOWPATH | FLAG_SND_UNA_ADVANCED)) ==
	    FLAG_SND_UNA_ADVANCED) {
		/* Window is constant, pure forward advance.
		 * No more checks are required.
		 * Note, we use the fact that SND.UNA>=SND.WL2.
		 */
		tcp_update_wl(tp, ack_seq);
		tcp_snd_una_update(tp, ack);
		flag |= FLAG_WIN_UPDATE;

		NET_INC_STATS(sock_net(sk), LINUX_MIB_TCPHPACKS);
	} else {
		if (ack_seq != TCP_SKB_CB(skb)->end_seq)
			flag |= FLAG_DATA;
		else
			NET_INC_STATS(sock_net(sk), LINUX_MIB_TCPPUREACKS);

		flag |= tcp_ack_update_window(sk, skb, ack, ack_seq);

		if (TCP_SKB_CB(skb)->sacked)
			flag |= tcp_sacktag_write_queue(sk, skb, prior_snd_una,
							&sack_state);
		ecn_count = tcp_ecn_rcv_ecn_echo(tp, tcp_hdr(skb));
		if (ecn_count > 0)
			flag |= FLAG_ECE;
	}

	/* We passed data and got it acked, remove any soft error
	 * log. Something worked...
	 */
	sk->sk_err_soft = 0;
	icsk->icsk_probes_out = 0;
	tp->rcv_tstamp = tcp_jiffies32;
	if (!prior_packets)
		goto no_queue;

	/* See if we can take anything off of the retransmit queue. */
	flag |= tcp_clean_rtx_queue(sk, prior_fack, prior_snd_una, &sack_state);

	tcp_rack_update_reo_wnd(sk, &rs);

	if (tcp_ecn_mode_accecn(tp)) {
		ecn_count = tcp_accecn_process(tp, skb,
					       tp->delivered - delivered,
					       sack_state.delivered_bytes, flag);
		if (ecn_count > 0)
			flag |= FLAG_ECE;
	}

	tcp_in_ack_event(sk, flag);

	if (tp->tlp_high_seq)
		tcp_process_tlp_ack(sk, ack, flag);
	/* If needed, reset TLP/RTO timer; RACK may later override this. */
	if (flag & FLAG_SET_XMIT_TIMER)
		tcp_set_xmit_timer(sk);

	if (tcp_ack_is_dubious(sk, flag)) {
		if (!(flag & (FLAG_SND_UNA_ADVANCED | FLAG_NOT_DUP))) {
			num_dupack = 1;
			/* Consider if pure acks were aggregated in tcp_add_backlog() */
			if (!(flag & FLAG_DATA))
				num_dupack = max_t(u16, 1, skb_shinfo(skb)->gso_segs);
		}
		tcp_fastretrans_alert(sk, prior_snd_una, num_dupack, &flag,
				      &rexmit);
	}

	if ((flag & FLAG_FORWARD_PROGRESS) || !(flag & FLAG_NOT_DUP))
		sk_dst_confirm(sk);

	delivered = tcp_newly_delivered(sk, delivered, ecn_count);

	lost = tp->lost - lost;			/* freshly marked lost */
	rs.is_ack_delayed = !!(flag & FLAG_ACK_MAYBE_DELAYED);
	tcp_rate_gen(sk, delivered, lost, is_sack_reneg, sack_state.rate);
	tcp_cong_control(sk, ack, delivered, flag, sack_state.rate);
	tcp_xmit_recovery(sk, rexmit);
	return 1;

no_queue:
	if (tcp_ecn_mode_accecn(tp)) {
		ecn_count = tcp_accecn_process(tp, skb,
					       tp->delivered - delivered,
					       sack_state.delivered_bytes, flag);
		if (ecn_count > 0)
			flag |= FLAG_ECE;
	}
	tcp_in_ack_event(sk, flag);
	/* If data was DSACKed, see if we can undo a cwnd reduction. */
	if (flag & FLAG_DSACKING_ACK) {
		tcp_fastretrans_alert(sk, prior_snd_una, num_dupack, &flag,
				      &rexmit);
		tcp_newly_delivered(sk, delivered, ecn_count);
	}
	/* If this ack opens up a zero window, clear backoff.  It was
	 * being used to time the probes, and is probably far higher than
	 * it needs to be for normal retransmission.
	 */
	tcp_ack_probe(sk);

	if (tp->tlp_high_seq)
		tcp_process_tlp_ack(sk, ack, flag);
	return 1;

old_ack:
	/* If data was SACKed, tag it and see if we should send more data.
	 * If data was DSACKed, see if we can undo a cwnd reduction.
	 */
	if (TCP_SKB_CB(skb)->sacked) {
		flag |= tcp_sacktag_write_queue(sk, skb, prior_snd_una,
						&sack_state);
		tcp_fastretrans_alert(sk, prior_snd_una, num_dupack, &flag,
				      &rexmit);
		tcp_newly_delivered(sk, delivered, ecn_count);
		tcp_xmit_recovery(sk, rexmit);
	}

	return 0;
}

static void tcp_parse_fastopen_option(int len, const unsigned char *cookie,
				      bool syn, struct tcp_fastopen_cookie *foc,
				      bool exp_opt)
{
	/* Valid only in SYN or SYN-ACK with an even length.  */
	if (!foc || !syn || len < 0 || (len & 1))
		return;

	if (len >= TCP_FASTOPEN_COOKIE_MIN &&
	    len <= TCP_FASTOPEN_COOKIE_MAX)
		memcpy(foc->val, cookie, len);
	else if (len != 0)
		len = -1;
	foc->len = len;
	foc->exp = exp_opt;
}

static void smc_parse_options(const struct tcphdr *th,
			      struct tcp_options_received *opt_rx,
			      const unsigned char *ptr,
			      int opsize)
{
#if IS_ENABLED(CONFIG_SMC)
	if (static_branch_unlikely(&tcp_have_smc)) {
		if (th->syn && !(opsize & 1) &&
		    opsize >= TCPOLEN_EXP_SMC_BASE &&
		    get_unaligned_be32(ptr) == TCPOPT_SMC_MAGIC)
			opt_rx->smc_ok = 1;
	}
#endif
}

/* Try to parse the MSS option from the TCP header. Return 0 on failure, clamped
 * value on success.
 */
static u16 tcp_parse_mss_option(const struct tcphdr *th, u16 user_mss)
{
	const unsigned char *ptr = (const unsigned char *)(th + 1);
	int length = (th->doff * 4) - sizeof(struct tcphdr);
	u16 mss = 0;

	while (length > 0) {
		int opcode = *ptr++;
		int opsize;

		switch (opcode) {
		case TCPOPT_EOL:
			return mss;
		case TCPOPT_NOP:	/* Ref: RFC 793 section 3.1 */
			length--;
			continue;
		default:
			if (length < 2)
				return mss;
			opsize = *ptr++;
			if (opsize < 2) /* "silly options" */
				return mss;
			if (opsize > length)
				return mss;	/* fail on partial options */
			if (opcode == TCPOPT_MSS && opsize == TCPOLEN_MSS) {
				u16 in_mss = get_unaligned_be16(ptr);

				if (in_mss) {
					if (user_mss && user_mss < in_mss)
						in_mss = user_mss;
					mss = in_mss;
				}
			}
			ptr += opsize - 2;
			length -= opsize;
		}
	}
	return mss;
}

/* Look for tcp options. Normally only called on SYN and SYNACK packets.
 * But, this can also be called on packets in the established flow when
 * the fast version below fails.
 */
void tcp_parse_options(const struct net *net,
		       const struct sk_buff *skb,
		       struct tcp_options_received *opt_rx, int estab,
		       struct tcp_fastopen_cookie *foc)
{
	const unsigned char *ptr;
	const struct tcphdr *th = tcp_hdr(skb);
	int length = (th->doff * 4) - sizeof(struct tcphdr);

	ptr = (const unsigned char *)(th + 1);
	opt_rx->saw_tstamp = 0;
	opt_rx->accecn = -1;

	while (length > 0) {
		int opcode = *ptr++;
		int opsize;

		switch (opcode) {
		case TCPOPT_EOL:
			return;
		case TCPOPT_NOP:	/* Ref: RFC 793 section 3.1 */
			length--;
			continue;
		default:
			if (length < 2)
				return;
			opsize = *ptr++;
			if (opsize < 2) /* "silly options" */
				return;
			if (opsize > length)
				return;	/* don't parse partial options */
			switch (opcode) {
			case TCPOPT_MSS:
				if (opsize == TCPOLEN_MSS && th->syn && !estab) {
					u16 in_mss = get_unaligned_be16(ptr);
					if (in_mss) {
						if (opt_rx->user_mss &&
						    opt_rx->user_mss < in_mss)
							in_mss = opt_rx->user_mss;
						opt_rx->mss_clamp = in_mss;
					}
				}
				break;
			case TCPOPT_WINDOW:
				if (opsize == TCPOLEN_WINDOW && th->syn &&
				    !estab && net->ipv4.sysctl_tcp_window_scaling) {
					__u8 snd_wscale = *(__u8 *)ptr;
					opt_rx->wscale_ok = 1;
					if (snd_wscale > TCP_MAX_WSCALE) {
						net_info_ratelimited("%s: Illegal window scaling value %d > %u received\n",
								     __func__,
								     snd_wscale,
								     TCP_MAX_WSCALE);
						snd_wscale = TCP_MAX_WSCALE;
					}
					opt_rx->snd_wscale = snd_wscale;
				}
				break;
			case TCPOPT_TIMESTAMP:
				if ((opsize == TCPOLEN_TIMESTAMP) &&
				    ((estab && opt_rx->tstamp_ok) ||
				     (!estab && net->ipv4.sysctl_tcp_timestamps))) {
					opt_rx->saw_tstamp = 1;
					opt_rx->rcv_tsval = get_unaligned_be32(ptr);
					opt_rx->rcv_tsecr = get_unaligned_be32(ptr + 4);
				}
				break;
			case TCPOPT_SACK_PERM:
				if (opsize == TCPOLEN_SACK_PERM && th->syn &&
				    !estab && net->ipv4.sysctl_tcp_sack) {
					opt_rx->sack_ok = TCP_SACK_SEEN;
					tcp_sack_reset(opt_rx);
				}
				break;

			case TCPOPT_SACK:
				if ((opsize >= (TCPOLEN_SACK_BASE + TCPOLEN_SACK_PERBLOCK)) &&
				   !((opsize - TCPOLEN_SACK_BASE) % TCPOLEN_SACK_PERBLOCK) &&
				   opt_rx->sack_ok) {
					TCP_SKB_CB(skb)->sacked = (ptr - 2) - (unsigned char *)th;
				}
				break;
#ifdef CONFIG_TCP_MD5SIG
			case TCPOPT_MD5SIG:
				/*
				 * The MD5 Hash has already been
				 * checked (see tcp_v{4,6}_do_rcv()).
				 */
				break;
#endif
			case TCPOPT_FASTOPEN:
				tcp_parse_fastopen_option(
					opsize - TCPOLEN_FASTOPEN_BASE,
					ptr, th->syn, foc, false);
				break;

			case TCPOPT_EXP:
				if (opsize > TCPOLEN_EXP_ACCECN_BASE &&
				    get_unaligned_be16(ptr) ==
				    TCPOPT_ACCECN_MAGIC)
					opt_rx->accecn = (ptr - 2) - (unsigned char *)th;
				/* Fast Open option shares code 254 using a
				 * 16 bits magic number.
				 */
				else if (opsize >= TCPOLEN_EXP_FASTOPEN_BASE &&
				    get_unaligned_be16(ptr) ==
				    TCPOPT_FASTOPEN_MAGIC)
					tcp_parse_fastopen_option(opsize -
						TCPOLEN_EXP_FASTOPEN_BASE,
						ptr + 2, th->syn, foc, true);
				else
					smc_parse_options(th, opt_rx, ptr,
							  opsize);
				break;

			}
			ptr += opsize-2;
			length -= opsize;
		}
	}
}
EXPORT_SYMBOL(tcp_parse_options);

static bool tcp_parse_aligned_timestamp(struct tcp_sock *tp, const struct tcphdr *th)
{
	const __be32 *ptr = (const __be32 *)(th + 1);

	if (*ptr == htonl((TCPOPT_NOP << 24) | (TCPOPT_NOP << 16)
			  | (TCPOPT_TIMESTAMP << 8) | TCPOLEN_TIMESTAMP)) {
		tp->rx_opt.saw_tstamp = 1;
		++ptr;
		tp->rx_opt.rcv_tsval = ntohl(*ptr);
		++ptr;
		if (*ptr)
			tp->rx_opt.rcv_tsecr = ntohl(*ptr) - tp->tsoffset;
		else
			tp->rx_opt.rcv_tsecr = 0;
		return true;
	}
	return false;
}

/* Fast parse options. This hopes to only see timestamps.
 * If it is wrong it falls back on tcp_parse_options().
 */
static bool tcp_fast_parse_options(const struct net *net,
				   const struct sk_buff *skb,
				   const struct tcphdr *th, struct tcp_sock *tp)
{
	/* In the spirit of fast parsing, compare doff directly to constant
	 * values.  Because equality is used, short doff can be ignored here.
	 */
	if (th->doff == (sizeof(*th) / 4)) {
		tp->rx_opt.saw_tstamp = 0;
		return false;
	} else if (tp->rx_opt.tstamp_ok &&
		   th->doff == ((sizeof(*th) + TCPOLEN_TSTAMP_ALIGNED) / 4)) {
		if (tcp_parse_aligned_timestamp(tp, th))
			return true;
	}

	tcp_parse_options(net, skb, &tp->rx_opt, 1, NULL);
	if (tp->rx_opt.saw_tstamp && tp->rx_opt.rcv_tsecr)
		tp->rx_opt.rcv_tsecr -= tp->tsoffset;

	return true;
}

#ifdef CONFIG_TCP_MD5SIG
/*
 * Parse MD5 Signature option
 */
const u8 *tcp_parse_md5sig_option(const struct tcphdr *th)
{
	int length = (th->doff << 2) - sizeof(*th);
	const u8 *ptr = (const u8 *)(th + 1);

	/* If not enough data remaining, we can short cut */
	while (length >= TCPOLEN_MD5SIG) {
		int opcode = *ptr++;
		int opsize;

		switch (opcode) {
		case TCPOPT_EOL:
			return NULL;
		case TCPOPT_NOP:
			length--;
			continue;
		default:
			opsize = *ptr++;
			if (opsize < 2 || opsize > length)
				return NULL;
			if (opcode == TCPOPT_MD5SIG)
				return opsize == TCPOLEN_MD5SIG ? ptr : NULL;
		}
		ptr += opsize - 2;
		length -= opsize;
	}
	return NULL;
}
EXPORT_SYMBOL(tcp_parse_md5sig_option);
#endif

/* Sorry, PAWS as specified is broken wrt. pure-ACKs -DaveM
 *
 * It is not fatal. If this ACK does _not_ change critical state (seqs, window)
 * it can pass through stack. So, the following predicate verifies that
 * this segment is not used for anything but congestion avoidance or
 * fast retransmit. Moreover, we even are able to eliminate most of such
 * second order effects, if we apply some small "replay" window (~RTO)
 * to timestamp space.
 *
 * All these measures still do not guarantee that we reject wrapped ACKs
 * on networks with high bandwidth, when sequence space is recycled fastly,
 * but it guarantees that such events will be very rare and do not affect
 * connection seriously. This doesn't look nice, but alas, PAWS is really
 * buggy extension.
 *
 * [ Later note. Even worse! It is buggy for segments _with_ data. RFC
 * states that events when retransmit arrives after original data are rare.
 * It is a blatant lie. VJ forgot about fast retransmit! 8)8) It is
 * the biggest problem on large power networks even with minor reordering.
 * OK, let's give it small replay window. If peer clock is even 1hz, it is safe
 * up to bandwidth of 18Gigabit/sec. 8) ]
 */

static int tcp_disordered_ack(const struct sock *sk, const struct sk_buff *skb)
{
	const struct tcp_sock *tp = tcp_sk(sk);
	const struct tcphdr *th = tcp_hdr(skb);
	u32 seq = TCP_SKB_CB(skb)->seq;
	u32 ack = TCP_SKB_CB(skb)->ack_seq;

	return (/* 1. Pure ACK with correct sequence number. */
		(th->ack && seq == TCP_SKB_CB(skb)->end_seq && seq == tp->rcv_nxt) &&

		/* 2. ... and duplicate ACK. */
		ack == tp->snd_una &&

		/* 3. ... and does not update window. */
		!tcp_may_update_window(tp, ack, seq, ntohs(th->window) << tp->rx_opt.snd_wscale) &&

		/* 4. ... and sits in replay window. */
		(s32)(tp->rx_opt.ts_recent - tp->rx_opt.rcv_tsval) <= (inet_csk(sk)->icsk_rto * 1024) / HZ);
}

static inline bool tcp_paws_discard(const struct sock *sk,
				   const struct sk_buff *skb)
{
	const struct tcp_sock *tp = tcp_sk(sk);

	return !tcp_paws_check(&tp->rx_opt, TCP_PAWS_WINDOW) &&
	       !tcp_disordered_ack(sk, skb);
}

/* Check segment sequence number for validity.
 *
 * Segment controls are considered valid, if the segment
 * fits to the window after truncation to the window. Acceptability
 * of data (and SYN, FIN, of course) is checked separately.
 * See tcp_data_queue(), for example.
 *
 * Also, controls (RST is main one) are accepted using RCV.WUP instead
 * of RCV.NXT. Peer still did not advance his SND.UNA when we
 * delayed ACK, so that hisSND.UNA<=ourRCV.WUP.
 * (borrowed from freebsd)
 */

static inline bool tcp_sequence(const struct tcp_sock *tp, u32 seq, u32 end_seq)
{
	return	!before(end_seq, tp->rcv_wup) &&
		!after(seq, tp->rcv_nxt + tcp_receive_window(tp));
}

/* When we get a reset we do this. */
void tcp_reset(struct sock *sk)
{
	trace_tcp_receive_reset(sk);

	/* We want the right error as BSD sees it (and indeed as we do). */
	switch (sk->sk_state) {
	case TCP_SYN_SENT:
		sk->sk_err = ECONNREFUSED;
		break;
	case TCP_CLOSE_WAIT:
		sk->sk_err = EPIPE;
		break;
	case TCP_CLOSE:
		return;
	default:
		sk->sk_err = ECONNRESET;
	}
	/* This barrier is coupled with smp_rmb() in tcp_poll() */
	smp_wmb();

	tcp_write_queue_purge(sk);
	tcp_done(sk);

	if (!sock_flag(sk, SOCK_DEAD))
		sk->sk_error_report(sk);
}

/*
 * 	Process the FIN bit. This now behaves as it is supposed to work
 *	and the FIN takes effect when it is validly part of sequence
 *	space. Not before when we get holes.
 *
 *	If we are ESTABLISHED, a received fin moves us to CLOSE-WAIT
 *	(and thence onto LAST-ACK and finally, CLOSE, we never enter
 *	TIME-WAIT)
 *
 *	If we are in FINWAIT-1, a received FIN indicates simultaneous
 *	close and we go into CLOSING (and later onto TIME-WAIT)
 *
 *	If we are in FINWAIT-2, a received FIN moves us to TIME-WAIT.
 */
void tcp_fin(struct sock *sk)
{
	struct tcp_sock *tp = tcp_sk(sk);

	inet_csk_schedule_ack(sk);

	sk->sk_shutdown |= RCV_SHUTDOWN;
	sock_set_flag(sk, SOCK_DONE);

	switch (sk->sk_state) {
	case TCP_SYN_RECV:
	case TCP_ESTABLISHED:
		/* Move to CLOSE_WAIT */
		tcp_set_state(sk, TCP_CLOSE_WAIT);
		inet_csk_enter_pingpong_mode(sk);
		break;

	case TCP_CLOSE_WAIT:
	case TCP_CLOSING:
		/* Received a retransmission of the FIN, do
		 * nothing.
		 */
		break;
	case TCP_LAST_ACK:
		/* RFC793: Remain in the LAST-ACK state. */
		break;

	case TCP_FIN_WAIT1:
		/* This case occurs when a simultaneous close
		 * happens, we must ack the received FIN and
		 * enter the CLOSING state.
		 */
		tcp_send_ack(sk);
		tcp_set_state(sk, TCP_CLOSING);
		break;
	case TCP_FIN_WAIT2:
		/* Received a FIN -- send ACK and enter TIME_WAIT. */
		tcp_send_ack(sk);
		tcp_time_wait(sk, TCP_TIME_WAIT, 0);
		break;
	default:
		/* Only TCP_LISTEN and TCP_CLOSE are left, in these
		 * cases we should never reach this piece of code.
		 */
		pr_err("%s: Impossible, sk->sk_state=%d\n",
		       __func__, sk->sk_state);
		break;
	}

	/* It _is_ possible, that we have something out-of-order _after_ FIN.
	 * Probably, we should reset in this case. For now drop them.
	 */
	skb_rbtree_purge(&tp->out_of_order_queue);
	if (tcp_is_sack(tp))
		tcp_sack_reset(&tp->rx_opt);
	sk_mem_reclaim(sk);

	if (!sock_flag(sk, SOCK_DEAD)) {
		sk->sk_state_change(sk);

		/* Do not send POLL_HUP for half duplex close. */
		if (sk->sk_shutdown == SHUTDOWN_MASK ||
		    sk->sk_state == TCP_CLOSE)
			sk_wake_async(sk, SOCK_WAKE_WAITD, POLL_HUP);
		else
			sk_wake_async(sk, SOCK_WAKE_WAITD, POLL_IN);
	}
}

static inline bool tcp_sack_extend(struct tcp_sack_block *sp, u32 seq,
				  u32 end_seq)
{
	if (!after(seq, sp->end_seq) && !after(sp->start_seq, end_seq)) {
		if (before(seq, sp->start_seq))
			sp->start_seq = seq;
		if (after(end_seq, sp->end_seq))
			sp->end_seq = end_seq;
		return true;
	}
	return false;
}

static void tcp_dsack_set(struct sock *sk, u32 seq, u32 end_seq)
{
	struct tcp_sock *tp = tcp_sk(sk);

	if (tcp_is_sack(tp) && sock_net(sk)->ipv4.sysctl_tcp_dsack) {
		int mib_idx;

		if (before(seq, tp->rcv_nxt))
			mib_idx = LINUX_MIB_TCPDSACKOLDSENT;
		else
			mib_idx = LINUX_MIB_TCPDSACKOFOSENT;

		NET_INC_STATS(sock_net(sk), mib_idx);

		tp->rx_opt.dsack = 1;
		tp->duplicate_sack[0].start_seq = seq;
		tp->duplicate_sack[0].end_seq = end_seq;
	}
}

static void tcp_dsack_extend(struct sock *sk, u32 seq, u32 end_seq)
{
	struct tcp_sock *tp = tcp_sk(sk);

	if (!tp->rx_opt.dsack)
		tcp_dsack_set(sk, seq, end_seq);
	else
		tcp_sack_extend(tp->duplicate_sack, seq, end_seq);
}

static void tcp_rcv_spurious_retrans(struct sock *sk, const struct sk_buff *skb)
{
	/* When the ACK path fails or drops most ACKs, the sender would
	 * timeout and spuriously retransmit the same segment repeatedly.
	 * The receiver remembers and reflects via DSACKs. Leverage the
	 * DSACK state and change the txhash to re-route speculatively.
	 */
	if (TCP_SKB_CB(skb)->seq == tcp_sk(sk)->duplicate_sack[0].start_seq)
		sk_rethink_txhash(sk);
}

static void tcp_send_dupack(struct sock *sk, const struct sk_buff *skb)
{
	struct tcp_sock *tp = tcp_sk(sk);

	if (TCP_SKB_CB(skb)->end_seq != TCP_SKB_CB(skb)->seq &&
	    before(TCP_SKB_CB(skb)->seq, tp->rcv_nxt)) {
		NET_INC_STATS(sock_net(sk), LINUX_MIB_DELAYEDACKLOST);
		tcp_enter_quickack_mode(sk, TCP_MAX_QUICKACKS);

		if (tcp_is_sack(tp) && sock_net(sk)->ipv4.sysctl_tcp_dsack) {
			u32 end_seq = TCP_SKB_CB(skb)->end_seq;

			tcp_rcv_spurious_retrans(sk, skb);
			if (after(TCP_SKB_CB(skb)->end_seq, tp->rcv_nxt))
				end_seq = tp->rcv_nxt;
			tcp_dsack_set(sk, TCP_SKB_CB(skb)->seq, end_seq);
		}
	}

	tcp_send_ack(sk);
}

/* These routines update the SACK block as out-of-order packets arrive or
 * in-order packets close up the sequence space.
 */
static void tcp_sack_maybe_coalesce(struct tcp_sock *tp)
{
	int this_sack;
	struct tcp_sack_block *sp = &tp->selective_acks[0];
	struct tcp_sack_block *swalk = sp + 1;

	/* See if the recent change to the first SACK eats into
	 * or hits the sequence space of other SACK blocks, if so coalesce.
	 */
	for (this_sack = 1; this_sack < tp->rx_opt.num_sacks;) {
		if (tcp_sack_extend(sp, swalk->start_seq, swalk->end_seq)) {
			int i;

			/* Zap SWALK, by moving every further SACK up by one slot.
			 * Decrease num_sacks.
			 */
			tp->rx_opt.num_sacks--;
			for (i = this_sack; i < tp->rx_opt.num_sacks; i++)
				sp[i] = sp[i + 1];
			continue;
		}
		this_sack++, swalk++;
	}
}

static void tcp_sack_new_ofo_skb(struct sock *sk, u32 seq, u32 end_seq)
{
	struct tcp_sock *tp = tcp_sk(sk);
	struct tcp_sack_block *sp = &tp->selective_acks[0];
	int cur_sacks = tp->rx_opt.num_sacks;
	int this_sack;

	if (!cur_sacks)
		goto new_sack;

	for (this_sack = 0; this_sack < cur_sacks; this_sack++, sp++) {
		if (tcp_sack_extend(sp, seq, end_seq)) {
			/* Rotate this_sack to the first one. */
			for (; this_sack > 0; this_sack--, sp--)
				swap(*sp, *(sp - 1));
			if (cur_sacks > 1)
				tcp_sack_maybe_coalesce(tp);
			return;
		}
	}

	/* Could not find an adjacent existing SACK, build a new one,
	 * put it at the front, and shift everyone else down.  We
	 * always know there is at least one SACK present already here.
	 *
	 * If the sack array is full, forget about the last one.
	 */
	if (this_sack >= TCP_NUM_SACKS) {
		if (tp->compressed_ack > TCP_FASTRETRANS_THRESH)
			tcp_send_ack(sk);
		this_sack--;
		tp->rx_opt.num_sacks--;
		sp--;
	}
	for (; this_sack > 0; this_sack--, sp--)
		*sp = *(sp - 1);

new_sack:
	/* Build the new head SACK, and we're done. */
	sp->start_seq = seq;
	sp->end_seq = end_seq;
	tp->rx_opt.num_sacks++;
}

/* RCV.NXT advances, some SACKs should be eaten. */

static void tcp_sack_remove(struct tcp_sock *tp)
{
	struct tcp_sack_block *sp = &tp->selective_acks[0];
	int num_sacks = tp->rx_opt.num_sacks;
	int this_sack;

	/* Empty ofo queue, hence, all the SACKs are eaten. Clear. */
	if (RB_EMPTY_ROOT(&tp->out_of_order_queue)) {
		tp->rx_opt.num_sacks = 0;
		return;
	}

	for (this_sack = 0; this_sack < num_sacks;) {
		/* Check if the start of the sack is covered by RCV.NXT. */
		if (!before(tp->rcv_nxt, sp->start_seq)) {
			int i;

			/* RCV.NXT must cover all the block! */
			WARN_ON(before(tp->rcv_nxt, sp->end_seq));

			/* Zap this SACK, by moving forward any other SACKS. */
			for (i = this_sack+1; i < num_sacks; i++)
				tp->selective_acks[i-1] = tp->selective_acks[i];
			num_sacks--;
			continue;
		}
		this_sack++;
		sp++;
	}
	tp->rx_opt.num_sacks = num_sacks;
}

/**
 * tcp_try_coalesce - try to merge skb to prior one
 * @sk: socket
 * @dest: destination queue
 * @to: prior buffer
 * @from: buffer to add in queue
 * @fragstolen: pointer to boolean
 *
 * Before queueing skb @from after @to, try to merge them
 * to reduce overall memory use and queue lengths, if cost is small.
 * Packets in ofo or receive queues can stay a long time.
 * Better try to coalesce them right now to avoid future collapses.
 * Returns true if caller should free @from instead of queueing it
 */
static bool tcp_try_coalesce(struct sock *sk,
			     struct sk_buff *to,
			     struct sk_buff *from,
			     bool *fragstolen)
{
	int delta;

	*fragstolen = false;

	/* Its possible this segment overlaps with prior segment in queue */
	if (TCP_SKB_CB(from)->seq != TCP_SKB_CB(to)->end_seq)
		return false;

#ifdef CONFIG_TLS_DEVICE
	if (from->decrypted != to->decrypted)
		return false;
#endif

	if (!skb_try_coalesce(to, from, fragstolen, &delta))
		return false;

	atomic_add(delta, &sk->sk_rmem_alloc);
	sk_mem_charge(sk, delta);
	NET_INC_STATS(sock_net(sk), LINUX_MIB_TCPRCVCOALESCE);
	TCP_SKB_CB(to)->end_seq = TCP_SKB_CB(from)->end_seq;
	TCP_SKB_CB(to)->ack_seq = TCP_SKB_CB(from)->ack_seq;
	TCP_SKB_CB(to)->tcp_flags |= TCP_SKB_CB(from)->tcp_flags;

	if (TCP_SKB_CB(from)->has_rxtstamp) {
		TCP_SKB_CB(to)->has_rxtstamp = true;
		to->tstamp = from->tstamp;
		skb_hwtstamps(to)->hwtstamp = skb_hwtstamps(from)->hwtstamp;
	}

	return true;
}

static bool tcp_ooo_try_coalesce(struct sock *sk,
			     struct sk_buff *to,
			     struct sk_buff *from,
			     bool *fragstolen)
{
	bool res = tcp_try_coalesce(sk, to, from, fragstolen);

	/* In case tcp_drop() is called later, update to->gso_segs */
	if (res) {
		u32 gso_segs = max_t(u16, 1, skb_shinfo(to)->gso_segs) +
			       max_t(u16, 1, skb_shinfo(from)->gso_segs);

		skb_shinfo(to)->gso_segs = min_t(u32, gso_segs, 0xFFFF);
	}
	return res;
}

static void tcp_drop(struct sock *sk, struct sk_buff *skb)
{
	sk_drops_add(sk, skb);
	__kfree_skb(skb);
}

/* This one checks to see if we can put data from the
 * out_of_order queue into the receive_queue.
 */
static void tcp_ofo_queue(struct sock *sk)
{
	struct tcp_sock *tp = tcp_sk(sk);
	__u32 dsack_high = tp->rcv_nxt;
	bool fin, fragstolen, eaten;
	struct sk_buff *skb, *tail;
	struct rb_node *p;

	p = rb_first(&tp->out_of_order_queue);
	while (p) {
		skb = rb_to_skb(p);
		if (after(TCP_SKB_CB(skb)->seq, tp->rcv_nxt))
			break;

		if (before(TCP_SKB_CB(skb)->seq, dsack_high)) {
			__u32 dsack = dsack_high;
			if (before(TCP_SKB_CB(skb)->end_seq, dsack_high))
				dsack_high = TCP_SKB_CB(skb)->end_seq;
			tcp_dsack_extend(sk, TCP_SKB_CB(skb)->seq, dsack);
		}
		p = rb_next(p);
		rb_erase(&skb->rbnode, &tp->out_of_order_queue);

		if (unlikely(!after(TCP_SKB_CB(skb)->end_seq, tp->rcv_nxt))) {
			tcp_drop(sk, skb);
			continue;
		}

		tail = skb_peek_tail(&sk->sk_receive_queue);
		eaten = tail && tcp_try_coalesce(sk, tail, skb, &fragstolen);
		tcp_rcv_nxt_update(tp, TCP_SKB_CB(skb)->end_seq);
		fin = TCP_SKB_CB(skb)->tcp_flags & TCPHDR_FIN;
		if (!eaten)
			__skb_queue_tail(&sk->sk_receive_queue, skb);
		else
			kfree_skb_partial(skb, fragstolen);

		if (unlikely(fin)) {
			tcp_fin(sk);
			/* tcp_fin() purges tp->out_of_order_queue,
			 * so we must end this loop right now.
			 */
			break;
		}
	}
}

static bool tcp_prune_ofo_queue(struct sock *sk);
static int tcp_prune_queue(struct sock *sk);

static int tcp_try_rmem_schedule(struct sock *sk, struct sk_buff *skb,
				 unsigned int size)
{
	if (atomic_read(&sk->sk_rmem_alloc) > sk->sk_rcvbuf ||
	    !sk_rmem_schedule(sk, skb, size)) {

		if (tcp_prune_queue(sk) < 0)
			return -1;

		while (!sk_rmem_schedule(sk, skb, size)) {
			if (!tcp_prune_ofo_queue(sk))
				return -1;
		}
	}
	return 0;
}

static void tcp_data_queue_ofo(struct sock *sk, struct sk_buff *skb)
{
	struct tcp_sock *tp = tcp_sk(sk);
	struct rb_node **p, *parent;
	struct sk_buff *skb1;
	u32 seq, end_seq;
	bool fragstolen;

	tcp_data_ecn_check(sk, skb);

	if (unlikely(tcp_try_rmem_schedule(sk, skb, skb->truesize))) {
		NET_INC_STATS(sock_net(sk), LINUX_MIB_TCPOFODROP);
		tcp_drop(sk, skb);
		return;
	}

	/* Disable header prediction. */
	tp->pred_flags = 0;
	inet_csk_schedule_ack(sk);

	tp->rcv_ooopack += max_t(u16, 1, skb_shinfo(skb)->gso_segs);
	NET_INC_STATS(sock_net(sk), LINUX_MIB_TCPOFOQUEUE);
	seq = TCP_SKB_CB(skb)->seq;
	end_seq = TCP_SKB_CB(skb)->end_seq;

	p = &tp->out_of_order_queue.rb_node;
	if (RB_EMPTY_ROOT(&tp->out_of_order_queue)) {
		/* Initial out of order segment, build 1 SACK. */
		if (tcp_is_sack(tp)) {
			tp->rx_opt.num_sacks = 1;
			tp->selective_acks[0].start_seq = seq;
			tp->selective_acks[0].end_seq = end_seq;
		}
		rb_link_node(&skb->rbnode, NULL, p);
		rb_insert_color(&skb->rbnode, &tp->out_of_order_queue);
		tp->ooo_last_skb = skb;
		goto end;
	}

	/* In the typical case, we are adding an skb to the end of the list.
	 * Use of ooo_last_skb avoids the O(Log(N)) rbtree lookup.
	 */
	if (tcp_ooo_try_coalesce(sk, tp->ooo_last_skb,
				 skb, &fragstolen)) {
coalesce_done:
		tcp_grow_window(sk, skb);
		kfree_skb_partial(skb, fragstolen);
		skb = NULL;
		goto add_sack;
	}
	/* Can avoid an rbtree lookup if we are adding skb after ooo_last_skb */
	if (!before(seq, TCP_SKB_CB(tp->ooo_last_skb)->end_seq)) {
		parent = &tp->ooo_last_skb->rbnode;
		p = &parent->rb_right;
		goto insert;
	}

	/* Find place to insert this segment. Handle overlaps on the way. */
	parent = NULL;
	while (*p) {
		parent = *p;
		skb1 = rb_to_skb(parent);
		if (before(seq, TCP_SKB_CB(skb1)->seq)) {
			p = &parent->rb_left;
			continue;
		}
		if (before(seq, TCP_SKB_CB(skb1)->end_seq)) {
			if (!after(end_seq, TCP_SKB_CB(skb1)->end_seq)) {
				/* All the bits are present. Drop. */
				NET_INC_STATS(sock_net(sk),
					      LINUX_MIB_TCPOFOMERGE);
				tcp_drop(sk, skb);
				skb = NULL;
				tcp_dsack_set(sk, seq, end_seq);
				goto add_sack;
			}
			if (after(seq, TCP_SKB_CB(skb1)->seq)) {
				/* Partial overlap. */
				tcp_dsack_set(sk, seq, TCP_SKB_CB(skb1)->end_seq);
			} else {
				/* skb's seq == skb1's seq and skb covers skb1.
				 * Replace skb1 with skb.
				 */
				rb_replace_node(&skb1->rbnode, &skb->rbnode,
						&tp->out_of_order_queue);
				tcp_dsack_extend(sk,
						 TCP_SKB_CB(skb1)->seq,
						 TCP_SKB_CB(skb1)->end_seq);
				NET_INC_STATS(sock_net(sk),
					      LINUX_MIB_TCPOFOMERGE);
				tcp_drop(sk, skb1);
				goto merge_right;
			}
		} else if (tcp_ooo_try_coalesce(sk, skb1,
						skb, &fragstolen)) {
			goto coalesce_done;
		}
		p = &parent->rb_right;
	}
insert:
	/* Insert segment into RB tree. */
	rb_link_node(&skb->rbnode, parent, p);
	rb_insert_color(&skb->rbnode, &tp->out_of_order_queue);

merge_right:
	/* Remove other segments covered by skb. */
	while ((skb1 = skb_rb_next(skb)) != NULL) {
		if (!after(end_seq, TCP_SKB_CB(skb1)->seq))
			break;
		if (before(end_seq, TCP_SKB_CB(skb1)->end_seq)) {
			tcp_dsack_extend(sk, TCP_SKB_CB(skb1)->seq,
					 end_seq);
			break;
		}
		rb_erase(&skb1->rbnode, &tp->out_of_order_queue);
		tcp_dsack_extend(sk, TCP_SKB_CB(skb1)->seq,
				 TCP_SKB_CB(skb1)->end_seq);
		NET_INC_STATS(sock_net(sk), LINUX_MIB_TCPOFOMERGE);
		tcp_drop(sk, skb1);
	}
	/* If there is no skb after us, we are the last_skb ! */
	if (!skb1)
		tp->ooo_last_skb = skb;

add_sack:
	if (tcp_is_sack(tp))
		tcp_sack_new_ofo_skb(sk, seq, end_seq);
end:
	if (skb) {
		tcp_grow_window(sk, skb);
		skb_condense(skb);
		skb_set_owner_r(skb, sk);
	}
}

static int __must_check tcp_queue_rcv(struct sock *sk, struct sk_buff *skb,
				      bool *fragstolen)
{
	int eaten;
	struct sk_buff *tail = skb_peek_tail(&sk->sk_receive_queue);

	eaten = (tail &&
		 tcp_try_coalesce(sk, tail,
				  skb, fragstolen)) ? 1 : 0;
	tcp_rcv_nxt_update(tcp_sk(sk), TCP_SKB_CB(skb)->end_seq);
	if (!eaten) {
		__skb_queue_tail(&sk->sk_receive_queue, skb);
		skb_set_owner_r(skb, sk);
	}
	return eaten;
}

int tcp_send_rcvq(struct sock *sk, struct msghdr *msg, size_t size)
{
	struct sk_buff *skb;
	int err = -ENOMEM;
	int data_len = 0;
	bool fragstolen;

	if (size == 0)
		return 0;

	if (size > PAGE_SIZE) {
		int npages = min_t(size_t, size >> PAGE_SHIFT, MAX_SKB_FRAGS);

		data_len = npages << PAGE_SHIFT;
		size = data_len + (size & ~PAGE_MASK);
	}
	skb = alloc_skb_with_frags(size - data_len, data_len,
				   PAGE_ALLOC_COSTLY_ORDER,
				   &err, sk->sk_allocation);
	if (!skb)
		goto err;

	skb_put(skb, size - data_len);
	skb->data_len = data_len;
	skb->len = size;

	if (tcp_try_rmem_schedule(sk, skb, skb->truesize)) {
		NET_INC_STATS(sock_net(sk), LINUX_MIB_TCPRCVQDROP);
		goto err_free;
	}

	err = skb_copy_datagram_from_iter(skb, 0, &msg->msg_iter, size);
	if (err)
		goto err_free;

	TCP_SKB_CB(skb)->seq = tcp_sk(sk)->rcv_nxt;
	TCP_SKB_CB(skb)->end_seq = TCP_SKB_CB(skb)->seq + size;
	TCP_SKB_CB(skb)->ack_seq = tcp_sk(sk)->snd_una - 1;

	if (tcp_queue_rcv(sk, skb, &fragstolen)) {
		WARN_ON_ONCE(fragstolen); /* should not happen */
		__kfree_skb(skb);
	}
	return size;

err_free:
	kfree_skb(skb);
err:
	return err;

}

void tcp_data_ready(struct sock *sk)
{
	const struct tcp_sock *tp = tcp_sk(sk);
	int avail = tp->rcv_nxt - tp->copied_seq;

	if (avail < sk->sk_rcvlowat && !sock_flag(sk, SOCK_DONE))
		return;

	sk->sk_data_ready(sk);
}

static void tcp_data_queue(struct sock *sk, struct sk_buff *skb)
{
	struct tcp_sock *tp = tcp_sk(sk);
	bool fragstolen;
	int eaten;

	if (TCP_SKB_CB(skb)->seq == TCP_SKB_CB(skb)->end_seq) {
		__kfree_skb(skb);
		return;
	}
	skb_dst_drop(skb);
	__skb_pull(skb, tcp_hdr(skb)->doff * 4);

	tcp_ecn_accept_cwr(sk, skb);

	tp->rx_opt.dsack = 0;

	/*  Queue data for delivery to the user.
	 *  Packets in sequence go to the receive queue.
	 *  Out of sequence packets to the out_of_order_queue.
	 */
	if (TCP_SKB_CB(skb)->seq == tp->rcv_nxt) {
		if (tcp_receive_window(tp) == 0) {
			NET_INC_STATS(sock_net(sk), LINUX_MIB_TCPZEROWINDOWDROP);
			goto out_of_window;
		}

		/* Ok. In sequence. In window. */
queue_and_out:
		if (skb_queue_len(&sk->sk_receive_queue) == 0)
			sk_forced_mem_schedule(sk, skb->truesize);
		else if (tcp_try_rmem_schedule(sk, skb, skb->truesize)) {
			NET_INC_STATS(sock_net(sk), LINUX_MIB_TCPRCVQDROP);
			goto drop;
		}

		eaten = tcp_queue_rcv(sk, skb, &fragstolen);
		if (skb->len)
			tcp_event_data_recv(sk, skb);
		if (TCP_SKB_CB(skb)->tcp_flags & TCPHDR_FIN)
			tcp_fin(sk);

		if (!RB_EMPTY_ROOT(&tp->out_of_order_queue)) {
			tcp_ofo_queue(sk);

			/* RFC5681. 4.2. SHOULD send immediate ACK, when
			 * gap in queue is filled.
			 */
			if (RB_EMPTY_ROOT(&tp->out_of_order_queue))
				inet_csk(sk)->icsk_ack.pending |= ICSK_ACK_NOW;
		}

		if (tp->rx_opt.num_sacks)
			tcp_sack_remove(tp);

		tcp_fast_path_check(sk);

		if (eaten > 0)
			kfree_skb_partial(skb, fragstolen);
		if (!sock_flag(sk, SOCK_DEAD))
			tcp_data_ready(sk);
		return;
	}

	if (!after(TCP_SKB_CB(skb)->end_seq, tp->rcv_nxt)) {
		tcp_rcv_spurious_retrans(sk, skb);
		/* A retransmit, 2nd most common case.  Force an immediate ack. */
		NET_INC_STATS(sock_net(sk), LINUX_MIB_DELAYEDACKLOST);
		tcp_dsack_set(sk, TCP_SKB_CB(skb)->seq, TCP_SKB_CB(skb)->end_seq);

out_of_window:
		tcp_enter_quickack_mode(sk, TCP_MAX_QUICKACKS);
		inet_csk_schedule_ack(sk);
drop:
		tcp_drop(sk, skb);
		return;
	}

	/* Out of window. F.e. zero window probe. */
	if (!before(TCP_SKB_CB(skb)->seq, tp->rcv_nxt + tcp_receive_window(tp)))
		goto out_of_window;

	if (before(TCP_SKB_CB(skb)->seq, tp->rcv_nxt)) {
		/* Partial packet, seq < rcv_next < end_seq */
		tcp_dsack_set(sk, TCP_SKB_CB(skb)->seq, tp->rcv_nxt);

		/* If window is closed, drop tail of packet. But after
		 * remembering D-SACK for its head made in previous line.
		 */
		if (!tcp_receive_window(tp)) {
			NET_INC_STATS(sock_net(sk), LINUX_MIB_TCPZEROWINDOWDROP);
			goto out_of_window;
		}
		goto queue_and_out;
	}

	tcp_data_queue_ofo(sk, skb);
}

static struct sk_buff *tcp_skb_next(struct sk_buff *skb, struct sk_buff_head *list)
{
	if (list)
		return !skb_queue_is_last(list, skb) ? skb->next : NULL;

	return skb_rb_next(skb);
}

static struct sk_buff *tcp_collapse_one(struct sock *sk, struct sk_buff *skb,
					struct sk_buff_head *list,
					struct rb_root *root)
{
	struct sk_buff *next = tcp_skb_next(skb, list);

	if (list)
		__skb_unlink(skb, list);
	else
		rb_erase(&skb->rbnode, root);

	__kfree_skb(skb);
	NET_INC_STATS(sock_net(sk), LINUX_MIB_TCPRCVCOLLAPSED);

	return next;
}

/* Insert skb into rb tree, ordered by TCP_SKB_CB(skb)->seq */
void tcp_rbtree_insert(struct rb_root *root, struct sk_buff *skb)
{
	struct rb_node **p = &root->rb_node;
	struct rb_node *parent = NULL;
	struct sk_buff *skb1;

	while (*p) {
		parent = *p;
		skb1 = rb_to_skb(parent);
		if (before(TCP_SKB_CB(skb)->seq, TCP_SKB_CB(skb1)->seq))
			p = &parent->rb_left;
		else
			p = &parent->rb_right;
	}
	rb_link_node(&skb->rbnode, parent, p);
	rb_insert_color(&skb->rbnode, root);
}

/* Collapse contiguous sequence of skbs head..tail with
 * sequence numbers start..end.
 *
 * If tail is NULL, this means until the end of the queue.
 *
 * Segments with FIN/SYN are not collapsed (only because this
 * simplifies code)
 */
static void
tcp_collapse(struct sock *sk, struct sk_buff_head *list, struct rb_root *root,
	     struct sk_buff *head, struct sk_buff *tail, u32 start, u32 end)
{
	struct sk_buff *skb = head, *n;
	struct sk_buff_head tmp;
	bool end_of_skbs;

	/* First, check that queue is collapsible and find
	 * the point where collapsing can be useful.
	 */
restart:
	for (end_of_skbs = true; skb != NULL && skb != tail; skb = n) {
		n = tcp_skb_next(skb, list);

		/* No new bits? It is possible on ofo queue. */
		if (!before(start, TCP_SKB_CB(skb)->end_seq)) {
			skb = tcp_collapse_one(sk, skb, list, root);
			if (!skb)
				break;
			goto restart;
		}

		/* The first skb to collapse is:
		 * - not SYN/FIN and
		 * - bloated or contains data before "start" or
		 *   overlaps to the next one.
		 */
		if (!(TCP_SKB_CB(skb)->tcp_flags & (TCPHDR_SYN | TCPHDR_FIN)) &&
		    (tcp_win_from_space(sk, skb->truesize) > skb->len ||
		     before(TCP_SKB_CB(skb)->seq, start))) {
			end_of_skbs = false;
			break;
		}

		if (n && n != tail &&
		    TCP_SKB_CB(skb)->end_seq != TCP_SKB_CB(n)->seq) {
			end_of_skbs = false;
			break;
		}

		/* Decided to skip this, advance start seq. */
		start = TCP_SKB_CB(skb)->end_seq;
	}
	if (end_of_skbs ||
	    (TCP_SKB_CB(skb)->tcp_flags & (TCPHDR_SYN | TCPHDR_FIN)))
		return;

	__skb_queue_head_init(&tmp);

	while (before(start, end)) {
		int copy = min_t(int, SKB_MAX_ORDER(0, 0), end - start);
		struct sk_buff *nskb;

		nskb = alloc_skb(copy, GFP_ATOMIC);
		if (!nskb)
			break;

		memcpy(nskb->cb, skb->cb, sizeof(skb->cb));
#ifdef CONFIG_TLS_DEVICE
		nskb->decrypted = skb->decrypted;
#endif
		TCP_SKB_CB(nskb)->seq = TCP_SKB_CB(nskb)->end_seq = start;
		if (list)
			__skb_queue_before(list, skb, nskb);
		else
			__skb_queue_tail(&tmp, nskb); /* defer rbtree insertion */
		skb_set_owner_r(nskb, sk);

		/* Copy data, releasing collapsed skbs. */
		while (copy > 0) {
			int offset = start - TCP_SKB_CB(skb)->seq;
			int size = TCP_SKB_CB(skb)->end_seq - start;

			BUG_ON(offset < 0);
			if (size > 0) {
				size = min(copy, size);
				if (skb_copy_bits(skb, offset, skb_put(nskb, size), size))
					BUG();
				TCP_SKB_CB(nskb)->end_seq += size;
				copy -= size;
				start += size;
			}
			if (!before(start, TCP_SKB_CB(skb)->end_seq)) {
				skb = tcp_collapse_one(sk, skb, list, root);
				if (!skb ||
				    skb == tail ||
				    (TCP_SKB_CB(skb)->tcp_flags & (TCPHDR_SYN | TCPHDR_FIN)))
					goto end;
#ifdef CONFIG_TLS_DEVICE
				if (skb->decrypted != nskb->decrypted)
					goto end;
#endif
			}
		}
	}
end:
	skb_queue_walk_safe(&tmp, skb, n)
		tcp_rbtree_insert(root, skb);
}

/* Collapse ofo queue. Algorithm: select contiguous sequence of skbs
 * and tcp_collapse() them until all the queue is collapsed.
 */
static void tcp_collapse_ofo_queue(struct sock *sk)
{
	struct tcp_sock *tp = tcp_sk(sk);
	u32 range_truesize, sum_tiny = 0;
	struct sk_buff *skb, *head;
	u32 start, end;

	skb = skb_rb_first(&tp->out_of_order_queue);
new_range:
	if (!skb) {
		tp->ooo_last_skb = skb_rb_last(&tp->out_of_order_queue);
		return;
	}
	start = TCP_SKB_CB(skb)->seq;
	end = TCP_SKB_CB(skb)->end_seq;
	range_truesize = skb->truesize;

	for (head = skb;;) {
		skb = skb_rb_next(skb);

		/* Range is terminated when we see a gap or when
		 * we are at the queue end.
		 */
		if (!skb ||
		    after(TCP_SKB_CB(skb)->seq, end) ||
		    before(TCP_SKB_CB(skb)->end_seq, start)) {
			/* Do not attempt collapsing tiny skbs */
			if (range_truesize != head->truesize ||
			    end - start >= SKB_WITH_OVERHEAD(SK_MEM_QUANTUM)) {
				tcp_collapse(sk, NULL, &tp->out_of_order_queue,
					     head, skb, start, end);
			} else {
				sum_tiny += range_truesize;
				if (sum_tiny > sk->sk_rcvbuf >> 3)
					return;
			}
			goto new_range;
		}

		range_truesize += skb->truesize;
		if (unlikely(before(TCP_SKB_CB(skb)->seq, start)))
			start = TCP_SKB_CB(skb)->seq;
		if (after(TCP_SKB_CB(skb)->end_seq, end))
			end = TCP_SKB_CB(skb)->end_seq;
	}
}

/*
 * Clean the out-of-order queue to make room.
 * We drop high sequences packets to :
 * 1) Let a chance for holes to be filled.
 * 2) not add too big latencies if thousands of packets sit there.
 *    (But if application shrinks SO_RCVBUF, we could still end up
 *     freeing whole queue here)
 * 3) Drop at least 12.5 % of sk_rcvbuf to avoid malicious attacks.
 *
 * Return true if queue has shrunk.
 */
static bool tcp_prune_ofo_queue(struct sock *sk)
{
	struct tcp_sock *tp = tcp_sk(sk);
	struct rb_node *node, *prev;
	int goal;

	if (RB_EMPTY_ROOT(&tp->out_of_order_queue))
		return false;

	NET_INC_STATS(sock_net(sk), LINUX_MIB_OFOPRUNED);
	goal = sk->sk_rcvbuf >> 3;
	node = &tp->ooo_last_skb->rbnode;
	do {
		prev = rb_prev(node);
		rb_erase(node, &tp->out_of_order_queue);
		goal -= rb_to_skb(node)->truesize;
		tcp_drop(sk, rb_to_skb(node));
		if (!prev || goal <= 0) {
			sk_mem_reclaim(sk);
			if (atomic_read(&sk->sk_rmem_alloc) <= sk->sk_rcvbuf &&
			    !tcp_under_memory_pressure(sk))
				break;
			goal = sk->sk_rcvbuf >> 3;
		}
		node = prev;
	} while (node);
	tp->ooo_last_skb = rb_to_skb(prev);

	/* Reset SACK state.  A conforming SACK implementation will
	 * do the same at a timeout based retransmit.  When a connection
	 * is in a sad state like this, we care only about integrity
	 * of the connection not performance.
	 */
	if (tp->rx_opt.sack_ok)
		tcp_sack_reset(&tp->rx_opt);
	return true;
}

/* Reduce allocated memory if we can, trying to get
 * the socket within its memory limits again.
 *
 * Return less than zero if we should start dropping frames
 * until the socket owning process reads some of the data
 * to stabilize the situation.
 */
static int tcp_prune_queue(struct sock *sk)
{
	struct tcp_sock *tp = tcp_sk(sk);

	NET_INC_STATS(sock_net(sk), LINUX_MIB_PRUNECALLED);

	if (atomic_read(&sk->sk_rmem_alloc) >= sk->sk_rcvbuf)
		tcp_clamp_window(sk);
	else if (tcp_under_memory_pressure(sk))
		tp->rcv_ssthresh = min(tp->rcv_ssthresh, 4U * tp->advmss);

	if (atomic_read(&sk->sk_rmem_alloc) <= sk->sk_rcvbuf)
		return 0;

	tcp_collapse_ofo_queue(sk);
	if (!skb_queue_empty(&sk->sk_receive_queue))
		tcp_collapse(sk, &sk->sk_receive_queue, NULL,
			     skb_peek(&sk->sk_receive_queue),
			     NULL,
			     tp->copied_seq, tp->rcv_nxt);
	sk_mem_reclaim(sk);

	if (atomic_read(&sk->sk_rmem_alloc) <= sk->sk_rcvbuf)
		return 0;

	/* Collapsing did not help, destructive actions follow.
	 * This must not ever occur. */

	tcp_prune_ofo_queue(sk);

	if (atomic_read(&sk->sk_rmem_alloc) <= sk->sk_rcvbuf)
		return 0;

	/* If we are really being abused, tell the caller to silently
	 * drop receive data on the floor.  It will get retransmitted
	 * and hopefully then we'll have sufficient space.
	 */
	NET_INC_STATS(sock_net(sk), LINUX_MIB_RCVPRUNED);

	/* Massive buffer overcommit. */
	tp->pred_flags = 0;
	return -1;
}

static bool tcp_should_expand_sndbuf(const struct sock *sk)
{
	const struct tcp_sock *tp = tcp_sk(sk);

	/* If the user specified a specific send buffer setting, do
	 * not modify it.
	 */
	if (sk->sk_userlocks & SOCK_SNDBUF_LOCK)
		return false;

	/* If we are under global TCP memory pressure, do not expand.  */
	if (tcp_under_memory_pressure(sk))
		return false;

	/* If we are under soft global TCP memory pressure, do not expand.  */
	if (sk_memory_allocated(sk) >= sk_prot_mem_limits(sk, 0))
		return false;

	/* If we filled the congestion window, do not expand.  */
	if (tcp_packets_in_flight(tp) >= tp->snd_cwnd)
		return false;

	return true;
}

/* When incoming ACK allowed to free some skb from write_queue,
 * we remember this event in flag SOCK_QUEUE_SHRUNK and wake up socket
 * on the exit from tcp input handler.
 *
 * PROBLEM: sndbuf expansion does not work well with largesend.
 */
static void tcp_new_space(struct sock *sk)
{
	struct tcp_sock *tp = tcp_sk(sk);

	if (tcp_should_expand_sndbuf(sk)) {
		tcp_sndbuf_expand(sk);
		tp->snd_cwnd_stamp = tcp_jiffies32;
	}

	sk->sk_write_space(sk);
}

static void tcp_check_space(struct sock *sk)
{
	if (sock_flag(sk, SOCK_QUEUE_SHRUNK)) {
		sock_reset_flag(sk, SOCK_QUEUE_SHRUNK);
		/* pairs with tcp_poll() */
		smp_mb();
		if (sk->sk_socket &&
		    test_bit(SOCK_NOSPACE, &sk->sk_socket->flags)) {
			tcp_new_space(sk);
			if (!test_bit(SOCK_NOSPACE, &sk->sk_socket->flags))
				tcp_chrono_stop(sk, TCP_CHRONO_SNDBUF_LIMITED);
		}
	}
}

static inline void tcp_data_snd_check(struct sock *sk)
{
	tcp_push_pending_frames(sk);
	tcp_check_space(sk);
}

/*
 * Check if sending an ack is needed.
 */
static void __tcp_ack_snd_check(struct sock *sk, int ofo_possible)
{
	struct tcp_sock *tp = tcp_sk(sk);
	unsigned long rtt, delay;

	    /* More than one full frame received... */
	if (((tp->rcv_nxt - tp->rcv_wup) > inet_csk(sk)->icsk_ack.rcv_mss &&
	     /* ... and right edge of window advances far enough.
	      * (tcp_recvmsg() will send ACK otherwise).
	      * If application uses SO_RCVLOWAT, we want send ack now if
	      * we have not received enough bytes to satisfy the condition.
	      */
	    (tp->rcv_nxt - tp->copied_seq < sk->sk_rcvlowat ||
	     __tcp_select_window(sk) >= tp->rcv_wnd)) ||
	    /* We ACK each frame or... */
	    tcp_in_quickack_mode(sk) ||
	    /* Protocol state mandates a one-time immediate ACK */
	    inet_csk(sk)->icsk_ack.pending & ICSK_ACK_NOW) {
send_now:
		tcp_send_ack(sk);
		return;
	}

	if (!ofo_possible || RB_EMPTY_ROOT(&tp->out_of_order_queue)) {
		tcp_send_delayed_ack(sk);
		return;
	}

	if (!tcp_is_sack(tp) ||
	    tp->compressed_ack >= sock_net(sk)->ipv4.sysctl_tcp_comp_sack_nr)
		goto send_now;

	if (tp->compressed_ack_rcv_nxt != tp->rcv_nxt) {
		tp->compressed_ack_rcv_nxt = tp->rcv_nxt;
		if (tp->compressed_ack > TCP_FASTRETRANS_THRESH)
			NET_ADD_STATS(sock_net(sk), LINUX_MIB_TCPACKCOMPRESSED,
				      tp->compressed_ack - TCP_FASTRETRANS_THRESH);
		tp->compressed_ack = 0;
	}

	if (++tp->compressed_ack <= TCP_FASTRETRANS_THRESH)
		goto send_now;

	if (hrtimer_is_queued(&tp->compressed_ack_timer))
		return;

	/* compress ack timer : 5 % of rtt, but no more than tcp_comp_sack_delay_ns */

	rtt = tp->rcv_rtt_est.rtt_us;
	if (tp->srtt_us && tp->srtt_us < rtt)
		rtt = tp->srtt_us;

	delay = min_t(unsigned long, sock_net(sk)->ipv4.sysctl_tcp_comp_sack_delay_ns,
		      rtt * (NSEC_PER_USEC >> 3)/20);
	sock_hold(sk);
	hrtimer_start(&tp->compressed_ack_timer, ns_to_ktime(delay),
		      HRTIMER_MODE_REL_PINNED_SOFT);
}

static inline void tcp_ack_snd_check(struct sock *sk)
{
	if (!inet_csk_ack_scheduled(sk)) {
		/* We sent a data segment already. */
		return;
	}
	__tcp_ack_snd_check(sk, 1);
}

/*
 *	This routine is only called when we have urgent data
 *	signaled. Its the 'slow' part of tcp_urg. It could be
 *	moved inline now as tcp_urg is only called from one
 *	place. We handle URGent data wrong. We have to - as
 *	BSD still doesn't use the correction from RFC961.
 *	For 1003.1g we should support a new option TCP_STDURG to permit
 *	either form (or just set the sysctl tcp_stdurg).
 */

static void tcp_check_urg(struct sock *sk, const struct tcphdr *th)
{
	struct tcp_sock *tp = tcp_sk(sk);
	u32 ptr = ntohs(th->urg_ptr);

	if (ptr && !sock_net(sk)->ipv4.sysctl_tcp_stdurg)
		ptr--;
	ptr += ntohl(th->seq);

	/* Ignore urgent data that we've already seen and read. */
	if (after(tp->copied_seq, ptr))
		return;

	/* Do not replay urg ptr.
	 *
	 * NOTE: interesting situation not covered by specs.
	 * Misbehaving sender may send urg ptr, pointing to segment,
	 * which we already have in ofo queue. We are not able to fetch
	 * such data and will stay in TCP_URG_NOTYET until will be eaten
	 * by recvmsg(). Seems, we are not obliged to handle such wicked
	 * situations. But it is worth to think about possibility of some
	 * DoSes using some hypothetical application level deadlock.
	 */
	if (before(ptr, tp->rcv_nxt))
		return;

	/* Do we already have a newer (or duplicate) urgent pointer? */
	if (tp->urg_data && !after(ptr, tp->urg_seq))
		return;

	/* Tell the world about our new urgent pointer. */
	sk_send_sigurg(sk);

	/* We may be adding urgent data when the last byte read was
	 * urgent. To do this requires some care. We cannot just ignore
	 * tp->copied_seq since we would read the last urgent byte again
	 * as data, nor can we alter copied_seq until this data arrives
	 * or we break the semantics of SIOCATMARK (and thus sockatmark())
	 *
	 * NOTE. Double Dutch. Rendering to plain English: author of comment
	 * above did something sort of 	send("A", MSG_OOB); send("B", MSG_OOB);
	 * and expect that both A and B disappear from stream. This is _wrong_.
	 * Though this happens in BSD with high probability, this is occasional.
	 * Any application relying on this is buggy. Note also, that fix "works"
	 * only in this artificial test. Insert some normal data between A and B and we will
	 * decline of BSD again. Verdict: it is better to remove to trap
	 * buggy users.
	 */
	if (tp->urg_seq == tp->copied_seq && tp->urg_data &&
	    !sock_flag(sk, SOCK_URGINLINE) && tp->copied_seq != tp->rcv_nxt) {
		struct sk_buff *skb = skb_peek(&sk->sk_receive_queue);
		tp->copied_seq++;
		if (skb && !before(tp->copied_seq, TCP_SKB_CB(skb)->end_seq)) {
			__skb_unlink(skb, &sk->sk_receive_queue);
			__kfree_skb(skb);
		}
	}

	tp->urg_data = TCP_URG_NOTYET;
	WRITE_ONCE(tp->urg_seq, ptr);

	/* Disable header prediction. */
	tp->pred_flags = 0;
}

/* This is the 'fast' part of urgent handling. */
static void tcp_urg(struct sock *sk, struct sk_buff *skb, const struct tcphdr *th)
{
	struct tcp_sock *tp = tcp_sk(sk);

	/* Check if we get a new urgent pointer - normally not. */
	if (th->urg)
		tcp_check_urg(sk, th);

	/* Do we wait for any urgent data? - normally not... */
	if (tp->urg_data == TCP_URG_NOTYET) {
		u32 ptr = tp->urg_seq - ntohl(th->seq) + (th->doff * 4) -
			  th->syn;

		/* Is the urgent pointer pointing into this packet? */
		if (ptr < skb->len) {
			u8 tmp;
			if (skb_copy_bits(skb, ptr, &tmp, 1))
				BUG();
			tp->urg_data = TCP_URG_VALID | tmp;
			if (!sock_flag(sk, SOCK_DEAD))
				sk->sk_data_ready(sk);
		}
	}
}

/* Maps ECT/CE bits to minimum length of AccECN option */
static inline unsigned int tcp_ecn_field_to_accecn_len(u8 ecnfield)
{
	unsigned int opt;

	opt = (ecnfield - 2) & INET_ECN_MASK;
	/* Shift+XOR for 11 -> 10 */
	opt = (opt ^ (opt >> 1)) + 1;

	return opt;
}


/* Updates Accurate ECN received counters from the received IP ECN field */
void tcp_ecn_received_counters(struct sock *sk, const struct sk_buff *skb,
			       u32 payload_len)
{
	struct tcp_sock *tp = tcp_sk(sk);
	u8 ecnfield = TCP_SKB_CB(skb)->ip_dsfield & INET_ECN_MASK;
<<<<<<< HEAD
	u8 is_ce = (ecnfield & (ecnfield >> 1)) & 0x1;
	u8 ecn_edge = tp->prev_ecnfield != ecnfield;

	if (ecnfield != INET_ECN_NOT_ECT) {
=======
	u8 is_ce = INET_ECN_is_ce(ecnfield);

	if (!INET_ECN_is_not_ect(ecnfield)) {
>>>>>>> 1e3f2af0
		tp->ecn_flags |= TCP_ECN_SEEN;
		/* ACE counter tracks *all* segments including pure acks */
		tp->received_ce += is_ce * max_t(u16, 1, skb_shinfo(skb)->gso_segs);

		if (payload_len > 0) {
			u8 minlen = tcp_ecn_field_to_accecn_len(ecnfield);
			tp->received_ecn_bytes[ecnfield - 1] += payload_len;
			tp->accecn_minlen = max_t(u8, tp->accecn_minlen, minlen);
		}
	}

	if (ecn_edge || is_ce) {
		tp->prev_ecnfield = ecnfield;
		/* Demand Accurate ECN change-triggered ACKs. Two ACK are
		 * demanded to indicate unambiguously the ecnfield value
		 * in the latter ACK.
		 */
		if (tcp_ecn_mode_accecn(tp)) {
			if (ecn_edge)
				inet_csk(sk)->icsk_ack.pending |= ICSK_ACK_NOW;
			tp->accecn_opt_demand = 2;
		}
	}
}

/* Accept RST for rcv_nxt - 1 after a FIN.
 * When tcp connections are abruptly terminated from Mac OSX (via ^C), a
 * FIN is sent followed by a RST packet. The RST is sent with the same
 * sequence number as the FIN, and thus according to RFC 5961 a challenge
 * ACK should be sent. However, Mac OSX rate limits replies to challenge
 * ACKs on the closed socket. In addition middleboxes can drop either the
 * challenge ACK or a subsequent RST.
 */
static bool tcp_reset_check(const struct sock *sk, const struct sk_buff *skb)
{
	struct tcp_sock *tp = tcp_sk(sk);

	return unlikely(TCP_SKB_CB(skb)->seq == (tp->rcv_nxt - 1) &&
			(1 << sk->sk_state) & (TCPF_CLOSE_WAIT | TCPF_LAST_ACK |
					       TCPF_CLOSING));
}

/* Does PAWS and seqno based validation of an incoming segment, flags will
 * play significant role here.
 */
static bool tcp_validate_incoming(struct sock *sk, struct sk_buff *skb,
				  const struct tcphdr *th, int syn_inerr)
{
	struct tcp_sock *tp = tcp_sk(sk);
	bool rst_seq_match = false;

	/* RFC1323: H1. Apply PAWS check first. */
	if (tcp_fast_parse_options(sock_net(sk), skb, th, tp) &&
	    tp->rx_opt.saw_tstamp &&
	    tcp_paws_discard(sk, skb)) {
		if (!th->rst) {
			NET_INC_STATS(sock_net(sk), LINUX_MIB_PAWSESTABREJECTED);
			if (!tcp_oow_rate_limited(sock_net(sk), skb,
						  LINUX_MIB_TCPACKSKIPPEDPAWS,
						  &tp->last_oow_ack_time))
				tcp_send_dupack(sk, skb);
			goto discard;
		}
		/* Reset is accepted even if it did not pass PAWS. */
	}

	/* Step 1: check sequence number */
	if (!tcp_sequence(tp, TCP_SKB_CB(skb)->seq, TCP_SKB_CB(skb)->end_seq)) {
		/* RFC793, page 37: "In all states except SYN-SENT, all reset
		 * (RST) segments are validated by checking their SEQ-fields."
		 * And page 69: "If an incoming segment is not acceptable,
		 * an acknowledgment should be sent in reply (unless the RST
		 * bit is set, if so drop the segment and return)".
		 */
		if (!th->rst) {
			if (th->syn)
				goto syn_challenge;
			if (!tcp_oow_rate_limited(sock_net(sk), skb,
						  LINUX_MIB_TCPACKSKIPPEDSEQ,
						  &tp->last_oow_ack_time))
				tcp_send_dupack(sk, skb);
		} else if (tcp_reset_check(sk, skb)) {
			tcp_reset(sk);
		}
		goto discard;
	}

	/* Step 2: check RST bit */
	if (th->rst) {
		/* RFC 5961 3.2 (extend to match against (RCV.NXT - 1) after a
		 * FIN and SACK too if available):
		 * If seq num matches RCV.NXT or (RCV.NXT - 1) after a FIN, or
		 * the right-most SACK block,
		 * then
		 *     RESET the connection
		 * else
		 *     Send a challenge ACK
		 */
		if (TCP_SKB_CB(skb)->seq == tp->rcv_nxt ||
		    tcp_reset_check(sk, skb)) {
			rst_seq_match = true;
		} else if (tcp_is_sack(tp) && tp->rx_opt.num_sacks > 0) {
			struct tcp_sack_block *sp = &tp->selective_acks[0];
			int max_sack = sp[0].end_seq;
			int this_sack;

			for (this_sack = 1; this_sack < tp->rx_opt.num_sacks;
			     ++this_sack) {
				max_sack = after(sp[this_sack].end_seq,
						 max_sack) ?
					sp[this_sack].end_seq : max_sack;
			}

			if (TCP_SKB_CB(skb)->seq == max_sack)
				rst_seq_match = true;
		}

		if (rst_seq_match)
			tcp_reset(sk);
		else {
			/* Disable TFO if RST is out-of-order
			 * and no data has been received
			 * for current active TFO socket
			 */
			if (tp->syn_fastopen && !tp->data_segs_in &&
			    sk->sk_state == TCP_ESTABLISHED)
				tcp_fastopen_active_disable(sk);
			tcp_send_challenge_ack(sk, skb);
		}
		goto discard;
	}

	/* step 3: check security and precedence [ignored] */

	/* step 4: Check for a SYN
	 * RFC 5961 4.2 : Send a challenge ack
	 */
	if (th->syn) {
syn_challenge:
		if (syn_inerr)
			TCP_INC_STATS(sock_net(sk), TCP_MIB_INERRS);
		NET_INC_STATS(sock_net(sk), LINUX_MIB_TCPSYNCHALLENGE);
		if (tcp_ecn_mode_accecn(tp))
			tp->accecn_opt_demand = max_t(u8, 1, tp->accecn_opt_demand);
		tcp_send_challenge_ack(sk, skb);
		goto discard;
	}

	return true;

discard:
	tcp_drop(sk, skb);
	return false;
}

/*
 *	TCP receive function for the ESTABLISHED state.
 *
 *	It is split into a fast path and a slow path. The fast path is
 * 	disabled when:
 *	- A zero window was announced from us - zero window probing
 *        is only handled properly in the slow path.
 *	- Out of order segments arrived.
 *	- Urgent data is expected.
 *	- There is no buffer space left
 *	- Unexpected TCP flags/window values/header lengths are received
 *	  (detected by checking the TCP header against pred_flags)
 *	- Data is sent in both directions. Fast path only supports pure senders
 *	  or pure receivers (this means either the sequence number or the ack
 *	  value must stay constant)
 *	- Unexpected TCP option.
 *
 *	When these conditions are not satisfied it drops into a standard
 *	receive procedure patterned after RFC793 to handle all cases.
 *	The first three cases are guaranteed by proper pred_flags setting,
 *	the rest is checked inline. Fast processing is turned on in
 *	tcp_data_queue when everything is OK.
 */
void tcp_rcv_established(struct sock *sk, struct sk_buff *skb)
{
	const struct tcphdr *th = (const struct tcphdr *)skb->data;
	struct tcp_sock *tp = tcp_sk(sk);
	unsigned int len = skb->len;

	/* TCP congestion window tracking */
	trace_tcp_probe(sk, skb);

	tcp_mstamp_refresh(tp);
	if (unlikely(!sk->sk_rx_dst))
		inet_csk(sk)->icsk_af_ops->sk_rx_dst_set(sk, skb);
	/*
	 *	Header prediction.
	 *	The code loosely follows the one in the famous
	 *	"30 instruction TCP receive" Van Jacobson mail.
	 *
	 *	Van's trick is to deposit buffers into socket queue
	 *	on a device interrupt, to call tcp_recv function
	 *	on the receive process context and checksum and copy
	 *	the buffer to user space. smart...
	 *
	 *	Our current scheme is not silly either but we take the
	 *	extra cost of the net_bh soft interrupt processing...
	 *	We do checksum and copy also but from device to kernel.
	 */

	tp->rx_opt.saw_tstamp = 0;

	/*	pred_flags is 0xS?10 << 16 + snd_wnd
	 *	if header_prediction is to be made
	 *	'S' will always be tp->tcp_header_len >> 2
	 *	'?' will be 0 for the fast path, otherwise pred_flags is 0 to
	 *  turn it off	(when there are holes in the receive
	 *	 space for instance)
	 *	PSH flag is ignored.
	 */

	if ((tcp_flag_word(th) & TCP_HP_BITS) == tp->pred_flags &&
	    TCP_SKB_CB(skb)->seq == tp->rcv_nxt &&
	    !after(TCP_SKB_CB(skb)->ack_seq, tp->snd_nxt)) {
		int tcp_header_len = tp->tcp_header_len;
		int flag = 0;
		s32 tstamp_delta = 0;

		/* Timestamp header prediction: tcp_header_len
		 * is automatically equal to th->doff*4 due to pred_flags
		 * match.
		 */

		/* Check timestamp */
		if (tcp_header_len == sizeof(struct tcphdr) + TCPOLEN_TSTAMP_ALIGNED) {
			/* No? Slow path! */
			if (!tcp_parse_aligned_timestamp(tp, th))
				goto slow_path;

			tstamp_delta = tp->rx_opt.rcv_tsval - tp->rx_opt.ts_recent;
			/* If PAWS failed, check it more carefully in slow path */
			if (tstamp_delta < 0)
				goto slow_path;

			/* DO NOT update ts_recent here, if checksum fails
			 * and timestamp was corrupted part, it will result
			 * in a hung connection since we will drop all
			 * future packets due to the PAWS test.
			 */
		}

		if (len <= tcp_header_len) {
			/* Bulk data transfer: sender */
			if (len == tcp_header_len) {
				/* Predicted packet is in window by definition.
				 * seq == rcv_nxt and rcv_wup <= rcv_nxt.
				 * Hence, check seq<=rcv_wup reduces to:
				 */
				if (tcp_header_len ==
				    (sizeof(struct tcphdr) + TCPOLEN_TSTAMP_ALIGNED) &&
				    tp->rcv_nxt == tp->rcv_wup)
					flag |= __tcp_replace_ts_recent(tp, tstamp_delta);

				tcp_ecn_received_counters(sk, skb, 0);

				/* We know that such packets are checksummed
				 * on entry.
				 */
				tcp_ack(sk, skb, flag);
				__kfree_skb(skb);
				tcp_data_snd_check(sk);
				/* When receiving pure ack in fast path, update
				 * last ts ecr directly instead of calling
				 * tcp_rcv_rtt_measure_ts()
				 */
				tp->rcv_rtt_last_tsecr = tp->rx_opt.rcv_tsecr;
				return;
			} else { /* Header too small */
				TCP_INC_STATS(sock_net(sk), TCP_MIB_INERRS);
				goto discard;
			}
		} else {
			int eaten = 0;
			bool fragstolen = false;

			if (tcp_checksum_complete(skb))
				goto csum_error;

			if ((int)skb->truesize > sk->sk_forward_alloc)
				goto step5;

			/* Predicted packet is in window by definition.
			 * seq == rcv_nxt and rcv_wup <= rcv_nxt.
			 * Hence, check seq<=rcv_wup reduces to:
			 */
			if (tcp_header_len ==
			    (sizeof(struct tcphdr) + TCPOLEN_TSTAMP_ALIGNED) &&
			    tp->rcv_nxt == tp->rcv_wup)
				flag |= __tcp_replace_ts_recent(tp, tstamp_delta);

			tcp_rcv_rtt_measure_ts(sk, skb);

			NET_INC_STATS(sock_net(sk), LINUX_MIB_TCPHPHITS);

			/* Bulk data transfer: receiver */
			__skb_pull(skb, tcp_header_len);
			tcp_ecn_received_counters(sk, skb, len - tcp_header_len);
			eaten = tcp_queue_rcv(sk, skb, &fragstolen);

			tcp_event_data_recv(sk, skb);

			if (TCP_SKB_CB(skb)->ack_seq != tp->snd_una) {
				/* Well, only one small jumplet in fast path... */
				tcp_ack(sk, skb, flag | FLAG_DATA);
				tcp_data_snd_check(sk);
				if (!inet_csk_ack_scheduled(sk))
					goto no_ack;
			}

			__tcp_ack_snd_check(sk, 0);
no_ack:
			if (eaten)
				kfree_skb_partial(skb, fragstolen);
			tcp_data_ready(sk);
			return;
		}
	}

slow_path:
	if (len < (th->doff << 2) || tcp_checksum_complete(skb))
		goto csum_error;

	if (!th->ack && !th->rst && !th->syn)
		goto discard;

	/*
	 *	Standard slow path.
	 */

	if (!tcp_validate_incoming(sk, skb, th, 1))
		return;

step5:
	tcp_ecn_received_counters(sk, skb, len - th->doff * 4);

	if (tcp_ack(sk, skb, FLAG_SLOWPATH | FLAG_UPDATE_TS_RECENT) < 0)
		goto discard;

	tcp_rcv_rtt_measure_ts(sk, skb);

	/* Process urgent data. */
	tcp_urg(sk, skb, th);

	/* step 7: process the segment text */
	tcp_data_queue(sk, skb);

	tcp_data_snd_check(sk);
	tcp_ack_snd_check(sk);
	return;

csum_error:
	TCP_INC_STATS(sock_net(sk), TCP_MIB_CSUMERRORS);
	TCP_INC_STATS(sock_net(sk), TCP_MIB_INERRS);

discard:
	tcp_drop(sk, skb);
}
EXPORT_SYMBOL(tcp_rcv_established);

void tcp_init_transfer(struct sock *sk, int bpf_op)
{
	struct inet_connection_sock *icsk = inet_csk(sk);
	struct tcp_sock *tp = tcp_sk(sk);

	tcp_mtup_init(sk);
	icsk->icsk_af_ops->rebuild_header(sk);
	tcp_init_metrics(sk);

	/* Initialize the congestion window to start the transfer.
	 * Cut cwnd down to 1 per RFC5681 if SYN or SYN-ACK has been
	 * retransmitted. In light of RFC6298 more aggressive 1sec
	 * initRTO, we only reset cwnd when more than 1 SYN/SYN-ACK
	 * retransmission has occurred.
	 */
	if (tp->total_retrans > 1 && tp->undo_marker)
		tp->snd_cwnd = 1;
	else
		tp->snd_cwnd = tcp_init_cwnd(tp, __sk_dst_get(sk));
	tp->snd_cwnd_stamp = tcp_jiffies32;

	tcp_call_bpf(sk, bpf_op, 0, NULL);
	tcp_init_congestion_control(sk);
	tcp_init_buffer_space(sk);
}

void tcp_finish_connect(struct sock *sk, struct sk_buff *skb)
{
	struct tcp_sock *tp = tcp_sk(sk);
	struct inet_connection_sock *icsk = inet_csk(sk);

	tcp_set_state(sk, TCP_ESTABLISHED);
	icsk->icsk_ack.lrcvtime = tcp_jiffies32;

	if (skb) {
		icsk->icsk_af_ops->sk_rx_dst_set(sk, skb);
		security_inet_conn_established(sk, skb);
		sk_mark_napi_id(sk, skb);
	}

	tcp_init_transfer(sk, BPF_SOCK_OPS_ACTIVE_ESTABLISHED_CB);

	/* Prevent spurious tcp_cwnd_restart() on first data
	 * packet.
	 */
	tp->lsndtime = tcp_jiffies32;

	if (sock_flag(sk, SOCK_KEEPOPEN))
		inet_csk_reset_keepalive_timer(sk, keepalive_time_when(tp));

	if (!tp->rx_opt.snd_wscale)
		__tcp_fast_path_on(tp, tp->snd_wnd);
	else
		tp->pred_flags = 0;
}

static bool tcp_rcv_fastopen_synack(struct sock *sk, struct sk_buff *synack,
				    struct tcp_fastopen_cookie *cookie)
{
	struct tcp_sock *tp = tcp_sk(sk);
	struct sk_buff *data = tp->syn_data ? tcp_rtx_queue_head(sk) : NULL;
	u16 mss = tp->rx_opt.mss_clamp, try_exp = 0;
	bool syn_drop = false;

	if (mss == tp->rx_opt.user_mss) {
		struct tcp_options_received opt;

		/* Get original SYNACK MSS value if user MSS sets mss_clamp */
		tcp_clear_options(&opt);
		opt.user_mss = opt.mss_clamp = 0;
		tcp_parse_options(sock_net(sk), synack, &opt, 0, NULL);
		mss = opt.mss_clamp;
	}

	if (!tp->syn_fastopen) {
		/* Ignore an unsolicited cookie */
		cookie->len = -1;
	} else if (tp->total_retrans) {
		/* SYN timed out and the SYN-ACK neither has a cookie nor
		 * acknowledges data. Presumably the remote received only
		 * the retransmitted (regular) SYNs: either the original
		 * SYN-data or the corresponding SYN-ACK was dropped.
		 */
		syn_drop = (cookie->len < 0 && data);
	} else if (cookie->len < 0 && !tp->syn_data) {
		/* We requested a cookie but didn't get it. If we did not use
		 * the (old) exp opt format then try so next time (try_exp=1).
		 * Otherwise we go back to use the RFC7413 opt (try_exp=2).
		 */
		try_exp = tp->syn_fastopen_exp ? 2 : 1;
	}

	tcp_fastopen_cache_set(sk, mss, cookie, syn_drop, try_exp);

	if (data) { /* Retransmit unacked data in SYN */
		if (tp->total_retrans)
			tp->fastopen_client_fail = TFO_SYN_RETRANSMITTED;
		else
			tp->fastopen_client_fail = TFO_DATA_NOT_ACKED;
		skb_rbtree_walk_from(data) {
			if (__tcp_retransmit_skb(sk, data, 1))
				break;
		}
		tcp_rearm_rto(sk);
		NET_INC_STATS(sock_net(sk),
				LINUX_MIB_TCPFASTOPENACTIVEFAIL);
		return true;
	}
	tp->syn_data_acked = tp->syn_data;
	if (tp->syn_data_acked) {
		NET_INC_STATS(sock_net(sk), LINUX_MIB_TCPFASTOPENACTIVE);
		/* SYN-data is counted as two separate packets in tcp_ack() */
		if (tp->delivered > 1)
			--tp->delivered;
	}

	tcp_fastopen_add_skb(sk, synack);

	return false;
}

static void smc_check_reset_syn(struct tcp_sock *tp)
{
#if IS_ENABLED(CONFIG_SMC)
	if (static_branch_unlikely(&tcp_have_smc)) {
		if (tp->syn_smc && !tp->rx_opt.smc_ok)
			tp->syn_smc = 0;
	}
#endif
}

static void tcp_try_undo_spurious_syn(struct sock *sk)
{
	struct tcp_sock *tp = tcp_sk(sk);
	u32 syn_stamp;

	/* undo_marker is set when SYN or SYNACK times out. The timeout is
	 * spurious if the ACK's timestamp option echo value matches the
	 * original SYN timestamp.
	 */
	syn_stamp = tp->retrans_stamp;
	if (tp->undo_marker && syn_stamp && tp->rx_opt.saw_tstamp &&
	    syn_stamp == tp->rx_opt.rcv_tsecr)
		tp->undo_marker = 0;
}

static int tcp_rcv_synsent_state_process(struct sock *sk, struct sk_buff *skb,
					 const struct tcphdr *th)
{
	struct inet_connection_sock *icsk = inet_csk(sk);
	struct tcp_sock *tp = tcp_sk(sk);
	struct tcp_fastopen_cookie foc = { .len = -1 };
	int saved_clamp = tp->rx_opt.mss_clamp;
	bool fastopen_fail;

	tcp_parse_options(sock_net(sk), skb, &tp->rx_opt, 0, &foc);
	if (tp->rx_opt.saw_tstamp && tp->rx_opt.rcv_tsecr)
		tp->rx_opt.rcv_tsecr -= tp->tsoffset;

	if (th->ack) {
		/* rfc793:
		 * "If the state is SYN-SENT then
		 *    first check the ACK bit
		 *      If the ACK bit is set
		 *	  If SEG.ACK =< ISS, or SEG.ACK > SND.NXT, send
		 *        a reset (unless the RST bit is set, if so drop
		 *        the segment and return)"
		 */
		if (!after(TCP_SKB_CB(skb)->ack_seq, tp->snd_una) ||
		    after(TCP_SKB_CB(skb)->ack_seq, tp->snd_nxt))
			goto reset_and_undo;

		if (tp->rx_opt.saw_tstamp && tp->rx_opt.rcv_tsecr &&
		    !between(tp->rx_opt.rcv_tsecr, tp->retrans_stamp,
			     tcp_time_stamp(tp))) {
			NET_INC_STATS(sock_net(sk),
					LINUX_MIB_PAWSACTIVEREJECTED);
			goto reset_and_undo;
		}

		/* Now ACK is acceptable.
		 *
		 * "If the RST bit is set
		 *    If the ACK was acceptable then signal the user "error:
		 *    connection reset", drop the segment, enter CLOSED state,
		 *    delete TCB, and return."
		 */

		if (th->rst) {
			tcp_reset(sk);
			goto discard;
		}

		/* rfc793:
		 *   "fifth, if neither of the SYN or RST bits is set then
		 *    drop the segment and return."
		 *
		 *    See note below!
		 *                                        --ANK(990513)
		 */
		if (!th->syn)
			goto discard_and_undo;

		/* rfc793:
		 *   "If the SYN bit is on ...
		 *    are acceptable then ...
		 *    (our SYN has been ACKed), change the connection
		 *    state to ESTABLISHED..."
		 */

		if (tcp_ecn_mode_any(tp))
			tcp_ecn_rcv_synack(sk, th, TCP_SKB_CB(skb)->ip_dsfield);

		tcp_init_wl(tp, TCP_SKB_CB(skb)->seq);
		tcp_try_undo_spurious_syn(sk);
		tcp_ack(sk, skb, FLAG_SLOWPATH);

		/* Ok.. it's good. Set up sequence numbers and
		 * move to established.
		 */
		WRITE_ONCE(tp->rcv_nxt, TCP_SKB_CB(skb)->seq + 1);
		tp->rcv_wup = TCP_SKB_CB(skb)->seq + 1;

		/* RFC1323: The window in SYN & SYN/ACK segments is
		 * never scaled.
		 */
		tp->snd_wnd = ntohs(th->window);

		if (!tp->rx_opt.wscale_ok) {
			tp->rx_opt.snd_wscale = tp->rx_opt.rcv_wscale = 0;
			tp->window_clamp = min(tp->window_clamp, 65535U);
		}

		if (tp->rx_opt.saw_tstamp) {
			tp->rx_opt.tstamp_ok	   = 1;
			tp->tcp_header_len =
				sizeof(struct tcphdr) + TCPOLEN_TSTAMP_ALIGNED;
			tp->advmss	    -= TCPOLEN_TSTAMP_ALIGNED;
			tcp_store_ts_recent(tp);
		} else {
			tp->tcp_header_len = sizeof(struct tcphdr);
		}

		tcp_sync_mss(sk, icsk->icsk_pmtu_cookie);
		tcp_initialize_rcv_mss(sk);

		/* Remember, tcp_poll() does not lock socket!
		 * Change state from SYN-SENT only after copied_seq
		 * is initialized. */
		WRITE_ONCE(tp->copied_seq, tp->rcv_nxt);

		smc_check_reset_syn(tp);

		smp_mb();

		tcp_finish_connect(sk, skb);

		fastopen_fail = (tp->syn_fastopen || tp->syn_data) &&
				tcp_rcv_fastopen_synack(sk, skb, &foc);

		if (!sock_flag(sk, SOCK_DEAD)) {
			sk->sk_state_change(sk);
			sk_wake_async(sk, SOCK_WAKE_IO, POLL_OUT);
		}
		if (fastopen_fail)
			return -1;
		if (sk->sk_write_pending ||
		    icsk->icsk_accept_queue.rskq_defer_accept ||
		    inet_csk_in_pingpong_mode(sk)) {
			/* Save one ACK. Data will be ready after
			 * several ticks, if write_pending is set.
			 *
			 * It may be deleted, but with this feature tcpdumps
			 * look so _wonderfully_ clever, that I was not able
			 * to stand against the temptation 8)     --ANK
			 */
			inet_csk_schedule_ack(sk);
			tcp_enter_quickack_mode(sk, TCP_MAX_QUICKACKS);
			inet_csk_reset_xmit_timer(sk, ICSK_TIME_DACK,
						  TCP_DELACK_MAX, TCP_RTO_MAX);

discard:
			tcp_drop(sk, skb);
			return 0;
		} else {
			tcp_send_ack(sk);
		}
		return -1;
	}

	/* No ACK in the segment */

	if (th->rst) {
		/* rfc793:
		 * "If the RST bit is set
		 *
		 *      Otherwise (no ACK) drop the segment and return."
		 */

		goto discard_and_undo;
	}

	/* PAWS check. */
	if (tp->rx_opt.ts_recent_stamp && tp->rx_opt.saw_tstamp &&
	    tcp_paws_reject(&tp->rx_opt, 0))
		goto discard_and_undo;

	if (th->syn) {
		/* We see SYN without ACK. It is attempt of
		 * simultaneous connect with crossed SYNs.
		 * Particularly, it can be connect to self.
		 */
		tcp_set_state(sk, TCP_SYN_RECV);

		if (tp->rx_opt.saw_tstamp) {
			tp->rx_opt.tstamp_ok = 1;
			tcp_store_ts_recent(tp);
			tp->tcp_header_len =
				sizeof(struct tcphdr) + TCPOLEN_TSTAMP_ALIGNED;
		} else {
			tp->tcp_header_len = sizeof(struct tcphdr);
		}

		WRITE_ONCE(tp->rcv_nxt, TCP_SKB_CB(skb)->seq + 1);
		WRITE_ONCE(tp->copied_seq, tp->rcv_nxt);
		tp->rcv_wup = TCP_SKB_CB(skb)->seq + 1;

		/* RFC1323: The window in SYN & SYN/ACK segments is
		 * never scaled.
		 */
		tp->snd_wnd    = ntohs(th->window);
		tp->snd_wl1    = TCP_SKB_CB(skb)->seq;
		tp->max_window = tp->snd_wnd;

		tcp_ecn_rcv_syn(tp, th, skb);

		tcp_mtup_init(sk);
		tcp_sync_mss(sk, icsk->icsk_pmtu_cookie);
		tcp_initialize_rcv_mss(sk);

		tcp_send_synack(sk);
#if 0
		/* Note, we could accept data and URG from this segment.
		 * There are no obstacles to make this (except that we must
		 * either change tcp_recvmsg() to prevent it from returning data
		 * before 3WHS completes per RFC793, or employ TCP Fast Open).
		 *
		 * However, if we ignore data in ACKless segments sometimes,
		 * we have no reasons to accept it sometimes.
		 * Also, seems the code doing it in step6 of tcp_rcv_state_process
		 * is not flawless. So, discard packet for sanity.
		 * Uncomment this return to process the data.
		 */
		return -1;
#else
		goto discard;
#endif
	}
	/* "fifth, if neither of the SYN or RST bits is set then
	 * drop the segment and return."
	 */

discard_and_undo:
	tcp_clear_options(&tp->rx_opt);
	tp->rx_opt.mss_clamp = saved_clamp;
	goto discard;

reset_and_undo:
	tcp_clear_options(&tp->rx_opt);
	tp->rx_opt.mss_clamp = saved_clamp;
	return 1;
}

static void tcp_rcv_synrecv_state_fastopen(struct sock *sk)
{
	struct request_sock *req;

	tcp_try_undo_loss(sk, false);

	/* Reset rtx states to prevent spurious retransmits_timed_out() */
	tcp_sk(sk)->retrans_stamp = 0;
	inet_csk(sk)->icsk_retransmits = 0;

	/* Once we leave TCP_SYN_RECV or TCP_FIN_WAIT_1,
	 * we no longer need req so release it.
	 */
	req = rcu_dereference_protected(tcp_sk(sk)->fastopen_rsk,
					lockdep_sock_is_held(sk));
	reqsk_fastopen_remove(sk, req, false);

	/* Re-arm the timer because data may have been sent out.
	 * This is similar to the regular data transmission case
	 * when new data has just been ack'ed.
	 *
	 * (TFO) - we could try to be more aggressive and
	 * retransmitting any data sooner based on when they
	 * are sent out.
	 */
	tcp_rearm_rto(sk);
}

/*
 *	This function implements the receiving procedure of RFC 793 for
 *	all states except ESTABLISHED and TIME_WAIT.
 *	It's called from both tcp_v4_rcv and tcp_v6_rcv and should be
 *	address independent.
 */

int tcp_rcv_state_process(struct sock *sk, struct sk_buff *skb)
{
	struct tcp_sock *tp = tcp_sk(sk);
	struct inet_connection_sock *icsk = inet_csk(sk);
	const struct tcphdr *th = tcp_hdr(skb);
	struct request_sock *req;
	int queued = 0;
	bool acceptable;

	switch (sk->sk_state) {
	case TCP_CLOSE:
		goto discard;

	case TCP_LISTEN:
		if (th->ack)
			return 1;

		if (th->rst)
			goto discard;

		if (th->syn) {
			if (th->fin)
				goto discard;
			/* It is possible that we process SYN packets from backlog,
			 * so we need to make sure to disable BH and RCU right there.
			 */
			rcu_read_lock();
			local_bh_disable();
			acceptable = icsk->icsk_af_ops->conn_request(sk, skb) >= 0;
			local_bh_enable();
			rcu_read_unlock();

			if (!acceptable)
				return 1;
			consume_skb(skb);
			return 0;
		}
		goto discard;

	case TCP_SYN_SENT:
		tp->rx_opt.saw_tstamp = 0;
		tcp_mstamp_refresh(tp);
		queued = tcp_rcv_synsent_state_process(sk, skb, th);
		if (queued >= 0)
			return queued;

		/* Do step6 onward by hand. */
		tcp_urg(sk, skb, th);
		__kfree_skb(skb);
		tcp_data_snd_check(sk);
		return 0;
	}

	tcp_mstamp_refresh(tp);
	tp->rx_opt.saw_tstamp = 0;
	req = rcu_dereference_protected(tp->fastopen_rsk,
					lockdep_sock_is_held(sk));
	if (req) {
		bool req_stolen;

		WARN_ON_ONCE(sk->sk_state != TCP_SYN_RECV &&
		    sk->sk_state != TCP_FIN_WAIT1);

		if (!tcp_check_req(sk, skb, req, true, &req_stolen))
			goto discard;
	}

	if (!th->ack && !th->rst && !th->syn)
		goto discard;

	if (!tcp_validate_incoming(sk, skb, th, 0))
		return 0;

	/* step 5: check the ACK field */
	acceptable = tcp_ack(sk, skb, FLAG_SLOWPATH |
				      FLAG_UPDATE_TS_RECENT |
				      FLAG_NO_CHALLENGE_ACK) > 0;

	if (!acceptable) {
		if (sk->sk_state == TCP_SYN_RECV)
			return 1;	/* send one RST */
		tcp_send_challenge_ack(sk, skb);
		goto discard;
	}
	switch (sk->sk_state) {
	case TCP_SYN_RECV:
		tp->delivered++; /* SYN-ACK delivery isn't tracked in tcp_ack */
		if (!tp->srtt_us)
			tcp_synack_rtt_meas(sk, req);

		if (req) {
			tcp_rcv_synrecv_state_fastopen(sk);
		} else {
			tcp_try_undo_spurious_syn(sk);
			tp->retrans_stamp = 0;
			tcp_init_transfer(sk, BPF_SOCK_OPS_PASSIVE_ESTABLISHED_CB);
			WRITE_ONCE(tp->copied_seq, tp->rcv_nxt);
		}
		smp_mb();
		tcp_set_state(sk, TCP_ESTABLISHED);
		sk->sk_state_change(sk);

		/* Note, that this wakeup is only for marginal crossed SYN case.
		 * Passively open sockets are not waked up, because
		 * sk->sk_sleep == NULL and sk->sk_socket == NULL.
		 */
		if (sk->sk_socket)
			sk_wake_async(sk, SOCK_WAKE_IO, POLL_OUT);

		tp->snd_una = TCP_SKB_CB(skb)->ack_seq;
		tp->snd_wnd = ntohs(th->window) << tp->rx_opt.snd_wscale;
		tcp_init_wl(tp, TCP_SKB_CB(skb)->seq);

		if (tp->rx_opt.tstamp_ok)
			tp->advmss -= TCPOLEN_TSTAMP_ALIGNED;

		if (!inet_csk(sk)->icsk_ca_ops->cong_control)
			tcp_update_pacing_rate(sk);

		/* Prevent spurious tcp_cwnd_restart() on first data packet */
		tp->lsndtime = tcp_jiffies32;

		tcp_initialize_rcv_mss(sk);
		if (tcp_ecn_mode_accecn(tp))
			tcp_accecn_third_ack(sk, skb, tp->syn_ect_snt);
		tcp_fast_path_on(tp);
		break;

	case TCP_FIN_WAIT1: {
		int tmo;

		if (req)
			tcp_rcv_synrecv_state_fastopen(sk);

		if (tp->snd_una != tp->write_seq)
			break;

		tcp_set_state(sk, TCP_FIN_WAIT2);
		sk->sk_shutdown |= SEND_SHUTDOWN;

		sk_dst_confirm(sk);

		if (!sock_flag(sk, SOCK_DEAD)) {
			/* Wake up lingering close() */
			sk->sk_state_change(sk);
			break;
		}

		if (tp->linger2 < 0) {
			tcp_done(sk);
			NET_INC_STATS(sock_net(sk), LINUX_MIB_TCPABORTONDATA);
			return 1;
		}
		if (TCP_SKB_CB(skb)->end_seq != TCP_SKB_CB(skb)->seq &&
		    after(TCP_SKB_CB(skb)->end_seq - th->fin, tp->rcv_nxt)) {
			/* Receive out of order FIN after close() */
			if (tp->syn_fastopen && th->fin)
				tcp_fastopen_active_disable(sk);
			tcp_done(sk);
			NET_INC_STATS(sock_net(sk), LINUX_MIB_TCPABORTONDATA);
			return 1;
		}

		tmo = tcp_fin_time(sk);
		if (tmo > TCP_TIMEWAIT_LEN) {
			inet_csk_reset_keepalive_timer(sk, tmo - TCP_TIMEWAIT_LEN);
		} else if (th->fin || sock_owned_by_user(sk)) {
			/* Bad case. We could lose such FIN otherwise.
			 * It is not a big problem, but it looks confusing
			 * and not so rare event. We still can lose it now,
			 * if it spins in bh_lock_sock(), but it is really
			 * marginal case.
			 */
			inet_csk_reset_keepalive_timer(sk, tmo);
		} else {
			tcp_time_wait(sk, TCP_FIN_WAIT2, tmo);
			goto discard;
		}
		break;
	}

	case TCP_CLOSING:
		if (tp->snd_una == tp->write_seq) {
			tcp_time_wait(sk, TCP_TIME_WAIT, 0);
			goto discard;
		}
		break;

	case TCP_LAST_ACK:
		if (tp->snd_una == tp->write_seq) {
			tcp_update_metrics(sk);
			tcp_done(sk);
			goto discard;
		}
		break;
	}

	/* step 6: check the URG bit */
	tcp_urg(sk, skb, th);

	/* step 7: process the segment text */
	switch (sk->sk_state) {
	case TCP_CLOSE_WAIT:
	case TCP_CLOSING:
	case TCP_LAST_ACK:
		if (!before(TCP_SKB_CB(skb)->seq, tp->rcv_nxt))
			break;
		/* fall through */
	case TCP_FIN_WAIT1:
	case TCP_FIN_WAIT2:
		/* RFC 793 says to queue data in these states,
		 * RFC 1122 says we MUST send a reset.
		 * BSD 4.4 also does reset.
		 */
		if (sk->sk_shutdown & RCV_SHUTDOWN) {
			if (TCP_SKB_CB(skb)->end_seq != TCP_SKB_CB(skb)->seq &&
			    after(TCP_SKB_CB(skb)->end_seq - th->fin, tp->rcv_nxt)) {
				NET_INC_STATS(sock_net(sk), LINUX_MIB_TCPABORTONDATA);
				tcp_reset(sk);
				return 1;
			}
		}
		/* Fall through */
	case TCP_ESTABLISHED:
		tcp_data_queue(sk, skb);
		queued = 1;
		break;
	}

	/* tcp_data could move socket to TIME-WAIT */
	if (sk->sk_state != TCP_CLOSE) {
		tcp_data_snd_check(sk);
		tcp_ack_snd_check(sk);
	}

	if (!queued) {
discard:
		tcp_drop(sk, skb);
	}
	return 0;
}
EXPORT_SYMBOL(tcp_rcv_state_process);

static inline void pr_drop_req(struct request_sock *req, __u16 port, int family)
{
	struct inet_request_sock *ireq = inet_rsk(req);

	if (family == AF_INET)
		net_dbg_ratelimited("drop open request from %pI4/%u\n",
				    &ireq->ir_rmt_addr, port);
#if IS_ENABLED(CONFIG_IPV6)
	else if (family == AF_INET6)
		net_dbg_ratelimited("drop open request from %pI6/%u\n",
				    &ireq->ir_v6_rmt_addr, port);
#endif
}

/* RFC3168 : 6.1.1 SYN packets must not have ECT/ECN bits set
 *
 * If we receive a SYN packet with these bits set, it means a
 * network is playing bad games with TOS bits. In order to
 * avoid possible false congestion notifications, we disable
 * TCP ECN negotiation.
 *
 * Exception: tcp_ca wants ECN. This is required for DCTCP
 * congestion control: Linux DCTCP asserts ECT on all packets,
 * including SYN, which is most optimal solution; however,
 * others, such as FreeBSD do not.
 *
 * Exception: At least one of the reserved bits of the TCP header (th->res1) is
 * set, indicating the use of a future TCP extension (such as AccECN). See
 * RFC8311 §4.3 which updates RFC3168 to allow the development of such
 * extensions.
 */
static void tcp_ecn_create_request(struct request_sock *req,
				   const struct sk_buff *skb,
				   const struct sock *listen_sk,
				   const struct dst_entry *dst)
{
	const struct tcphdr *th = tcp_hdr(skb);
	const struct net *net = sock_net(listen_sk);
	bool th_ecn = th->ece && th->cwr;
	bool ect, ecn_ok;
	u32 ecn_ok_dst;

	if (tcp_accecn_syn_requested(th) &&
	    (net->ipv4.sysctl_tcp_ecn || tcp_ca_needs_accecn(listen_sk))) {
		inet_rsk(req)->ecn_ok = 1;
		if ((net->ipv4.sysctl_tcp_ecn >= 2) ||
		    tcp_ca_needs_accecn(listen_sk)) {
			tcp_rsk(req)->accecn_ok = 1;
			tcp_rsk(req)->syn_ect_rcv =
				TCP_SKB_CB(skb)->ip_dsfield & INET_ECN_MASK;
		}
		return;
	}

	if (!th_ecn)
		return;

	ect = !INET_ECN_is_not_ect(TCP_SKB_CB(skb)->ip_dsfield);
	ecn_ok_dst = dst_feature(dst, DST_FEATURE_ECN_MASK);
	ecn_ok = net->ipv4.sysctl_tcp_ecn || ecn_ok_dst;

	if (((!ect || th->res1) && ecn_ok) || tcp_ca_needs_ecn(listen_sk) ||
	    (ecn_ok_dst & DST_FEATURE_ECN_CA) ||
	    tcp_bpf_ca_needs_ecn((struct sock *)req))
		inet_rsk(req)->ecn_ok = 1;
}

static void tcp_openreq_init(struct request_sock *req,
			     const struct tcp_options_received *rx_opt,
			     struct sk_buff *skb, const struct sock *sk)
{
	struct inet_request_sock *ireq = inet_rsk(req);

	req->rsk_rcv_wnd = 0;		/* So that tcp_send_synack() knows! */
	req->cookie_ts = 0;
	tcp_rsk(req)->rcv_isn = TCP_SKB_CB(skb)->seq;
	tcp_rsk(req)->rcv_nxt = TCP_SKB_CB(skb)->seq + 1;
	tcp_rsk(req)->snt_synack = 0;
	tcp_rsk(req)->last_oow_ack_time = 0;
	tcp_rsk(req)->accecn_ok = 0;
	tcp_rsk(req)->syn_ect_rcv = 0;
	tcp_rsk(req)->syn_ect_snt = 0;
	req->mss = rx_opt->mss_clamp;
	req->ts_recent = rx_opt->saw_tstamp ? rx_opt->rcv_tsval : 0;
	ireq->tstamp_ok = rx_opt->tstamp_ok;
	ireq->sack_ok = rx_opt->sack_ok;
	ireq->snd_wscale = rx_opt->snd_wscale;
	ireq->wscale_ok = rx_opt->wscale_ok;
	ireq->acked = 0;
	ireq->ecn_ok = 0;
	ireq->ir_rmt_port = tcp_hdr(skb)->source;
	ireq->ir_num = ntohs(tcp_hdr(skb)->dest);
	ireq->ir_mark = inet_request_mark(sk, skb);
#if IS_ENABLED(CONFIG_SMC)
	ireq->smc_ok = rx_opt->smc_ok;
#endif
}

struct request_sock *inet_reqsk_alloc(const struct request_sock_ops *ops,
				      struct sock *sk_listener,
				      bool attach_listener)
{
	struct request_sock *req = reqsk_alloc(ops, sk_listener,
					       attach_listener);

	if (req) {
		struct inet_request_sock *ireq = inet_rsk(req);

		ireq->ireq_opt = NULL;
#if IS_ENABLED(CONFIG_IPV6)
		ireq->pktopts = NULL;
#endif
		atomic64_set(&ireq->ir_cookie, 0);
		ireq->ireq_state = TCP_NEW_SYN_RECV;
		write_pnet(&ireq->ireq_net, sock_net(sk_listener));
		ireq->ireq_family = sk_listener->sk_family;
	}

	return req;
}
EXPORT_SYMBOL(inet_reqsk_alloc);

/*
 * Return true if a syncookie should be sent
 */
static bool tcp_syn_flood_action(const struct sock *sk, const char *proto)
{
	struct request_sock_queue *queue = &inet_csk(sk)->icsk_accept_queue;
	const char *msg = "Dropping request";
	bool want_cookie = false;
	struct net *net = sock_net(sk);

#ifdef CONFIG_SYN_COOKIES
	if (net->ipv4.sysctl_tcp_syncookies) {
		msg = "Sending cookies";
		want_cookie = true;
		__NET_INC_STATS(sock_net(sk), LINUX_MIB_TCPREQQFULLDOCOOKIES);
	} else
#endif
		__NET_INC_STATS(sock_net(sk), LINUX_MIB_TCPREQQFULLDROP);

	if (!queue->synflood_warned &&
	    net->ipv4.sysctl_tcp_syncookies != 2 &&
	    xchg(&queue->synflood_warned, 1) == 0)
		net_info_ratelimited("%s: Possible SYN flooding on port %d. %s.  Check SNMP counters.\n",
				     proto, sk->sk_num, msg);

	return want_cookie;
}

static void tcp_reqsk_record_syn(const struct sock *sk,
				 struct request_sock *req,
				 const struct sk_buff *skb)
{
	if (tcp_sk(sk)->save_syn) {
		u32 len = skb_network_header_len(skb) + tcp_hdrlen(skb);
		u32 *copy;

		copy = kmalloc(len + sizeof(u32), GFP_ATOMIC);
		if (copy) {
			copy[0] = len;
			memcpy(&copy[1], skb_network_header(skb), len);
			req->saved_syn = copy;
		}
	}
}

/* If a SYN cookie is required and supported, returns a clamped MSS value to be
 * used for SYN cookie generation.
 */
u16 tcp_get_syncookie_mss(struct request_sock_ops *rsk_ops,
			  const struct tcp_request_sock_ops *af_ops,
			  struct sock *sk, struct tcphdr *th)
{
	struct tcp_sock *tp = tcp_sk(sk);
	u16 mss;

	if (sock_net(sk)->ipv4.sysctl_tcp_syncookies != 2 &&
	    !inet_csk_reqsk_queue_is_full(sk))
		return 0;

	if (!tcp_syn_flood_action(sk, rsk_ops->slab_name))
		return 0;

	if (sk_acceptq_is_full(sk)) {
		NET_INC_STATS(sock_net(sk), LINUX_MIB_LISTENOVERFLOWS);
		return 0;
	}

	mss = tcp_parse_mss_option(th, tp->rx_opt.user_mss);
	if (!mss)
		mss = af_ops->mss_clamp;

	return mss;
}
EXPORT_SYMBOL_GPL(tcp_get_syncookie_mss);

int tcp_conn_request(struct request_sock_ops *rsk_ops,
		     const struct tcp_request_sock_ops *af_ops,
		     struct sock *sk, struct sk_buff *skb)
{
	struct tcp_fastopen_cookie foc = { .len = -1 };
	__u32 isn = TCP_SKB_CB(skb)->tcp_tw_isn;
	struct tcp_options_received tmp_opt;
	struct tcp_sock *tp = tcp_sk(sk);
	struct net *net = sock_net(sk);
	struct sock *fastopen_sk = NULL;
	struct request_sock *req;
	bool want_cookie = false;
	struct dst_entry *dst;
	struct flowi fl;

	/* TW buckets are converted to open requests without
	 * limitations, they conserve resources and peer is
	 * evidently real one.
	 */
	if ((net->ipv4.sysctl_tcp_syncookies == 2 ||
	     inet_csk_reqsk_queue_is_full(sk)) && !isn) {
		want_cookie = tcp_syn_flood_action(sk, rsk_ops->slab_name);
		if (!want_cookie)
			goto drop;
	}

	if (sk_acceptq_is_full(sk)) {
		NET_INC_STATS(sock_net(sk), LINUX_MIB_LISTENOVERFLOWS);
		goto drop;
	}

	req = inet_reqsk_alloc(rsk_ops, sk, !want_cookie);
	if (!req)
		goto drop;

	tcp_rsk(req)->af_specific = af_ops;
	tcp_rsk(req)->ts_off = 0;

	tcp_clear_options(&tmp_opt);
	tmp_opt.mss_clamp = af_ops->mss_clamp;
	tmp_opt.user_mss  = tp->rx_opt.user_mss;
	tcp_parse_options(sock_net(sk), skb, &tmp_opt, 0,
			  want_cookie ? NULL : &foc);

	if (want_cookie && !tmp_opt.saw_tstamp)
		tcp_clear_options(&tmp_opt);

	if (IS_ENABLED(CONFIG_SMC) && want_cookie)
		tmp_opt.smc_ok = 0;

	tmp_opt.tstamp_ok = tmp_opt.saw_tstamp;
	tcp_openreq_init(req, &tmp_opt, skb, sk);
	inet_rsk(req)->no_srccheck = inet_sk(sk)->transparent;

	/* Note: tcp_v6_init_req() might override ir_iif for link locals */
	inet_rsk(req)->ir_iif = inet_request_bound_dev_if(sk, skb);

	af_ops->init_req(req, sk, skb);

	if (security_inet_conn_request(sk, skb, req))
		goto drop_and_free;

	if (tmp_opt.tstamp_ok)
		tcp_rsk(req)->ts_off = af_ops->init_ts_off(net, skb);

	dst = af_ops->route_req(sk, &fl, req);
	if (!dst)
		goto drop_and_free;

	if (!want_cookie && !isn) {
		/* Kill the following clause, if you dislike this way. */
		if (!net->ipv4.sysctl_tcp_syncookies &&
		    (net->ipv4.sysctl_max_syn_backlog - inet_csk_reqsk_queue_len(sk) <
		     (net->ipv4.sysctl_max_syn_backlog >> 2)) &&
		    !tcp_peer_is_proven(req, dst)) {
			/* Without syncookies last quarter of
			 * backlog is filled with destinations,
			 * proven to be alive.
			 * It means that we continue to communicate
			 * to destinations, already remembered
			 * to the moment of synflood.
			 */
			pr_drop_req(req, ntohs(tcp_hdr(skb)->source),
				    rsk_ops->family);
			goto drop_and_release;
		}

		isn = af_ops->init_seq(skb);
	}

	tcp_ecn_create_request(req, skb, sk, dst);

	if (want_cookie) {
		isn = cookie_init_sequence(af_ops, sk, skb, &req->mss);
		req->cookie_ts = tmp_opt.tstamp_ok;
		if (!tmp_opt.tstamp_ok)
			inet_rsk(req)->ecn_ok = 0;
	}

	tcp_rsk(req)->snt_isn = isn;
	tcp_rsk(req)->txhash = net_tx_rndhash();
	tcp_openreq_init_rwin(req, sk, dst);
	sk_rx_queue_set(req_to_sk(req), skb);
	if (!want_cookie) {
		tcp_reqsk_record_syn(sk, req, skb);
		fastopen_sk = tcp_try_fastopen(sk, skb, req, &foc, dst);
	}
	if (fastopen_sk) {
		af_ops->send_synack(fastopen_sk, dst, &fl, req,
				    &foc, TCP_SYNACK_FASTOPEN);
		/* Add the child socket directly into the accept queue */
		if (!inet_csk_reqsk_queue_add(sk, req, fastopen_sk)) {
			reqsk_fastopen_remove(fastopen_sk, req, false);
			bh_unlock_sock(fastopen_sk);
			sock_put(fastopen_sk);
			goto drop_and_free;
		}
		sk->sk_data_ready(sk);
		bh_unlock_sock(fastopen_sk);
		sock_put(fastopen_sk);
	} else {
		tcp_rsk(req)->tfo_listener = false;
		if (!want_cookie)
			inet_csk_reqsk_queue_hash_add(sk, req,
				tcp_timeout_init((struct sock *)req));
		af_ops->send_synack(sk, dst, &fl, req, &foc,
				    !want_cookie ? TCP_SYNACK_NORMAL :
						   TCP_SYNACK_COOKIE);
		if (want_cookie) {
			reqsk_free(req);
			return 0;
		}
	}
	reqsk_put(req);
	return 0;

drop_and_release:
	dst_release(dst);
drop_and_free:
	__reqsk_free(req);
drop:
	tcp_listendrop(sk);
	return 0;
}
EXPORT_SYMBOL(tcp_conn_request);<|MERGE_RESOLUTION|>--- conflicted
+++ resolved
@@ -5695,16 +5695,10 @@
 {
 	struct tcp_sock *tp = tcp_sk(sk);
 	u8 ecnfield = TCP_SKB_CB(skb)->ip_dsfield & INET_ECN_MASK;
-<<<<<<< HEAD
-	u8 is_ce = (ecnfield & (ecnfield >> 1)) & 0x1;
+	u8 is_ce = INET_ECN_is_ce(ecnfield);
 	u8 ecn_edge = tp->prev_ecnfield != ecnfield;
 
-	if (ecnfield != INET_ECN_NOT_ECT) {
-=======
-	u8 is_ce = INET_ECN_is_ce(ecnfield);
-
 	if (!INET_ECN_is_not_ect(ecnfield)) {
->>>>>>> 1e3f2af0
 		tp->ecn_flags |= TCP_ECN_SEEN;
 		/* ACE counter tracks *all* segments including pure acks */
 		tp->received_ce += is_ce * max_t(u16, 1, skb_shinfo(skb)->gso_segs);
