// SPDX-License-Identifier: GPL-2.0
/*
 * INET		An implementation of the TCP/IP protocol suite for the LINUX
 *		operating system.  INET is implemented using the  BSD Socket
 *		interface as the means of communication with the user level.
 *
 *		Implementation of the Transmission Control Protocol(TCP).
 *
 * Authors:	Ross Biro
 *		Fred N. van Kempen, <waltje@uWalt.NL.Mugnet.ORG>
 *		Mark Evans, <evansmp@uhura.aston.ac.uk>
 *		Corey Minyard <wf-rch!minyard@relay.EU.net>
 *		Florian La Roche, <flla@stud.uni-sb.de>
 *		Charles Hedrick, <hedrick@klinzhai.rutgers.edu>
 *		Linus Torvalds, <torvalds@cs.helsinki.fi>
 *		Alan Cox, <gw4pts@gw4pts.ampr.org>
 *		Matthew Dillon, <dillon@apollo.west.oic.com>
 *		Arnt Gulbrandsen, <agulbra@nvg.unit.no>
 *		Jorge Cwik, <jorge@laser.satlink.net>
 */

/*
 * Changes:
 *		Pedro Roque	:	Fast Retransmit/Recovery.
 *					Two receive queues.
 *					Retransmit queue handled by TCP.
 *					Better retransmit timer handling.
 *					New congestion avoidance.
 *					Header prediction.
 *					Variable renaming.
 *
 *		Eric		:	Fast Retransmit.
 *		Randy Scott	:	MSS option defines.
 *		Eric Schenk	:	Fixes to slow start algorithm.
 *		Eric Schenk	:	Yet another double ACK bug.
 *		Eric Schenk	:	Delayed ACK bug fixes.
 *		Eric Schenk	:	Floyd style fast retrans war avoidance.
 *		David S. Miller	:	Don't allow zero congestion window.
 *		Eric Schenk	:	Fix retransmitter so that it sends
 *					next packet on ack of previous packet.
 *		Andi Kleen	:	Moved open_request checking here
 *					and process RSTs for open_requests.
 *		Andi Kleen	:	Better prune_queue, and other fixes.
 *		Andrey Savochkin:	Fix RTT measurements in the presence of
 *					timestamps.
 *		Andrey Savochkin:	Check sequence numbers correctly when
 *					removing SACKs due to in sequence incoming
 *					data segments.
 *		Andi Kleen:		Make sure we never ack data there is not
 *					enough room for. Also make this condition
 *					a fatal error if it might still happen.
 *		Andi Kleen:		Add tcp_measure_rcv_mss to make
 *					connections with MSS<min(MTU,ann. MSS)
 *					work without delayed acks.
 *		Andi Kleen:		Process packets with PSH set in the
 *					fast path.
 *		J Hadi Salim:		ECN support
 *	 	Andrei Gurtov,
 *		Pasi Sarolahti,
 *		Panu Kuhlberg:		Experimental audit of TCP (re)transmission
 *					engine. Lots of bugs are found.
 *		Pasi Sarolahti:		F-RTO for dealing with spurious RTOs
 */

#define pr_fmt(fmt) "TCP: " fmt

#include <linux/mm.h>
#include <linux/slab.h>
#include <linux/module.h>
#include <linux/sysctl.h>
#include <linux/kernel.h>
#include <linux/prefetch.h>
#include <net/dst.h>
#include <net/tcp.h>
#include <net/inet_common.h>
#include <linux/ipsec.h>
#include <asm/unaligned.h>
#include <linux/errqueue.h>
#include <trace/events/tcp.h>
#include <linux/jump_label_ratelimit.h>
#include <net/busy_poll.h>
#include <net/mptcp.h>

int sysctl_tcp_max_orphans __read_mostly = NR_FILE;

#define FLAG_DATA		0x01 /* Incoming frame contained data.		*/
#define FLAG_WIN_UPDATE		0x02 /* Incoming ACK was a window update.	*/
#define FLAG_DATA_ACKED		0x04 /* This ACK acknowledged new data.		*/
#define FLAG_RETRANS_DATA_ACKED	0x08 /* "" "" some of which was retransmitted.	*/
#define FLAG_SYN_ACKED		0x10 /* This ACK acknowledged SYN.		*/
#define FLAG_DATA_SACKED	0x20 /* New SACK.				*/
#define FLAG_ECE		0x40 /* ECE in this ACK				*/
#define FLAG_LOST_RETRANS	0x80 /* This ACK marks some retransmission lost */
#define FLAG_SLOWPATH		0x100 /* Do not skip RFC checks for window update.*/
#define FLAG_ORIG_SACK_ACKED	0x200 /* Never retransmitted data are (s)acked	*/
#define FLAG_SND_UNA_ADVANCED	0x400 /* Snd_una was changed (!= FLAG_DATA_ACKED) */
#define FLAG_DSACKING_ACK	0x800 /* SACK blocks contained D-SACK info */
#define FLAG_SET_XMIT_TIMER	0x1000 /* Set TLP or RTO timer */
#define FLAG_SACK_RENEGING	0x2000 /* snd_una advanced to a sacked seq */
#define FLAG_UPDATE_TS_RECENT	0x4000 /* tcp_replace_ts_recent() */
#define FLAG_NO_CHALLENGE_ACK	0x8000 /* do not call tcp_send_challenge_ack()	*/
#define FLAG_ACK_MAYBE_DELAYED	0x10000 /* Likely a delayed ACK */
#define FLAG_TS_PROGRESS	0x20000 /* Positive timestamp delta */

#define FLAG_ACKED		(FLAG_DATA_ACKED|FLAG_SYN_ACKED)
#define FLAG_NOT_DUP		(FLAG_DATA|FLAG_WIN_UPDATE|FLAG_ACKED)
#define FLAG_CA_ALERT		(FLAG_DATA_SACKED|FLAG_ECE|FLAG_DSACKING_ACK)
#define FLAG_FORWARD_PROGRESS	(FLAG_ACKED|FLAG_DATA_SACKED)

#define TCP_REMNANT (TCP_FLAG_FIN|TCP_FLAG_URG|TCP_FLAG_SYN|TCP_FLAG_PSH)
#define TCP_HP_BITS (~(TCP_RESERVED_BITS|TCP_FLAG_PSH))

#define REXMIT_NONE	0 /* no loss recovery to do */
#define REXMIT_LOST	1 /* retransmit packets marked lost */
#define REXMIT_NEW	2 /* FRTO-style transmit of unsent/new packets */

#if IS_ENABLED(CONFIG_TLS_DEVICE)
static DEFINE_STATIC_KEY_DEFERRED_FALSE(clean_acked_data_enabled, HZ);

void clean_acked_data_enable(struct inet_connection_sock *icsk,
			     void (*cad)(struct sock *sk, u32 ack_seq))
{
	icsk->icsk_clean_acked = cad;
	static_branch_deferred_inc(&clean_acked_data_enabled);
}
EXPORT_SYMBOL_GPL(clean_acked_data_enable);

void clean_acked_data_disable(struct inet_connection_sock *icsk)
{
	static_branch_slow_dec_deferred(&clean_acked_data_enabled);
	icsk->icsk_clean_acked = NULL;
}
EXPORT_SYMBOL_GPL(clean_acked_data_disable);

void clean_acked_data_flush(void)
{
	static_key_deferred_flush(&clean_acked_data_enabled);
}
EXPORT_SYMBOL_GPL(clean_acked_data_flush);
#endif

static void tcp_gro_dev_warn(struct sock *sk, const struct sk_buff *skb,
			     unsigned int len)
{
	static bool __once __read_mostly;

	if (!__once) {
		struct net_device *dev;

		__once = true;

		rcu_read_lock();
		dev = dev_get_by_index_rcu(sock_net(sk), skb->skb_iif);
		if (!dev || len >= dev->mtu)
			pr_warn("%s: Driver has suspect GRO implementation, TCP performance may be compromised.\n",
				dev ? dev->name : "Unknown driver");
		rcu_read_unlock();
	}
}

/* Adapt the MSS value used to make delayed ack decision to the
 * real world.
 */
static void tcp_measure_rcv_mss(struct sock *sk, const struct sk_buff *skb)
{
	struct inet_connection_sock *icsk = inet_csk(sk);
	const unsigned int lss = icsk->icsk_ack.last_seg_size;
	unsigned int len;

	icsk->icsk_ack.last_seg_size = 0;

	/* skb->len may jitter because of SACKs, even if peer
	 * sends good full-sized frames.
	 */
	len = skb_shinfo(skb)->gso_size ? : skb->len;
	if (len >= icsk->icsk_ack.rcv_mss) {
		icsk->icsk_ack.rcv_mss = min_t(unsigned int, len,
					       tcp_sk(sk)->advmss);
		/* Account for possibly-removed options */
		if (unlikely(len > icsk->icsk_ack.rcv_mss +
				   MAX_TCP_OPTION_SPACE))
			tcp_gro_dev_warn(sk, skb, len);
	} else {
		/* Otherwise, we make more careful check taking into account,
		 * that SACKs block is variable.
		 *
		 * "len" is invariant segment length, including TCP header.
		 */
		len += skb->data - skb_transport_header(skb);
		if (len >= TCP_MSS_DEFAULT + sizeof(struct tcphdr) ||
		    /* If PSH is not set, packet should be
		     * full sized, provided peer TCP is not badly broken.
		     * This observation (if it is correct 8)) allows
		     * to handle super-low mtu links fairly.
		     */
		    (len >= TCP_MIN_MSS + sizeof(struct tcphdr) &&
		     !(tcp_flag_word(tcp_hdr(skb)) & TCP_REMNANT))) {
			/* Subtract also invariant (if peer is RFC compliant),
			 * tcp header plus fixed timestamp option length.
			 * Resulting "len" is MSS free of SACK jitter.
			 */
			len -= tcp_sk(sk)->tcp_header_len;
			icsk->icsk_ack.last_seg_size = len;
			if (len == lss) {
				icsk->icsk_ack.rcv_mss = len;
				return;
			}
		}
		if (icsk->icsk_ack.pending & ICSK_ACK_PUSHED)
			icsk->icsk_ack.pending |= ICSK_ACK_PUSHED2;
		icsk->icsk_ack.pending |= ICSK_ACK_PUSHED;
	}
}

static void tcp_incr_quickack(struct sock *sk, unsigned int max_quickacks)
{
	struct inet_connection_sock *icsk = inet_csk(sk);
	unsigned int quickacks = tcp_sk(sk)->rcv_wnd / (2 * icsk->icsk_ack.rcv_mss);

	if (quickacks == 0)
		quickacks = 2;
	quickacks = min(quickacks, max_quickacks);
	if (quickacks > icsk->icsk_ack.quick)
		icsk->icsk_ack.quick = quickacks;
}

void tcp_enter_quickack_mode(struct sock *sk, unsigned int max_quickacks)
{
	struct inet_connection_sock *icsk = inet_csk(sk);

	tcp_incr_quickack(sk, max_quickacks);
	inet_csk_exit_pingpong_mode(sk);
	icsk->icsk_ack.ato = TCP_ATO_MIN;
}
EXPORT_SYMBOL(tcp_enter_quickack_mode);

/* Send ACKs quickly, if "quick" count is not exhausted
 * and the session is not interactive.
 */

static bool tcp_in_quickack_mode(struct sock *sk)
{
	const struct inet_connection_sock *icsk = inet_csk(sk);
	const struct dst_entry *dst = __sk_dst_get(sk);

	return (dst && dst_metric(dst, RTAX_QUICKACK)) ||
		(icsk->icsk_ack.quick && !inet_csk_in_pingpong_mode(sk));
}

static void tcp_ecn_queue_cwr(struct tcp_sock *tp)
{
	/* Do not set CWR if in AccECN mode! */
	if (tcp_ecn_mode_rfc3168(tp))
		tp->ecn_flags |= TCP_ECN_QUEUE_CWR;
}

static void tcp_ecn_accept_cwr(struct sock *sk, const struct sk_buff *skb)
{
	struct tcp_sock *tp = tcp_sk(sk);

	if (tcp_ecn_mode_rfc3168(tp) && tcp_hdr(skb)->cwr) {
		tp->ecn_flags &= ~TCP_ECN_DEMAND_CWR;

		/* If the sender is telling us it has entered CWR, then its
		 * cwnd may be very low (even just 1 packet), so we should ACK
		 * immediately.
		 */
		inet_csk(sk)->icsk_ack.pending |= ICSK_ACK_NOW;
	}
}

static void tcp_ecn_withdraw_cwr(struct tcp_sock *tp)
{
	tp->ecn_flags &= ~TCP_ECN_QUEUE_CWR;
}

static void tcp_data_ecn_check(struct sock *sk, const struct sk_buff *skb)
{
	struct tcp_sock *tp = tcp_sk(sk);

	if (tcp_ecn_disabled(tp))
		return;

	switch (TCP_SKB_CB(skb)->ip_dsfield & INET_ECN_MASK) {
	case INET_ECN_NOT_ECT:
		/* Funny extension: if ECT is not set on a segment,
		 * and we already seen ECT on a previous segment,
		 * it is probably a retransmit with RFC3168 ECN.
		 */
		if (tp->ecn_flags & TCP_ECN_SEEN)
			tcp_enter_quickack_mode(sk, 2);
		break;
	case INET_ECN_CE:
		if (tcp_ca_needs_ecn(sk))
			tcp_ca_event(sk, CA_EVENT_ECN_IS_CE);

		if (!(tp->ecn_flags & TCP_ECN_DEMAND_CWR) &&
		    tcp_ecn_mode_rfc3168(tp)) {
			/* Better not delay acks, sender can have a very low cwnd */
			tcp_enter_quickack_mode(sk, 2);
			tp->ecn_flags |= TCP_ECN_DEMAND_CWR;
		}
		break;
	default:
		if (tcp_ca_needs_ecn(sk))
			tcp_ca_event(sk, CA_EVENT_ECN_NO_CE);
		break;
	}
}

/* §3.1.2 If a TCP server that implements AccECN receives a SYN with the three
 * TCP header flags (AE, CWR and ECE) set to any combination other than 000,
 * 011 or 111, it MUST negotiate the use of AccECN as if they had been set to
 * 111.
 */
static bool tcp_accecn_syn_requested(const struct tcphdr *th)
{
	u8 ace = tcp_accecn_ace(th);

	return ace && ace != 0x3;
}

/* Check ECN field transition to detect invalid transitions */
static bool tcp_ect_transition_valid(u8 snt, u8 rcv)
{
	if (rcv == snt)
		return true;

	/* Non-ECT altered to something or something became non-ECT */
	if ((snt == INET_ECN_NOT_ECT) || (rcv == INET_ECN_NOT_ECT))
		return false;
	/* CE -> ECT(0/1)? */
	if (snt == INET_ECN_CE)
		return false;
	return true;
}

bool tcp_accecn_validate_syn_feedback(struct sock *sk, u8 ace, u8 sent_ect)
{
	struct tcp_sock *tp = tcp_sk(sk);
	u8 ect = tcp_accecn_extract_syn_ect(ace);

	if (!sock_net(sk)->ipv4.sysctl_tcp_ecn_fallback)
		return true;

	if (!tcp_ect_transition_valid(sent_ect, ect)) {
		tp->ecn_fail = 1;
		return false;
	}

	return true;
}

/* See Table 2 of the AccECN draft */
static void tcp_ecn_rcv_synack(struct sock *sk, const struct tcphdr *th,
			       u8 ip_dsfield)
{
	struct tcp_sock *tp = tcp_sk(sk);
	u8 ace = tcp_accecn_ace(th);

	switch (ace) {
	case 0x0:
	case 0x7:
		tcp_ecn_mode_set(tp, TCP_ECN_DISABLED);
		break;
	case 0x1:
	case 0x5:
		if (tcp_ecn_mode_pending(tp))
			/* Downgrade from AccECN, or requested initially */
			tcp_ecn_mode_set(tp, TCP_ECN_MODE_RFC3168);
		break;
	default:
		tcp_ecn_mode_set(tp, TCP_ECN_MODE_ACCECN);
		tp->syn_ect_rcv = ip_dsfield & INET_ECN_MASK;
		tp->accecn_opt_demand = 2;
		if (tcp_accecn_validate_syn_feedback(sk, ace, tp->syn_ect_snt) &&
		    INET_ECN_is_ce(ip_dsfield))
			tp->received_ce++;
		break;
	}
}

static void tcp_ecn_rcv_syn(struct tcp_sock *tp, const struct tcphdr *th,
			    const struct sk_buff *skb)
{
	if (tcp_ecn_mode_pending(tp)) {
		if (!tcp_accecn_syn_requested(th)) {
			/* Downgrade to classic ECN feedback */
			tcp_ecn_mode_set(tp, TCP_ECN_MODE_RFC3168);
		} else {
			tp->syn_ect_rcv = TCP_SKB_CB(skb)->ip_dsfield & INET_ECN_MASK;
			tp->prev_ecnfield = tp->syn_ect_rcv;
			tcp_ecn_mode_set(tp, TCP_ECN_MODE_ACCECN);
		}
	}
	if (tcp_ecn_mode_rfc3168(tp) && (!th->ece || !th->cwr))
		tcp_ecn_mode_set(tp, TCP_ECN_DISABLED);
}

static u32 tcp_ecn_rcv_ecn_echo(const struct tcp_sock *tp, const struct tcphdr *th)
{
	if (th->ece && !th->syn && tcp_ecn_mode_rfc3168(tp))
		return 1;
	return 0;
}

/* Handles AccECN option ECT and CE 24-bit byte counters update into
 * the u32 value in tcp_sock. As we're processing TCP options, it is
 * safe to access from - 1.
 */
static s32 tcp_update_ecn_bytes(u32 *cnt, const char *from, u32 init_offset)
{
	u32 truncated = (get_unaligned_be32(from - 1) - init_offset) & 0xFFFFFFU;
	u32 delta = (truncated - *cnt) & 0xFFFFFFU;

	/* If delta has the highest bit set (24th bit) indicating negative,
	 * sign extend to correct an estimation error in the ecn_bytes
	 */
	delta = delta & 0x800000 ? delta | 0xFF000000 : delta;
	*cnt += delta;
	return (s32)delta;
}

static u8 accecn_opt_ecnfield[3] = {
	INET_ECN_ECT_0, INET_ECN_CE, INET_ECN_ECT_1,
};

/* Returns true if the byte counters can be used */
static bool tcp_accecn_process_option(struct tcp_sock *tp,
				      const struct sk_buff *skb,
				      u32 delivered_bytes)
{
	bool ambiguous_ecn_bytes_incr = false;
	bool first_changed = false;
	unsigned int optlen;
	unsigned char *ptr;
	bool res;
	int i;

	if (tp->rx_opt.accecn < 0) {
		if (tp->estimate_ecnfield) {
			tp->delivered_ecn_bytes[tp->estimate_ecnfield - 1] +=
				delivered_bytes;
			return true;
		}
		return false;
	}

	ptr = skb_transport_header(skb) + tp->rx_opt.accecn;
	optlen = ptr[1];
	if (ptr[0] == TCPOPT_EXP) {
		optlen -= 2;
		ptr += 2;
	}
	ptr += 2;

	res = !!tp->estimate_ecnfield;
	for (i = 0; i < 3; i++) {
		if (optlen >= TCPOLEN_ACCECN_PERCOUNTER) {
			u8 ecnfield = accecn_opt_ecnfield[i];
			u32 init_offset = i ? 0 : TCP_ACCECN_E0B_INIT_OFFSET;
			s32 delta;

			delta = tcp_update_ecn_bytes(&(tp->delivered_ecn_bytes[ecnfield - 1]),
						     ptr, init_offset);
			if (delta) {
				if (delta < 0) {
					res = false;
					ambiguous_ecn_bytes_incr = true;
				}
				if (ecnfield != tp->estimate_ecnfield) {
					if (!first_changed) {
						tp->estimate_ecnfield = ecnfield;
						first_changed = true;
					} else {
						res = false;
						ambiguous_ecn_bytes_incr = true;
					}
				}
			}

			optlen -= TCPOLEN_ACCECN_PERCOUNTER;
		}
	}
	if (ambiguous_ecn_bytes_incr)
		tp->estimate_ecnfield = 0;

	return res;
}

/* Returns the ECN CE delta */
static u32 tcp_accecn_process(struct tcp_sock *tp, const struct sk_buff *skb,
			      u32 delivered_pkts, u32 delivered_bytes, int flag)
{
	u32 delta, safe_delta;
	u32 corrected_ace;

	/* Reordered ACK? (...or uncertain due to lack of data to send and ts) */
	if (!(flag & (FLAG_FORWARD_PROGRESS|FLAG_TS_PROGRESS)))
		return 0;

	tcp_accecn_process_option(tp, skb, delivered_bytes);

	if (!(flag & FLAG_SLOWPATH)) {
		/* AccECN counter might overflow on large ACKs */
		if (delivered_pkts <= TCP_ACCECN_CEP_ACE_MASK)
			return 0;
	}

	/* ACE field is not available during handshake */
	if (flag & FLAG_SYN_ACKED)
		return 0;

	corrected_ace = tcp_accecn_ace(tcp_hdr(skb)) - TCP_ACCECN_CEP_INIT_OFFSET;
	delta = (corrected_ace - tp->delivered_ce) & TCP_ACCECN_CEP_ACE_MASK;
	if (delivered_pkts < TCP_ACCECN_CEP_ACE_MASK)
		return delta;

	safe_delta = delivered_pkts -
		     ((delivered_pkts - delta) & TCP_ACCECN_CEP_ACE_MASK);

	return safe_delta;
}

/* Buffer size and advertised window tuning.
 *
 * 1. Tuning sk->sk_sndbuf, when connection enters established state.
 */

static void tcp_sndbuf_expand(struct sock *sk)
{
	const struct tcp_sock *tp = tcp_sk(sk);
	const struct tcp_congestion_ops *ca_ops = inet_csk(sk)->icsk_ca_ops;
	int sndmem, per_mss;
	u32 nr_segs;

	/* Worst case is non GSO/TSO : each frame consumes one skb
	 * and skb->head is kmalloced using power of two area of memory
	 */
	per_mss = max_t(u32, tp->rx_opt.mss_clamp, tp->mss_cache) +
		  MAX_TCP_HEADER +
		  SKB_DATA_ALIGN(sizeof(struct skb_shared_info));

	per_mss = roundup_pow_of_two(per_mss) +
		  SKB_DATA_ALIGN(sizeof(struct sk_buff));

	nr_segs = max_t(u32, TCP_INIT_CWND, tp->snd_cwnd);
	nr_segs = max_t(u32, nr_segs, tp->reordering + 1);

	/* Fast Recovery (RFC 5681 3.2) :
	 * Cubic needs 1.7 factor, rounded to 2 to include
	 * extra cushion (application might react slowly to EPOLLOUT)
	 */
	sndmem = ca_ops->sndbuf_expand ? ca_ops->sndbuf_expand(sk) : 2;
	sndmem *= nr_segs * per_mss;

	if (sk->sk_sndbuf < sndmem)
		WRITE_ONCE(sk->sk_sndbuf,
			   min(sndmem, sock_net(sk)->ipv4.sysctl_tcp_wmem[2]));
}

/* 2. Tuning advertised window (window_clamp, rcv_ssthresh)
 *
 * All tcp_full_space() is split to two parts: "network" buffer, allocated
 * forward and advertised in receiver window (tp->rcv_wnd) and
 * "application buffer", required to isolate scheduling/application
 * latencies from network.
 * window_clamp is maximal advertised window. It can be less than
 * tcp_full_space(), in this case tcp_full_space() - window_clamp
 * is reserved for "application" buffer. The less window_clamp is
 * the smoother our behaviour from viewpoint of network, but the lower
 * throughput and the higher sensitivity of the connection to losses. 8)
 *
 * rcv_ssthresh is more strict window_clamp used at "slow start"
 * phase to predict further behaviour of this connection.
 * It is used for two goals:
 * - to enforce header prediction at sender, even when application
 *   requires some significant "application buffer". It is check #1.
 * - to prevent pruning of receive queue because of misprediction
 *   of receiver window. Check #2.
 *
 * The scheme does not work when sender sends good segments opening
 * window and then starts to feed us spaghetti. But it should work
 * in common situations. Otherwise, we have to rely on queue collapsing.
 */

/* Slow part of check#2. */
static int __tcp_grow_window(const struct sock *sk, const struct sk_buff *skb)
{
	struct tcp_sock *tp = tcp_sk(sk);
	/* Optimize this! */
	int truesize = tcp_win_from_space(sk, skb->truesize) >> 1;
	int window = tcp_win_from_space(sk, sock_net(sk)->ipv4.sysctl_tcp_rmem[2]) >> 1;

	while (tp->rcv_ssthresh <= window) {
		if (truesize <= skb->len)
			return 2 * inet_csk(sk)->icsk_ack.rcv_mss;

		truesize >>= 1;
		window >>= 1;
	}
	return 0;
}

static void tcp_grow_window(struct sock *sk, const struct sk_buff *skb)
{
	struct tcp_sock *tp = tcp_sk(sk);
	int room;

	room = min_t(int, tp->window_clamp, tcp_space(sk)) - tp->rcv_ssthresh;

	/* Check #1 */
	if (room > 0 && !tcp_under_memory_pressure(sk)) {
		int incr;

		/* Check #2. Increase window, if skb with such overhead
		 * will fit to rcvbuf in future.
		 */
		if (tcp_win_from_space(sk, skb->truesize) <= skb->len)
			incr = 2 * tp->advmss;
		else
			incr = __tcp_grow_window(sk, skb);

		if (incr) {
			incr = max_t(int, incr, 2 * skb->len);
			tp->rcv_ssthresh += min(room, incr);
			inet_csk(sk)->icsk_ack.quick |= 1;
		}
	}
}

/* 3. Try to fixup all. It is made immediately after connection enters
 *    established state.
 */
void tcp_init_buffer_space(struct sock *sk)
{
	int tcp_app_win = sock_net(sk)->ipv4.sysctl_tcp_app_win;
	struct tcp_sock *tp = tcp_sk(sk);
	int maxwin;

	if (!(sk->sk_userlocks & SOCK_SNDBUF_LOCK))
		tcp_sndbuf_expand(sk);

	tp->rcvq_space.space = min_t(u32, tp->rcv_wnd, TCP_INIT_CWND * tp->advmss);
	tcp_mstamp_refresh(tp);
	tp->rcvq_space.time = tp->tcp_mstamp;
	tp->rcvq_space.seq = tp->copied_seq;

	maxwin = tcp_full_space(sk);

	if (tp->window_clamp >= maxwin) {
		tp->window_clamp = maxwin;

		if (tcp_app_win && maxwin > 4 * tp->advmss)
			tp->window_clamp = max(maxwin -
					       (maxwin >> tcp_app_win),
					       4 * tp->advmss);
	}

	/* Force reservation of one segment. */
	if (tcp_app_win &&
	    tp->window_clamp > 2 * tp->advmss &&
	    tp->window_clamp + tp->advmss > maxwin)
		tp->window_clamp = max(2 * tp->advmss, maxwin - tp->advmss);

	tp->rcv_ssthresh = min(tp->rcv_ssthresh, tp->window_clamp);
	tp->snd_cwnd_stamp = tcp_jiffies32;
}

/* 4. Recalculate window clamp after socket hit its memory bounds. */
static void tcp_clamp_window(struct sock *sk)
{
	struct tcp_sock *tp = tcp_sk(sk);
	struct inet_connection_sock *icsk = inet_csk(sk);
	struct net *net = sock_net(sk);

	icsk->icsk_ack.quick = 0;

	if (sk->sk_rcvbuf < net->ipv4.sysctl_tcp_rmem[2] &&
	    !(sk->sk_userlocks & SOCK_RCVBUF_LOCK) &&
	    !tcp_under_memory_pressure(sk) &&
	    sk_memory_allocated(sk) < sk_prot_mem_limits(sk, 0)) {
		WRITE_ONCE(sk->sk_rcvbuf,
			   min(atomic_read(&sk->sk_rmem_alloc),
			       net->ipv4.sysctl_tcp_rmem[2]));
	}
	if (atomic_read(&sk->sk_rmem_alloc) > sk->sk_rcvbuf)
		tp->rcv_ssthresh = min(tp->window_clamp, 2U * tp->advmss);
}

/* Initialize RCV_MSS value.
 * RCV_MSS is an our guess about MSS used by the peer.
 * We haven't any direct information about the MSS.
 * It's better to underestimate the RCV_MSS rather than overestimate.
 * Overestimations make us ACKing less frequently than needed.
 * Underestimations are more easy to detect and fix by tcp_measure_rcv_mss().
 */
void tcp_initialize_rcv_mss(struct sock *sk)
{
	const struct tcp_sock *tp = tcp_sk(sk);
	unsigned int hint = min_t(unsigned int, tp->advmss, tp->mss_cache);

	hint = min(hint, tp->rcv_wnd / 2);
	hint = min(hint, TCP_MSS_DEFAULT);
	hint = max(hint, TCP_MIN_MSS);

	inet_csk(sk)->icsk_ack.rcv_mss = hint;
}
EXPORT_SYMBOL(tcp_initialize_rcv_mss);

/* Receiver "autotuning" code.
 *
 * The algorithm for RTT estimation w/o timestamps is based on
 * Dynamic Right-Sizing (DRS) by Wu Feng and Mike Fisk of LANL.
 * <http://public.lanl.gov/radiant/pubs.html#DRS>
 *
 * More detail on this code can be found at
 * <http://staff.psc.edu/jheffner/>,
 * though this reference is out of date.  A new paper
 * is pending.
 */
static void tcp_rcv_rtt_update(struct tcp_sock *tp, u32 sample, int win_dep)
{
	u32 new_sample = tp->rcv_rtt_est.rtt_us;
	long m = sample;

	if (new_sample != 0) {
		/* If we sample in larger samples in the non-timestamp
		 * case, we could grossly overestimate the RTT especially
		 * with chatty applications or bulk transfer apps which
		 * are stalled on filesystem I/O.
		 *
		 * Also, since we are only going for a minimum in the
		 * non-timestamp case, we do not smooth things out
		 * else with timestamps disabled convergence takes too
		 * long.
		 */
		if (!win_dep) {
			m -= (new_sample >> 3);
			new_sample += m;
		} else {
			m <<= 3;
			if (m < new_sample)
				new_sample = m;
		}
	} else {
		/* No previous measure. */
		new_sample = m << 3;
	}

	tp->rcv_rtt_est.rtt_us = new_sample;
}

static inline void tcp_rcv_rtt_measure(struct tcp_sock *tp)
{
	u32 delta_us;

	if (tp->rcv_rtt_est.time == 0)
		goto new_measure;
	if (before(tp->rcv_nxt, tp->rcv_rtt_est.seq))
		return;
	delta_us = tcp_stamp_us_delta(tp->tcp_mstamp, tp->rcv_rtt_est.time);
	if (!delta_us)
		delta_us = 1;
	tcp_rcv_rtt_update(tp, delta_us, 1);

new_measure:
	tp->rcv_rtt_est.seq = tp->rcv_nxt + tp->rcv_wnd;
	tp->rcv_rtt_est.time = tp->tcp_mstamp;
}

static inline void tcp_rcv_rtt_measure_ts(struct sock *sk,
					  const struct sk_buff *skb)
{
	struct tcp_sock *tp = tcp_sk(sk);

	if (tp->rx_opt.rcv_tsecr == tp->rcv_rtt_last_tsecr)
		return;
	tp->rcv_rtt_last_tsecr = tp->rx_opt.rcv_tsecr;

	if (TCP_SKB_CB(skb)->end_seq -
	    TCP_SKB_CB(skb)->seq >= inet_csk(sk)->icsk_ack.rcv_mss) {
		u32 delta = tcp_time_stamp(tp) - tp->rx_opt.rcv_tsecr;
		u32 delta_us;

		if (likely(delta < INT_MAX / (USEC_PER_SEC / TCP_TS_HZ))) {
			if (!delta)
				delta = 1;
			delta_us = delta * (USEC_PER_SEC / TCP_TS_HZ);
			tcp_rcv_rtt_update(tp, delta_us, 0);
		}
	}
}

/*
 * This function should be called every time data is copied to user space.
 * It calculates the appropriate TCP receive buffer space.
 */
void tcp_rcv_space_adjust(struct sock *sk)
{
	struct tcp_sock *tp = tcp_sk(sk);
	u32 copied;
	int time;

	trace_tcp_rcv_space_adjust(sk);

	tcp_mstamp_refresh(tp);
	time = tcp_stamp_us_delta(tp->tcp_mstamp, tp->rcvq_space.time);
	if (time < (tp->rcv_rtt_est.rtt_us >> 3) || tp->rcv_rtt_est.rtt_us == 0)
		return;

	/* Number of bytes copied to user in last RTT */
	copied = tp->copied_seq - tp->rcvq_space.seq;
	if (copied <= tp->rcvq_space.space)
		goto new_measure;

	/* A bit of theory :
	 * copied = bytes received in previous RTT, our base window
	 * To cope with packet losses, we need a 2x factor
	 * To cope with slow start, and sender growing its cwin by 100 %
	 * every RTT, we need a 4x factor, because the ACK we are sending
	 * now is for the next RTT, not the current one :
	 * <prev RTT . ><current RTT .. ><next RTT .... >
	 */

	if (sock_net(sk)->ipv4.sysctl_tcp_moderate_rcvbuf &&
	    !(sk->sk_userlocks & SOCK_RCVBUF_LOCK)) {
		int rcvmem, rcvbuf;
		u64 rcvwin, grow;

		/* minimal window to cope with packet losses, assuming
		 * steady state. Add some cushion because of small variations.
		 */
		rcvwin = ((u64)copied << 1) + 16 * tp->advmss;

		/* Accommodate for sender rate increase (eg. slow start) */
		grow = rcvwin * (copied - tp->rcvq_space.space);
		do_div(grow, tp->rcvq_space.space);
		rcvwin += (grow << 1);

		rcvmem = SKB_TRUESIZE(tp->advmss + MAX_TCP_HEADER);
		while (tcp_win_from_space(sk, rcvmem) < tp->advmss)
			rcvmem += 128;

		do_div(rcvwin, tp->advmss);
		rcvbuf = min_t(u64, rcvwin * rcvmem,
			       sock_net(sk)->ipv4.sysctl_tcp_rmem[2]);
		if (rcvbuf > sk->sk_rcvbuf) {
			WRITE_ONCE(sk->sk_rcvbuf, rcvbuf);

			/* Make the window clamp follow along.  */
			tp->window_clamp = tcp_win_from_space(sk, rcvbuf);
		}
	}
	tp->rcvq_space.space = copied;

new_measure:
	tp->rcvq_space.seq = tp->copied_seq;
	tp->rcvq_space.time = tp->tcp_mstamp;
}

/* There is something which you must keep in mind when you analyze the
 * behavior of the tp->ato delayed ack timeout interval.  When a
 * connection starts up, we want to ack as quickly as possible.  The
 * problem is that "good" TCP's do slow start at the beginning of data
 * transmission.  The means that until we send the first few ACK's the
 * sender will sit on his end and only queue most of his data, because
 * he can only send snd_cwnd unacked packets at any given time.  For
 * each ACK we send, he increments snd_cwnd and transmits more of his
 * queue.  -DaveM
 */
static void tcp_event_data_recv(struct sock *sk, struct sk_buff *skb)
{
	struct tcp_sock *tp = tcp_sk(sk);
	struct inet_connection_sock *icsk = inet_csk(sk);
	u32 now;

	inet_csk_schedule_ack(sk);

	tcp_measure_rcv_mss(sk, skb);

	tcp_rcv_rtt_measure(tp);

	now = tcp_jiffies32;

	if (!icsk->icsk_ack.ato) {
		/* The _first_ data packet received, initialize
		 * delayed ACK engine.
		 */
		tcp_incr_quickack(sk, TCP_MAX_QUICKACKS);
		icsk->icsk_ack.ato = TCP_ATO_MIN;
	} else {
		int m = now - icsk->icsk_ack.lrcvtime;

		if (m <= TCP_ATO_MIN / 2) {
			/* The fastest case is the first. */
			icsk->icsk_ack.ato = (icsk->icsk_ack.ato >> 1) + TCP_ATO_MIN / 2;
		} else if (m < icsk->icsk_ack.ato) {
			icsk->icsk_ack.ato = (icsk->icsk_ack.ato >> 1) + m;
			if (icsk->icsk_ack.ato > icsk->icsk_rto)
				icsk->icsk_ack.ato = icsk->icsk_rto;
		} else if (m > icsk->icsk_rto) {
			/* Too long gap. Apparently sender failed to
			 * restart window, so that we send ACKs quickly.
			 */
			tcp_incr_quickack(sk, TCP_MAX_QUICKACKS);
			sk_mem_reclaim(sk);
		}
	}
	icsk->icsk_ack.lrcvtime = now;

	tcp_data_ecn_check(sk, skb);

	if (skb->len >= 128)
		tcp_grow_window(sk, skb);
}

/* Called to compute a smoothed rtt estimate. The data fed to this
 * routine either comes from timestamps, or from segments that were
 * known _not_ to have been retransmitted [see Karn/Partridge
 * Proceedings SIGCOMM 87]. The algorithm is from the SIGCOMM 88
 * piece by Van Jacobson.
 * NOTE: the next three routines used to be one big routine.
 * To save cycles in the RFC 1323 implementation it was better to break
 * it up into three procedures. -- erics
 */
static void tcp_rtt_estimator(struct sock *sk, long mrtt_us)
{
	struct tcp_sock *tp = tcp_sk(sk);
	long m = mrtt_us; /* RTT */
	u32 srtt = tp->srtt_us;

	/*	The following amusing code comes from Jacobson's
	 *	article in SIGCOMM '88.  Note that rtt and mdev
	 *	are scaled versions of rtt and mean deviation.
	 *	This is designed to be as fast as possible
	 *	m stands for "measurement".
	 *
	 *	On a 1990 paper the rto value is changed to:
	 *	RTO = rtt + 4 * mdev
	 *
	 * Funny. This algorithm seems to be very broken.
	 * These formulae increase RTO, when it should be decreased, increase
	 * too slowly, when it should be increased quickly, decrease too quickly
	 * etc. I guess in BSD RTO takes ONE value, so that it is absolutely
	 * does not matter how to _calculate_ it. Seems, it was trap
	 * that VJ failed to avoid. 8)
	 */
	if (srtt != 0) {
		m -= (srtt >> 3);	/* m is now error in rtt est */
		srtt += m;		/* rtt = 7/8 rtt + 1/8 new */
		if (m < 0) {
			m = -m;		/* m is now abs(error) */
			m -= (tp->mdev_us >> 2);   /* similar update on mdev */
			/* This is similar to one of Eifel findings.
			 * Eifel blocks mdev updates when rtt decreases.
			 * This solution is a bit different: we use finer gain
			 * for mdev in this case (alpha*beta).
			 * Like Eifel it also prevents growth of rto,
			 * but also it limits too fast rto decreases,
			 * happening in pure Eifel.
			 */
			if (m > 0)
				m >>= 3;
		} else {
			m -= (tp->mdev_us >> 2);   /* similar update on mdev */
		}
		tp->mdev_us += m;		/* mdev = 3/4 mdev + 1/4 new */
		if (tp->mdev_us > tp->mdev_max_us) {
			tp->mdev_max_us = tp->mdev_us;
			if (tp->mdev_max_us > tp->rttvar_us)
				tp->rttvar_us = tp->mdev_max_us;
		}
		if (after(tp->snd_una, tp->rtt_seq)) {
			if (tp->mdev_max_us < tp->rttvar_us)
				tp->rttvar_us -= (tp->rttvar_us - tp->mdev_max_us) >> 2;
			tp->rtt_seq = tp->snd_nxt;
			tp->mdev_max_us = tcp_rto_min_us(sk);

			tcp_bpf_rtt(sk);
		}
	} else {
		/* no previous measure. */
		srtt = m << 3;		/* take the measured time to be rtt */
		tp->mdev_us = m << 1;	/* make sure rto = 3*rtt */
		tp->rttvar_us = max(tp->mdev_us, tcp_rto_min_us(sk));
		tp->mdev_max_us = tp->rttvar_us;
		tp->rtt_seq = tp->snd_nxt;

		tcp_bpf_rtt(sk);
	}
	tp->srtt_us = max(1U, srtt);
}

static void tcp_update_pacing_rate(struct sock *sk)
{
	const struct tcp_sock *tp = tcp_sk(sk);
	u64 rate;

	/* set sk_pacing_rate to 200 % of current rate (mss * cwnd / srtt) */
	rate = (u64)tp->mss_cache * ((USEC_PER_SEC / 100) << 3);

	/* current rate is (cwnd * mss) / srtt
	 * In Slow Start [1], set sk_pacing_rate to 200 % the current rate.
	 * In Congestion Avoidance phase, set it to 120 % the current rate.
	 *
	 * [1] : Normal Slow Start condition is (tp->snd_cwnd < tp->snd_ssthresh)
	 *	 If snd_cwnd >= (tp->snd_ssthresh / 2), we are approaching
	 *	 end of slow start and should slow down.
	 */
	if (tp->snd_cwnd < tp->snd_ssthresh / 2)
		rate *= sock_net(sk)->ipv4.sysctl_tcp_pacing_ss_ratio;
	else
		rate *= sock_net(sk)->ipv4.sysctl_tcp_pacing_ca_ratio;

	rate *= max(tp->snd_cwnd, tp->packets_out);

	if (likely(tp->srtt_us))
		do_div(rate, tp->srtt_us);

	/* WRITE_ONCE() is needed because sch_fq fetches sk_pacing_rate
	 * without any lock. We want to make sure compiler wont store
	 * intermediate values in this location.
	 */
	WRITE_ONCE(sk->sk_pacing_rate, min_t(u64, rate,
					     sk->sk_max_pacing_rate));
}

/* Calculate rto without backoff.  This is the second half of Van Jacobson's
 * routine referred to above.
 */
static void tcp_set_rto(struct sock *sk)
{
	const struct tcp_sock *tp = tcp_sk(sk);
	/* Old crap is replaced with new one. 8)
	 *
	 * More seriously:
	 * 1. If rtt variance happened to be less 50msec, it is hallucination.
	 *    It cannot be less due to utterly erratic ACK generation made
	 *    at least by solaris and freebsd. "Erratic ACKs" has _nothing_
	 *    to do with delayed acks, because at cwnd>2 true delack timeout
	 *    is invisible. Actually, Linux-2.4 also generates erratic
	 *    ACKs in some circumstances.
	 */
	inet_csk(sk)->icsk_rto = __tcp_set_rto(tp);

	/* 2. Fixups made earlier cannot be right.
	 *    If we do not estimate RTO correctly without them,
	 *    all the algo is pure shit and should be replaced
	 *    with correct one. It is exactly, which we pretend to do.
	 */

	/* NOTE: clamping at TCP_RTO_MIN is not required, current algo
	 * guarantees that rto is higher.
	 */
	tcp_bound_rto(sk);
}

__u32 tcp_init_cwnd(const struct tcp_sock *tp, const struct dst_entry *dst)
{
	__u32 cwnd = (dst ? dst_metric(dst, RTAX_INITCWND) : 0);

	if (!cwnd)
		cwnd = TCP_INIT_CWND;
	return min_t(__u32, cwnd, tp->snd_cwnd_clamp);
}

/* Take a notice that peer is sending D-SACKs */
static void tcp_dsack_seen(struct tcp_sock *tp)
{
	tp->rx_opt.sack_ok |= TCP_DSACK_SEEN;
	tp->rack.dsack_seen = 1;
	tp->dsack_dups++;
}

/* It's reordering when higher sequence was delivered (i.e. sacked) before
 * some lower never-retransmitted sequence ("low_seq"). The maximum reordering
 * distance is approximated in full-mss packet distance ("reordering").
 */
static void tcp_check_sack_reordering(struct sock *sk, const u32 low_seq,
				      const int ts)
{
	struct tcp_sock *tp = tcp_sk(sk);
	const u32 mss = tp->mss_cache;
	u32 fack, metric;

	fack = tcp_highest_sack_seq(tp);
	if (!before(low_seq, fack))
		return;

	metric = fack - low_seq;
	if ((metric > tp->reordering * mss) && mss) {
#if FASTRETRANS_DEBUG > 1
		pr_debug("Disorder%d %d %u f%u s%u rr%d\n",
			 tp->rx_opt.sack_ok, inet_csk(sk)->icsk_ca_state,
			 tp->reordering,
			 0,
			 tp->sacked_out,
			 tp->undo_marker ? tp->undo_retrans : 0);
#endif
		tp->reordering = min_t(u32, (metric + mss - 1) / mss,
				       sock_net(sk)->ipv4.sysctl_tcp_max_reordering);
	}

	/* This exciting event is worth to be remembered. 8) */
	tp->reord_seen++;
	NET_INC_STATS(sock_net(sk),
		      ts ? LINUX_MIB_TCPTSREORDER : LINUX_MIB_TCPSACKREORDER);
}

/* This must be called before lost_out is incremented */
static void tcp_verify_retransmit_hint(struct tcp_sock *tp, struct sk_buff *skb)
{
	if ((!tp->retransmit_skb_hint && tp->retrans_out >= tp->lost_out) ||
	    (tp->retransmit_skb_hint &&
	     before(TCP_SKB_CB(skb)->seq,
		    TCP_SKB_CB(tp->retransmit_skb_hint)->seq)))
		tp->retransmit_skb_hint = skb;
}

/* Sum the number of packets on the wire we have marked as lost.
 * There are two cases we care about here:
 * a) Packet hasn't been marked lost (nor retransmitted),
 *    and this is the first loss.
 * b) Packet has been marked both lost and retransmitted,
 *    and this means we think it was lost again.
 */
static void tcp_sum_lost(struct tcp_sock *tp, struct sk_buff *skb)
{
	__u8 sacked = TCP_SKB_CB(skb)->sacked;

	if (!(sacked & TCPCB_LOST) ||
	    ((sacked & TCPCB_LOST) && (sacked & TCPCB_SACKED_RETRANS)))
		tp->lost += tcp_skb_pcount(skb);
}

static void tcp_skb_mark_lost(struct tcp_sock *tp, struct sk_buff *skb)
{
	if (!(TCP_SKB_CB(skb)->sacked & (TCPCB_LOST|TCPCB_SACKED_ACKED))) {
		tcp_verify_retransmit_hint(tp, skb);

		tp->lost_out += tcp_skb_pcount(skb);
		tcp_sum_lost(tp, skb);
		TCP_SKB_CB(skb)->sacked |= TCPCB_LOST;
	}
}

void tcp_skb_mark_lost_uncond_verify(struct tcp_sock *tp, struct sk_buff *skb)
{
	tcp_verify_retransmit_hint(tp, skb);

	tcp_sum_lost(tp, skb);
	if (!(TCP_SKB_CB(skb)->sacked & (TCPCB_LOST|TCPCB_SACKED_ACKED))) {
		tp->lost_out += tcp_skb_pcount(skb);
		TCP_SKB_CB(skb)->sacked |= TCPCB_LOST;
	}
}

/* This procedure tags the retransmission queue when SACKs arrive.
 *
 * We have three tag bits: SACKED(S), RETRANS(R) and LOST(L).
 * Packets in queue with these bits set are counted in variables
 * sacked_out, retrans_out and lost_out, correspondingly.
 *
 * Valid combinations are:
 * Tag  InFlight	Description
 * 0	1		- orig segment is in flight.
 * S	0		- nothing flies, orig reached receiver.
 * L	0		- nothing flies, orig lost by net.
 * R	2		- both orig and retransmit are in flight.
 * L|R	1		- orig is lost, retransmit is in flight.
 * S|R  1		- orig reached receiver, retrans is still in flight.
 * (L|S|R is logically valid, it could occur when L|R is sacked,
 *  but it is equivalent to plain S and code short-curcuits it to S.
 *  L|S is logically invalid, it would mean -1 packet in flight 8))
 *
 * These 6 states form finite state machine, controlled by the following events:
 * 1. New ACK (+SACK) arrives. (tcp_sacktag_write_queue())
 * 2. Retransmission. (tcp_retransmit_skb(), tcp_xmit_retransmit_queue())
 * 3. Loss detection event of two flavors:
 *	A. Scoreboard estimator decided the packet is lost.
 *	   A'. Reno "three dupacks" marks head of queue lost.
 *	B. SACK arrives sacking SND.NXT at the moment, when the
 *	   segment was retransmitted.
 * 4. D-SACK added new rule: D-SACK changes any tag to S.
 *
 * It is pleasant to note, that state diagram turns out to be commutative,
 * so that we are allowed not to be bothered by order of our actions,
 * when multiple events arrive simultaneously. (see the function below).
 *
 * Reordering detection.
 * --------------------
 * Reordering metric is maximal distance, which a packet can be displaced
 * in packet stream. With SACKs we can estimate it:
 *
 * 1. SACK fills old hole and the corresponding segment was not
 *    ever retransmitted -> reordering. Alas, we cannot use it
 *    when segment was retransmitted.
 * 2. The last flaw is solved with D-SACK. D-SACK arrives
 *    for retransmitted and already SACKed segment -> reordering..
 * Both of these heuristics are not used in Loss state, when we cannot
 * account for retransmits accurately.
 *
 * SACK block validation.
 * ----------------------
 *
 * SACK block range validation checks that the received SACK block fits to
 * the expected sequence limits, i.e., it is between SND.UNA and SND.NXT.
 * Note that SND.UNA is not included to the range though being valid because
 * it means that the receiver is rather inconsistent with itself reporting
 * SACK reneging when it should advance SND.UNA. Such SACK block this is
 * perfectly valid, however, in light of RFC2018 which explicitly states
 * that "SACK block MUST reflect the newest segment.  Even if the newest
 * segment is going to be discarded ...", not that it looks very clever
 * in case of head skb. Due to potentional receiver driven attacks, we
 * choose to avoid immediate execution of a walk in write queue due to
 * reneging and defer head skb's loss recovery to standard loss recovery
 * procedure that will eventually trigger (nothing forbids us doing this).
 *
 * Implements also blockage to start_seq wrap-around. Problem lies in the
 * fact that though start_seq (s) is before end_seq (i.e., not reversed),
 * there's no guarantee that it will be before snd_nxt (n). The problem
 * happens when start_seq resides between end_seq wrap (e_w) and snd_nxt
 * wrap (s_w):
 *
 *         <- outs wnd ->                          <- wrapzone ->
 *         u     e      n                         u_w   e_w  s n_w
 *         |     |      |                          |     |   |  |
 * |<------------+------+----- TCP seqno space --------------+---------->|
 * ...-- <2^31 ->|                                           |<--------...
 * ...---- >2^31 ------>|                                    |<--------...
 *
 * Current code wouldn't be vulnerable but it's better still to discard such
 * crazy SACK blocks. Doing this check for start_seq alone closes somewhat
 * similar case (end_seq after snd_nxt wrap) as earlier reversed check in
 * snd_nxt wrap -> snd_una region will then become "well defined", i.e.,
 * equal to the ideal case (infinite seqno space without wrap caused issues).
 *
 * With D-SACK the lower bound is extended to cover sequence space below
 * SND.UNA down to undo_marker, which is the last point of interest. Yet
 * again, D-SACK block must not to go across snd_una (for the same reason as
 * for the normal SACK blocks, explained above). But there all simplicity
 * ends, TCP might receive valid D-SACKs below that. As long as they reside
 * fully below undo_marker they do not affect behavior in anyway and can
 * therefore be safely ignored. In rare cases (which are more or less
 * theoretical ones), the D-SACK will nicely cross that boundary due to skb
 * fragmentation and packet reordering past skb's retransmission. To consider
 * them correctly, the acceptable range must be extended even more though
 * the exact amount is rather hard to quantify. However, tp->max_window can
 * be used as an exaggerated estimate.
 */
static bool tcp_is_sackblock_valid(struct tcp_sock *tp, bool is_dsack,
				   u32 start_seq, u32 end_seq)
{
	/* Too far in future, or reversed (interpretation is ambiguous) */
	if (after(end_seq, tp->snd_nxt) || !before(start_seq, end_seq))
		return false;

	/* Nasty start_seq wrap-around check (see comments above) */
	if (!before(start_seq, tp->snd_nxt))
		return false;

	/* In outstanding window? ...This is valid exit for D-SACKs too.
	 * start_seq == snd_una is non-sensical (see comments above)
	 */
	if (after(start_seq, tp->snd_una))
		return true;

	if (!is_dsack || !tp->undo_marker)
		return false;

	/* ...Then it's D-SACK, and must reside below snd_una completely */
	if (after(end_seq, tp->snd_una))
		return false;

	if (!before(start_seq, tp->undo_marker))
		return true;

	/* Too old */
	if (!after(end_seq, tp->undo_marker))
		return false;

	/* Undo_marker boundary crossing (overestimates a lot). Known already:
	 *   start_seq < undo_marker and end_seq >= undo_marker.
	 */
	return !before(start_seq, end_seq - tp->max_window);
}

static bool tcp_check_dsack(struct sock *sk, const struct sk_buff *ack_skb,
			    struct tcp_sack_block_wire *sp, int num_sacks,
			    u32 prior_snd_una)
{
	struct tcp_sock *tp = tcp_sk(sk);
	u32 start_seq_0 = get_unaligned_be32(&sp[0].start_seq);
	u32 end_seq_0 = get_unaligned_be32(&sp[0].end_seq);
	bool dup_sack = false;

	if (before(start_seq_0, TCP_SKB_CB(ack_skb)->ack_seq)) {
		dup_sack = true;
		tcp_dsack_seen(tp);
		NET_INC_STATS(sock_net(sk), LINUX_MIB_TCPDSACKRECV);
	} else if (num_sacks > 1) {
		u32 end_seq_1 = get_unaligned_be32(&sp[1].end_seq);
		u32 start_seq_1 = get_unaligned_be32(&sp[1].start_seq);

		if (!after(end_seq_0, end_seq_1) &&
		    !before(start_seq_0, start_seq_1)) {
			dup_sack = true;
			tcp_dsack_seen(tp);
			NET_INC_STATS(sock_net(sk),
					LINUX_MIB_TCPDSACKOFORECV);
		}
	}

	/* D-SACK for already forgotten data... Do dumb counting. */
	if (dup_sack && tp->undo_marker && tp->undo_retrans > 0 &&
	    !after(end_seq_0, prior_snd_una) &&
	    after(end_seq_0, tp->undo_marker))
		tp->undo_retrans--;

	return dup_sack;
}

struct tcp_sacktag_state {
	u32	reord;
	u32	delivered_bytes;
	/* Timestamps for earliest and latest never-retransmitted segment
	 * that was SACKed. RTO needs the earliest RTT to stay conservative,
	 * but congestion control should still get an accurate delay signal.
	 */
	u64	first_sackt;
	u64	last_sackt;
	struct rate_sample *rate;
	int	flag;
	unsigned int mss_now;
};

/* Check if skb is fully within the SACK block. In presence of GSO skbs,
 * the incoming SACK may not exactly match but we can find smaller MSS
 * aligned portion of it that matches. Therefore we might need to fragment
 * which may fail and creates some hassle (caller must handle error case
 * returns).
 *
 * FIXME: this could be merged to shift decision code
 */
static int tcp_match_skb_to_sack(struct sock *sk, struct sk_buff *skb,
				  u32 start_seq, u32 end_seq)
{
	int err;
	bool in_sack;
	unsigned int pkt_len;
	unsigned int mss;

	in_sack = !after(start_seq, TCP_SKB_CB(skb)->seq) &&
		  !before(end_seq, TCP_SKB_CB(skb)->end_seq);

	if (tcp_skb_pcount(skb) > 1 && !in_sack &&
	    after(TCP_SKB_CB(skb)->end_seq, start_seq)) {
		mss = tcp_skb_mss(skb);
		in_sack = !after(start_seq, TCP_SKB_CB(skb)->seq);

		if (!in_sack) {
			pkt_len = start_seq - TCP_SKB_CB(skb)->seq;
			if (pkt_len < mss)
				pkt_len = mss;
		} else {
			pkt_len = end_seq - TCP_SKB_CB(skb)->seq;
			if (pkt_len < mss)
				return -EINVAL;
		}

		/* Round if necessary so that SACKs cover only full MSSes
		 * and/or the remaining small portion (if present)
		 */
		if (pkt_len > mss) {
			unsigned int new_len = (pkt_len / mss) * mss;
			if (!in_sack && new_len < pkt_len)
				new_len += mss;
			pkt_len = new_len;
		}

		if (pkt_len >= skb->len && !in_sack)
			return 0;

		err = tcp_fragment(sk, TCP_FRAG_IN_RTX_QUEUE, skb,
				   pkt_len, mss, GFP_ATOMIC);
		if (err < 0)
			return err;
	}

	return in_sack;
}

/* Mark the given newly-SACKed range as such, adjusting counters and hints. */
static u8 tcp_sacktag_one(struct sock *sk,
			  struct tcp_sacktag_state *state, u8 sacked,
			  u32 start_seq, u32 end_seq,
			  int dup_sack, int pcount, u32 plen,
			  u64 xmit_time)
{
	struct tcp_sock *tp = tcp_sk(sk);

	/* Account D-SACK for retransmitted packet. */
	if (dup_sack && (sacked & TCPCB_RETRANS)) {
		if (tp->undo_marker && tp->undo_retrans > 0 &&
		    after(end_seq, tp->undo_marker))
			tp->undo_retrans--;
		if ((sacked & TCPCB_SACKED_ACKED) &&
		    before(start_seq, state->reord))
				state->reord = start_seq;
	}

	/* Nothing to do; acked frame is about to be dropped (was ACKed). */
	if (!after(end_seq, tp->snd_una))
		return sacked;

	if (!(sacked & TCPCB_SACKED_ACKED)) {
		tcp_rack_advance(tp, sacked, end_seq, xmit_time);

		if (sacked & TCPCB_SACKED_RETRANS) {
			/* If the segment is not tagged as lost,
			 * we do not clear RETRANS, believing
			 * that retransmission is still in flight.
			 */
			if (sacked & TCPCB_LOST) {
				sacked &= ~(TCPCB_LOST|TCPCB_SACKED_RETRANS);
				tp->lost_out -= pcount;
				tp->retrans_out -= pcount;
			}
		} else {
			if (!(sacked & TCPCB_RETRANS)) {
				/* New sack for not retransmitted frame,
				 * which was in hole. It is reordering.
				 */
				if (before(start_seq,
					   tcp_highest_sack_seq(tp)) &&
				    before(start_seq, state->reord))
					state->reord = start_seq;

				if (!after(end_seq, tp->high_seq))
					state->flag |= FLAG_ORIG_SACK_ACKED;
				if (state->first_sackt == 0)
					state->first_sackt = xmit_time;
				state->last_sackt = xmit_time;
			}

			if (sacked & TCPCB_LOST) {
				sacked &= ~TCPCB_LOST;
				tp->lost_out -= pcount;
			}
		}

		sacked |= TCPCB_SACKED_ACKED;
		state->flag |= FLAG_DATA_SACKED;
		tp->sacked_out += pcount;
		tp->delivered += pcount;  /* Out-of-order packets delivered */
		state->delivered_bytes += plen;

		/* Lost marker hint past SACKed? Tweak RFC3517 cnt */
		if (tp->lost_skb_hint &&
		    before(start_seq, TCP_SKB_CB(tp->lost_skb_hint)->seq))
			tp->lost_cnt_hint += pcount;
	}

	/* D-SACK. We can detect redundant retransmission in S|R and plain R
	 * frames and clear it. undo_retrans is decreased above, L|R frames
	 * are accounted above as well.
	 */
	if (dup_sack && (sacked & TCPCB_SACKED_RETRANS)) {
		sacked &= ~TCPCB_SACKED_RETRANS;
		tp->retrans_out -= pcount;
	}

	return sacked;
}

/* Shift newly-SACKed bytes from this skb to the immediately previous
 * already-SACKed sk_buff. Mark the newly-SACKed bytes as such.
 */
static bool tcp_shifted_skb(struct sock *sk, struct sk_buff *prev,
			    struct sk_buff *skb,
			    struct tcp_sacktag_state *state,
			    unsigned int pcount, int shifted, int mss,
			    bool dup_sack)
{
	struct tcp_sock *tp = tcp_sk(sk);
	u32 start_seq = TCP_SKB_CB(skb)->seq;	/* start of newly-SACKed */
	u32 end_seq = start_seq + shifted;	/* end of newly-SACKed */

	BUG_ON(!pcount);

	/* Adjust counters and hints for the newly sacked sequence
	 * range but discard the return value since prev is already
	 * marked. We must tag the range first because the seq
	 * advancement below implicitly advances
	 * tcp_highest_sack_seq() when skb is highest_sack.
	 */
	tcp_sacktag_one(sk, state, TCP_SKB_CB(skb)->sacked,
			start_seq, end_seq, dup_sack, pcount, skb->len,
			tcp_skb_timestamp_us(skb));
	tcp_rate_skb_delivered(sk, skb, state->rate);

	if (skb == tp->lost_skb_hint)
		tp->lost_cnt_hint += pcount;

	TCP_SKB_CB(prev)->end_seq += shifted;
	TCP_SKB_CB(skb)->seq += shifted;

	tcp_skb_pcount_add(prev, pcount);
	WARN_ON_ONCE(tcp_skb_pcount(skb) < pcount);
	tcp_skb_pcount_add(skb, -pcount);

	/* When we're adding to gso_segs == 1, gso_size will be zero,
	 * in theory this shouldn't be necessary but as long as DSACK
	 * code can come after this skb later on it's better to keep
	 * setting gso_size to something.
	 */
	if (!TCP_SKB_CB(prev)->tcp_gso_size)
		TCP_SKB_CB(prev)->tcp_gso_size = mss;

	/* CHECKME: To clear or not to clear? Mimics normal skb currently */
	if (tcp_skb_pcount(skb) <= 1)
		TCP_SKB_CB(skb)->tcp_gso_size = 0;

	/* Difference in this won't matter, both ACKed by the same cumul. ACK */
	TCP_SKB_CB(prev)->sacked |= (TCP_SKB_CB(skb)->sacked & TCPCB_EVER_RETRANS);

	if (skb->len > 0) {
		BUG_ON(!tcp_skb_pcount(skb));
		NET_INC_STATS(sock_net(sk), LINUX_MIB_SACKSHIFTED);
		return false;
	}

	/* Whole SKB was eaten :-) */

	if (skb == tp->retransmit_skb_hint)
		tp->retransmit_skb_hint = prev;
	if (skb == tp->lost_skb_hint) {
		tp->lost_skb_hint = prev;
		tp->lost_cnt_hint -= tcp_skb_pcount(prev);
	}

	TCP_SKB_CB(prev)->tcp_flags |= TCP_SKB_CB(skb)->tcp_flags;
	TCP_SKB_CB(prev)->eor = TCP_SKB_CB(skb)->eor;
	if (TCP_SKB_CB(skb)->tcp_flags & TCPHDR_FIN)
		TCP_SKB_CB(prev)->end_seq++;

	if (skb == tcp_highest_sack(sk))
		tcp_advance_highest_sack(sk, skb);

	tcp_skb_collapse_tstamp(prev, skb);
	if (unlikely(TCP_SKB_CB(prev)->tx.delivered_mstamp))
		TCP_SKB_CB(prev)->tx.delivered_mstamp = 0;

	tcp_rtx_queue_unlink_and_free(skb, sk);

	NET_INC_STATS(sock_net(sk), LINUX_MIB_SACKMERGED);

	return true;
}

/* I wish gso_size would have a bit more sane initialization than
 * something-or-zero which complicates things
 */
static int tcp_skb_seglen(const struct sk_buff *skb)
{
	return tcp_skb_pcount(skb) == 1 ? skb->len : tcp_skb_mss(skb);
}

/* Shifting pages past head area doesn't work */
static int skb_can_shift(const struct sk_buff *skb)
{
	return !skb_headlen(skb) && skb_is_nonlinear(skb);
}

int tcp_skb_shift(struct sk_buff *to, struct sk_buff *from,
		  int pcount, int shiftlen)
{
	/* TCP min gso_size is 8 bytes (TCP_MIN_GSO_SIZE)
	 * Since TCP_SKB_CB(skb)->tcp_gso_segs is 16 bits, we need
	 * to make sure not storing more than 65535 * 8 bytes per skb,
	 * even if current MSS is bigger.
	 */
	if (unlikely(to->len + shiftlen >= 65535 * TCP_MIN_GSO_SIZE))
		return 0;
	if (unlikely(tcp_skb_pcount(to) + pcount > 65535))
		return 0;
	return skb_shift(to, from, shiftlen);
}

/* Try collapsing SACK blocks spanning across multiple skbs to a single
 * skb.
 */
static struct sk_buff *tcp_shift_skb_data(struct sock *sk, struct sk_buff *skb,
					  struct tcp_sacktag_state *state,
					  u32 start_seq, u32 end_seq,
					  bool dup_sack)
{
	struct tcp_sock *tp = tcp_sk(sk);
	struct sk_buff *prev;
	int mss;
	int pcount = 0;
	int len;
	int in_sack;

	/* Normally R but no L won't result in plain S */
	if (!dup_sack &&
	    (TCP_SKB_CB(skb)->sacked & (TCPCB_LOST|TCPCB_SACKED_RETRANS)) == TCPCB_SACKED_RETRANS)
		goto fallback;
	if (!skb_can_shift(skb))
		goto fallback;
	/* This frame is about to be dropped (was ACKed). */
	if (!after(TCP_SKB_CB(skb)->end_seq, tp->snd_una))
		goto fallback;

	/* Can only happen with delayed DSACK + discard craziness */
	prev = skb_rb_prev(skb);
	if (!prev)
		goto fallback;

	if ((TCP_SKB_CB(prev)->sacked & TCPCB_TAGBITS) != TCPCB_SACKED_ACKED)
		goto fallback;

	if (!tcp_skb_can_collapse(prev, skb))
		goto fallback;

	in_sack = !after(start_seq, TCP_SKB_CB(skb)->seq) &&
		  !before(end_seq, TCP_SKB_CB(skb)->end_seq);

	if (in_sack) {
		len = skb->len;
		pcount = tcp_skb_pcount(skb);
		mss = tcp_skb_seglen(skb);

		/* TODO: Fix DSACKs to not fragment already SACKed and we can
		 * drop this restriction as unnecessary
		 */
		if (mss != tcp_skb_seglen(prev))
			goto fallback;
	} else {
		if (!after(TCP_SKB_CB(skb)->end_seq, start_seq))
			goto noop;
		/* CHECKME: This is non-MSS split case only?, this will
		 * cause skipped skbs due to advancing loop btw, original
		 * has that feature too
		 */
		if (tcp_skb_pcount(skb) <= 1)
			goto noop;

		in_sack = !after(start_seq, TCP_SKB_CB(skb)->seq);
		if (!in_sack) {
			/* TODO: head merge to next could be attempted here
			 * if (!after(TCP_SKB_CB(skb)->end_seq, end_seq)),
			 * though it might not be worth of the additional hassle
			 *
			 * ...we can probably just fallback to what was done
			 * previously. We could try merging non-SACKed ones
			 * as well but it probably isn't going to buy off
			 * because later SACKs might again split them, and
			 * it would make skb timestamp tracking considerably
			 * harder problem.
			 */
			goto fallback;
		}

		len = end_seq - TCP_SKB_CB(skb)->seq;
		BUG_ON(len < 0);
		BUG_ON(len > skb->len);

		/* MSS boundaries should be honoured or else pcount will
		 * severely break even though it makes things bit trickier.
		 * Optimize common case to avoid most of the divides
		 */
		mss = tcp_skb_mss(skb);

		/* TODO: Fix DSACKs to not fragment already SACKed and we can
		 * drop this restriction as unnecessary
		 */
		if (mss != tcp_skb_seglen(prev))
			goto fallback;

		if (len == mss) {
			pcount = 1;
		} else if (len < mss) {
			goto noop;
		} else {
			pcount = len / mss;
			len = pcount * mss;
		}
	}

	/* tcp_sacktag_one() won't SACK-tag ranges below snd_una */
	if (!after(TCP_SKB_CB(skb)->seq + len, tp->snd_una))
		goto fallback;

	if (!tcp_skb_shift(prev, skb, pcount, len))
		goto fallback;
	if (!tcp_shifted_skb(sk, prev, skb, state, pcount, len, mss, dup_sack))
		goto out;

	/* Hole filled allows collapsing with the next as well, this is very
	 * useful when hole on every nth skb pattern happens
	 */
	skb = skb_rb_next(prev);
	if (!skb)
		goto out;

	if (!skb_can_shift(skb) ||
	    ((TCP_SKB_CB(skb)->sacked & TCPCB_TAGBITS) != TCPCB_SACKED_ACKED) ||
	    (mss != tcp_skb_seglen(skb)))
		goto out;

	len = skb->len;
	pcount = tcp_skb_pcount(skb);
	if (tcp_skb_shift(prev, skb, pcount, len))
		tcp_shifted_skb(sk, prev, skb, state, pcount,
				len, mss, 0);

out:
	return prev;

noop:
	return skb;

fallback:
	NET_INC_STATS(sock_net(sk), LINUX_MIB_SACKSHIFTFALLBACK);
	return NULL;
}

static struct sk_buff *tcp_sacktag_walk(struct sk_buff *skb, struct sock *sk,
					struct tcp_sack_block *next_dup,
					struct tcp_sacktag_state *state,
					u32 start_seq, u32 end_seq,
					bool dup_sack_in)
{
	struct tcp_sock *tp = tcp_sk(sk);
	struct sk_buff *tmp;

	skb_rbtree_walk_from(skb) {
		int in_sack = 0;
		bool dup_sack = dup_sack_in;

		/* queue is in-order => we can short-circuit the walk early */
		if (!before(TCP_SKB_CB(skb)->seq, end_seq))
			break;

		if (next_dup  &&
		    before(TCP_SKB_CB(skb)->seq, next_dup->end_seq)) {
			in_sack = tcp_match_skb_to_sack(sk, skb,
							next_dup->start_seq,
							next_dup->end_seq);
			if (in_sack > 0)
				dup_sack = true;
		}

		/* skb reference here is a bit tricky to get right, since
		 * shifting can eat and free both this skb and the next,
		 * so not even _safe variant of the loop is enough.
		 */
		if (in_sack <= 0) {
			tmp = tcp_shift_skb_data(sk, skb, state,
						 start_seq, end_seq, dup_sack);
			if (tmp) {
				if (tmp != skb) {
					skb = tmp;
					continue;
				}

				in_sack = 0;
			} else {
				in_sack = tcp_match_skb_to_sack(sk, skb,
								start_seq,
								end_seq);
			}
		}

		if (unlikely(in_sack < 0))
			break;

		if (in_sack) {
			TCP_SKB_CB(skb)->sacked =
				tcp_sacktag_one(sk,
						state,
						TCP_SKB_CB(skb)->sacked,
						TCP_SKB_CB(skb)->seq,
						TCP_SKB_CB(skb)->end_seq,
						dup_sack,
						tcp_skb_pcount(skb),
						skb->len,
						tcp_skb_timestamp_us(skb));
			tcp_rate_skb_delivered(sk, skb, state->rate);
			if (TCP_SKB_CB(skb)->sacked & TCPCB_SACKED_ACKED)
				list_del_init(&skb->tcp_tsorted_anchor);

			if (!before(TCP_SKB_CB(skb)->seq,
				    tcp_highest_sack_seq(tp)))
				tcp_advance_highest_sack(sk, skb);
		}
	}
	return skb;
}

static struct sk_buff *tcp_sacktag_bsearch(struct sock *sk, u32 seq)
{
	struct rb_node *parent, **p = &sk->tcp_rtx_queue.rb_node;
	struct sk_buff *skb;

	while (*p) {
		parent = *p;
		skb = rb_to_skb(parent);
		if (before(seq, TCP_SKB_CB(skb)->seq)) {
			p = &parent->rb_left;
			continue;
		}
		if (!before(seq, TCP_SKB_CB(skb)->end_seq)) {
			p = &parent->rb_right;
			continue;
		}
		return skb;
	}
	return NULL;
}

static struct sk_buff *tcp_sacktag_skip(struct sk_buff *skb, struct sock *sk,
					u32 skip_to_seq)
{
	if (skb && after(TCP_SKB_CB(skb)->seq, skip_to_seq))
		return skb;

	return tcp_sacktag_bsearch(sk, skip_to_seq);
}

static struct sk_buff *tcp_maybe_skipping_dsack(struct sk_buff *skb,
						struct sock *sk,
						struct tcp_sack_block *next_dup,
						struct tcp_sacktag_state *state,
						u32 skip_to_seq)
{
	if (!next_dup)
		return skb;

	if (before(next_dup->start_seq, skip_to_seq)) {
		skb = tcp_sacktag_skip(skb, sk, next_dup->start_seq);
		skb = tcp_sacktag_walk(skb, sk, NULL, state,
				       next_dup->start_seq, next_dup->end_seq,
				       1);
	}

	return skb;
}

static int tcp_sack_cache_ok(const struct tcp_sock *tp, const struct tcp_sack_block *cache)
{
	return cache < tp->recv_sack_cache + ARRAY_SIZE(tp->recv_sack_cache);
}

static int
tcp_sacktag_write_queue(struct sock *sk, const struct sk_buff *ack_skb,
			u32 prior_snd_una, struct tcp_sacktag_state *state)
{
	struct tcp_sock *tp = tcp_sk(sk);
	const unsigned char *ptr = (skb_transport_header(ack_skb) +
				    TCP_SKB_CB(ack_skb)->sacked);
	struct tcp_sack_block_wire *sp_wire = (struct tcp_sack_block_wire *)(ptr+2);
	struct tcp_sack_block sp[TCP_NUM_SACKS];
	struct tcp_sack_block *cache;
	struct sk_buff *skb;
	int num_sacks = min(TCP_NUM_SACKS, (ptr[1] - TCPOLEN_SACK_BASE) >> 3);
	int used_sacks;
	bool found_dup_sack = false;
	int i, j;
	int first_sack_index;

	state->flag = 0;
	state->reord = tp->snd_nxt;

	if (!tp->sacked_out)
		tcp_highest_sack_reset(sk);

	found_dup_sack = tcp_check_dsack(sk, ack_skb, sp_wire,
					 num_sacks, prior_snd_una);
	if (found_dup_sack) {
		state->flag |= FLAG_DSACKING_ACK;
		tp->delivered++; /* A spurious retransmission is delivered */
	}

	/* Eliminate too old ACKs, but take into
	 * account more or less fresh ones, they can
	 * contain valid SACK info.
	 */
	if (before(TCP_SKB_CB(ack_skb)->ack_seq, prior_snd_una - tp->max_window))
		return 0;

	if (!tp->packets_out)
		goto out;

	used_sacks = 0;
	first_sack_index = 0;
	for (i = 0; i < num_sacks; i++) {
		bool dup_sack = !i && found_dup_sack;

		sp[used_sacks].start_seq = get_unaligned_be32(&sp_wire[i].start_seq);
		sp[used_sacks].end_seq = get_unaligned_be32(&sp_wire[i].end_seq);

		if (!tcp_is_sackblock_valid(tp, dup_sack,
					    sp[used_sacks].start_seq,
					    sp[used_sacks].end_seq)) {
			int mib_idx;

			if (dup_sack) {
				if (!tp->undo_marker)
					mib_idx = LINUX_MIB_TCPDSACKIGNOREDNOUNDO;
				else
					mib_idx = LINUX_MIB_TCPDSACKIGNOREDOLD;
			} else {
				/* Don't count olds caused by ACK reordering */
				if ((TCP_SKB_CB(ack_skb)->ack_seq != tp->snd_una) &&
				    !after(sp[used_sacks].end_seq, tp->snd_una))
					continue;
				mib_idx = LINUX_MIB_TCPSACKDISCARD;
			}

			NET_INC_STATS(sock_net(sk), mib_idx);
			if (i == 0)
				first_sack_index = -1;
			continue;
		}

		/* Ignore very old stuff early */
		if (!after(sp[used_sacks].end_seq, prior_snd_una)) {
			if (i == 0)
				first_sack_index = -1;
			continue;
		}

		used_sacks++;
	}

	/* order SACK blocks to allow in order walk of the retrans queue */
	for (i = used_sacks - 1; i > 0; i--) {
		for (j = 0; j < i; j++) {
			if (after(sp[j].start_seq, sp[j + 1].start_seq)) {
				swap(sp[j], sp[j + 1]);

				/* Track where the first SACK block goes to */
				if (j == first_sack_index)
					first_sack_index = j + 1;
			}
		}
	}

	state->mss_now = tcp_current_mss(sk);
	skb = NULL;
	i = 0;

	if (!tp->sacked_out) {
		/* It's already past, so skip checking against it */
		cache = tp->recv_sack_cache + ARRAY_SIZE(tp->recv_sack_cache);
	} else {
		cache = tp->recv_sack_cache;
		/* Skip empty blocks in at head of the cache */
		while (tcp_sack_cache_ok(tp, cache) && !cache->start_seq &&
		       !cache->end_seq)
			cache++;
	}

	while (i < used_sacks) {
		u32 start_seq = sp[i].start_seq;
		u32 end_seq = sp[i].end_seq;
		bool dup_sack = (found_dup_sack && (i == first_sack_index));
		struct tcp_sack_block *next_dup = NULL;

		if (found_dup_sack && ((i + 1) == first_sack_index))
			next_dup = &sp[i + 1];

		/* Skip too early cached blocks */
		while (tcp_sack_cache_ok(tp, cache) &&
		       !before(start_seq, cache->end_seq))
			cache++;

		/* Can skip some work by looking recv_sack_cache? */
		if (tcp_sack_cache_ok(tp, cache) && !dup_sack &&
		    after(end_seq, cache->start_seq)) {

			/* Head todo? */
			if (before(start_seq, cache->start_seq)) {
				skb = tcp_sacktag_skip(skb, sk, start_seq);
				skb = tcp_sacktag_walk(skb, sk, next_dup,
						       state,
						       start_seq,
						       cache->start_seq,
						       dup_sack);
			}

			/* Rest of the block already fully processed? */
			if (!after(end_seq, cache->end_seq))
				goto advance_sp;

			skb = tcp_maybe_skipping_dsack(skb, sk, next_dup,
						       state,
						       cache->end_seq);

			/* ...tail remains todo... */
			if (tcp_highest_sack_seq(tp) == cache->end_seq) {
				/* ...but better entrypoint exists! */
				skb = tcp_highest_sack(sk);
				if (!skb)
					break;
				cache++;
				goto walk;
			}

			skb = tcp_sacktag_skip(skb, sk, cache->end_seq);
			/* Check overlap against next cached too (past this one already) */
			cache++;
			continue;
		}

		if (!before(start_seq, tcp_highest_sack_seq(tp))) {
			skb = tcp_highest_sack(sk);
			if (!skb)
				break;
		}
		skb = tcp_sacktag_skip(skb, sk, start_seq);

walk:
		skb = tcp_sacktag_walk(skb, sk, next_dup, state,
				       start_seq, end_seq, dup_sack);

advance_sp:
		i++;
	}

	/* Clear the head of the cache sack blocks so we can skip it next time */
	for (i = 0; i < ARRAY_SIZE(tp->recv_sack_cache) - used_sacks; i++) {
		tp->recv_sack_cache[i].start_seq = 0;
		tp->recv_sack_cache[i].end_seq = 0;
	}
	for (j = 0; j < used_sacks; j++)
		tp->recv_sack_cache[i++] = sp[j];

	if (inet_csk(sk)->icsk_ca_state != TCP_CA_Loss || tp->undo_marker)
		tcp_check_sack_reordering(sk, state->reord, 0);

	tcp_verify_left_out(tp);
out:

#if FASTRETRANS_DEBUG > 0
	WARN_ON((int)tp->sacked_out < 0);
	WARN_ON((int)tp->lost_out < 0);
	WARN_ON((int)tp->retrans_out < 0);
	WARN_ON((int)tcp_packets_in_flight(tp) < 0);
#endif
	return state->flag;
}

/* Limits sacked_out so that sum with lost_out isn't ever larger than
 * packets_out. Returns false if sacked_out adjustement wasn't necessary.
 */
static bool tcp_limit_reno_sacked(struct tcp_sock *tp)
{
	u32 holes;

	holes = max(tp->lost_out, 1U);
	holes = min(holes, tp->packets_out);

	if ((tp->sacked_out + holes) > tp->packets_out) {
		tp->sacked_out = tp->packets_out - holes;
		return true;
	}
	return false;
}

/* If we receive more dupacks than we expected counting segments
 * in assumption of absent reordering, interpret this as reordering.
 * The only another reason could be bug in receiver TCP.
 */
static void tcp_check_reno_reordering(struct sock *sk, const int addend)
{
	struct tcp_sock *tp = tcp_sk(sk);

	if (!tcp_limit_reno_sacked(tp))
		return;

	tp->reordering = min_t(u32, tp->packets_out + addend,
			       sock_net(sk)->ipv4.sysctl_tcp_max_reordering);
	tp->reord_seen++;
	NET_INC_STATS(sock_net(sk), LINUX_MIB_TCPRENOREORDER);
}

/* Emulate SACKs for SACKless connection: account for a new dupack. */

static void tcp_add_reno_sack(struct sock *sk, int num_dupack)
{
	if (num_dupack) {
		struct tcp_sock *tp = tcp_sk(sk);
		u32 prior_sacked = tp->sacked_out;
		s32 delivered;

		tp->sacked_out += num_dupack;
		tcp_check_reno_reordering(sk, 0);
		delivered = tp->sacked_out - prior_sacked;
		if (delivered > 0)
			tp->delivered += delivered;
		tcp_verify_left_out(tp);
	}
}

/* Account for ACK, ACKing some data in Reno Recovery phase. */

static void tcp_remove_reno_sacks(struct sock *sk, int acked)
{
	struct tcp_sock *tp = tcp_sk(sk);

	if (acked > 0) {
		/* One ACK acked hole. The rest eat duplicate ACKs. */
		tp->delivered += max_t(int, acked - tp->sacked_out, 1);
		if (acked - 1 >= tp->sacked_out)
			tp->sacked_out = 0;
		else
			tp->sacked_out -= acked - 1;
	}
	tcp_check_reno_reordering(sk, acked);
	tcp_verify_left_out(tp);
}

static inline void tcp_reset_reno_sack(struct tcp_sock *tp)
{
	tp->sacked_out = 0;
}

void tcp_clear_retrans(struct tcp_sock *tp)
{
	tp->retrans_out = 0;
	tp->lost_out = 0;
	tp->undo_marker = 0;
	tp->undo_retrans = -1;
	tp->sacked_out = 0;
}

static inline void tcp_init_undo(struct tcp_sock *tp)
{
	tp->undo_marker = tp->snd_una;
	/* Retransmission still in flight may cause DSACKs later. */
	tp->undo_retrans = tp->retrans_out ? : -1;
}

static bool tcp_is_rack(const struct sock *sk)
{
	return sock_net(sk)->ipv4.sysctl_tcp_recovery & TCP_RACK_LOSS_DETECTION;
}

/* If we detect SACK reneging, forget all SACK information
 * and reset tags completely, otherwise preserve SACKs. If receiver
 * dropped its ofo queue, we will know this due to reneging detection.
 */
static void tcp_timeout_mark_lost(struct sock *sk)
{
	struct tcp_sock *tp = tcp_sk(sk);
	struct sk_buff *skb, *head;
	bool is_reneg;			/* is receiver reneging on SACKs? */

	head = tcp_rtx_queue_head(sk);
	is_reneg = head && (TCP_SKB_CB(head)->sacked & TCPCB_SACKED_ACKED);
	if (is_reneg) {
		NET_INC_STATS(sock_net(sk), LINUX_MIB_TCPSACKRENEGING);
		tp->sacked_out = 0;
		/* Mark SACK reneging until we recover from this loss event. */
		tp->is_sack_reneg = 1;
	} else if (tcp_is_reno(tp)) {
		tcp_reset_reno_sack(tp);
	}

	skb = head;
	skb_rbtree_walk_from(skb) {
		if (is_reneg)
			TCP_SKB_CB(skb)->sacked &= ~TCPCB_SACKED_ACKED;
		else if (tcp_is_rack(sk) && skb != head &&
			 tcp_rack_skb_timeout(tp, skb, 0) > 0)
			continue; /* Don't mark recently sent ones lost yet */
		tcp_mark_skb_lost(sk, skb);
	}
	tcp_verify_left_out(tp);
	tcp_clear_all_retrans_hints(tp);
}

/* Enter Loss state. */
void tcp_enter_loss(struct sock *sk)
{
	const struct inet_connection_sock *icsk = inet_csk(sk);
	struct tcp_sock *tp = tcp_sk(sk);
	struct net *net = sock_net(sk);
	bool new_recovery = icsk->icsk_ca_state < TCP_CA_Recovery;

	tcp_timeout_mark_lost(sk);

	/* Reduce ssthresh if it has not yet been made inside this window. */
	if (icsk->icsk_ca_state <= TCP_CA_Disorder ||
	    !after(tp->high_seq, tp->snd_una) ||
	    (icsk->icsk_ca_state == TCP_CA_Loss && !icsk->icsk_retransmits)) {
		tp->prior_ssthresh = tcp_current_ssthresh(sk);
		tp->prior_cwnd = tp->snd_cwnd;
		tp->snd_ssthresh = icsk->icsk_ca_ops->ssthresh(sk);
		tcp_ca_event(sk, CA_EVENT_LOSS);
		tcp_init_undo(tp);
	}
	tp->snd_cwnd	   = tcp_packets_in_flight(tp) + 1;
	tp->snd_cwnd_cnt   = 0;
	tp->snd_cwnd_stamp = tcp_jiffies32;

	/* Timeout in disordered state after receiving substantial DUPACKs
	 * suggests that the degree of reordering is over-estimated.
	 */
	if (icsk->icsk_ca_state <= TCP_CA_Disorder &&
	    tp->sacked_out >= net->ipv4.sysctl_tcp_reordering)
		tp->reordering = min_t(unsigned int, tp->reordering,
				       net->ipv4.sysctl_tcp_reordering);
	tcp_set_ca_state(sk, TCP_CA_Loss);
	tp->high_seq = tp->snd_nxt;
	tcp_ecn_queue_cwr(tp);

	/* F-RTO RFC5682 sec 3.1 step 1: retransmit SND.UNA if no previous
	 * loss recovery is underway except recurring timeout(s) on
	 * the same SND.UNA (sec 3.2). Disable F-RTO on path MTU probing
	 */
	tp->frto = net->ipv4.sysctl_tcp_frto &&
		   (new_recovery || icsk->icsk_retransmits) &&
		   !inet_csk(sk)->icsk_mtup.probe_size;
}

/* If ACK arrived pointing to a remembered SACK, it means that our
 * remembered SACKs do not reflect real state of receiver i.e.
 * receiver _host_ is heavily congested (or buggy).
 *
 * To avoid big spurious retransmission bursts due to transient SACK
 * scoreboard oddities that look like reneging, we give the receiver a
 * little time (max(RTT/2, 10ms)) to send us some more ACKs that will
 * restore sanity to the SACK scoreboard. If the apparent reneging
 * persists until this RTO then we'll clear the SACK scoreboard.
 */
static bool tcp_check_sack_reneging(struct sock *sk, int flag)
{
	if (flag & FLAG_SACK_RENEGING) {
		struct tcp_sock *tp = tcp_sk(sk);
		unsigned long delay = max(usecs_to_jiffies(tp->srtt_us >> 4),
					  msecs_to_jiffies(10));

		inet_csk_reset_xmit_timer(sk, ICSK_TIME_RETRANS,
					  delay, TCP_RTO_MAX);
		return true;
	}
	return false;
}

/* Heurestics to calculate number of duplicate ACKs. There's no dupACKs
 * counter when SACK is enabled (without SACK, sacked_out is used for
 * that purpose).
 *
 * With reordering, holes may still be in flight, so RFC3517 recovery
 * uses pure sacked_out (total number of SACKed segments) even though
 * it violates the RFC that uses duplicate ACKs, often these are equal
 * but when e.g. out-of-window ACKs or packet duplication occurs,
 * they differ. Since neither occurs due to loss, TCP should really
 * ignore them.
 */
static inline int tcp_dupack_heuristics(const struct tcp_sock *tp)
{
	return tp->sacked_out + 1;
}

/* Linux NewReno/SACK/ECN state machine.
 * --------------------------------------
 *
 * "Open"	Normal state, no dubious events, fast path.
 * "Disorder"   In all the respects it is "Open",
 *		but requires a bit more attention. It is entered when
 *		we see some SACKs or dupacks. It is split of "Open"
 *		mainly to move some processing from fast path to slow one.
 * "CWR"	CWND was reduced due to some Congestion Notification event.
 *		It can be ECN, ICMP source quench, local device congestion.
 * "Recovery"	CWND was reduced, we are fast-retransmitting.
 * "Loss"	CWND was reduced due to RTO timeout or SACK reneging.
 *
 * tcp_fastretrans_alert() is entered:
 * - each incoming ACK, if state is not "Open"
 * - when arrived ACK is unusual, namely:
 *	* SACK
 *	* Duplicate ACK.
 *	* ECN ECE.
 *
 * Counting packets in flight is pretty simple.
 *
 *	in_flight = packets_out - left_out + retrans_out
 *
 *	packets_out is SND.NXT-SND.UNA counted in packets.
 *
 *	retrans_out is number of retransmitted segments.
 *
 *	left_out is number of segments left network, but not ACKed yet.
 *
 *		left_out = sacked_out + lost_out
 *
 *     sacked_out: Packets, which arrived to receiver out of order
 *		   and hence not ACKed. With SACKs this number is simply
 *		   amount of SACKed data. Even without SACKs
 *		   it is easy to give pretty reliable estimate of this number,
 *		   counting duplicate ACKs.
 *
 *       lost_out: Packets lost by network. TCP has no explicit
 *		   "loss notification" feedback from network (for now).
 *		   It means that this number can be only _guessed_.
 *		   Actually, it is the heuristics to predict lossage that
 *		   distinguishes different algorithms.
 *
 *	F.e. after RTO, when all the queue is considered as lost,
 *	lost_out = packets_out and in_flight = retrans_out.
 *
 *		Essentially, we have now a few algorithms detecting
 *		lost packets.
 *
 *		If the receiver supports SACK:
 *
 *		RFC6675/3517: It is the conventional algorithm. A packet is
 *		considered lost if the number of higher sequence packets
 *		SACKed is greater than or equal the DUPACK thoreshold
 *		(reordering). This is implemented in tcp_mark_head_lost and
 *		tcp_update_scoreboard.
 *
 *		RACK (draft-ietf-tcpm-rack-01): it is a newer algorithm
 *		(2017-) that checks timing instead of counting DUPACKs.
 *		Essentially a packet is considered lost if it's not S/ACKed
 *		after RTT + reordering_window, where both metrics are
 *		dynamically measured and adjusted. This is implemented in
 *		tcp_rack_mark_lost.
 *
 *		If the receiver does not support SACK:
 *
 *		NewReno (RFC6582): in Recovery we assume that one segment
 *		is lost (classic Reno). While we are in Recovery and
 *		a partial ACK arrives, we assume that one more packet
 *		is lost (NewReno). This heuristics are the same in NewReno
 *		and SACK.
 *
 * Really tricky (and requiring careful tuning) part of algorithm
 * is hidden in functions tcp_time_to_recover() and tcp_xmit_retransmit_queue().
 * The first determines the moment _when_ we should reduce CWND and,
 * hence, slow down forward transmission. In fact, it determines the moment
 * when we decide that hole is caused by loss, rather than by a reorder.
 *
 * tcp_xmit_retransmit_queue() decides, _what_ we should retransmit to fill
 * holes, caused by lost packets.
 *
 * And the most logically complicated part of algorithm is undo
 * heuristics. We detect false retransmits due to both too early
 * fast retransmit (reordering) and underestimated RTO, analyzing
 * timestamps and D-SACKs. When we detect that some segments were
 * retransmitted by mistake and CWND reduction was wrong, we undo
 * window reduction and abort recovery phase. This logic is hidden
 * inside several functions named tcp_try_undo_<something>.
 */

/* This function decides, when we should leave Disordered state
 * and enter Recovery phase, reducing congestion window.
 *
 * Main question: may we further continue forward transmission
 * with the same cwnd?
 */
static bool tcp_time_to_recover(struct sock *sk, int flag)
{
	struct tcp_sock *tp = tcp_sk(sk);

	/* Trick#1: The loss is proven. */
	if (tp->lost_out)
		return true;

	/* Not-A-Trick#2 : Classic rule... */
	if (!tcp_is_rack(sk) && tcp_dupack_heuristics(tp) > tp->reordering)
		return true;

	return false;
}

/* Detect loss in event "A" above by marking head of queue up as lost.
 * For non-SACK(Reno) senders, the first "packets" number of segments
 * are considered lost. For RFC3517 SACK, a segment is considered lost if it
 * has at least tp->reordering SACKed seqments above it; "packets" refers to
 * the maximum SACKed segments to pass before reaching this limit.
 */
static void tcp_mark_head_lost(struct sock *sk, int packets, int mark_head)
{
	struct tcp_sock *tp = tcp_sk(sk);
	struct sk_buff *skb;
	int cnt, oldcnt, lost;
	unsigned int mss;
	/* Use SACK to deduce losses of new sequences sent during recovery */
	const u32 loss_high = tcp_is_sack(tp) ?  tp->snd_nxt : tp->high_seq;

	WARN_ON(packets > tp->packets_out);
	skb = tp->lost_skb_hint;
	if (skb) {
		/* Head already handled? */
		if (mark_head && after(TCP_SKB_CB(skb)->seq, tp->snd_una))
			return;
		cnt = tp->lost_cnt_hint;
	} else {
		skb = tcp_rtx_queue_head(sk);
		cnt = 0;
	}

	skb_rbtree_walk_from(skb) {
		/* TODO: do this better */
		/* this is not the most efficient way to do this... */
		tp->lost_skb_hint = skb;
		tp->lost_cnt_hint = cnt;

		if (after(TCP_SKB_CB(skb)->end_seq, loss_high))
			break;

		oldcnt = cnt;
		if (tcp_is_reno(tp) ||
		    (TCP_SKB_CB(skb)->sacked & TCPCB_SACKED_ACKED))
			cnt += tcp_skb_pcount(skb);

		if (cnt > packets) {
			if (tcp_is_sack(tp) ||
			    (TCP_SKB_CB(skb)->sacked & TCPCB_SACKED_ACKED) ||
			    (oldcnt >= packets))
				break;

			mss = tcp_skb_mss(skb);
			/* If needed, chop off the prefix to mark as lost. */
			lost = (packets - oldcnt) * mss;
			if (lost < skb->len &&
			    tcp_fragment(sk, TCP_FRAG_IN_RTX_QUEUE, skb,
					 lost, mss, GFP_ATOMIC) < 0)
				break;
			cnt = packets;
		}

		tcp_skb_mark_lost(tp, skb);

		if (mark_head)
			break;
	}
	tcp_verify_left_out(tp);
}

/* Account newly detected lost packet(s) */

static void tcp_update_scoreboard(struct sock *sk, int fast_rexmit)
{
	struct tcp_sock *tp = tcp_sk(sk);

	if (tcp_is_sack(tp)) {
		int sacked_upto = tp->sacked_out - tp->reordering;
		if (sacked_upto >= 0)
			tcp_mark_head_lost(sk, sacked_upto, 0);
		else if (fast_rexmit)
			tcp_mark_head_lost(sk, 1, 1);
	}
}

static bool tcp_tsopt_ecr_before(const struct tcp_sock *tp, u32 when)
{
	return tp->rx_opt.saw_tstamp && tp->rx_opt.rcv_tsecr &&
	       before(tp->rx_opt.rcv_tsecr, when);
}

/* skb is spurious retransmitted if the returned timestamp echo
 * reply is prior to the skb transmission time
 */
static bool tcp_skb_spurious_retrans(const struct tcp_sock *tp,
				     const struct sk_buff *skb)
{
	return (TCP_SKB_CB(skb)->sacked & TCPCB_RETRANS) &&
	       tcp_tsopt_ecr_before(tp, tcp_skb_timestamp(skb));
}

/* Nothing was retransmitted or returned timestamp is less
 * than timestamp of the first retransmission.
 */
static inline bool tcp_packet_delayed(const struct tcp_sock *tp)
{
	return tp->retrans_stamp &&
	       tcp_tsopt_ecr_before(tp, tp->retrans_stamp);
}

/* Undo procedures. */

/* We can clear retrans_stamp when there are no retransmissions in the
 * window. It would seem that it is trivially available for us in
 * tp->retrans_out, however, that kind of assumptions doesn't consider
 * what will happen if errors occur when sending retransmission for the
 * second time. ...It could the that such segment has only
 * TCPCB_EVER_RETRANS set at the present time. It seems that checking
 * the head skb is enough except for some reneging corner cases that
 * are not worth the effort.
 *
 * Main reason for all this complexity is the fact that connection dying
 * time now depends on the validity of the retrans_stamp, in particular,
 * that successive retransmissions of a segment must not advance
 * retrans_stamp under any conditions.
 */
static bool tcp_any_retrans_done(const struct sock *sk)
{
	const struct tcp_sock *tp = tcp_sk(sk);
	struct sk_buff *skb;

	if (tp->retrans_out)
		return true;

	skb = tcp_rtx_queue_head(sk);
	if (unlikely(skb && TCP_SKB_CB(skb)->sacked & TCPCB_EVER_RETRANS))
		return true;

	return false;
}

static void DBGUNDO(struct sock *sk, const char *msg)
{
#if FASTRETRANS_DEBUG > 1
	struct tcp_sock *tp = tcp_sk(sk);
	struct inet_sock *inet = inet_sk(sk);

	if (sk->sk_family == AF_INET) {
		pr_debug("Undo %s %pI4/%u c%u l%u ss%u/%u p%u\n",
			 msg,
			 &inet->inet_daddr, ntohs(inet->inet_dport),
			 tp->snd_cwnd, tcp_left_out(tp),
			 tp->snd_ssthresh, tp->prior_ssthresh,
			 tp->packets_out);
	}
#if IS_ENABLED(CONFIG_IPV6)
	else if (sk->sk_family == AF_INET6) {
		pr_debug("Undo %s %pI6/%u c%u l%u ss%u/%u p%u\n",
			 msg,
			 &sk->sk_v6_daddr, ntohs(inet->inet_dport),
			 tp->snd_cwnd, tcp_left_out(tp),
			 tp->snd_ssthresh, tp->prior_ssthresh,
			 tp->packets_out);
	}
#endif
#endif
}

static void tcp_undo_cwnd_reduction(struct sock *sk, bool unmark_loss)
{
	struct tcp_sock *tp = tcp_sk(sk);

	if (unmark_loss) {
		struct sk_buff *skb;

		skb_rbtree_walk(skb, &sk->tcp_rtx_queue) {
			TCP_SKB_CB(skb)->sacked &= ~TCPCB_LOST;
		}
		tp->lost_out = 0;
		tcp_clear_all_retrans_hints(tp);
	}

	if (tp->prior_ssthresh) {
		const struct inet_connection_sock *icsk = inet_csk(sk);

		tp->snd_cwnd = icsk->icsk_ca_ops->undo_cwnd(sk);

		if (tp->prior_ssthresh > tp->snd_ssthresh) {
			tp->snd_ssthresh = tp->prior_ssthresh;
			tcp_ecn_withdraw_cwr(tp);
		}
	}
	tp->snd_cwnd_stamp = tcp_jiffies32;
	tp->undo_marker = 0;
	tp->rack.advanced = 1; /* Force RACK to re-exam losses */
}

static inline bool tcp_may_undo(const struct tcp_sock *tp)
{
	return tp->undo_marker && (!tp->undo_retrans || tcp_packet_delayed(tp));
}

/* People celebrate: "We love our President!" */
static bool tcp_try_undo_recovery(struct sock *sk)
{
	struct tcp_sock *tp = tcp_sk(sk);

	if (tcp_may_undo(tp)) {
		int mib_idx;

		/* Happy end! We did not retransmit anything
		 * or our original transmission succeeded.
		 */
		DBGUNDO(sk, inet_csk(sk)->icsk_ca_state == TCP_CA_Loss ? "loss" : "retrans");
		tcp_undo_cwnd_reduction(sk, false);
		if (inet_csk(sk)->icsk_ca_state == TCP_CA_Loss)
			mib_idx = LINUX_MIB_TCPLOSSUNDO;
		else
			mib_idx = LINUX_MIB_TCPFULLUNDO;

		NET_INC_STATS(sock_net(sk), mib_idx);
	} else if (tp->rack.reo_wnd_persist) {
		tp->rack.reo_wnd_persist--;
	}
	if (tp->snd_una == tp->high_seq && tcp_is_reno(tp)) {
		/* Hold old state until something *above* high_seq
		 * is ACKed. For Reno it is MUST to prevent false
		 * fast retransmits (RFC2582). SACK TCP is safe. */
		if (!tcp_any_retrans_done(sk))
			tp->retrans_stamp = 0;
		return true;
	}
	tcp_set_ca_state(sk, TCP_CA_Open);
	tp->is_sack_reneg = 0;
	return false;
}

/* Try to undo cwnd reduction, because D-SACKs acked all retransmitted data */
static bool tcp_try_undo_dsack(struct sock *sk)
{
	struct tcp_sock *tp = tcp_sk(sk);

	if (tp->undo_marker && !tp->undo_retrans) {
		tp->rack.reo_wnd_persist = min(TCP_RACK_RECOVERY_THRESH,
					       tp->rack.reo_wnd_persist + 1);
		DBGUNDO(sk, "D-SACK");
		tcp_undo_cwnd_reduction(sk, false);
		NET_INC_STATS(sock_net(sk), LINUX_MIB_TCPDSACKUNDO);
		return true;
	}
	return false;
}

/* Undo during loss recovery after partial ACK or using F-RTO. */
static bool tcp_try_undo_loss(struct sock *sk, bool frto_undo)
{
	struct tcp_sock *tp = tcp_sk(sk);

	if (frto_undo || tcp_may_undo(tp)) {
		tcp_undo_cwnd_reduction(sk, true);

		DBGUNDO(sk, "partial loss");
		NET_INC_STATS(sock_net(sk), LINUX_MIB_TCPLOSSUNDO);
		if (frto_undo)
			NET_INC_STATS(sock_net(sk),
					LINUX_MIB_TCPSPURIOUSRTOS);
		inet_csk(sk)->icsk_retransmits = 0;
		if (frto_undo || tcp_is_sack(tp)) {
			tcp_set_ca_state(sk, TCP_CA_Open);
			tp->is_sack_reneg = 0;
		}
		return true;
	}
	return false;
}

/* The cwnd reduction in CWR and Recovery uses the PRR algorithm in RFC 6937.
 * It computes the number of packets to send (sndcnt) based on packets newly
 * delivered:
 *   1) If the packets in flight is larger than ssthresh, PRR spreads the
 *	cwnd reductions across a full RTT.
 *   2) Otherwise PRR uses packet conservation to send as much as delivered.
 *      But when the retransmits are acked without further losses, PRR
 *      slow starts cwnd up to ssthresh to speed up the recovery.
 */
static void tcp_init_cwnd_reduction(struct sock *sk)
{
	struct tcp_sock *tp = tcp_sk(sk);

	tp->high_seq = tp->snd_nxt;
	tp->tlp_high_seq = 0;
	tp->snd_cwnd_cnt = 0;
	tp->prior_cwnd = tp->snd_cwnd;
	tp->prr_delivered = 0;
	tp->prr_out = 0;
	tp->snd_ssthresh = inet_csk(sk)->icsk_ca_ops->ssthresh(sk);
	tcp_ecn_queue_cwr(tp);
}

void tcp_cwnd_reduction(struct sock *sk, int newly_acked_sacked, int flag)
{
	struct tcp_sock *tp = tcp_sk(sk);
	int sndcnt = 0;
	int delta = tp->snd_ssthresh - tcp_packets_in_flight(tp);

	if (newly_acked_sacked <= 0 || WARN_ON_ONCE(!tp->prior_cwnd))
		return;

	tp->prr_delivered += newly_acked_sacked;
	if (delta < 0) {
		u64 dividend = (u64)tp->snd_ssthresh * tp->prr_delivered +
			       tp->prior_cwnd - 1;
		sndcnt = div_u64(dividend, tp->prior_cwnd) - tp->prr_out;
	} else if ((flag & (FLAG_RETRANS_DATA_ACKED | FLAG_LOST_RETRANS)) ==
		   FLAG_RETRANS_DATA_ACKED) {
		sndcnt = min_t(int, delta,
			       max_t(int, tp->prr_delivered - tp->prr_out,
				     newly_acked_sacked) + 1);
	} else {
		sndcnt = min(delta, newly_acked_sacked);
	}
	/* Force a fast retransmit upon entering fast recovery */
	sndcnt = max(sndcnt, (tp->prr_out ? 0 : 1));
	tp->snd_cwnd = tcp_packets_in_flight(tp) + sndcnt;
}

static inline void tcp_end_cwnd_reduction(struct sock *sk)
{
	struct tcp_sock *tp = tcp_sk(sk);

	if (inet_csk(sk)->icsk_ca_ops->cong_control)
		return;

	/* Reset cwnd to ssthresh in CWR or Recovery (unless it's undone) */
	if (tp->snd_ssthresh < TCP_INFINITE_SSTHRESH &&
	    (inet_csk(sk)->icsk_ca_state == TCP_CA_CWR || tp->undo_marker)) {
		tp->snd_cwnd = tp->snd_ssthresh;
		tp->snd_cwnd_stamp = tcp_jiffies32;
	}
	tcp_ca_event(sk, CA_EVENT_COMPLETE_CWR);
}

/* Enter CWR state. Disable cwnd undo since congestion is proven with ECN */
void tcp_enter_cwr(struct sock *sk)
{
	struct tcp_sock *tp = tcp_sk(sk);

	tp->prior_ssthresh = 0;
	if (inet_csk(sk)->icsk_ca_state < TCP_CA_CWR) {
		tp->undo_marker = 0;
		tcp_init_cwnd_reduction(sk);
		tcp_set_ca_state(sk, TCP_CA_CWR);
	}
}
EXPORT_SYMBOL(tcp_enter_cwr);

static void tcp_try_keep_open(struct sock *sk)
{
	struct tcp_sock *tp = tcp_sk(sk);
	int state = TCP_CA_Open;

	if (tcp_left_out(tp) || tcp_any_retrans_done(sk))
		state = TCP_CA_Disorder;

	if (inet_csk(sk)->icsk_ca_state != state) {
		tcp_set_ca_state(sk, state);
		tp->high_seq = tp->snd_nxt;
	}
}

static void tcp_try_to_open(struct sock *sk, int flag)
{
	struct tcp_sock *tp = tcp_sk(sk);

	tcp_verify_left_out(tp);

	if (!tcp_any_retrans_done(sk))
		tp->retrans_stamp = 0;

	if (flag & FLAG_ECE)
		tcp_enter_cwr(sk);

	if (inet_csk(sk)->icsk_ca_state != TCP_CA_CWR) {
		tcp_try_keep_open(sk);
	}
}

static void tcp_mtup_probe_failed(struct sock *sk)
{
	struct inet_connection_sock *icsk = inet_csk(sk);

	icsk->icsk_mtup.search_high = icsk->icsk_mtup.probe_size - 1;
	icsk->icsk_mtup.probe_size = 0;
	NET_INC_STATS(sock_net(sk), LINUX_MIB_TCPMTUPFAIL);
}

static void tcp_mtup_probe_success(struct sock *sk)
{
	struct tcp_sock *tp = tcp_sk(sk);
	struct inet_connection_sock *icsk = inet_csk(sk);

	/* FIXME: breaks with very large cwnd */
	tp->prior_ssthresh = tcp_current_ssthresh(sk);
	tp->snd_cwnd = tp->snd_cwnd *
		       tcp_mss_to_mtu(sk, tp->mss_cache) /
		       icsk->icsk_mtup.probe_size;
	tp->snd_cwnd_cnt = 0;
	tp->snd_cwnd_stamp = tcp_jiffies32;
	tp->snd_ssthresh = tcp_current_ssthresh(sk);

	icsk->icsk_mtup.search_low = icsk->icsk_mtup.probe_size;
	icsk->icsk_mtup.probe_size = 0;
	tcp_sync_mss(sk, icsk->icsk_pmtu_cookie);
	NET_INC_STATS(sock_net(sk), LINUX_MIB_TCPMTUPSUCCESS);
}

/* Do a simple retransmit without using the backoff mechanisms in
 * tcp_timer. This is used for path mtu discovery.
 * The socket is already locked here.
 */
void tcp_simple_retransmit(struct sock *sk)
{
	const struct inet_connection_sock *icsk = inet_csk(sk);
	struct tcp_sock *tp = tcp_sk(sk);
	struct sk_buff *skb;
	unsigned int mss = tcp_current_mss(sk);

	skb_rbtree_walk(skb, &sk->tcp_rtx_queue) {
		if (tcp_skb_seglen(skb) > mss &&
		    !(TCP_SKB_CB(skb)->sacked & TCPCB_SACKED_ACKED)) {
			if (TCP_SKB_CB(skb)->sacked & TCPCB_SACKED_RETRANS) {
				TCP_SKB_CB(skb)->sacked &= ~TCPCB_SACKED_RETRANS;
				tp->retrans_out -= tcp_skb_pcount(skb);
			}
			tcp_skb_mark_lost_uncond_verify(tp, skb);
		}
	}

	tcp_clear_retrans_hints_partial(tp);

	if (!tp->lost_out)
		return;

	if (tcp_is_reno(tp))
		tcp_limit_reno_sacked(tp);

	tcp_verify_left_out(tp);

	/* Don't muck with the congestion window here.
	 * Reason is that we do not increase amount of _data_
	 * in network, but units changed and effective
	 * cwnd/ssthresh really reduced now.
	 */
	if (icsk->icsk_ca_state != TCP_CA_Loss) {
		tp->high_seq = tp->snd_nxt;
		tp->snd_ssthresh = tcp_current_ssthresh(sk);
		tp->prior_ssthresh = 0;
		tp->undo_marker = 0;
		tcp_set_ca_state(sk, TCP_CA_Loss);
	}
	tcp_xmit_retransmit_queue(sk);
}
EXPORT_SYMBOL(tcp_simple_retransmit);

void tcp_enter_recovery(struct sock *sk, bool ece_ack)
{
	struct tcp_sock *tp = tcp_sk(sk);
	int mib_idx;

	if (tcp_is_reno(tp))
		mib_idx = LINUX_MIB_TCPRENORECOVERY;
	else
		mib_idx = LINUX_MIB_TCPSACKRECOVERY;

	NET_INC_STATS(sock_net(sk), mib_idx);

	tp->prior_ssthresh = 0;
	tcp_init_undo(tp);

	if (!tcp_in_cwnd_reduction(sk)) {
		if (!ece_ack)
			tp->prior_ssthresh = tcp_current_ssthresh(sk);
		tcp_init_cwnd_reduction(sk);
	}
	tcp_set_ca_state(sk, TCP_CA_Recovery);
}

/* Process an ACK in CA_Loss state. Move to CA_Open if lost data are
 * recovered or spurious. Otherwise retransmits more on partial ACKs.
 */
static void tcp_process_loss(struct sock *sk, int flag, int num_dupack,
			     int *rexmit)
{
	struct tcp_sock *tp = tcp_sk(sk);
	bool recovered = !before(tp->snd_una, tp->high_seq);

	if ((flag & FLAG_SND_UNA_ADVANCED || rcu_access_pointer(tp->fastopen_rsk)) &&
	    tcp_try_undo_loss(sk, false))
		return;

	if (tp->frto) { /* F-RTO RFC5682 sec 3.1 (sack enhanced version). */
		/* Step 3.b. A timeout is spurious if not all data are
		 * lost, i.e., never-retransmitted data are (s)acked.
		 */
		if ((flag & FLAG_ORIG_SACK_ACKED) &&
		    tcp_try_undo_loss(sk, true))
			return;

		if (after(tp->snd_nxt, tp->high_seq)) {
			if (flag & FLAG_DATA_SACKED || num_dupack)
				tp->frto = 0; /* Step 3.a. loss was real */
		} else if (flag & FLAG_SND_UNA_ADVANCED && !recovered) {
			tp->high_seq = tp->snd_nxt;
			/* Step 2.b. Try send new data (but deferred until cwnd
			 * is updated in tcp_ack()). Otherwise fall back to
			 * the conventional recovery.
			 */
			if (!tcp_write_queue_empty(sk) &&
			    after(tcp_wnd_end(tp), tp->snd_nxt)) {
				*rexmit = REXMIT_NEW;
				return;
			}
			tp->frto = 0;
		}
	}

	if (recovered) {
		/* F-RTO RFC5682 sec 3.1 step 2.a and 1st part of step 3.a */
		tcp_try_undo_recovery(sk);
		return;
	}
	if (tcp_is_reno(tp)) {
		/* A Reno DUPACK means new data in F-RTO step 2.b above are
		 * delivered. Lower inflight to clock out (re)tranmissions.
		 */
		if (after(tp->snd_nxt, tp->high_seq) && num_dupack)
			tcp_add_reno_sack(sk, num_dupack);
		else if (flag & FLAG_SND_UNA_ADVANCED)
			tcp_reset_reno_sack(tp);
	}
	*rexmit = REXMIT_LOST;
}

/* Undo during fast recovery after partial ACK. */
static bool tcp_try_undo_partial(struct sock *sk, u32 prior_snd_una)
{
	struct tcp_sock *tp = tcp_sk(sk);

	if (tp->undo_marker && tcp_packet_delayed(tp)) {
		/* Plain luck! Hole if filled with delayed
		 * packet, rather than with a retransmit. Check reordering.
		 */
		tcp_check_sack_reordering(sk, prior_snd_una, 1);

		/* We are getting evidence that the reordering degree is higher
		 * than we realized. If there are no retransmits out then we
		 * can undo. Otherwise we clock out new packets but do not
		 * mark more packets lost or retransmit more.
		 */
		if (tp->retrans_out)
			return true;

		if (!tcp_any_retrans_done(sk))
			tp->retrans_stamp = 0;

		DBGUNDO(sk, "partial recovery");
		tcp_undo_cwnd_reduction(sk, true);
		NET_INC_STATS(sock_net(sk), LINUX_MIB_TCPPARTIALUNDO);
		tcp_try_keep_open(sk);
		return true;
	}
	return false;
}

static void tcp_identify_packet_loss(struct sock *sk, int *ack_flag)
{
	struct tcp_sock *tp = tcp_sk(sk);

	if (tcp_rtx_queue_empty(sk))
		return;

	if (unlikely(tcp_is_reno(tp))) {
		tcp_newreno_mark_lost(sk, *ack_flag & FLAG_SND_UNA_ADVANCED);
	} else if (tcp_is_rack(sk)) {
		u32 prior_retrans = tp->retrans_out;

		tcp_rack_mark_lost(sk);
		if (prior_retrans > tp->retrans_out)
			*ack_flag |= FLAG_LOST_RETRANS;
	}
}

static bool tcp_force_fast_retransmit(struct sock *sk)
{
	struct tcp_sock *tp = tcp_sk(sk);

	return after(tcp_highest_sack_seq(tp),
		     tp->snd_una + tp->reordering * tp->mss_cache);
}

/* Process an event, which can update packets-in-flight not trivially.
 * Main goal of this function is to calculate new estimate for left_out,
 * taking into account both packets sitting in receiver's buffer and
 * packets lost by network.
 *
 * Besides that it updates the congestion state when packet loss or ECN
 * is detected. But it does not reduce the cwnd, it is done by the
 * congestion control later.
 *
 * It does _not_ decide what to send, it is made in function
 * tcp_xmit_retransmit_queue().
 */
static void tcp_fastretrans_alert(struct sock *sk, const u32 prior_snd_una,
				  int num_dupack, int *ack_flag, int *rexmit)
{
	struct inet_connection_sock *icsk = inet_csk(sk);
	struct tcp_sock *tp = tcp_sk(sk);
	int fast_rexmit = 0, flag = *ack_flag;
	bool do_lost = num_dupack || ((flag & FLAG_DATA_SACKED) &&
				      tcp_force_fast_retransmit(sk));

	if (!tp->packets_out && tp->sacked_out)
		tp->sacked_out = 0;

	/* Now state machine starts.
	 * A. ECE, hence prohibit cwnd undoing, the reduction is required. */
	if (flag & FLAG_ECE)
		tp->prior_ssthresh = 0;

	/* B. In all the states check for reneging SACKs. */
	if (tcp_check_sack_reneging(sk, flag))
		return;

	/* C. Check consistency of the current state. */
	tcp_verify_left_out(tp);

	/* D. Check state exit conditions. State can be terminated
	 *    when high_seq is ACKed. */
	if (icsk->icsk_ca_state == TCP_CA_Open) {
		WARN_ON(tp->retrans_out != 0);
		tp->retrans_stamp = 0;
	} else if (!before(tp->snd_una, tp->high_seq)) {
		switch (icsk->icsk_ca_state) {
		case TCP_CA_CWR:
			/* CWR is to be held something *above* high_seq
			 * is ACKed for CWR bit to reach receiver. */
			if (tp->snd_una != tp->high_seq) {
				tcp_end_cwnd_reduction(sk);
				tcp_set_ca_state(sk, TCP_CA_Open);
			}
			break;

		case TCP_CA_Recovery:
			if (tcp_is_reno(tp))
				tcp_reset_reno_sack(tp);
			if (tcp_try_undo_recovery(sk))
				return;
			tcp_end_cwnd_reduction(sk);
			break;
		}
	}

	/* E. Process state. */
	switch (icsk->icsk_ca_state) {
	case TCP_CA_Recovery:
		if (!(flag & FLAG_SND_UNA_ADVANCED)) {
			if (tcp_is_reno(tp))
				tcp_add_reno_sack(sk, num_dupack);
		} else {
			if (tcp_try_undo_partial(sk, prior_snd_una))
				return;
			/* Partial ACK arrived. Force fast retransmit. */
			do_lost = tcp_is_reno(tp) ||
				  tcp_force_fast_retransmit(sk);
		}
		if (tcp_try_undo_dsack(sk)) {
			tcp_try_keep_open(sk);
			return;
		}
		tcp_identify_packet_loss(sk, ack_flag);
		break;
	case TCP_CA_Loss:
		tcp_process_loss(sk, flag, num_dupack, rexmit);
		tcp_identify_packet_loss(sk, ack_flag);
		if (!(icsk->icsk_ca_state == TCP_CA_Open ||
		      (*ack_flag & FLAG_LOST_RETRANS)))
			return;
		/* Change state if cwnd is undone or retransmits are lost */
		fallthrough;
	default:
		if (tcp_is_reno(tp)) {
			if (flag & FLAG_SND_UNA_ADVANCED)
				tcp_reset_reno_sack(tp);
			tcp_add_reno_sack(sk, num_dupack);
		}

		if (icsk->icsk_ca_state <= TCP_CA_Disorder)
			tcp_try_undo_dsack(sk);

		tcp_identify_packet_loss(sk, ack_flag);
		if (!tcp_time_to_recover(sk, flag)) {
			tcp_try_to_open(sk, flag);
			return;
		}

		/* MTU probe failure: don't reduce cwnd */
		if (icsk->icsk_ca_state < TCP_CA_CWR &&
		    icsk->icsk_mtup.probe_size &&
		    tp->snd_una == tp->mtu_probe.probe_seq_start) {
			tcp_mtup_probe_failed(sk);
			/* Restores the reduction we did in tcp_mtup_probe() */
			tp->snd_cwnd++;
			tcp_simple_retransmit(sk);
			return;
		}

		/* Otherwise enter Recovery state */
		tcp_enter_recovery(sk, (flag & FLAG_ECE));
		fast_rexmit = 1;
	}

	if (!tcp_is_rack(sk) && do_lost)
		tcp_update_scoreboard(sk, fast_rexmit);
	*rexmit = REXMIT_LOST;
}

static void tcp_update_rtt_min(struct sock *sk, u32 rtt_us, const int flag)
{
	u32 wlen = sock_net(sk)->ipv4.sysctl_tcp_min_rtt_wlen * HZ;
	struct tcp_sock *tp = tcp_sk(sk);

	if ((flag & FLAG_ACK_MAYBE_DELAYED) && rtt_us > tcp_min_rtt(tp)) {
		/* If the remote keeps returning delayed ACKs, eventually
		 * the min filter would pick it up and overestimate the
		 * prop. delay when it expires. Skip suspected delayed ACKs.
		 */
		return;
	}
	minmax_running_min(&tp->rtt_min, wlen, tcp_jiffies32,
			   rtt_us ? : jiffies_to_usecs(1));
}

static bool tcp_ack_update_rtt(struct sock *sk, const int flag,
			       long seq_rtt_us, long sack_rtt_us,
			       long ca_rtt_us, struct rate_sample *rs)
{
	const struct tcp_sock *tp = tcp_sk(sk);

	/* Prefer RTT measured from ACK's timing to TS-ECR. This is because
	 * broken middle-boxes or peers may corrupt TS-ECR fields. But
	 * Karn's algorithm forbids taking RTT if some retransmitted data
	 * is acked (RFC6298).
	 */
	if (seq_rtt_us < 0)
		seq_rtt_us = sack_rtt_us;

	/* RTTM Rule: A TSecr value received in a segment is used to
	 * update the averaged RTT measurement only if the segment
	 * acknowledges some new data, i.e., only if it advances the
	 * left edge of the send window.
	 * See draft-ietf-tcplw-high-performance-00, section 3.3.
	 */
	if (seq_rtt_us < 0 && tp->rx_opt.saw_tstamp && tp->rx_opt.rcv_tsecr &&
	    flag & FLAG_ACKED) {
		u32 delta = tcp_time_stamp(tp) - tp->rx_opt.rcv_tsecr;

		if (likely(delta < INT_MAX / (USEC_PER_SEC / TCP_TS_HZ))) {
			seq_rtt_us = delta * (USEC_PER_SEC / TCP_TS_HZ);
			ca_rtt_us = seq_rtt_us;
		}
	}
	rs->rtt_us = ca_rtt_us; /* RTT of last (S)ACKed packet (or -1) */
	if (seq_rtt_us < 0)
		return false;

	/* ca_rtt_us >= 0 is counting on the invariant that ca_rtt_us is
	 * always taken together with ACK, SACK, or TS-opts. Any negative
	 * values will be skipped with the seq_rtt_us < 0 check above.
	 */
	tcp_update_rtt_min(sk, ca_rtt_us, flag);
	tcp_rtt_estimator(sk, seq_rtt_us);
	tcp_set_rto(sk);

	/* RFC6298: only reset backoff on valid RTT measurement. */
	inet_csk(sk)->icsk_backoff = 0;
	return true;
}

/* Compute time elapsed between (last) SYNACK and the ACK completing 3WHS. */
void tcp_synack_rtt_meas(struct sock *sk, struct request_sock *req)
{
	struct rate_sample rs;
	long rtt_us = -1L;

	if (req && !req->num_retrans && tcp_rsk(req)->snt_synack)
		rtt_us = tcp_stamp_us_delta(tcp_clock_us(), tcp_rsk(req)->snt_synack);

	tcp_ack_update_rtt(sk, FLAG_SYN_ACKED, rtt_us, -1L, rtt_us, &rs);
}


static void tcp_cong_avoid(struct sock *sk, u32 ack, u32 acked)
{
	const struct inet_connection_sock *icsk = inet_csk(sk);

	icsk->icsk_ca_ops->cong_avoid(sk, ack, acked);
	tcp_sk(sk)->snd_cwnd_stamp = tcp_jiffies32;
}

/* Restart timer after forward progress on connection.
 * RFC2988 recommends to restart timer to now+rto.
 */
void tcp_rearm_rto(struct sock *sk)
{
	const struct inet_connection_sock *icsk = inet_csk(sk);
	struct tcp_sock *tp = tcp_sk(sk);

	/* If the retrans timer is currently being used by Fast Open
	 * for SYN-ACK retrans purpose, stay put.
	 */
	if (rcu_access_pointer(tp->fastopen_rsk))
		return;

	if (!tp->packets_out) {
		inet_csk_clear_xmit_timer(sk, ICSK_TIME_RETRANS);
	} else {
		u32 rto = inet_csk(sk)->icsk_rto;
		/* Offset the time elapsed after installing regular RTO */
		if (icsk->icsk_pending == ICSK_TIME_REO_TIMEOUT ||
		    icsk->icsk_pending == ICSK_TIME_LOSS_PROBE) {
			s64 delta_us = tcp_rto_delta_us(sk);
			/* delta_us may not be positive if the socket is locked
			 * when the retrans timer fires and is rescheduled.
			 */
			rto = usecs_to_jiffies(max_t(int, delta_us, 1));
		}
		tcp_reset_xmit_timer(sk, ICSK_TIME_RETRANS, rto,
				     TCP_RTO_MAX, tcp_rtx_queue_head(sk));
	}
}

/* Try to schedule a loss probe; if that doesn't work, then schedule an RTO. */
static void tcp_set_xmit_timer(struct sock *sk)
{
	if (!tcp_schedule_loss_probe(sk, true))
		tcp_rearm_rto(sk);
}

/* If we get here, the whole TSO packet has not been acked. */
static u32 tcp_tso_acked(struct sock *sk, struct sk_buff *skb)
{
	struct tcp_sock *tp = tcp_sk(sk);
	u32 packets_acked;

	BUG_ON(!after(TCP_SKB_CB(skb)->end_seq, tp->snd_una));

	packets_acked = tcp_skb_pcount(skb);
	if (tcp_trim_head(sk, skb, tp->snd_una - TCP_SKB_CB(skb)->seq))
		return 0;
	packets_acked -= tcp_skb_pcount(skb);

	if (packets_acked) {
		BUG_ON(tcp_skb_pcount(skb) == 0);
		BUG_ON(!before(TCP_SKB_CB(skb)->seq, TCP_SKB_CB(skb)->end_seq));
	}

	return packets_acked;
}

static void tcp_ack_tstamp(struct sock *sk, struct sk_buff *skb,
			   u32 prior_snd_una)
{
	const struct skb_shared_info *shinfo;

	/* Avoid cache line misses to get skb_shinfo() and shinfo->tx_flags */
	if (likely(!TCP_SKB_CB(skb)->txstamp_ack))
		return;

	shinfo = skb_shinfo(skb);
	if (!before(shinfo->tskey, prior_snd_una) &&
	    before(shinfo->tskey, tcp_sk(sk)->snd_una)) {
		tcp_skb_tsorted_save(skb) {
			__skb_tstamp_tx(skb, NULL, sk, SCM_TSTAMP_ACK);
		} tcp_skb_tsorted_restore(skb);
	}
}

/* Remove acknowledged frames from the retransmission queue. If our packet
 * is before the ack sequence we can discard it as it's confirmed to have
 * arrived at the other end.
 */
static int tcp_clean_rtx_queue(struct sock *sk, u32 prior_fack,
			       u32 prior_snd_una,
			       struct tcp_sacktag_state *sack)
{
	const struct inet_connection_sock *icsk = inet_csk(sk);
	u64 first_ackt, last_ackt;
	struct tcp_sock *tp = tcp_sk(sk);
	u32 prior_sacked = tp->sacked_out;
	u32 reord = tp->snd_nxt; /* lowest acked un-retx un-sacked seq */
	struct sk_buff *skb, *next;
	bool fully_acked = true;
	long sack_rtt_us = -1L;
	long seq_rtt_us = -1L;
	long ca_rtt_us = -1L;
	u32 pkts_acked = 0;
	u32 last_in_flight = 0;
	bool rtt_update;
	int flag = 0;

	first_ackt = 0;

	for (skb = skb_rb_first(&sk->tcp_rtx_queue); skb; skb = next) {
		struct tcp_skb_cb *scb = TCP_SKB_CB(skb);
		const u32 start_seq = scb->seq;
		u8 sacked = scb->sacked;
		u32 acked_pcount;

		tcp_ack_tstamp(sk, skb, prior_snd_una);

		/* Determine how many packets and what bytes were acked, tso and else */
		if (after(scb->end_seq, tp->snd_una)) {
			if (tcp_skb_pcount(skb) == 1 ||
			    !after(tp->snd_una, scb->seq))
				break;

			acked_pcount = tcp_tso_acked(sk, skb);
			if (!acked_pcount)
				break;
			fully_acked = false;
		} else {
			acked_pcount = tcp_skb_pcount(skb);
		}

		if (unlikely(sacked & TCPCB_RETRANS)) {
			if (sacked & TCPCB_SACKED_RETRANS)
				tp->retrans_out -= acked_pcount;
			flag |= FLAG_RETRANS_DATA_ACKED;
		} else if (!(sacked & TCPCB_SACKED_ACKED)) {
			last_ackt = tcp_skb_timestamp_us(skb);
			WARN_ON_ONCE(last_ackt == 0);
			if (!first_ackt)
				first_ackt = last_ackt;

			last_in_flight = TCP_SKB_CB(skb)->tx.in_flight;
			if (before(start_seq, reord))
				reord = start_seq;
			if (!after(scb->end_seq, tp->high_seq))
				flag |= FLAG_ORIG_SACK_ACKED;
		}

		if (sacked & TCPCB_SACKED_ACKED) {
			tp->sacked_out -= acked_pcount;
		} else if (tcp_is_sack(tp)) {
			tp->delivered += acked_pcount;
			sack->delivered_bytes += skb->len;
			if (!tcp_skb_spurious_retrans(tp, skb))
				tcp_rack_advance(tp, sacked, scb->end_seq,
						 tcp_skb_timestamp_us(skb));
		}
		if (sacked & TCPCB_LOST)
			tp->lost_out -= acked_pcount;

		tp->packets_out -= acked_pcount;
		pkts_acked += acked_pcount;
		tcp_rate_skb_delivered(sk, skb, sack->rate);

		/* Initial outgoing SYN's get put onto the write_queue
		 * just like anything else we transmit.  It is not
		 * true data, and if we misinform our callers that
		 * this ACK acks real data, we will erroneously exit
		 * connection startup slow start one packet too
		 * quickly.  This is severely frowned upon behavior.
		 */
		if (likely(!(scb->tcp_flags & TCPHDR_SYN))) {
			flag |= FLAG_DATA_ACKED;
		} else {
			flag |= FLAG_SYN_ACKED;
			tp->retrans_stamp = 0;
		}

		if (!fully_acked)
			break;

		next = skb_rb_next(skb);
		if (unlikely(skb == tp->retransmit_skb_hint))
			tp->retransmit_skb_hint = NULL;
		if (unlikely(skb == tp->lost_skb_hint))
			tp->lost_skb_hint = NULL;
		tcp_highest_sack_replace(sk, skb, next);
		tcp_rtx_queue_unlink_and_free(skb, sk);
	}

	if (!skb)
		tcp_chrono_stop(sk, TCP_CHRONO_BUSY);

	if (likely(between(tp->snd_up, prior_snd_una, tp->snd_una)))
		tp->snd_up = tp->snd_una;

	if (skb && (TCP_SKB_CB(skb)->sacked & TCPCB_SACKED_ACKED))
		flag |= FLAG_SACK_RENEGING;

	if (likely(first_ackt) && !(flag & FLAG_RETRANS_DATA_ACKED)) {
		seq_rtt_us = tcp_stamp_us_delta(tp->tcp_mstamp, first_ackt);
		ca_rtt_us = tcp_stamp_us_delta(tp->tcp_mstamp, last_ackt);

		if (pkts_acked == 1 && last_in_flight < tp->mss_cache &&
		    last_in_flight && !prior_sacked && fully_acked &&
		    sack->rate->prior_delivered + 1 == tp->delivered &&
		    !(flag & (FLAG_CA_ALERT | FLAG_SYN_ACKED))) {
			/* Conservatively mark a delayed ACK. It's typically
			 * from a lone runt packet over the round trip to
			 * a receiver w/o out-of-order or CE events.
			 */
			flag |= FLAG_ACK_MAYBE_DELAYED;
		}
	}
	if (sack->first_sackt) {
		sack_rtt_us = tcp_stamp_us_delta(tp->tcp_mstamp, sack->first_sackt);
		ca_rtt_us = tcp_stamp_us_delta(tp->tcp_mstamp, sack->last_sackt);
	}
	rtt_update = tcp_ack_update_rtt(sk, flag, seq_rtt_us, sack_rtt_us,
					ca_rtt_us, sack->rate);

	if (flag & FLAG_ACKED) {
		flag |= FLAG_SET_XMIT_TIMER;  /* set TLP or RTO timer */
		if (unlikely(icsk->icsk_mtup.probe_size &&
			     !after(tp->mtu_probe.probe_seq_end, tp->snd_una))) {
			tcp_mtup_probe_success(sk);
		}

		if (tcp_is_reno(tp)) {
			tcp_remove_reno_sacks(sk, pkts_acked);

			/* If any of the cumulatively ACKed segments was
			 * retransmitted, non-SACK case cannot confirm that
			 * progress was due to original transmission due to
			 * lack of TCPCB_SACKED_ACKED bits even if some of
			 * the packets may have been never retransmitted.
			 */
			if (flag & FLAG_RETRANS_DATA_ACKED)
				flag &= ~FLAG_ORIG_SACK_ACKED;

			sack->delivered_bytes = (skb ?
						 TCP_SKB_CB(skb)->seq :
						 tp->snd_una) - prior_snd_una;
		} else {
			int delta;

			/* Non-retransmitted hole got filled? That's reordering */
			if (before(reord, prior_fack))
				tcp_check_sack_reordering(sk, reord, 0);

			delta = prior_sacked - tp->sacked_out;
			tp->lost_cnt_hint -= min(tp->lost_cnt_hint, delta);
		}
	} else if (skb && rtt_update && sack_rtt_us >= 0 &&
		   sack_rtt_us > tcp_stamp_us_delta(tp->tcp_mstamp,
						    tcp_skb_timestamp_us(skb))) {
		/* Do not re-arm RTO if the sack RTT is measured from data sent
		 * after when the head was last (re)transmitted. Otherwise the
		 * timeout may continue to extend in loss recovery.
		 */
		flag |= FLAG_SET_XMIT_TIMER;  /* set TLP or RTO timer */
	}

	if (icsk->icsk_ca_ops->pkts_acked) {
		struct ack_sample sample = { .pkts_acked = pkts_acked,
					     .rtt_us = sack->rate->rtt_us,
					     .in_flight = last_in_flight };

		icsk->icsk_ca_ops->pkts_acked(sk, &sample);
	}

#if FASTRETRANS_DEBUG > 0
	WARN_ON((int)tp->sacked_out < 0);
	WARN_ON((int)tp->lost_out < 0);
	WARN_ON((int)tp->retrans_out < 0);
	if (!tp->packets_out && tcp_is_sack(tp)) {
		icsk = inet_csk(sk);
		if (tp->lost_out) {
			pr_debug("Leak l=%u %d\n",
				 tp->lost_out, icsk->icsk_ca_state);
			tp->lost_out = 0;
		}
		if (tp->sacked_out) {
			pr_debug("Leak s=%u %d\n",
				 tp->sacked_out, icsk->icsk_ca_state);
			tp->sacked_out = 0;
		}
		if (tp->retrans_out) {
			pr_debug("Leak r=%u %d\n",
				 tp->retrans_out, icsk->icsk_ca_state);
			tp->retrans_out = 0;
		}
	}
#endif
	return flag;
}

static void tcp_ack_probe(struct sock *sk)
{
	struct inet_connection_sock *icsk = inet_csk(sk);
	struct sk_buff *head = tcp_send_head(sk);
	const struct tcp_sock *tp = tcp_sk(sk);

	/* Was it a usable window open? */
	if (!head)
		return;
	if (!after(TCP_SKB_CB(head)->end_seq, tcp_wnd_end(tp))) {
		icsk->icsk_backoff = 0;
		inet_csk_clear_xmit_timer(sk, ICSK_TIME_PROBE0);
		/* Socket must be waked up by subsequent tcp_data_snd_check().
		 * This function is not for random using!
		 */
	} else {
		unsigned long when = tcp_probe0_when(sk, TCP_RTO_MAX);

		tcp_reset_xmit_timer(sk, ICSK_TIME_PROBE0,
				     when, TCP_RTO_MAX, NULL);
	}
}

static inline bool tcp_ack_is_dubious(const struct sock *sk, const int flag)
{
	return !(flag & FLAG_NOT_DUP) || (flag & FLAG_CA_ALERT) ||
		inet_csk(sk)->icsk_ca_state != TCP_CA_Open;
}

/* Decide wheather to run the increase function of congestion control. */
static inline bool tcp_may_raise_cwnd(const struct sock *sk, const int flag)
{
	/* If reordering is high then always grow cwnd whenever data is
	 * delivered regardless of its ordering. Otherwise stay conservative
	 * and only grow cwnd on in-order delivery (RFC5681). A stretched ACK w/
	 * new SACK or ECE mark may first advance cwnd here and later reduce
	 * cwnd in tcp_fastretrans_alert() based on more states.
	 */
	if (tcp_sk(sk)->reordering > sock_net(sk)->ipv4.sysctl_tcp_reordering)
		return flag & FLAG_FORWARD_PROGRESS;

	return flag & FLAG_DATA_ACKED;
}

/* The "ultimate" congestion control function that aims to replace the rigid
 * cwnd increase and decrease control (tcp_cong_avoid,tcp_*cwnd_reduction).
 * It's called toward the end of processing an ACK with precise rate
 * information. All transmission or retransmission are delayed afterwards.
 */
static void tcp_cong_control(struct sock *sk, u32 ack, u32 acked_sacked,
			     int flag, const struct rate_sample *rs)
{
	const struct inet_connection_sock *icsk = inet_csk(sk);

	if (icsk->icsk_ca_ops->cong_control) {
		icsk->icsk_ca_ops->cong_control(sk, rs);
		return;
	}

	if (tcp_in_cwnd_reduction(sk)) {
		/* Reduce cwnd if state mandates */
		tcp_cwnd_reduction(sk, acked_sacked, flag);
	} else if (tcp_may_raise_cwnd(sk, flag)) {
		/* Advance cwnd if state allows */
		tcp_cong_avoid(sk, ack, acked_sacked);
	}
	tcp_update_pacing_rate(sk);
}

/* Check that window update is acceptable.
 * The function assumes that snd_una<=ack<=snd_next.
 */
static inline bool tcp_may_update_window(const struct tcp_sock *tp,
					const u32 ack, const u32 ack_seq,
					const u32 nwin)
{
	return	after(ack, tp->snd_una) ||
		after(ack_seq, tp->snd_wl1) ||
		(ack_seq == tp->snd_wl1 && nwin > tp->snd_wnd);
}

/* If we update tp->snd_una, also update tp->bytes_acked */
static void tcp_snd_una_update(struct tcp_sock *tp, u32 ack)
{
	u32 delta = ack - tp->snd_una;

	sock_owned_by_me((struct sock *)tp);
	tp->bytes_acked += delta;
	tp->snd_una = ack;
}

/* If we update tp->rcv_nxt, also update tp->bytes_received */
static void tcp_rcv_nxt_update(struct tcp_sock *tp, u32 seq)
{
	u32 delta = seq - tp->rcv_nxt;

	sock_owned_by_me((struct sock *)tp);
	tp->bytes_received += delta;
	WRITE_ONCE(tp->rcv_nxt, seq);
}

/* Update our send window.
 *
 * Window update algorithm, described in RFC793/RFC1122 (used in linux-2.2
 * and in FreeBSD. NetBSD's one is even worse.) is wrong.
 */
static int tcp_ack_update_window(struct sock *sk, const struct sk_buff *skb, u32 ack,
				 u32 ack_seq)
{
	struct tcp_sock *tp = tcp_sk(sk);
	int flag = 0;
	u32 nwin = ntohs(tcp_hdr(skb)->window);

	if (likely(!tcp_hdr(skb)->syn))
		nwin <<= tp->rx_opt.snd_wscale;

	if (tcp_may_update_window(tp, ack, ack_seq, nwin)) {
		flag |= FLAG_WIN_UPDATE;
		tcp_update_wl(tp, ack_seq);

		if (tp->snd_wnd != nwin) {
			tp->snd_wnd = nwin;

			/* Note, it is the only place, where
			 * fast path is recovered for sending TCP.
			 */
			tp->pred_flags = 0;
			tcp_fast_path_check(sk);

			if (!tcp_write_queue_empty(sk))
				tcp_slow_start_after_idle_check(sk);

			if (nwin > tp->max_window) {
				tp->max_window = nwin;
				tcp_sync_mss(sk, inet_csk(sk)->icsk_pmtu_cookie);
			}
		}
	}

	tcp_snd_una_update(tp, ack);

	return flag;
}

static bool __tcp_oow_rate_limited(struct net *net, int mib_idx,
				   u32 *last_oow_ack_time)
{
	if (*last_oow_ack_time) {
		s32 elapsed = (s32)(tcp_jiffies32 - *last_oow_ack_time);

		if (0 <= elapsed && elapsed < net->ipv4.sysctl_tcp_invalid_ratelimit) {
			NET_INC_STATS(net, mib_idx);
			return true;	/* rate-limited: don't send yet! */
		}
	}

	*last_oow_ack_time = tcp_jiffies32;

	return false;	/* not rate-limited: go ahead, send dupack now! */
}

/* Return true if we're currently rate-limiting out-of-window ACKs and
 * thus shouldn't send a dupack right now. We rate-limit dupacks in
 * response to out-of-window SYNs or ACKs to mitigate ACK loops or DoS
 * attacks that send repeated SYNs or ACKs for the same connection. To
 * do this, we do not send a duplicate SYNACK or ACK if the remote
 * endpoint is sending out-of-window SYNs or pure ACKs at a high rate.
 */
bool tcp_oow_rate_limited(struct net *net, const struct sk_buff *skb,
			  int mib_idx, u32 *last_oow_ack_time)
{
	/* Data packets without SYNs are not likely part of an ACK loop. */
	if ((TCP_SKB_CB(skb)->seq != TCP_SKB_CB(skb)->end_seq) &&
	    !tcp_hdr(skb)->syn)
		return false;

	return __tcp_oow_rate_limited(net, mib_idx, last_oow_ack_time);
}

/* RFC 5961 7 [ACK Throttling] */
static void tcp_send_challenge_ack(struct sock *sk, const struct sk_buff *skb,
				   bool accecn_reflector)
{
	/* unprotected vars, we dont care of overwrites */
	static u32 challenge_timestamp;
	static unsigned int challenge_count;
	struct tcp_sock *tp = tcp_sk(sk);
	struct net *net = sock_net(sk);
	u32 count, now;

	/* First check our per-socket dupack rate limit. */
	if (__tcp_oow_rate_limited(net,
				   LINUX_MIB_TCPACKSKIPPEDCHALLENGE,
				   &tp->last_oow_ack_time))
		return;

	/* Then check host-wide RFC 5961 rate limit. */
	now = jiffies / HZ;
	if (now != challenge_timestamp) {
		u32 ack_limit = net->ipv4.sysctl_tcp_challenge_ack_limit;
		u32 half = (ack_limit + 1) >> 1;

		challenge_timestamp = now;
		WRITE_ONCE(challenge_count, half + prandom_u32_max(ack_limit));
	}
	count = READ_ONCE(challenge_count);
	if (count > 0) {
		WRITE_ONCE(challenge_count, count - 1);
		NET_INC_STATS(net, LINUX_MIB_TCPCHALLENGEACK);
		tcp_send_ack(sk, !accecn_reflector ? 0 :
				 tcp_accecn_reflector_flags(tp->syn_ect_rcv));
	}
}

static void tcp_store_ts_recent(struct tcp_sock *tp)
{
	tp->rx_opt.ts_recent = tp->rx_opt.rcv_tsval;
	tp->rx_opt.ts_recent_stamp = ktime_get_seconds();
}

static int __tcp_replace_ts_recent(struct tcp_sock *tp, s32 tstamp_delta)
{
	tcp_store_ts_recent(tp);
	return tstamp_delta > 0 ? FLAG_TS_PROGRESS : 0;
}

static int tcp_replace_ts_recent(struct tcp_sock *tp, u32 seq)
{
	s32 delta;

	if (tp->rx_opt.saw_tstamp && !after(seq, tp->rcv_wup)) {
		/* PAWS bug workaround wrt. ACK frames, the PAWS discard
		 * extra check below makes sure this can only happen
		 * for pure ACK frames.  -DaveM
		 *
		 * Not only, also it occurs for expired timestamps.
		 */

		if (tcp_paws_check(&tp->rx_opt, 0)) {
			delta = tp->rx_opt.rcv_tsval - tp->rx_opt.ts_recent;
			return __tcp_replace_ts_recent(tp, delta);
		}
	}

	return 0;
}

/* This routine deals with acks during a TLP episode.
 * We mark the end of a TLP episode on receiving TLP dupack or when
 * ack is after tlp_high_seq.
 * Ref: loss detection algorithm in draft-dukkipati-tcpm-tcp-loss-probe.
 */
static void tcp_process_tlp_ack(struct sock *sk, u32 ack, int flag)
{
	struct tcp_sock *tp = tcp_sk(sk);

	if (before(ack, tp->tlp_high_seq))
		return;

	if (flag & FLAG_DSACKING_ACK) {
		/* This DSACK means original and TLP probe arrived; no loss */
		tp->tlp_high_seq = 0;
	} else if (after(ack, tp->tlp_high_seq)) {
		/* ACK advances: there was a loss, so reduce cwnd. Reset
		 * tlp_high_seq in tcp_init_cwnd_reduction()
		 */
		tcp_init_cwnd_reduction(sk);
		tcp_set_ca_state(sk, TCP_CA_CWR);
		tcp_end_cwnd_reduction(sk);
		tcp_try_keep_open(sk);
		NET_INC_STATS(sock_net(sk),
				LINUX_MIB_TCPLOSSPROBERECOVERY);
	} else if (!(flag & (FLAG_SND_UNA_ADVANCED |
			     FLAG_NOT_DUP | FLAG_DATA_SACKED))) {
		/* Pure dupack: original and TLP probe arrived; no loss */
		tp->tlp_high_seq = 0;
	}
}

static void tcp_in_ack_event(struct sock *sk, int flag)
{
	const struct inet_connection_sock *icsk = inet_csk(sk);

	if (icsk->icsk_ca_ops->in_ack_event) {
		u32 ack_ev_flags = 0;

		if (flag & FLAG_WIN_UPDATE)
			ack_ev_flags |= CA_ACK_WIN_UPDATE;
		if (flag & FLAG_SLOWPATH) {
			ack_ev_flags = CA_ACK_SLOWPATH;
			if (flag & FLAG_ECE)
				ack_ev_flags |= CA_ACK_ECE;
		}

		icsk->icsk_ca_ops->in_ack_event(sk, ack_ev_flags);
	}
}

/* Congestion control has updated the cwnd already. So if we're in
 * loss recovery then now we do any new sends (for FRTO) or
 * retransmits (for CA_Loss or CA_recovery) that make sense.
 */
static void tcp_xmit_recovery(struct sock *sk, int rexmit)
{
	struct tcp_sock *tp = tcp_sk(sk);

	if (rexmit == REXMIT_NONE || sk->sk_state == TCP_SYN_SENT)
		return;

	if (unlikely(rexmit == REXMIT_NEW)) {
		__tcp_push_pending_frames(sk, tcp_current_mss(sk),
					  TCP_NAGLE_OFF);
		if (after(tp->snd_nxt, tp->high_seq))
			return;
		tp->frto = 0;
	}
	tcp_xmit_retransmit_queue(sk);
}

/* Returns the number of packets newly acked or sacked by the current ACK */
static u32 tcp_newly_delivered(struct sock *sk, u32 prior_delivered,
			       u32 ecn_count)
{
	const struct net *net = sock_net(sk);
	struct tcp_sock *tp = tcp_sk(sk);
	u32 delivered;

	delivered = tp->delivered - prior_delivered;
	NET_ADD_STATS(net, LINUX_MIB_TCPDELIVERED, delivered);

	if (ecn_count) {
		if (tcp_ecn_mode_rfc3168(tp))
			ecn_count = delivered;

		tp->delivered_ce += ecn_count;
		if (tcp_ecn_mode_accecn(tp) &&
		    tcp_accecn_ace_deficit(tp) >= TCP_ACCECN_ACE_MAX_DELTA)
			inet_csk(sk)->icsk_ack.pending |= ICSK_ACK_NOW;
		NET_ADD_STATS(net, LINUX_MIB_TCPDELIVEREDCE, ecn_count);
	}

	return delivered;
}

/* This routine deals with incoming acks, but not outgoing ones. */
static int tcp_ack(struct sock *sk, const struct sk_buff *skb, int flag)
{
	struct inet_connection_sock *icsk = inet_csk(sk);
	struct tcp_sock *tp = tcp_sk(sk);
	struct tcp_sacktag_state sack_state;
	struct rate_sample rs = { .prior_delivered = 0 };
	u32 prior_snd_una = tp->snd_una;
	bool is_sack_reneg = tp->is_sack_reneg;
	u32 ack_seq = TCP_SKB_CB(skb)->seq;
	u32 ack = TCP_SKB_CB(skb)->ack_seq;
	int num_dupack = 0;
	int prior_packets = tp->packets_out;
	u32 delivered = tp->delivered;
	u32 lost = tp->lost;
	int rexmit = REXMIT_NONE; /* Flag to (re)transmit to recover losses */
	u32 ecn_count = 0;	  /* Did we receive ECE/an AccECN ACE update? */
	u32 prior_fack;

	sack_state.delivered_bytes = 0;
	sack_state.first_sackt = 0;
	sack_state.rate = &rs;

	/* We very likely will need to access rtx queue. */
	prefetch(sk->tcp_rtx_queue.rb_node);

	/* If the ack is older than previous acks
	 * then we can probably ignore it.
	 */
	if (before(ack, prior_snd_una)) {
		/* RFC 5961 5.2 [Blind Data Injection Attack].[Mitigation] */
		if (before(ack, prior_snd_una - tp->max_window)) {
			if (!(flag & FLAG_NO_CHALLENGE_ACK))
				tcp_send_challenge_ack(sk, skb, false);
			return -1;
		}
		goto old_ack;
	}

	/* If the ack includes data we haven't sent yet, discard
	 * this segment (RFC793 Section 3.9).
	 */
	if (after(ack, tp->snd_nxt))
		return -1;

	if (after(ack, prior_snd_una)) {
		flag |= FLAG_SND_UNA_ADVANCED;
		icsk->icsk_retransmits = 0;

#if IS_ENABLED(CONFIG_TLS_DEVICE)
		if (static_branch_unlikely(&clean_acked_data_enabled.key))
			if (icsk->icsk_clean_acked)
				icsk->icsk_clean_acked(sk, ack);
#endif
	}

	prior_fack = tcp_is_sack(tp) ? tcp_highest_sack_seq(tp) : tp->snd_una;
	rs.prior_in_flight = tcp_packets_in_flight(tp);

	/* ts_recent update must be made after we are sure that the packet
	 * is in window.
	 */
	if (flag & FLAG_UPDATE_TS_RECENT)
		flag |= tcp_replace_ts_recent(tp, TCP_SKB_CB(skb)->seq);

	if ((flag & (FLAG_SLOWPATH | FLAG_SND_UNA_ADVANCED)) ==
	    FLAG_SND_UNA_ADVANCED) {
		/* Window is constant, pure forward advance.
		 * No more checks are required.
		 * Note, we use the fact that SND.UNA>=SND.WL2.
		 */
		tcp_update_wl(tp, ack_seq);
		tcp_snd_una_update(tp, ack);
		flag |= FLAG_WIN_UPDATE;

		NET_INC_STATS(sock_net(sk), LINUX_MIB_TCPHPACKS);
	} else {
		if (ack_seq != TCP_SKB_CB(skb)->end_seq)
			flag |= FLAG_DATA;
		else
			NET_INC_STATS(sock_net(sk), LINUX_MIB_TCPPUREACKS);

		flag |= tcp_ack_update_window(sk, skb, ack, ack_seq);

		if (TCP_SKB_CB(skb)->sacked)
			flag |= tcp_sacktag_write_queue(sk, skb, prior_snd_una,
							&sack_state);
		ecn_count = tcp_ecn_rcv_ecn_echo(tp, tcp_hdr(skb));
		if (ecn_count > 0)
			flag |= FLAG_ECE;
	}

	/* We passed data and got it acked, remove any soft error
	 * log. Something worked...
	 */
	sk->sk_err_soft = 0;
	icsk->icsk_probes_out = 0;
	tp->rcv_tstamp = tcp_jiffies32;
	if (!prior_packets)
		goto no_queue;

	/* See if we can take anything off of the retransmit queue. */
	flag |= tcp_clean_rtx_queue(sk, prior_fack, prior_snd_una, &sack_state);

	tcp_rack_update_reo_wnd(sk, &rs);

	if (tcp_ecn_mode_accecn(tp)) {
		ecn_count = tcp_accecn_process(tp, skb,
					       tp->delivered - delivered,
					       sack_state.delivered_bytes, flag);
		if (ecn_count > 0)
			flag |= FLAG_ECE;
	}

	tcp_in_ack_event(sk, flag);

	if (tp->tlp_high_seq)
		tcp_process_tlp_ack(sk, ack, flag);
	/* If needed, reset TLP/RTO timer; RACK may later override this. */
	if (flag & FLAG_SET_XMIT_TIMER)
		tcp_set_xmit_timer(sk);

	if (tcp_ack_is_dubious(sk, flag)) {
		if (!(flag & (FLAG_SND_UNA_ADVANCED | FLAG_NOT_DUP))) {
			num_dupack = 1;
			/* Consider if pure acks were aggregated in tcp_add_backlog() */
			if (!(flag & FLAG_DATA))
				num_dupack = max_t(u16, 1, skb_shinfo(skb)->gso_segs);
		}
		tcp_fastretrans_alert(sk, prior_snd_una, num_dupack, &flag,
				      &rexmit);
	}

	if ((flag & FLAG_FORWARD_PROGRESS) || !(flag & FLAG_NOT_DUP))
		sk_dst_confirm(sk);

	delivered = tcp_newly_delivered(sk, delivered, ecn_count);

	lost = tp->lost - lost;			/* freshly marked lost */
	rs.is_ack_delayed = !!(flag & FLAG_ACK_MAYBE_DELAYED);
	tcp_rate_gen(sk, delivered, lost, is_sack_reneg, sack_state.rate);
	tcp_cong_control(sk, ack, delivered, flag, sack_state.rate);
	tcp_xmit_recovery(sk, rexmit);
	return 1;

no_queue:
	if (tcp_ecn_mode_accecn(tp)) {
		ecn_count = tcp_accecn_process(tp, skb,
					       tp->delivered - delivered,
					       sack_state.delivered_bytes, flag);
		if (ecn_count > 0)
			flag |= FLAG_ECE;
	}
	tcp_in_ack_event(sk, flag);
	/* If data was DSACKed, see if we can undo a cwnd reduction. */
	if (flag & FLAG_DSACKING_ACK) {
		tcp_fastretrans_alert(sk, prior_snd_una, num_dupack, &flag,
				      &rexmit);
		tcp_newly_delivered(sk, delivered, ecn_count);
	}
	/* If this ack opens up a zero window, clear backoff.  It was
	 * being used to time the probes, and is probably far higher than
	 * it needs to be for normal retransmission.
	 */
	tcp_ack_probe(sk);

	if (tp->tlp_high_seq)
		tcp_process_tlp_ack(sk, ack, flag);
	return 1;

old_ack:
	/* If data was SACKed, tag it and see if we should send more data.
	 * If data was DSACKed, see if we can undo a cwnd reduction.
	 */
	if (TCP_SKB_CB(skb)->sacked) {
		flag |= tcp_sacktag_write_queue(sk, skb, prior_snd_una,
						&sack_state);
		tcp_fastretrans_alert(sk, prior_snd_una, num_dupack, &flag,
				      &rexmit);
		tcp_newly_delivered(sk, delivered, ecn_count);
		tcp_xmit_recovery(sk, rexmit);
	}

	return 0;
}

static void tcp_parse_fastopen_option(int len, const unsigned char *cookie,
				      bool syn, struct tcp_fastopen_cookie *foc,
				      bool exp_opt)
{
	/* Valid only in SYN or SYN-ACK with an even length.  */
	if (!foc || !syn || len < 0 || (len & 1))
		return;

	if (len >= TCP_FASTOPEN_COOKIE_MIN &&
	    len <= TCP_FASTOPEN_COOKIE_MAX)
		memcpy(foc->val, cookie, len);
	else if (len != 0)
		len = -1;
	foc->len = len;
	foc->exp = exp_opt;
}

static void smc_parse_options(const struct tcphdr *th,
			      struct tcp_options_received *opt_rx,
			      const unsigned char *ptr,
			      int opsize)
{
#if IS_ENABLED(CONFIG_SMC)
	if (static_branch_unlikely(&tcp_have_smc)) {
		if (th->syn && !(opsize & 1) &&
		    opsize >= TCPOLEN_EXP_SMC_BASE &&
		    get_unaligned_be32(ptr) == TCPOPT_SMC_MAGIC)
			opt_rx->smc_ok = 1;
	}
#endif
}

/* Try to parse the MSS option from the TCP header. Return 0 on failure, clamped
 * value on success.
 */
static u16 tcp_parse_mss_option(const struct tcphdr *th, u16 user_mss)
{
	const unsigned char *ptr = (const unsigned char *)(th + 1);
	int length = (th->doff * 4) - sizeof(struct tcphdr);
	u16 mss = 0;

	while (length > 0) {
		int opcode = *ptr++;
		int opsize;

		switch (opcode) {
		case TCPOPT_EOL:
			return mss;
		case TCPOPT_NOP:	/* Ref: RFC 793 section 3.1 */
			length--;
			continue;
		default:
			if (length < 2)
				return mss;
			opsize = *ptr++;
			if (opsize < 2) /* "silly options" */
				return mss;
			if (opsize > length)
				return mss;	/* fail on partial options */
			if (opcode == TCPOPT_MSS && opsize == TCPOLEN_MSS) {
				u16 in_mss = get_unaligned_be16(ptr);

				if (in_mss) {
					if (user_mss && user_mss < in_mss)
						in_mss = user_mss;
					mss = in_mss;
				}
			}
			ptr += opsize - 2;
			length -= opsize;
		}
	}
	return mss;
}

/* Look for tcp options. Normally only called on SYN and SYNACK packets.
 * But, this can also be called on packets in the established flow when
 * the fast version below fails.
 */
void tcp_parse_options(const struct net *net,
		       const struct sk_buff *skb,
		       struct tcp_options_received *opt_rx, int estab,
		       struct tcp_fastopen_cookie *foc)
{
	const unsigned char *ptr;
	const struct tcphdr *th = tcp_hdr(skb);
	int length = (th->doff * 4) - sizeof(struct tcphdr);

	ptr = (const unsigned char *)(th + 1);
	opt_rx->saw_tstamp = 0;
	opt_rx->accecn = -1;

	while (length > 0) {
		int opcode = *ptr++;
		int opsize;

		switch (opcode) {
		case TCPOPT_EOL:
			return;
		case TCPOPT_NOP:	/* Ref: RFC 793 section 3.1 */
			length--;
			continue;
		default:
			if (length < 2)
				return;
			opsize = *ptr++;
			if (opsize < 2) /* "silly options" */
				return;
			if (opsize > length)
				return;	/* don't parse partial options */
			switch (opcode) {
			case TCPOPT_MSS:
				if (opsize == TCPOLEN_MSS && th->syn && !estab) {
					u16 in_mss = get_unaligned_be16(ptr);
					if (in_mss) {
						if (opt_rx->user_mss &&
						    opt_rx->user_mss < in_mss)
							in_mss = opt_rx->user_mss;
						opt_rx->mss_clamp = in_mss;
					}
				}
				break;
			case TCPOPT_WINDOW:
				if (opsize == TCPOLEN_WINDOW && th->syn &&
				    !estab && net->ipv4.sysctl_tcp_window_scaling) {
					__u8 snd_wscale = *(__u8 *)ptr;
					opt_rx->wscale_ok = 1;
					if (snd_wscale > TCP_MAX_WSCALE) {
						net_info_ratelimited("%s: Illegal window scaling value %d > %u received\n",
								     __func__,
								     snd_wscale,
								     TCP_MAX_WSCALE);
						snd_wscale = TCP_MAX_WSCALE;
					}
					opt_rx->snd_wscale = snd_wscale;
				}
				break;
			case TCPOPT_TIMESTAMP:
				if ((opsize == TCPOLEN_TIMESTAMP) &&
				    ((estab && opt_rx->tstamp_ok) ||
				     (!estab && net->ipv4.sysctl_tcp_timestamps))) {
					opt_rx->saw_tstamp = 1;
					opt_rx->rcv_tsval = get_unaligned_be32(ptr);
					opt_rx->rcv_tsecr = get_unaligned_be32(ptr + 4);
				}
				break;
			case TCPOPT_SACK_PERM:
				if (opsize == TCPOLEN_SACK_PERM && th->syn &&
				    !estab && net->ipv4.sysctl_tcp_sack) {
					opt_rx->sack_ok = TCP_SACK_SEEN;
					tcp_sack_reset(opt_rx);
				}
				break;

			case TCPOPT_SACK:
				if ((opsize >= (TCPOLEN_SACK_BASE + TCPOLEN_SACK_PERBLOCK)) &&
				   !((opsize - TCPOLEN_SACK_BASE) % TCPOLEN_SACK_PERBLOCK) &&
				   opt_rx->sack_ok) {
					TCP_SKB_CB(skb)->sacked = (ptr - 2) - (unsigned char *)th;
				}
				break;
#ifdef CONFIG_TCP_MD5SIG
			case TCPOPT_MD5SIG:
				/*
				 * The MD5 Hash has already been
				 * checked (see tcp_v{4,6}_do_rcv()).
				 */
				break;
#endif
			case TCPOPT_MPTCP:
				mptcp_parse_option(skb, ptr, opsize, opt_rx);
				break;

			case TCPOPT_FASTOPEN:
				tcp_parse_fastopen_option(
					opsize - TCPOLEN_FASTOPEN_BASE,
					ptr, th->syn, foc, false);
				break;

			case TCPOPT_EXP:
				if (opsize >= TCPOLEN_EXP_ACCECN_BASE &&
				    get_unaligned_be16(ptr) ==
				    TCPOPT_ACCECN_MAGIC)
					opt_rx->accecn = (ptr - 2) - (unsigned char *)th;
				/* Fast Open option shares code 254 using a
				 * 16 bits magic number.
				 */
				else if (opsize >= TCPOLEN_EXP_FASTOPEN_BASE &&
					 get_unaligned_be16(ptr) ==
					 TCPOPT_FASTOPEN_MAGIC)
					tcp_parse_fastopen_option(opsize -
						TCPOLEN_EXP_FASTOPEN_BASE,
						ptr + 2, th->syn, foc, true);
				else
					smc_parse_options(th, opt_rx, ptr,
							  opsize);
				break;

			}
			ptr += opsize-2;
			length -= opsize;
		}
	}
}
EXPORT_SYMBOL(tcp_parse_options);

static bool tcp_parse_aligned_timestamp(struct tcp_sock *tp, const struct tcphdr *th)
{
	const __be32 *ptr = (const __be32 *)(th + 1);

	if (*ptr == htonl((TCPOPT_NOP << 24) | (TCPOPT_NOP << 16)
			  | (TCPOPT_TIMESTAMP << 8) | TCPOLEN_TIMESTAMP)) {
		tp->rx_opt.saw_tstamp = 1;
		++ptr;
		tp->rx_opt.rcv_tsval = ntohl(*ptr);
		++ptr;
		if (*ptr)
			tp->rx_opt.rcv_tsecr = ntohl(*ptr) - tp->tsoffset;
		else
			tp->rx_opt.rcv_tsecr = 0;
		return true;
	}
	return false;
}

/* Fast parse options. This hopes to only see timestamps.
 * If it is wrong it falls back on tcp_parse_options().
 */
static bool tcp_fast_parse_options(const struct net *net,
				   const struct sk_buff *skb,
				   const struct tcphdr *th, struct tcp_sock *tp)
{
	/* In the spirit of fast parsing, compare doff directly to constant
	 * values.  Because equality is used, short doff can be ignored here.
	 */
	if (th->doff == (sizeof(*th) / 4)) {
		tp->rx_opt.saw_tstamp = 0;
		return false;
	} else if (tp->rx_opt.tstamp_ok &&
		   th->doff == ((sizeof(*th) + TCPOLEN_TSTAMP_ALIGNED) / 4)) {
		if (tcp_parse_aligned_timestamp(tp, th))
			return true;
	}

	tcp_parse_options(net, skb, &tp->rx_opt, 1, NULL);
	if (tp->rx_opt.saw_tstamp && tp->rx_opt.rcv_tsecr)
		tp->rx_opt.rcv_tsecr -= tp->tsoffset;

	return true;
}

#ifdef CONFIG_TCP_MD5SIG
/*
 * Parse MD5 Signature option
 */
const u8 *tcp_parse_md5sig_option(const struct tcphdr *th)
{
	int length = (th->doff << 2) - sizeof(*th);
	const u8 *ptr = (const u8 *)(th + 1);

	/* If not enough data remaining, we can short cut */
	while (length >= TCPOLEN_MD5SIG) {
		int opcode = *ptr++;
		int opsize;

		switch (opcode) {
		case TCPOPT_EOL:
			return NULL;
		case TCPOPT_NOP:
			length--;
			continue;
		default:
			opsize = *ptr++;
			if (opsize < 2 || opsize > length)
				return NULL;
			if (opcode == TCPOPT_MD5SIG)
				return opsize == TCPOLEN_MD5SIG ? ptr : NULL;
		}
		ptr += opsize - 2;
		length -= opsize;
	}
	return NULL;
}
EXPORT_SYMBOL(tcp_parse_md5sig_option);
#endif

/* Sorry, PAWS as specified is broken wrt. pure-ACKs -DaveM
 *
 * It is not fatal. If this ACK does _not_ change critical state (seqs, window)
 * it can pass through stack. So, the following predicate verifies that
 * this segment is not used for anything but congestion avoidance or
 * fast retransmit. Moreover, we even are able to eliminate most of such
 * second order effects, if we apply some small "replay" window (~RTO)
 * to timestamp space.
 *
 * All these measures still do not guarantee that we reject wrapped ACKs
 * on networks with high bandwidth, when sequence space is recycled fastly,
 * but it guarantees that such events will be very rare and do not affect
 * connection seriously. This doesn't look nice, but alas, PAWS is really
 * buggy extension.
 *
 * [ Later note. Even worse! It is buggy for segments _with_ data. RFC
 * states that events when retransmit arrives after original data are rare.
 * It is a blatant lie. VJ forgot about fast retransmit! 8)8) It is
 * the biggest problem on large power networks even with minor reordering.
 * OK, let's give it small replay window. If peer clock is even 1hz, it is safe
 * up to bandwidth of 18Gigabit/sec. 8) ]
 */

static int tcp_disordered_ack(const struct sock *sk, const struct sk_buff *skb)
{
	const struct tcp_sock *tp = tcp_sk(sk);
	const struct tcphdr *th = tcp_hdr(skb);
	u32 seq = TCP_SKB_CB(skb)->seq;
	u32 ack = TCP_SKB_CB(skb)->ack_seq;

	return (/* 1. Pure ACK with correct sequence number. */
		(th->ack && seq == TCP_SKB_CB(skb)->end_seq && seq == tp->rcv_nxt) &&

		/* 2. ... and duplicate ACK. */
		ack == tp->snd_una &&

		/* 3. ... and does not update window. */
		!tcp_may_update_window(tp, ack, seq, ntohs(th->window) << tp->rx_opt.snd_wscale) &&

		/* 4. ... and sits in replay window. */
		(s32)(tp->rx_opt.ts_recent - tp->rx_opt.rcv_tsval) <= (inet_csk(sk)->icsk_rto * 1024) / HZ);
}

static inline bool tcp_paws_discard(const struct sock *sk,
				   const struct sk_buff *skb)
{
	const struct tcp_sock *tp = tcp_sk(sk);

	return !tcp_paws_check(&tp->rx_opt, TCP_PAWS_WINDOW) &&
	       !tcp_disordered_ack(sk, skb);
}

/* Check segment sequence number for validity.
 *
 * Segment controls are considered valid, if the segment
 * fits to the window after truncation to the window. Acceptability
 * of data (and SYN, FIN, of course) is checked separately.
 * See tcp_data_queue(), for example.
 *
 * Also, controls (RST is main one) are accepted using RCV.WUP instead
 * of RCV.NXT. Peer still did not advance his SND.UNA when we
 * delayed ACK, so that hisSND.UNA<=ourRCV.WUP.
 * (borrowed from freebsd)
 */

static inline bool tcp_sequence(const struct tcp_sock *tp, u32 seq, u32 end_seq)
{
	return	!before(end_seq, tp->rcv_wup) &&
		!after(seq, tp->rcv_nxt + tcp_receive_window(tp));
}

/* When we get a reset we do this. */
void tcp_reset(struct sock *sk)
{
	trace_tcp_receive_reset(sk);

	/* We want the right error as BSD sees it (and indeed as we do). */
	switch (sk->sk_state) {
	case TCP_SYN_SENT:
		sk->sk_err = ECONNREFUSED;
		break;
	case TCP_CLOSE_WAIT:
		sk->sk_err = EPIPE;
		break;
	case TCP_CLOSE:
		return;
	default:
		sk->sk_err = ECONNRESET;
	}
	/* This barrier is coupled with smp_rmb() in tcp_poll() */
	smp_wmb();

	tcp_write_queue_purge(sk);
	tcp_done(sk);

	if (!sock_flag(sk, SOCK_DEAD))
		sk->sk_error_report(sk);
}

/*
 * 	Process the FIN bit. This now behaves as it is supposed to work
 *	and the FIN takes effect when it is validly part of sequence
 *	space. Not before when we get holes.
 *
 *	If we are ESTABLISHED, a received fin moves us to CLOSE-WAIT
 *	(and thence onto LAST-ACK and finally, CLOSE, we never enter
 *	TIME-WAIT)
 *
 *	If we are in FINWAIT-1, a received FIN indicates simultaneous
 *	close and we go into CLOSING (and later onto TIME-WAIT)
 *
 *	If we are in FINWAIT-2, a received FIN moves us to TIME-WAIT.
 */
void tcp_fin(struct sock *sk)
{
	struct tcp_sock *tp = tcp_sk(sk);

	inet_csk_schedule_ack(sk);

	sk->sk_shutdown |= RCV_SHUTDOWN;
	sock_set_flag(sk, SOCK_DONE);

	switch (sk->sk_state) {
	case TCP_SYN_RECV:
	case TCP_ESTABLISHED:
		/* Move to CLOSE_WAIT */
		tcp_set_state(sk, TCP_CLOSE_WAIT);
		inet_csk_enter_pingpong_mode(sk);
		break;

	case TCP_CLOSE_WAIT:
	case TCP_CLOSING:
		/* Received a retransmission of the FIN, do
		 * nothing.
		 */
		break;
	case TCP_LAST_ACK:
		/* RFC793: Remain in the LAST-ACK state. */
		break;

	case TCP_FIN_WAIT1:
		/* This case occurs when a simultaneous close
		 * happens, we must ack the received FIN and
		 * enter the CLOSING state.
		 */
		tcp_send_ack(sk, 0);
		tcp_set_state(sk, TCP_CLOSING);
		break;
	case TCP_FIN_WAIT2:
		/* Received a FIN -- send ACK and enter TIME_WAIT. */
		tcp_send_ack(sk, 0);
		tcp_time_wait(sk, TCP_TIME_WAIT, 0);
		break;
	default:
		/* Only TCP_LISTEN and TCP_CLOSE are left, in these
		 * cases we should never reach this piece of code.
		 */
		pr_err("%s: Impossible, sk->sk_state=%d\n",
		       __func__, sk->sk_state);
		break;
	}

	/* It _is_ possible, that we have something out-of-order _after_ FIN.
	 * Probably, we should reset in this case. For now drop them.
	 */
	skb_rbtree_purge(&tp->out_of_order_queue);
	if (tcp_is_sack(tp))
		tcp_sack_reset(&tp->rx_opt);
	sk_mem_reclaim(sk);

	if (!sock_flag(sk, SOCK_DEAD)) {
		sk->sk_state_change(sk);

		/* Do not send POLL_HUP for half duplex close. */
		if (sk->sk_shutdown == SHUTDOWN_MASK ||
		    sk->sk_state == TCP_CLOSE)
			sk_wake_async(sk, SOCK_WAKE_WAITD, POLL_HUP);
		else
			sk_wake_async(sk, SOCK_WAKE_WAITD, POLL_IN);
	}
}

static inline bool tcp_sack_extend(struct tcp_sack_block *sp, u32 seq,
				  u32 end_seq)
{
	if (!after(seq, sp->end_seq) && !after(sp->start_seq, end_seq)) {
		if (before(seq, sp->start_seq))
			sp->start_seq = seq;
		if (after(end_seq, sp->end_seq))
			sp->end_seq = end_seq;
		return true;
	}
	return false;
}

static void tcp_dsack_set(struct sock *sk, u32 seq, u32 end_seq)
{
	struct tcp_sock *tp = tcp_sk(sk);

	if (tcp_is_sack(tp) && sock_net(sk)->ipv4.sysctl_tcp_dsack) {
		int mib_idx;

		if (before(seq, tp->rcv_nxt))
			mib_idx = LINUX_MIB_TCPDSACKOLDSENT;
		else
			mib_idx = LINUX_MIB_TCPDSACKOFOSENT;

		NET_INC_STATS(sock_net(sk), mib_idx);

		tp->rx_opt.dsack = 1;
		tp->duplicate_sack[0].start_seq = seq;
		tp->duplicate_sack[0].end_seq = end_seq;
	}
}

static void tcp_dsack_extend(struct sock *sk, u32 seq, u32 end_seq)
{
	struct tcp_sock *tp = tcp_sk(sk);

	if (!tp->rx_opt.dsack)
		tcp_dsack_set(sk, seq, end_seq);
	else
		tcp_sack_extend(tp->duplicate_sack, seq, end_seq);
}

static void tcp_rcv_spurious_retrans(struct sock *sk, const struct sk_buff *skb)
{
	/* When the ACK path fails or drops most ACKs, the sender would
	 * timeout and spuriously retransmit the same segment repeatedly.
	 * The receiver remembers and reflects via DSACKs. Leverage the
	 * DSACK state and change the txhash to re-route speculatively.
	 */
	if (TCP_SKB_CB(skb)->seq == tcp_sk(sk)->duplicate_sack[0].start_seq) {
		sk_rethink_txhash(sk);
		NET_INC_STATS(sock_net(sk), LINUX_MIB_TCPDUPLICATEDATAREHASH);
	}
}

static void tcp_send_dupack(struct sock *sk, const struct sk_buff *skb)
{
	struct tcp_sock *tp = tcp_sk(sk);

	if (TCP_SKB_CB(skb)->end_seq != TCP_SKB_CB(skb)->seq &&
	    before(TCP_SKB_CB(skb)->seq, tp->rcv_nxt)) {
		NET_INC_STATS(sock_net(sk), LINUX_MIB_DELAYEDACKLOST);
		tcp_enter_quickack_mode(sk, TCP_MAX_QUICKACKS);

		if (tcp_is_sack(tp) && sock_net(sk)->ipv4.sysctl_tcp_dsack) {
			u32 end_seq = TCP_SKB_CB(skb)->end_seq;

			tcp_rcv_spurious_retrans(sk, skb);
			if (after(TCP_SKB_CB(skb)->end_seq, tp->rcv_nxt))
				end_seq = tp->rcv_nxt;
			tcp_dsack_set(sk, TCP_SKB_CB(skb)->seq, end_seq);
		}
	}

	tcp_send_ack(sk, 0);
}

/* These routines update the SACK block as out-of-order packets arrive or
 * in-order packets close up the sequence space.
 */
static void tcp_sack_maybe_coalesce(struct tcp_sock *tp)
{
	int this_sack;
	struct tcp_sack_block *sp = &tp->selective_acks[0];
	struct tcp_sack_block *swalk = sp + 1;

	/* See if the recent change to the first SACK eats into
	 * or hits the sequence space of other SACK blocks, if so coalesce.
	 */
	for (this_sack = 1; this_sack < tp->rx_opt.num_sacks;) {
		if (tcp_sack_extend(sp, swalk->start_seq, swalk->end_seq)) {
			int i;

			/* Zap SWALK, by moving every further SACK up by one slot.
			 * Decrease num_sacks.
			 */
			tp->rx_opt.num_sacks--;
			for (i = this_sack; i < tp->rx_opt.num_sacks; i++)
				sp[i] = sp[i + 1];
			continue;
		}
		this_sack++, swalk++;
	}
}

static void tcp_sack_new_ofo_skb(struct sock *sk, u32 seq, u32 end_seq)
{
	struct tcp_sock *tp = tcp_sk(sk);
	struct tcp_sack_block *sp = &tp->selective_acks[0];
	int cur_sacks = tp->rx_opt.num_sacks;
	int this_sack;

	if (!cur_sacks)
		goto new_sack;

	for (this_sack = 0; this_sack < cur_sacks; this_sack++, sp++) {
		if (tcp_sack_extend(sp, seq, end_seq)) {
			/* Rotate this_sack to the first one. */
			for (; this_sack > 0; this_sack--, sp--)
				swap(*sp, *(sp - 1));
			if (cur_sacks > 1)
				tcp_sack_maybe_coalesce(tp);
			return;
		}
	}

	/* Could not find an adjacent existing SACK, build a new one,
	 * put it at the front, and shift everyone else down.  We
	 * always know there is at least one SACK present already here.
	 *
	 * If the sack array is full, forget about the last one.
	 */
	if (this_sack >= TCP_NUM_SACKS) {
		if (tp->compressed_ack > TCP_FASTRETRANS_THRESH)
			tcp_send_ack(sk, 0);
		this_sack--;
		tp->rx_opt.num_sacks--;
		sp--;
	}
	for (; this_sack > 0; this_sack--, sp--)
		*sp = *(sp - 1);

new_sack:
	/* Build the new head SACK, and we're done. */
	sp->start_seq = seq;
	sp->end_seq = end_seq;
	tp->rx_opt.num_sacks++;
}

/* RCV.NXT advances, some SACKs should be eaten. */

static void tcp_sack_remove(struct tcp_sock *tp)
{
	struct tcp_sack_block *sp = &tp->selective_acks[0];
	int num_sacks = tp->rx_opt.num_sacks;
	int this_sack;

	/* Empty ofo queue, hence, all the SACKs are eaten. Clear. */
	if (RB_EMPTY_ROOT(&tp->out_of_order_queue)) {
		tp->rx_opt.num_sacks = 0;
		return;
	}

	for (this_sack = 0; this_sack < num_sacks;) {
		/* Check if the start of the sack is covered by RCV.NXT. */
		if (!before(tp->rcv_nxt, sp->start_seq)) {
			int i;

			/* RCV.NXT must cover all the block! */
			WARN_ON(before(tp->rcv_nxt, sp->end_seq));

			/* Zap this SACK, by moving forward any other SACKS. */
			for (i = this_sack+1; i < num_sacks; i++)
				tp->selective_acks[i-1] = tp->selective_acks[i];
			num_sacks--;
			continue;
		}
		this_sack++;
		sp++;
	}
	tp->rx_opt.num_sacks = num_sacks;
}

/**
 * tcp_try_coalesce - try to merge skb to prior one
 * @sk: socket
 * @dest: destination queue
 * @to: prior buffer
 * @from: buffer to add in queue
 * @fragstolen: pointer to boolean
 *
 * Before queueing skb @from after @to, try to merge them
 * to reduce overall memory use and queue lengths, if cost is small.
 * Packets in ofo or receive queues can stay a long time.
 * Better try to coalesce them right now to avoid future collapses.
 * Returns true if caller should free @from instead of queueing it
 */
static bool tcp_try_coalesce(struct sock *sk,
			     struct sk_buff *to,
			     struct sk_buff *from,
			     bool *fragstolen)
{
	int delta;

	*fragstolen = false;

	/* Its possible this segment overlaps with prior segment in queue */
	if (TCP_SKB_CB(from)->seq != TCP_SKB_CB(to)->end_seq)
		return false;

	if (!mptcp_skb_can_collapse(to, from))
		return false;

#ifdef CONFIG_TLS_DEVICE
	if (from->decrypted != to->decrypted)
		return false;
#endif

	if (!skb_try_coalesce(to, from, fragstolen, &delta))
		return false;

	atomic_add(delta, &sk->sk_rmem_alloc);
	sk_mem_charge(sk, delta);
	NET_INC_STATS(sock_net(sk), LINUX_MIB_TCPRCVCOALESCE);
	TCP_SKB_CB(to)->end_seq = TCP_SKB_CB(from)->end_seq;
	TCP_SKB_CB(to)->ack_seq = TCP_SKB_CB(from)->ack_seq;
	TCP_SKB_CB(to)->tcp_flags |= TCP_SKB_CB(from)->tcp_flags;

	if (TCP_SKB_CB(from)->has_rxtstamp) {
		TCP_SKB_CB(to)->has_rxtstamp = true;
		to->tstamp = from->tstamp;
		skb_hwtstamps(to)->hwtstamp = skb_hwtstamps(from)->hwtstamp;
	}

	return true;
}

static bool tcp_ooo_try_coalesce(struct sock *sk,
			     struct sk_buff *to,
			     struct sk_buff *from,
			     bool *fragstolen)
{
	bool res = tcp_try_coalesce(sk, to, from, fragstolen);

	/* In case tcp_drop() is called later, update to->gso_segs */
	if (res) {
		u32 gso_segs = max_t(u16, 1, skb_shinfo(to)->gso_segs) +
			       max_t(u16, 1, skb_shinfo(from)->gso_segs);

		skb_shinfo(to)->gso_segs = min_t(u32, gso_segs, 0xFFFF);
	}
	return res;
}

static void tcp_drop(struct sock *sk, struct sk_buff *skb)
{
	sk_drops_add(sk, skb);
	__kfree_skb(skb);
}

/* This one checks to see if we can put data from the
 * out_of_order queue into the receive_queue.
 */
static void tcp_ofo_queue(struct sock *sk)
{
	struct tcp_sock *tp = tcp_sk(sk);
	__u32 dsack_high = tp->rcv_nxt;
	bool fin, fragstolen, eaten;
	struct sk_buff *skb, *tail;
	struct rb_node *p;

	p = rb_first(&tp->out_of_order_queue);
	while (p) {
		skb = rb_to_skb(p);
		if (after(TCP_SKB_CB(skb)->seq, tp->rcv_nxt))
			break;

		if (before(TCP_SKB_CB(skb)->seq, dsack_high)) {
			__u32 dsack = dsack_high;
			if (before(TCP_SKB_CB(skb)->end_seq, dsack_high))
				dsack_high = TCP_SKB_CB(skb)->end_seq;
			tcp_dsack_extend(sk, TCP_SKB_CB(skb)->seq, dsack);
		}
		p = rb_next(p);
		rb_erase(&skb->rbnode, &tp->out_of_order_queue);

		if (unlikely(!after(TCP_SKB_CB(skb)->end_seq, tp->rcv_nxt))) {
			tcp_drop(sk, skb);
			continue;
		}

		tail = skb_peek_tail(&sk->sk_receive_queue);
		eaten = tail && tcp_try_coalesce(sk, tail, skb, &fragstolen);
		tcp_rcv_nxt_update(tp, TCP_SKB_CB(skb)->end_seq);
		fin = TCP_SKB_CB(skb)->tcp_flags & TCPHDR_FIN;
		if (!eaten)
			__skb_queue_tail(&sk->sk_receive_queue, skb);
		else
			kfree_skb_partial(skb, fragstolen);

		if (unlikely(fin)) {
			tcp_fin(sk);
			/* tcp_fin() purges tp->out_of_order_queue,
			 * so we must end this loop right now.
			 */
			break;
		}
	}
}

static bool tcp_prune_ofo_queue(struct sock *sk);
static int tcp_prune_queue(struct sock *sk);

static int tcp_try_rmem_schedule(struct sock *sk, struct sk_buff *skb,
				 unsigned int size)
{
	if (atomic_read(&sk->sk_rmem_alloc) > sk->sk_rcvbuf ||
	    !sk_rmem_schedule(sk, skb, size)) {

		if (tcp_prune_queue(sk) < 0)
			return -1;

		while (!sk_rmem_schedule(sk, skb, size)) {
			if (!tcp_prune_ofo_queue(sk))
				return -1;
		}
	}
	return 0;
}

static void tcp_data_queue_ofo(struct sock *sk, struct sk_buff *skb)
{
	struct tcp_sock *tp = tcp_sk(sk);
	struct rb_node **p, *parent;
	struct sk_buff *skb1;
	u32 seq, end_seq;
	bool fragstolen;

	tcp_data_ecn_check(sk, skb);

	if (unlikely(tcp_try_rmem_schedule(sk, skb, skb->truesize))) {
		NET_INC_STATS(sock_net(sk), LINUX_MIB_TCPOFODROP);
		tcp_drop(sk, skb);
		return;
	}

	/* Disable header prediction. */
	tp->pred_flags = 0;
	inet_csk_schedule_ack(sk);

	tp->rcv_ooopack += max_t(u16, 1, skb_shinfo(skb)->gso_segs);
	NET_INC_STATS(sock_net(sk), LINUX_MIB_TCPOFOQUEUE);
	seq = TCP_SKB_CB(skb)->seq;
	end_seq = TCP_SKB_CB(skb)->end_seq;

	p = &tp->out_of_order_queue.rb_node;
	if (RB_EMPTY_ROOT(&tp->out_of_order_queue)) {
		/* Initial out of order segment, build 1 SACK. */
		if (tcp_is_sack(tp)) {
			tp->rx_opt.num_sacks = 1;
			tp->selective_acks[0].start_seq = seq;
			tp->selective_acks[0].end_seq = end_seq;
		}
		rb_link_node(&skb->rbnode, NULL, p);
		rb_insert_color(&skb->rbnode, &tp->out_of_order_queue);
		tp->ooo_last_skb = skb;
		goto end;
	}

	/* In the typical case, we are adding an skb to the end of the list.
	 * Use of ooo_last_skb avoids the O(Log(N)) rbtree lookup.
	 */
	if (tcp_ooo_try_coalesce(sk, tp->ooo_last_skb,
				 skb, &fragstolen)) {
coalesce_done:
		tcp_grow_window(sk, skb);
		kfree_skb_partial(skb, fragstolen);
		skb = NULL;
		goto add_sack;
	}
	/* Can avoid an rbtree lookup if we are adding skb after ooo_last_skb */
	if (!before(seq, TCP_SKB_CB(tp->ooo_last_skb)->end_seq)) {
		parent = &tp->ooo_last_skb->rbnode;
		p = &parent->rb_right;
		goto insert;
	}

	/* Find place to insert this segment. Handle overlaps on the way. */
	parent = NULL;
	while (*p) {
		parent = *p;
		skb1 = rb_to_skb(parent);
		if (before(seq, TCP_SKB_CB(skb1)->seq)) {
			p = &parent->rb_left;
			continue;
		}
		if (before(seq, TCP_SKB_CB(skb1)->end_seq)) {
			if (!after(end_seq, TCP_SKB_CB(skb1)->end_seq)) {
				/* All the bits are present. Drop. */
				NET_INC_STATS(sock_net(sk),
					      LINUX_MIB_TCPOFOMERGE);
				tcp_drop(sk, skb);
				skb = NULL;
				tcp_dsack_set(sk, seq, end_seq);
				goto add_sack;
			}
			if (after(seq, TCP_SKB_CB(skb1)->seq)) {
				/* Partial overlap. */
				tcp_dsack_set(sk, seq, TCP_SKB_CB(skb1)->end_seq);
			} else {
				/* skb's seq == skb1's seq and skb covers skb1.
				 * Replace skb1 with skb.
				 */
				rb_replace_node(&skb1->rbnode, &skb->rbnode,
						&tp->out_of_order_queue);
				tcp_dsack_extend(sk,
						 TCP_SKB_CB(skb1)->seq,
						 TCP_SKB_CB(skb1)->end_seq);
				NET_INC_STATS(sock_net(sk),
					      LINUX_MIB_TCPOFOMERGE);
				tcp_drop(sk, skb1);
				goto merge_right;
			}
		} else if (tcp_ooo_try_coalesce(sk, skb1,
						skb, &fragstolen)) {
			goto coalesce_done;
		}
		p = &parent->rb_right;
	}
insert:
	/* Insert segment into RB tree. */
	rb_link_node(&skb->rbnode, parent, p);
	rb_insert_color(&skb->rbnode, &tp->out_of_order_queue);

merge_right:
	/* Remove other segments covered by skb. */
	while ((skb1 = skb_rb_next(skb)) != NULL) {
		if (!after(end_seq, TCP_SKB_CB(skb1)->seq))
			break;
		if (before(end_seq, TCP_SKB_CB(skb1)->end_seq)) {
			tcp_dsack_extend(sk, TCP_SKB_CB(skb1)->seq,
					 end_seq);
			break;
		}
		rb_erase(&skb1->rbnode, &tp->out_of_order_queue);
		tcp_dsack_extend(sk, TCP_SKB_CB(skb1)->seq,
				 TCP_SKB_CB(skb1)->end_seq);
		NET_INC_STATS(sock_net(sk), LINUX_MIB_TCPOFOMERGE);
		tcp_drop(sk, skb1);
	}
	/* If there is no skb after us, we are the last_skb ! */
	if (!skb1)
		tp->ooo_last_skb = skb;

add_sack:
	if (tcp_is_sack(tp))
		tcp_sack_new_ofo_skb(sk, seq, end_seq);
end:
	if (skb) {
		tcp_grow_window(sk, skb);
		skb_condense(skb);
		skb_set_owner_r(skb, sk);
	}
}

static int __must_check tcp_queue_rcv(struct sock *sk, struct sk_buff *skb,
				      bool *fragstolen)
{
	int eaten;
	struct sk_buff *tail = skb_peek_tail(&sk->sk_receive_queue);

	eaten = (tail &&
		 tcp_try_coalesce(sk, tail,
				  skb, fragstolen)) ? 1 : 0;
	tcp_rcv_nxt_update(tcp_sk(sk), TCP_SKB_CB(skb)->end_seq);
	if (!eaten) {
		__skb_queue_tail(&sk->sk_receive_queue, skb);
		skb_set_owner_r(skb, sk);
	}
	return eaten;
}

int tcp_send_rcvq(struct sock *sk, struct msghdr *msg, size_t size)
{
	struct sk_buff *skb;
	int err = -ENOMEM;
	int data_len = 0;
	bool fragstolen;

	if (size == 0)
		return 0;

	if (size > PAGE_SIZE) {
		int npages = min_t(size_t, size >> PAGE_SHIFT, MAX_SKB_FRAGS);

		data_len = npages << PAGE_SHIFT;
		size = data_len + (size & ~PAGE_MASK);
	}
	skb = alloc_skb_with_frags(size - data_len, data_len,
				   PAGE_ALLOC_COSTLY_ORDER,
				   &err, sk->sk_allocation);
	if (!skb)
		goto err;

	skb_put(skb, size - data_len);
	skb->data_len = data_len;
	skb->len = size;

	if (tcp_try_rmem_schedule(sk, skb, skb->truesize)) {
		NET_INC_STATS(sock_net(sk), LINUX_MIB_TCPRCVQDROP);
		goto err_free;
	}

	err = skb_copy_datagram_from_iter(skb, 0, &msg->msg_iter, size);
	if (err)
		goto err_free;

	TCP_SKB_CB(skb)->seq = tcp_sk(sk)->rcv_nxt;
	TCP_SKB_CB(skb)->end_seq = TCP_SKB_CB(skb)->seq + size;
	TCP_SKB_CB(skb)->ack_seq = tcp_sk(sk)->snd_una - 1;

	if (tcp_queue_rcv(sk, skb, &fragstolen)) {
		WARN_ON_ONCE(fragstolen); /* should not happen */
		__kfree_skb(skb);
	}
	return size;

err_free:
	kfree_skb(skb);
err:
	return err;

}

void tcp_data_ready(struct sock *sk)
{
	const struct tcp_sock *tp = tcp_sk(sk);
	int avail = tp->rcv_nxt - tp->copied_seq;

	if (avail < sk->sk_rcvlowat && !sock_flag(sk, SOCK_DONE))
		return;

	sk->sk_data_ready(sk);
}

static void tcp_data_queue(struct sock *sk, struct sk_buff *skb)
{
	struct tcp_sock *tp = tcp_sk(sk);
	bool fragstolen;
	int eaten;

	if (sk_is_mptcp(sk))
		mptcp_incoming_options(sk, skb, &tp->rx_opt);

	if (TCP_SKB_CB(skb)->seq == TCP_SKB_CB(skb)->end_seq) {
		__kfree_skb(skb);
		return;
	}
	skb_dst_drop(skb);
	__skb_pull(skb, tcp_hdr(skb)->doff * 4);

	tcp_ecn_accept_cwr(sk, skb);

	tp->rx_opt.dsack = 0;

	/*  Queue data for delivery to the user.
	 *  Packets in sequence go to the receive queue.
	 *  Out of sequence packets to the out_of_order_queue.
	 */
	if (TCP_SKB_CB(skb)->seq == tp->rcv_nxt) {
		if (tcp_receive_window(tp) == 0) {
			NET_INC_STATS(sock_net(sk), LINUX_MIB_TCPZEROWINDOWDROP);
			goto out_of_window;
		}

		/* Ok. In sequence. In window. */
queue_and_out:
		if (skb_queue_len(&sk->sk_receive_queue) == 0)
			sk_forced_mem_schedule(sk, skb->truesize);
		else if (tcp_try_rmem_schedule(sk, skb, skb->truesize)) {
			NET_INC_STATS(sock_net(sk), LINUX_MIB_TCPRCVQDROP);
			goto drop;
		}

		eaten = tcp_queue_rcv(sk, skb, &fragstolen);
		if (skb->len)
			tcp_event_data_recv(sk, skb);
		if (TCP_SKB_CB(skb)->tcp_flags & TCPHDR_FIN)
			tcp_fin(sk);

		if (!RB_EMPTY_ROOT(&tp->out_of_order_queue)) {
			tcp_ofo_queue(sk);

			/* RFC5681. 4.2. SHOULD send immediate ACK, when
			 * gap in queue is filled.
			 */
			if (RB_EMPTY_ROOT(&tp->out_of_order_queue))
				inet_csk(sk)->icsk_ack.pending |= ICSK_ACK_NOW;
		}

		if (tp->rx_opt.num_sacks)
			tcp_sack_remove(tp);

		tcp_fast_path_check(sk);

		if (eaten > 0)
			kfree_skb_partial(skb, fragstolen);
		if (!sock_flag(sk, SOCK_DEAD))
			tcp_data_ready(sk);
		return;
	}

	if (!after(TCP_SKB_CB(skb)->end_seq, tp->rcv_nxt)) {
		tcp_rcv_spurious_retrans(sk, skb);
		/* A retransmit, 2nd most common case.  Force an immediate ack. */
		NET_INC_STATS(sock_net(sk), LINUX_MIB_DELAYEDACKLOST);
		tcp_dsack_set(sk, TCP_SKB_CB(skb)->seq, TCP_SKB_CB(skb)->end_seq);

out_of_window:
		tcp_enter_quickack_mode(sk, TCP_MAX_QUICKACKS);
		inet_csk_schedule_ack(sk);
drop:
		tcp_drop(sk, skb);
		return;
	}

	/* Out of window. F.e. zero window probe. */
	if (!before(TCP_SKB_CB(skb)->seq, tp->rcv_nxt + tcp_receive_window(tp)))
		goto out_of_window;

	if (before(TCP_SKB_CB(skb)->seq, tp->rcv_nxt)) {
		/* Partial packet, seq < rcv_next < end_seq */
		tcp_dsack_set(sk, TCP_SKB_CB(skb)->seq, tp->rcv_nxt);

		/* If window is closed, drop tail of packet. But after
		 * remembering D-SACK for its head made in previous line.
		 */
		if (!tcp_receive_window(tp)) {
			NET_INC_STATS(sock_net(sk), LINUX_MIB_TCPZEROWINDOWDROP);
			goto out_of_window;
		}
		goto queue_and_out;
	}

	tcp_data_queue_ofo(sk, skb);
}

static struct sk_buff *tcp_skb_next(struct sk_buff *skb, struct sk_buff_head *list)
{
	if (list)
		return !skb_queue_is_last(list, skb) ? skb->next : NULL;

	return skb_rb_next(skb);
}

static struct sk_buff *tcp_collapse_one(struct sock *sk, struct sk_buff *skb,
					struct sk_buff_head *list,
					struct rb_root *root)
{
	struct sk_buff *next = tcp_skb_next(skb, list);

	if (list)
		__skb_unlink(skb, list);
	else
		rb_erase(&skb->rbnode, root);

	__kfree_skb(skb);
	NET_INC_STATS(sock_net(sk), LINUX_MIB_TCPRCVCOLLAPSED);

	return next;
}

/* Insert skb into rb tree, ordered by TCP_SKB_CB(skb)->seq */
void tcp_rbtree_insert(struct rb_root *root, struct sk_buff *skb)
{
	struct rb_node **p = &root->rb_node;
	struct rb_node *parent = NULL;
	struct sk_buff *skb1;

	while (*p) {
		parent = *p;
		skb1 = rb_to_skb(parent);
		if (before(TCP_SKB_CB(skb)->seq, TCP_SKB_CB(skb1)->seq))
			p = &parent->rb_left;
		else
			p = &parent->rb_right;
	}
	rb_link_node(&skb->rbnode, parent, p);
	rb_insert_color(&skb->rbnode, root);
}

/* Collapse contiguous sequence of skbs head..tail with
 * sequence numbers start..end.
 *
 * If tail is NULL, this means until the end of the queue.
 *
 * Segments with FIN/SYN are not collapsed (only because this
 * simplifies code)
 */
static void
tcp_collapse(struct sock *sk, struct sk_buff_head *list, struct rb_root *root,
	     struct sk_buff *head, struct sk_buff *tail, u32 start, u32 end)
{
	struct sk_buff *skb = head, *n;
	struct sk_buff_head tmp;
	bool end_of_skbs;

	/* First, check that queue is collapsible and find
	 * the point where collapsing can be useful.
	 */
restart:
	for (end_of_skbs = true; skb != NULL && skb != tail; skb = n) {
		n = tcp_skb_next(skb, list);

		/* No new bits? It is possible on ofo queue. */
		if (!before(start, TCP_SKB_CB(skb)->end_seq)) {
			skb = tcp_collapse_one(sk, skb, list, root);
			if (!skb)
				break;
			goto restart;
		}

		/* The first skb to collapse is:
		 * - not SYN/FIN and
		 * - bloated or contains data before "start" or
		 *   overlaps to the next one and mptcp allow collapsing.
		 */
		if (!(TCP_SKB_CB(skb)->tcp_flags & (TCPHDR_SYN | TCPHDR_FIN)) &&
		    (tcp_win_from_space(sk, skb->truesize) > skb->len ||
		     before(TCP_SKB_CB(skb)->seq, start))) {
			end_of_skbs = false;
			break;
		}

		if (n && n != tail && mptcp_skb_can_collapse(skb, n) &&
		    TCP_SKB_CB(skb)->end_seq != TCP_SKB_CB(n)->seq) {
			end_of_skbs = false;
			break;
		}

		/* Decided to skip this, advance start seq. */
		start = TCP_SKB_CB(skb)->end_seq;
	}
	if (end_of_skbs ||
	    (TCP_SKB_CB(skb)->tcp_flags & (TCPHDR_SYN | TCPHDR_FIN)))
		return;

	__skb_queue_head_init(&tmp);

	while (before(start, end)) {
		int copy = min_t(int, SKB_MAX_ORDER(0, 0), end - start);
		struct sk_buff *nskb;

		nskb = alloc_skb(copy, GFP_ATOMIC);
		if (!nskb)
			break;

		memcpy(nskb->cb, skb->cb, sizeof(skb->cb));
#ifdef CONFIG_TLS_DEVICE
		nskb->decrypted = skb->decrypted;
#endif
		TCP_SKB_CB(nskb)->seq = TCP_SKB_CB(nskb)->end_seq = start;
		if (list)
			__skb_queue_before(list, skb, nskb);
		else
			__skb_queue_tail(&tmp, nskb); /* defer rbtree insertion */
		skb_set_owner_r(nskb, sk);
		mptcp_skb_ext_move(nskb, skb);

		/* Copy data, releasing collapsed skbs. */
		while (copy > 0) {
			int offset = start - TCP_SKB_CB(skb)->seq;
			int size = TCP_SKB_CB(skb)->end_seq - start;

			BUG_ON(offset < 0);
			if (size > 0) {
				size = min(copy, size);
				if (skb_copy_bits(skb, offset, skb_put(nskb, size), size))
					BUG();
				TCP_SKB_CB(nskb)->end_seq += size;
				copy -= size;
				start += size;
			}
			if (!before(start, TCP_SKB_CB(skb)->end_seq)) {
				skb = tcp_collapse_one(sk, skb, list, root);
				if (!skb ||
				    skb == tail ||
				    !mptcp_skb_can_collapse(nskb, skb) ||
				    (TCP_SKB_CB(skb)->tcp_flags & (TCPHDR_SYN | TCPHDR_FIN)))
					goto end;
#ifdef CONFIG_TLS_DEVICE
				if (skb->decrypted != nskb->decrypted)
					goto end;
#endif
			}
		}
	}
end:
	skb_queue_walk_safe(&tmp, skb, n)
		tcp_rbtree_insert(root, skb);
}

/* Collapse ofo queue. Algorithm: select contiguous sequence of skbs
 * and tcp_collapse() them until all the queue is collapsed.
 */
static void tcp_collapse_ofo_queue(struct sock *sk)
{
	struct tcp_sock *tp = tcp_sk(sk);
	u32 range_truesize, sum_tiny = 0;
	struct sk_buff *skb, *head;
	u32 start, end;

	skb = skb_rb_first(&tp->out_of_order_queue);
new_range:
	if (!skb) {
		tp->ooo_last_skb = skb_rb_last(&tp->out_of_order_queue);
		return;
	}
	start = TCP_SKB_CB(skb)->seq;
	end = TCP_SKB_CB(skb)->end_seq;
	range_truesize = skb->truesize;

	for (head = skb;;) {
		skb = skb_rb_next(skb);

		/* Range is terminated when we see a gap or when
		 * we are at the queue end.
		 */
		if (!skb ||
		    after(TCP_SKB_CB(skb)->seq, end) ||
		    before(TCP_SKB_CB(skb)->end_seq, start)) {
			/* Do not attempt collapsing tiny skbs */
			if (range_truesize != head->truesize ||
			    end - start >= SKB_WITH_OVERHEAD(SK_MEM_QUANTUM)) {
				tcp_collapse(sk, NULL, &tp->out_of_order_queue,
					     head, skb, start, end);
			} else {
				sum_tiny += range_truesize;
				if (sum_tiny > sk->sk_rcvbuf >> 3)
					return;
			}
			goto new_range;
		}

		range_truesize += skb->truesize;
		if (unlikely(before(TCP_SKB_CB(skb)->seq, start)))
			start = TCP_SKB_CB(skb)->seq;
		if (after(TCP_SKB_CB(skb)->end_seq, end))
			end = TCP_SKB_CB(skb)->end_seq;
	}
}

/*
 * Clean the out-of-order queue to make room.
 * We drop high sequences packets to :
 * 1) Let a chance for holes to be filled.
 * 2) not add too big latencies if thousands of packets sit there.
 *    (But if application shrinks SO_RCVBUF, we could still end up
 *     freeing whole queue here)
 * 3) Drop at least 12.5 % of sk_rcvbuf to avoid malicious attacks.
 *
 * Return true if queue has shrunk.
 */
static bool tcp_prune_ofo_queue(struct sock *sk)
{
	struct tcp_sock *tp = tcp_sk(sk);
	struct rb_node *node, *prev;
	int goal;

	if (RB_EMPTY_ROOT(&tp->out_of_order_queue))
		return false;

	NET_INC_STATS(sock_net(sk), LINUX_MIB_OFOPRUNED);
	goal = sk->sk_rcvbuf >> 3;
	node = &tp->ooo_last_skb->rbnode;
	do {
		prev = rb_prev(node);
		rb_erase(node, &tp->out_of_order_queue);
		goal -= rb_to_skb(node)->truesize;
		tcp_drop(sk, rb_to_skb(node));
		if (!prev || goal <= 0) {
			sk_mem_reclaim(sk);
			if (atomic_read(&sk->sk_rmem_alloc) <= sk->sk_rcvbuf &&
			    !tcp_under_memory_pressure(sk))
				break;
			goal = sk->sk_rcvbuf >> 3;
		}
		node = prev;
	} while (node);
	tp->ooo_last_skb = rb_to_skb(prev);

	/* Reset SACK state.  A conforming SACK implementation will
	 * do the same at a timeout based retransmit.  When a connection
	 * is in a sad state like this, we care only about integrity
	 * of the connection not performance.
	 */
	if (tp->rx_opt.sack_ok)
		tcp_sack_reset(&tp->rx_opt);
	return true;
}

/* Reduce allocated memory if we can, trying to get
 * the socket within its memory limits again.
 *
 * Return less than zero if we should start dropping frames
 * until the socket owning process reads some of the data
 * to stabilize the situation.
 */
static int tcp_prune_queue(struct sock *sk)
{
	struct tcp_sock *tp = tcp_sk(sk);

	NET_INC_STATS(sock_net(sk), LINUX_MIB_PRUNECALLED);

	if (atomic_read(&sk->sk_rmem_alloc) >= sk->sk_rcvbuf)
		tcp_clamp_window(sk);
	else if (tcp_under_memory_pressure(sk))
		tp->rcv_ssthresh = min(tp->rcv_ssthresh, 4U * tp->advmss);

	if (atomic_read(&sk->sk_rmem_alloc) <= sk->sk_rcvbuf)
		return 0;

	tcp_collapse_ofo_queue(sk);
	if (!skb_queue_empty(&sk->sk_receive_queue))
		tcp_collapse(sk, &sk->sk_receive_queue, NULL,
			     skb_peek(&sk->sk_receive_queue),
			     NULL,
			     tp->copied_seq, tp->rcv_nxt);
	sk_mem_reclaim(sk);

	if (atomic_read(&sk->sk_rmem_alloc) <= sk->sk_rcvbuf)
		return 0;

	/* Collapsing did not help, destructive actions follow.
	 * This must not ever occur. */

	tcp_prune_ofo_queue(sk);

	if (atomic_read(&sk->sk_rmem_alloc) <= sk->sk_rcvbuf)
		return 0;

	/* If we are really being abused, tell the caller to silently
	 * drop receive data on the floor.  It will get retransmitted
	 * and hopefully then we'll have sufficient space.
	 */
	NET_INC_STATS(sock_net(sk), LINUX_MIB_RCVPRUNED);

	/* Massive buffer overcommit. */
	tp->pred_flags = 0;
	return -1;
}

static bool tcp_should_expand_sndbuf(const struct sock *sk)
{
	const struct tcp_sock *tp = tcp_sk(sk);

	/* If the user specified a specific send buffer setting, do
	 * not modify it.
	 */
	if (sk->sk_userlocks & SOCK_SNDBUF_LOCK)
		return false;

	/* If we are under global TCP memory pressure, do not expand.  */
	if (tcp_under_memory_pressure(sk))
		return false;

	/* If we are under soft global TCP memory pressure, do not expand.  */
	if (sk_memory_allocated(sk) >= sk_prot_mem_limits(sk, 0))
		return false;

	/* If we filled the congestion window, do not expand.  */
	if (tcp_packets_in_flight(tp) >= tp->snd_cwnd)
		return false;

	return true;
}

/* When incoming ACK allowed to free some skb from write_queue,
 * we remember this event in flag SOCK_QUEUE_SHRUNK and wake up socket
 * on the exit from tcp input handler.
 *
 * PROBLEM: sndbuf expansion does not work well with largesend.
 */
static void tcp_new_space(struct sock *sk)
{
	struct tcp_sock *tp = tcp_sk(sk);

	if (tcp_should_expand_sndbuf(sk)) {
		tcp_sndbuf_expand(sk);
		tp->snd_cwnd_stamp = tcp_jiffies32;
	}

	sk->sk_write_space(sk);
}

static void tcp_check_space(struct sock *sk)
{
	if (sock_flag(sk, SOCK_QUEUE_SHRUNK)) {
		sock_reset_flag(sk, SOCK_QUEUE_SHRUNK);
		/* pairs with tcp_poll() */
		smp_mb();
		if (sk->sk_socket &&
		    test_bit(SOCK_NOSPACE, &sk->sk_socket->flags)) {
			tcp_new_space(sk);
			if (!test_bit(SOCK_NOSPACE, &sk->sk_socket->flags))
				tcp_chrono_stop(sk, TCP_CHRONO_SNDBUF_LIMITED);
		}
	}
}

static inline void tcp_data_snd_check(struct sock *sk)
{
	tcp_push_pending_frames(sk);
	tcp_check_space(sk);
}

/*
 * Check if sending an ack is needed.
 */
static void __tcp_ack_snd_check(struct sock *sk, int ofo_possible)
{
	struct tcp_sock *tp = tcp_sk(sk);
	unsigned long rtt, delay;

	    /* More than one full frame received... */
	if (((tp->rcv_nxt - tp->rcv_wup) > inet_csk(sk)->icsk_ack.rcv_mss &&
	     /* ... and right edge of window advances far enough.
	      * (tcp_recvmsg() will send ACK otherwise).
	      * If application uses SO_RCVLOWAT, we want send ack now if
	      * we have not received enough bytes to satisfy the condition.
	      */
	    (tp->rcv_nxt - tp->copied_seq < sk->sk_rcvlowat ||
	     __tcp_select_window(sk) >= tp->rcv_wnd)) ||
	    /* We ACK each frame or... */
	    tcp_in_quickack_mode(sk) ||
	    /* Protocol state mandates a one-time immediate ACK */
	    inet_csk(sk)->icsk_ack.pending & ICSK_ACK_NOW) {
send_now:
		tcp_send_ack(sk, 0);
		return;
	}

	if (!ofo_possible || RB_EMPTY_ROOT(&tp->out_of_order_queue)) {
		tcp_send_delayed_ack(sk);
		return;
	}

	if (!tcp_is_sack(tp) ||
	    tp->compressed_ack >= sock_net(sk)->ipv4.sysctl_tcp_comp_sack_nr)
		goto send_now;

	if (tp->compressed_ack_rcv_nxt != tp->rcv_nxt) {
		tp->compressed_ack_rcv_nxt = tp->rcv_nxt;
		if (tp->compressed_ack > TCP_FASTRETRANS_THRESH)
			NET_ADD_STATS(sock_net(sk), LINUX_MIB_TCPACKCOMPRESSED,
				      tp->compressed_ack - TCP_FASTRETRANS_THRESH);
		tp->compressed_ack = 0;
	}

	if (++tp->compressed_ack <= TCP_FASTRETRANS_THRESH)
		goto send_now;

	if (hrtimer_is_queued(&tp->compressed_ack_timer))
		return;

	/* compress ack timer : 5 % of rtt, but no more than tcp_comp_sack_delay_ns */

	rtt = tp->rcv_rtt_est.rtt_us;
	if (tp->srtt_us && tp->srtt_us < rtt)
		rtt = tp->srtt_us;

	delay = min_t(unsigned long, sock_net(sk)->ipv4.sysctl_tcp_comp_sack_delay_ns,
		      rtt * (NSEC_PER_USEC >> 3)/20);
	sock_hold(sk);
	hrtimer_start(&tp->compressed_ack_timer, ns_to_ktime(delay),
		      HRTIMER_MODE_REL_PINNED_SOFT);
}

static inline void tcp_ack_snd_check(struct sock *sk)
{
	if (!inet_csk_ack_scheduled(sk)) {
		/* We sent a data segment already. */
		return;
	}
	__tcp_ack_snd_check(sk, 1);
}

/*
 *	This routine is only called when we have urgent data
 *	signaled. Its the 'slow' part of tcp_urg. It could be
 *	moved inline now as tcp_urg is only called from one
 *	place. We handle URGent data wrong. We have to - as
 *	BSD still doesn't use the correction from RFC961.
 *	For 1003.1g we should support a new option TCP_STDURG to permit
 *	either form (or just set the sysctl tcp_stdurg).
 */

static void tcp_check_urg(struct sock *sk, const struct tcphdr *th)
{
	struct tcp_sock *tp = tcp_sk(sk);
	u32 ptr = ntohs(th->urg_ptr);

	if (ptr && !sock_net(sk)->ipv4.sysctl_tcp_stdurg)
		ptr--;
	ptr += ntohl(th->seq);

	/* Ignore urgent data that we've already seen and read. */
	if (after(tp->copied_seq, ptr))
		return;

	/* Do not replay urg ptr.
	 *
	 * NOTE: interesting situation not covered by specs.
	 * Misbehaving sender may send urg ptr, pointing to segment,
	 * which we already have in ofo queue. We are not able to fetch
	 * such data and will stay in TCP_URG_NOTYET until will be eaten
	 * by recvmsg(). Seems, we are not obliged to handle such wicked
	 * situations. But it is worth to think about possibility of some
	 * DoSes using some hypothetical application level deadlock.
	 */
	if (before(ptr, tp->rcv_nxt))
		return;

	/* Do we already have a newer (or duplicate) urgent pointer? */
	if (tp->urg_data && !after(ptr, tp->urg_seq))
		return;

	/* Tell the world about our new urgent pointer. */
	sk_send_sigurg(sk);

	/* We may be adding urgent data when the last byte read was
	 * urgent. To do this requires some care. We cannot just ignore
	 * tp->copied_seq since we would read the last urgent byte again
	 * as data, nor can we alter copied_seq until this data arrives
	 * or we break the semantics of SIOCATMARK (and thus sockatmark())
	 *
	 * NOTE. Double Dutch. Rendering to plain English: author of comment
	 * above did something sort of 	send("A", MSG_OOB); send("B", MSG_OOB);
	 * and expect that both A and B disappear from stream. This is _wrong_.
	 * Though this happens in BSD with high probability, this is occasional.
	 * Any application relying on this is buggy. Note also, that fix "works"
	 * only in this artificial test. Insert some normal data between A and B and we will
	 * decline of BSD again. Verdict: it is better to remove to trap
	 * buggy users.
	 */
	if (tp->urg_seq == tp->copied_seq && tp->urg_data &&
	    !sock_flag(sk, SOCK_URGINLINE) && tp->copied_seq != tp->rcv_nxt) {
		struct sk_buff *skb = skb_peek(&sk->sk_receive_queue);
		tp->copied_seq++;
		if (skb && !before(tp->copied_seq, TCP_SKB_CB(skb)->end_seq)) {
			__skb_unlink(skb, &sk->sk_receive_queue);
			__kfree_skb(skb);
		}
	}

	tp->urg_data = TCP_URG_NOTYET;
	WRITE_ONCE(tp->urg_seq, ptr);

	/* Disable header prediction. */
	tp->pred_flags = 0;
}

/* This is the 'fast' part of urgent handling. */
static void tcp_urg(struct sock *sk, struct sk_buff *skb, const struct tcphdr *th)
{
	struct tcp_sock *tp = tcp_sk(sk);

	/* Check if we get a new urgent pointer - normally not. */
	if (th->urg)
		tcp_check_urg(sk, th);

	/* Do we wait for any urgent data? - normally not... */
	if (tp->urg_data == TCP_URG_NOTYET) {
		u32 ptr = tp->urg_seq - ntohl(th->seq) + (th->doff * 4) -
			  th->syn;

		/* Is the urgent pointer pointing into this packet? */
		if (ptr < skb->len) {
			u8 tmp;
			if (skb_copy_bits(skb, ptr, &tmp, 1))
				BUG();
			tp->urg_data = TCP_URG_VALID | tmp;
			if (!sock_flag(sk, SOCK_DEAD))
				sk->sk_data_ready(sk);
		}
	}
}

/* Maps ECT/CE bits to minimum length of AccECN option */
static unsigned int tcp_ecn_field_to_accecn_len(u8 ecnfield)
{
	unsigned int opt;

	opt = (ecnfield - 2) & INET_ECN_MASK;
	/* Shift+XOR for 11 -> 10 */
	opt = (opt ^ (opt >> 1)) + 1;

	return opt;
}

/* Updates Accurate ECN received counters from the received IP ECN field */
void tcp_ecn_received_counters(struct sock *sk, const struct sk_buff *skb,
			       u32 payload_len)
{
	u8 ecnfield = TCP_SKB_CB(skb)->ip_dsfield & INET_ECN_MASK;
	u8 is_ce = INET_ECN_is_ce(ecnfield);
<<<<<<< HEAD
	u8 ecn_edge = tp->prev_ecnfield != ecnfield;
=======
	struct tcp_sock *tp = tcp_sk(sk);
>>>>>>> c9f7e2ee

	if (!INET_ECN_is_not_ect(ecnfield)) {
		tp->ecn_flags |= TCP_ECN_SEEN;

		/* ACE counter tracks *all* segments including pure acks */
		tp->received_ce += is_ce * max_t(u16, 1, skb_shinfo(skb)->gso_segs);

		if (payload_len > 0) {
			u8 minlen = tcp_ecn_field_to_accecn_len(ecnfield);
			u32 oldbytes = tp->received_ecn_bytes[ecnfield - 1];

			tp->received_ecn_bytes[ecnfield - 1] += payload_len;
			tp->accecn_minlen = max_t(u8, tp->accecn_minlen, minlen);

			/* Demand AccECN option at least every 2^22 bytes to
			 * avoid overflowing the ECN byte counters.
			 */
			if ((tp->received_ecn_bytes[ecnfield - 1] ^ oldbytes) &
			    ~((1 << 22) - 1))
				tp->accecn_opt_demand = max_t(u8, 1,
							      tp->accecn_opt_demand);
		}
	}

	if (ecn_edge || is_ce) {
		tp->prev_ecnfield = ecnfield;
		/* Demand Accurate ECN change-triggered ACKs. Two ACK are
		 * demanded to indicate unambiguously the ecnfield value
		 * in the latter ACK.
		 */
		if (tcp_ecn_mode_accecn(tp)) {
			if (ecn_edge)
				inet_csk(sk)->icsk_ack.pending |= ICSK_ACK_NOW;
			tp->accecn_opt_demand = 2;
		}
	}
}

/* Accept RST for rcv_nxt - 1 after a FIN.
 * When tcp connections are abruptly terminated from Mac OSX (via ^C), a
 * FIN is sent followed by a RST packet. The RST is sent with the same
 * sequence number as the FIN, and thus according to RFC 5961 a challenge
 * ACK should be sent. However, Mac OSX rate limits replies to challenge
 * ACKs on the closed socket. In addition middleboxes can drop either the
 * challenge ACK or a subsequent RST.
 */
static bool tcp_reset_check(const struct sock *sk, const struct sk_buff *skb)
{
	struct tcp_sock *tp = tcp_sk(sk);

	return unlikely(TCP_SKB_CB(skb)->seq == (tp->rcv_nxt - 1) &&
			(1 << sk->sk_state) & (TCPF_CLOSE_WAIT | TCPF_LAST_ACK |
					       TCPF_CLOSING));
}

/* Does PAWS and seqno based validation of an incoming segment, flags will
 * play significant role here.
 */
static bool tcp_validate_incoming(struct sock *sk, struct sk_buff *skb,
				  const struct tcphdr *th, int syn_inerr)
{
	struct tcp_sock *tp = tcp_sk(sk);
	bool rst_seq_match = false;
	bool send_accecn_reflector = false;

	/* RFC1323: H1. Apply PAWS check first. */
	if (tcp_fast_parse_options(sock_net(sk), skb, th, tp) &&
	    tp->rx_opt.saw_tstamp &&
	    tcp_paws_discard(sk, skb)) {
		if (!th->rst) {
			NET_INC_STATS(sock_net(sk), LINUX_MIB_PAWSESTABREJECTED);
			if (!tcp_oow_rate_limited(sock_net(sk), skb,
						  LINUX_MIB_TCPACKSKIPPEDPAWS,
						  &tp->last_oow_ack_time))
				tcp_send_dupack(sk, skb);
			goto discard;
		}
		/* Reset is accepted even if it did not pass PAWS. */
	}

	/* Step 1: check sequence number */
	if (!tcp_sequence(tp, TCP_SKB_CB(skb)->seq, TCP_SKB_CB(skb)->end_seq)) {
		/* RFC793, page 37: "In all states except SYN-SENT, all reset
		 * (RST) segments are validated by checking their SEQ-fields."
		 * And page 69: "If an incoming segment is not acceptable,
		 * an acknowledgment should be sent in reply (unless the RST
		 * bit is set, if so drop the segment and return)".
		 */
		if (!th->rst) {
			if (th->syn)
				goto syn_challenge;
			if (!tcp_oow_rate_limited(sock_net(sk), skb,
						  LINUX_MIB_TCPACKSKIPPEDSEQ,
						  &tp->last_oow_ack_time))
				tcp_send_dupack(sk, skb);
		} else if (tcp_reset_check(sk, skb)) {
			tcp_reset(sk);
		}
		goto discard;
	}

	/* Step 2: check RST bit */
	if (th->rst) {
		/* RFC 5961 3.2 (extend to match against (RCV.NXT - 1) after a
		 * FIN and SACK too if available):
		 * If seq num matches RCV.NXT or (RCV.NXT - 1) after a FIN, or
		 * the right-most SACK block,
		 * then
		 *     RESET the connection
		 * else
		 *     Send a challenge ACK
		 */
		if (TCP_SKB_CB(skb)->seq == tp->rcv_nxt ||
		    tcp_reset_check(sk, skb)) {
			rst_seq_match = true;
		} else if (tcp_is_sack(tp) && tp->rx_opt.num_sacks > 0) {
			struct tcp_sack_block *sp = &tp->selective_acks[0];
			int max_sack = sp[0].end_seq;
			int this_sack;

			for (this_sack = 1; this_sack < tp->rx_opt.num_sacks;
			     ++this_sack) {
				max_sack = after(sp[this_sack].end_seq,
						 max_sack) ?
					sp[this_sack].end_seq : max_sack;
			}

			if (TCP_SKB_CB(skb)->seq == max_sack)
				rst_seq_match = true;
		}

		if (rst_seq_match)
			tcp_reset(sk);
		else {
			/* Disable TFO if RST is out-of-order
			 * and no data has been received
			 * for current active TFO socket
			 */
			if (tp->syn_fastopen && !tp->data_segs_in &&
			    sk->sk_state == TCP_ESTABLISHED)
				tcp_fastopen_active_disable(sk);
			tcp_send_challenge_ack(sk, skb, false);
		}
		goto discard;
	}

	/* step 3: check security and precedence [ignored] */

	/* step 4: Check for a SYN
	 * RFC 5961 4.2 : Send a challenge ack
	 */
	if (th->syn) {
		if (tcp_ecn_mode_accecn(tp)) {
			send_accecn_reflector = true;
			tp->accecn_opt_demand = max_t(u8, 1, tp->accecn_opt_demand);
		}
syn_challenge:
		if (syn_inerr)
			TCP_INC_STATS(sock_net(sk), TCP_MIB_INERRS);
		NET_INC_STATS(sock_net(sk), LINUX_MIB_TCPSYNCHALLENGE);
		tcp_send_challenge_ack(sk, skb, send_accecn_reflector);
		goto discard;
	}

	return true;

discard:
	tcp_drop(sk, skb);
	return false;
}

/*
 *	TCP receive function for the ESTABLISHED state.
 *
 *	It is split into a fast path and a slow path. The fast path is
 * 	disabled when:
 *	- A zero window was announced from us - zero window probing
 *        is only handled properly in the slow path.
 *	- Out of order segments arrived.
 *	- Urgent data is expected.
 *	- There is no buffer space left
 *	- Unexpected TCP flags/window values/header lengths are received
 *	  (detected by checking the TCP header against pred_flags)
 *	- Data is sent in both directions. Fast path only supports pure senders
 *	  or pure receivers (this means either the sequence number or the ack
 *	  value must stay constant)
 *	- Unexpected TCP option.
 *
 *	When these conditions are not satisfied it drops into a standard
 *	receive procedure patterned after RFC793 to handle all cases.
 *	The first three cases are guaranteed by proper pred_flags setting,
 *	the rest is checked inline. Fast processing is turned on in
 *	tcp_data_queue when everything is OK.
 */
void tcp_rcv_established(struct sock *sk, struct sk_buff *skb)
{
	const struct tcphdr *th = (const struct tcphdr *)skb->data;
	struct tcp_sock *tp = tcp_sk(sk);
	unsigned int len = skb->len;

	/* TCP congestion window tracking */
	trace_tcp_probe(sk, skb);

	tcp_mstamp_refresh(tp);
	if (unlikely(!sk->sk_rx_dst))
		inet_csk(sk)->icsk_af_ops->sk_rx_dst_set(sk, skb);
	/*
	 *	Header prediction.
	 *	The code loosely follows the one in the famous
	 *	"30 instruction TCP receive" Van Jacobson mail.
	 *
	 *	Van's trick is to deposit buffers into socket queue
	 *	on a device interrupt, to call tcp_recv function
	 *	on the receive process context and checksum and copy
	 *	the buffer to user space. smart...
	 *
	 *	Our current scheme is not silly either but we take the
	 *	extra cost of the net_bh soft interrupt processing...
	 *	We do checksum and copy also but from device to kernel.
	 */

	tp->rx_opt.saw_tstamp = 0;

	/*	pred_flags is 0xS?10 << 16 + snd_wnd
	 *	if header_prediction is to be made
	 *	'S' will always be tp->tcp_header_len >> 2
	 *	'?' will be 0 for the fast path, otherwise pred_flags is 0 to
	 *  turn it off	(when there are holes in the receive
	 *	 space for instance)
	 *	PSH flag is ignored.
	 */

	if ((tcp_flag_word(th) & TCP_HP_BITS) == tp->pred_flags &&
	    TCP_SKB_CB(skb)->seq == tp->rcv_nxt &&
	    !after(TCP_SKB_CB(skb)->ack_seq, tp->snd_nxt)) {
		int tcp_header_len = tp->tcp_header_len;
		int flag = 0;
		s32 tstamp_delta = 0;

		/* Timestamp header prediction: tcp_header_len
		 * is automatically equal to th->doff*4 due to pred_flags
		 * match.
		 */

		/* Check timestamp */
		if (tcp_header_len == sizeof(struct tcphdr) + TCPOLEN_TSTAMP_ALIGNED) {
			/* No? Slow path! */
			if (!tcp_parse_aligned_timestamp(tp, th))
				goto slow_path;

			tstamp_delta = tp->rx_opt.rcv_tsval - tp->rx_opt.ts_recent;
			/* If PAWS failed, check it more carefully in slow path */
			if (tstamp_delta < 0)
				goto slow_path;

			/* DO NOT update ts_recent here, if checksum fails
			 * and timestamp was corrupted part, it will result
			 * in a hung connection since we will drop all
			 * future packets due to the PAWS test.
			 */
		}

		if (len <= tcp_header_len) {
			/* Bulk data transfer: sender */
			if (len == tcp_header_len) {
				/* Predicted packet is in window by definition.
				 * seq == rcv_nxt and rcv_wup <= rcv_nxt.
				 * Hence, check seq<=rcv_wup reduces to:
				 */
				if (tcp_header_len ==
				    (sizeof(struct tcphdr) + TCPOLEN_TSTAMP_ALIGNED) &&
				    tp->rcv_nxt == tp->rcv_wup)
					flag |= __tcp_replace_ts_recent(tp, tstamp_delta);

				tcp_ecn_received_counters(sk, skb, 0);

				/* We know that such packets are checksummed
				 * on entry.
				 */
				tcp_ack(sk, skb, flag);
				__kfree_skb(skb);
				tcp_data_snd_check(sk);
				/* When receiving pure ack in fast path, update
				 * last ts ecr directly instead of calling
				 * tcp_rcv_rtt_measure_ts()
				 */
				tp->rcv_rtt_last_tsecr = tp->rx_opt.rcv_tsecr;
				return;
			} else { /* Header too small */
				TCP_INC_STATS(sock_net(sk), TCP_MIB_INERRS);
				goto discard;
			}
		} else {
			int eaten = 0;
			bool fragstolen = false;

			if (tcp_checksum_complete(skb))
				goto csum_error;

			if ((int)skb->truesize > sk->sk_forward_alloc)
				goto step5;

			/* Predicted packet is in window by definition.
			 * seq == rcv_nxt and rcv_wup <= rcv_nxt.
			 * Hence, check seq<=rcv_wup reduces to:
			 */
			if (tcp_header_len ==
			    (sizeof(struct tcphdr) + TCPOLEN_TSTAMP_ALIGNED) &&
			    tp->rcv_nxt == tp->rcv_wup)
				flag |= __tcp_replace_ts_recent(tp, tstamp_delta);

			tcp_rcv_rtt_measure_ts(sk, skb);

			NET_INC_STATS(sock_net(sk), LINUX_MIB_TCPHPHITS);

			/* Bulk data transfer: receiver */
			__skb_pull(skb, tcp_header_len);
			tcp_ecn_received_counters(sk, skb, len - tcp_header_len);
			eaten = tcp_queue_rcv(sk, skb, &fragstolen);

			tcp_event_data_recv(sk, skb);

			if (TCP_SKB_CB(skb)->ack_seq != tp->snd_una) {
				/* Well, only one small jumplet in fast path... */
				tcp_ack(sk, skb, flag | FLAG_DATA);
				tcp_data_snd_check(sk);
				if (!inet_csk_ack_scheduled(sk))
					goto no_ack;
			}

			__tcp_ack_snd_check(sk, 0);
no_ack:
			if (eaten)
				kfree_skb_partial(skb, fragstolen);
			tcp_data_ready(sk);
			return;
		}
	}

slow_path:
	if (len < (th->doff << 2) || tcp_checksum_complete(skb))
		goto csum_error;

	if (!th->ack && !th->rst && !th->syn)
		goto discard;

	/*
	 *	Standard slow path.
	 */

	if (!tcp_validate_incoming(sk, skb, th, 1))
		return;

step5:
	tcp_ecn_received_counters(sk, skb, len - th->doff * 4);

	if (tcp_ack(sk, skb, FLAG_SLOWPATH | FLAG_UPDATE_TS_RECENT) < 0)
		goto discard;

	tcp_rcv_rtt_measure_ts(sk, skb);

	/* Process urgent data. */
	tcp_urg(sk, skb, th);

	/* step 7: process the segment text */
	tcp_data_queue(sk, skb);

	tcp_data_snd_check(sk);
	tcp_ack_snd_check(sk);
	return;

csum_error:
	TCP_INC_STATS(sock_net(sk), TCP_MIB_CSUMERRORS);
	TCP_INC_STATS(sock_net(sk), TCP_MIB_INERRS);

discard:
	tcp_drop(sk, skb);
}
EXPORT_SYMBOL(tcp_rcv_established);

void tcp_init_transfer(struct sock *sk, int bpf_op)
{
	struct inet_connection_sock *icsk = inet_csk(sk);
	struct tcp_sock *tp = tcp_sk(sk);

	tcp_mtup_init(sk);
	icsk->icsk_af_ops->rebuild_header(sk);
	tcp_init_metrics(sk);

	/* Initialize the congestion window to start the transfer.
	 * Cut cwnd down to 1 per RFC5681 if SYN or SYN-ACK has been
	 * retransmitted. In light of RFC6298 more aggressive 1sec
	 * initRTO, we only reset cwnd when more than 1 SYN/SYN-ACK
	 * retransmission has occurred.
	 */
	if (tp->total_retrans > 1 && tp->undo_marker)
		tp->snd_cwnd = 1;
	else
		tp->snd_cwnd = tcp_init_cwnd(tp, __sk_dst_get(sk));
	tp->snd_cwnd_stamp = tcp_jiffies32;

	tcp_call_bpf(sk, bpf_op, 0, NULL);
	tcp_init_congestion_control(sk);
	tcp_init_buffer_space(sk);
}

void tcp_finish_connect(struct sock *sk, struct sk_buff *skb)
{
	struct tcp_sock *tp = tcp_sk(sk);
	struct inet_connection_sock *icsk = inet_csk(sk);

	tcp_set_state(sk, TCP_ESTABLISHED);
	icsk->icsk_ack.lrcvtime = tcp_jiffies32;

	if (skb) {
		icsk->icsk_af_ops->sk_rx_dst_set(sk, skb);
		security_inet_conn_established(sk, skb);
		sk_mark_napi_id(sk, skb);
	}

	tcp_init_transfer(sk, BPF_SOCK_OPS_ACTIVE_ESTABLISHED_CB);

	/* Prevent spurious tcp_cwnd_restart() on first data
	 * packet.
	 */
	tp->lsndtime = tcp_jiffies32;

	if (sock_flag(sk, SOCK_KEEPOPEN))
		inet_csk_reset_keepalive_timer(sk, keepalive_time_when(tp));

	if (!tp->rx_opt.snd_wscale)
		__tcp_fast_path_on(tp, tp->snd_wnd);
	else
		tp->pred_flags = 0;
}

static bool tcp_rcv_fastopen_synack(struct sock *sk, struct sk_buff *synack,
				    struct tcp_fastopen_cookie *cookie)
{
	struct tcp_sock *tp = tcp_sk(sk);
	struct sk_buff *data = tp->syn_data ? tcp_rtx_queue_head(sk) : NULL;
	u16 mss = tp->rx_opt.mss_clamp, try_exp = 0;
	bool syn_drop = false;

	if (mss == tp->rx_opt.user_mss) {
		struct tcp_options_received opt;

		/* Get original SYNACK MSS value if user MSS sets mss_clamp */
		tcp_clear_options(&opt);
		opt.user_mss = opt.mss_clamp = 0;
		tcp_parse_options(sock_net(sk), synack, &opt, 0, NULL);
		mss = opt.mss_clamp;
	}

	if (!tp->syn_fastopen) {
		/* Ignore an unsolicited cookie */
		cookie->len = -1;
	} else if (tp->total_retrans) {
		/* SYN timed out and the SYN-ACK neither has a cookie nor
		 * acknowledges data. Presumably the remote received only
		 * the retransmitted (regular) SYNs: either the original
		 * SYN-data or the corresponding SYN-ACK was dropped.
		 */
		syn_drop = (cookie->len < 0 && data);
	} else if (cookie->len < 0 && !tp->syn_data) {
		/* We requested a cookie but didn't get it. If we did not use
		 * the (old) exp opt format then try so next time (try_exp=1).
		 * Otherwise we go back to use the RFC7413 opt (try_exp=2).
		 */
		try_exp = tp->syn_fastopen_exp ? 2 : 1;
	}

	tcp_fastopen_cache_set(sk, mss, cookie, syn_drop, try_exp);

	if (data) { /* Retransmit unacked data in SYN */
		if (tp->total_retrans)
			tp->fastopen_client_fail = TFO_SYN_RETRANSMITTED;
		else
			tp->fastopen_client_fail = TFO_DATA_NOT_ACKED;
		skb_rbtree_walk_from(data) {
			if (__tcp_retransmit_skb(sk, data, 1))
				break;
		}
		tcp_rearm_rto(sk);
		NET_INC_STATS(sock_net(sk),
				LINUX_MIB_TCPFASTOPENACTIVEFAIL);
		return true;
	}
	tp->syn_data_acked = tp->syn_data;
	if (tp->syn_data_acked) {
		NET_INC_STATS(sock_net(sk), LINUX_MIB_TCPFASTOPENACTIVE);
		/* SYN-data is counted as two separate packets in tcp_ack() */
		if (tp->delivered > 1)
			--tp->delivered;
	}

	tcp_fastopen_add_skb(sk, synack);

	return false;
}

static void smc_check_reset_syn(struct tcp_sock *tp)
{
#if IS_ENABLED(CONFIG_SMC)
	if (static_branch_unlikely(&tcp_have_smc)) {
		if (tp->syn_smc && !tp->rx_opt.smc_ok)
			tp->syn_smc = 0;
	}
#endif
}

static void tcp_try_undo_spurious_syn(struct sock *sk)
{
	struct tcp_sock *tp = tcp_sk(sk);
	u32 syn_stamp;

	/* undo_marker is set when SYN or SYNACK times out. The timeout is
	 * spurious if the ACK's timestamp option echo value matches the
	 * original SYN timestamp.
	 */
	syn_stamp = tp->retrans_stamp;
	if (tp->undo_marker && syn_stamp && tp->rx_opt.saw_tstamp &&
	    syn_stamp == tp->rx_opt.rcv_tsecr)
		tp->undo_marker = 0;
}

static int tcp_rcv_synsent_state_process(struct sock *sk, struct sk_buff *skb,
					 const struct tcphdr *th)
{
	struct inet_connection_sock *icsk = inet_csk(sk);
	struct tcp_sock *tp = tcp_sk(sk);
	struct tcp_fastopen_cookie foc = { .len = -1 };
	int saved_clamp = tp->rx_opt.mss_clamp;
	bool fastopen_fail;

	tcp_parse_options(sock_net(sk), skb, &tp->rx_opt, 0, &foc);
	if (tp->rx_opt.saw_tstamp && tp->rx_opt.rcv_tsecr)
		tp->rx_opt.rcv_tsecr -= tp->tsoffset;

	if (th->ack) {
		/* rfc793:
		 * "If the state is SYN-SENT then
		 *    first check the ACK bit
		 *      If the ACK bit is set
		 *	  If SEG.ACK =< ISS, or SEG.ACK > SND.NXT, send
		 *        a reset (unless the RST bit is set, if so drop
		 *        the segment and return)"
		 */
		if (!after(TCP_SKB_CB(skb)->ack_seq, tp->snd_una) ||
		    after(TCP_SKB_CB(skb)->ack_seq, tp->snd_nxt)) {
			/* Previous FIN/ACK or RST/ACK might be ignored. */
			if (icsk->icsk_retransmits == 0)
				inet_csk_reset_xmit_timer(sk,
						ICSK_TIME_RETRANS,
						TCP_TIMEOUT_MIN, TCP_RTO_MAX);
			goto reset_and_undo;
		}

		if (tp->rx_opt.saw_tstamp && tp->rx_opt.rcv_tsecr &&
		    !between(tp->rx_opt.rcv_tsecr, tp->retrans_stamp,
			     tcp_time_stamp(tp))) {
			NET_INC_STATS(sock_net(sk),
					LINUX_MIB_PAWSACTIVEREJECTED);
			goto reset_and_undo;
		}

		/* Now ACK is acceptable.
		 *
		 * "If the RST bit is set
		 *    If the ACK was acceptable then signal the user "error:
		 *    connection reset", drop the segment, enter CLOSED state,
		 *    delete TCB, and return."
		 */

		if (th->rst) {
			tcp_reset(sk);
			goto discard;
		}

		/* rfc793:
		 *   "fifth, if neither of the SYN or RST bits is set then
		 *    drop the segment and return."
		 *
		 *    See note below!
		 *                                        --ANK(990513)
		 */
		if (!th->syn)
			goto discard_and_undo;

		/* rfc793:
		 *   "If the SYN bit is on ...
		 *    are acceptable then ...
		 *    (our SYN has been ACKed), change the connection
		 *    state to ESTABLISHED..."
		 */

		if (tcp_ecn_mode_any(tp))
			tcp_ecn_rcv_synack(sk, th, TCP_SKB_CB(skb)->ip_dsfield);

		tcp_init_wl(tp, TCP_SKB_CB(skb)->seq);
		tcp_try_undo_spurious_syn(sk);
		tcp_ack(sk, skb, FLAG_SLOWPATH);

		/* Ok.. it's good. Set up sequence numbers and
		 * move to established.
		 */
		WRITE_ONCE(tp->rcv_nxt, TCP_SKB_CB(skb)->seq + 1);
		tp->rcv_wup = TCP_SKB_CB(skb)->seq + 1;

		/* RFC1323: The window in SYN & SYN/ACK segments is
		 * never scaled.
		 */
		tp->snd_wnd = ntohs(th->window);

		if (!tp->rx_opt.wscale_ok) {
			tp->rx_opt.snd_wscale = tp->rx_opt.rcv_wscale = 0;
			tp->window_clamp = min(tp->window_clamp, 65535U);
		}

		if (tp->rx_opt.saw_tstamp) {
			tp->rx_opt.tstamp_ok	   = 1;
			tp->tcp_header_len =
				sizeof(struct tcphdr) + TCPOLEN_TSTAMP_ALIGNED;
			tp->advmss	    -= TCPOLEN_TSTAMP_ALIGNED;
			tcp_store_ts_recent(tp);
		} else {
			tp->tcp_header_len = sizeof(struct tcphdr);
		}

		tcp_sync_mss(sk, icsk->icsk_pmtu_cookie);
		tcp_initialize_rcv_mss(sk);

		if (sk_is_mptcp(sk))
			mptcp_rcv_synsent(sk);

		/* Remember, tcp_poll() does not lock socket!
		 * Change state from SYN-SENT only after copied_seq
		 * is initialized. */
		WRITE_ONCE(tp->copied_seq, tp->rcv_nxt);

		smc_check_reset_syn(tp);

		smp_mb();

		tcp_finish_connect(sk, skb);

		fastopen_fail = (tp->syn_fastopen || tp->syn_data) &&
				tcp_rcv_fastopen_synack(sk, skb, &foc);

		if (!sock_flag(sk, SOCK_DEAD)) {
			sk->sk_state_change(sk);
			sk_wake_async(sk, SOCK_WAKE_IO, POLL_OUT);
		}
		if (fastopen_fail)
			return -1;
		if (sk->sk_write_pending ||
		    icsk->icsk_accept_queue.rskq_defer_accept ||
		    inet_csk_in_pingpong_mode(sk)) {
			/* Save one ACK. Data will be ready after
			 * several ticks, if write_pending is set.
			 *
			 * It may be deleted, but with this feature tcpdumps
			 * look so _wonderfully_ clever, that I was not able
			 * to stand against the temptation 8)     --ANK
			 */
			inet_csk_schedule_ack(sk);
			tcp_enter_quickack_mode(sk, TCP_MAX_QUICKACKS);
			inet_csk_reset_xmit_timer(sk, ICSK_TIME_DACK,
						  TCP_DELACK_MAX, TCP_RTO_MAX);

discard:
			tcp_drop(sk, skb);
			return 0;
		} else {
			tcp_send_ack(sk, !tcp_ecn_mode_accecn(tp) ? 0 :
					 tcp_accecn_reflector_flags(tp->syn_ect_rcv));
		}
		return -1;
	}

	/* No ACK in the segment */

	if (th->rst) {
		/* rfc793:
		 * "If the RST bit is set
		 *
		 *      Otherwise (no ACK) drop the segment and return."
		 */

		goto discard_and_undo;
	}

	/* PAWS check. */
	if (tp->rx_opt.ts_recent_stamp && tp->rx_opt.saw_tstamp &&
	    tcp_paws_reject(&tp->rx_opt, 0))
		goto discard_and_undo;

	if (th->syn) {
		/* We see SYN without ACK. It is attempt of
		 * simultaneous connect with crossed SYNs.
		 * Particularly, it can be connect to self.
		 */
		tcp_set_state(sk, TCP_SYN_RECV);

		if (tp->rx_opt.saw_tstamp) {
			tp->rx_opt.tstamp_ok = 1;
			tcp_store_ts_recent(tp);
			tp->tcp_header_len =
				sizeof(struct tcphdr) + TCPOLEN_TSTAMP_ALIGNED;
		} else {
			tp->tcp_header_len = sizeof(struct tcphdr);
		}

		WRITE_ONCE(tp->rcv_nxt, TCP_SKB_CB(skb)->seq + 1);
		WRITE_ONCE(tp->copied_seq, tp->rcv_nxt);
		tp->rcv_wup = TCP_SKB_CB(skb)->seq + 1;

		/* RFC1323: The window in SYN & SYN/ACK segments is
		 * never scaled.
		 */
		tp->snd_wnd    = ntohs(th->window);
		tp->snd_wl1    = TCP_SKB_CB(skb)->seq;
		tp->max_window = tp->snd_wnd;

		tcp_ecn_rcv_syn(tp, th, skb);

		tcp_mtup_init(sk);
		tcp_sync_mss(sk, icsk->icsk_pmtu_cookie);
		tcp_initialize_rcv_mss(sk);

		tcp_send_synack(sk);
#if 0
		/* Note, we could accept data and URG from this segment.
		 * There are no obstacles to make this (except that we must
		 * either change tcp_recvmsg() to prevent it from returning data
		 * before 3WHS completes per RFC793, or employ TCP Fast Open).
		 *
		 * However, if we ignore data in ACKless segments sometimes,
		 * we have no reasons to accept it sometimes.
		 * Also, seems the code doing it in step6 of tcp_rcv_state_process
		 * is not flawless. So, discard packet for sanity.
		 * Uncomment this return to process the data.
		 */
		return -1;
#else
		goto discard;
#endif
	}
	/* "fifth, if neither of the SYN or RST bits is set then
	 * drop the segment and return."
	 */

discard_and_undo:
	tcp_clear_options(&tp->rx_opt);
	tp->rx_opt.mss_clamp = saved_clamp;
	goto discard;

reset_and_undo:
	tcp_clear_options(&tp->rx_opt);
	tp->rx_opt.mss_clamp = saved_clamp;
	return 1;
}

static void tcp_rcv_synrecv_state_fastopen(struct sock *sk)
{
	struct request_sock *req;

	/* If we are still handling the SYNACK RTO, see if timestamp ECR allows
	 * undo. If peer SACKs triggered fast recovery, we can't undo here.
	 */
	if (inet_csk(sk)->icsk_ca_state == TCP_CA_Loss)
		tcp_try_undo_loss(sk, false);

	/* Reset rtx states to prevent spurious retransmits_timed_out() */
	tcp_sk(sk)->retrans_stamp = 0;
	inet_csk(sk)->icsk_retransmits = 0;

	/* Once we leave TCP_SYN_RECV or TCP_FIN_WAIT_1,
	 * we no longer need req so release it.
	 */
	req = rcu_dereference_protected(tcp_sk(sk)->fastopen_rsk,
					lockdep_sock_is_held(sk));
	reqsk_fastopen_remove(sk, req, false);

	/* Re-arm the timer because data may have been sent out.
	 * This is similar to the regular data transmission case
	 * when new data has just been ack'ed.
	 *
	 * (TFO) - we could try to be more aggressive and
	 * retransmitting any data sooner based on when they
	 * are sent out.
	 */
	tcp_rearm_rto(sk);
}

/*
 *	This function implements the receiving procedure of RFC 793 for
 *	all states except ESTABLISHED and TIME_WAIT.
 *	It's called from both tcp_v4_rcv and tcp_v6_rcv and should be
 *	address independent.
 */

int tcp_rcv_state_process(struct sock *sk, struct sk_buff *skb)
{
	struct tcp_sock *tp = tcp_sk(sk);
	struct inet_connection_sock *icsk = inet_csk(sk);
	const struct tcphdr *th = tcp_hdr(skb);
	struct request_sock *req;
	int queued = 0;
	bool acceptable;

	switch (sk->sk_state) {
	case TCP_CLOSE:
		goto discard;

	case TCP_LISTEN:
		if (th->ack)
			return 1;

		if (th->rst)
			goto discard;

		if (th->syn) {
			if (th->fin)
				goto discard;
			/* It is possible that we process SYN packets from backlog,
			 * so we need to make sure to disable BH and RCU right there.
			 */
			rcu_read_lock();
			local_bh_disable();
			acceptable = icsk->icsk_af_ops->conn_request(sk, skb) >= 0;
			local_bh_enable();
			rcu_read_unlock();

			if (!acceptable)
				return 1;
			consume_skb(skb);
			return 0;
		}
		goto discard;

	case TCP_SYN_SENT:
		tp->rx_opt.saw_tstamp = 0;
		tcp_mstamp_refresh(tp);
		queued = tcp_rcv_synsent_state_process(sk, skb, th);
		if (queued >= 0)
			return queued;

		/* Do step6 onward by hand. */
		tcp_urg(sk, skb, th);
		__kfree_skb(skb);
		tcp_data_snd_check(sk);
		return 0;
	}

	tcp_mstamp_refresh(tp);
	tp->rx_opt.saw_tstamp = 0;
	req = rcu_dereference_protected(tp->fastopen_rsk,
					lockdep_sock_is_held(sk));
	if (req) {
		bool req_stolen;

		WARN_ON_ONCE(sk->sk_state != TCP_SYN_RECV &&
		    sk->sk_state != TCP_FIN_WAIT1);

		if (!tcp_check_req(sk, skb, req, true, &req_stolen))
			goto discard;
	}

	if (!th->ack && !th->rst && !th->syn)
		goto discard;

	if (!tcp_validate_incoming(sk, skb, th, 0))
		return 0;

	/* step 5: check the ACK field */
	acceptable = tcp_ack(sk, skb, FLAG_SLOWPATH |
				      FLAG_UPDATE_TS_RECENT |
				      FLAG_NO_CHALLENGE_ACK) > 0;

	if (!acceptable) {
		if (sk->sk_state == TCP_SYN_RECV)
			return 1;	/* send one RST */
		tcp_send_challenge_ack(sk, skb, false);
		goto discard;
	}
	switch (sk->sk_state) {
	case TCP_SYN_RECV:
		tp->delivered++; /* SYN-ACK delivery isn't tracked in tcp_ack */
		if (!tp->srtt_us)
			tcp_synack_rtt_meas(sk, req);

		if (req) {
			tcp_rcv_synrecv_state_fastopen(sk);
		} else {
			tcp_try_undo_spurious_syn(sk);
			tp->retrans_stamp = 0;
			tcp_init_transfer(sk, BPF_SOCK_OPS_PASSIVE_ESTABLISHED_CB);
			WRITE_ONCE(tp->copied_seq, tp->rcv_nxt);
		}
		smp_mb();
		tcp_set_state(sk, TCP_ESTABLISHED);
		sk->sk_state_change(sk);

		/* Note, that this wakeup is only for marginal crossed SYN case.
		 * Passively open sockets are not waked up, because
		 * sk->sk_sleep == NULL and sk->sk_socket == NULL.
		 */
		if (sk->sk_socket)
			sk_wake_async(sk, SOCK_WAKE_IO, POLL_OUT);

		tp->snd_una = TCP_SKB_CB(skb)->ack_seq;
		tp->snd_wnd = ntohs(th->window) << tp->rx_opt.snd_wscale;
		tcp_init_wl(tp, TCP_SKB_CB(skb)->seq);

		if (tp->rx_opt.tstamp_ok)
			tp->advmss -= TCPOLEN_TSTAMP_ALIGNED;

		if (!inet_csk(sk)->icsk_ca_ops->cong_control)
			tcp_update_pacing_rate(sk);

		/* Prevent spurious tcp_cwnd_restart() on first data packet */
		tp->lsndtime = tcp_jiffies32;

		tcp_initialize_rcv_mss(sk);
		if (tcp_ecn_mode_accecn(tp))
			tcp_accecn_third_ack(sk, skb, tp->syn_ect_snt);
		tcp_fast_path_on(tp);
		break;

	case TCP_FIN_WAIT1: {
		int tmo;

		if (req)
			tcp_rcv_synrecv_state_fastopen(sk);

		if (tp->snd_una != tp->write_seq)
			break;

		tcp_set_state(sk, TCP_FIN_WAIT2);
		sk->sk_shutdown |= SEND_SHUTDOWN;

		sk_dst_confirm(sk);

		if (!sock_flag(sk, SOCK_DEAD)) {
			/* Wake up lingering close() */
			sk->sk_state_change(sk);
			break;
		}

		if (tp->linger2 < 0) {
			tcp_done(sk);
			NET_INC_STATS(sock_net(sk), LINUX_MIB_TCPABORTONDATA);
			return 1;
		}
		if (TCP_SKB_CB(skb)->end_seq != TCP_SKB_CB(skb)->seq &&
		    after(TCP_SKB_CB(skb)->end_seq - th->fin, tp->rcv_nxt)) {
			/* Receive out of order FIN after close() */
			if (tp->syn_fastopen && th->fin)
				tcp_fastopen_active_disable(sk);
			tcp_done(sk);
			NET_INC_STATS(sock_net(sk), LINUX_MIB_TCPABORTONDATA);
			return 1;
		}

		tmo = tcp_fin_time(sk);
		if (tmo > TCP_TIMEWAIT_LEN) {
			inet_csk_reset_keepalive_timer(sk, tmo - TCP_TIMEWAIT_LEN);
		} else if (th->fin || sock_owned_by_user(sk)) {
			/* Bad case. We could lose such FIN otherwise.
			 * It is not a big problem, but it looks confusing
			 * and not so rare event. We still can lose it now,
			 * if it spins in bh_lock_sock(), but it is really
			 * marginal case.
			 */
			inet_csk_reset_keepalive_timer(sk, tmo);
		} else {
			tcp_time_wait(sk, TCP_FIN_WAIT2, tmo);
			goto discard;
		}
		break;
	}

	case TCP_CLOSING:
		if (tp->snd_una == tp->write_seq) {
			tcp_time_wait(sk, TCP_TIME_WAIT, 0);
			goto discard;
		}
		break;

	case TCP_LAST_ACK:
		if (tp->snd_una == tp->write_seq) {
			tcp_update_metrics(sk);
			tcp_done(sk);
			goto discard;
		}
		break;
	}

	/* step 6: check the URG bit */
	tcp_urg(sk, skb, th);

	/* step 7: process the segment text */
	switch (sk->sk_state) {
	case TCP_CLOSE_WAIT:
	case TCP_CLOSING:
	case TCP_LAST_ACK:
		if (!before(TCP_SKB_CB(skb)->seq, tp->rcv_nxt)) {
			if (sk_is_mptcp(sk))
				mptcp_incoming_options(sk, skb, &tp->rx_opt);
			break;
		}
		fallthrough;
	case TCP_FIN_WAIT1:
	case TCP_FIN_WAIT2:
		/* RFC 793 says to queue data in these states,
		 * RFC 1122 says we MUST send a reset.
		 * BSD 4.4 also does reset.
		 */
		if (sk->sk_shutdown & RCV_SHUTDOWN) {
			if (TCP_SKB_CB(skb)->end_seq != TCP_SKB_CB(skb)->seq &&
			    after(TCP_SKB_CB(skb)->end_seq - th->fin, tp->rcv_nxt)) {
				NET_INC_STATS(sock_net(sk), LINUX_MIB_TCPABORTONDATA);
				tcp_reset(sk);
				return 1;
			}
		}
		fallthrough;
	case TCP_ESTABLISHED:
		tcp_data_queue(sk, skb);
		queued = 1;
		break;
	}

	/* tcp_data could move socket to TIME-WAIT */
	if (sk->sk_state != TCP_CLOSE) {
		tcp_data_snd_check(sk);
		tcp_ack_snd_check(sk);
	}

	if (!queued) {
discard:
		tcp_drop(sk, skb);
	}
	return 0;
}
EXPORT_SYMBOL(tcp_rcv_state_process);

static inline void pr_drop_req(struct request_sock *req, __u16 port, int family)
{
	struct inet_request_sock *ireq = inet_rsk(req);

	if (family == AF_INET)
		net_dbg_ratelimited("drop open request from %pI4/%u\n",
				    &ireq->ir_rmt_addr, port);
#if IS_ENABLED(CONFIG_IPV6)
	else if (family == AF_INET6)
		net_dbg_ratelimited("drop open request from %pI6/%u\n",
				    &ireq->ir_v6_rmt_addr, port);
#endif
}

/* RFC3168 : 6.1.1 SYN packets must not have ECT/ECN bits set
 *
 * If we receive a SYN packet with these bits set, it means a
 * network is playing bad games with TOS bits. In order to
 * avoid possible false congestion notifications, we disable
 * TCP ECN negotiation.
 *
 * Exception: tcp_ca wants ECN. This is required for DCTCP
 * congestion control: Linux DCTCP asserts ECT on all packets,
 * including SYN, which is most optimal solution; however,
 * others, such as FreeBSD do not.
 *
 * Exception: At least one of the reserved bits of the TCP header (th->res1) is
 * set, indicating the use of a future TCP extension (such as AccECN). See
 * RFC8311 §4.3 which updates RFC3168 to allow the development of such
 * extensions.
 */
static void tcp_ecn_create_request(struct request_sock *req,
				   const struct sk_buff *skb,
				   const struct sock *listen_sk,
				   const struct dst_entry *dst)
{
	const struct tcphdr *th = tcp_hdr(skb);
	const struct net *net = sock_net(listen_sk);
	bool th_ecn = th->ece && th->cwr;
	bool ect, ecn_ok;
	u32 ecn_ok_dst;

	if (tcp_accecn_syn_requested(th) &&
	    ((net->ipv4.sysctl_tcp_ecn & TCP_ECN_ENABLE_MASK) ||
	     tcp_ca_needs_accecn(listen_sk))) {
		inet_rsk(req)->ecn_ok = 1;
		if (((net->ipv4.sysctl_tcp_ecn & TCP_ECN_ENABLE_MASK) >= 2) ||
		    tcp_ca_needs_accecn(listen_sk)) {
			tcp_rsk(req)->accecn_ok = 1;
			tcp_rsk(req)->syn_ect_rcv =
				TCP_SKB_CB(skb)->ip_dsfield & INET_ECN_MASK;
		}
		return;
	}

	if (!th_ecn)
		return;

	ect = !INET_ECN_is_not_ect(TCP_SKB_CB(skb)->ip_dsfield);
	ecn_ok_dst = dst_feature(dst, DST_FEATURE_ECN_MASK);
	ecn_ok = (net->ipv4.sysctl_tcp_ecn & TCP_ECN_ENABLE_MASK) || ecn_ok_dst;

	if (((!ect || th->res1 || th->ae) && ecn_ok) ||
	    tcp_ca_needs_ecn(listen_sk) ||
	    (ecn_ok_dst & DST_FEATURE_ECN_CA) ||
	    tcp_bpf_ca_needs_ecn((struct sock *)req))
		inet_rsk(req)->ecn_ok = 1;
}

static void tcp_openreq_init(struct request_sock *req,
			     const struct tcp_options_received *rx_opt,
			     struct sk_buff *skb, const struct sock *sk)
{
	struct inet_request_sock *ireq = inet_rsk(req);

	req->rsk_rcv_wnd = 0;		/* So that tcp_send_synack() knows! */
	req->cookie_ts = 0;
	tcp_rsk(req)->rcv_isn = TCP_SKB_CB(skb)->seq;
	tcp_rsk(req)->rcv_nxt = TCP_SKB_CB(skb)->seq + 1;
	tcp_rsk(req)->snt_synack = 0;
	tcp_rsk(req)->last_oow_ack_time = 0;
	tcp_rsk(req)->accecn_ok = 0;
	tcp_rsk(req)->syn_ect_rcv = 0;
	tcp_rsk(req)->syn_ect_snt = 0;
	req->mss = rx_opt->mss_clamp;
	req->ts_recent = rx_opt->saw_tstamp ? rx_opt->rcv_tsval : 0;
	ireq->tstamp_ok = rx_opt->tstamp_ok;
	ireq->sack_ok = rx_opt->sack_ok;
	ireq->snd_wscale = rx_opt->snd_wscale;
	ireq->wscale_ok = rx_opt->wscale_ok;
	ireq->acked = 0;
	ireq->ecn_ok = 0;
	ireq->ir_rmt_port = tcp_hdr(skb)->source;
	ireq->ir_num = ntohs(tcp_hdr(skb)->dest);
	ireq->ir_mark = inet_request_mark(sk, skb);
#if IS_ENABLED(CONFIG_SMC)
	ireq->smc_ok = rx_opt->smc_ok;
#endif
}

struct request_sock *inet_reqsk_alloc(const struct request_sock_ops *ops,
				      struct sock *sk_listener,
				      bool attach_listener)
{
	struct request_sock *req = reqsk_alloc(ops, sk_listener,
					       attach_listener);

	if (req) {
		struct inet_request_sock *ireq = inet_rsk(req);

		ireq->ireq_opt = NULL;
#if IS_ENABLED(CONFIG_IPV6)
		ireq->pktopts = NULL;
#endif
		atomic64_set(&ireq->ir_cookie, 0);
		ireq->ireq_state = TCP_NEW_SYN_RECV;
		write_pnet(&ireq->ireq_net, sock_net(sk_listener));
		ireq->ireq_family = sk_listener->sk_family;
	}

	return req;
}
EXPORT_SYMBOL(inet_reqsk_alloc);

/*
 * Return true if a syncookie should be sent
 */
static bool tcp_syn_flood_action(const struct sock *sk, const char *proto)
{
	struct request_sock_queue *queue = &inet_csk(sk)->icsk_accept_queue;
	const char *msg = "Dropping request";
	bool want_cookie = false;
	struct net *net = sock_net(sk);

#ifdef CONFIG_SYN_COOKIES
	if (net->ipv4.sysctl_tcp_syncookies) {
		msg = "Sending cookies";
		want_cookie = true;
		__NET_INC_STATS(sock_net(sk), LINUX_MIB_TCPREQQFULLDOCOOKIES);
	} else
#endif
		__NET_INC_STATS(sock_net(sk), LINUX_MIB_TCPREQQFULLDROP);

	if (!queue->synflood_warned &&
	    net->ipv4.sysctl_tcp_syncookies != 2 &&
	    xchg(&queue->synflood_warned, 1) == 0)
		net_info_ratelimited("%s: Possible SYN flooding on port %d. %s.  Check SNMP counters.\n",
				     proto, sk->sk_num, msg);

	return want_cookie;
}

static void tcp_reqsk_record_syn(const struct sock *sk,
				 struct request_sock *req,
				 const struct sk_buff *skb)
{
	if (tcp_sk(sk)->save_syn) {
		u32 len = skb_network_header_len(skb) + tcp_hdrlen(skb);
		u32 *copy;

		copy = kmalloc(len + sizeof(u32), GFP_ATOMIC);
		if (copy) {
			copy[0] = len;
			memcpy(&copy[1], skb_network_header(skb), len);
			req->saved_syn = copy;
		}
	}
}

/* If a SYN cookie is required and supported, returns a clamped MSS value to be
 * used for SYN cookie generation.
 */
u16 tcp_get_syncookie_mss(struct request_sock_ops *rsk_ops,
			  const struct tcp_request_sock_ops *af_ops,
			  struct sock *sk, struct tcphdr *th)
{
	struct tcp_sock *tp = tcp_sk(sk);
	u16 mss;

	if (sock_net(sk)->ipv4.sysctl_tcp_syncookies != 2 &&
	    !inet_csk_reqsk_queue_is_full(sk))
		return 0;

	if (!tcp_syn_flood_action(sk, rsk_ops->slab_name))
		return 0;

	if (sk_acceptq_is_full(sk)) {
		NET_INC_STATS(sock_net(sk), LINUX_MIB_LISTENOVERFLOWS);
		return 0;
	}

	mss = tcp_parse_mss_option(th, tp->rx_opt.user_mss);
	if (!mss)
		mss = af_ops->mss_clamp;

	return mss;
}
EXPORT_SYMBOL_GPL(tcp_get_syncookie_mss);

int tcp_conn_request(struct request_sock_ops *rsk_ops,
		     const struct tcp_request_sock_ops *af_ops,
		     struct sock *sk, struct sk_buff *skb)
{
	struct tcp_fastopen_cookie foc = { .len = -1 };
	__u32 isn = TCP_SKB_CB(skb)->tcp_tw_isn;
	struct tcp_options_received tmp_opt;
	struct tcp_sock *tp = tcp_sk(sk);
	struct net *net = sock_net(sk);
	struct sock *fastopen_sk = NULL;
	struct request_sock *req;
	bool want_cookie = false;
	struct dst_entry *dst;
	struct flowi fl;

	/* TW buckets are converted to open requests without
	 * limitations, they conserve resources and peer is
	 * evidently real one.
	 */
	if ((net->ipv4.sysctl_tcp_syncookies == 2 ||
	     inet_csk_reqsk_queue_is_full(sk)) && !isn) {
		want_cookie = tcp_syn_flood_action(sk, rsk_ops->slab_name);
		if (!want_cookie)
			goto drop;
	}

	if (sk_acceptq_is_full(sk)) {
		NET_INC_STATS(sock_net(sk), LINUX_MIB_LISTENOVERFLOWS);
		goto drop;
	}

	req = inet_reqsk_alloc(rsk_ops, sk, !want_cookie);
	if (!req)
		goto drop;

	tcp_rsk(req)->af_specific = af_ops;
	tcp_rsk(req)->ts_off = 0;
#if IS_ENABLED(CONFIG_MPTCP)
	tcp_rsk(req)->is_mptcp = 0;
#endif

	tcp_clear_options(&tmp_opt);
	tmp_opt.mss_clamp = af_ops->mss_clamp;
	tmp_opt.user_mss  = tp->rx_opt.user_mss;
	tcp_parse_options(sock_net(sk), skb, &tmp_opt, 0,
			  want_cookie ? NULL : &foc);

	if (want_cookie && !tmp_opt.saw_tstamp)
		tcp_clear_options(&tmp_opt);

	if (IS_ENABLED(CONFIG_SMC) && want_cookie)
		tmp_opt.smc_ok = 0;

	tmp_opt.tstamp_ok = tmp_opt.saw_tstamp;
	tcp_openreq_init(req, &tmp_opt, skb, sk);
	inet_rsk(req)->no_srccheck = inet_sk(sk)->transparent;

	/* Note: tcp_v6_init_req() might override ir_iif for link locals */
	inet_rsk(req)->ir_iif = inet_request_bound_dev_if(sk, skb);

	af_ops->init_req(req, sk, skb);

	if (IS_ENABLED(CONFIG_MPTCP) && want_cookie)
		tcp_rsk(req)->is_mptcp = 0;

	if (security_inet_conn_request(sk, skb, req))
		goto drop_and_free;

	if (tmp_opt.tstamp_ok)
		tcp_rsk(req)->ts_off = af_ops->init_ts_off(net, skb);

	dst = af_ops->route_req(sk, &fl, req);
	if (!dst)
		goto drop_and_free;

	if (!want_cookie && !isn) {
		/* Kill the following clause, if you dislike this way. */
		if (!net->ipv4.sysctl_tcp_syncookies &&
		    (net->ipv4.sysctl_max_syn_backlog - inet_csk_reqsk_queue_len(sk) <
		     (net->ipv4.sysctl_max_syn_backlog >> 2)) &&
		    !tcp_peer_is_proven(req, dst)) {
			/* Without syncookies last quarter of
			 * backlog is filled with destinations,
			 * proven to be alive.
			 * It means that we continue to communicate
			 * to destinations, already remembered
			 * to the moment of synflood.
			 */
			pr_drop_req(req, ntohs(tcp_hdr(skb)->source),
				    rsk_ops->family);
			goto drop_and_release;
		}

		isn = af_ops->init_seq(skb);
	}

	tcp_ecn_create_request(req, skb, sk, dst);

	if (want_cookie) {
		isn = cookie_init_sequence(af_ops, sk, skb, &req->mss);
		req->cookie_ts = tmp_opt.tstamp_ok;
		if (!tmp_opt.tstamp_ok)
			inet_rsk(req)->ecn_ok = 0;
	}

	tcp_rsk(req)->snt_isn = isn;
	tcp_rsk(req)->txhash = net_tx_rndhash();
	tcp_openreq_init_rwin(req, sk, dst);
	sk_rx_queue_set(req_to_sk(req), skb);
	if (!want_cookie) {
		tcp_reqsk_record_syn(sk, req, skb);
		fastopen_sk = tcp_try_fastopen(sk, skb, req, &foc, dst);
	}
	if (fastopen_sk) {
		af_ops->send_synack(fastopen_sk, dst, &fl, req,
				    &foc, TCP_SYNACK_FASTOPEN);
		/* Add the child socket directly into the accept queue */
		if (!inet_csk_reqsk_queue_add(sk, req, fastopen_sk)) {
			reqsk_fastopen_remove(fastopen_sk, req, false);
			bh_unlock_sock(fastopen_sk);
			sock_put(fastopen_sk);
			goto drop_and_free;
		}
		sk->sk_data_ready(sk);
		bh_unlock_sock(fastopen_sk);
		sock_put(fastopen_sk);
	} else {
		tcp_rsk(req)->tfo_listener = false;
		if (!want_cookie)
			inet_csk_reqsk_queue_hash_add(sk, req,
				tcp_timeout_init((struct sock *)req));
		af_ops->send_synack(sk, dst, &fl, req, &foc,
				    !want_cookie ? TCP_SYNACK_NORMAL :
						   TCP_SYNACK_COOKIE);
		if (want_cookie) {
			reqsk_free(req);
			return 0;
		}
	}
	reqsk_put(req);
	return 0;

drop_and_release:
	dst_release(dst);
drop_and_free:
	__reqsk_free(req);
drop:
	tcp_listendrop(sk);
	return 0;
}
EXPORT_SYMBOL(tcp_conn_request);<|MERGE_RESOLUTION|>--- conflicted
+++ resolved
@@ -5680,11 +5680,10 @@
 {
 	u8 ecnfield = TCP_SKB_CB(skb)->ip_dsfield & INET_ECN_MASK;
 	u8 is_ce = INET_ECN_is_ce(ecnfield);
-<<<<<<< HEAD
-	u8 ecn_edge = tp->prev_ecnfield != ecnfield;
-=======
-	struct tcp_sock *tp = tcp_sk(sk);
->>>>>>> c9f7e2ee
+	struct tcp_sock *tp = tcp_sk(sk);
+	u8 ecn_edge;
+
+	ecn_edge = tp->prev_ecnfield != ecnfield;
 
 	if (!INET_ECN_is_not_ect(ecnfield)) {
 		tp->ecn_flags |= TCP_ECN_SEEN;
