--- conflicted
+++ resolved
@@ -2622,12 +2622,8 @@
 	tp->snd_cwnd = TCP_INIT_CWND;
 	tp->snd_cwnd_cnt = 0;
 	tp->window_clamp = 0;
-<<<<<<< HEAD
+	tp->delivered = 0;
 	tcp_accecn_init_counters(tp);
-=======
-	tp->delivered = 0;
-	tp->delivered_ce = 0;
->>>>>>> 40cb11e1
 	tcp_set_ca_state(sk, TCP_CA_Open);
 	tp->is_sack_reneg = 0;
 	tcp_clear_retrans(tp);
