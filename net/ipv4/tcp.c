--- conflicted
+++ resolved
@@ -2699,14 +2699,11 @@
 	tcp_accecn_init_counters(tp);
 	tp->prev_ecnfield = 0;
 	tp->accecn_opt_tstamp = 0;
-<<<<<<< HEAD
 	tp->pkts_acked_ewma = 0;
-=======
 	if (icsk->icsk_ca_ops->release)
 		icsk->icsk_ca_ops->release(sk);
 	memset(icsk->icsk_ca_priv, 0, sizeof(icsk->icsk_ca_priv));
 	icsk->icsk_ca_initialized = 0;
->>>>>>> 04925e85
 	tcp_set_ca_state(sk, TCP_CA_Open);
 	tp->is_sack_reneg = 0;
 	tcp_clear_retrans(tp);
