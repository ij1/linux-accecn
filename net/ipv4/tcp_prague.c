// SPDX-License-Identifier: GPL-2.0
/* TCP Prague congestion control.
 *
 * This congestion-control, part of the L4S architecture, achieves low loss,
 * low latency and scalable throughput when used in combination with AQMs such
 * as DualPI2, CurvyRED, or even fq_codel with a low ce_threshold for the
 * L4S flows.
 *
 * This is similar to DCTCP, albeit aimed to be used over the public
 * internet over paths supporting the L4S codepoint---ECT(1), and thus
 * implements the safety requirements listed in Appendix A of:
 * https://tools.ietf.org/html/draft-ietf-tsvwg-ecn-l4s-id-08#page-23
 *
 * Notable changes from DCTCP:
 *
 * 1/ RTT independence:
 * prague will operate in a given RTT region as if it was experiencing a target
 * RTT (default=10ms), while preserving the responsiveness it is able to
 * achieve due to its base RTT (i.e., quick reaction to sudden congestion
 * increase). This enable short RTT flows to co-exist with long RTT ones (e.g.,
 * intra-DC flows competing vs internet traffic) without causing starvation or
 * saturating the ECN signal, without the need for Diffserv/bandwdith
 * reservation.
 *
 * This is achieved by scaling cwnd growth during Additive Increase, thus
 * leaving room for higher RTT flows to grab a larger bandwidth share while at
 * the same time relieving the pressure on bottleneck link hence lowering the
 * overall marking probability.
 *
 * Given that this slows short RTT flows, this behavior only makes sense for
 * long-running flows that actually need to share the link--as opposed to,
 * e.g., RPC traffic. To that end, flows progressively become more RTT
 * independent as they grow "older".
 *
 * The different scaling heuristics enable to perform different tradeoffs, most
 * notabley between absolute rate fairness (e.g., RTT_CONTROL_RATE) and
 * scalability (e.g., RTT_CONTROL_SCALABLE aims to get at least 2 marks every
 * 8ish RTTs for flows with an e2e RTT < 100us, up to the classical 2 marks per
 * RTT for flows operating at the target RTT or above it).
 *
 *   TODO(otilmans)--#paper-ref.
 *
 * 2/ Updated EWMA:
 * The resolution of alpha has been increased to ensure that a low amount of
 * marks over high-BDP paths can be accurately taken into account in the
 * computation.
 *
 * Orthogonally, the value of alpha that is kept in the connection state is
 * stored upscaled, in order to preserve its remainder over the course of its
 * updates (similarly to how tp->srtt_us is maintained, as opposed to
 * dctcp->alpha).
 *
 * 3/ Updated cwnd management code
 * In order to operate with a permanent, (very) low, marking probability, the
 * arithmetic around cwnd has been updated to track its decimals alongside its
 * integer part. This both improve the precision, avoiding avalanche effects as
 * remainders are carried over the next operation, as well as responsiveness as
 * the AQM at the bottleneck can effectively control the operation of the flow
 * without drastic marking probability increase.
 *
 * Finally, when deriving the cwnd reduction from alpha, we ensure that the
 * computed value is unbiased wrt. integer rounding.
 *
 * 4/ Additive Increase uses unsaturated marking
 * Given that L4S AQM may induce randomly applied CE marks (e.g., from the PI2
 * part of dualpi2), instead of full RTTs of marks once in a while that a step
 * AQM would cause, cwnd is updated for every ACK, regardless of the congestion
 * status of the connection (i.e., it is expected to spent most of its time in
 * TCP_CA_CWR when used over dualpi2).
 *
 * To ensure that it can operate properly in environment where the marking level
 * is close to saturation, its increase also unsature the marking, i.e., the
 * total increase over a RTT is proportional to (1-p)/p.
 *
 * See https://arxiv.org/abs/1904.07605 for more details around saturation.
 *
 * 5/ Pacing/tso sizing
 * prague aims to keep queuing delay as low as possible. To that end, it is in
 * its best interest to pace outgoing segments (i.e., to smooth its traffic),
 * as well as impose a maximal GSO burst size to avoid instantaneous queue
 * buildups in the bottleneck link.
 */

#define pr_fmt(fmt) "TCP-Prague " fmt

#include <linux/module.h>
#include <linux/mm.h>
#include <net/tcp.h>
#include <linux/inet_diag.h>
#include <linux/inet.h>

#define MIN_CWND		2U
#define PRAGUE_ALPHA_BITS	20U
#define PRAGUE_MAX_ALPHA	(1ULL << PRAGUE_ALPHA_BITS)
#define CWND_UNIT		20U
#define ONE_CWND		(1LL << CWND_UNIT) /* Must be signed */
#define PRAGUE_SHIFT_G		4		/* EWMA gain g = 1/2^4 */
#define DEFAULT_RTT_TRANSITION	500
#define MAX_SCALED_RTT		(100 * USEC_PER_MSEC)
#define RTT_UNIT		7
#define RTT2US(x)		((x) << RTT_UNIT)
#define US2RTT(x)		((x) >> RTT_UNIT)

#define PRAGUE_MAX_SRTT_BITS	18U
#define PRAGUE_MAX_MDEV_BITS	(PRAGUE_MAX_SRTT_BITS+1)
#define PRAGUE_INIT_MDEV_CARRY	741455 /* 1 << (PRAGUE_MAX_MDEV_BITS+0.5) */
#define PRAGUE_INIT_ADJ_US	262144 /* 1 << (PRAGUE_MAX_MDEV_BITS-1) */

/* Weights, 1/2^x */
#define V 1	/* 0.5 */
#define D 1	/* 0.5 */
#define S 2	/* 0.25 */

/* Store classic_ecn with same scaling as alpha */
#define L_STICKY	(16ULL << (PRAGUE_ALPHA_BITS-V))	/* Pure L4S behaviour */
#define CLASSIC_ECN L_STICKY + \
	PRAGUE_MAX_ALPHA		/* Transition between classic and L4S */
#define C_STICKY	CLASSIC_ECN + \
	L_STICKY			/* Pure classic behaviour */

#define V0_LG	(10014683ULL >> V)	/* reference queue V of ~750us */
#define D0_LG	(11498458ULL >> D)	/* reference queue D of ~2ms */

/* RTT cwnd scaling heuristics */
enum {
	/* No RTT independence */
	RTT_CONTROL_NONE = 0,
	/* Flows with e2e RTT <= target RTT achieve the same throughput */
	RTT_CONTROL_RATE,
	/* Trade some throughput balance at very low RTTs for a floor on the
	 * amount of marks/RTT */
	RTT_CONTROL_SCALABLE,
	/* Behave as a flow operating with an extra target RTT */
	RTT_CONTROL_ADDITIVE,

	__RTT_CONTROL_MAX
};

static u32 prague_burst_shift __read_mostly = 12; /* 1/2^12 sec ~=.25ms */
MODULE_PARM_DESC(prague_burst_shift,
		 "maximal GSO burst duration as a base-2 negative exponent");
module_param(prague_burst_shift, uint, 0644);

static u32 prague_rtt_scaling __read_mostly = RTT_CONTROL_RATE;
MODULE_PARM_DESC(prague_rtt_scaling, "Enable RTT independence through the "
		 "chosen RTT scaling heuristic");
module_param(prague_rtt_scaling, uint, 0644);

static u32 prague_rtt_target __read_mostly = 25 * USEC_PER_MSEC;
MODULE_PARM_DESC(prague_rtt_target, "RTT scaling target");
module_param(prague_rtt_target, uint, 0644);

static int prague_rtt_transition __read_mostly = DEFAULT_RTT_TRANSITION;
MODULE_PARM_DESC(prague_rtt_transition, "Amount of post-SS rounds to transition"
		 " to be RTT independent.");
module_param(prague_rtt_transition, uint, 0644);

static int prague_ecn_fallback __read_mostly = 0;
MODULE_PARM_DESC(prague_ecn_fallback, "0 = none, 1 = detection & fallback"
		" 2 = detection");
module_param(prague_ecn_fallback, int, 0644);

struct prague {
	u64 cwr_stamp;
	u64 alpha_stamp;	/* EWMA update timestamp */
	u64 upscaled_alpha;	/* Congestion-estimate EWMA */
	u64 ai_ack_increase;	/* AI increase per non-CE ACKed MSS */
	s64 cwnd_cnt;		/* cwnd update carry */
	s64 loss_cwnd_cnt;
	u32 loss_cwnd;
	u32 max_tso_burst;
	u32 rest_depth_us;
	u32 rest_mdev_us;
	u32 old_delivered;	/* tp->delivered at round start */
	u32 old_delivered_ce;	/* tp->delivered_ce at round start */
	u32 next_seq;		/* tp->snd_nxt at round start */
	u32 round;		/* Round count since last slow-start exit */
	u32 rtt_transition_delay;
	u32 rtt_target;		/* RTT scaling target */
	u8  saw_ce:1,		/* Is there an AQM on the path? */
	    rtt_indep:3,	/* RTT independence mode */
	    in_loss:1;		/* In cwnd reduction caused by loss */
};

struct rtt_scaling_ops {
	bool (*should_update_ewma)(struct sock *sk);
	u64 (*ai_ack_increase)(struct sock *sk, u32 rtt);
	u32 (*target_rtt)(struct sock *sk);
};
static struct rtt_scaling_ops rtt_scaling_heuristics[__RTT_CONTROL_MAX];

/* Fallback struct ops if we fail to negotiate AccECN */
static struct tcp_congestion_ops prague_reno;

static void __prague_connection_id(struct sock *sk, char *str, size_t len)
{
	u16 dport = ntohs(inet_sk(sk)->inet_dport);
	u16 sport = ntohs(inet_sk(sk)->inet_sport);

	if (sk->sk_family == AF_INET)
		snprintf(str, len, "%pI4:%u-%pI4:%u", &sk->sk_rcv_saddr, sport,
			&sk->sk_daddr, dport);
	else if (sk->sk_family == AF_INET6)
		snprintf(str, len, "[%pI6c]:%u-[%pI6c]:%u",
			 &sk->sk_v6_rcv_saddr, sport, &sk->sk_v6_daddr, dport);
}
#define LOG(sk, fmt, ...) do {						\
	char __tmp[2 * (INET6_ADDRSTRLEN + 9) + 1] = {0};		\
	__prague_connection_id(sk, __tmp, sizeof(__tmp));		\
	/* pr_fmt expects the connection ID*/				\
	pr_info("(%s) : " fmt "\n", __tmp, ##__VA_ARGS__);			\
} while (0)

static struct prague *prague_ca(struct sock *sk)
{
	return (struct prague*)inet_csk_ca(sk);
}

static bool prague_is_rtt_indep(struct sock *sk)
{
	struct prague *ca = prague_ca(sk);

	return ca->rtt_indep != RTT_CONTROL_NONE &&
		!tcp_in_slow_start(tcp_sk(sk)) &&
		ca->round >= ca->rtt_transition_delay;
}

static struct rtt_scaling_ops* prague_rtt_scaling_ops(struct sock *sk)
{
	return &rtt_scaling_heuristics[prague_ca(sk)->rtt_indep];
}

static bool prague_e2e_rtt_elapsed(struct sock *sk)
{
	return !before(tcp_sk(sk)->snd_una, prague_ca(sk)->next_seq);
}

/* RTT independence on a step AQM requires the competing flows to converge to
 * the same alpha, i.e., the EWMA update frequency might no longer be "once
 * every RTT" */
static bool prague_should_update_ewma(struct sock *sk)
{
	return prague_e2e_rtt_elapsed(sk) &&
		(!prague_rtt_scaling_ops(sk)->should_update_ewma ||
		 !prague_is_rtt_indep(sk) ||
		 prague_rtt_scaling_ops(sk)->should_update_ewma(sk));
}

static u32 prague_target_rtt(struct sock *sk)
{
	return prague_rtt_scaling_ops(sk)->target_rtt ?
		prague_rtt_scaling_ops(sk)->target_rtt(sk) :
		prague_ca(sk)->rtt_target;
}

static u64 prague_unscaled_ai_ack_increase(struct sock *sk)
{
	return 1 << CWND_UNIT;
}

/* RTT independence will scale the classical 1/W per ACK increase. */
static void prague_ai_ack_increase(struct sock *sk)
{
	struct prague *ca = prague_ca(sk);
	u64 increase;
	u32 rtt;

	if (!prague_rtt_scaling_ops(sk)->ai_ack_increase) {
		increase = prague_unscaled_ai_ack_increase(sk);
		goto exit;
	}

	rtt = US2RTT(tcp_sk(sk)->srtt_us >> 3);
	if (ca->round < ca->rtt_transition_delay ||
	    !rtt || rtt > MAX_SCALED_RTT) {
		increase = prague_unscaled_ai_ack_increase(sk);
		goto exit;
	}

	increase = prague_rtt_scaling_ops(sk)->ai_ack_increase(sk, rtt);

exit:
	WRITE_ONCE(ca->ai_ack_increase, increase);
}

/* Ensure prague sends traffic as smoothly as possible:
 * - Pacing is set to 100% during AI
 * - The max GSO burst size is bounded in time at the pacing rate.
 *
 *   We keep the 200% pacing rate during SS, as we need to send 2 MSS back to
 *   back for every received ACK.
 */
static void prague_update_pacing_rate(struct sock *sk)
{
	const struct tcp_sock *tp = tcp_sk(sk);
	u32 max_inflight;
	u64 rate, burst;
	int mtu;

	mtu = tcp_mss_to_mtu(sk, tp->mss_cache);
	// Must also set tcp_ecn_option=0 and tcp_ecn_unsafe_cep=1
	// to disable the option and safer heuristic...
	max_inflight = max(tp->snd_cwnd, tcp_packets_in_flight(tp));

	rate = (u64)((u64)USEC_PER_SEC << 3) * mtu;
	if (tp->snd_cwnd < tp->snd_ssthresh / 2)
		rate <<= 1;
	if (likely(tp->srtt_us))
		rate = div64_u64(rate, tp->srtt_us);
	rate *= max_inflight;
	rate = min_t(u64, rate, sk->sk_max_pacing_rate);
	/* TODO(otilmans) rewrite the tso_segs hook to bytes to avoid this
	 * division. It will somehow need to be able to take hdr sizes into
	 * account */
	burst = div_u64(rate, tcp_mss_to_mtu(sk, tp->mss_cache));

	WRITE_ONCE(prague_ca(sk)->max_tso_burst,
		   max_t(u32, 1, burst >> prague_burst_shift));
	WRITE_ONCE(sk->sk_pacing_rate, rate);
}

static void prague_new_round(struct sock *sk)
{
	struct prague *ca = prague_ca(sk);
	struct tcp_sock *tp = tcp_sk(sk);

	ca->next_seq = tp->snd_nxt;
	ca->old_delivered_ce = tp->delivered_ce;
	ca->old_delivered = tp->delivered;
	if (!tcp_in_slow_start(tp)) {
		++ca->round;
		if (!ca->round)
			ca->round = ca->rtt_transition_delay;
	}
	prague_ai_ack_increase(sk);
}

static void prague_cwnd_changed(struct sock *sk)
{
	struct tcp_sock *tp = tcp_sk(sk);

	tp->snd_cwnd_stamp = tcp_jiffies32;
	prague_ai_ack_increase(sk);
}

<<<<<<< HEAD
/* TODO(asadsa): move this detection out of prague to make it more generic. */
/* TODO(asadsa): check if self-limited works as given out in the design */
static void prague_classic_ecn_detection(struct sock *sk)
{
	struct prague *ca = prague_ca(sk);
	struct tcp_sock *tp = tcp_sk(sk);
	u32 min_rtt_us = tcp_min_rtt(tp);
	u32 g_srtt_shift = tp->g_srtt_shift;
	u32 g_mdev_shift = tp->g_mdev_shift;
	u64 srtt_us = tp->srtt_pace_us >> g_srtt_shift;
	u64 mdev_us = tp->mdev_pace_us >> g_mdev_shift;
	u64 depth_us;
	u32 mdev_lg, depth_lg;
	u32 adj_us = PRAGUE_INIT_ADJ_US >> (PRAGUE_MAX_MDEV_BITS - g_mdev_shift);
	s64 new_classic_ecn = (s64)tp->classic_ecn;

	if (unlikely(!srtt_us) || unlikely(min_rtt_us == ~0U))
		return;

	/* Multiply upscaled mdev by upscaled geometric carry from the previous round
	 *  adding upscaled adjustment to unbias the subsequent integer log
	 */
	mdev_us = (u64)mdev_us * ca->rest_mdev_us + adj_us;
	mdev_lg = max_t(u32, ilog2(mdev_us), g_mdev_shift) - g_mdev_shift;
	/* carry the new rest to the next round */
	ca->rest_mdev_us = mdev_us >> mdev_lg;
	/* V*lg(mdev_us/VO) */
	mdev_lg <<= PRAGUE_ALPHA_BITS - V;
	new_classic_ecn += (s64)mdev_lg - V0_LG;

	if (unlikely(srtt_us <= min_rtt_us))
		goto out;

	depth_us = (srtt_us - min_rtt_us) * ca->rest_depth_us + (adj_us >> 1);
	depth_lg = max_t(u32, ilog2(depth_us), g_srtt_shift) - g_srtt_shift;
	ca->rest_depth_us = depth_us >> depth_lg;
	/* queue build-up can only bring classic_ecn toward more classic */
	/* + D*lg(max(d/D0, 1)) */
	depth_lg <<= PRAGUE_ALPHA_BITS - D;
	if (depth_lg > D0_LG) {
		new_classic_ecn += (u64)depth_lg - D0_LG;
	}

	/* self-limited? */
	//if (!tcp_is_cwnd_limited(sk))
	//	/* - S*s */
	//	new_classic_ecn -= PRAGUE_MAX_ALPHA -
	//	(tp->snd_cwnd_used << (PRAGUE_ALPHA_BITS-S)) / tp->snd_cwnd;

out:
	tp->classic_ecn = min_t(u64, max_t(s64, new_classic_ecn, 0), C_STICKY);
}

void prague_update_alpha(struct sock *sk)
=======
static void prague_update_alpha(struct sock *sk)
>>>>>>> 90c5439a
{
	struct prague *ca = prague_ca(sk);
	struct tcp_sock *tp = tcp_sk(sk);
	s64 ecn_segs;
	u64 alpha;

	/* Do not update alpha before we have proof that there's an AQM on
	 * the path.
	 */
	if (unlikely(!ca->saw_ce))
		goto skip;

	if (prague_ecn_fallback > 0)
		prague_classic_ecn_detection(sk);

	alpha = ca->upscaled_alpha;
	ecn_segs = (s64)tp->delivered_ce - ca->old_delivered_ce;
	/* We diverge from the original EWMA, i.e.,
	 * alpha = (1 - g) * alpha + g * F
	 * by working with (and storing)
	 * upscaled_alpha = alpha * (1/g) [recall that 0<g<1]
	 *
	 * This enables to carry alpha's residual value to the next EWMA round.
	 *
	 * We first compute F, the fraction of ecn segments.
	 */
	if (ecn_segs) {
		u32 acked_segs = tp->delivered - ca->old_delivered;

		ecn_segs <<= PRAGUE_ALPHA_BITS;
		ecn_segs = div_s64(ecn_segs, max(1U, acked_segs));
	}
	alpha = alpha - (alpha >> PRAGUE_SHIFT_G);
	alpha = clamp_t(s64, alpha + ecn_segs, 0, PRAGUE_MAX_ALPHA << PRAGUE_SHIFT_G);
	ca->alpha_stamp = tp->tcp_mstamp;

	WRITE_ONCE(ca->upscaled_alpha, alpha);
	tp->alpha = alpha >> PRAGUE_SHIFT_G;

skip:
	prague_new_round(sk);
}

static void prague_update_cwnd(struct sock *sk, const struct rate_sample *rs)
{
	struct prague *ca = prague_ca(sk);
	struct tcp_sock *tp = tcp_sk(sk);
	u64 increase;
	s64 acked;

	acked = rs->acked_sacked;
	if (rs->ece_delta > 0) {
		if (rs->ece_delta > acked)
			LOG(sk, "Received %u marks for %lld acks at %u",
			    rs->ece_delta, acked, tp->snd_una);
		ca->saw_ce = 1;
		acked -= rs->ece_delta;
	}

	if (acked <= 0 || ca->in_loss || !tcp_is_cwnd_limited(sk))
		goto adjust;

	if (tcp_in_slow_start(tp)) {
		acked = tcp_slow_start(tp, acked);
		if (!acked) {
			prague_cwnd_changed(sk);
			return;
		}
	}

	increase = acked * ca->ai_ack_increase;
	if (likely(tp->snd_cwnd))
		increase = div_u64(increase + (tp->snd_cwnd >> 1),
				   tp->snd_cwnd);
	ca->cwnd_cnt += max_t(u64, acked, increase);

adjust:
	if (ca->cwnd_cnt <= -ONE_CWND) {
		ca->cwnd_cnt += ONE_CWND;
		--tp->snd_cwnd;
		if (tp->snd_cwnd < MIN_CWND) {
			tp->snd_cwnd = MIN_CWND;
			/* No point in applying further reductions */
			ca->cwnd_cnt = 0;
		}
		tp->snd_ssthresh = tp->snd_cwnd;
		prague_cwnd_changed(sk);
	} else if (ca->cwnd_cnt >= ONE_CWND) {
		ca->cwnd_cnt -= ONE_CWND;
		++tp->snd_cwnd;
		tp->snd_cwnd = min(tp->snd_cwnd, tp->snd_cwnd_clamp);
		prague_cwnd_changed(sk);
	}
	return;
}

static void prague_ca_open(struct sock *sk)
{
	prague_ca(sk)->in_loss = 0;
}

static void prague_enter_loss(struct sock *sk)
{
	struct prague *ca = prague_ca(sk);
	struct tcp_sock *tp = tcp_sk(sk);

	ca->loss_cwnd = tp->snd_cwnd;
	ca->loss_cwnd_cnt = ca->cwnd_cnt;
	ca->cwnd_cnt -=
		(((u64)tp->snd_cwnd) << (CWND_UNIT - 1)) + (ca->cwnd_cnt >> 1);
	ca->in_loss = 1;
	prague_cwnd_changed(sk);
}

static void prague_update_rtt_scaling(struct sock *sk, u32 ssthresh)
{
	struct prague *ca = prague_ca(sk);
	struct tcp_sock *tp = tcp_sk(sk);
	int delta_shift;
	u8 new_g_srtt_shift;
	u8 old_g_srtt_shift = tp->g_srtt_shift;

	new_g_srtt_shift = ilog2(ssthresh);
	new_g_srtt_shift += (new_g_srtt_shift >> 1) + 1;
	tp->g_srtt_shift = min_t(u8, new_g_srtt_shift, PRAGUE_MAX_SRTT_BITS);
	tp->g_mdev_shift = tp->g_srtt_shift + 1;
	delta_shift = tp->g_srtt_shift - old_g_srtt_shift;

	if (!delta_shift)
		return;

	if (delta_shift > 0) {
		tp->srtt_pace_us <<= delta_shift;
		tp->mdev_pace_us <<= delta_shift;
		ca->rest_depth_us <<= delta_shift;
		ca->rest_mdev_us <<= delta_shift;
	} else {
		delta_shift = -delta_shift;
		tp->srtt_pace_us >>= delta_shift;
		tp->mdev_pace_us >>= delta_shift;
		ca->rest_depth_us >>= delta_shift;
		ca->rest_mdev_us >>= delta_shift;
	}
}

static u64 prague_classic_ecn_fallback(struct tcp_sock *tp, u64 alpha)
{
	u64 c = min(tp->classic_ecn, CLASSIC_ECN) - L_STICKY;
	/* 0 ... CLASSIC_ECN/PRAGUE_MAX_ALPHA */
	c = (c >> 1) + (c >> 3); /* c * ~0.6 */


	/* clamp alpha no lower than c to compete fair with classic AQMs */
	return max(alpha, c);
}

static void prague_enter_cwr(struct sock *sk)
{
	struct prague *ca = prague_ca(sk);
	struct tcp_sock *tp = tcp_sk(sk);
	u64 reduction;
	u64 alpha;

	if (prague_is_rtt_indep(sk) &&
	    RTT2US(prague_target_rtt(sk)) > tcp_stamp_us_delta(tp->tcp_mstamp,
							       ca->cwr_stamp))
		return;
	ca->cwr_stamp = tp->tcp_mstamp;
	alpha = ca->upscaled_alpha >> PRAGUE_SHIFT_G;

	if (prague_ecn_fallback == 1 && tp->classic_ecn > L_STICKY)
		alpha = prague_classic_ecn_fallback(tp, alpha);

	reduction = (alpha * ((u64)tp->snd_cwnd << CWND_UNIT) +
			 /* Unbias the rounding by adding 1/2 */
			 PRAGUE_MAX_ALPHA) >>
		(PRAGUE_ALPHA_BITS + 1U);
	ca->cwnd_cnt -= reduction;

	return;
}

/* Calculate SRTT & SMDEV with lower gain to see past instantaneous variation.
 * Also use accurate RTT measurement of last segment to do Classic ECN detection
 * rather than using RFC6298 which includes delay accumulated between two
 * successive segments at the receiver. Finally, we do not use this MDEV for RTO
 * so initialize it to zero. We use a tweaked version of tcp_rtt_estimator().
 */
static void prague_rtt_estimator(struct sock *sk, long mrtt_us)
{
	struct tcp_sock *tp = tcp_sk(sk);
	long long m = mrtt_us; /* Accurate RTT */
	u64 srtt_pace = tp->srtt_pace_us;
	tp->mrtt_pace_us = mrtt_us;

	if (srtt_pace != 0) {
		m -= (srtt_pace >> tp->g_srtt_shift);	/* m is now error in rtt est */
		srtt_pace += m;		/* rtt += 1/2^g_srtt_shift new */
		if (m < 0)
			m = -m;		/* m is now abs(error) */
		m -= (tp->mdev_pace_us >> tp->g_mdev_shift);
		tp->mdev_pace_us += m;		/* mdev += 1/2^g_mev_shift new */
	} else {
		/* no previous measure. */
		srtt_pace = m << tp->g_srtt_shift;	/* take the measured time to be rtt */
		tp->mdev_pace_us = 1ULL << tp->g_mdev_shift;
	}
	tp->srtt_pace_us = max(1ULL, srtt_pace);
}

static void prague_pkts_acked(struct sock *sk, const struct ack_sample *sample)
{
	if (sample->rtt_us != -1)
		prague_rtt_estimator(sk, sample->rtt_us);
}

static void prague_state(struct sock *sk, u8 new_state)
{
	if (new_state == inet_csk(sk)->icsk_ca_state)
		return;

	switch (new_state) {
	case TCP_CA_Recovery:
		prague_enter_loss(sk);
		break;
	case TCP_CA_CWR:
		prague_enter_cwr(sk);
		break;
	case TCP_CA_Open:
		prague_ca_open(sk);
		break;
	}
}

static void prague_cwnd_event(struct sock *sk, enum tcp_ca_event ev)
{
	if (ev == CA_EVENT_LOSS)
		prague_enter_loss(sk);
}

static u32 prague_cwnd_undo(struct sock *sk)
{
	struct prague *ca = prague_ca(sk);

	/* We may have made some progress since then, account for it. */
	ca->cwnd_cnt += ca->cwnd_cnt - ca->loss_cwnd_cnt;
	return max(ca->loss_cwnd, tcp_sk(sk)->snd_cwnd);
}

static void prague_cong_control(struct sock *sk, const struct rate_sample *rs)
{
	prague_update_cwnd(sk, rs);
	if (prague_should_update_ewma(sk))
		prague_update_alpha(sk);
	prague_update_pacing_rate(sk);
}

static u32 prague_ssthresh(struct sock *sk)
{
	struct tcp_sock *tp = tcp_sk(sk);

	prague_update_rtt_scaling(sk, tp->snd_ssthresh);
	return tp->snd_ssthresh;
}

static u32 prague_tso_segs(struct sock *sk, unsigned int mss_now)
{
	return max_t(u32, prague_ca(sk)->max_tso_burst,
		     sock_net(sk)->ipv4.sysctl_tcp_min_tso_segs);
}

static size_t prague_get_info(struct sock *sk, u32 ext, int *attr,
			     union tcp_cc_info *info)
{
	const struct prague *ca = prague_ca(sk);

	if (ext & (1 << (INET_DIAG_PRAGUEINFO - 1)) ||
	    ext & (1 << (INET_DIAG_VEGASINFO - 1))) {
		memset(&info->prague, 0, sizeof(info->prague));
		if (inet_csk(sk)->icsk_ca_ops != &prague_reno) {
			info->prague.prague_alpha =
				ca->upscaled_alpha >> PRAGUE_SHIFT_G;
			info->prague.prague_max_burst = ca->max_tso_burst;
			info->prague.prague_ai_ack_increase =
				READ_ONCE(ca->ai_ack_increase);
			info->prague.prague_round = ca->round;
			info->prague.prague_rtt_transition =
				ca->rtt_transition_delay;
			info->prague.prague_enabled = 1;
			info->prague.prague_rtt_indep = ca->rtt_indep;
			info->prague.prague_rtt_target =
				prague_target_rtt(sk);
		}
		*attr = INET_DIAG_PRAGUEINFO;
		return sizeof(info->prague);
	}
	return 0;
}

static void prague_release(struct sock *sk)
{
	struct tcp_sock *tp = tcp_sk(sk);

	cmpxchg(&sk->sk_pacing_status, SK_PACING_NEEDED, SK_PACING_NONE);
	tp->ecn_flags &= ~TCP_ECN_ECT_1;
	if (!tcp_ecn_mode_any(tp))
		/* We forced the use of ECN, but failed to negotiate it */
		INET_ECN_dontxmit(sk);

	LOG(sk, "Released [delivered_ce=%u,received_ce=%u]",
	    tp->delivered_ce, tp->received_ce);
}

static void prague_init(struct sock *sk)
{
	struct prague *ca = prague_ca(sk);
	struct tcp_sock *tp = tcp_sk(sk);

	if (!tcp_ecn_mode_any(tp) &&
	    sk->sk_state != TCP_LISTEN && sk->sk_state != TCP_CLOSE) {
		prague_release(sk);
		LOG(sk, "Switching to pure reno [ecn_status=%u,sk_state=%u]",
		    tcp_ecn_mode_any(tp), sk->sk_state);
		inet_csk(sk)->icsk_ca_ops = &prague_reno;
		return;
	}

	tp->ecn_flags |= TCP_ECN_ECT_1;
	cmpxchg(&sk->sk_pacing_status, SK_PACING_NONE, SK_PACING_NEEDED);

	ca->alpha_stamp = tp->tcp_mstamp;
	ca->upscaled_alpha = PRAGUE_MAX_ALPHA << PRAGUE_SHIFT_G;
	ca->cwnd_cnt = 0;
	ca->loss_cwnd_cnt = 0;
	ca->loss_cwnd = 0;
	ca->max_tso_burst = 1;
	ca->round = 0;
	ca->rtt_transition_delay = prague_rtt_transition;
	ca->rtt_target = US2RTT(prague_rtt_target);
	ca->rtt_indep = ca->rtt_target ? prague_rtt_scaling : RTT_CONTROL_NONE;
	if (ca->rtt_indep >= __RTT_CONTROL_MAX)
		ca->rtt_indep = RTT_CONTROL_NONE;
	LOG(sk, "RTT indep chosen: %d (after %u rounds), targetting %u usec",
	    ca->rtt_indep, ca->rtt_transition_delay, prague_target_rtt(sk));
	ca->saw_ce = !!tp->delivered_ce;

	/* reuse existing meaurement of SRTT as an intial starting point */
	tp->g_srtt_shift = PRAGUE_MAX_SRTT_BITS;
	tp->g_mdev_shift = PRAGUE_MAX_MDEV_BITS;
	tp->mrtt_pace_us = tp->srtt_us >> 3;
	tp->srtt_pace_us = (u64)tp->mrtt_pace_us << tp->g_srtt_shift;
	tp->mdev_pace_us = 1ULL << tp->g_mdev_shift;
	ca->rest_mdev_us = PRAGUE_INIT_MDEV_CARRY;
	ca->rest_depth_us = PRAGUE_INIT_MDEV_CARRY >> 1;

	tp->classic_ecn = 0ULL;
	tp->alpha = PRAGUE_MAX_ALPHA;		/* Used ONLY to log alpha */

	prague_new_round(sk);
}

static bool prague_target_rtt_elapsed(struct sock *sk)
{
	return RTT2US(prague_target_rtt(sk)) <=
		tcp_stamp_us_delta(tcp_sk(sk)->tcp_mstamp,
				   prague_ca(sk)->alpha_stamp);
}

static u64 prague_rate_scaled_ai_ack_increase(struct sock *sk, u32 rtt)
{
	u64 increase;
	u64 divisor;
	u64 target;


	target = prague_target_rtt(sk);
	if (rtt >= target)
		return prague_unscaled_ai_ack_increase(sk);
	/* Scale increase to:
	 * - Grow by 1MSS/target RTT
	 * - Take into account the rate ratio of doing cwnd += 1MSS
	 *
	 * Overflows if e2e RTT is > 100ms, hence the cap
	 */
	increase = (u64)rtt << CWND_UNIT;
	increase *= rtt;
	divisor = target * target;
	increase = div64_u64(increase + (divisor >> 1), divisor);
	return increase;
}

static u64 prague_scalable_ai_ack_increase(struct sock *sk, u32 rtt)
{
	/* R0 ~= 16ms, R1 ~= 1.5ms */
	const s64 R0 = US2RTT(1 << 14), R1 = US2RTT((1 << 10) + (1 << 9));
	u64 increase;
	u64 divisor;

	/* Scale increase to:
	 * - Ensure a growth of at least 1/8th, i.e., one mark every 8 RTT.
	 * - Take into account the rate ratio of doing cwnd += 1MSS
	 */
	increase = (ONE_CWND >> 3) * R0;
	increase += ONE_CWND * min_t(s64, max_t(s64, rtt - R1, 0), R0);
	increase *= rtt;
	divisor = R0 * R0;
	increase = div64_u64(increase + (divisor >> 1), divisor);
	return increase;
}

static u32 prague_dynamic_rtt_target(struct sock *sk)
{
	return prague_ca(sk)->rtt_target + US2RTT(tcp_sk(sk)->srtt_us >> 3);
}

static struct rtt_scaling_ops
rtt_scaling_heuristics[__RTT_CONTROL_MAX] __read_mostly = {
	[RTT_CONTROL_NONE] = {
		.should_update_ewma = NULL,
		.ai_ack_increase = NULL,
		.target_rtt = NULL,
	},
	[RTT_CONTROL_RATE] = {
		.should_update_ewma = prague_target_rtt_elapsed,
		.ai_ack_increase = prague_rate_scaled_ai_ack_increase,
		.target_rtt = NULL,
	},
	[RTT_CONTROL_SCALABLE] = {
		.should_update_ewma = prague_target_rtt_elapsed,
		.ai_ack_increase = prague_scalable_ai_ack_increase,
		.target_rtt = NULL,
	},
	[RTT_CONTROL_ADDITIVE] = {
		.should_update_ewma = prague_target_rtt_elapsed,
		.ai_ack_increase = prague_rate_scaled_ai_ack_increase,
		.target_rtt = prague_dynamic_rtt_target
	},
};

static struct tcp_congestion_ops prague __read_mostly = {
	.init		= prague_init,
	.release	= prague_release,
	.cong_control	= prague_cong_control,
	.cwnd_event	= prague_cwnd_event,
	.ssthresh	= prague_ssthresh,
	.undo_cwnd	= prague_cwnd_undo,
	.pkts_acked	= prague_pkts_acked,
	.set_state	= prague_state,
	.get_info	= prague_get_info,
	.tso_segs	= prague_tso_segs,
	.flags		= TCP_CONG_NEEDS_ECN | TCP_CONG_NEEDS_ACCECN |
		TCP_CONG_NON_RESTRICTED,
	.owner		= THIS_MODULE,
	.name		= "prague",
};

static struct tcp_congestion_ops prague_reno __read_mostly = {
	.ssthresh	= tcp_reno_ssthresh,
	.cong_avoid	= tcp_reno_cong_avoid,
	.undo_cwnd	= tcp_reno_undo_cwnd,
	.get_info	= prague_get_info,
	.owner		= THIS_MODULE,
	.name		= "prague-reno",
};

static int __init prague_register(void)
{
	BUILD_BUG_ON(sizeof(struct prague) > ICSK_CA_PRIV_SIZE);
	return tcp_register_congestion_control(&prague);
}

static void __exit prague_unregister(void)
{
	tcp_unregister_congestion_control(&prague);
}

module_init(prague_register);
module_exit(prague_unregister);

MODULE_AUTHOR("Olivier Tilmans <olivier.tilmans@nokia-bell-labs.com>");
MODULE_AUTHOR("Koen De Schepper <koen.de_schepper@nokia-bell-labs.com>");
MODULE_AUTHOR("Bob briscoe <research@bobbriscoe.net>");

MODULE_LICENSE("GPL v2");
MODULE_DESCRIPTION("TCP Prague");
MODULE_VERSION("0.6");<|MERGE_RESOLUTION|>--- conflicted
+++ resolved
@@ -343,7 +343,6 @@
 	prague_ai_ack_increase(sk);
 }
 
-<<<<<<< HEAD
 /* TODO(asadsa): move this detection out of prague to make it more generic. */
 /* TODO(asadsa): check if self-limited works as given out in the design */
 static void prague_classic_ecn_detection(struct sock *sk)
@@ -397,10 +396,7 @@
 	tp->classic_ecn = min_t(u64, max_t(s64, new_classic_ecn, 0), C_STICKY);
 }
 
-void prague_update_alpha(struct sock *sk)
-=======
 static void prague_update_alpha(struct sock *sk)
->>>>>>> 90c5439a
 {
 	struct prague *ca = prague_ca(sk);
 	struct tcp_sock *tp = tcp_sk(sk);
