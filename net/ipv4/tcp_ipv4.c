// SPDX-License-Identifier: GPL-2.0-or-later
/*
 * INET		An implementation of the TCP/IP protocol suite for the LINUX
 *		operating system.  INET is implemented using the  BSD Socket
 *		interface as the means of communication with the user level.
 *
 *		Implementation of the Transmission Control Protocol(TCP).
 *
 *		IPv4 specific functions
 *
 *		code split from:
 *		linux/ipv4/tcp.c
 *		linux/ipv4/tcp_input.c
 *		linux/ipv4/tcp_output.c
 *
 *		See tcp.c for author information
 */

/*
 * Changes:
 *		David S. Miller	:	New socket lookup architecture.
 *					This code is dedicated to John Dyson.
 *		David S. Miller :	Change semantics of established hash,
 *					half is devoted to TIME_WAIT sockets
 *					and the rest go in the other half.
 *		Andi Kleen :		Add support for syncookies and fixed
 *					some bugs: ip options weren't passed to
 *					the TCP layer, missed a check for an
 *					ACK bit.
 *		Andi Kleen :		Implemented fast path mtu discovery.
 *	     				Fixed many serious bugs in the
 *					request_sock handling and moved
 *					most of it into the af independent code.
 *					Added tail drop and some other bugfixes.
 *					Added new listen semantics.
 *		Mike McLagan	:	Routing by source
 *	Juan Jose Ciarlante:		ip_dynaddr bits
 *		Andi Kleen:		various fixes.
 *	Vitaly E. Lavrov	:	Transparent proxy revived after year
 *					coma.
 *	Andi Kleen		:	Fix new listen.
 *	Andi Kleen		:	Fix accept error reporting.
 *	YOSHIFUJI Hideaki @USAGI and:	Support IPV6_V6ONLY socket option, which
 *	Alexey Kuznetsov		allow both IPv4 and IPv6 sockets to bind
 *					a single port at the same time.
 */

#define pr_fmt(fmt) "TCP: " fmt

#include <linux/bottom_half.h>
#include <linux/types.h>
#include <linux/fcntl.h>
#include <linux/module.h>
#include <linux/random.h>
#include <linux/cache.h>
#include <linux/jhash.h>
#include <linux/init.h>
#include <linux/times.h>
#include <linux/slab.h>

#include <net/net_namespace.h>
#include <net/icmp.h>
#include <net/inet_hashtables.h>
#include <net/tcp.h>
#include <net/transp_v6.h>
#include <net/ipv6.h>
#include <net/inet_common.h>
#include <net/inet_ecn.h>
#include <net/timewait_sock.h>
#include <net/xfrm.h>
#include <net/secure_seq.h>
#include <net/busy_poll.h>

#include <linux/inet.h>
#include <linux/ipv6.h>
#include <linux/stddef.h>
#include <linux/proc_fs.h>
#include <linux/seq_file.h>
#include <linux/inetdevice.h>
#include <linux/btf_ids.h>

#include <crypto/hash.h>
#include <linux/scatterlist.h>

#include <trace/events/tcp.h>

#ifdef CONFIG_TCP_MD5SIG
static int tcp_v4_md5_hash_hdr(char *md5_hash, const struct tcp_md5sig_key *key,
			       __be32 daddr, __be32 saddr, const struct tcphdr *th);
#endif

struct inet_hashinfo tcp_hashinfo;
EXPORT_SYMBOL(tcp_hashinfo);

static u32 tcp_v4_init_seq(const struct sk_buff *skb)
{
	return secure_tcp_seq(ip_hdr(skb)->daddr,
			      ip_hdr(skb)->saddr,
			      tcp_hdr(skb)->dest,
			      tcp_hdr(skb)->source);
}

static u32 tcp_v4_init_ts_off(const struct net *net, const struct sk_buff *skb)
{
	return secure_tcp_ts_off(net, ip_hdr(skb)->daddr, ip_hdr(skb)->saddr);
}

int tcp_twsk_unique(struct sock *sk, struct sock *sktw, void *twp)
{
	const struct inet_timewait_sock *tw = inet_twsk(sktw);
	const struct tcp_timewait_sock *tcptw = tcp_twsk(sktw);
	struct tcp_sock *tp = tcp_sk(sk);
	int reuse = sock_net(sk)->ipv4.sysctl_tcp_tw_reuse;

	if (reuse == 2) {
		/* Still does not detect *everything* that goes through
		 * lo, since we require a loopback src or dst address
		 * or direct binding to 'lo' interface.
		 */
		bool loopback = false;
		if (tw->tw_bound_dev_if == LOOPBACK_IFINDEX)
			loopback = true;
#if IS_ENABLED(CONFIG_IPV6)
		if (tw->tw_family == AF_INET6) {
			if (ipv6_addr_loopback(&tw->tw_v6_daddr) ||
			    ipv6_addr_v4mapped_loopback(&tw->tw_v6_daddr) ||
			    ipv6_addr_loopback(&tw->tw_v6_rcv_saddr) ||
			    ipv6_addr_v4mapped_loopback(&tw->tw_v6_rcv_saddr))
				loopback = true;
		} else
#endif
		{
			if (ipv4_is_loopback(tw->tw_daddr) ||
			    ipv4_is_loopback(tw->tw_rcv_saddr))
				loopback = true;
		}
		if (!loopback)
			reuse = 0;
	}

	/* With PAWS, it is safe from the viewpoint
	   of data integrity. Even without PAWS it is safe provided sequence
	   spaces do not overlap i.e. at data rates <= 80Mbit/sec.

	   Actually, the idea is close to VJ's one, only timestamp cache is
	   held not per host, but per port pair and TW bucket is used as state
	   holder.

	   If TW bucket has been already destroyed we fall back to VJ's scheme
	   and use initial timestamp retrieved from peer table.
	 */
	if (tcptw->tw_ts_recent_stamp &&
	    (!twp || (reuse && time_after32(ktime_get_seconds(),
					    tcptw->tw_ts_recent_stamp)))) {
		/* In case of repair and re-using TIME-WAIT sockets we still
		 * want to be sure that it is safe as above but honor the
		 * sequence numbers and time stamps set as part of the repair
		 * process.
		 *
		 * Without this check re-using a TIME-WAIT socket with TCP
		 * repair would accumulate a -1 on the repair assigned
		 * sequence number. The first time it is reused the sequence
		 * is -1, the second time -2, etc. This fixes that issue
		 * without appearing to create any others.
		 */
		if (likely(!tp->repair)) {
			u32 seq = tcptw->tw_snd_nxt + 65535 + 2;

			if (!seq)
				seq = 1;
			WRITE_ONCE(tp->write_seq, seq);
			tp->rx_opt.ts_recent	   = tcptw->tw_ts_recent;
			tp->rx_opt.ts_recent_stamp = tcptw->tw_ts_recent_stamp;
		}
		sock_hold(sktw);
		return 1;
	}

	return 0;
}
EXPORT_SYMBOL_GPL(tcp_twsk_unique);

static int tcp_v4_pre_connect(struct sock *sk, struct sockaddr *uaddr,
			      int addr_len)
{
	/* This check is replicated from tcp_v4_connect() and intended to
	 * prevent BPF program called below from accessing bytes that are out
	 * of the bound specified by user in addr_len.
	 */
	if (addr_len < sizeof(struct sockaddr_in))
		return -EINVAL;

	sock_owned_by_me(sk);

	return BPF_CGROUP_RUN_PROG_INET4_CONNECT(sk, uaddr);
}

/* This will initiate an outgoing connection. */
int tcp_v4_connect(struct sock *sk, struct sockaddr *uaddr, int addr_len)
{
	struct sockaddr_in *usin = (struct sockaddr_in *)uaddr;
	struct inet_sock *inet = inet_sk(sk);
	struct tcp_sock *tp = tcp_sk(sk);
	__be16 orig_sport, orig_dport;
	__be32 daddr, nexthop;
	struct flowi4 *fl4;
	struct rtable *rt;
	int err;
	struct ip_options_rcu *inet_opt;
	struct inet_timewait_death_row *tcp_death_row = &sock_net(sk)->ipv4.tcp_death_row;

	if (addr_len < sizeof(struct sockaddr_in))
		return -EINVAL;

	if (usin->sin_family != AF_INET)
		return -EAFNOSUPPORT;

	nexthop = daddr = usin->sin_addr.s_addr;
	inet_opt = rcu_dereference_protected(inet->inet_opt,
					     lockdep_sock_is_held(sk));
	if (inet_opt && inet_opt->opt.srr) {
		if (!daddr)
			return -EINVAL;
		nexthop = inet_opt->opt.faddr;
	}

	orig_sport = inet->inet_sport;
	orig_dport = usin->sin_port;
	fl4 = &inet->cork.fl.u.ip4;
	rt = ip_route_connect(fl4, nexthop, inet->inet_saddr,
			      RT_CONN_FLAGS(sk), sk->sk_bound_dev_if,
			      IPPROTO_TCP,
			      orig_sport, orig_dport, sk);
	if (IS_ERR(rt)) {
		err = PTR_ERR(rt);
		if (err == -ENETUNREACH)
			IP_INC_STATS(sock_net(sk), IPSTATS_MIB_OUTNOROUTES);
		return err;
	}

	if (rt->rt_flags & (RTCF_MULTICAST | RTCF_BROADCAST)) {
		ip_rt_put(rt);
		return -ENETUNREACH;
	}

	if (!inet_opt || !inet_opt->opt.srr)
		daddr = fl4->daddr;

	if (!inet->inet_saddr)
		inet->inet_saddr = fl4->saddr;
	sk_rcv_saddr_set(sk, inet->inet_saddr);

	if (tp->rx_opt.ts_recent_stamp && inet->inet_daddr != daddr) {
		/* Reset inherited state */
		tp->rx_opt.ts_recent	   = 0;
		tp->rx_opt.ts_recent_stamp = 0;
		if (likely(!tp->repair))
			WRITE_ONCE(tp->write_seq, 0);
	}

	inet->inet_dport = usin->sin_port;
	sk_daddr_set(sk, daddr);

	inet_csk(sk)->icsk_ext_hdr_len = 0;
	if (inet_opt)
		inet_csk(sk)->icsk_ext_hdr_len = inet_opt->opt.optlen;

	tp->rx_opt.mss_clamp = TCP_MSS_DEFAULT;

	/* Socket identity is still unknown (sport may be zero).
	 * However we set state to SYN-SENT and not releasing socket
	 * lock select source port, enter ourselves into the hash tables and
	 * complete initialization after this.
	 */
	tcp_set_state(sk, TCP_SYN_SENT);
	err = inet_hash_connect(tcp_death_row, sk);
	if (err)
		goto failure;

	sk_set_txhash(sk);

	rt = ip_route_newports(fl4, rt, orig_sport, orig_dport,
			       inet->inet_sport, inet->inet_dport, sk);
	if (IS_ERR(rt)) {
		err = PTR_ERR(rt);
		rt = NULL;
		goto failure;
	}
	/* OK, now commit destination to socket.  */
	sk->sk_gso_type = SKB_GSO_TCPV4;
	sk_setup_caps(sk, &rt->dst);
	rt = NULL;

	if (likely(!tp->repair)) {
		if (!tp->write_seq)
			WRITE_ONCE(tp->write_seq,
				   secure_tcp_seq(inet->inet_saddr,
						  inet->inet_daddr,
						  inet->inet_sport,
						  usin->sin_port));
		tp->tsoffset = secure_tcp_ts_off(sock_net(sk),
						 inet->inet_saddr,
						 inet->inet_daddr);
	}

	inet->inet_id = prandom_u32();

	if (tcp_fastopen_defer_connect(sk, &err))
		return err;
	if (err)
		goto failure;

	err = tcp_connect(sk);

	if (err)
		goto failure;

	return 0;

failure:
	/*
	 * This unhashes the socket and releases the local port,
	 * if necessary.
	 */
	tcp_set_state(sk, TCP_CLOSE);
	ip_rt_put(rt);
	sk->sk_route_caps = 0;
	inet->inet_dport = 0;
	return err;
}
EXPORT_SYMBOL(tcp_v4_connect);

/*
 * This routine reacts to ICMP_FRAG_NEEDED mtu indications as defined in RFC1191.
 * It can be called through tcp_release_cb() if socket was owned by user
 * at the time tcp_v4_err() was called to handle ICMP message.
 */
void tcp_v4_mtu_reduced(struct sock *sk)
{
	struct inet_sock *inet = inet_sk(sk);
	struct dst_entry *dst;
	u32 mtu;

	if ((1 << sk->sk_state) & (TCPF_LISTEN | TCPF_CLOSE))
		return;
	mtu = tcp_sk(sk)->mtu_info;
	dst = inet_csk_update_pmtu(sk, mtu);
	if (!dst)
		return;

	/* Something is about to be wrong... Remember soft error
	 * for the case, if this connection will not able to recover.
	 */
	if (mtu < dst_mtu(dst) && ip_dont_fragment(sk, dst))
		sk->sk_err_soft = EMSGSIZE;

	mtu = dst_mtu(dst);

	if (inet->pmtudisc != IP_PMTUDISC_DONT &&
	    ip_sk_accept_pmtu(sk) &&
	    inet_csk(sk)->icsk_pmtu_cookie > mtu) {
		tcp_sync_mss(sk, mtu);

		/* Resend the TCP packet because it's
		 * clear that the old packet has been
		 * dropped. This is the new "fast" path mtu
		 * discovery.
		 */
		tcp_simple_retransmit(sk);
	} /* else let the usual retransmit timer handle it */
}
EXPORT_SYMBOL(tcp_v4_mtu_reduced);

static void do_redirect(struct sk_buff *skb, struct sock *sk)
{
	struct dst_entry *dst = __sk_dst_check(sk, 0);

	if (dst)
		dst->ops->redirect(dst, sk, skb);
}


/* handle ICMP messages on TCP_NEW_SYN_RECV request sockets */
void tcp_req_err(struct sock *sk, u32 seq, bool abort)
{
	struct request_sock *req = inet_reqsk(sk);
	struct net *net = sock_net(sk);

	/* ICMPs are not backlogged, hence we cannot get
	 * an established socket here.
	 */
	if (seq != tcp_rsk(req)->snt_isn) {
		__NET_INC_STATS(net, LINUX_MIB_OUTOFWINDOWICMPS);
	} else if (abort) {
		/*
		 * Still in SYN_RECV, just remove it silently.
		 * There is no good way to pass the error to the newly
		 * created socket, and POSIX does not want network
		 * errors returned from accept().
		 */
		inet_csk_reqsk_queue_drop(req->rsk_listener, req);
		tcp_listendrop(req->rsk_listener);
	}
	reqsk_put(req);
}
EXPORT_SYMBOL(tcp_req_err);

/* TCP-LD (RFC 6069) logic */
void tcp_ld_RTO_revert(struct sock *sk, u32 seq)
{
	struct inet_connection_sock *icsk = inet_csk(sk);
	struct tcp_sock *tp = tcp_sk(sk);
	struct sk_buff *skb;
	s32 remaining;
	u32 delta_us;

	if (sock_owned_by_user(sk))
		return;

	if (seq != tp->snd_una  || !icsk->icsk_retransmits ||
	    !icsk->icsk_backoff)
		return;

	skb = tcp_rtx_queue_head(sk);
	if (WARN_ON_ONCE(!skb))
		return;

	icsk->icsk_backoff--;
	icsk->icsk_rto = tp->srtt_us ? __tcp_set_rto(tp) : TCP_TIMEOUT_INIT;
	icsk->icsk_rto = inet_csk_rto_backoff(icsk, TCP_RTO_MAX);

	tcp_mstamp_refresh(tp);
	delta_us = (u32)(tp->tcp_mstamp - tcp_skb_timestamp_us(skb));
	remaining = icsk->icsk_rto - usecs_to_jiffies(delta_us);

	if (remaining > 0) {
		inet_csk_reset_xmit_timer(sk, ICSK_TIME_RETRANS,
					  remaining, TCP_RTO_MAX);
	} else {
		/* RTO revert clocked out retransmission.
		 * Will retransmit now.
		 */
		tcp_retransmit_timer(sk);
	}
}
EXPORT_SYMBOL(tcp_ld_RTO_revert);

/*
 * This routine is called by the ICMP module when it gets some
 * sort of error condition.  If err < 0 then the socket should
 * be closed and the error returned to the user.  If err > 0
 * it's just the icmp type << 8 | icmp code.  After adjustment
 * header points to the first 8 bytes of the tcp header.  We need
 * to find the appropriate port.
 *
 * The locking strategy used here is very "optimistic". When
 * someone else accesses the socket the ICMP is just dropped
 * and for some paths there is no check at all.
 * A more general error queue to queue errors for later handling
 * is probably better.
 *
 */

int tcp_v4_err(struct sk_buff *skb, u32 info)
{
	const struct iphdr *iph = (const struct iphdr *)skb->data;
	struct tcphdr *th = (struct tcphdr *)(skb->data + (iph->ihl << 2));
	struct tcp_sock *tp;
	struct inet_sock *inet;
	const int type = icmp_hdr(skb)->type;
	const int code = icmp_hdr(skb)->code;
	struct sock *sk;
	struct request_sock *fastopen;
	u32 seq, snd_una;
	int err;
	struct net *net = dev_net(skb->dev);

	sk = __inet_lookup_established(net, &tcp_hashinfo, iph->daddr,
				       th->dest, iph->saddr, ntohs(th->source),
				       inet_iif(skb), 0);
	if (!sk) {
		__ICMP_INC_STATS(net, ICMP_MIB_INERRORS);
		return -ENOENT;
	}
	if (sk->sk_state == TCP_TIME_WAIT) {
		inet_twsk_put(inet_twsk(sk));
		return 0;
	}
	seq = ntohl(th->seq);
	if (sk->sk_state == TCP_NEW_SYN_RECV) {
		tcp_req_err(sk, seq, type == ICMP_PARAMETERPROB ||
				     type == ICMP_TIME_EXCEEDED ||
				     (type == ICMP_DEST_UNREACH &&
				      (code == ICMP_NET_UNREACH ||
				       code == ICMP_HOST_UNREACH)));
		return 0;
	}

	bh_lock_sock(sk);
	/* If too many ICMPs get dropped on busy
	 * servers this needs to be solved differently.
	 * We do take care of PMTU discovery (RFC1191) special case :
	 * we can receive locally generated ICMP messages while socket is held.
	 */
	if (sock_owned_by_user(sk)) {
		if (!(type == ICMP_DEST_UNREACH && code == ICMP_FRAG_NEEDED))
			__NET_INC_STATS(net, LINUX_MIB_LOCKDROPPEDICMPS);
	}
	if (sk->sk_state == TCP_CLOSE)
		goto out;

	if (unlikely(iph->ttl < inet_sk(sk)->min_ttl)) {
		__NET_INC_STATS(net, LINUX_MIB_TCPMINTTLDROP);
		goto out;
	}

	tp = tcp_sk(sk);
	/* XXX (TFO) - tp->snd_una should be ISN (tcp_create_openreq_child() */
	fastopen = rcu_dereference(tp->fastopen_rsk);
	snd_una = fastopen ? tcp_rsk(fastopen)->snt_isn : tp->snd_una;
	if (sk->sk_state != TCP_LISTEN &&
	    !between(seq, snd_una, tp->snd_nxt)) {
		__NET_INC_STATS(net, LINUX_MIB_OUTOFWINDOWICMPS);
		goto out;
	}

	switch (type) {
	case ICMP_REDIRECT:
		if (!sock_owned_by_user(sk))
			do_redirect(skb, sk);
		goto out;
	case ICMP_SOURCE_QUENCH:
		/* Just silently ignore these. */
		goto out;
	case ICMP_PARAMETERPROB:
		err = EPROTO;
		break;
	case ICMP_DEST_UNREACH:
		if (code > NR_ICMP_UNREACH)
			goto out;

		if (code == ICMP_FRAG_NEEDED) { /* PMTU discovery (RFC1191) */
			/* We are not interested in TCP_LISTEN and open_requests
			 * (SYN-ACKs send out by Linux are always <576bytes so
			 * they should go through unfragmented).
			 */
			if (sk->sk_state == TCP_LISTEN)
				goto out;

			tp->mtu_info = info;
			if (!sock_owned_by_user(sk)) {
				tcp_v4_mtu_reduced(sk);
			} else {
				if (!test_and_set_bit(TCP_MTU_REDUCED_DEFERRED, &sk->sk_tsq_flags))
					sock_hold(sk);
			}
			goto out;
		}

		err = icmp_err_convert[code].errno;
		/* check if this ICMP message allows revert of backoff.
		 * (see RFC 6069)
		 */
		if (!fastopen &&
		    (code == ICMP_NET_UNREACH || code == ICMP_HOST_UNREACH))
			tcp_ld_RTO_revert(sk, seq);
		break;
	case ICMP_TIME_EXCEEDED:
		err = EHOSTUNREACH;
		break;
	default:
		goto out;
	}

	switch (sk->sk_state) {
	case TCP_SYN_SENT:
	case TCP_SYN_RECV:
		/* Only in fast or simultaneous open. If a fast open socket is
		 * already accepted it is treated as a connected one below.
		 */
		if (fastopen && !fastopen->sk)
			break;

		ip_icmp_error(sk, skb, err, th->dest, info, (u8 *)th);

		if (!sock_owned_by_user(sk)) {
			sk->sk_err = err;

			sk->sk_error_report(sk);

			tcp_done(sk);
		} else {
			sk->sk_err_soft = err;
		}
		goto out;
	}

	/* If we've already connected we will keep trying
	 * until we time out, or the user gives up.
	 *
	 * rfc1122 4.2.3.9 allows to consider as hard errors
	 * only PROTO_UNREACH and PORT_UNREACH (well, FRAG_FAILED too,
	 * but it is obsoleted by pmtu discovery).
	 *
	 * Note, that in modern internet, where routing is unreliable
	 * and in each dark corner broken firewalls sit, sending random
	 * errors ordered by their masters even this two messages finally lose
	 * their original sense (even Linux sends invalid PORT_UNREACHs)
	 *
	 * Now we are in compliance with RFCs.
	 *							--ANK (980905)
	 */

	inet = inet_sk(sk);
	if (!sock_owned_by_user(sk) && inet->recverr) {
		sk->sk_err = err;
		sk->sk_error_report(sk);
	} else	{ /* Only an error on timeout */
		sk->sk_err_soft = err;
	}

out:
	bh_unlock_sock(sk);
	sock_put(sk);
	return 0;
}

void __tcp_v4_send_check(struct sk_buff *skb, __be32 saddr, __be32 daddr)
{
	struct tcphdr *th = tcp_hdr(skb);

	th->check = ~tcp_v4_check(skb->len, saddr, daddr, 0);
	skb->csum_start = skb_transport_header(skb) - skb->head;
	skb->csum_offset = offsetof(struct tcphdr, check);
}

/* This routine computes an IPv4 TCP checksum. */
void tcp_v4_send_check(struct sock *sk, struct sk_buff *skb)
{
	const struct inet_sock *inet = inet_sk(sk);

	__tcp_v4_send_check(skb, inet->inet_saddr, inet->inet_daddr);
}
EXPORT_SYMBOL(tcp_v4_send_check);

/*
 *	This routine will send an RST to the other tcp.
 *
 *	Someone asks: why I NEVER use socket parameters (TOS, TTL etc.)
 *		      for reset.
 *	Answer: if a packet caused RST, it is not for a socket
 *		existing in our system, if it is matched to a socket,
 *		it is just duplicate segment or bug in other side's TCP.
 *		So that we build reply only basing on parameters
 *		arrived with segment.
 *	Exception: precedence violation. We do not implement it in any case.
 */

static void tcp_v4_send_reset(const struct sock *sk, struct sk_buff *skb)
{
	const struct tcphdr *th = tcp_hdr(skb);
	struct {
		struct tcphdr th;
#ifdef CONFIG_TCP_MD5SIG
		__be32 opt[(TCPOLEN_MD5SIG_ALIGNED >> 2)];
#endif
	} rep;
	struct ip_reply_arg arg;
#ifdef CONFIG_TCP_MD5SIG
	struct tcp_md5sig_key *key = NULL;
	const __u8 *hash_location = NULL;
	unsigned char newhash[16];
	int genhash;
	struct sock *sk1 = NULL;
#endif
	u64 transmit_time = 0;
	struct sock *ctl_sk;
	struct net *net;

	/* Never send a reset in response to a reset. */
	if (th->rst)
		return;

	/* If sk not NULL, it means we did a successful lookup and incoming
	 * route had to be correct. prequeue might have dropped our dst.
	 */
	if (!sk && skb_rtable(skb)->rt_type != RTN_LOCAL)
		return;

	/* Swap the send and the receive. */
	memset(&rep, 0, sizeof(rep));
	rep.th.dest   = th->source;
	rep.th.source = th->dest;
	rep.th.doff   = sizeof(struct tcphdr) / 4;
	rep.th.rst    = 1;

	if (th->ack) {
		rep.th.seq = th->ack_seq;
	} else {
		rep.th.ack = 1;
		rep.th.ack_seq = htonl(ntohl(th->seq) + th->syn + th->fin +
				       skb->len - (th->doff << 2));
	}

	memset(&arg, 0, sizeof(arg));
	arg.iov[0].iov_base = (unsigned char *)&rep;
	arg.iov[0].iov_len  = sizeof(rep.th);

	net = sk ? sock_net(sk) : dev_net(skb_dst(skb)->dev);
#ifdef CONFIG_TCP_MD5SIG
	rcu_read_lock();
	hash_location = tcp_parse_md5sig_option(th);
	if (sk && sk_fullsock(sk)) {
		const union tcp_md5_addr *addr;
		int l3index;

		/* sdif set, means packet ingressed via a device
		 * in an L3 domain and inet_iif is set to it.
		 */
		l3index = tcp_v4_sdif(skb) ? inet_iif(skb) : 0;
		addr = (union tcp_md5_addr *)&ip_hdr(skb)->saddr;
		key = tcp_md5_do_lookup(sk, l3index, addr, AF_INET);
	} else if (hash_location) {
		const union tcp_md5_addr *addr;
		int sdif = tcp_v4_sdif(skb);
		int dif = inet_iif(skb);
		int l3index;

		/*
		 * active side is lost. Try to find listening socket through
		 * source port, and then find md5 key through listening socket.
		 * we are not loose security here:
		 * Incoming packet is checked with md5 hash with finding key,
		 * no RST generated if md5 hash doesn't match.
		 */
		sk1 = __inet_lookup_listener(net, &tcp_hashinfo, NULL, 0,
					     ip_hdr(skb)->saddr,
					     th->source, ip_hdr(skb)->daddr,
					     ntohs(th->source), dif, sdif);
		/* don't send rst if it can't find key */
		if (!sk1)
			goto out;

		/* sdif set, means packet ingressed via a device
		 * in an L3 domain and dif is set to it.
		 */
		l3index = sdif ? dif : 0;
		addr = (union tcp_md5_addr *)&ip_hdr(skb)->saddr;
		key = tcp_md5_do_lookup(sk1, l3index, addr, AF_INET);
		if (!key)
			goto out;


		genhash = tcp_v4_md5_hash_skb(newhash, key, NULL, skb);
		if (genhash || memcmp(hash_location, newhash, 16) != 0)
			goto out;

	}

	if (key) {
		rep.opt[0] = htonl((TCPOPT_NOP << 24) |
				   (TCPOPT_NOP << 16) |
				   (TCPOPT_MD5SIG << 8) |
				   TCPOLEN_MD5SIG);
		/* Update length and the length the header thinks exists */
		arg.iov[0].iov_len += TCPOLEN_MD5SIG_ALIGNED;
		rep.th.doff = arg.iov[0].iov_len / 4;

		tcp_v4_md5_hash_hdr((__u8 *) &rep.opt[1],
				     key, ip_hdr(skb)->saddr,
				     ip_hdr(skb)->daddr, &rep.th);
	}
#endif
	arg.csum = csum_tcpudp_nofold(ip_hdr(skb)->daddr,
				      ip_hdr(skb)->saddr, /* XXX */
				      arg.iov[0].iov_len, IPPROTO_TCP, 0);
	arg.csumoffset = offsetof(struct tcphdr, check) / 2;
	arg.flags = (sk && inet_sk_transparent(sk)) ? IP_REPLY_ARG_NOSRCCHECK : 0;

	/* When socket is gone, all binding information is lost.
	 * routing might fail in this case. No choice here, if we choose to force
	 * input interface, we will misroute in case of asymmetric route.
	 */
	if (sk) {
		arg.bound_dev_if = sk->sk_bound_dev_if;
		if (sk_fullsock(sk))
			trace_tcp_send_reset(sk, skb);
	}

	BUILD_BUG_ON(offsetof(struct sock, sk_bound_dev_if) !=
		     offsetof(struct inet_timewait_sock, tw_bound_dev_if));

	arg.tos = ip_hdr(skb)->tos & ~INET_ECN_MASK;
	arg.uid = sock_net_uid(net, sk && sk_fullsock(sk) ? sk : NULL);
	local_bh_disable();
	ctl_sk = this_cpu_read(*net->ipv4.tcp_sk);
	if (sk) {
		ctl_sk->sk_mark = (sk->sk_state == TCP_TIME_WAIT) ?
				   inet_twsk(sk)->tw_mark : sk->sk_mark;
		ctl_sk->sk_priority = (sk->sk_state == TCP_TIME_WAIT) ?
				   inet_twsk(sk)->tw_priority : sk->sk_priority;
		transmit_time = tcp_transmit_time(sk);
	}
	ip_send_unicast_reply(ctl_sk,
			      skb, &TCP_SKB_CB(skb)->header.h4.opt,
			      ip_hdr(skb)->saddr, ip_hdr(skb)->daddr,
			      &arg, arg.iov[0].iov_len,
			      transmit_time);

	ctl_sk->sk_mark = 0;
	__TCP_INC_STATS(net, TCP_MIB_OUTSEGS);
	__TCP_INC_STATS(net, TCP_MIB_OUTRSTS);
	local_bh_enable();

#ifdef CONFIG_TCP_MD5SIG
out:
	rcu_read_unlock();
#endif
}

/* The code following below sending ACKs in SYN-RECV and TIME-WAIT states
   outside socket context is ugly, certainly. What can I do?
 */

static void tcp_v4_send_ack(const struct sock *sk,
			    struct sk_buff *skb, u32 seq, u32 ack,
			    u32 win, u32 tsval, u32 tsecr, int oif,
			    struct tcp_md5sig_key *key,
			    int reply_flags, u8 tos)
{
	const struct tcphdr *th = tcp_hdr(skb);
	struct {
		struct tcphdr th;
		__be32 opt[(TCPOLEN_TSTAMP_ALIGNED >> 2)
#ifdef CONFIG_TCP_MD5SIG
			   + (TCPOLEN_MD5SIG_ALIGNED >> 2)
#endif
			];
	} rep;
	struct net *net = sock_net(sk);
	struct ip_reply_arg arg;
	struct sock *ctl_sk;
	u64 transmit_time;

	memset(&rep.th, 0, sizeof(struct tcphdr));
	memset(&arg, 0, sizeof(arg));

	arg.iov[0].iov_base = (unsigned char *)&rep;
	arg.iov[0].iov_len  = sizeof(rep.th);
	if (tsecr) {
		rep.opt[0] = htonl((TCPOPT_NOP << 24) | (TCPOPT_NOP << 16) |
				   (TCPOPT_TIMESTAMP << 8) |
				   TCPOLEN_TIMESTAMP);
		rep.opt[1] = htonl(tsval);
		rep.opt[2] = htonl(tsecr);
		arg.iov[0].iov_len += TCPOLEN_TSTAMP_ALIGNED;
	}

	/* Swap the send and the receive. */
	rep.th.dest    = th->source;
	rep.th.source  = th->dest;
	rep.th.doff    = arg.iov[0].iov_len / 4;
	rep.th.seq     = htonl(seq);
	rep.th.ack_seq = htonl(ack);
	rep.th.ack     = 1;
	rep.th.window  = htons(win);

#ifdef CONFIG_TCP_MD5SIG
	if (key) {
		int offset = (tsecr) ? 3 : 0;

		rep.opt[offset++] = htonl((TCPOPT_NOP << 24) |
					  (TCPOPT_NOP << 16) |
					  (TCPOPT_MD5SIG << 8) |
					  TCPOLEN_MD5SIG);
		arg.iov[0].iov_len += TCPOLEN_MD5SIG_ALIGNED;
		rep.th.doff = arg.iov[0].iov_len/4;

		tcp_v4_md5_hash_hdr((__u8 *) &rep.opt[offset],
				    key, ip_hdr(skb)->saddr,
				    ip_hdr(skb)->daddr, &rep.th);
	}
#endif
	arg.flags = reply_flags;
	arg.csum = csum_tcpudp_nofold(ip_hdr(skb)->daddr,
				      ip_hdr(skb)->saddr, /* XXX */
				      arg.iov[0].iov_len, IPPROTO_TCP, 0);
	arg.csumoffset = offsetof(struct tcphdr, check) / 2;
	if (oif)
		arg.bound_dev_if = oif;
	arg.tos = tos;
	arg.uid = sock_net_uid(net, sk_fullsock(sk) ? sk : NULL);
	local_bh_disable();
	ctl_sk = this_cpu_read(*net->ipv4.tcp_sk);
	ctl_sk->sk_mark = (sk->sk_state == TCP_TIME_WAIT) ?
			   inet_twsk(sk)->tw_mark : sk->sk_mark;
	ctl_sk->sk_priority = (sk->sk_state == TCP_TIME_WAIT) ?
			   inet_twsk(sk)->tw_priority : sk->sk_priority;
	transmit_time = tcp_transmit_time(sk);
	ip_send_unicast_reply(ctl_sk,
			      skb, &TCP_SKB_CB(skb)->header.h4.opt,
			      ip_hdr(skb)->saddr, ip_hdr(skb)->daddr,
			      &arg, arg.iov[0].iov_len,
			      transmit_time);

	ctl_sk->sk_mark = 0;
	__TCP_INC_STATS(net, TCP_MIB_OUTSEGS);
	local_bh_enable();
}

static void tcp_v4_timewait_ack(struct sock *sk, struct sk_buff *skb,
				enum tcp_tw_status tw_status)
{
	struct inet_timewait_sock *tw = inet_twsk(sk);
	struct tcp_timewait_sock *tcptw = tcp_twsk(sk);
	u8 tos = tw->tw_tos;

	if (tw_status == TCP_TW_ACK_OOW)
		tos &= ~INET_ECN_MASK;

	tcp_v4_send_ack(sk, skb,
			tcptw->tw_snd_nxt, tcptw->tw_rcv_nxt,
			tcptw->tw_rcv_wnd >> tw->tw_rcv_wscale,
			tcp_time_stamp_raw() + tcptw->tw_ts_offset,
			tcptw->tw_ts_recent,
			tw->tw_bound_dev_if,
			tcp_twsk_md5_key(tcptw),
			tw->tw_transparent ? IP_REPLY_ARG_NOSRCCHECK : 0,
			tos
			);

	inet_twsk_put(tw);
}

static void tcp_v4_reqsk_send_ack(const struct sock *sk, struct sk_buff *skb,
				  struct request_sock *req)
{
	const union tcp_md5_addr *addr;
	int l3index;

	/* sk->sk_state == TCP_LISTEN -> for regular TCP_SYN_RECV
	 * sk->sk_state == TCP_SYN_RECV -> for Fast Open.
	 */
	u32 seq = (sk->sk_state == TCP_LISTEN) ? tcp_rsk(req)->snt_isn + 1 :
					     tcp_sk(sk)->snd_nxt;

	/* RFC 7323 2.3
	 * The window field (SEG.WND) of every outgoing segment, with the
	 * exception of <SYN> segments, MUST be right-shifted by
	 * Rcv.Wind.Shift bits:
	 */
	addr = (union tcp_md5_addr *)&ip_hdr(skb)->saddr;
	l3index = tcp_v4_sdif(skb) ? inet_iif(skb) : 0;
	tcp_v4_send_ack(sk, skb, seq,
			tcp_rsk(req)->rcv_nxt,
			req->rsk_rcv_wnd >> inet_rsk(req)->rcv_wscale,
			tcp_time_stamp_raw() + tcp_rsk(req)->ts_off,
			req->ts_recent,
			0,
			tcp_md5_do_lookup(sk, l3index, addr, AF_INET),
			inet_rsk(req)->no_srccheck ? IP_REPLY_ARG_NOSRCCHECK : 0,
			ip_hdr(skb)->tos & ~INET_ECN_MASK);
}

/*
 *	Send a SYN-ACK after having received a SYN.
 *	This still operates on a request_sock only, not on a big
 *	socket.
 */
static int tcp_v4_send_synack(const struct sock *sk, struct dst_entry *dst,
			      struct flowi *fl,
			      struct request_sock *req,
			      struct tcp_fastopen_cookie *foc,
			      enum tcp_synack_type synack_type,
			      struct sk_buff *syn_skb)
{
	struct inet_request_sock *ireq = inet_rsk(req);
	struct flowi4 fl4;
	int err = -1;
	struct sk_buff *skb;
	u8 tos;

	/* First, grab a route. */
	if (!dst && (dst = inet_csk_route_req(sk, &fl4, req)) == NULL)
		return -1;

	skb = tcp_make_synack(sk, dst, req, foc, synack_type, syn_skb);

	if (skb) {
		tcp_rsk(req)->syn_ect_snt = inet_sk(sk)->tos & INET_ECN_MASK;
		__tcp_v4_send_check(skb, ireq->ir_loc_addr, ireq->ir_rmt_addr);

		tos = sock_net(sk)->ipv4.sysctl_tcp_reflect_tos ?
				(tcp_rsk(req)->syn_tos & ~INET_ECN_MASK) |
				(inet_sk(sk)->tos & INET_ECN_MASK) :
				inet_sk(sk)->tos;

		if (!INET_ECN_is_capable(tos) &&
		    tcp_bpf_ca_needs_ecn((struct sock *)req))
			tos |= INET_ECN_ECT_0;

		rcu_read_lock();
		err = ip_build_and_send_pkt(skb, sk, ireq->ir_loc_addr,
					    ireq->ir_rmt_addr,
					    rcu_dereference(ireq->ireq_opt),
					    tos);
		rcu_read_unlock();
		err = net_xmit_eval(err);
	}

	return err;
}

/*
 *	IPv4 request_sock destructor.
 */
static void tcp_v4_reqsk_destructor(struct request_sock *req)
{
	kfree(rcu_dereference_protected(inet_rsk(req)->ireq_opt, 1));
}

#ifdef CONFIG_TCP_MD5SIG
/*
 * RFC2385 MD5 checksumming requires a mapping of
 * IP address->MD5 Key.
 * We need to maintain these in the sk structure.
 */

DEFINE_STATIC_KEY_FALSE(tcp_md5_needed);
EXPORT_SYMBOL(tcp_md5_needed);

/* Find the Key structure for an address.  */
struct tcp_md5sig_key *__tcp_md5_do_lookup(const struct sock *sk, int l3index,
					   const union tcp_md5_addr *addr,
					   int family)
{
	const struct tcp_sock *tp = tcp_sk(sk);
	struct tcp_md5sig_key *key;
	const struct tcp_md5sig_info *md5sig;
	__be32 mask;
	struct tcp_md5sig_key *best_match = NULL;
	bool match;

	/* caller either holds rcu_read_lock() or socket lock */
	md5sig = rcu_dereference_check(tp->md5sig_info,
				       lockdep_sock_is_held(sk));
	if (!md5sig)
		return NULL;

	hlist_for_each_entry_rcu(key, &md5sig->head, node,
				 lockdep_sock_is_held(sk)) {
		if (key->family != family)
			continue;
		if (key->l3index && key->l3index != l3index)
			continue;
		if (family == AF_INET) {
			mask = inet_make_mask(key->prefixlen);
			match = (key->addr.a4.s_addr & mask) ==
				(addr->a4.s_addr & mask);
#if IS_ENABLED(CONFIG_IPV6)
		} else if (family == AF_INET6) {
			match = ipv6_prefix_equal(&key->addr.a6, &addr->a6,
						  key->prefixlen);
#endif
		} else {
			match = false;
		}

		if (match && (!best_match ||
			      key->prefixlen > best_match->prefixlen))
			best_match = key;
	}
	return best_match;
}
EXPORT_SYMBOL(__tcp_md5_do_lookup);

static struct tcp_md5sig_key *tcp_md5_do_lookup_exact(const struct sock *sk,
						      const union tcp_md5_addr *addr,
						      int family, u8 prefixlen,
						      int l3index)
{
	const struct tcp_sock *tp = tcp_sk(sk);
	struct tcp_md5sig_key *key;
	unsigned int size = sizeof(struct in_addr);
	const struct tcp_md5sig_info *md5sig;

	/* caller either holds rcu_read_lock() or socket lock */
	md5sig = rcu_dereference_check(tp->md5sig_info,
				       lockdep_sock_is_held(sk));
	if (!md5sig)
		return NULL;
#if IS_ENABLED(CONFIG_IPV6)
	if (family == AF_INET6)
		size = sizeof(struct in6_addr);
#endif
	hlist_for_each_entry_rcu(key, &md5sig->head, node,
				 lockdep_sock_is_held(sk)) {
		if (key->family != family)
			continue;
		if (key->l3index && key->l3index != l3index)
			continue;
		if (!memcmp(&key->addr, addr, size) &&
		    key->prefixlen == prefixlen)
			return key;
	}
	return NULL;
}

struct tcp_md5sig_key *tcp_v4_md5_lookup(const struct sock *sk,
					 const struct sock *addr_sk)
{
	const union tcp_md5_addr *addr;
	int l3index;

	l3index = l3mdev_master_ifindex_by_index(sock_net(sk),
						 addr_sk->sk_bound_dev_if);
	addr = (const union tcp_md5_addr *)&addr_sk->sk_daddr;
	return tcp_md5_do_lookup(sk, l3index, addr, AF_INET);
}
EXPORT_SYMBOL(tcp_v4_md5_lookup);

/* This can be called on a newly created socket, from other files */
int tcp_md5_do_add(struct sock *sk, const union tcp_md5_addr *addr,
		   int family, u8 prefixlen, int l3index,
		   const u8 *newkey, u8 newkeylen, gfp_t gfp)
{
	/* Add Key to the list */
	struct tcp_md5sig_key *key;
	struct tcp_sock *tp = tcp_sk(sk);
	struct tcp_md5sig_info *md5sig;

	key = tcp_md5_do_lookup_exact(sk, addr, family, prefixlen, l3index);
	if (key) {
		/* Pre-existing entry - just update that one.
		 * Note that the key might be used concurrently.
		 * data_race() is telling kcsan that we do not care of
		 * key mismatches, since changing MD5 key on live flows
		 * can lead to packet drops.
		 */
		data_race(memcpy(key->key, newkey, newkeylen));

		/* Pairs with READ_ONCE() in tcp_md5_hash_key().
		 * Also note that a reader could catch new key->keylen value
		 * but old key->key[], this is the reason we use __GFP_ZERO
		 * at sock_kmalloc() time below these lines.
		 */
		WRITE_ONCE(key->keylen, newkeylen);

		return 0;
	}

	md5sig = rcu_dereference_protected(tp->md5sig_info,
					   lockdep_sock_is_held(sk));
	if (!md5sig) {
		md5sig = kmalloc(sizeof(*md5sig), gfp);
		if (!md5sig)
			return -ENOMEM;

		sk_nocaps_add(sk, NETIF_F_GSO_MASK);
		INIT_HLIST_HEAD(&md5sig->head);
		rcu_assign_pointer(tp->md5sig_info, md5sig);
	}

	key = sock_kmalloc(sk, sizeof(*key), gfp | __GFP_ZERO);
	if (!key)
		return -ENOMEM;
	if (!tcp_alloc_md5sig_pool()) {
		sock_kfree_s(sk, key, sizeof(*key));
		return -ENOMEM;
	}

	memcpy(key->key, newkey, newkeylen);
	key->keylen = newkeylen;
	key->family = family;
	key->prefixlen = prefixlen;
	key->l3index = l3index;
	memcpy(&key->addr, addr,
	       (family == AF_INET6) ? sizeof(struct in6_addr) :
				      sizeof(struct in_addr));
	hlist_add_head_rcu(&key->node, &md5sig->head);
	return 0;
}
EXPORT_SYMBOL(tcp_md5_do_add);

int tcp_md5_do_del(struct sock *sk, const union tcp_md5_addr *addr, int family,
		   u8 prefixlen, int l3index)
{
	struct tcp_md5sig_key *key;

	key = tcp_md5_do_lookup_exact(sk, addr, family, prefixlen, l3index);
	if (!key)
		return -ENOENT;
	hlist_del_rcu(&key->node);
	atomic_sub(sizeof(*key), &sk->sk_omem_alloc);
	kfree_rcu(key, rcu);
	return 0;
}
EXPORT_SYMBOL(tcp_md5_do_del);

static void tcp_clear_md5_list(struct sock *sk)
{
	struct tcp_sock *tp = tcp_sk(sk);
	struct tcp_md5sig_key *key;
	struct hlist_node *n;
	struct tcp_md5sig_info *md5sig;

	md5sig = rcu_dereference_protected(tp->md5sig_info, 1);

	hlist_for_each_entry_safe(key, n, &md5sig->head, node) {
		hlist_del_rcu(&key->node);
		atomic_sub(sizeof(*key), &sk->sk_omem_alloc);
		kfree_rcu(key, rcu);
	}
}

static int tcp_v4_parse_md5_keys(struct sock *sk, int optname,
				 sockptr_t optval, int optlen)
{
	struct tcp_md5sig cmd;
	struct sockaddr_in *sin = (struct sockaddr_in *)&cmd.tcpm_addr;
	const union tcp_md5_addr *addr;
	u8 prefixlen = 32;
	int l3index = 0;

	if (optlen < sizeof(cmd))
		return -EINVAL;

	if (copy_from_sockptr(&cmd, optval, sizeof(cmd)))
		return -EFAULT;

	if (sin->sin_family != AF_INET)
		return -EINVAL;

	if (optname == TCP_MD5SIG_EXT &&
	    cmd.tcpm_flags & TCP_MD5SIG_FLAG_PREFIX) {
		prefixlen = cmd.tcpm_prefixlen;
		if (prefixlen > 32)
			return -EINVAL;
	}

	if (optname == TCP_MD5SIG_EXT &&
	    cmd.tcpm_flags & TCP_MD5SIG_FLAG_IFINDEX) {
		struct net_device *dev;

		rcu_read_lock();
		dev = dev_get_by_index_rcu(sock_net(sk), cmd.tcpm_ifindex);
		if (dev && netif_is_l3_master(dev))
			l3index = dev->ifindex;

		rcu_read_unlock();

		/* ok to reference set/not set outside of rcu;
		 * right now device MUST be an L3 master
		 */
		if (!dev || !l3index)
			return -EINVAL;
	}

	addr = (union tcp_md5_addr *)&sin->sin_addr.s_addr;

	if (!cmd.tcpm_keylen)
		return tcp_md5_do_del(sk, addr, AF_INET, prefixlen, l3index);

	if (cmd.tcpm_keylen > TCP_MD5SIG_MAXKEYLEN)
		return -EINVAL;

	return tcp_md5_do_add(sk, addr, AF_INET, prefixlen, l3index,
			      cmd.tcpm_key, cmd.tcpm_keylen, GFP_KERNEL);
}

static int tcp_v4_md5_hash_headers(struct tcp_md5sig_pool *hp,
				   __be32 daddr, __be32 saddr,
				   const struct tcphdr *th, int nbytes)
{
	struct tcp4_pseudohdr *bp;
	struct scatterlist sg;
	struct tcphdr *_th;

	bp = hp->scratch;
	bp->saddr = saddr;
	bp->daddr = daddr;
	bp->pad = 0;
	bp->protocol = IPPROTO_TCP;
	bp->len = cpu_to_be16(nbytes);

	_th = (struct tcphdr *)(bp + 1);
	memcpy(_th, th, sizeof(*th));
	_th->check = 0;

	sg_init_one(&sg, bp, sizeof(*bp) + sizeof(*th));
	ahash_request_set_crypt(hp->md5_req, &sg, NULL,
				sizeof(*bp) + sizeof(*th));
	return crypto_ahash_update(hp->md5_req);
}

static int tcp_v4_md5_hash_hdr(char *md5_hash, const struct tcp_md5sig_key *key,
			       __be32 daddr, __be32 saddr, const struct tcphdr *th)
{
	struct tcp_md5sig_pool *hp;
	struct ahash_request *req;

	hp = tcp_get_md5sig_pool();
	if (!hp)
		goto clear_hash_noput;
	req = hp->md5_req;

	if (crypto_ahash_init(req))
		goto clear_hash;
	if (tcp_v4_md5_hash_headers(hp, daddr, saddr, th, th->doff << 2))
		goto clear_hash;
	if (tcp_md5_hash_key(hp, key))
		goto clear_hash;
	ahash_request_set_crypt(req, NULL, md5_hash, 0);
	if (crypto_ahash_final(req))
		goto clear_hash;

	tcp_put_md5sig_pool();
	return 0;

clear_hash:
	tcp_put_md5sig_pool();
clear_hash_noput:
	memset(md5_hash, 0, 16);
	return 1;
}

int tcp_v4_md5_hash_skb(char *md5_hash, const struct tcp_md5sig_key *key,
			const struct sock *sk,
			const struct sk_buff *skb)
{
	struct tcp_md5sig_pool *hp;
	struct ahash_request *req;
	const struct tcphdr *th = tcp_hdr(skb);
	__be32 saddr, daddr;

	if (sk) { /* valid for establish/request sockets */
		saddr = sk->sk_rcv_saddr;
		daddr = sk->sk_daddr;
	} else {
		const struct iphdr *iph = ip_hdr(skb);
		saddr = iph->saddr;
		daddr = iph->daddr;
	}

	hp = tcp_get_md5sig_pool();
	if (!hp)
		goto clear_hash_noput;
	req = hp->md5_req;

	if (crypto_ahash_init(req))
		goto clear_hash;

	if (tcp_v4_md5_hash_headers(hp, daddr, saddr, th, skb->len))
		goto clear_hash;
	if (tcp_md5_hash_skb_data(hp, skb, th->doff << 2))
		goto clear_hash;
	if (tcp_md5_hash_key(hp, key))
		goto clear_hash;
	ahash_request_set_crypt(req, NULL, md5_hash, 0);
	if (crypto_ahash_final(req))
		goto clear_hash;

	tcp_put_md5sig_pool();
	return 0;

clear_hash:
	tcp_put_md5sig_pool();
clear_hash_noput:
	memset(md5_hash, 0, 16);
	return 1;
}
EXPORT_SYMBOL(tcp_v4_md5_hash_skb);

#endif

/* Called with rcu_read_lock() */
static bool tcp_v4_inbound_md5_hash(const struct sock *sk,
				    const struct sk_buff *skb,
				    int dif, int sdif)
{
#ifdef CONFIG_TCP_MD5SIG
	/*
	 * This gets called for each TCP segment that arrives
	 * so we want to be efficient.
	 * We have 3 drop cases:
	 * o No MD5 hash and one expected.
	 * o MD5 hash and we're not expecting one.
	 * o MD5 hash and its wrong.
	 */
	const __u8 *hash_location = NULL;
	struct tcp_md5sig_key *hash_expected;
	const struct iphdr *iph = ip_hdr(skb);
	const struct tcphdr *th = tcp_hdr(skb);
	const union tcp_md5_addr *addr;
	unsigned char newhash[16];
	int genhash, l3index;

	/* sdif set, means packet ingressed via a device
	 * in an L3 domain and dif is set to the l3mdev
	 */
	l3index = sdif ? dif : 0;

	addr = (union tcp_md5_addr *)&iph->saddr;
	hash_expected = tcp_md5_do_lookup(sk, l3index, addr, AF_INET);
	hash_location = tcp_parse_md5sig_option(th);

	/* We've parsed the options - do we have a hash? */
	if (!hash_expected && !hash_location)
		return false;

	if (hash_expected && !hash_location) {
		NET_INC_STATS(sock_net(sk), LINUX_MIB_TCPMD5NOTFOUND);
		return true;
	}

	if (!hash_expected && hash_location) {
		NET_INC_STATS(sock_net(sk), LINUX_MIB_TCPMD5UNEXPECTED);
		return true;
	}

	/* Okay, so this is hash_expected and hash_location -
	 * so we need to calculate the checksum.
	 */
	genhash = tcp_v4_md5_hash_skb(newhash,
				      hash_expected,
				      NULL, skb);

	if (genhash || memcmp(hash_location, newhash, 16) != 0) {
		NET_INC_STATS(sock_net(sk), LINUX_MIB_TCPMD5FAILURE);
		net_info_ratelimited("MD5 Hash failed for (%pI4, %d)->(%pI4, %d)%s L3 index %d\n",
				     &iph->saddr, ntohs(th->source),
				     &iph->daddr, ntohs(th->dest),
				     genhash ? " tcp_v4_calc_md5_hash failed"
				     : "", l3index);
		return true;
	}
	return false;
#endif
	return false;
}

static void tcp_v4_init_req(struct request_sock *req,
			    const struct sock *sk_listener,
			    struct sk_buff *skb)
{
	struct inet_request_sock *ireq = inet_rsk(req);
	struct net *net = sock_net(sk_listener);

	sk_rcv_saddr_set(req_to_sk(req), ip_hdr(skb)->daddr);
	sk_daddr_set(req_to_sk(req), ip_hdr(skb)->saddr);
	RCU_INIT_POINTER(ireq->ireq_opt, tcp_v4_save_options(net, skb));
}

static struct dst_entry *tcp_v4_route_req(const struct sock *sk,
					  struct flowi *fl,
					  const struct request_sock *req)
{
	return inet_csk_route_req(sk, &fl->u.ip4, req);
}

struct request_sock_ops tcp_request_sock_ops __read_mostly = {
	.family		=	PF_INET,
	.obj_size	=	sizeof(struct tcp_request_sock),
	.rtx_syn_ack	=	tcp_rtx_synack,
	.send_ack	=	tcp_v4_reqsk_send_ack,
	.destructor	=	tcp_v4_reqsk_destructor,
	.send_reset	=	tcp_v4_send_reset,
	.syn_ack_timeout =	tcp_syn_ack_timeout,
};

const struct tcp_request_sock_ops tcp_request_sock_ipv4_ops = {
	.mss_clamp	=	TCP_MSS_DEFAULT,
#ifdef CONFIG_TCP_MD5SIG
	.req_md5_lookup	=	tcp_v4_md5_lookup,
	.calc_md5_hash	=	tcp_v4_md5_hash_skb,
#endif
	.init_req	=	tcp_v4_init_req,
#ifdef CONFIG_SYN_COOKIES
	.cookie_init_seq =	cookie_v4_init_sequence,
#endif
	.route_req	=	tcp_v4_route_req,
	.init_seq	=	tcp_v4_init_seq,
	.init_ts_off	=	tcp_v4_init_ts_off,
	.send_synack	=	tcp_v4_send_synack,
};

int tcp_v4_conn_request(struct sock *sk, struct sk_buff *skb)
{
	/* Never answer to SYNs send to broadcast or multicast */
	if (skb_rtable(skb)->rt_flags & (RTCF_BROADCAST | RTCF_MULTICAST))
		goto drop;

	return tcp_conn_request(&tcp_request_sock_ops,
				&tcp_request_sock_ipv4_ops, sk, skb);

drop:
	tcp_listendrop(sk);
	return 0;
}
EXPORT_SYMBOL(tcp_v4_conn_request);


/*
 * The three way handshake has completed - we got a valid synack -
 * now create the new socket.
 */
struct sock *tcp_v4_syn_recv_sock(const struct sock *sk, struct sk_buff *skb,
				  struct request_sock *req,
				  struct dst_entry *dst,
				  struct request_sock *req_unhash,
				  bool *own_req)
{
	struct inet_request_sock *ireq;
	bool found_dup_sk = false;
	struct inet_sock *newinet;
	struct tcp_sock *newtp;
	struct sock *newsk;
#ifdef CONFIG_TCP_MD5SIG
	const union tcp_md5_addr *addr;
	struct tcp_md5sig_key *key;
	int l3index;
#endif
	struct ip_options_rcu *inet_opt;

	if (sk_acceptq_is_full(sk))
		goto exit_overflow;

	newsk = tcp_create_openreq_child(sk, req, skb);
	if (!newsk)
		goto exit_nonewsk;

	newsk->sk_gso_type = SKB_GSO_TCPV4;
	inet_sk_rx_dst_set(newsk, skb);

	newtp		      = tcp_sk(newsk);
	newinet		      = inet_sk(newsk);
	ireq		      = inet_rsk(req);
	sk_daddr_set(newsk, ireq->ir_rmt_addr);
	sk_rcv_saddr_set(newsk, ireq->ir_loc_addr);
	newsk->sk_bound_dev_if = ireq->ir_iif;
	newinet->inet_saddr   = ireq->ir_loc_addr;
	inet_opt	      = rcu_dereference(ireq->ireq_opt);
	RCU_INIT_POINTER(newinet->inet_opt, inet_opt);
	newinet->mc_index     = inet_iif(skb);
	newinet->mc_ttl	      = ip_hdr(skb)->ttl;
	newinet->rcv_tos      = ip_hdr(skb)->tos;
	inet_csk(newsk)->icsk_ext_hdr_len = 0;
	if (inet_opt)
		inet_csk(newsk)->icsk_ext_hdr_len = inet_opt->opt.optlen;
	newinet->inet_id = prandom_u32();

	/* Set ToS of the new socket based upon the value of incoming SYN.
	 * ECT bits are set later in tcp_init_transfer().
	 */
	if (sock_net(sk)->ipv4.sysctl_tcp_reflect_tos)
		newinet->tos = tcp_rsk(req)->syn_tos & ~INET_ECN_MASK;

	if (!dst) {
		dst = inet_csk_route_child_sock(sk, newsk, req);
		if (!dst)
			goto put_and_exit;
	} else {
		/* syncookie case : see end of cookie_v4_check() */
	}
	sk_setup_caps(newsk, dst);

	tcp_ca_openreq_child(newsk, dst);

	tcp_sync_mss(newsk, dst_mtu(dst));
	newtp->advmss = tcp_mss_clamp(tcp_sk(sk), dst_metric_advmss(dst));

	tcp_initialize_rcv_mss(newsk);

#ifdef CONFIG_TCP_MD5SIG
	l3index = l3mdev_master_ifindex_by_index(sock_net(sk), ireq->ir_iif);
	/* Copy over the MD5 key from the original socket */
	addr = (union tcp_md5_addr *)&newinet->inet_daddr;
	key = tcp_md5_do_lookup(sk, l3index, addr, AF_INET);
	if (key) {
		/*
		 * We're using one, so create a matching key
		 * on the newsk structure. If we fail to get
		 * memory, then we end up not copying the key
		 * across. Shucks.
		 */
		tcp_md5_do_add(newsk, addr, AF_INET, 32, l3index,
			       key->key, key->keylen, GFP_ATOMIC);
		sk_nocaps_add(newsk, NETIF_F_GSO_MASK);
	}
#endif

	if (__inet_inherit_port(sk, newsk) < 0)
		goto put_and_exit;
	*own_req = inet_ehash_nolisten(newsk, req_to_sk(req_unhash),
				       &found_dup_sk);
	if (likely(*own_req)) {
		tcp_move_syn(newtp, req);
		ireq->ireq_opt = NULL;
	} else {
		if (!req_unhash && found_dup_sk) {
			/* This code path should only be executed in the
			 * syncookie case only
			 */
			bh_unlock_sock(newsk);
			sock_put(newsk);
			newsk = NULL;
		} else {
			newinet->inet_opt = NULL;
		}
	}
	return newsk;

exit_overflow:
	NET_INC_STATS(sock_net(sk), LINUX_MIB_LISTENOVERFLOWS);
exit_nonewsk:
	dst_release(dst);
exit:
	tcp_listendrop(sk);
	return NULL;
put_and_exit:
	newinet->inet_opt = NULL;
	inet_csk_prepare_forced_close(newsk);
	tcp_done(newsk);
	goto exit;
}
EXPORT_SYMBOL(tcp_v4_syn_recv_sock);

static struct sock *tcp_v4_cookie_check(struct sock *sk, struct sk_buff *skb)
{
#ifdef CONFIG_SYN_COOKIES
	const struct tcphdr *th = tcp_hdr(skb);

	if (!th->syn)
		sk = cookie_v4_check(sk, skb);
#endif
	return sk;
}

u16 tcp_v4_get_syncookie(struct sock *sk, struct iphdr *iph,
			 struct tcphdr *th, u32 *cookie)
{
	u16 mss = 0;
#ifdef CONFIG_SYN_COOKIES
	mss = tcp_get_syncookie_mss(&tcp_request_sock_ops,
				    &tcp_request_sock_ipv4_ops, sk, th);
	if (mss) {
		*cookie = __cookie_v4_init_sequence(iph, th, &mss);
		tcp_synq_overflow(sk);
	}
#endif
	return mss;
}

/* The socket must have it's spinlock held when we get
 * here, unless it is a TCP_LISTEN socket.
 *
 * We have a potential double-lock case here, so even when
 * doing backlog processing we use the BH locking scheme.
 * This is because we cannot sleep with the original spinlock
 * held.
 */
int tcp_v4_do_rcv(struct sock *sk, struct sk_buff *skb)
{
	struct sock *rsk;

	if (sk->sk_state == TCP_ESTABLISHED) { /* Fast path */
		struct dst_entry *dst = sk->sk_rx_dst;

		sock_rps_save_rxhash(sk, skb);
		sk_mark_napi_id(sk, skb);
		if (dst) {
			if (inet_sk(sk)->rx_dst_ifindex != skb->skb_iif ||
			    !dst->ops->check(dst, 0)) {
				dst_release(dst);
				sk->sk_rx_dst = NULL;
			}
		}
		tcp_rcv_established(sk, skb);
		return 0;
	}

	if (tcp_checksum_complete(skb))
		goto csum_err;

	if (sk->sk_state == TCP_LISTEN) {
		struct sock *nsk = tcp_v4_cookie_check(sk, skb);

		if (!nsk)
			goto discard;
		if (nsk != sk) {
			if (tcp_child_process(sk, nsk, skb)) {
				rsk = nsk;
				goto reset;
			}
			return 0;
		}
	} else
		sock_rps_save_rxhash(sk, skb);

	if (tcp_rcv_state_process(sk, skb)) {
		rsk = sk;
		goto reset;
	}
	return 0;

reset:
	tcp_v4_send_reset(rsk, skb);
discard:
	kfree_skb(skb);
	/* Be careful here. If this function gets more complicated and
	 * gcc suffers from register pressure on the x86, sk (in %ebx)
	 * might be destroyed here. This current version compiles correctly,
	 * but you have been warned.
	 */
	return 0;

csum_err:
	TCP_INC_STATS(sock_net(sk), TCP_MIB_CSUMERRORS);
	TCP_INC_STATS(sock_net(sk), TCP_MIB_INERRS);
	goto discard;
}
EXPORT_SYMBOL(tcp_v4_do_rcv);

int tcp_v4_early_demux(struct sk_buff *skb)
{
	const struct iphdr *iph;
	const struct tcphdr *th;
	struct sock *sk;

	if (skb->pkt_type != PACKET_HOST)
		return 0;

	if (!pskb_may_pull(skb, skb_transport_offset(skb) + sizeof(struct tcphdr)))
		return 0;

	iph = ip_hdr(skb);
	th = tcp_hdr(skb);

	if (th->doff < sizeof(struct tcphdr) / 4)
		return 0;

	sk = __inet_lookup_established(dev_net(skb->dev), &tcp_hashinfo,
				       iph->saddr, th->source,
				       iph->daddr, ntohs(th->dest),
				       skb->skb_iif, inet_sdif(skb));
	if (sk) {
		skb->sk = sk;
		skb->destructor = sock_edemux;
		if (sk_fullsock(sk)) {
			struct dst_entry *dst = READ_ONCE(sk->sk_rx_dst);

			if (dst)
				dst = dst_check(dst, 0);
			if (dst &&
			    inet_sk(sk)->rx_dst_ifindex == skb->skb_iif)
				skb_dst_set_noref(skb, dst);
		}
	}
	return 0;
}

bool tcp_add_backlog(struct sock *sk, struct sk_buff *skb)
{
	u32 limit = READ_ONCE(sk->sk_rcvbuf) + READ_ONCE(sk->sk_sndbuf);
	struct skb_shared_info *shinfo;
	const struct tcphdr *th;
	struct tcphdr *thtail;
	struct sk_buff *tail;
	unsigned int hdrlen;
	bool fragstolen;
	u32 gso_segs;
	int delta;

	/* In case all data was pulled from skb frags (in __pskb_pull_tail()),
	 * we can fix skb->truesize to its real value to avoid future drops.
	 * This is valid because skb is not yet charged to the socket.
	 * It has been noticed pure SACK packets were sometimes dropped
	 * (if cooked by drivers without copybreak feature).
	 */
	skb_condense(skb);

	skb_dst_drop(skb);

	if (unlikely(tcp_checksum_complete(skb))) {
		bh_unlock_sock(sk);
		__TCP_INC_STATS(sock_net(sk), TCP_MIB_CSUMERRORS);
		__TCP_INC_STATS(sock_net(sk), TCP_MIB_INERRS);
		return true;
	}

	/* Attempt coalescing to last skb in backlog, even if we are
	 * above the limits.
	 * This is okay because skb capacity is limited to MAX_SKB_FRAGS.
	 */
	th = (const struct tcphdr *)skb->data;
	hdrlen = th->doff * 4;
	shinfo = skb_shinfo(skb);

	if (!shinfo->gso_size)
		shinfo->gso_size = skb->len - hdrlen;

	if (!shinfo->gso_segs)
		shinfo->gso_segs = 1;

	tail = sk->sk_backlog.tail;
	if (!tail)
		goto no_coalesce;
	thtail = (struct tcphdr *)tail->data;

	if (TCP_SKB_CB(tail)->end_seq != TCP_SKB_CB(skb)->seq ||
	    TCP_SKB_CB(tail)->ip_dsfield != TCP_SKB_CB(skb)->ip_dsfield ||
	    ((TCP_SKB_CB(tail)->tcp_flags |
	      TCP_SKB_CB(skb)->tcp_flags) & (TCPHDR_SYN | TCPHDR_RST | TCPHDR_URG)) ||
	    !((TCP_SKB_CB(tail)->tcp_flags &
	      TCP_SKB_CB(skb)->tcp_flags) & TCPHDR_ACK) ||
	    ((TCP_SKB_CB(tail)->tcp_flags ^
	      TCP_SKB_CB(skb)->tcp_flags) & (TCPHDR_ECE | TCPHDR_CWR | TCPHDR_AE)) ||
#ifdef CONFIG_TLS_DEVICE
	    tail->decrypted != skb->decrypted ||
#endif
	    thtail->doff != th->doff ||
	    memcmp(thtail + 1, th + 1, hdrlen - sizeof(*th)))
		goto no_coalesce;

	__skb_pull(skb, hdrlen);
	if (skb_try_coalesce(tail, skb, &fragstolen, &delta)) {
		TCP_SKB_CB(tail)->end_seq = TCP_SKB_CB(skb)->end_seq;

		if (likely(!before(TCP_SKB_CB(skb)->ack_seq, TCP_SKB_CB(tail)->ack_seq))) {
			TCP_SKB_CB(tail)->ack_seq = TCP_SKB_CB(skb)->ack_seq;
			thtail->window = th->window;
		}

		/* We have to update both TCP_SKB_CB(tail)->tcp_flags and
		 * thtail->fin, so that the fast path in tcp_rcv_established()
		 * is not entered if we append a packet with a FIN.
		 * SYN, RST, URG are not present.
		 * ACK is set on both packets.
		 * PSH : we do not really care in TCP stack,
		 *       at least for 'GRO' packets.
		 */
		thtail->fin |= th->fin;
		TCP_SKB_CB(tail)->tcp_flags |= TCP_SKB_CB(skb)->tcp_flags;

		if (TCP_SKB_CB(skb)->has_rxtstamp) {
			TCP_SKB_CB(tail)->has_rxtstamp = true;
			tail->tstamp = skb->tstamp;
			skb_hwtstamps(tail)->hwtstamp = skb_hwtstamps(skb)->hwtstamp;
		}

		/* Not as strict as GRO. We only need to carry mss max value */
		skb_shinfo(tail)->gso_size = max(shinfo->gso_size,
						 skb_shinfo(tail)->gso_size);

		gso_segs = skb_shinfo(tail)->gso_segs + shinfo->gso_segs;
		skb_shinfo(tail)->gso_segs = min_t(u32, gso_segs, 0xFFFF);

		sk->sk_backlog.len += delta;
		__NET_INC_STATS(sock_net(sk),
				LINUX_MIB_TCPBACKLOGCOALESCE);
		kfree_skb_partial(skb, fragstolen);
		return false;
	}
	__skb_push(skb, hdrlen);

no_coalesce:
	/* Only socket owner can try to collapse/prune rx queues
	 * to reduce memory overhead, so add a little headroom here.
	 * Few sockets backlog are possibly concurrently non empty.
	 */
	limit += 64*1024;

	if (unlikely(sk_add_backlog(sk, skb, limit))) {
		bh_unlock_sock(sk);
		__NET_INC_STATS(sock_net(sk), LINUX_MIB_TCPBACKLOGDROP);
		return true;
	}
	return false;
}
EXPORT_SYMBOL(tcp_add_backlog);

int tcp_filter(struct sock *sk, struct sk_buff *skb)
{
	struct tcphdr *th = (struct tcphdr *)skb->data;

	return sk_filter_trim_cap(sk, skb, th->doff * 4);
}
EXPORT_SYMBOL(tcp_filter);

static void tcp_v4_restore_cb(struct sk_buff *skb)
{
	memmove(IPCB(skb), &TCP_SKB_CB(skb)->header.h4,
		sizeof(struct inet_skb_parm));
}

static void tcp_v4_fill_cb(struct sk_buff *skb, const struct iphdr *iph,
			   const struct tcphdr *th)
{
	/* This is tricky : We move IPCB at its correct location into TCP_SKB_CB()
	 * barrier() makes sure compiler wont play fool^Waliasing games.
	 */
	memmove(&TCP_SKB_CB(skb)->header.h4, IPCB(skb),
		sizeof(struct inet_skb_parm));
	barrier();

	TCP_SKB_CB(skb)->seq = ntohl(th->seq);
	TCP_SKB_CB(skb)->end_seq = (TCP_SKB_CB(skb)->seq + th->syn + th->fin +
				    skb->len - th->doff * 4);
	TCP_SKB_CB(skb)->ack_seq = ntohl(th->ack_seq);
	TCP_SKB_CB(skb)->tcp_flags = ntohs(*(__be16 *)&tcp_flag_word(th)) &
				     TCPHDR_FLAGS_MASK;
	TCP_SKB_CB(skb)->tcp_tw_isn = 0;
	TCP_SKB_CB(skb)->ip_dsfield = ipv4_get_dsfield(iph);
	TCP_SKB_CB(skb)->sacked	 = 0;
	TCP_SKB_CB(skb)->has_rxtstamp =
			skb->tstamp || skb_hwtstamps(skb)->hwtstamp;
}

/*
 *	From tcp_input.c
 */

int tcp_v4_rcv(struct sk_buff *skb)
{
	struct net *net = dev_net(skb->dev);
	enum tcp_tw_status tw_status;
	struct sk_buff *skb_to_free;
	int sdif = inet_sdif(skb);
	int dif = inet_iif(skb);
	const struct iphdr *iph;
	const struct tcphdr *th;
	bool refcounted;
	struct sock *sk;
	int ret;

	if (skb->pkt_type != PACKET_HOST)
		goto discard_it;

	/* Count it even if it's bad */
	__TCP_INC_STATS(net, TCP_MIB_INSEGS);

	if (!pskb_may_pull(skb, sizeof(struct tcphdr)))
		goto discard_it;

	th = (const struct tcphdr *)skb->data;

	if (unlikely(th->doff < sizeof(struct tcphdr) / 4))
		goto bad_packet;
	if (!pskb_may_pull(skb, th->doff * 4))
		goto discard_it;

	/* An explanation is required here, I think.
	 * Packet length and doff are validated by header prediction,
	 * provided case of th->doff==0 is eliminated.
	 * So, we defer the checks. */

	if (skb_checksum_init(skb, IPPROTO_TCP, inet_compute_pseudo))
		goto csum_error;

	th = (const struct tcphdr *)skb->data;
	iph = ip_hdr(skb);
lookup:
	sk = __inet_lookup_skb(&tcp_hashinfo, skb, __tcp_hdrlen(th), th->source,
			       th->dest, sdif, &refcounted);
	if (!sk)
		goto no_tcp_socket;

process:
	if (sk->sk_state == TCP_TIME_WAIT)
		goto do_time_wait;

	if (sk->sk_state == TCP_NEW_SYN_RECV) {
		struct request_sock *req = inet_reqsk(sk);
		bool req_stolen = false;
		struct sock *nsk;

		sk = req->rsk_listener;
		if (unlikely(tcp_v4_inbound_md5_hash(sk, skb, dif, sdif))) {
			sk_drops_add(sk, skb);
			reqsk_put(req);
			goto discard_it;
		}
		if (tcp_checksum_complete(skb)) {
			reqsk_put(req);
			goto csum_error;
		}
		if (unlikely(sk->sk_state != TCP_LISTEN)) {
			inet_csk_reqsk_queue_drop_and_put(sk, req);
			goto lookup;
		}
		/* We own a reference on the listener, increase it again
		 * as we might lose it too soon.
		 */
		sock_hold(sk);
		refcounted = true;
		nsk = NULL;
		if (!tcp_filter(sk, skb)) {
			th = (const struct tcphdr *)skb->data;
			iph = ip_hdr(skb);
			tcp_v4_fill_cb(skb, iph, th);
			nsk = tcp_check_req(sk, skb, req, false, &req_stolen);
		}
		if (!nsk) {
			reqsk_put(req);
			if (req_stolen) {
				/* Another cpu got exclusive access to req
				 * and created a full blown socket.
				 * Try to feed this packet to this socket
				 * instead of discarding it.
				 */
				tcp_v4_restore_cb(skb);
				sock_put(sk);
				goto lookup;
			}
			goto discard_and_relse;
		}
		if (nsk == sk) {
			reqsk_put(req);
			tcp_v4_restore_cb(skb);
		} else if (tcp_child_process(sk, nsk, skb)) {
			tcp_v4_send_reset(nsk, skb);
			goto discard_and_relse;
		} else {
			sock_put(sk);
			return 0;
		}
	}
	if (unlikely(iph->ttl < inet_sk(sk)->min_ttl)) {
		__NET_INC_STATS(net, LINUX_MIB_TCPMINTTLDROP);
		goto discard_and_relse;
	}

	if (!xfrm4_policy_check(sk, XFRM_POLICY_IN, skb))
		goto discard_and_relse;

	if (tcp_v4_inbound_md5_hash(sk, skb, dif, sdif))
		goto discard_and_relse;

	nf_reset_ct(skb);

	if (tcp_filter(sk, skb))
		goto discard_and_relse;
	th = (const struct tcphdr *)skb->data;
	iph = ip_hdr(skb);
	tcp_v4_fill_cb(skb, iph, th);

	skb->dev = NULL;

	if (sk->sk_state == TCP_LISTEN) {
		ret = tcp_v4_do_rcv(sk, skb);
		goto put_and_return;
	}

	sk_incoming_cpu_update(sk);

	bh_lock_sock_nested(sk);
	tcp_segs_in(tcp_sk(sk), skb);
	ret = 0;
	if (!sock_owned_by_user(sk)) {
		skb_to_free = sk->sk_rx_skb_cache;
		sk->sk_rx_skb_cache = NULL;
		ret = tcp_v4_do_rcv(sk, skb);
	} else {
		if (tcp_add_backlog(sk, skb))
			goto discard_and_relse;
		skb_to_free = NULL;
	}
	bh_unlock_sock(sk);
	if (skb_to_free)
		__kfree_skb(skb_to_free);

put_and_return:
	if (refcounted)
		sock_put(sk);

	return ret;

no_tcp_socket:
	if (!xfrm4_policy_check(NULL, XFRM_POLICY_IN, skb))
		goto discard_it;

	tcp_v4_fill_cb(skb, iph, th);

	if (tcp_checksum_complete(skb)) {
csum_error:
		__TCP_INC_STATS(net, TCP_MIB_CSUMERRORS);
bad_packet:
		__TCP_INC_STATS(net, TCP_MIB_INERRS);
	} else {
		tcp_v4_send_reset(NULL, skb);
	}

discard_it:
	/* Discard frame. */
	kfree_skb(skb);
	return 0;

discard_and_relse:
	sk_drops_add(sk, skb);
	if (refcounted)
		sock_put(sk);
	goto discard_it;

do_time_wait:
	if (!xfrm4_policy_check(NULL, XFRM_POLICY_IN, skb)) {
		inet_twsk_put(inet_twsk(sk));
		goto discard_it;
	}

	tcp_v4_fill_cb(skb, iph, th);

	if (tcp_checksum_complete(skb)) {
		inet_twsk_put(inet_twsk(sk));
		goto csum_error;
	}

	tw_status = tcp_timewait_state_process(inet_twsk(sk), skb, th);
	switch (tw_status) {
	case TCP_TW_SYN: {
		struct sock *sk2 = inet_lookup_listener(dev_net(skb->dev),
							&tcp_hashinfo, skb,
							__tcp_hdrlen(th),
							iph->saddr, th->source,
							iph->daddr, th->dest,
							inet_iif(skb),
							sdif);
		if (sk2) {
			inet_twsk_deschedule_put(inet_twsk(sk));
			sk = sk2;
			tcp_v4_restore_cb(skb);
			refcounted = false;
			goto process;
		}
	}
		/* to ACK */
		fallthrough;
	case TCP_TW_ACK:
	case TCP_TW_ACK_OOW:
		tcp_v4_timewait_ack(sk, skb, tw_status);
		break;
	case TCP_TW_RST:
		tcp_v4_send_reset(sk, skb);
		inet_twsk_deschedule_put(inet_twsk(sk));
		goto discard_it;
	case TCP_TW_SUCCESS:;
	}
	goto discard_it;
}

static struct timewait_sock_ops tcp_timewait_sock_ops = {
	.twsk_obj_size	= sizeof(struct tcp_timewait_sock),
	.twsk_unique	= tcp_twsk_unique,
	.twsk_destructor= tcp_twsk_destructor,
};

void inet_sk_rx_dst_set(struct sock *sk, const struct sk_buff *skb)
{
	struct dst_entry *dst = skb_dst(skb);

	if (dst && dst_hold_safe(dst)) {
		sk->sk_rx_dst = dst;
		inet_sk(sk)->rx_dst_ifindex = skb->skb_iif;
	}
}
EXPORT_SYMBOL(inet_sk_rx_dst_set);

const struct inet_connection_sock_af_ops ipv4_specific = {
	.queue_xmit	   = ip_queue_xmit,
	.send_check	   = tcp_v4_send_check,
	.rebuild_header	   = inet_sk_rebuild_header,
	.sk_rx_dst_set	   = inet_sk_rx_dst_set,
	.conn_request	   = tcp_v4_conn_request,
	.syn_recv_sock	   = tcp_v4_syn_recv_sock,
	.net_header_len	   = sizeof(struct iphdr),
	.setsockopt	   = ip_setsockopt,
	.getsockopt	   = ip_getsockopt,
	.addr2sockaddr	   = inet_csk_addr2sockaddr,
	.sockaddr_len	   = sizeof(struct sockaddr_in),
	.mtu_reduced	   = tcp_v4_mtu_reduced,
};
EXPORT_SYMBOL(ipv4_specific);

#ifdef CONFIG_TCP_MD5SIG
static const struct tcp_sock_af_ops tcp_sock_ipv4_specific = {
	.md5_lookup		= tcp_v4_md5_lookup,
	.calc_md5_hash		= tcp_v4_md5_hash_skb,
	.md5_parse		= tcp_v4_parse_md5_keys,
};
#endif

/* NOTE: A lot of things set to zero explicitly by call to
 *       sk_alloc() so need not be done here.
 */
static int tcp_v4_init_sock(struct sock *sk)
{
	struct inet_connection_sock *icsk = inet_csk(sk);

	tcp_init_sock(sk);

	icsk->icsk_af_ops = &ipv4_specific;

#ifdef CONFIG_TCP_MD5SIG
	tcp_sk(sk)->af_specific = &tcp_sock_ipv4_specific;
#endif

	return 0;
}

void tcp_v4_destroy_sock(struct sock *sk)
{
	struct tcp_sock *tp = tcp_sk(sk);

	trace_tcp_destroy_sock(sk);

	tcp_clear_xmit_timers(sk);

	tcp_cleanup_congestion_control(sk);

	tcp_cleanup_ulp(sk);

	/* Cleanup up the write buffer. */
	tcp_write_queue_purge(sk);

	/* Check if we want to disable active TFO */
	tcp_fastopen_active_disable_ofo_check(sk);

	/* Cleans up our, hopefully empty, out_of_order_queue. */
	skb_rbtree_purge(&tp->out_of_order_queue);

#ifdef CONFIG_TCP_MD5SIG
	/* Clean up the MD5 key list, if any */
	if (tp->md5sig_info) {
		tcp_clear_md5_list(sk);
		kfree_rcu(rcu_dereference_protected(tp->md5sig_info, 1), rcu);
		tp->md5sig_info = NULL;
	}
#endif

	/* Clean up a referenced TCP bind bucket. */
	if (inet_csk(sk)->icsk_bind_hash)
		inet_put_port(sk);

	BUG_ON(rcu_access_pointer(tp->fastopen_rsk));

	/* If socket is aborted during connect operation */
	tcp_free_fastopen_req(tp);
	tcp_fastopen_destroy_cipher(sk);
	tcp_saved_syn_free(tp);

	sk_sockets_allocated_dec(sk);
}
EXPORT_SYMBOL(tcp_v4_destroy_sock);

#ifdef CONFIG_PROC_FS
/* Proc filesystem TCP sock list dumping. */

/*
 * Get next listener socket follow cur.  If cur is NULL, get first socket
 * starting from bucket given in st->bucket; when st->bucket is zero the
 * very first socket in the hash table is returned.
 */
static void *listening_get_next(struct seq_file *seq, void *cur)
{
	struct tcp_seq_afinfo *afinfo;
	struct tcp_iter_state *st = seq->private;
	struct net *net = seq_file_net(seq);
	struct inet_listen_hashbucket *ilb;
	struct hlist_nulls_node *node;
	struct sock *sk = cur;

	if (st->bpf_seq_afinfo)
		afinfo = st->bpf_seq_afinfo;
	else
		afinfo = PDE_DATA(file_inode(seq->file));

	if (!sk) {
get_head:
		ilb = &tcp_hashinfo.listening_hash[st->bucket];
		spin_lock(&ilb->lock);
		sk = sk_nulls_head(&ilb->nulls_head);
		st->offset = 0;
		goto get_sk;
	}
	ilb = &tcp_hashinfo.listening_hash[st->bucket];
	++st->num;
	++st->offset;

	sk = sk_nulls_next(sk);
get_sk:
	sk_nulls_for_each_from(sk, node) {
		if (!net_eq(sock_net(sk), net))
			continue;
		if (afinfo->family == AF_UNSPEC ||
		    sk->sk_family == afinfo->family)
			return sk;
	}
	spin_unlock(&ilb->lock);
	st->offset = 0;
	if (++st->bucket < INET_LHTABLE_SIZE)
		goto get_head;
	return NULL;
}

static void *listening_get_idx(struct seq_file *seq, loff_t *pos)
{
	struct tcp_iter_state *st = seq->private;
	void *rc;

	st->bucket = 0;
	st->offset = 0;
	rc = listening_get_next(seq, NULL);

	while (rc && *pos) {
		rc = listening_get_next(seq, rc);
		--*pos;
	}
	return rc;
}

static inline bool empty_bucket(const struct tcp_iter_state *st)
{
	return hlist_nulls_empty(&tcp_hashinfo.ehash[st->bucket].chain);
}

/*
 * Get first established socket starting from bucket given in st->bucket.
 * If st->bucket is zero, the very first socket in the hash is returned.
 */
static void *established_get_first(struct seq_file *seq)
{
	struct tcp_seq_afinfo *afinfo;
	struct tcp_iter_state *st = seq->private;
	struct net *net = seq_file_net(seq);
	void *rc = NULL;

	if (st->bpf_seq_afinfo)
		afinfo = st->bpf_seq_afinfo;
	else
		afinfo = PDE_DATA(file_inode(seq->file));

	st->offset = 0;
	for (; st->bucket <= tcp_hashinfo.ehash_mask; ++st->bucket) {
		struct sock *sk;
		struct hlist_nulls_node *node;
		spinlock_t *lock = inet_ehash_lockp(&tcp_hashinfo, st->bucket);

		/* Lockless fast path for the common case of empty buckets */
		if (empty_bucket(st))
			continue;

		spin_lock_bh(lock);
		sk_nulls_for_each(sk, node, &tcp_hashinfo.ehash[st->bucket].chain) {
			if ((afinfo->family != AF_UNSPEC &&
			     sk->sk_family != afinfo->family) ||
			    !net_eq(sock_net(sk), net)) {
				continue;
			}
			rc = sk;
			goto out;
		}
		spin_unlock_bh(lock);
	}
out:
	return rc;
}

static void *established_get_next(struct seq_file *seq, void *cur)
{
	struct tcp_seq_afinfo *afinfo;
	struct sock *sk = cur;
	struct hlist_nulls_node *node;
	struct tcp_iter_state *st = seq->private;
	struct net *net = seq_file_net(seq);

	if (st->bpf_seq_afinfo)
		afinfo = st->bpf_seq_afinfo;
	else
		afinfo = PDE_DATA(file_inode(seq->file));

	++st->num;
	++st->offset;

	sk = sk_nulls_next(sk);

	sk_nulls_for_each_from(sk, node) {
		if ((afinfo->family == AF_UNSPEC ||
		     sk->sk_family == afinfo->family) &&
		    net_eq(sock_net(sk), net))
			return sk;
	}

	spin_unlock_bh(inet_ehash_lockp(&tcp_hashinfo, st->bucket));
	++st->bucket;
	return established_get_first(seq);
}

static void *established_get_idx(struct seq_file *seq, loff_t pos)
{
	struct tcp_iter_state *st = seq->private;
	void *rc;

	st->bucket = 0;
	rc = established_get_first(seq);

	while (rc && pos) {
		rc = established_get_next(seq, rc);
		--pos;
	}
	return rc;
}

static void *tcp_get_idx(struct seq_file *seq, loff_t pos)
{
	void *rc;
	struct tcp_iter_state *st = seq->private;

	st->state = TCP_SEQ_STATE_LISTENING;
	rc	  = listening_get_idx(seq, &pos);

	if (!rc) {
		st->state = TCP_SEQ_STATE_ESTABLISHED;
		rc	  = established_get_idx(seq, pos);
	}

	return rc;
}

static void *tcp_seek_last_pos(struct seq_file *seq)
{
	struct tcp_iter_state *st = seq->private;
	int offset = st->offset;
	int orig_num = st->num;
	void *rc = NULL;

	switch (st->state) {
	case TCP_SEQ_STATE_LISTENING:
		if (st->bucket >= INET_LHTABLE_SIZE)
			break;
		st->state = TCP_SEQ_STATE_LISTENING;
		rc = listening_get_next(seq, NULL);
		while (offset-- && rc)
			rc = listening_get_next(seq, rc);
		if (rc)
			break;
		st->bucket = 0;
		st->state = TCP_SEQ_STATE_ESTABLISHED;
		fallthrough;
	case TCP_SEQ_STATE_ESTABLISHED:
		if (st->bucket > tcp_hashinfo.ehash_mask)
			break;
		rc = established_get_first(seq);
		while (offset-- && rc)
			rc = established_get_next(seq, rc);
	}

	st->num = orig_num;

	return rc;
}

void *tcp_seq_start(struct seq_file *seq, loff_t *pos)
{
	struct tcp_iter_state *st = seq->private;
	void *rc;

	if (*pos && *pos == st->last_pos) {
		rc = tcp_seek_last_pos(seq);
		if (rc)
			goto out;
	}

	st->state = TCP_SEQ_STATE_LISTENING;
	st->num = 0;
	st->bucket = 0;
	st->offset = 0;
	rc = *pos ? tcp_get_idx(seq, *pos - 1) : SEQ_START_TOKEN;

out:
	st->last_pos = *pos;
	return rc;
}
EXPORT_SYMBOL(tcp_seq_start);

void *tcp_seq_next(struct seq_file *seq, void *v, loff_t *pos)
{
	struct tcp_iter_state *st = seq->private;
	void *rc = NULL;

	if (v == SEQ_START_TOKEN) {
		rc = tcp_get_idx(seq, 0);
		goto out;
	}

	switch (st->state) {
	case TCP_SEQ_STATE_LISTENING:
		rc = listening_get_next(seq, v);
		if (!rc) {
			st->state = TCP_SEQ_STATE_ESTABLISHED;
			st->bucket = 0;
			st->offset = 0;
			rc	  = established_get_first(seq);
		}
		break;
	case TCP_SEQ_STATE_ESTABLISHED:
		rc = established_get_next(seq, v);
		break;
	}
out:
	++*pos;
	st->last_pos = *pos;
	return rc;
}
EXPORT_SYMBOL(tcp_seq_next);

void tcp_seq_stop(struct seq_file *seq, void *v)
{
	struct tcp_iter_state *st = seq->private;

	switch (st->state) {
	case TCP_SEQ_STATE_LISTENING:
		if (v != SEQ_START_TOKEN)
			spin_unlock(&tcp_hashinfo.listening_hash[st->bucket].lock);
		break;
	case TCP_SEQ_STATE_ESTABLISHED:
		if (v)
			spin_unlock_bh(inet_ehash_lockp(&tcp_hashinfo, st->bucket));
		break;
	}
}
EXPORT_SYMBOL(tcp_seq_stop);

static void get_openreq4(const struct request_sock *req,
			 struct seq_file *f, int i)
{
	const struct inet_request_sock *ireq = inet_rsk(req);
	long delta = req->rsk_timer.expires - jiffies;

	seq_printf(f, "%4d: %08X:%04X %08X:%04X"
		" %02X %08X:%08X %02X:%08lX %08X %5u %8d %u %d %pK",
		i,
		ireq->ir_loc_addr,
		ireq->ir_num,
		ireq->ir_rmt_addr,
		ntohs(ireq->ir_rmt_port),
		TCP_SYN_RECV,
		0, 0, /* could print option size, but that is af dependent. */
		1,    /* timers active (only the expire timer) */
		jiffies_delta_to_clock_t(delta),
		req->num_timeout,
		from_kuid_munged(seq_user_ns(f),
				 sock_i_uid(req->rsk_listener)),
		0,  /* non standard timer */
		0, /* open_requests have no inode */
		0,
		req);
}

static void get_tcp4_sock(struct sock *sk, struct seq_file *f, int i)
{
	int timer_active;
	unsigned long timer_expires;
	const struct tcp_sock *tp = tcp_sk(sk);
	const struct inet_connection_sock *icsk = inet_csk(sk);
	const struct inet_sock *inet = inet_sk(sk);
	const struct fastopen_queue *fastopenq = &icsk->icsk_accept_queue.fastopenq;
	__be32 dest = inet->inet_daddr;
	__be32 src = inet->inet_rcv_saddr;
	__u16 destp = ntohs(inet->inet_dport);
	__u16 srcp = ntohs(inet->inet_sport);
	int rx_queue;
	int state;

	if (icsk->icsk_pending == ICSK_TIME_RETRANS ||
	    icsk->icsk_pending == ICSK_TIME_REO_TIMEOUT ||
	    icsk->icsk_pending == ICSK_TIME_LOSS_PROBE) {
		timer_active	= 1;
		timer_expires	= icsk->icsk_timeout;
	} else if (icsk->icsk_pending == ICSK_TIME_PROBE0) {
		timer_active	= 4;
		timer_expires	= icsk->icsk_timeout;
	} else if (timer_pending(&sk->sk_timer)) {
		timer_active	= 2;
		timer_expires	= sk->sk_timer.expires;
	} else {
		timer_active	= 0;
		timer_expires = jiffies;
	}

	state = inet_sk_state_load(sk);
	if (state == TCP_LISTEN)
		rx_queue = READ_ONCE(sk->sk_ack_backlog);
	else
		/* Because we don't lock the socket,
		 * we might find a transient negative value.
		 */
		rx_queue = max_t(int, READ_ONCE(tp->rcv_nxt) -
				      READ_ONCE(tp->copied_seq), 0);

	seq_printf(f, "%4d: %08X:%04X %08X:%04X %02X %08X:%08X %02X:%08lX "
			"%08X %5u %8d %lu %d %pK %lu %lu %u %u %d",
		i, src, srcp, dest, destp, state,
		READ_ONCE(tp->write_seq) - tp->snd_una,
		rx_queue,
		timer_active,
		jiffies_delta_to_clock_t(timer_expires - jiffies),
		icsk->icsk_retransmits,
		from_kuid_munged(seq_user_ns(f), sock_i_uid(sk)),
		icsk->icsk_probes_out,
		sock_i_ino(sk),
		refcount_read(&sk->sk_refcnt), sk,
		jiffies_to_clock_t(icsk->icsk_rto),
		jiffies_to_clock_t(icsk->icsk_ack.ato),
		(icsk->icsk_ack.quick << 1) | inet_csk_in_pingpong_mode(sk),
		tp->snd_cwnd,
		state == TCP_LISTEN ?
		    fastopenq->max_qlen :
		    (tcp_in_initial_slowstart(tp) ? -1 : tp->snd_ssthresh));
}

static void get_timewait4_sock(const struct inet_timewait_sock *tw,
			       struct seq_file *f, int i)
{
	long delta = tw->tw_timer.expires - jiffies;
	__be32 dest, src;
	__u16 destp, srcp;

	dest  = tw->tw_daddr;
	src   = tw->tw_rcv_saddr;
	destp = ntohs(tw->tw_dport);
	srcp  = ntohs(tw->tw_sport);

	seq_printf(f, "%4d: %08X:%04X %08X:%04X"
		" %02X %08X:%08X %02X:%08lX %08X %5d %8d %d %d %pK",
		i, src, srcp, dest, destp, tw->tw_substate, 0, 0,
		3, jiffies_delta_to_clock_t(delta), 0, 0, 0, 0,
		refcount_read(&tw->tw_refcnt), tw);
}

#define TMPSZ 150

static int tcp4_seq_show(struct seq_file *seq, void *v)
{
	struct tcp_iter_state *st;
	struct sock *sk = v;

	seq_setwidth(seq, TMPSZ - 1);
	if (v == SEQ_START_TOKEN) {
		seq_puts(seq, "  sl  local_address rem_address   st tx_queue "
			   "rx_queue tr tm->when retrnsmt   uid  timeout "
			   "inode");
		goto out;
	}
	st = seq->private;

	if (sk->sk_state == TCP_TIME_WAIT)
		get_timewait4_sock(v, seq, st->num);
	else if (sk->sk_state == TCP_NEW_SYN_RECV)
		get_openreq4(v, seq, st->num);
	else
		get_tcp4_sock(v, seq, st->num);
out:
	seq_pad(seq, '\n');
	return 0;
}

#ifdef CONFIG_BPF_SYSCALL
struct bpf_iter__tcp {
	__bpf_md_ptr(struct bpf_iter_meta *, meta);
	__bpf_md_ptr(struct sock_common *, sk_common);
	uid_t uid __aligned(8);
};

static int tcp_prog_seq_show(struct bpf_prog *prog, struct bpf_iter_meta *meta,
			     struct sock_common *sk_common, uid_t uid)
{
	struct bpf_iter__tcp ctx;

	meta->seq_num--;  /* skip SEQ_START_TOKEN */
	ctx.meta = meta;
	ctx.sk_common = sk_common;
	ctx.uid = uid;
	return bpf_iter_run_prog(prog, &ctx);
}

static int bpf_iter_tcp_seq_show(struct seq_file *seq, void *v)
{
	struct bpf_iter_meta meta;
	struct bpf_prog *prog;
	struct sock *sk = v;
	uid_t uid;

	if (v == SEQ_START_TOKEN)
		return 0;

	if (sk->sk_state == TCP_TIME_WAIT) {
		uid = 0;
	} else if (sk->sk_state == TCP_NEW_SYN_RECV) {
		const struct request_sock *req = v;

		uid = from_kuid_munged(seq_user_ns(seq),
				       sock_i_uid(req->rsk_listener));
	} else {
		uid = from_kuid_munged(seq_user_ns(seq), sock_i_uid(sk));
	}

	meta.seq = seq;
	prog = bpf_iter_get_info(&meta, false);
	return tcp_prog_seq_show(prog, &meta, v, uid);
}

static void bpf_iter_tcp_seq_stop(struct seq_file *seq, void *v)
{
	struct bpf_iter_meta meta;
	struct bpf_prog *prog;

	if (!v) {
		meta.seq = seq;
		prog = bpf_iter_get_info(&meta, true);
		if (prog)
			(void)tcp_prog_seq_show(prog, &meta, v, 0);
	}

	tcp_seq_stop(seq, v);
}

static const struct seq_operations bpf_iter_tcp_seq_ops = {
	.show		= bpf_iter_tcp_seq_show,
	.start		= tcp_seq_start,
	.next		= tcp_seq_next,
	.stop		= bpf_iter_tcp_seq_stop,
};
#endif

static const struct seq_operations tcp4_seq_ops = {
	.show		= tcp4_seq_show,
	.start		= tcp_seq_start,
	.next		= tcp_seq_next,
	.stop		= tcp_seq_stop,
};

static struct tcp_seq_afinfo tcp4_seq_afinfo = {
	.family		= AF_INET,
};

static int __net_init tcp4_proc_init_net(struct net *net)
{
	if (!proc_create_net_data("tcp", 0444, net->proc_net, &tcp4_seq_ops,
			sizeof(struct tcp_iter_state), &tcp4_seq_afinfo))
		return -ENOMEM;
	return 0;
}

static void __net_exit tcp4_proc_exit_net(struct net *net)
{
	remove_proc_entry("tcp", net->proc_net);
}

static struct pernet_operations tcp4_net_ops = {
	.init = tcp4_proc_init_net,
	.exit = tcp4_proc_exit_net,
};

int __init tcp4_proc_init(void)
{
	return register_pernet_subsys(&tcp4_net_ops);
}

void tcp4_proc_exit(void)
{
	unregister_pernet_subsys(&tcp4_net_ops);
}
#endif /* CONFIG_PROC_FS */

struct proto tcp_prot = {
	.name			= "TCP",
	.owner			= THIS_MODULE,
	.close			= tcp_close,
	.pre_connect		= tcp_v4_pre_connect,
	.connect		= tcp_v4_connect,
	.disconnect		= tcp_disconnect,
	.accept			= inet_csk_accept,
	.ioctl			= tcp_ioctl,
	.init			= tcp_v4_init_sock,
	.destroy		= tcp_v4_destroy_sock,
	.shutdown		= tcp_shutdown,
	.setsockopt		= tcp_setsockopt,
	.getsockopt		= tcp_getsockopt,
	.keepalive		= tcp_set_keepalive,
	.recvmsg		= tcp_recvmsg,
	.sendmsg		= tcp_sendmsg,
	.sendpage		= tcp_sendpage,
	.backlog_rcv		= tcp_v4_do_rcv,
	.release_cb		= tcp_release_cb,
	.hash			= inet_hash,
	.unhash			= inet_unhash,
	.get_port		= inet_csk_get_port,
	.enter_memory_pressure	= tcp_enter_memory_pressure,
	.leave_memory_pressure	= tcp_leave_memory_pressure,
	.stream_memory_free	= tcp_stream_memory_free,
	.sockets_allocated	= &tcp_sockets_allocated,
	.orphan_count		= &tcp_orphan_count,
	.memory_allocated	= &tcp_memory_allocated,
	.memory_pressure	= &tcp_memory_pressure,
	.sysctl_mem		= sysctl_tcp_mem,
	.sysctl_wmem_offset	= offsetof(struct net, ipv4.sysctl_tcp_wmem),
	.sysctl_rmem_offset	= offsetof(struct net, ipv4.sysctl_tcp_rmem),
	.max_header		= MAX_TCP_HEADER,
	.obj_size		= sizeof(struct tcp_sock),
	.slab_flags		= SLAB_TYPESAFE_BY_RCU,
	.twsk_prot		= &tcp_timewait_sock_ops,
	.rsk_prot		= &tcp_request_sock_ops,
	.h.hashinfo		= &tcp_hashinfo,
	.no_autobind		= true,
	.diag_destroy		= tcp_abort,
};
EXPORT_SYMBOL(tcp_prot);

static void __net_exit tcp_sk_exit(struct net *net)
{
	int cpu;

	if (net->ipv4.tcp_congestion_control)
		bpf_module_put(net->ipv4.tcp_congestion_control,
			       net->ipv4.tcp_congestion_control->owner);

	for_each_possible_cpu(cpu)
		inet_ctl_sock_destroy(*per_cpu_ptr(net->ipv4.tcp_sk, cpu));
	free_percpu(net->ipv4.tcp_sk);
}

static int __net_init tcp_sk_init(struct net *net)
{
	int res, cpu, cnt;

	net->ipv4.tcp_sk = alloc_percpu(struct sock *);
	if (!net->ipv4.tcp_sk)
		return -ENOMEM;

	for_each_possible_cpu(cpu) {
		struct sock *sk;

		res = inet_ctl_sock_create(&sk, PF_INET, SOCK_RAW,
					   IPPROTO_TCP, net);
		if (res)
			goto fail;
		sock_set_flag(sk, SOCK_USE_WRITE_QUEUE);

		/* Please enforce IP_DF and IPID==0 for RST and
		 * ACK sent in SYN-RECV and TIME-WAIT state.
		 */
		inet_sk(sk)->pmtudisc = IP_PMTUDISC_DO;

		*per_cpu_ptr(net->ipv4.tcp_sk, cpu) = sk;
	}

	net->ipv4.sysctl_tcp_ecn = 2;
	net->ipv4.sysctl_tcp_ecn_option = 2;
<<<<<<< HEAD
	net->ipv4.sysctl_tcp_ecn_trust_byte_heuristic = 1;
=======
>>>>>>> f60eed78
	net->ipv4.sysctl_tcp_ecn_option_beacon = 1;
	net->ipv4.sysctl_tcp_ecn_fallback = 1;
	net->ipv4.sysctl_tcp_ecn_unsafe_cep = 0;

	net->ipv4.sysctl_tcp_base_mss = TCP_BASE_MSS;
	net->ipv4.sysctl_tcp_min_snd_mss = TCP_MIN_SND_MSS;
	net->ipv4.sysctl_tcp_probe_threshold = TCP_PROBE_THRESHOLD;
	net->ipv4.sysctl_tcp_probe_interval = TCP_PROBE_INTERVAL;
	net->ipv4.sysctl_tcp_mtu_probe_floor = TCP_MIN_SND_MSS;

	net->ipv4.sysctl_tcp_keepalive_time = TCP_KEEPALIVE_TIME;
	net->ipv4.sysctl_tcp_keepalive_probes = TCP_KEEPALIVE_PROBES;
	net->ipv4.sysctl_tcp_keepalive_intvl = TCP_KEEPALIVE_INTVL;

	net->ipv4.sysctl_tcp_syn_retries = TCP_SYN_RETRIES;
	net->ipv4.sysctl_tcp_synack_retries = TCP_SYNACK_RETRIES;
	net->ipv4.sysctl_tcp_syncookies = 1;
	net->ipv4.sysctl_tcp_reordering = TCP_FASTRETRANS_THRESH;
	net->ipv4.sysctl_tcp_retries1 = TCP_RETR1;
	net->ipv4.sysctl_tcp_retries2 = TCP_RETR2;
	net->ipv4.sysctl_tcp_orphan_retries = 0;
	net->ipv4.sysctl_tcp_fin_timeout = TCP_FIN_TIMEOUT;
	net->ipv4.sysctl_tcp_notsent_lowat = UINT_MAX;
	net->ipv4.sysctl_tcp_tw_reuse = 2;
	net->ipv4.sysctl_tcp_no_ssthresh_metrics_save = 1;

	cnt = tcp_hashinfo.ehash_mask + 1;
	net->ipv4.tcp_death_row.sysctl_max_tw_buckets = cnt / 2;
	net->ipv4.tcp_death_row.hashinfo = &tcp_hashinfo;

	net->ipv4.sysctl_max_syn_backlog = max(128, cnt / 128);
	net->ipv4.sysctl_tcp_sack = 1;
	net->ipv4.sysctl_tcp_window_scaling = 1;
	net->ipv4.sysctl_tcp_timestamps = 1;
	net->ipv4.sysctl_tcp_early_retrans = 3;
	net->ipv4.sysctl_tcp_recovery = TCP_RACK_LOSS_DETECTION;
	net->ipv4.sysctl_tcp_slow_start_after_idle = 1; /* By default, RFC2861 behavior.  */
	net->ipv4.sysctl_tcp_retrans_collapse = 1;
	net->ipv4.sysctl_tcp_max_reordering = 300;
	net->ipv4.sysctl_tcp_dsack = 1;
	net->ipv4.sysctl_tcp_app_win = 31;
	net->ipv4.sysctl_tcp_adv_win_scale = 1;
	net->ipv4.sysctl_tcp_frto = 2;
	net->ipv4.sysctl_tcp_moderate_rcvbuf = 1;
	/* This limits the percentage of the congestion window which we
	 * will allow a single TSO frame to consume.  Building TSO frames
	 * which are too large can cause TCP streams to be bursty.
	 */
	net->ipv4.sysctl_tcp_tso_win_divisor = 3;
	/* Default TSQ limit of 16 TSO segments */
	net->ipv4.sysctl_tcp_limit_output_bytes = 16 * 65536;
	/* rfc5961 challenge ack rate limiting */
	net->ipv4.sysctl_tcp_challenge_ack_limit = 1000;
	net->ipv4.sysctl_tcp_min_tso_segs = 2;
	net->ipv4.sysctl_tcp_min_rtt_wlen = 300;
	net->ipv4.sysctl_tcp_autocorking = 1;
	net->ipv4.sysctl_tcp_invalid_ratelimit = HZ/2;
	net->ipv4.sysctl_tcp_pacing_ss_ratio = 200;
	net->ipv4.sysctl_tcp_pacing_ca_ratio = 120;
	net->ipv4.sysctl_tcp_pace_iw = 0;
	if (net != &init_net) {
		memcpy(net->ipv4.sysctl_tcp_rmem,
		       init_net.ipv4.sysctl_tcp_rmem,
		       sizeof(init_net.ipv4.sysctl_tcp_rmem));
		memcpy(net->ipv4.sysctl_tcp_wmem,
		       init_net.ipv4.sysctl_tcp_wmem,
		       sizeof(init_net.ipv4.sysctl_tcp_wmem));
	}
	net->ipv4.sysctl_tcp_comp_sack_delay_ns = NSEC_PER_MSEC;
	net->ipv4.sysctl_tcp_comp_sack_slack_ns = 100 * NSEC_PER_USEC;
	net->ipv4.sysctl_tcp_comp_sack_nr = 44;
	net->ipv4.sysctl_tcp_fastopen = TFO_CLIENT_ENABLE;
	spin_lock_init(&net->ipv4.tcp_fastopen_ctx_lock);
	net->ipv4.sysctl_tcp_fastopen_blackhole_timeout = 60 * 60;
	atomic_set(&net->ipv4.tfo_active_disable_times, 0);

	/* Reno is always built in */
	if (!net_eq(net, &init_net) &&
	    bpf_try_module_get(init_net.ipv4.tcp_congestion_control,
			       init_net.ipv4.tcp_congestion_control->owner))
		net->ipv4.tcp_congestion_control = init_net.ipv4.tcp_congestion_control;
	else
		net->ipv4.tcp_congestion_control = &tcp_reno;

	return 0;
fail:
	tcp_sk_exit(net);

	return res;
}

static void __net_exit tcp_sk_exit_batch(struct list_head *net_exit_list)
{
	struct net *net;

	inet_twsk_purge(&tcp_hashinfo, AF_INET);

	list_for_each_entry(net, net_exit_list, exit_list)
		tcp_fastopen_ctx_destroy(net);
}

static struct pernet_operations __net_initdata tcp_sk_ops = {
       .init	   = tcp_sk_init,
       .exit	   = tcp_sk_exit,
       .exit_batch = tcp_sk_exit_batch,
};

#if defined(CONFIG_BPF_SYSCALL) && defined(CONFIG_PROC_FS)
DEFINE_BPF_ITER_FUNC(tcp, struct bpf_iter_meta *meta,
		     struct sock_common *sk_common, uid_t uid)

static int bpf_iter_init_tcp(void *priv_data, struct bpf_iter_aux_info *aux)
{
	struct tcp_iter_state *st = priv_data;
	struct tcp_seq_afinfo *afinfo;
	int ret;

	afinfo = kmalloc(sizeof(*afinfo), GFP_USER | __GFP_NOWARN);
	if (!afinfo)
		return -ENOMEM;

	afinfo->family = AF_UNSPEC;
	st->bpf_seq_afinfo = afinfo;
	ret = bpf_iter_init_seq_net(priv_data, aux);
	if (ret)
		kfree(afinfo);
	return ret;
}

static void bpf_iter_fini_tcp(void *priv_data)
{
	struct tcp_iter_state *st = priv_data;

	kfree(st->bpf_seq_afinfo);
	bpf_iter_fini_seq_net(priv_data);
}

static const struct bpf_iter_seq_info tcp_seq_info = {
	.seq_ops		= &bpf_iter_tcp_seq_ops,
	.init_seq_private	= bpf_iter_init_tcp,
	.fini_seq_private	= bpf_iter_fini_tcp,
	.seq_priv_size		= sizeof(struct tcp_iter_state),
};

static struct bpf_iter_reg tcp_reg_info = {
	.target			= "tcp",
	.ctx_arg_info_size	= 1,
	.ctx_arg_info		= {
		{ offsetof(struct bpf_iter__tcp, sk_common),
		  PTR_TO_BTF_ID_OR_NULL },
	},
	.seq_info		= &tcp_seq_info,
};

static void __init bpf_iter_register(void)
{
	tcp_reg_info.ctx_arg_info[0].btf_id = btf_sock_ids[BTF_SOCK_TYPE_SOCK_COMMON];
	if (bpf_iter_reg_target(&tcp_reg_info))
		pr_warn("Warning: could not register bpf iterator tcp\n");
}

#endif

void __init tcp_v4_init(void)
{
	if (register_pernet_subsys(&tcp_sk_ops))
		panic("Failed to create the TCP control socket.\n");

#if defined(CONFIG_BPF_SYSCALL) && defined(CONFIG_PROC_FS)
	bpf_iter_register();
#endif
}<|MERGE_RESOLUTION|>--- conflicted
+++ resolved
@@ -2855,10 +2855,6 @@
 
 	net->ipv4.sysctl_tcp_ecn = 2;
 	net->ipv4.sysctl_tcp_ecn_option = 2;
-<<<<<<< HEAD
-	net->ipv4.sysctl_tcp_ecn_trust_byte_heuristic = 1;
-=======
->>>>>>> f60eed78
 	net->ipv4.sysctl_tcp_ecn_option_beacon = 1;
 	net->ipv4.sysctl_tcp_ecn_fallback = 1;
 	net->ipv4.sysctl_tcp_ecn_unsafe_cep = 0;
