// SPDX-License-Identifier: GPL-2.0-or-later
/*
 * INET		An implementation of the TCP/IP protocol suite for the LINUX
 *		operating system.  INET is implemented using the  BSD Socket
 *		interface as the means of communication with the user level.
 *
 *		Implementation of the Transmission Control Protocol(TCP).
 *
 *		IPv4 specific functions
 *
 *		code split from:
 *		linux/ipv4/tcp.c
 *		linux/ipv4/tcp_input.c
 *		linux/ipv4/tcp_output.c
 *
 *		See tcp.c for author information
 */

/*
 * Changes:
 *		David S. Miller	:	New socket lookup architecture.
 *					This code is dedicated to John Dyson.
 *		David S. Miller :	Change semantics of established hash,
 *					half is devoted to TIME_WAIT sockets
 *					and the rest go in the other half.
 *		Andi Kleen :		Add support for syncookies and fixed
 *					some bugs: ip options weren't passed to
 *					the TCP layer, missed a check for an
 *					ACK bit.
 *		Andi Kleen :		Implemented fast path mtu discovery.
 *	     				Fixed many serious bugs in the
 *					request_sock handling and moved
 *					most of it into the af independent code.
 *					Added tail drop and some other bugfixes.
 *					Added new listen semantics.
 *		Mike McLagan	:	Routing by source
 *	Juan Jose Ciarlante:		ip_dynaddr bits
 *		Andi Kleen:		various fixes.
 *	Vitaly E. Lavrov	:	Transparent proxy revived after year
 *					coma.
 *	Andi Kleen		:	Fix new listen.
 *	Andi Kleen		:	Fix accept error reporting.
 *	YOSHIFUJI Hideaki @USAGI and:	Support IPV6_V6ONLY socket option, which
 *	Alexey Kuznetsov		allow both IPv4 and IPv6 sockets to bind
 *					a single port at the same time.
 */

#define pr_fmt(fmt) "TCP: " fmt

#include <linux/bottom_half.h>
#include <linux/types.h>
#include <linux/fcntl.h>
#include <linux/module.h>
#include <linux/random.h>
#include <linux/cache.h>
#include <linux/jhash.h>
#include <linux/init.h>
#include <linux/times.h>
#include <linux/slab.h>

#include <net/net_namespace.h>
#include <net/icmp.h>
#include <net/inet_hashtables.h>
#include <net/tcp.h>
#include <net/transp_v6.h>
#include <net/ipv6.h>
#include <net/inet_common.h>
#include <net/inet_ecn.h>
#include <net/timewait_sock.h>
#include <net/xfrm.h>
#include <net/secure_seq.h>
#include <net/busy_poll.h>

#include <linux/inet.h>
#include <linux/ipv6.h>
#include <linux/stddef.h>
#include <linux/proc_fs.h>
#include <linux/seq_file.h>
#include <linux/inetdevice.h>
#include <linux/btf_ids.h>

#include <crypto/hash.h>
#include <linux/scatterlist.h>

#include <trace/events/tcp.h>

#ifdef CONFIG_TCP_MD5SIG
static int tcp_v4_md5_hash_hdr(char *md5_hash, const struct tcp_md5sig_key *key,
			       __be32 daddr, __be32 saddr, const struct tcphdr *th);
#endif

struct inet_hashinfo tcp_hashinfo;
EXPORT_SYMBOL(tcp_hashinfo);

static u32 tcp_v4_init_seq(const struct sk_buff *skb)
{
	return secure_tcp_seq(ip_hdr(skb)->daddr,
			      ip_hdr(skb)->saddr,
			      tcp_hdr(skb)->dest,
			      tcp_hdr(skb)->source);
}

static u32 tcp_v4_init_ts_off(const struct net *net, const struct sk_buff *skb)
{
	return secure_tcp_ts_off(net, ip_hdr(skb)->daddr, ip_hdr(skb)->saddr);
}

int tcp_twsk_unique(struct sock *sk, struct sock *sktw, void *twp)
{
	const struct inet_timewait_sock *tw = inet_twsk(sktw);
	const struct tcp_timewait_sock *tcptw = tcp_twsk(sktw);
	struct tcp_sock *tp = tcp_sk(sk);
	int reuse = sock_net(sk)->ipv4.sysctl_tcp_tw_reuse;

	if (reuse == 2) {
		/* Still does not detect *everything* that goes through
		 * lo, since we require a loopback src or dst address
		 * or direct binding to 'lo' interface.
		 */
		bool loopback = false;
		if (tw->tw_bound_dev_if == LOOPBACK_IFINDEX)
			loopback = true;
#if IS_ENABLED(CONFIG_IPV6)
		if (tw->tw_family == AF_INET6) {
			if (ipv6_addr_loopback(&tw->tw_v6_daddr) ||
			    ipv6_addr_v4mapped_loopback(&tw->tw_v6_daddr) ||
			    ipv6_addr_loopback(&tw->tw_v6_rcv_saddr) ||
			    ipv6_addr_v4mapped_loopback(&tw->tw_v6_rcv_saddr))
				loopback = true;
		} else
#endif
		{
			if (ipv4_is_loopback(tw->tw_daddr) ||
			    ipv4_is_loopback(tw->tw_rcv_saddr))
				loopback = true;
		}
		if (!loopback)
			reuse = 0;
	}

	/* With PAWS, it is safe from the viewpoint
	   of data integrity. Even without PAWS it is safe provided sequence
	   spaces do not overlap i.e. at data rates <= 80Mbit/sec.

	   Actually, the idea is close to VJ's one, only timestamp cache is
	   held not per host, but per port pair and TW bucket is used as state
	   holder.

	   If TW bucket has been already destroyed we fall back to VJ's scheme
	   and use initial timestamp retrieved from peer table.
	 */
	if (tcptw->tw_ts_recent_stamp &&
	    (!twp || (reuse && time_after32(ktime_get_seconds(),
					    tcptw->tw_ts_recent_stamp)))) {
		/* In case of repair and re-using TIME-WAIT sockets we still
		 * want to be sure that it is safe as above but honor the
		 * sequence numbers and time stamps set as part of the repair
		 * process.
		 *
		 * Without this check re-using a TIME-WAIT socket with TCP
		 * repair would accumulate a -1 on the repair assigned
		 * sequence number. The first time it is reused the sequence
		 * is -1, the second time -2, etc. This fixes that issue
		 * without appearing to create any others.
		 */
		if (likely(!tp->repair)) {
			u32 seq = tcptw->tw_snd_nxt + 65535 + 2;

			if (!seq)
				seq = 1;
			WRITE_ONCE(tp->write_seq, seq);
			tp->rx_opt.ts_recent	   = tcptw->tw_ts_recent;
			tp->rx_opt.ts_recent_stamp = tcptw->tw_ts_recent_stamp;
		}
		sock_hold(sktw);
		return 1;
	}

	return 0;
}
EXPORT_SYMBOL_GPL(tcp_twsk_unique);

static int tcp_v4_pre_connect(struct sock *sk, struct sockaddr *uaddr,
			      int addr_len)
{
	/* This check is replicated from tcp_v4_connect() and intended to
	 * prevent BPF program called below from accessing bytes that are out
	 * of the bound specified by user in addr_len.
	 */
	if (addr_len < sizeof(struct sockaddr_in))
		return -EINVAL;

	sock_owned_by_me(sk);

	return BPF_CGROUP_RUN_PROG_INET4_CONNECT(sk, uaddr);
}

/* This will initiate an outgoing connection. */
int tcp_v4_connect(struct sock *sk, struct sockaddr *uaddr, int addr_len)
{
	struct sockaddr_in *usin = (struct sockaddr_in *)uaddr;
	struct inet_sock *inet = inet_sk(sk);
	struct tcp_sock *tp = tcp_sk(sk);
	__be16 orig_sport, orig_dport;
	__be32 daddr, nexthop;
	struct flowi4 *fl4;
	struct rtable *rt;
	int err;
	struct ip_options_rcu *inet_opt;
	struct inet_timewait_death_row *tcp_death_row = &sock_net(sk)->ipv4.tcp_death_row;

	if (addr_len < sizeof(struct sockaddr_in))
		return -EINVAL;

	if (usin->sin_family != AF_INET)
		return -EAFNOSUPPORT;

	nexthop = daddr = usin->sin_addr.s_addr;
	inet_opt = rcu_dereference_protected(inet->inet_opt,
					     lockdep_sock_is_held(sk));
	if (inet_opt && inet_opt->opt.srr) {
		if (!daddr)
			return -EINVAL;
		nexthop = inet_opt->opt.faddr;
	}

	orig_sport = inet->inet_sport;
	orig_dport = usin->sin_port;
	fl4 = &inet->cork.fl.u.ip4;
	rt = ip_route_connect(fl4, nexthop, inet->inet_saddr,
			      RT_CONN_FLAGS(sk), sk->sk_bound_dev_if,
			      IPPROTO_TCP,
			      orig_sport, orig_dport, sk);
	if (IS_ERR(rt)) {
		err = PTR_ERR(rt);
		if (err == -ENETUNREACH)
			IP_INC_STATS(sock_net(sk), IPSTATS_MIB_OUTNOROUTES);
		return err;
	}

	if (rt->rt_flags & (RTCF_MULTICAST | RTCF_BROADCAST)) {
		ip_rt_put(rt);
		return -ENETUNREACH;
	}

	if (!inet_opt || !inet_opt->opt.srr)
		daddr = fl4->daddr;

	if (!inet->inet_saddr)
		inet->inet_saddr = fl4->saddr;
	sk_rcv_saddr_set(sk, inet->inet_saddr);

	if (tp->rx_opt.ts_recent_stamp && inet->inet_daddr != daddr) {
		/* Reset inherited state */
		tp->rx_opt.ts_recent	   = 0;
		tp->rx_opt.ts_recent_stamp = 0;
		if (likely(!tp->repair))
			WRITE_ONCE(tp->write_seq, 0);
	}

	inet->inet_dport = usin->sin_port;
	sk_daddr_set(sk, daddr);

	inet_csk(sk)->icsk_ext_hdr_len = 0;
	if (inet_opt)
		inet_csk(sk)->icsk_ext_hdr_len = inet_opt->opt.optlen;

	tp->rx_opt.mss_clamp = TCP_MSS_DEFAULT;

	/* Socket identity is still unknown (sport may be zero).
	 * However we set state to SYN-SENT and not releasing socket
	 * lock select source port, enter ourselves into the hash tables and
	 * complete initialization after this.
	 */
	tcp_set_state(sk, TCP_SYN_SENT);
	err = inet_hash_connect(tcp_death_row, sk);
	if (err)
		goto failure;

	sk_set_txhash(sk);

	rt = ip_route_newports(fl4, rt, orig_sport, orig_dport,
			       inet->inet_sport, inet->inet_dport, sk);
	if (IS_ERR(rt)) {
		err = PTR_ERR(rt);
		rt = NULL;
		goto failure;
	}
	/* OK, now commit destination to socket.  */
	sk->sk_gso_type = SKB_GSO_TCPV4;
	sk_setup_caps(sk, &rt->dst);
	rt = NULL;

	if (likely(!tp->repair)) {
		if (!tp->write_seq)
			WRITE_ONCE(tp->write_seq,
				   secure_tcp_seq(inet->inet_saddr,
						  inet->inet_daddr,
						  inet->inet_sport,
						  usin->sin_port));
		tp->tsoffset = secure_tcp_ts_off(sock_net(sk),
						 inet->inet_saddr,
						 inet->inet_daddr);
	}

	inet->inet_id = prandom_u32();

	if (tcp_fastopen_defer_connect(sk, &err))
		return err;
	if (err)
		goto failure;

	err = tcp_connect(sk);

	if (err)
		goto failure;

	return 0;

failure:
	/*
	 * This unhashes the socket and releases the local port,
	 * if necessary.
	 */
	tcp_set_state(sk, TCP_CLOSE);
	ip_rt_put(rt);
	sk->sk_route_caps = 0;
	inet->inet_dport = 0;
	return err;
}
EXPORT_SYMBOL(tcp_v4_connect);

/*
 * This routine reacts to ICMP_FRAG_NEEDED mtu indications as defined in RFC1191.
 * It can be called through tcp_release_cb() if socket was owned by user
 * at the time tcp_v4_err() was called to handle ICMP message.
 */
void tcp_v4_mtu_reduced(struct sock *sk)
{
	struct inet_sock *inet = inet_sk(sk);
	struct dst_entry *dst;
	u32 mtu;

	if ((1 << sk->sk_state) & (TCPF_LISTEN | TCPF_CLOSE))
		return;
	mtu = tcp_sk(sk)->mtu_info;
	dst = inet_csk_update_pmtu(sk, mtu);
	if (!dst)
		return;

	/* Something is about to be wrong... Remember soft error
	 * for the case, if this connection will not able to recover.
	 */
	if (mtu < dst_mtu(dst) && ip_dont_fragment(sk, dst))
		sk->sk_err_soft = EMSGSIZE;

	mtu = dst_mtu(dst);

	if (inet->pmtudisc != IP_PMTUDISC_DONT &&
	    ip_sk_accept_pmtu(sk) &&
	    inet_csk(sk)->icsk_pmtu_cookie > mtu) {
		tcp_sync_mss(sk, mtu);

		/* Resend the TCP packet because it's
		 * clear that the old packet has been
		 * dropped. This is the new "fast" path mtu
		 * discovery.
		 */
		tcp_simple_retransmit(sk);
	} /* else let the usual retransmit timer handle it */
}
EXPORT_SYMBOL(tcp_v4_mtu_reduced);

static void do_redirect(struct sk_buff *skb, struct sock *sk)
{
	struct dst_entry *dst = __sk_dst_check(sk, 0);

	if (dst)
		dst->ops->redirect(dst, sk, skb);
}


/* handle ICMP messages on TCP_NEW_SYN_RECV request sockets */
void tcp_req_err(struct sock *sk, u32 seq, bool abort)
{
	struct request_sock *req = inet_reqsk(sk);
	struct net *net = sock_net(sk);

	/* ICMPs are not backlogged, hence we cannot get
	 * an established socket here.
	 */
	if (seq != tcp_rsk(req)->snt_isn) {
		__NET_INC_STATS(net, LINUX_MIB_OUTOFWINDOWICMPS);
	} else if (abort) {
		/*
		 * Still in SYN_RECV, just remove it silently.
		 * There is no good way to pass the error to the newly
		 * created socket, and POSIX does not want network
		 * errors returned from accept().
		 */
		inet_csk_reqsk_queue_drop(req->rsk_listener, req);
		tcp_listendrop(req->rsk_listener);
	}
	reqsk_put(req);
}
EXPORT_SYMBOL(tcp_req_err);

/* TCP-LD (RFC 6069) logic */
void tcp_ld_RTO_revert(struct sock *sk, u32 seq)
{
	struct inet_connection_sock *icsk = inet_csk(sk);
	struct tcp_sock *tp = tcp_sk(sk);
	struct sk_buff *skb;
	s32 remaining;
	u32 delta_us;

	if (sock_owned_by_user(sk))
		return;

	if (seq != tp->snd_una  || !icsk->icsk_retransmits ||
	    !icsk->icsk_backoff)
		return;

	skb = tcp_rtx_queue_head(sk);
	if (WARN_ON_ONCE(!skb))
		return;

	icsk->icsk_backoff--;
	icsk->icsk_rto = tp->srtt_us ? __tcp_set_rto(tp) : TCP_TIMEOUT_INIT;
	icsk->icsk_rto = inet_csk_rto_backoff(icsk, TCP_RTO_MAX);

	tcp_mstamp_refresh(tp);
	delta_us = (u32)(tp->tcp_mstamp - tcp_skb_timestamp_us(skb));
	remaining = icsk->icsk_rto - usecs_to_jiffies(delta_us);

	if (remaining > 0) {
		inet_csk_reset_xmit_timer(sk, ICSK_TIME_RETRANS,
					  remaining, TCP_RTO_MAX);
	} else {
		/* RTO revert clocked out retransmission.
		 * Will retransmit now.
		 */
		tcp_retransmit_timer(sk);
	}
}
EXPORT_SYMBOL(tcp_ld_RTO_revert);

/*
 * This routine is called by the ICMP module when it gets some
 * sort of error condition.  If err < 0 then the socket should
 * be closed and the error returned to the user.  If err > 0
 * it's just the icmp type << 8 | icmp code.  After adjustment
 * header points to the first 8 bytes of the tcp header.  We need
 * to find the appropriate port.
 *
 * The locking strategy used here is very "optimistic". When
 * someone else accesses the socket the ICMP is just dropped
 * and for some paths there is no check at all.
 * A more general error queue to queue errors for later handling
 * is probably better.
 *
 */

int tcp_v4_err(struct sk_buff *skb, u32 info)
{
	const struct iphdr *iph = (const struct iphdr *)skb->data;
	struct tcphdr *th = (struct tcphdr *)(skb->data + (iph->ihl << 2));
	struct tcp_sock *tp;
	struct inet_sock *inet;
	const int type = icmp_hdr(skb)->type;
	const int code = icmp_hdr(skb)->code;
	struct sock *sk;
	struct request_sock *fastopen;
	u32 seq, snd_una;
	int err;
	struct net *net = dev_net(skb->dev);

	sk = __inet_lookup_established(net, &tcp_hashinfo, iph->daddr,
				       th->dest, iph->saddr, ntohs(th->source),
				       inet_iif(skb), 0);
	if (!sk) {
		__ICMP_INC_STATS(net, ICMP_MIB_INERRORS);
		return -ENOENT;
	}
	if (sk->sk_state == TCP_TIME_WAIT) {
		inet_twsk_put(inet_twsk(sk));
		return 0;
	}
	seq = ntohl(th->seq);
	if (sk->sk_state == TCP_NEW_SYN_RECV) {
		tcp_req_err(sk, seq, type == ICMP_PARAMETERPROB ||
				     type == ICMP_TIME_EXCEEDED ||
				     (type == ICMP_DEST_UNREACH &&
				      (code == ICMP_NET_UNREACH ||
				       code == ICMP_HOST_UNREACH)));
		return 0;
	}

	bh_lock_sock(sk);
	/* If too many ICMPs get dropped on busy
	 * servers this needs to be solved differently.
	 * We do take care of PMTU discovery (RFC1191) special case :
	 * we can receive locally generated ICMP messages while socket is held.
	 */
	if (sock_owned_by_user(sk)) {
		if (!(type == ICMP_DEST_UNREACH && code == ICMP_FRAG_NEEDED))
			__NET_INC_STATS(net, LINUX_MIB_LOCKDROPPEDICMPS);
	}
	if (sk->sk_state == TCP_CLOSE)
		goto out;

	if (unlikely(iph->ttl < inet_sk(sk)->min_ttl)) {
		__NET_INC_STATS(net, LINUX_MIB_TCPMINTTLDROP);
		goto out;
	}

	tp = tcp_sk(sk);
	/* XXX (TFO) - tp->snd_una should be ISN (tcp_create_openreq_child() */
	fastopen = rcu_dereference(tp->fastopen_rsk);
	snd_una = fastopen ? tcp_rsk(fastopen)->snt_isn : tp->snd_una;
	if (sk->sk_state != TCP_LISTEN &&
	    !between(seq, snd_una, tp->snd_nxt)) {
		__NET_INC_STATS(net, LINUX_MIB_OUTOFWINDOWICMPS);
		goto out;
	}

	switch (type) {
	case ICMP_REDIRECT:
		if (!sock_owned_by_user(sk))
			do_redirect(skb, sk);
		goto out;
	case ICMP_SOURCE_QUENCH:
		/* Just silently ignore these. */
		goto out;
	case ICMP_PARAMETERPROB:
		err = EPROTO;
		break;
	case ICMP_DEST_UNREACH:
		if (code > NR_ICMP_UNREACH)
			goto out;

		if (code == ICMP_FRAG_NEEDED) { /* PMTU discovery (RFC1191) */
			/* We are not interested in TCP_LISTEN and open_requests
			 * (SYN-ACKs send out by Linux are always <576bytes so
			 * they should go through unfragmented).
			 */
			if (sk->sk_state == TCP_LISTEN)
				goto out;

			tp->mtu_info = info;
			if (!sock_owned_by_user(sk)) {
				tcp_v4_mtu_reduced(sk);
			} else {
				if (!test_and_set_bit(TCP_MTU_REDUCED_DEFERRED, &sk->sk_tsq_flags))
					sock_hold(sk);
			}
			goto out;
		}

		err = icmp_err_convert[code].errno;
		/* check if this ICMP message allows revert of backoff.
		 * (see RFC 6069)
		 */
		if (!fastopen &&
		    (code == ICMP_NET_UNREACH || code == ICMP_HOST_UNREACH))
			tcp_ld_RTO_revert(sk, seq);
		break;
	case ICMP_TIME_EXCEEDED:
		err = EHOSTUNREACH;
		break;
	default:
		goto out;
	}

	switch (sk->sk_state) {
	case TCP_SYN_SENT:
	case TCP_SYN_RECV:
		/* Only in fast or simultaneous open. If a fast open socket is
		 * already accepted it is treated as a connected one below.
		 */
		if (fastopen && !fastopen->sk)
			break;

		ip_icmp_error(sk, skb, err, th->dest, info, (u8 *)th);

		if (!sock_owned_by_user(sk)) {
			sk->sk_err = err;

			sk->sk_error_report(sk);

			tcp_done(sk);
		} else {
			sk->sk_err_soft = err;
		}
		goto out;
	}

	/* If we've already connected we will keep trying
	 * until we time out, or the user gives up.
	 *
	 * rfc1122 4.2.3.9 allows to consider as hard errors
	 * only PROTO_UNREACH and PORT_UNREACH (well, FRAG_FAILED too,
	 * but it is obsoleted by pmtu discovery).
	 *
	 * Note, that in modern internet, where routing is unreliable
	 * and in each dark corner broken firewalls sit, sending random
	 * errors ordered by their masters even this two messages finally lose
	 * their original sense (even Linux sends invalid PORT_UNREACHs)
	 *
	 * Now we are in compliance with RFCs.
	 *							--ANK (980905)
	 */

	inet = inet_sk(sk);
	if (!sock_owned_by_user(sk) && inet->recverr) {
		sk->sk_err = err;
		sk->sk_error_report(sk);
	} else	{ /* Only an error on timeout */
		sk->sk_err_soft = err;
	}

out:
	bh_unlock_sock(sk);
	sock_put(sk);
	return 0;
}

void __tcp_v4_send_check(struct sk_buff *skb, __be32 saddr, __be32 daddr)
{
	struct tcphdr *th = tcp_hdr(skb);

	th->check = ~tcp_v4_check(skb->len, saddr, daddr, 0);
	skb->csum_start = skb_transport_header(skb) - skb->head;
	skb->csum_offset = offsetof(struct tcphdr, check);
}

/* This routine computes an IPv4 TCP checksum. */
void tcp_v4_send_check(struct sock *sk, struct sk_buff *skb)
{
	const struct inet_sock *inet = inet_sk(sk);

	__tcp_v4_send_check(skb, inet->inet_saddr, inet->inet_daddr);
}
EXPORT_SYMBOL(tcp_v4_send_check);

/*
 *	This routine will send an RST to the other tcp.
 *
 *	Someone asks: why I NEVER use socket parameters (TOS, TTL etc.)
 *		      for reset.
 *	Answer: if a packet caused RST, it is not for a socket
 *		existing in our system, if it is matched to a socket,
 *		it is just duplicate segment or bug in other side's TCP.
 *		So that we build reply only basing on parameters
 *		arrived with segment.
 *	Exception: precedence violation. We do not implement it in any case.
 */

static void tcp_v4_send_reset(const struct sock *sk, struct sk_buff *skb)
{
	const struct tcphdr *th = tcp_hdr(skb);
	struct {
		struct tcphdr th;
#ifdef CONFIG_TCP_MD5SIG
		__be32 opt[(TCPOLEN_MD5SIG_ALIGNED >> 2)];
#endif
	} rep;
	struct ip_reply_arg arg;
#ifdef CONFIG_TCP_MD5SIG
	struct tcp_md5sig_key *key = NULL;
	const __u8 *hash_location = NULL;
	unsigned char newhash[16];
	int genhash;
	struct sock *sk1 = NULL;
#endif
	u64 transmit_time = 0;
	struct sock *ctl_sk;
	struct net *net;

	/* Never send a reset in response to a reset. */
	if (th->rst)
		return;

	/* If sk not NULL, it means we did a successful lookup and incoming
	 * route had to be correct. prequeue might have dropped our dst.
	 */
	if (!sk && skb_rtable(skb)->rt_type != RTN_LOCAL)
		return;

	/* Swap the send and the receive. */
	memset(&rep, 0, sizeof(rep));
	rep.th.dest   = th->source;
	rep.th.source = th->dest;
	rep.th.doff   = sizeof(struct tcphdr) / 4;
	rep.th.rst    = 1;

	if (th->ack) {
		rep.th.seq = th->ack_seq;
	} else {
		rep.th.ack = 1;
		rep.th.ack_seq = htonl(ntohl(th->seq) + th->syn + th->fin +
				       skb->len - (th->doff << 2));
	}

	memset(&arg, 0, sizeof(arg));
	arg.iov[0].iov_base = (unsigned char *)&rep;
	arg.iov[0].iov_len  = sizeof(rep.th);

	net = sk ? sock_net(sk) : dev_net(skb_dst(skb)->dev);
#ifdef CONFIG_TCP_MD5SIG
	rcu_read_lock();
	hash_location = tcp_parse_md5sig_option(th);
	if (sk && sk_fullsock(sk)) {
		const union tcp_md5_addr *addr;
		int l3index;

		/* sdif set, means packet ingressed via a device
		 * in an L3 domain and inet_iif is set to it.
		 */
		l3index = tcp_v4_sdif(skb) ? inet_iif(skb) : 0;
		addr = (union tcp_md5_addr *)&ip_hdr(skb)->saddr;
		key = tcp_md5_do_lookup(sk, l3index, addr, AF_INET);
	} else if (hash_location) {
		const union tcp_md5_addr *addr;
		int sdif = tcp_v4_sdif(skb);
		int dif = inet_iif(skb);
		int l3index;

		/*
		 * active side is lost. Try to find listening socket through
		 * source port, and then find md5 key through listening socket.
		 * we are not loose security here:
		 * Incoming packet is checked with md5 hash with finding key,
		 * no RST generated if md5 hash doesn't match.
		 */
		sk1 = __inet_lookup_listener(net, &tcp_hashinfo, NULL, 0,
					     ip_hdr(skb)->saddr,
					     th->source, ip_hdr(skb)->daddr,
					     ntohs(th->source), dif, sdif);
		/* don't send rst if it can't find key */
		if (!sk1)
			goto out;

		/* sdif set, means packet ingressed via a device
		 * in an L3 domain and dif is set to it.
		 */
		l3index = sdif ? dif : 0;
		addr = (union tcp_md5_addr *)&ip_hdr(skb)->saddr;
		key = tcp_md5_do_lookup(sk1, l3index, addr, AF_INET);
		if (!key)
			goto out;


		genhash = tcp_v4_md5_hash_skb(newhash, key, NULL, skb);
		if (genhash || memcmp(hash_location, newhash, 16) != 0)
			goto out;

	}

	if (key) {
		rep.opt[0] = htonl((TCPOPT_NOP << 24) |
				   (TCPOPT_NOP << 16) |
				   (TCPOPT_MD5SIG << 8) |
				   TCPOLEN_MD5SIG);
		/* Update length and the length the header thinks exists */
		arg.iov[0].iov_len += TCPOLEN_MD5SIG_ALIGNED;
		rep.th.doff = arg.iov[0].iov_len / 4;

		tcp_v4_md5_hash_hdr((__u8 *) &rep.opt[1],
				     key, ip_hdr(skb)->saddr,
				     ip_hdr(skb)->daddr, &rep.th);
	}
#endif
	arg.csum = csum_tcpudp_nofold(ip_hdr(skb)->daddr,
				      ip_hdr(skb)->saddr, /* XXX */
				      arg.iov[0].iov_len, IPPROTO_TCP, 0);
	arg.csumoffset = offsetof(struct tcphdr, check) / 2;
	arg.flags = (sk && inet_sk_transparent(sk)) ? IP_REPLY_ARG_NOSRCCHECK : 0;

	/* When socket is gone, all binding information is lost.
	 * routing might fail in this case. No choice here, if we choose to force
	 * input interface, we will misroute in case of asymmetric route.
	 */
	if (sk) {
		arg.bound_dev_if = sk->sk_bound_dev_if;
		if (sk_fullsock(sk))
			trace_tcp_send_reset(sk, skb);
	}

	BUILD_BUG_ON(offsetof(struct sock, sk_bound_dev_if) !=
		     offsetof(struct inet_timewait_sock, tw_bound_dev_if));

	arg.tos = ip_hdr(skb)->tos & ~INET_ECN_MASK;
	arg.uid = sock_net_uid(net, sk && sk_fullsock(sk) ? sk : NULL);
	local_bh_disable();
	ctl_sk = this_cpu_read(*net->ipv4.tcp_sk);
	if (sk) {
		ctl_sk->sk_mark = (sk->sk_state == TCP_TIME_WAIT) ?
				   inet_twsk(sk)->tw_mark : sk->sk_mark;
		ctl_sk->sk_priority = (sk->sk_state == TCP_TIME_WAIT) ?
				   inet_twsk(sk)->tw_priority : sk->sk_priority;
		transmit_time = tcp_transmit_time(sk);
	}
	ip_send_unicast_reply(ctl_sk,
			      skb, &TCP_SKB_CB(skb)->header.h4.opt,
			      ip_hdr(skb)->saddr, ip_hdr(skb)->daddr,
			      &arg, arg.iov[0].iov_len,
			      transmit_time);

	ctl_sk->sk_mark = 0;
	__TCP_INC_STATS(net, TCP_MIB_OUTSEGS);
	__TCP_INC_STATS(net, TCP_MIB_OUTRSTS);
	local_bh_enable();

#ifdef CONFIG_TCP_MD5SIG
out:
	rcu_read_unlock();
#endif
}

/* The code following below sending ACKs in SYN-RECV and TIME-WAIT states
   outside socket context is ugly, certainly. What can I do?
 */

static void tcp_v4_send_ack(const struct sock *sk,
			    struct sk_buff *skb, u32 seq, u32 ack,
			    u32 win, u32 tsval, u32 tsecr, int oif,
			    struct tcp_md5sig_key *key,
			    int reply_flags, u8 tos)
{
	const struct tcphdr *th = tcp_hdr(skb);
	struct {
		struct tcphdr th;
		__be32 opt[(TCPOLEN_TSTAMP_ALIGNED >> 2)
#ifdef CONFIG_TCP_MD5SIG
			   + (TCPOLEN_MD5SIG_ALIGNED >> 2)
#endif
			];
	} rep;
	struct net *net = sock_net(sk);
	struct ip_reply_arg arg;
	struct sock *ctl_sk;
	u64 transmit_time;

	memset(&rep.th, 0, sizeof(struct tcphdr));
	memset(&arg, 0, sizeof(arg));

	arg.iov[0].iov_base = (unsigned char *)&rep;
	arg.iov[0].iov_len  = sizeof(rep.th);
	if (tsecr) {
		rep.opt[0] = htonl((TCPOPT_NOP << 24) | (TCPOPT_NOP << 16) |
				   (TCPOPT_TIMESTAMP << 8) |
				   TCPOLEN_TIMESTAMP);
		rep.opt[1] = htonl(tsval);
		rep.opt[2] = htonl(tsecr);
		arg.iov[0].iov_len += TCPOLEN_TSTAMP_ALIGNED;
	}

	/* Swap the send and the receive. */
	rep.th.dest    = th->source;
	rep.th.source  = th->dest;
	rep.th.doff    = arg.iov[0].iov_len / 4;
	rep.th.seq     = htonl(seq);
	rep.th.ack_seq = htonl(ack);
	rep.th.ack     = 1;
	rep.th.window  = htons(win);

#ifdef CONFIG_TCP_MD5SIG
	if (key) {
		int offset = (tsecr) ? 3 : 0;

		rep.opt[offset++] = htonl((TCPOPT_NOP << 24) |
					  (TCPOPT_NOP << 16) |
					  (TCPOPT_MD5SIG << 8) |
					  TCPOLEN_MD5SIG);
		arg.iov[0].iov_len += TCPOLEN_MD5SIG_ALIGNED;
		rep.th.doff = arg.iov[0].iov_len/4;

		tcp_v4_md5_hash_hdr((__u8 *) &rep.opt[offset],
				    key, ip_hdr(skb)->saddr,
				    ip_hdr(skb)->daddr, &rep.th);
	}
#endif
	arg.flags = reply_flags;
	arg.csum = csum_tcpudp_nofold(ip_hdr(skb)->daddr,
				      ip_hdr(skb)->saddr, /* XXX */
				      arg.iov[0].iov_len, IPPROTO_TCP, 0);
	arg.csumoffset = offsetof(struct tcphdr, check) / 2;
	if (oif)
		arg.bound_dev_if = oif;
	arg.tos = tos;
	arg.uid = sock_net_uid(net, sk_fullsock(sk) ? sk : NULL);
	local_bh_disable();
	ctl_sk = this_cpu_read(*net->ipv4.tcp_sk);
	ctl_sk->sk_mark = (sk->sk_state == TCP_TIME_WAIT) ?
			   inet_twsk(sk)->tw_mark : sk->sk_mark;
	ctl_sk->sk_priority = (sk->sk_state == TCP_TIME_WAIT) ?
			   inet_twsk(sk)->tw_priority : sk->sk_priority;
	transmit_time = tcp_transmit_time(sk);
	ip_send_unicast_reply(ctl_sk,
			      skb, &TCP_SKB_CB(skb)->header.h4.opt,
			      ip_hdr(skb)->saddr, ip_hdr(skb)->daddr,
			      &arg, arg.iov[0].iov_len,
			      transmit_time);

	ctl_sk->sk_mark = 0;
	__TCP_INC_STATS(net, TCP_MIB_OUTSEGS);
	local_bh_enable();
}

static void tcp_v4_timewait_ack(struct sock *sk, struct sk_buff *skb,
				enum tcp_tw_status tw_status)
{
	struct inet_timewait_sock *tw = inet_twsk(sk);
	struct tcp_timewait_sock *tcptw = tcp_twsk(sk);
	u8 tos = tw->tw_tos;

	if (tw_status == TCP_TW_ACK_OOW)
		tos &= ~INET_ECN_MASK;

	tcp_v4_send_ack(sk, skb,
			tcptw->tw_snd_nxt, tcptw->tw_rcv_nxt,
			tcptw->tw_rcv_wnd >> tw->tw_rcv_wscale,
			tcp_time_stamp_raw() + tcptw->tw_ts_offset,
			tcptw->tw_ts_recent,
			tw->tw_bound_dev_if,
			tcp_twsk_md5_key(tcptw),
			tw->tw_transparent ? IP_REPLY_ARG_NOSRCCHECK : 0,
			tos
			);

	inet_twsk_put(tw);
}

static void tcp_v4_reqsk_send_ack(const struct sock *sk, struct sk_buff *skb,
				  struct request_sock *req)
{
	const union tcp_md5_addr *addr;
	int l3index;

	/* sk->sk_state == TCP_LISTEN -> for regular TCP_SYN_RECV
	 * sk->sk_state == TCP_SYN_RECV -> for Fast Open.
	 */
	u32 seq = (sk->sk_state == TCP_LISTEN) ? tcp_rsk(req)->snt_isn + 1 :
					     tcp_sk(sk)->snd_nxt;

	/* RFC 7323 2.3
	 * The window field (SEG.WND) of every outgoing segment, with the
	 * exception of <SYN> segments, MUST be right-shifted by
	 * Rcv.Wind.Shift bits:
	 */
	addr = (union tcp_md5_addr *)&ip_hdr(skb)->saddr;
	l3index = tcp_v4_sdif(skb) ? inet_iif(skb) : 0;
	tcp_v4_send_ack(sk, skb, seq,
			tcp_rsk(req)->rcv_nxt,
			req->rsk_rcv_wnd >> inet_rsk(req)->rcv_wscale,
			tcp_time_stamp_raw() + tcp_rsk(req)->ts_off,
			req->ts_recent,
			0,
			tcp_md5_do_lookup(sk, l3index, addr, AF_INET),
			inet_rsk(req)->no_srccheck ? IP_REPLY_ARG_NOSRCCHECK : 0,
			ip_hdr(skb)->tos & ~INET_ECN_MASK);
}

/*
 *	Send a SYN-ACK after having received a SYN.
 *	This still operates on a request_sock only, not on a big
 *	socket.
 */
static int tcp_v4_send_synack(const struct sock *sk, struct dst_entry *dst,
			      struct flowi *fl,
			      struct request_sock *req,
			      struct tcp_fastopen_cookie *foc,
			      enum tcp_synack_type synack_type,
			      struct sk_buff *syn_skb)
{
	struct inet_request_sock *ireq = inet_rsk(req);
	struct flowi4 fl4;
	int err = -1;
	struct sk_buff *skb;
	u8 tos;

	/* First, grab a route. */
	if (!dst && (dst = inet_csk_route_req(sk, &fl4, req)) == NULL)
		return -1;

	skb = tcp_make_synack(sk, dst, req, foc, synack_type, syn_skb);

	if (skb) {
		tcp_rsk(req)->syn_ect_snt = inet_sk(sk)->tos & INET_ECN_MASK;
		__tcp_v4_send_check(skb, ireq->ir_loc_addr, ireq->ir_rmt_addr);

		tos = sock_net(sk)->ipv4.sysctl_tcp_reflect_tos ?
				(tcp_rsk(req)->syn_tos & ~INET_ECN_MASK) |
				(inet_sk(sk)->tos & INET_ECN_MASK) :
				inet_sk(sk)->tos;

		if (!INET_ECN_is_capable(tos) &&
		    tcp_bpf_ca_needs_ecn((struct sock *)req))
			tos |= INET_ECN_ECT_0;

		rcu_read_lock();
		err = ip_build_and_send_pkt(skb, sk, ireq->ir_loc_addr,
					    ireq->ir_rmt_addr,
					    rcu_dereference(ireq->ireq_opt),
					    tos);
		rcu_read_unlock();
		err = net_xmit_eval(err);
	}

	return err;
}

/*
 *	IPv4 request_sock destructor.
 */
static void tcp_v4_reqsk_destructor(struct request_sock *req)
{
	kfree(rcu_dereference_protected(inet_rsk(req)->ireq_opt, 1));
}

#ifdef CONFIG_TCP_MD5SIG
/*
 * RFC2385 MD5 checksumming requires a mapping of
 * IP address->MD5 Key.
 * We need to maintain these in the sk structure.
 */

DEFINE_STATIC_KEY_FALSE(tcp_md5_needed);
EXPORT_SYMBOL(tcp_md5_needed);

/* Find the Key structure for an address.  */
struct tcp_md5sig_key *__tcp_md5_do_lookup(const struct sock *sk, int l3index,
					   const union tcp_md5_addr *addr,
					   int family)
{
	const struct tcp_sock *tp = tcp_sk(sk);
	struct tcp_md5sig_key *key;
	const struct tcp_md5sig_info *md5sig;
	__be32 mask;
	struct tcp_md5sig_key *best_match = NULL;
	bool match;

	/* caller either holds rcu_read_lock() or socket lock */
	md5sig = rcu_dereference_check(tp->md5sig_info,
				       lockdep_sock_is_held(sk));
	if (!md5sig)
		return NULL;

	hlist_for_each_entry_rcu(key, &md5sig->head, node,
				 lockdep_sock_is_held(sk)) {
		if (key->family != family)
			continue;
		if (key->l3index && key->l3index != l3index)
			continue;
		if (family == AF_INET) {
			mask = inet_make_mask(key->prefixlen);
			match = (key->addr.a4.s_addr & mask) ==
				(addr->a4.s_addr & mask);
#if IS_ENABLED(CONFIG_IPV6)
		} else if (family == AF_INET6) {
			match = ipv6_prefix_equal(&key->addr.a6, &addr->a6,
						  key->prefixlen);
#endif
		} else {
			match = false;
		}

		if (match && (!best_match ||
			      key->prefixlen > best_match->prefixlen))
			best_match = key;
	}
	return best_match;
}
EXPORT_SYMBOL(__tcp_md5_do_lookup);

static struct tcp_md5sig_key *tcp_md5_do_lookup_exact(const struct sock *sk,
						      const union tcp_md5_addr *addr,
						      int family, u8 prefixlen,
						      int l3index)
{
	const struct tcp_sock *tp = tcp_sk(sk);
	struct tcp_md5sig_key *key;
	unsigned int size = sizeof(struct in_addr);
	const struct tcp_md5sig_info *md5sig;

	/* caller either holds rcu_read_lock() or socket lock */
	md5sig = rcu_dereference_check(tp->md5sig_info,
				       lockdep_sock_is_held(sk));
	if (!md5sig)
		return NULL;
#if IS_ENABLED(CONFIG_IPV6)
	if (family == AF_INET6)
		size = sizeof(struct in6_addr);
#endif
	hlist_for_each_entry_rcu(key, &md5sig->head, node,
				 lockdep_sock_is_held(sk)) {
		if (key->family != family)
			continue;
		if (key->l3index && key->l3index != l3index)
			continue;
		if (!memcmp(&key->addr, addr, size) &&
		    key->prefixlen == prefixlen)
			return key;
	}
	return NULL;
}

struct tcp_md5sig_key *tcp_v4_md5_lookup(const struct sock *sk,
					 const struct sock *addr_sk)
{
	const union tcp_md5_addr *addr;
	int l3index;

	l3index = l3mdev_master_ifindex_by_index(sock_net(sk),
						 addr_sk->sk_bound_dev_if);
	addr = (const union tcp_md5_addr *)&addr_sk->sk_daddr;
	return tcp_md5_do_lookup(sk, l3index, addr, AF_INET);
}
EXPORT_SYMBOL(tcp_v4_md5_lookup);

/* This can be called on a newly created socket, from other files */
int tcp_md5_do_add(struct sock *sk, const union tcp_md5_addr *addr,
		   int family, u8 prefixlen, int l3index,
		   const u8 *newkey, u8 newkeylen, gfp_t gfp)
{
	/* Add Key to the list */
	struct tcp_md5sig_key *key;
	struct tcp_sock *tp = tcp_sk(sk);
	struct tcp_md5sig_info *md5sig;

	key = tcp_md5_do_lookup_exact(sk, addr, family, prefixlen, l3index);
	if (key) {
		/* Pre-existing entry - just update that one.
		 * Note that the key might be used concurrently.
		 * data_race() is telling kcsan that we do not care of
		 * key mismatches, since changing MD5 key on live flows
		 * can lead to packet drops.
		 */
		data_race(memcpy(key->key, newkey, newkeylen));

		/* Pairs with READ_ONCE() in tcp_md5_hash_key().
		 * Also note that a reader could catch new key->keylen value
		 * but old key->key[], this is the reason we use __GFP_ZERO
		 * at sock_kmalloc() time below these lines.
		 */
		WRITE_ONCE(key->keylen, newkeylen);

		return 0;
	}

	md5sig = rcu_dereference_protected(tp->md5sig_info,
					   lockdep_sock_is_held(sk));
	if (!md5sig) {
		md5sig = kmalloc(sizeof(*md5sig), gfp);
		if (!md5sig)
			return -ENOMEM;

		sk_nocaps_add(sk, NETIF_F_GSO_MASK);
		INIT_HLIST_HEAD(&md5sig->head);
		rcu_assign_pointer(tp->md5sig_info, md5sig);
	}

	key = sock_kmalloc(sk, sizeof(*key), gfp | __GFP_ZERO);
	if (!key)
		return -ENOMEM;
	if (!tcp_alloc_md5sig_pool()) {
		sock_kfree_s(sk, key, sizeof(*key));
		return -ENOMEM;
	}

	memcpy(key->key, newkey, newkeylen);
	key->keylen = newkeylen;
	key->family = family;
	key->prefixlen = prefixlen;
	key->l3index = l3index;
	memcpy(&key->addr, addr,
	       (family == AF_INET6) ? sizeof(struct in6_addr) :
				      sizeof(struct in_addr));
	hlist_add_head_rcu(&key->node, &md5sig->head);
	return 0;
}
EXPORT_SYMBOL(tcp_md5_do_add);

int tcp_md5_do_del(struct sock *sk, const union tcp_md5_addr *addr, int family,
		   u8 prefixlen, int l3index)
{
	struct tcp_md5sig_key *key;

	key = tcp_md5_do_lookup_exact(sk, addr, family, prefixlen, l3index);
	if (!key)
		return -ENOENT;
	hlist_del_rcu(&key->node);
	atomic_sub(sizeof(*key), &sk->sk_omem_alloc);
	kfree_rcu(key, rcu);
	return 0;
}
EXPORT_SYMBOL(tcp_md5_do_del);

static void tcp_clear_md5_list(struct sock *sk)
{
	struct tcp_sock *tp = tcp_sk(sk);
	struct tcp_md5sig_key *key;
	struct hlist_node *n;
	struct tcp_md5sig_info *md5sig;

	md5sig = rcu_dereference_protected(tp->md5sig_info, 1);

	hlist_for_each_entry_safe(key, n, &md5sig->head, node) {
		hlist_del_rcu(&key->node);
		atomic_sub(sizeof(*key), &sk->sk_omem_alloc);
		kfree_rcu(key, rcu);
	}
}

static int tcp_v4_parse_md5_keys(struct sock *sk, int optname,
				 sockptr_t optval, int optlen)
{
	struct tcp_md5sig cmd;
	struct sockaddr_in *sin = (struct sockaddr_in *)&cmd.tcpm_addr;
	const union tcp_md5_addr *addr;
	u8 prefixlen = 32;
	int l3index = 0;

	if (optlen < sizeof(cmd))
		return -EINVAL;

	if (copy_from_sockptr(&cmd, optval, sizeof(cmd)))
		return -EFAULT;

	if (sin->sin_family != AF_INET)
		return -EINVAL;

	if (optname == TCP_MD5SIG_EXT &&
	    cmd.tcpm_flags & TCP_MD5SIG_FLAG_PREFIX) {
		prefixlen = cmd.tcpm_prefixlen;
		if (prefixlen > 32)
			return -EINVAL;
	}

	if (optname == TCP_MD5SIG_EXT &&
	    cmd.tcpm_flags & TCP_MD5SIG_FLAG_IFINDEX) {
		struct net_device *dev;

		rcu_read_lock();
		dev = dev_get_by_index_rcu(sock_net(sk), cmd.tcpm_ifindex);
		if (dev && netif_is_l3_master(dev))
			l3index = dev->ifindex;

		rcu_read_unlock();

		/* ok to reference set/not set outside of rcu;
		 * right now device MUST be an L3 master
		 */
		if (!dev || !l3index)
			return -EINVAL;
	}

	addr = (union tcp_md5_addr *)&sin->sin_addr.s_addr;

	if (!cmd.tcpm_keylen)
		return tcp_md5_do_del(sk, addr, AF_INET, prefixlen, l3index);

	if (cmd.tcpm_keylen > TCP_MD5SIG_MAXKEYLEN)
		return -EINVAL;

	return tcp_md5_do_add(sk, addr, AF_INET, prefixlen, l3index,
			      cmd.tcpm_key, cmd.tcpm_keylen, GFP_KERNEL);
}

static int tcp_v4_md5_hash_headers(struct tcp_md5sig_pool *hp,
				   __be32 daddr, __be32 saddr,
				   const struct tcphdr *th, int nbytes)
{
	struct tcp4_pseudohdr *bp;
	struct scatterlist sg;
	struct tcphdr *_th;

	bp = hp->scratch;
	bp->saddr = saddr;
	bp->daddr = daddr;
	bp->pad = 0;
	bp->protocol = IPPROTO_TCP;
	bp->len = cpu_to_be16(nbytes);

	_th = (struct tcphdr *)(bp + 1);
	memcpy(_th, th, sizeof(*th));
	_th->check = 0;

	sg_init_one(&sg, bp, sizeof(*bp) + sizeof(*th));
	ahash_request_set_crypt(hp->md5_req, &sg, NULL,
				sizeof(*bp) + sizeof(*th));
	return crypto_ahash_update(hp->md5_req);
}

static int tcp_v4_md5_hash_hdr(char *md5_hash, const struct tcp_md5sig_key *key,
			       __be32 daddr, __be32 saddr, const struct tcphdr *th)
{
	struct tcp_md5sig_pool *hp;
	struct ahash_request *req;

	hp = tcp_get_md5sig_pool();
	if (!hp)
		goto clear_hash_noput;
	req = hp->md5_req;

	if (crypto_ahash_init(req))
		goto clear_hash;
	if (tcp_v4_md5_hash_headers(hp, daddr, saddr, th, th->doff << 2))
		goto clear_hash;
	if (tcp_md5_hash_key(hp, key))
		goto clear_hash;
	ahash_request_set_crypt(req, NULL, md5_hash, 0);
	if (crypto_ahash_final(req))
		goto clear_hash;

	tcp_put_md5sig_pool();
	return 0;

clear_hash:
	tcp_put_md5sig_pool();
clear_hash_noput:
	memset(md5_hash, 0, 16);
	return 1;
}

int tcp_v4_md5_hash_skb(char *md5_hash, const struct tcp_md5sig_key *key,
			const struct sock *sk,
			const struct sk_buff *skb)
{
	struct tcp_md5sig_pool *hp;
	struct ahash_request *req;
	const struct tcphdr *th = tcp_hdr(skb);
	__be32 saddr, daddr;

	if (sk) { /* valid for establish/request sockets */
		saddr = sk->sk_rcv_saddr;
		daddr = sk->sk_daddr;
	} else {
		const struct iphdr *iph = ip_hdr(skb);
		saddr = iph->saddr;
		daddr = iph->daddr;
	}

	hp = tcp_get_md5sig_pool();
	if (!hp)
		goto clear_hash_noput;
	req = hp->md5_req;

	if (crypto_ahash_init(req))
		goto clear_hash;

	if (tcp_v4_md5_hash_headers(hp, daddr, saddr, th, skb->len))
		goto clear_hash;
	if (tcp_md5_hash_skb_data(hp, skb, th->doff << 2))
		goto clear_hash;
	if (tcp_md5_hash_key(hp, key))
		goto clear_hash;
	ahash_request_set_crypt(req, NULL, md5_hash, 0);
	if (crypto_ahash_final(req))
		goto clear_hash;

	tcp_put_md5sig_pool();
	return 0;

clear_hash:
	tcp_put_md5sig_pool();
clear_hash_noput:
	memset(md5_hash, 0, 16);
	return 1;
}
EXPORT_SYMBOL(tcp_v4_md5_hash_skb);

#endif

/* Called with rcu_read_lock() */
static bool tcp_v4_inbound_md5_hash(const struct sock *sk,
				    const struct sk_buff *skb,
				    int dif, int sdif)
{
#ifdef CONFIG_TCP_MD5SIG
	/*
	 * This gets called for each TCP segment that arrives
	 * so we want to be efficient.
	 * We have 3 drop cases:
	 * o No MD5 hash and one expected.
	 * o MD5 hash and we're not expecting one.
	 * o MD5 hash and its wrong.
	 */
	const __u8 *hash_location = NULL;
	struct tcp_md5sig_key *hash_expected;
	const struct iphdr *iph = ip_hdr(skb);
	const struct tcphdr *th = tcp_hdr(skb);
	const union tcp_md5_addr *addr;
	unsigned char newhash[16];
	int genhash, l3index;

	/* sdif set, means packet ingressed via a device
	 * in an L3 domain and dif is set to the l3mdev
	 */
	l3index = sdif ? dif : 0;

	addr = (union tcp_md5_addr *)&iph->saddr;
	hash_expected = tcp_md5_do_lookup(sk, l3index, addr, AF_INET);
	hash_location = tcp_parse_md5sig_option(th);

	/* We've parsed the options - do we have a hash? */
	if (!hash_expected && !hash_location)
		return false;

	if (hash_expected && !hash_location) {
		NET_INC_STATS(sock_net(sk), LINUX_MIB_TCPMD5NOTFOUND);
		return true;
	}

	if (!hash_expected && hash_location) {
		NET_INC_STATS(sock_net(sk), LINUX_MIB_TCPMD5UNEXPECTED);
		return true;
	}

	/* Okay, so this is hash_expected and hash_location -
	 * so we need to calculate the checksum.
	 */
	genhash = tcp_v4_md5_hash_skb(newhash,
				      hash_expected,
				      NULL, skb);

	if (genhash || memcmp(hash_location, newhash, 16) != 0) {
		NET_INC_STATS(sock_net(sk), LINUX_MIB_TCPMD5FAILURE);
		net_info_ratelimited("MD5 Hash failed for (%pI4, %d)->(%pI4, %d)%s L3 index %d\n",
				     &iph->saddr, ntohs(th->source),
				     &iph->daddr, ntohs(th->dest),
				     genhash ? " tcp_v4_calc_md5_hash failed"
				     : "", l3index);
		return true;
	}
	return false;
#endif
	return false;
}

static void tcp_v4_init_req(struct request_sock *req,
			    const struct sock *sk_listener,
			    struct sk_buff *skb)
{
	struct inet_request_sock *ireq = inet_rsk(req);
	struct net *net = sock_net(sk_listener);

	sk_rcv_saddr_set(req_to_sk(req), ip_hdr(skb)->daddr);
	sk_daddr_set(req_to_sk(req), ip_hdr(skb)->saddr);
	RCU_INIT_POINTER(ireq->ireq_opt, tcp_v4_save_options(net, skb));
}

static struct dst_entry *tcp_v4_route_req(const struct sock *sk,
					  struct flowi *fl,
					  const struct request_sock *req)
{
	return inet_csk_route_req(sk, &fl->u.ip4, req);
}

struct request_sock_ops tcp_request_sock_ops __read_mostly = {
	.family		=	PF_INET,
	.obj_size	=	sizeof(struct tcp_request_sock),
	.rtx_syn_ack	=	tcp_rtx_synack,
	.send_ack	=	tcp_v4_reqsk_send_ack,
	.destructor	=	tcp_v4_reqsk_destructor,
	.send_reset	=	tcp_v4_send_reset,
	.syn_ack_timeout =	tcp_syn_ack_timeout,
};

const struct tcp_request_sock_ops tcp_request_sock_ipv4_ops = {
	.mss_clamp	=	TCP_MSS_DEFAULT,
#ifdef CONFIG_TCP_MD5SIG
	.req_md5_lookup	=	tcp_v4_md5_lookup,
	.calc_md5_hash	=	tcp_v4_md5_hash_skb,
#endif
	.init_req	=	tcp_v4_init_req,
#ifdef CONFIG_SYN_COOKIES
	.cookie_init_seq =	cookie_v4_init_sequence,
#endif
	.route_req	=	tcp_v4_route_req,
	.init_seq	=	tcp_v4_init_seq,
	.init_ts_off	=	tcp_v4_init_ts_off,
	.send_synack	=	tcp_v4_send_synack,
};

int tcp_v4_conn_request(struct sock *sk, struct sk_buff *skb)
{
	/* Never answer to SYNs send to broadcast or multicast */
	if (skb_rtable(skb)->rt_flags & (RTCF_BROADCAST | RTCF_MULTICAST))
		goto drop;

	return tcp_conn_request(&tcp_request_sock_ops,
				&tcp_request_sock_ipv4_ops, sk, skb);

drop:
	tcp_listendrop(sk);
	return 0;
}
EXPORT_SYMBOL(tcp_v4_conn_request);


/*
 * The three way handshake has completed - we got a valid synack -
 * now create the new socket.
 */
struct sock *tcp_v4_syn_recv_sock(const struct sock *sk, struct sk_buff *skb,
				  struct request_sock *req,
				  struct dst_entry *dst,
				  struct request_sock *req_unhash,
				  bool *own_req)
{
	struct inet_request_sock *ireq;
	bool found_dup_sk = false;
	struct inet_sock *newinet;
	struct tcp_sock *newtp;
	struct sock *newsk;
#ifdef CONFIG_TCP_MD5SIG
	const union tcp_md5_addr *addr;
	struct tcp_md5sig_key *key;
	int l3index;
#endif
	struct ip_options_rcu *inet_opt;

	if (sk_acceptq_is_full(sk))
		goto exit_overflow;

	newsk = tcp_create_openreq_child(sk, req, skb);
	if (!newsk)
		goto exit_nonewsk;

	newsk->sk_gso_type = SKB_GSO_TCPV4;
	inet_sk_rx_dst_set(newsk, skb);

	newtp		      = tcp_sk(newsk);
	newinet		      = inet_sk(newsk);
	ireq		      = inet_rsk(req);
	sk_daddr_set(newsk, ireq->ir_rmt_addr);
	sk_rcv_saddr_set(newsk, ireq->ir_loc_addr);
	newsk->sk_bound_dev_if = ireq->ir_iif;
	newinet->inet_saddr   = ireq->ir_loc_addr;
	inet_opt	      = rcu_dereference(ireq->ireq_opt);
	RCU_INIT_POINTER(newinet->inet_opt, inet_opt);
	newinet->mc_index     = inet_iif(skb);
	newinet->mc_ttl	      = ip_hdr(skb)->ttl;
	newinet->rcv_tos      = ip_hdr(skb)->tos;
	inet_csk(newsk)->icsk_ext_hdr_len = 0;
	if (inet_opt)
		inet_csk(newsk)->icsk_ext_hdr_len = inet_opt->opt.optlen;
	newinet->inet_id = prandom_u32();

	/* Set ToS of the new socket based upon the value of incoming SYN.
	 * ECT bits are set later in tcp_init_transfer().
	 */
	if (sock_net(sk)->ipv4.sysctl_tcp_reflect_tos)
		newinet->tos = tcp_rsk(req)->syn_tos & ~INET_ECN_MASK;

	if (!dst) {
		dst = inet_csk_route_child_sock(sk, newsk, req);
		if (!dst)
			goto put_and_exit;
	} else {
		/* syncookie case : see end of cookie_v4_check() */
	}
	sk_setup_caps(newsk, dst);

	tcp_ca_openreq_child(newsk, dst);

	tcp_sync_mss(newsk, dst_mtu(dst));
	newtp->advmss = tcp_mss_clamp(tcp_sk(sk), dst_metric_advmss(dst));

	tcp_initialize_rcv_mss(newsk);

#ifdef CONFIG_TCP_MD5SIG
	l3index = l3mdev_master_ifindex_by_index(sock_net(sk), ireq->ir_iif);
	/* Copy over the MD5 key from the original socket */
	addr = (union tcp_md5_addr *)&newinet->inet_daddr;
	key = tcp_md5_do_lookup(sk, l3index, addr, AF_INET);
	if (key) {
		/*
		 * We're using one, so create a matching key
		 * on the newsk structure. If we fail to get
		 * memory, then we end up not copying the key
		 * across. Shucks.
		 */
		tcp_md5_do_add(newsk, addr, AF_INET, 32, l3index,
			       key->key, key->keylen, GFP_ATOMIC);
		sk_nocaps_add(newsk, NETIF_F_GSO_MASK);
	}
#endif

	if (__inet_inherit_port(sk, newsk) < 0)
		goto put_and_exit;
	*own_req = inet_ehash_nolisten(newsk, req_to_sk(req_unhash),
				       &found_dup_sk);
	if (likely(*own_req)) {
		tcp_move_syn(newtp, req);
		ireq->ireq_opt = NULL;
	} else {
		if (!req_unhash && found_dup_sk) {
			/* This code path should only be executed in the
			 * syncookie case only
			 */
			bh_unlock_sock(newsk);
			sock_put(newsk);
			newsk = NULL;
		} else {
			newinet->inet_opt = NULL;
		}
	}
	return newsk;

exit_overflow:
	NET_INC_STATS(sock_net(sk), LINUX_MIB_LISTENOVERFLOWS);
exit_nonewsk:
	dst_release(dst);
exit:
	tcp_listendrop(sk);
	return NULL;
put_and_exit:
	newinet->inet_opt = NULL;
	inet_csk_prepare_forced_close(newsk);
	tcp_done(newsk);
	goto exit;
}
EXPORT_SYMBOL(tcp_v4_syn_recv_sock);

static struct sock *tcp_v4_cookie_check(struct sock *sk, struct sk_buff *skb)
{
#ifdef CONFIG_SYN_COOKIES
	const struct tcphdr *th = tcp_hdr(skb);

	if (!th->syn)
		sk = cookie_v4_check(sk, skb);
#endif
	return sk;
}

u16 tcp_v4_get_syncookie(struct sock *sk, struct iphdr *iph,
			 struct tcphdr *th, u32 *cookie)
{
	u16 mss = 0;
#ifdef CONFIG_SYN_COOKIES
	mss = tcp_get_syncookie_mss(&tcp_request_sock_ops,
				    &tcp_request_sock_ipv4_ops, sk, th);
	if (mss) {
		*cookie = __cookie_v4_init_sequence(iph, th, &mss);
		tcp_synq_overflow(sk);
	}
#endif
	return mss;
}

/* The socket must have it's spinlock held when we get
 * here, unless it is a TCP_LISTEN socket.
 *
 * We have a potential double-lock case here, so even when
 * doing backlog processing we use the BH locking scheme.
 * This is because we cannot sleep with the original spinlock
 * held.
 */
int tcp_v4_do_rcv(struct sock *sk, struct sk_buff *skb)
{
	struct sock *rsk;

	if (sk->sk_state == TCP_ESTABLISHED) { /* Fast path */
		struct dst_entry *dst = sk->sk_rx_dst;

		sock_rps_save_rxhash(sk, skb);
		sk_mark_napi_id(sk, skb);
		if (dst) {
			if (inet_sk(sk)->rx_dst_ifindex != skb->skb_iif ||
			    !dst->ops->check(dst, 0)) {
				dst_release(dst);
				sk->sk_rx_dst = NULL;
			}
		}
		tcp_rcv_established(sk, skb);
		return 0;
	}

	if (tcp_checksum_complete(skb))
		goto csum_err;

	if (sk->sk_state == TCP_LISTEN) {
		struct sock *nsk = tcp_v4_cookie_check(sk, skb);

		if (!nsk)
			goto discard;
		if (nsk != sk) {
			if (tcp_child_process(sk, nsk, skb)) {
				rsk = nsk;
				goto reset;
			}
			return 0;
		}
	} else
		sock_rps_save_rxhash(sk, skb);

	if (tcp_rcv_state_process(sk, skb)) {
		rsk = sk;
		goto reset;
	}
	return 0;

reset:
	tcp_v4_send_reset(rsk, skb);
discard:
	kfree_skb(skb);
	/* Be careful here. If this function gets more complicated and
	 * gcc suffers from register pressure on the x86, sk (in %ebx)
	 * might be destroyed here. This current version compiles correctly,
	 * but you have been warned.
	 */
	return 0;

csum_err:
	TCP_INC_STATS(sock_net(sk), TCP_MIB_CSUMERRORS);
	TCP_INC_STATS(sock_net(sk), TCP_MIB_INERRS);
	goto discard;
}
EXPORT_SYMBOL(tcp_v4_do_rcv);

int tcp_v4_early_demux(struct sk_buff *skb)
{
	const struct iphdr *iph;
	const struct tcphdr *th;
	struct sock *sk;

	if (skb->pkt_type != PACKET_HOST)
		return 0;

	if (!pskb_may_pull(skb, skb_transport_offset(skb) + sizeof(struct tcphdr)))
		return 0;

	iph = ip_hdr(skb);
	th = tcp_hdr(skb);

	if (th->doff < sizeof(struct tcphdr) / 4)
		return 0;

	sk = __inet_lookup_established(dev_net(skb->dev), &tcp_hashinfo,
				       iph->saddr, th->source,
				       iph->daddr, ntohs(th->dest),
				       skb->skb_iif, inet_sdif(skb));
	if (sk) {
		skb->sk = sk;
		skb->destructor = sock_edemux;
		if (sk_fullsock(sk)) {
			struct dst_entry *dst = READ_ONCE(sk->sk_rx_dst);

			if (dst)
				dst = dst_check(dst, 0);
			if (dst &&
			    inet_sk(sk)->rx_dst_ifindex == skb->skb_iif)
				skb_dst_set_noref(skb, dst);
		}
	}
	return 0;
}

bool tcp_add_backlog(struct sock *sk, struct sk_buff *skb)
{
	u32 limit = READ_ONCE(sk->sk_rcvbuf) + READ_ONCE(sk->sk_sndbuf);
	struct skb_shared_info *shinfo;
	const struct tcphdr *th;
	struct tcphdr *thtail;
	struct sk_buff *tail;
	unsigned int hdrlen;
	bool fragstolen;
	u32 gso_segs;
	int delta;

	/* In case all data was pulled from skb frags (in __pskb_pull_tail()),
	 * we can fix skb->truesize to its real value to avoid future drops.
	 * This is valid because skb is not yet charged to the socket.
	 * It has been noticed pure SACK packets were sometimes dropped
	 * (if cooked by drivers without copybreak feature).
	 */
	skb_condense(skb);

	skb_dst_drop(skb);

	if (unlikely(tcp_checksum_complete(skb))) {
		bh_unlock_sock(sk);
		__TCP_INC_STATS(sock_net(sk), TCP_MIB_CSUMERRORS);
		__TCP_INC_STATS(sock_net(sk), TCP_MIB_INERRS);
		return true;
	}

	/* Attempt coalescing to last skb in backlog, even if we are
	 * above the limits.
	 * This is okay because skb capacity is limited to MAX_SKB_FRAGS.
	 */
	th = (const struct tcphdr *)skb->data;
	hdrlen = th->doff * 4;
	shinfo = skb_shinfo(skb);

	if (!shinfo->gso_size)
		shinfo->gso_size = skb->len - hdrlen;

	if (!shinfo->gso_segs)
		shinfo->gso_segs = 1;

	tail = sk->sk_backlog.tail;
	if (!tail)
		goto no_coalesce;
	thtail = (struct tcphdr *)tail->data;

	if (TCP_SKB_CB(tail)->end_seq != TCP_SKB_CB(skb)->seq ||
	    TCP_SKB_CB(tail)->ip_dsfield != TCP_SKB_CB(skb)->ip_dsfield ||
	    ((TCP_SKB_CB(tail)->tcp_flags |
	      TCP_SKB_CB(skb)->tcp_flags) & (TCPHDR_SYN | TCPHDR_RST | TCPHDR_URG)) ||
	    !((TCP_SKB_CB(tail)->tcp_flags &
	      TCP_SKB_CB(skb)->tcp_flags) & TCPHDR_ACK) ||
	    ((TCP_SKB_CB(tail)->tcp_flags ^
	      TCP_SKB_CB(skb)->tcp_flags) & (TCPHDR_ECE | TCPHDR_CWR | TCPHDR_AE)) ||
#ifdef CONFIG_TLS_DEVICE
	    tail->decrypted != skb->decrypted ||
#endif
	    thtail->doff != th->doff ||
	    memcmp(thtail + 1, th + 1, hdrlen - sizeof(*th)))
		goto no_coalesce;

	__skb_pull(skb, hdrlen);
	if (skb_try_coalesce(tail, skb, &fragstolen, &delta)) {
		TCP_SKB_CB(tail)->end_seq = TCP_SKB_CB(skb)->end_seq;

		if (likely(!before(TCP_SKB_CB(skb)->ack_seq, TCP_SKB_CB(tail)->ack_seq))) {
			TCP_SKB_CB(tail)->ack_seq = TCP_SKB_CB(skb)->ack_seq;
			thtail->window = th->window;
		}

		/* We have to update both TCP_SKB_CB(tail)->tcp_flags and
		 * thtail->fin, so that the fast path in tcp_rcv_established()
		 * is not entered if we append a packet with a FIN.
		 * SYN, RST, URG are not present.
		 * ACK is set on both packets.
		 * PSH : we do not really care in TCP stack,
		 *       at least for 'GRO' packets.
		 */
		thtail->fin |= th->fin;
		TCP_SKB_CB(tail)->tcp_flags |= TCP_SKB_CB(skb)->tcp_flags;

		if (TCP_SKB_CB(skb)->has_rxtstamp) {
			TCP_SKB_CB(tail)->has_rxtstamp = true;
			tail->tstamp = skb->tstamp;
			skb_hwtstamps(tail)->hwtstamp = skb_hwtstamps(skb)->hwtstamp;
		}

		/* Not as strict as GRO. We only need to carry mss max value */
		skb_shinfo(tail)->gso_size = max(shinfo->gso_size,
						 skb_shinfo(tail)->gso_size);

		gso_segs = skb_shinfo(tail)->gso_segs + shinfo->gso_segs;
		skb_shinfo(tail)->gso_segs = min_t(u32, gso_segs, 0xFFFF);

		sk->sk_backlog.len += delta;
		__NET_INC_STATS(sock_net(sk),
				LINUX_MIB_TCPBACKLOGCOALESCE);
		kfree_skb_partial(skb, fragstolen);
		return false;
	}
	__skb_push(skb, hdrlen);

no_coalesce:
	/* Only socket owner can try to collapse/prune rx queues
	 * to reduce memory overhead, so add a little headroom here.
	 * Few sockets backlog are possibly concurrently non empty.
	 */
	limit += 64*1024;

	if (unlikely(sk_add_backlog(sk, skb, limit))) {
		bh_unlock_sock(sk);
		__NET_INC_STATS(sock_net(sk), LINUX_MIB_TCPBACKLOGDROP);
		return true;
	}
	return false;
}
EXPORT_SYMBOL(tcp_add_backlog);

int tcp_filter(struct sock *sk, struct sk_buff *skb)
{
	struct tcphdr *th = (struct tcphdr *)skb->data;

	return sk_filter_trim_cap(sk, skb, th->doff * 4);
}
EXPORT_SYMBOL(tcp_filter);

static void tcp_v4_restore_cb(struct sk_buff *skb)
{
	memmove(IPCB(skb), &TCP_SKB_CB(skb)->header.h4,
		sizeof(struct inet_skb_parm));
}

static void tcp_v4_fill_cb(struct sk_buff *skb, const struct iphdr *iph,
			   const struct tcphdr *th)
{
	/* This is tricky : We move IPCB at its correct location into TCP_SKB_CB()
	 * barrier() makes sure compiler wont play fool^Waliasing games.
	 */
	memmove(&TCP_SKB_CB(skb)->header.h4, IPCB(skb),
		sizeof(struct inet_skb_parm));
	barrier();

	TCP_SKB_CB(skb)->seq = ntohl(th->seq);
	TCP_SKB_CB(skb)->end_seq = (TCP_SKB_CB(skb)->seq + th->syn + th->fin +
				    skb->len - th->doff * 4);
	TCP_SKB_CB(skb)->ack_seq = ntohl(th->ack_seq);
	TCP_SKB_CB(skb)->tcp_flags = ntohs(*(__be16 *)&tcp_flag_word(th)) &
				     TCPHDR_FLAGS_MASK;
	TCP_SKB_CB(skb)->tcp_tw_isn = 0;
	TCP_SKB_CB(skb)->ip_dsfield = ipv4_get_dsfield(iph);
	TCP_SKB_CB(skb)->sacked	 = 0;
	TCP_SKB_CB(skb)->has_rxtstamp =
			skb->tstamp || skb_hwtstamps(skb)->hwtstamp;
}

/*
 *	From tcp_input.c
 */

int tcp_v4_rcv(struct sk_buff *skb)
{
	struct net *net = dev_net(skb->dev);
	enum tcp_tw_status tw_status;
	struct sk_buff *skb_to_free;
	int sdif = inet_sdif(skb);
	int dif = inet_iif(skb);
	const struct iphdr *iph;
	const struct tcphdr *th;
	bool refcounted;
	struct sock *sk;
	int ret;

	if (skb->pkt_type != PACKET_HOST)
		goto discard_it;

	/* Count it even if it's bad */
	__TCP_INC_STATS(net, TCP_MIB_INSEGS);

	if (!pskb_may_pull(skb, sizeof(struct tcphdr)))
		goto discard_it;

	th = (const struct tcphdr *)skb->data;

	if (unlikely(th->doff < sizeof(struct tcphdr) / 4))
		goto bad_packet;
	if (!pskb_may_pull(skb, th->doff * 4))
		goto discard_it;

	/* An explanation is required here, I think.
	 * Packet length and doff are validated by header prediction,
	 * provided case of th->doff==0 is eliminated.
	 * So, we defer the checks. */

	if (skb_checksum_init(skb, IPPROTO_TCP, inet_compute_pseudo))
		goto csum_error;

	th = (const struct tcphdr *)skb->data;
	iph = ip_hdr(skb);
lookup:
	sk = __inet_lookup_skb(&tcp_hashinfo, skb, __tcp_hdrlen(th), th->source,
			       th->dest, sdif, &refcounted);
	if (!sk)
		goto no_tcp_socket;

process:
	if (sk->sk_state == TCP_TIME_WAIT)
		goto do_time_wait;

	if (sk->sk_state == TCP_NEW_SYN_RECV) {
		struct request_sock *req = inet_reqsk(sk);
		bool req_stolen = false;
		struct sock *nsk;

		sk = req->rsk_listener;
		if (unlikely(tcp_v4_inbound_md5_hash(sk, skb, dif, sdif))) {
			sk_drops_add(sk, skb);
			reqsk_put(req);
			goto discard_it;
		}
		if (tcp_checksum_complete(skb)) {
			reqsk_put(req);
			goto csum_error;
		}
		if (unlikely(sk->sk_state != TCP_LISTEN)) {
			inet_csk_reqsk_queue_drop_and_put(sk, req);
			goto lookup;
		}
		/* We own a reference on the listener, increase it again
		 * as we might lose it too soon.
		 */
		sock_hold(sk);
		refcounted = true;
		nsk = NULL;
		if (!tcp_filter(sk, skb)) {
			th = (const struct tcphdr *)skb->data;
			iph = ip_hdr(skb);
			tcp_v4_fill_cb(skb, iph, th);
			nsk = tcp_check_req(sk, skb, req, false, &req_stolen);
		}
		if (!nsk) {
			reqsk_put(req);
			if (req_stolen) {
				/* Another cpu got exclusive access to req
				 * and created a full blown socket.
				 * Try to feed this packet to this socket
				 * instead of discarding it.
				 */
				tcp_v4_restore_cb(skb);
				sock_put(sk);
				goto lookup;
			}
			goto discard_and_relse;
		}
		if (nsk == sk) {
			reqsk_put(req);
			tcp_v4_restore_cb(skb);
		} else if (tcp_child_process(sk, nsk, skb)) {
			tcp_v4_send_reset(nsk, skb);
			goto discard_and_relse;
		} else {
			sock_put(sk);
			return 0;
		}
	}
	if (unlikely(iph->ttl < inet_sk(sk)->min_ttl)) {
		__NET_INC_STATS(net, LINUX_MIB_TCPMINTTLDROP);
		goto discard_and_relse;
	}

	if (!xfrm4_policy_check(sk, XFRM_POLICY_IN, skb))
		goto discard_and_relse;

	if (tcp_v4_inbound_md5_hash(sk, skb, dif, sdif))
		goto discard_and_relse;

	nf_reset_ct(skb);

	if (tcp_filter(sk, skb))
		goto discard_and_relse;
	th = (const struct tcphdr *)skb->data;
	iph = ip_hdr(skb);
	tcp_v4_fill_cb(skb, iph, th);

	skb->dev = NULL;

	if (sk->sk_state == TCP_LISTEN) {
		ret = tcp_v4_do_rcv(sk, skb);
		goto put_and_return;
	}

	sk_incoming_cpu_update(sk);

	bh_lock_sock_nested(sk);
	tcp_segs_in(tcp_sk(sk), skb);
	ret = 0;
	if (!sock_owned_by_user(sk)) {
		skb_to_free = sk->sk_rx_skb_cache;
		sk->sk_rx_skb_cache = NULL;
		ret = tcp_v4_do_rcv(sk, skb);
	} else {
		if (tcp_add_backlog(sk, skb))
			goto discard_and_relse;
		skb_to_free = NULL;
	}
	bh_unlock_sock(sk);
	if (skb_to_free)
		__kfree_skb(skb_to_free);

put_and_return:
	if (refcounted)
		sock_put(sk);

	return ret;

no_tcp_socket:
	if (!xfrm4_policy_check(NULL, XFRM_POLICY_IN, skb))
		goto discard_it;

	tcp_v4_fill_cb(skb, iph, th);

	if (tcp_checksum_complete(skb)) {
csum_error:
		__TCP_INC_STATS(net, TCP_MIB_CSUMERRORS);
bad_packet:
		__TCP_INC_STATS(net, TCP_MIB_INERRS);
	} else {
		tcp_v4_send_reset(NULL, skb);
	}

discard_it:
	/* Discard frame. */
	kfree_skb(skb);
	return 0;

discard_and_relse:
	sk_drops_add(sk, skb);
	if (refcounted)
		sock_put(sk);
	goto discard_it;

do_time_wait:
	if (!xfrm4_policy_check(NULL, XFRM_POLICY_IN, skb)) {
		inet_twsk_put(inet_twsk(sk));
		goto discard_it;
	}

	tcp_v4_fill_cb(skb, iph, th);

	if (tcp_checksum_complete(skb)) {
		inet_twsk_put(inet_twsk(sk));
		goto csum_error;
	}

	tw_status = tcp_timewait_state_process(inet_twsk(sk), skb, th);
	switch (tw_status) {
	case TCP_TW_SYN: {
		struct sock *sk2 = inet_lookup_listener(dev_net(skb->dev),
							&tcp_hashinfo, skb,
							__tcp_hdrlen(th),
							iph->saddr, th->source,
							iph->daddr, th->dest,
							inet_iif(skb),
							sdif);
		if (sk2) {
			inet_twsk_deschedule_put(inet_twsk(sk));
			sk = sk2;
			tcp_v4_restore_cb(skb);
			refcounted = false;
			goto process;
		}
	}
		/* to ACK */
		fallthrough;
	case TCP_TW_ACK:
	case TCP_TW_ACK_OOW:
		tcp_v4_timewait_ack(sk, skb, tw_status);
		break;
	case TCP_TW_RST:
		tcp_v4_send_reset(sk, skb);
		inet_twsk_deschedule_put(inet_twsk(sk));
		goto discard_it;
	case TCP_TW_SUCCESS:;
	}
	goto discard_it;
}

static struct timewait_sock_ops tcp_timewait_sock_ops = {
	.twsk_obj_size	= sizeof(struct tcp_timewait_sock),
	.twsk_unique	= tcp_twsk_unique,
	.twsk_destructor= tcp_twsk_destructor,
};

void inet_sk_rx_dst_set(struct sock *sk, const struct sk_buff *skb)
{
	struct dst_entry *dst = skb_dst(skb);

	if (dst && dst_hold_safe(dst)) {
		sk->sk_rx_dst = dst;
		inet_sk(sk)->rx_dst_ifindex = skb->skb_iif;
	}
}
EXPORT_SYMBOL(inet_sk_rx_dst_set);

const struct inet_connection_sock_af_ops ipv4_specific = {
	.queue_xmit	   = ip_queue_xmit,
	.send_check	   = tcp_v4_send_check,
	.rebuild_header	   = inet_sk_rebuild_header,
	.sk_rx_dst_set	   = inet_sk_rx_dst_set,
	.conn_request	   = tcp_v4_conn_request,
	.syn_recv_sock	   = tcp_v4_syn_recv_sock,
	.net_header_len	   = sizeof(struct iphdr),
	.setsockopt	   = ip_setsockopt,
	.getsockopt	   = ip_getsockopt,
	.addr2sockaddr	   = inet_csk_addr2sockaddr,
	.sockaddr_len	   = sizeof(struct sockaddr_in),
	.mtu_reduced	   = tcp_v4_mtu_reduced,
};
EXPORT_SYMBOL(ipv4_specific);

#ifdef CONFIG_TCP_MD5SIG
static const struct tcp_sock_af_ops tcp_sock_ipv4_specific = {
	.md5_lookup		= tcp_v4_md5_lookup,
	.calc_md5_hash		= tcp_v4_md5_hash_skb,
	.md5_parse		= tcp_v4_parse_md5_keys,
};
#endif

/* NOTE: A lot of things set to zero explicitly by call to
 *       sk_alloc() so need not be done here.
 */
static int tcp_v4_init_sock(struct sock *sk)
{
	struct inet_connection_sock *icsk = inet_csk(sk);

	tcp_init_sock(sk);

	icsk->icsk_af_ops = &ipv4_specific;

#ifdef CONFIG_TCP_MD5SIG
	tcp_sk(sk)->af_specific = &tcp_sock_ipv4_specific;
#endif

	return 0;
}

void tcp_v4_destroy_sock(struct sock *sk)
{
	struct tcp_sock *tp = tcp_sk(sk);

	trace_tcp_destroy_sock(sk);

	tcp_clear_xmit_timers(sk);

	tcp_cleanup_congestion_control(sk);

	tcp_cleanup_ulp(sk);

	/* Cleanup up the write buffer. */
	tcp_write_queue_purge(sk);

	/* Check if we want to disable active TFO */
	tcp_fastopen_active_disable_ofo_check(sk);

	/* Cleans up our, hopefully empty, out_of_order_queue. */
	skb_rbtree_purge(&tp->out_of_order_queue);

#ifdef CONFIG_TCP_MD5SIG
	/* Clean up the MD5 key list, if any */
	if (tp->md5sig_info) {
		tcp_clear_md5_list(sk);
		kfree_rcu(rcu_dereference_protected(tp->md5sig_info, 1), rcu);
		tp->md5sig_info = NULL;
	}
#endif

	/* Clean up a referenced TCP bind bucket. */
	if (inet_csk(sk)->icsk_bind_hash)
		inet_put_port(sk);

	BUG_ON(rcu_access_pointer(tp->fastopen_rsk));

	/* If socket is aborted during connect operation */
	tcp_free_fastopen_req(tp);
	tcp_fastopen_destroy_cipher(sk);
	tcp_saved_syn_free(tp);

	sk_sockets_allocated_dec(sk);
}
EXPORT_SYMBOL(tcp_v4_destroy_sock);

#ifdef CONFIG_PROC_FS
/* Proc filesystem TCP sock list dumping. */

/*
 * Get next listener socket follow cur.  If cur is NULL, get first socket
 * starting from bucket given in st->bucket; when st->bucket is zero the
 * very first socket in the hash table is returned.
 */
static void *listening_get_next(struct seq_file *seq, void *cur)
{
	struct tcp_seq_afinfo *afinfo;
	struct tcp_iter_state *st = seq->private;
	struct net *net = seq_file_net(seq);
	struct inet_listen_hashbucket *ilb;
	struct hlist_nulls_node *node;
	struct sock *sk = cur;

	if (st->bpf_seq_afinfo)
		afinfo = st->bpf_seq_afinfo;
	else
		afinfo = PDE_DATA(file_inode(seq->file));

	if (!sk) {
get_head:
		ilb = &tcp_hashinfo.listening_hash[st->bucket];
		spin_lock(&ilb->lock);
		sk = sk_nulls_head(&ilb->nulls_head);
		st->offset = 0;
		goto get_sk;
	}
	ilb = &tcp_hashinfo.listening_hash[st->bucket];
	++st->num;
	++st->offset;

	sk = sk_nulls_next(sk);
get_sk:
	sk_nulls_for_each_from(sk, node) {
		if (!net_eq(sock_net(sk), net))
			continue;
		if (afinfo->family == AF_UNSPEC ||
		    sk->sk_family == afinfo->family)
			return sk;
	}
	spin_unlock(&ilb->lock);
	st->offset = 0;
	if (++st->bucket < INET_LHTABLE_SIZE)
		goto get_head;
	return NULL;
}

static void *listening_get_idx(struct seq_file *seq, loff_t *pos)
{
	struct tcp_iter_state *st = seq->private;
	void *rc;

	st->bucket = 0;
	st->offset = 0;
	rc = listening_get_next(seq, NULL);

	while (rc && *pos) {
		rc = listening_get_next(seq, rc);
		--*pos;
	}
	return rc;
}

static inline bool empty_bucket(const struct tcp_iter_state *st)
{
	return hlist_nulls_empty(&tcp_hashinfo.ehash[st->bucket].chain);
}

/*
 * Get first established socket starting from bucket given in st->bucket.
 * If st->bucket is zero, the very first socket in the hash is returned.
 */
static void *established_get_first(struct seq_file *seq)
{
	struct tcp_seq_afinfo *afinfo;
	struct tcp_iter_state *st = seq->private;
	struct net *net = seq_file_net(seq);
	void *rc = NULL;

	if (st->bpf_seq_afinfo)
		afinfo = st->bpf_seq_afinfo;
	else
		afinfo = PDE_DATA(file_inode(seq->file));

	st->offset = 0;
	for (; st->bucket <= tcp_hashinfo.ehash_mask; ++st->bucket) {
		struct sock *sk;
		struct hlist_nulls_node *node;
		spinlock_t *lock = inet_ehash_lockp(&tcp_hashinfo, st->bucket);

		/* Lockless fast path for the common case of empty buckets */
		if (empty_bucket(st))
			continue;

		spin_lock_bh(lock);
		sk_nulls_for_each(sk, node, &tcp_hashinfo.ehash[st->bucket].chain) {
			if ((afinfo->family != AF_UNSPEC &&
			     sk->sk_family != afinfo->family) ||
			    !net_eq(sock_net(sk), net)) {
				continue;
			}
			rc = sk;
			goto out;
		}
		spin_unlock_bh(lock);
	}
out:
	return rc;
}

static void *established_get_next(struct seq_file *seq, void *cur)
{
	struct tcp_seq_afinfo *afinfo;
	struct sock *sk = cur;
	struct hlist_nulls_node *node;
	struct tcp_iter_state *st = seq->private;
	struct net *net = seq_file_net(seq);

	if (st->bpf_seq_afinfo)
		afinfo = st->bpf_seq_afinfo;
	else
		afinfo = PDE_DATA(file_inode(seq->file));

	++st->num;
	++st->offset;

	sk = sk_nulls_next(sk);

	sk_nulls_for_each_from(sk, node) {
		if ((afinfo->family == AF_UNSPEC ||
		     sk->sk_family == afinfo->family) &&
		    net_eq(sock_net(sk), net))
			return sk;
	}

	spin_unlock_bh(inet_ehash_lockp(&tcp_hashinfo, st->bucket));
	++st->bucket;
	return established_get_first(seq);
}

static void *established_get_idx(struct seq_file *seq, loff_t pos)
{
	struct tcp_iter_state *st = seq->private;
	void *rc;

	st->bucket = 0;
	rc = established_get_first(seq);

	while (rc && pos) {
		rc = established_get_next(seq, rc);
		--pos;
	}
	return rc;
}

static void *tcp_get_idx(struct seq_file *seq, loff_t pos)
{
	void *rc;
	struct tcp_iter_state *st = seq->private;

	st->state = TCP_SEQ_STATE_LISTENING;
	rc	  = listening_get_idx(seq, &pos);

	if (!rc) {
		st->state = TCP_SEQ_STATE_ESTABLISHED;
		rc	  = established_get_idx(seq, pos);
	}

	return rc;
}

static void *tcp_seek_last_pos(struct seq_file *seq)
{
	struct tcp_iter_state *st = seq->private;
	int offset = st->offset;
	int orig_num = st->num;
	void *rc = NULL;

	switch (st->state) {
	case TCP_SEQ_STATE_LISTENING:
		if (st->bucket >= INET_LHTABLE_SIZE)
			break;
		st->state = TCP_SEQ_STATE_LISTENING;
		rc = listening_get_next(seq, NULL);
		while (offset-- && rc)
			rc = listening_get_next(seq, rc);
		if (rc)
			break;
		st->bucket = 0;
		st->state = TCP_SEQ_STATE_ESTABLISHED;
		fallthrough;
	case TCP_SEQ_STATE_ESTABLISHED:
		if (st->bucket > tcp_hashinfo.ehash_mask)
			break;
		rc = established_get_first(seq);
		while (offset-- && rc)
			rc = established_get_next(seq, rc);
	}

	st->num = orig_num;

	return rc;
}

void *tcp_seq_start(struct seq_file *seq, loff_t *pos)
{
	struct tcp_iter_state *st = seq->private;
	void *rc;

	if (*pos && *pos == st->last_pos) {
		rc = tcp_seek_last_pos(seq);
		if (rc)
			goto out;
	}

	st->state = TCP_SEQ_STATE_LISTENING;
	st->num = 0;
	st->bucket = 0;
	st->offset = 0;
	rc = *pos ? tcp_get_idx(seq, *pos - 1) : SEQ_START_TOKEN;

out:
	st->last_pos = *pos;
	return rc;
}
EXPORT_SYMBOL(tcp_seq_start);

void *tcp_seq_next(struct seq_file *seq, void *v, loff_t *pos)
{
	struct tcp_iter_state *st = seq->private;
	void *rc = NULL;

	if (v == SEQ_START_TOKEN) {
		rc = tcp_get_idx(seq, 0);
		goto out;
	}

	switch (st->state) {
	case TCP_SEQ_STATE_LISTENING:
		rc = listening_get_next(seq, v);
		if (!rc) {
			st->state = TCP_SEQ_STATE_ESTABLISHED;
			st->bucket = 0;
			st->offset = 0;
			rc	  = established_get_first(seq);
		}
		break;
	case TCP_SEQ_STATE_ESTABLISHED:
		rc = established_get_next(seq, v);
		break;
	}
out:
	++*pos;
	st->last_pos = *pos;
	return rc;
}
EXPORT_SYMBOL(tcp_seq_next);

void tcp_seq_stop(struct seq_file *seq, void *v)
{
	struct tcp_iter_state *st = seq->private;

	switch (st->state) {
	case TCP_SEQ_STATE_LISTENING:
		if (v != SEQ_START_TOKEN)
			spin_unlock(&tcp_hashinfo.listening_hash[st->bucket].lock);
		break;
	case TCP_SEQ_STATE_ESTABLISHED:
		if (v)
			spin_unlock_bh(inet_ehash_lockp(&tcp_hashinfo, st->bucket));
		break;
	}
}
EXPORT_SYMBOL(tcp_seq_stop);

static void get_openreq4(const struct request_sock *req,
			 struct seq_file *f, int i)
{
	const struct inet_request_sock *ireq = inet_rsk(req);
	long delta = req->rsk_timer.expires - jiffies;

	seq_printf(f, "%4d: %08X:%04X %08X:%04X"
		" %02X %08X:%08X %02X:%08lX %08X %5u %8d %u %d %pK",
		i,
		ireq->ir_loc_addr,
		ireq->ir_num,
		ireq->ir_rmt_addr,
		ntohs(ireq->ir_rmt_port),
		TCP_SYN_RECV,
		0, 0, /* could print option size, but that is af dependent. */
		1,    /* timers active (only the expire timer) */
		jiffies_delta_to_clock_t(delta),
		req->num_timeout,
		from_kuid_munged(seq_user_ns(f),
				 sock_i_uid(req->rsk_listener)),
		0,  /* non standard timer */
		0, /* open_requests have no inode */
		0,
		req);
}

static void get_tcp4_sock(struct sock *sk, struct seq_file *f, int i)
{
	int timer_active;
	unsigned long timer_expires;
	const struct tcp_sock *tp = tcp_sk(sk);
	const struct inet_connection_sock *icsk = inet_csk(sk);
	const struct inet_sock *inet = inet_sk(sk);
	const struct fastopen_queue *fastopenq = &icsk->icsk_accept_queue.fastopenq;
	__be32 dest = inet->inet_daddr;
	__be32 src = inet->inet_rcv_saddr;
	__u16 destp = ntohs(inet->inet_dport);
	__u16 srcp = ntohs(inet->inet_sport);
	int rx_queue;
	int state;

	if (icsk->icsk_pending == ICSK_TIME_RETRANS ||
	    icsk->icsk_pending == ICSK_TIME_REO_TIMEOUT ||
	    icsk->icsk_pending == ICSK_TIME_LOSS_PROBE) {
		timer_active	= 1;
		timer_expires	= icsk->icsk_timeout;
	} else if (icsk->icsk_pending == ICSK_TIME_PROBE0) {
		timer_active	= 4;
		timer_expires	= icsk->icsk_timeout;
	} else if (timer_pending(&sk->sk_timer)) {
		timer_active	= 2;
		timer_expires	= sk->sk_timer.expires;
	} else {
		timer_active	= 0;
		timer_expires = jiffies;
	}

	state = inet_sk_state_load(sk);
	if (state == TCP_LISTEN)
		rx_queue = READ_ONCE(sk->sk_ack_backlog);
	else
		/* Because we don't lock the socket,
		 * we might find a transient negative value.
		 */
		rx_queue = max_t(int, READ_ONCE(tp->rcv_nxt) -
				      READ_ONCE(tp->copied_seq), 0);

	seq_printf(f, "%4d: %08X:%04X %08X:%04X %02X %08X:%08X %02X:%08lX "
			"%08X %5u %8d %lu %d %pK %lu %lu %u %u %d",
		i, src, srcp, dest, destp, state,
		READ_ONCE(tp->write_seq) - tp->snd_una,
		rx_queue,
		timer_active,
		jiffies_delta_to_clock_t(timer_expires - jiffies),
		icsk->icsk_retransmits,
		from_kuid_munged(seq_user_ns(f), sock_i_uid(sk)),
		icsk->icsk_probes_out,
		sock_i_ino(sk),
		refcount_read(&sk->sk_refcnt), sk,
		jiffies_to_clock_t(icsk->icsk_rto),
		jiffies_to_clock_t(icsk->icsk_ack.ato),
		(icsk->icsk_ack.quick << 1) | inet_csk_in_pingpong_mode(sk),
		tp->snd_cwnd,
		state == TCP_LISTEN ?
		    fastopenq->max_qlen :
		    (tcp_in_initial_slowstart(tp) ? -1 : tp->snd_ssthresh));
}

static void get_timewait4_sock(const struct inet_timewait_sock *tw,
			       struct seq_file *f, int i)
{
	long delta = tw->tw_timer.expires - jiffies;
	__be32 dest, src;
	__u16 destp, srcp;

	dest  = tw->tw_daddr;
	src   = tw->tw_rcv_saddr;
	destp = ntohs(tw->tw_dport);
	srcp  = ntohs(tw->tw_sport);

	seq_printf(f, "%4d: %08X:%04X %08X:%04X"
		" %02X %08X:%08X %02X:%08lX %08X %5d %8d %d %d %pK",
		i, src, srcp, dest, destp, tw->tw_substate, 0, 0,
		3, jiffies_delta_to_clock_t(delta), 0, 0, 0, 0,
		refcount_read(&tw->tw_refcnt), tw);
}

#define TMPSZ 150

static int tcp4_seq_show(struct seq_file *seq, void *v)
{
	struct tcp_iter_state *st;
	struct sock *sk = v;

	seq_setwidth(seq, TMPSZ - 1);
	if (v == SEQ_START_TOKEN) {
		seq_puts(seq, "  sl  local_address rem_address   st tx_queue "
			   "rx_queue tr tm->when retrnsmt   uid  timeout "
			   "inode");
		goto out;
	}
	st = seq->private;

	if (sk->sk_state == TCP_TIME_WAIT)
		get_timewait4_sock(v, seq, st->num);
	else if (sk->sk_state == TCP_NEW_SYN_RECV)
		get_openreq4(v, seq, st->num);
	else
		get_tcp4_sock(v, seq, st->num);
out:
	seq_pad(seq, '\n');
	return 0;
}

#ifdef CONFIG_BPF_SYSCALL
struct bpf_iter__tcp {
	__bpf_md_ptr(struct bpf_iter_meta *, meta);
	__bpf_md_ptr(struct sock_common *, sk_common);
	uid_t uid __aligned(8);
};

static int tcp_prog_seq_show(struct bpf_prog *prog, struct bpf_iter_meta *meta,
			     struct sock_common *sk_common, uid_t uid)
{
	struct bpf_iter__tcp ctx;

	meta->seq_num--;  /* skip SEQ_START_TOKEN */
	ctx.meta = meta;
	ctx.sk_common = sk_common;
	ctx.uid = uid;
	return bpf_iter_run_prog(prog, &ctx);
}

static int bpf_iter_tcp_seq_show(struct seq_file *seq, void *v)
{
	struct bpf_iter_meta meta;
	struct bpf_prog *prog;
	struct sock *sk = v;
	uid_t uid;

	if (v == SEQ_START_TOKEN)
		return 0;

	if (sk->sk_state == TCP_TIME_WAIT) {
		uid = 0;
	} else if (sk->sk_state == TCP_NEW_SYN_RECV) {
		const struct request_sock *req = v;

		uid = from_kuid_munged(seq_user_ns(seq),
				       sock_i_uid(req->rsk_listener));
	} else {
		uid = from_kuid_munged(seq_user_ns(seq), sock_i_uid(sk));
	}

	meta.seq = seq;
	prog = bpf_iter_get_info(&meta, false);
	return tcp_prog_seq_show(prog, &meta, v, uid);
}

static void bpf_iter_tcp_seq_stop(struct seq_file *seq, void *v)
{
	struct bpf_iter_meta meta;
	struct bpf_prog *prog;

	if (!v) {
		meta.seq = seq;
		prog = bpf_iter_get_info(&meta, true);
		if (prog)
			(void)tcp_prog_seq_show(prog, &meta, v, 0);
	}

	tcp_seq_stop(seq, v);
}

static const struct seq_operations bpf_iter_tcp_seq_ops = {
	.show		= bpf_iter_tcp_seq_show,
	.start		= tcp_seq_start,
	.next		= tcp_seq_next,
	.stop		= bpf_iter_tcp_seq_stop,
};
#endif

static const struct seq_operations tcp4_seq_ops = {
	.show		= tcp4_seq_show,
	.start		= tcp_seq_start,
	.next		= tcp_seq_next,
	.stop		= tcp_seq_stop,
};

static struct tcp_seq_afinfo tcp4_seq_afinfo = {
	.family		= AF_INET,
};

static int __net_init tcp4_proc_init_net(struct net *net)
{
	if (!proc_create_net_data("tcp", 0444, net->proc_net, &tcp4_seq_ops,
			sizeof(struct tcp_iter_state), &tcp4_seq_afinfo))
		return -ENOMEM;
	return 0;
}

static void __net_exit tcp4_proc_exit_net(struct net *net)
{
	remove_proc_entry("tcp", net->proc_net);
}

static struct pernet_operations tcp4_net_ops = {
	.init = tcp4_proc_init_net,
	.exit = tcp4_proc_exit_net,
};

int __init tcp4_proc_init(void)
{
	return register_pernet_subsys(&tcp4_net_ops);
}

void tcp4_proc_exit(void)
{
	unregister_pernet_subsys(&tcp4_net_ops);
}
#endif /* CONFIG_PROC_FS */

struct proto tcp_prot = {
	.name			= "TCP",
	.owner			= THIS_MODULE,
	.close			= tcp_close,
	.pre_connect		= tcp_v4_pre_connect,
	.connect		= tcp_v4_connect,
	.disconnect		= tcp_disconnect,
	.accept			= inet_csk_accept,
	.ioctl			= tcp_ioctl,
	.init			= tcp_v4_init_sock,
	.destroy		= tcp_v4_destroy_sock,
	.shutdown		= tcp_shutdown,
	.setsockopt		= tcp_setsockopt,
	.getsockopt		= tcp_getsockopt,
	.keepalive		= tcp_set_keepalive,
	.recvmsg		= tcp_recvmsg,
	.sendmsg		= tcp_sendmsg,
	.sendpage		= tcp_sendpage,
	.backlog_rcv		= tcp_v4_do_rcv,
	.release_cb		= tcp_release_cb,
	.hash			= inet_hash,
	.unhash			= inet_unhash,
	.get_port		= inet_csk_get_port,
	.enter_memory_pressure	= tcp_enter_memory_pressure,
	.leave_memory_pressure	= tcp_leave_memory_pressure,
	.stream_memory_free	= tcp_stream_memory_free,
	.sockets_allocated	= &tcp_sockets_allocated,
	.orphan_count		= &tcp_orphan_count,
	.memory_allocated	= &tcp_memory_allocated,
	.memory_pressure	= &tcp_memory_pressure,
	.sysctl_mem		= sysctl_tcp_mem,
	.sysctl_wmem_offset	= offsetof(struct net, ipv4.sysctl_tcp_wmem),
	.sysctl_rmem_offset	= offsetof(struct net, ipv4.sysctl_tcp_rmem),
	.max_header		= MAX_TCP_HEADER,
	.obj_size		= sizeof(struct tcp_sock),
	.slab_flags		= SLAB_TYPESAFE_BY_RCU,
	.twsk_prot		= &tcp_timewait_sock_ops,
	.rsk_prot		= &tcp_request_sock_ops,
	.h.hashinfo		= &tcp_hashinfo,
	.no_autobind		= true,
	.diag_destroy		= tcp_abort,
};
EXPORT_SYMBOL(tcp_prot);

static void __net_exit tcp_sk_exit(struct net *net)
{
	int cpu;

	if (net->ipv4.tcp_congestion_control)
		bpf_module_put(net->ipv4.tcp_congestion_control,
			       net->ipv4.tcp_congestion_control->owner);

	for_each_possible_cpu(cpu)
		inet_ctl_sock_destroy(*per_cpu_ptr(net->ipv4.tcp_sk, cpu));
	free_percpu(net->ipv4.tcp_sk);
}

static int __net_init tcp_sk_init(struct net *net)
{
	int res, cpu, cnt;

	net->ipv4.tcp_sk = alloc_percpu(struct sock *);
	if (!net->ipv4.tcp_sk)
		return -ENOMEM;

	for_each_possible_cpu(cpu) {
		struct sock *sk;

		res = inet_ctl_sock_create(&sk, PF_INET, SOCK_RAW,
					   IPPROTO_TCP, net);
		if (res)
			goto fail;
		sock_set_flag(sk, SOCK_USE_WRITE_QUEUE);

		/* Please enforce IP_DF and IPID==0 for RST and
		 * ACK sent in SYN-RECV and TIME-WAIT state.
		 */
		inet_sk(sk)->pmtudisc = IP_PMTUDISC_DO;

		*per_cpu_ptr(net->ipv4.tcp_sk, cpu) = sk;
	}

	net->ipv4.sysctl_tcp_ecn = 2;
<<<<<<< HEAD
	net->ipv4.sysctl_tcp_ecn_option = 1;
	net->ipv4.sysctl_tcp_ecn_trust_byte_heuristic = 1;
=======
	net->ipv4.sysctl_tcp_ecn_option = 2;
>>>>>>> bb4ad86d
	net->ipv4.sysctl_tcp_ecn_fallback = 1;

	net->ipv4.sysctl_tcp_base_mss = TCP_BASE_MSS;
	net->ipv4.sysctl_tcp_min_snd_mss = TCP_MIN_SND_MSS;
	net->ipv4.sysctl_tcp_probe_threshold = TCP_PROBE_THRESHOLD;
	net->ipv4.sysctl_tcp_probe_interval = TCP_PROBE_INTERVAL;
	net->ipv4.sysctl_tcp_mtu_probe_floor = TCP_MIN_SND_MSS;

	net->ipv4.sysctl_tcp_keepalive_time = TCP_KEEPALIVE_TIME;
	net->ipv4.sysctl_tcp_keepalive_probes = TCP_KEEPALIVE_PROBES;
	net->ipv4.sysctl_tcp_keepalive_intvl = TCP_KEEPALIVE_INTVL;

	net->ipv4.sysctl_tcp_syn_retries = TCP_SYN_RETRIES;
	net->ipv4.sysctl_tcp_synack_retries = TCP_SYNACK_RETRIES;
	net->ipv4.sysctl_tcp_syncookies = 1;
	net->ipv4.sysctl_tcp_reordering = TCP_FASTRETRANS_THRESH;
	net->ipv4.sysctl_tcp_retries1 = TCP_RETR1;
	net->ipv4.sysctl_tcp_retries2 = TCP_RETR2;
	net->ipv4.sysctl_tcp_orphan_retries = 0;
	net->ipv4.sysctl_tcp_fin_timeout = TCP_FIN_TIMEOUT;
	net->ipv4.sysctl_tcp_notsent_lowat = UINT_MAX;
	net->ipv4.sysctl_tcp_tw_reuse = 2;
	net->ipv4.sysctl_tcp_no_ssthresh_metrics_save = 1;

	cnt = tcp_hashinfo.ehash_mask + 1;
	net->ipv4.tcp_death_row.sysctl_max_tw_buckets = cnt / 2;
	net->ipv4.tcp_death_row.hashinfo = &tcp_hashinfo;

	net->ipv4.sysctl_max_syn_backlog = max(128, cnt / 128);
	net->ipv4.sysctl_tcp_sack = 1;
	net->ipv4.sysctl_tcp_window_scaling = 1;
	net->ipv4.sysctl_tcp_timestamps = 1;
	net->ipv4.sysctl_tcp_early_retrans = 3;
	net->ipv4.sysctl_tcp_recovery = TCP_RACK_LOSS_DETECTION;
	net->ipv4.sysctl_tcp_slow_start_after_idle = 1; /* By default, RFC2861 behavior.  */
	net->ipv4.sysctl_tcp_retrans_collapse = 1;
	net->ipv4.sysctl_tcp_max_reordering = 300;
	net->ipv4.sysctl_tcp_dsack = 1;
	net->ipv4.sysctl_tcp_app_win = 31;
	net->ipv4.sysctl_tcp_adv_win_scale = 1;
	net->ipv4.sysctl_tcp_frto = 2;
	net->ipv4.sysctl_tcp_moderate_rcvbuf = 1;
	/* This limits the percentage of the congestion window which we
	 * will allow a single TSO frame to consume.  Building TSO frames
	 * which are too large can cause TCP streams to be bursty.
	 */
	net->ipv4.sysctl_tcp_tso_win_divisor = 3;
	/* Default TSQ limit of 16 TSO segments */
	net->ipv4.sysctl_tcp_limit_output_bytes = 16 * 65536;
	/* rfc5961 challenge ack rate limiting */
	net->ipv4.sysctl_tcp_challenge_ack_limit = 1000;
	net->ipv4.sysctl_tcp_min_tso_segs = 2;
	net->ipv4.sysctl_tcp_min_rtt_wlen = 300;
	net->ipv4.sysctl_tcp_autocorking = 1;
	net->ipv4.sysctl_tcp_invalid_ratelimit = HZ/2;
	net->ipv4.sysctl_tcp_pacing_ss_ratio = 200;
	net->ipv4.sysctl_tcp_pacing_ca_ratio = 120;
	if (net != &init_net) {
		memcpy(net->ipv4.sysctl_tcp_rmem,
		       init_net.ipv4.sysctl_tcp_rmem,
		       sizeof(init_net.ipv4.sysctl_tcp_rmem));
		memcpy(net->ipv4.sysctl_tcp_wmem,
		       init_net.ipv4.sysctl_tcp_wmem,
		       sizeof(init_net.ipv4.sysctl_tcp_wmem));
	}
	net->ipv4.sysctl_tcp_comp_sack_delay_ns = NSEC_PER_MSEC;
	net->ipv4.sysctl_tcp_comp_sack_slack_ns = 100 * NSEC_PER_USEC;
	net->ipv4.sysctl_tcp_comp_sack_nr = 44;
	net->ipv4.sysctl_tcp_fastopen = TFO_CLIENT_ENABLE;
	spin_lock_init(&net->ipv4.tcp_fastopen_ctx_lock);
	net->ipv4.sysctl_tcp_fastopen_blackhole_timeout = 60 * 60;
	atomic_set(&net->ipv4.tfo_active_disable_times, 0);

	/* Reno is always built in */
	if (!net_eq(net, &init_net) &&
	    bpf_try_module_get(init_net.ipv4.tcp_congestion_control,
			       init_net.ipv4.tcp_congestion_control->owner))
		net->ipv4.tcp_congestion_control = init_net.ipv4.tcp_congestion_control;
	else
		net->ipv4.tcp_congestion_control = &tcp_reno;

	return 0;
fail:
	tcp_sk_exit(net);

	return res;
}

static void __net_exit tcp_sk_exit_batch(struct list_head *net_exit_list)
{
	struct net *net;

	inet_twsk_purge(&tcp_hashinfo, AF_INET);

	list_for_each_entry(net, net_exit_list, exit_list)
		tcp_fastopen_ctx_destroy(net);
}

static struct pernet_operations __net_initdata tcp_sk_ops = {
       .init	   = tcp_sk_init,
       .exit	   = tcp_sk_exit,
       .exit_batch = tcp_sk_exit_batch,
};

#if defined(CONFIG_BPF_SYSCALL) && defined(CONFIG_PROC_FS)
DEFINE_BPF_ITER_FUNC(tcp, struct bpf_iter_meta *meta,
		     struct sock_common *sk_common, uid_t uid)

static int bpf_iter_init_tcp(void *priv_data, struct bpf_iter_aux_info *aux)
{
	struct tcp_iter_state *st = priv_data;
	struct tcp_seq_afinfo *afinfo;
	int ret;

	afinfo = kmalloc(sizeof(*afinfo), GFP_USER | __GFP_NOWARN);
	if (!afinfo)
		return -ENOMEM;

	afinfo->family = AF_UNSPEC;
	st->bpf_seq_afinfo = afinfo;
	ret = bpf_iter_init_seq_net(priv_data, aux);
	if (ret)
		kfree(afinfo);
	return ret;
}

static void bpf_iter_fini_tcp(void *priv_data)
{
	struct tcp_iter_state *st = priv_data;

	kfree(st->bpf_seq_afinfo);
	bpf_iter_fini_seq_net(priv_data);
}

static const struct bpf_iter_seq_info tcp_seq_info = {
	.seq_ops		= &bpf_iter_tcp_seq_ops,
	.init_seq_private	= bpf_iter_init_tcp,
	.fini_seq_private	= bpf_iter_fini_tcp,
	.seq_priv_size		= sizeof(struct tcp_iter_state),
};

static struct bpf_iter_reg tcp_reg_info = {
	.target			= "tcp",
	.ctx_arg_info_size	= 1,
	.ctx_arg_info		= {
		{ offsetof(struct bpf_iter__tcp, sk_common),
		  PTR_TO_BTF_ID_OR_NULL },
	},
	.seq_info		= &tcp_seq_info,
};

static void __init bpf_iter_register(void)
{
	tcp_reg_info.ctx_arg_info[0].btf_id = btf_sock_ids[BTF_SOCK_TYPE_SOCK_COMMON];
	if (bpf_iter_reg_target(&tcp_reg_info))
		pr_warn("Warning: could not register bpf iterator tcp\n");
}

#endif

void __init tcp_v4_init(void)
{
	if (register_pernet_subsys(&tcp_sk_ops))
		panic("Failed to create the TCP control socket.\n");

#if defined(CONFIG_BPF_SYSCALL) && defined(CONFIG_PROC_FS)
	bpf_iter_register();
#endif
}<|MERGE_RESOLUTION|>--- conflicted
+++ resolved
@@ -2854,12 +2854,8 @@
 	}
 
 	net->ipv4.sysctl_tcp_ecn = 2;
-<<<<<<< HEAD
-	net->ipv4.sysctl_tcp_ecn_option = 1;
+	net->ipv4.sysctl_tcp_ecn_option = 2;
 	net->ipv4.sysctl_tcp_ecn_trust_byte_heuristic = 1;
-=======
-	net->ipv4.sysctl_tcp_ecn_option = 2;
->>>>>>> bb4ad86d
 	net->ipv4.sysctl_tcp_ecn_fallback = 1;
 
 	net->ipv4.sysctl_tcp_base_mss = TCP_BASE_MSS;
