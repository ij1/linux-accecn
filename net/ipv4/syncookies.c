// SPDX-License-Identifier: GPL-2.0-or-later
/*
 *  Syncookies implementation for the Linux kernel
 *
 *  Copyright (C) 1997 Andi Kleen
 *  Based on ideas by D.J.Bernstein and Eric Schenk.
 */

#include <linux/tcp.h>
#include <linux/slab.h>
#include <linux/random.h>
#include <linux/siphash.h>
#include <linux/kernel.h>
#include <linux/export.h>
#include <net/secure_seq.h>
#include <net/tcp.h>
#include <net/route.h>

static siphash_key_t syncookie_secret[2] __read_mostly;

#define COOKIEBITS 24	/* Upper bits store count */
#define COOKIEMASK (((__u32)1 << COOKIEBITS) - 1)

/* TCP Timestamp: 6 lowest bits of timestamp sent in the cookie SYN-ACK
 * stores TCP options:
 *
 * MSB                               LSB
 * | 31 ...   6 |  5  |  4   | 3 2 1 0 |
 * |  Timestamp | ECN | SACK | WScale  |
 *
 * When we receive a valid cookie-ACK, we look at the echoed tsval (if
 * any) to figure out which TCP options we should use for the rebuilt
 * connection.
 *
 * A WScale setting of '0xf' (which is an invalid scaling value)
 * means that original syn did not include the TCP window scaling option.
 */
#define TS_OPT_WSCALE_MASK	0xf
#define TS_OPT_SACK		BIT(4)
#define TS_OPT_ECN		BIT(5)
/* There is no TS_OPT_TIMESTAMP:
 * if ACK contains timestamp option, we already know it was
 * requested/supported by the syn/synack exchange.
 */
#define TSBITS	6
#define TSMASK	(((__u32)1 << TSBITS) - 1)

static u32 cookie_hash(__be32 saddr, __be32 daddr, __be16 sport, __be16 dport,
		       u32 count, int c)
{
	net_get_random_once(syncookie_secret, sizeof(syncookie_secret));
	return siphash_4u32((__force u32)saddr, (__force u32)daddr,
			    (__force u32)sport << 16 | (__force u32)dport,
			    count, &syncookie_secret[c]);
}


/*
 * when syncookies are in effect and tcp timestamps are enabled we encode
 * tcp options in the lower bits of the timestamp value that will be
 * sent in the syn-ack.
 * Since subsequent timestamps use the normal tcp_time_stamp value, we
 * must make sure that the resulting initial timestamp is <= tcp_time_stamp.
 */
u64 cookie_init_timestamp(struct request_sock *req, u64 now)
{
	struct inet_request_sock *ireq;
	u32 ts, ts_now = tcp_ns_to_ts(now);
	u32 options = 0;

	ireq = inet_rsk(req);

	options = ireq->wscale_ok ? ireq->snd_wscale : TS_OPT_WSCALE_MASK;
	if (ireq->sack_ok)
		options |= TS_OPT_SACK;
	if (ireq->ecn_ok)
		options |= TS_OPT_ECN;

	ts = ts_now & ~TSMASK;
	ts |= options;
	if (ts > ts_now) {
		ts >>= TSBITS;
		ts--;
		ts <<= TSBITS;
		ts |= options;
	}
	return (u64)ts * (NSEC_PER_SEC / TCP_TS_HZ);
}


static __u32 secure_tcp_syn_cookie(__be32 saddr, __be32 daddr, __be16 sport,
				   __be16 dport, __u32 sseq, __u32 data)
{
	/*
	 * Compute the secure sequence number.
	 * The output should be:
	 *   HASH(sec1,saddr,sport,daddr,dport,sec1) + sseq + (count * 2^24)
	 *      + (HASH(sec2,saddr,sport,daddr,dport,count,sec2) % 2^24).
	 * Where sseq is their sequence number and count increases every
	 * minute by 1.
	 * As an extra hack, we add a small "data" value that encodes the
	 * MSS into the second hash value.
	 */
	u32 count = tcp_cookie_time();
	return (cookie_hash(saddr, daddr, sport, dport, 0, 0) +
		sseq + (count << COOKIEBITS) +
		((cookie_hash(saddr, daddr, sport, dport, count, 1) + data)
		 & COOKIEMASK));
}

/*
 * This retrieves the small "data" value from the syncookie.
 * If the syncookie is bad, the data returned will be out of
 * range.  This must be checked by the caller.
 *
 * The count value used to generate the cookie must be less than
 * MAX_SYNCOOKIE_AGE minutes in the past.
 * The return value (__u32)-1 if this test fails.
 */
static __u32 check_tcp_syn_cookie(__u32 cookie, __be32 saddr, __be32 daddr,
				  __be16 sport, __be16 dport, __u32 sseq)
{
	u32 diff, count = tcp_cookie_time();

	/* Strip away the layers from the cookie */
	cookie -= cookie_hash(saddr, daddr, sport, dport, 0, 0) + sseq;

	/* Cookie is now reduced to (count * 2^24) ^ (hash % 2^24) */
	diff = (count - (cookie >> COOKIEBITS)) & ((__u32) -1 >> COOKIEBITS);
	if (diff >= MAX_SYNCOOKIE_AGE)
		return (__u32)-1;

	return (cookie -
		cookie_hash(saddr, daddr, sport, dport, count - diff, 1))
		& COOKIEMASK;	/* Leaving the data behind */
}

/*
 * MSS Values are chosen based on the 2011 paper
 * 'An Analysis of TCP Maximum Segement Sizes' by S. Alcock and R. Nelson.
 * Values ..
 *  .. lower than 536 are rare (< 0.2%)
 *  .. between 537 and 1299 account for less than < 1.5% of observed values
 *  .. in the 1300-1349 range account for about 15 to 20% of observed mss values
 *  .. exceeding 1460 are very rare (< 0.04%)
 *
 *  1460 is the single most frequently announced mss value (30 to 46% depending
 *  on monitor location).  Table must be sorted.
 */
static __u16 const msstab[] = {
	536,
	1300,
	1440,	/* 1440, 1452: PPPoE */
	1460,
};

/*
 * Generate a syncookie.  mssp points to the mss, which is returned
 * rounded down to the value encoded in the cookie.
 */
u32 __cookie_v4_init_sequence(const struct iphdr *iph, const struct tcphdr *th,
			      u16 *mssp)
{
	int mssind;
	const __u16 mss = *mssp;

	for (mssind = ARRAY_SIZE(msstab) - 1; mssind ; mssind--)
		if (mss >= msstab[mssind])
			break;
	*mssp = msstab[mssind];

	return secure_tcp_syn_cookie(iph->saddr, iph->daddr,
				     th->source, th->dest, ntohl(th->seq),
				     mssind);
}
EXPORT_SYMBOL_GPL(__cookie_v4_init_sequence);

__u32 cookie_v4_init_sequence(const struct sk_buff *skb, __u16 *mssp)
{
	const struct iphdr *iph = ip_hdr(skb);
	const struct tcphdr *th = tcp_hdr(skb);

	return __cookie_v4_init_sequence(iph, th, mssp);
}

/*
 * Check if a ack sequence number is a valid syncookie.
 * Return the decoded mss if it is, or 0 if not.
 */
int __cookie_v4_check(const struct iphdr *iph, const struct tcphdr *th,
		      u32 cookie)
{
	__u32 seq = ntohl(th->seq) - 1;
	__u32 mssind = check_tcp_syn_cookie(cookie, iph->saddr, iph->daddr,
					    th->source, th->dest, seq);

	return mssind < ARRAY_SIZE(msstab) ? msstab[mssind] : 0;
}
EXPORT_SYMBOL_GPL(__cookie_v4_check);

struct sock *tcp_get_cookie_sock(struct sock *sk, struct sk_buff *skb,
				 struct request_sock *req,
				 struct dst_entry *dst, u32 tsoff)
{
	struct inet_connection_sock *icsk = inet_csk(sk);
	struct sock *child;
	bool own_req;

	child = icsk->icsk_af_ops->syn_recv_sock(sk, skb, req, dst,
						 NULL, &own_req);
	if (child) {
		refcount_set(&req->rsk_refcnt, 1);
		tcp_sk(child)->tsoffset = tsoff;
		sock_rps_save_rxhash(child, skb);

		if (rsk_drop_req(req)) {
			reqsk_put(req);
			return child;
		}

		if (inet_csk_reqsk_queue_add(sk, req, child))
			return child;

		bh_unlock_sock(child);
		sock_put(child);
	}
	__reqsk_free(req);

	return NULL;
}
EXPORT_SYMBOL(tcp_get_cookie_sock);

/*
 * when syncookies are in effect and tcp timestamps are enabled we stored
 * additional tcp options in the timestamp.
 * This extracts these options from the timestamp echo.
 *
 * return false if we decode a tcp option that is disabled
 * on the host.
 */
bool cookie_timestamp_decode(const struct net *net,
			     struct tcp_options_received *tcp_opt)
{
	/* echoed timestamp, lowest bits contain options */
	u32 options = tcp_opt->rcv_tsecr;

	if (!tcp_opt->saw_tstamp)  {
		tcp_clear_options(tcp_opt);
		return true;
	}

	if (!net->ipv4.sysctl_tcp_timestamps)
		return false;

	tcp_opt->sack_ok = (options & TS_OPT_SACK) ? TCP_SACK_SEEN : 0;

	if (tcp_opt->sack_ok && !net->ipv4.sysctl_tcp_sack)
		return false;

	if ((options & TS_OPT_WSCALE_MASK) == TS_OPT_WSCALE_MASK)
		return true; /* no window scaling */

	tcp_opt->wscale_ok = 1;
	tcp_opt->snd_wscale = options & TS_OPT_WSCALE_MASK;

	return net->ipv4.sysctl_tcp_window_scaling != 0;
}
EXPORT_SYMBOL(cookie_timestamp_decode);

bool cookie_ecn_ok(const struct tcp_options_received *tcp_opt,
		   const struct net *net, const struct dst_entry *dst)
{
	bool ecn_ok = tcp_opt->rcv_tsecr & TS_OPT_ECN;

	if (!ecn_ok)
		return false;

	if (net->ipv4.sysctl_tcp_ecn)
		return true;

	return dst_feature(dst, RTAX_FEATURE_ECN);
}
EXPORT_SYMBOL(cookie_ecn_ok);

<<<<<<< HEAD
/* §4.1 [...] a server can determine that it negotiated AccECN as
 * [...] if the ACK contains an ACE field with the value 0b010 to
 * 0b111 (decimal 2 to 7).
 */
/* We don't need to check for > 7 as ACE is on 3 bits */
bool cookie_accecn_ok(const struct tcphdr *th)
{
	return tcp_accecn_ace(th) > 0x1;
}
EXPORT_SYMBOL(cookie_accecn_ok);
=======
struct request_sock *cookie_tcp_reqsk_alloc(const struct request_sock_ops *ops,
					    struct sock *sk,
					    struct sk_buff *skb)
{
	struct tcp_request_sock *treq;
	struct request_sock *req;

#ifdef CONFIG_MPTCP
	if (sk_is_mptcp(sk))
		ops = &mptcp_subflow_request_sock_ops;
#endif

	req = inet_reqsk_alloc(ops, sk, false);
	if (!req)
		return NULL;

	treq = tcp_rsk(req);
	treq->syn_tos = TCP_SKB_CB(skb)->ip_dsfield;
#if IS_ENABLED(CONFIG_MPTCP)
	treq->is_mptcp = sk_is_mptcp(sk);
	if (treq->is_mptcp) {
		int err = mptcp_subflow_init_cookie_req(req, sk, skb);

		if (err) {
			reqsk_free(req);
			return NULL;
		}
	}
#endif

	return req;
}
EXPORT_SYMBOL_GPL(cookie_tcp_reqsk_alloc);
>>>>>>> 1b76999a

/* On input, sk is a listener.
 * Output is listener if incoming packet would not create a child
 *           NULL if memory could not be allocated.
 */
struct sock *cookie_v4_check(struct sock *sk, struct sk_buff *skb)
{
	struct ip_options *opt = &TCP_SKB_CB(skb)->header.h4.opt;
	struct tcp_options_received tcp_opt;
	struct inet_request_sock *ireq;
	struct tcp_request_sock *treq;
	struct tcp_sock *tp = tcp_sk(sk);
	const struct tcphdr *th = tcp_hdr(skb);
	__u32 cookie = ntohl(th->ack_seq) - 1;
	struct sock *ret = sk;
	struct request_sock *req;
	int full_space, mss;
	struct rtable *rt;
	__u8 rcv_wscale;
	struct flowi4 fl4;
	u32 tsoff = 0;

	if (!sock_net(sk)->ipv4.sysctl_tcp_syncookies || !th->ack || th->rst)
		goto out;

	if (tcp_synq_no_recent_overflow(sk))
		goto out;

	mss = __cookie_v4_check(ip_hdr(skb), th, cookie);
	if (mss == 0) {
		__NET_INC_STATS(sock_net(sk), LINUX_MIB_SYNCOOKIESFAILED);
		goto out;
	}

	__NET_INC_STATS(sock_net(sk), LINUX_MIB_SYNCOOKIESRECV);

	/* check for timestamp cookie support */
	memset(&tcp_opt, 0, sizeof(tcp_opt));
	tcp_parse_options(sock_net(sk), skb, &tcp_opt, 0, NULL);

	if (tcp_opt.saw_tstamp && tcp_opt.rcv_tsecr) {
		tsoff = secure_tcp_ts_off(sock_net(sk),
					  ip_hdr(skb)->daddr,
					  ip_hdr(skb)->saddr);
		tcp_opt.rcv_tsecr -= tsoff;
	}

	if (!cookie_timestamp_decode(sock_net(sk), &tcp_opt))
		goto out;

	ret = NULL;
	req = cookie_tcp_reqsk_alloc(&tcp_request_sock_ops, sk, skb);
	if (!req)
		goto out;

	ireq = inet_rsk(req);
	treq = tcp_rsk(req);
	treq->rcv_isn		= ntohl(th->seq) - 1;
	treq->snt_isn		= cookie;
	treq->ts_off		= 0;
	treq->txhash		= net_tx_rndhash();
	req->mss		= mss;
	ireq->ir_num		= ntohs(th->dest);
	ireq->ir_rmt_port	= th->source;
	sk_rcv_saddr_set(req_to_sk(req), ip_hdr(skb)->daddr);
	sk_daddr_set(req_to_sk(req), ip_hdr(skb)->saddr);
	ireq->ir_mark		= inet_request_mark(sk, skb);
	ireq->snd_wscale	= tcp_opt.snd_wscale;
	ireq->sack_ok		= tcp_opt.sack_ok;
	ireq->wscale_ok		= tcp_opt.wscale_ok;
	ireq->tstamp_ok		= tcp_opt.saw_tstamp;
	req->ts_recent		= tcp_opt.saw_tstamp ? tcp_opt.rcv_tsval : 0;
	treq->snt_synack	= 0;
	treq->tfo_listener	= false;

	if (IS_ENABLED(CONFIG_SMC))
		ireq->smc_ok = 0;

	ireq->ir_iif = inet_request_bound_dev_if(sk, skb);

	/* We throwed the options of the initial SYN away, so we hope
	 * the ACK carries the same options again (see RFC1122 4.2.3.8)
	 */
	RCU_INIT_POINTER(ireq->ireq_opt, tcp_v4_save_options(sock_net(sk), skb));

	if (security_inet_conn_request(sk, skb, req)) {
		reqsk_free(req);
		goto out;
	}

	req->num_retrans = 0;

	/*
	 * We need to lookup the route here to get at the correct
	 * window size. We should better make sure that the window size
	 * hasn't changed since we received the original syn, but I see
	 * no easy way to do this.
	 */
	flowi4_init_output(&fl4, ireq->ir_iif, ireq->ir_mark,
			   RT_CONN_FLAGS(sk), RT_SCOPE_UNIVERSE, IPPROTO_TCP,
			   inet_sk_flowi_flags(sk),
			   opt->srr ? opt->faddr : ireq->ir_rmt_addr,
			   ireq->ir_loc_addr, th->source, th->dest, sk->sk_uid);
	security_req_classify_flow(req, flowi4_to_flowi(&fl4));
	rt = ip_route_output_key(sock_net(sk), &fl4);
	if (IS_ERR(rt)) {
		reqsk_free(req);
		goto out;
	}

	/* Try to redo what tcp_v4_send_synack did. */
	req->rsk_window_clamp = tp->window_clamp ? :dst_metric(&rt->dst, RTAX_WINDOW);
	/* limit the window selection if the user enforce a smaller rx buffer */
	full_space = tcp_full_space(sk);
	if (sk->sk_userlocks & SOCK_RCVBUF_LOCK &&
	    (req->rsk_window_clamp > full_space || req->rsk_window_clamp == 0))
		req->rsk_window_clamp = full_space;

	tcp_select_initial_window(sk, full_space, req->mss,
				  &req->rsk_rcv_wnd, &req->rsk_window_clamp,
				  ireq->wscale_ok, &rcv_wscale,
				  dst_metric(&rt->dst, RTAX_INITRWND));

	ireq->rcv_wscale  = rcv_wscale;
	ireq->ecn_ok = cookie_ecn_ok(&tcp_opt, sock_net(sk), &rt->dst);
	treq->accecn_ok = ireq->ecn_ok && cookie_accecn_ok(th);

	ret = tcp_get_cookie_sock(sk, skb, req, &rt->dst, tsoff);
	/* ip_queue_xmit() depends on our flow being setup
	 * Normal sockets get it right from inet_csk_route_child_sock()
	 */
	if (ret)
		inet_sk(ret)->cork.fl.u.ip4 = fl4;
out:	return ret;
}<|MERGE_RESOLUTION|>--- conflicted
+++ resolved
@@ -282,7 +282,6 @@
 }
 EXPORT_SYMBOL(cookie_ecn_ok);
 
-<<<<<<< HEAD
 /* §4.1 [...] a server can determine that it negotiated AccECN as
  * [...] if the ACK contains an ACE field with the value 0b010 to
  * 0b111 (decimal 2 to 7).
@@ -293,7 +292,7 @@
 	return tcp_accecn_ace(th) > 0x1;
 }
 EXPORT_SYMBOL(cookie_accecn_ok);
-=======
+
 struct request_sock *cookie_tcp_reqsk_alloc(const struct request_sock_ops *ops,
 					    struct sock *sk,
 					    struct sk_buff *skb)
@@ -327,7 +326,6 @@
 	return req;
 }
 EXPORT_SYMBOL_GPL(cookie_tcp_reqsk_alloc);
->>>>>>> 1b76999a
 
 /* On input, sk is a listener.
  * Output is listener if incoming packet would not create a child
