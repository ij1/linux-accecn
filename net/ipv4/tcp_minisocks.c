--- conflicted
+++ resolved
@@ -436,11 +436,7 @@
 	if (treq->accecn_ok) {
 		const struct tcphdr *th = (const struct tcphdr *)skb->data;
 		tcp_accecn_third_ack(sk, skb, treq->syn_ect_snt);
-<<<<<<< HEAD
-		tcp_ecn_received_counters(tp, skb, skb->len - th->doff * 4);
-=======
-		tcp_ecn_received_counters(sk, skb);
->>>>>>> 8232ed07
+		tcp_ecn_received_counters(sk, skb, skb->len - th->doff * 4);
 	} else {
 		tcp_ecn_mode_set(tp, inet_rsk(req)->ecn_ok ?
 				     TCP_ECN_MODE_RFC3168 :
