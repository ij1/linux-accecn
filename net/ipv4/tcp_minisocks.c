--- conflicted
+++ resolved
@@ -433,11 +433,8 @@
 	const struct tcp_request_sock *treq = tcp_rsk(req);
 
 	if (treq->accecn_ok) {
-<<<<<<< HEAD
 		const struct tcphdr *th = (const struct tcphdr *)skb->data;
-=======
 		tcp_ecn_mode_set(tp, TCP_ECN_MODE_ACCECN);
->>>>>>> 432a8972
 		tp->syn_ect_snt = treq->syn_ect_snt;
 		tcp_accecn_third_ack(sk, skb, treq->syn_ect_snt);
 		tcp_ecn_received_counters(sk, skb, skb->len - th->doff * 4);
