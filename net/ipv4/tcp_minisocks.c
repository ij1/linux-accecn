// SPDX-License-Identifier: GPL-2.0-only
/*
 * INET		An implementation of the TCP/IP protocol suite for the LINUX
 *		operating system.  INET is implemented using the  BSD Socket
 *		interface as the means of communication with the user level.
 *
 *		Implementation of the Transmission Control Protocol(TCP).
 *
 * Authors:	Ross Biro
 *		Fred N. van Kempen, <waltje@uWalt.NL.Mugnet.ORG>
 *		Mark Evans, <evansmp@uhura.aston.ac.uk>
 *		Corey Minyard <wf-rch!minyard@relay.EU.net>
 *		Florian La Roche, <flla@stud.uni-sb.de>
 *		Charles Hedrick, <hedrick@klinzhai.rutgers.edu>
 *		Linus Torvalds, <torvalds@cs.helsinki.fi>
 *		Alan Cox, <gw4pts@gw4pts.ampr.org>
 *		Matthew Dillon, <dillon@apollo.west.oic.com>
 *		Arnt Gulbrandsen, <agulbra@nvg.unit.no>
 *		Jorge Cwik, <jorge@laser.satlink.net>
 */

#include <linux/mm.h>
#include <linux/module.h>
#include <linux/slab.h>
#include <linux/sysctl.h>
#include <linux/workqueue.h>
#include <linux/static_key.h>
#include <net/tcp.h>
#include <net/inet_common.h>
#include <net/xfrm.h>
#include <net/busy_poll.h>

static bool tcp_in_window(u32 seq, u32 end_seq, u32 s_win, u32 e_win)
{
	if (seq == s_win)
		return true;
	if (after(end_seq, s_win) && before(seq, e_win))
		return true;
	return seq == e_win && seq == end_seq;
}

static enum tcp_tw_status
tcp_timewait_check_oow_rate_limit(struct inet_timewait_sock *tw,
				  const struct sk_buff *skb, int mib_idx)
{
	struct tcp_timewait_sock *tcptw = tcp_twsk((struct sock *)tw);

	if (!tcp_oow_rate_limited(twsk_net(tw), skb, mib_idx,
				  &tcptw->tw_last_oow_ack_time)) {
		/* Send ACK. Note, we do not put the bucket,
		 * it will be released by caller.
		 */
		return TCP_TW_ACK;
	}

	/* We are rate-limiting, so just release the tw sock and drop skb. */
	inet_twsk_put(tw);
	return TCP_TW_SUCCESS;
}

/*
 * * Main purpose of TIME-WAIT state is to close connection gracefully,
 *   when one of ends sits in LAST-ACK or CLOSING retransmitting FIN
 *   (and, probably, tail of data) and one or more our ACKs are lost.
 * * What is TIME-WAIT timeout? It is associated with maximal packet
 *   lifetime in the internet, which results in wrong conclusion, that
 *   it is set to catch "old duplicate segments" wandering out of their path.
 *   It is not quite correct. This timeout is calculated so that it exceeds
 *   maximal retransmission timeout enough to allow to lose one (or more)
 *   segments sent by peer and our ACKs. This time may be calculated from RTO.
 * * When TIME-WAIT socket receives RST, it means that another end
 *   finally closed and we are allowed to kill TIME-WAIT too.
 * * Second purpose of TIME-WAIT is catching old duplicate segments.
 *   Well, certainly it is pure paranoia, but if we load TIME-WAIT
 *   with this semantics, we MUST NOT kill TIME-WAIT state with RSTs.
 * * If we invented some more clever way to catch duplicates
 *   (f.e. based on PAWS), we could truncate TIME-WAIT to several RTOs.
 *
 * The algorithm below is based on FORMAL INTERPRETATION of RFCs.
 * When you compare it to RFCs, please, read section SEGMENT ARRIVES
 * from the very beginning.
 *
 * NOTE. With recycling (and later with fin-wait-2) TW bucket
 * is _not_ stateless. It means, that strictly speaking we must
 * spinlock it. I do not want! Well, probability of misbehaviour
 * is ridiculously low and, seems, we could use some mb() tricks
 * to avoid misread sequence numbers, states etc.  --ANK
 *
 * We don't need to initialize tmp_out.sack_ok as we don't use the results
 */
enum tcp_tw_status
tcp_timewait_state_process(struct inet_timewait_sock *tw, struct sk_buff *skb,
			   const struct tcphdr *th)
{
	struct tcp_options_received tmp_opt;
	struct tcp_timewait_sock *tcptw = tcp_twsk((struct sock *)tw);
	bool paws_reject = false;

	tmp_opt.saw_tstamp = 0;
	if (th->doff > (sizeof(*th) >> 2) && tcptw->tw_ts_recent_stamp) {
		tcp_parse_options(twsk_net(tw), skb, &tmp_opt, 0, NULL);

		if (tmp_opt.saw_tstamp) {
			if (tmp_opt.rcv_tsecr)
				tmp_opt.rcv_tsecr -= tcptw->tw_ts_offset;
			tmp_opt.ts_recent	= tcptw->tw_ts_recent;
			tmp_opt.ts_recent_stamp	= tcptw->tw_ts_recent_stamp;
			paws_reject = tcp_paws_reject(&tmp_opt, th->rst);
		}
	}

	if (tw->tw_substate == TCP_FIN_WAIT2) {
		/* Just repeat all the checks of tcp_rcv_state_process() */

		/* Out of window, send ACK */
		if (paws_reject ||
		    !tcp_in_window(TCP_SKB_CB(skb)->seq, TCP_SKB_CB(skb)->end_seq,
				   tcptw->tw_rcv_nxt,
				   tcptw->tw_rcv_nxt + tcptw->tw_rcv_wnd))
			return tcp_timewait_check_oow_rate_limit(
				tw, skb, LINUX_MIB_TCPACKSKIPPEDFINWAIT2);

		if (th->rst)
			goto kill;

		if (th->syn && !before(TCP_SKB_CB(skb)->seq, tcptw->tw_rcv_nxt))
			return TCP_TW_RST;

		/* Dup ACK? */
		if (!th->ack ||
		    !after(TCP_SKB_CB(skb)->end_seq, tcptw->tw_rcv_nxt) ||
		    TCP_SKB_CB(skb)->end_seq == TCP_SKB_CB(skb)->seq) {
			inet_twsk_put(tw);
			return TCP_TW_SUCCESS;
		}

		/* New data or FIN. If new data arrive after half-duplex close,
		 * reset.
		 */
		if (!th->fin ||
		    TCP_SKB_CB(skb)->end_seq != tcptw->tw_rcv_nxt + 1)
			return TCP_TW_RST;

		/* FIN arrived, enter true time-wait state. */
		tw->tw_substate	  = TCP_TIME_WAIT;
		tcptw->tw_rcv_nxt = TCP_SKB_CB(skb)->end_seq;
		if (tmp_opt.saw_tstamp) {
			tcptw->tw_ts_recent_stamp = ktime_get_seconds();
			tcptw->tw_ts_recent	  = tmp_opt.rcv_tsval;
		}

		inet_twsk_reschedule(tw, TCP_TIMEWAIT_LEN);
		return TCP_TW_ACK;
	}

	/*
	 *	Now real TIME-WAIT state.
	 *
	 *	RFC 1122:
	 *	"When a connection is [...] on TIME-WAIT state [...]
	 *	[a TCP] MAY accept a new SYN from the remote TCP to
	 *	reopen the connection directly, if it:
	 *
	 *	(1)  assigns its initial sequence number for the new
	 *	connection to be larger than the largest sequence
	 *	number it used on the previous connection incarnation,
	 *	and
	 *
	 *	(2)  returns to TIME-WAIT state if the SYN turns out
	 *	to be an old duplicate".
	 */

	if (!paws_reject &&
	    (TCP_SKB_CB(skb)->seq == tcptw->tw_rcv_nxt &&
	     (TCP_SKB_CB(skb)->seq == TCP_SKB_CB(skb)->end_seq || th->rst))) {
		/* In window segment, it may be only reset or bare ack. */

		if (th->rst) {
			/* This is TIME_WAIT assassination, in two flavors.
			 * Oh well... nobody has a sufficient solution to this
			 * protocol bug yet.
			 */
			if (twsk_net(tw)->ipv4.sysctl_tcp_rfc1337 == 0) {
kill:
				inet_twsk_deschedule_put(tw);
				return TCP_TW_SUCCESS;
			}
		} else {
			inet_twsk_reschedule(tw, TCP_TIMEWAIT_LEN);
		}

		if (tmp_opt.saw_tstamp) {
			tcptw->tw_ts_recent	  = tmp_opt.rcv_tsval;
			tcptw->tw_ts_recent_stamp = ktime_get_seconds();
		}

		inet_twsk_put(tw);
		return TCP_TW_SUCCESS;
	}

	/* Out of window segment.

	   All the segments are ACKed immediately.

	   The only exception is new SYN. We accept it, if it is
	   not old duplicate and we are not in danger to be killed
	   by delayed old duplicates. RFC check is that it has
	   newer sequence number works at rates <40Mbit/sec.
	   However, if paws works, it is reliable AND even more,
	   we even may relax silly seq space cutoff.

	   RED-PEN: we violate main RFC requirement, if this SYN will appear
	   old duplicate (i.e. we receive RST in reply to SYN-ACK),
	   we must return socket to time-wait state. It is not good,
	   but not fatal yet.
	 */

	if (th->syn && !th->rst && !th->ack && !paws_reject &&
	    (after(TCP_SKB_CB(skb)->seq, tcptw->tw_rcv_nxt) ||
	     (tmp_opt.saw_tstamp &&
	      (s32)(tcptw->tw_ts_recent - tmp_opt.rcv_tsval) < 0))) {
		u32 isn = tcptw->tw_snd_nxt + 65535 + 2;
		if (isn == 0)
			isn++;
		TCP_SKB_CB(skb)->tcp_tw_isn = isn;
		return TCP_TW_SYN;
	}

	if (paws_reject)
		__NET_INC_STATS(twsk_net(tw), LINUX_MIB_PAWSESTABREJECTED);

	if (!th->rst) {
		/* In this case we must reset the TIMEWAIT timer.
		 *
		 * If it is ACKless SYN it may be both old duplicate
		 * and new good SYN with random sequence number <rcv_nxt.
		 * Do not reschedule in the last case.
		 */
		if (paws_reject || th->ack)
			inet_twsk_reschedule(tw, TCP_TIMEWAIT_LEN);

		return tcp_timewait_check_oow_rate_limit(
			tw, skb, LINUX_MIB_TCPACKSKIPPEDTIMEWAIT);
	}
	inet_twsk_put(tw);
	return TCP_TW_SUCCESS;
}
EXPORT_SYMBOL(tcp_timewait_state_process);

/*
 * Move a socket to time-wait or dead fin-wait-2 state.
 */
void tcp_time_wait(struct sock *sk, int state, int timeo)
{
	const struct inet_connection_sock *icsk = inet_csk(sk);
	const struct tcp_sock *tp = tcp_sk(sk);
	struct inet_timewait_sock *tw;
	struct inet_timewait_death_row *tcp_death_row = &sock_net(sk)->ipv4.tcp_death_row;

	tw = inet_twsk_alloc(sk, tcp_death_row, state);

	if (tw) {
		struct tcp_timewait_sock *tcptw = tcp_twsk((struct sock *)tw);
		const int rto = (icsk->icsk_rto << 2) - (icsk->icsk_rto >> 1);
		struct inet_sock *inet = inet_sk(sk);

		tw->tw_transparent	= inet->transparent;
		tw->tw_mark		= sk->sk_mark;
		tw->tw_priority		= sk->sk_priority;
		tw->tw_rcv_wscale	= tp->rx_opt.rcv_wscale;
		tcptw->tw_rcv_nxt	= tp->rcv_nxt;
		tcptw->tw_snd_nxt	= tp->snd_nxt;
		tcptw->tw_rcv_wnd	= tcp_receive_window(tp);
		tcptw->tw_ts_recent	= tp->rx_opt.ts_recent;
		tcptw->tw_ts_recent_stamp = tp->rx_opt.ts_recent_stamp;
		tcptw->tw_ts_offset	= tp->tsoffset;
		tcptw->tw_last_oow_ack_time = 0;
		tcptw->tw_tx_delay	= tp->tcp_tx_delay;
#if IS_ENABLED(CONFIG_IPV6)
		if (tw->tw_family == PF_INET6) {
			struct ipv6_pinfo *np = inet6_sk(sk);

			tw->tw_v6_daddr = sk->sk_v6_daddr;
			tw->tw_v6_rcv_saddr = sk->sk_v6_rcv_saddr;
			tw->tw_tclass = np->tclass;
			tw->tw_flowlabel = be32_to_cpu(np->flow_label & IPV6_FLOWLABEL_MASK);
			tw->tw_txhash = sk->sk_txhash;
			tw->tw_ipv6only = sk->sk_ipv6only;
		}
#endif

#ifdef CONFIG_TCP_MD5SIG
		/*
		 * The timewait bucket does not have the key DB from the
		 * sock structure. We just make a quick copy of the
		 * md5 key being used (if indeed we are using one)
		 * so the timewait ack generating code has the key.
		 */
		do {
			tcptw->tw_md5_key = NULL;
			if (static_branch_unlikely(&tcp_md5_needed)) {
				struct tcp_md5sig_key *key;

				key = tp->af_specific->md5_lookup(sk, sk);
				if (key) {
					tcptw->tw_md5_key = kmemdup(key, sizeof(*key), GFP_ATOMIC);
					BUG_ON(tcptw->tw_md5_key && !tcp_alloc_md5sig_pool());
				}
			}
		} while (0);
#endif

		/* Get the TIME_WAIT timeout firing. */
		if (timeo < rto)
			timeo = rto;

		if (state == TCP_TIME_WAIT)
			timeo = TCP_TIMEWAIT_LEN;

		/* tw_timer is pinned, so we need to make sure BH are disabled
		 * in following section, otherwise timer handler could run before
		 * we complete the initialization.
		 */
		local_bh_disable();
		inet_twsk_schedule(tw, timeo);
		/* Linkage updates.
		 * Note that access to tw after this point is illegal.
		 */
		inet_twsk_hashdance(tw, sk, &tcp_hashinfo);
		local_bh_enable();
	} else {
		/* Sorry, if we're out of memory, just CLOSE this
		 * socket up.  We've got bigger problems than
		 * non-graceful socket closings.
		 */
		NET_INC_STATS(sock_net(sk), LINUX_MIB_TCPTIMEWAITOVERFLOW);
	}

	tcp_update_metrics(sk);
	tcp_done(sk);
}
EXPORT_SYMBOL(tcp_time_wait);

void tcp_twsk_destructor(struct sock *sk)
{
#ifdef CONFIG_TCP_MD5SIG
	if (static_branch_unlikely(&tcp_md5_needed)) {
		struct tcp_timewait_sock *twsk = tcp_twsk(sk);

		if (twsk->tw_md5_key)
			kfree_rcu(twsk->tw_md5_key, rcu);
	}
#endif
}
EXPORT_SYMBOL_GPL(tcp_twsk_destructor);

/* Warning : This function is called without sk_listener being locked.
 * Be sure to read socket fields once, as their value could change under us.
 */
void tcp_openreq_init_rwin(struct request_sock *req,
			   const struct sock *sk_listener,
			   const struct dst_entry *dst)
{
	struct inet_request_sock *ireq = inet_rsk(req);
	const struct tcp_sock *tp = tcp_sk(sk_listener);
	int full_space = tcp_full_space(sk_listener);
	u32 window_clamp;
	__u8 rcv_wscale;
	u32 rcv_wnd;
	int mss;

	mss = tcp_mss_clamp(tp, dst_metric_advmss(dst));
	window_clamp = READ_ONCE(tp->window_clamp);
	/* Set this up on the first call only */
	req->rsk_window_clamp = window_clamp ? : dst_metric(dst, RTAX_WINDOW);

	/* limit the window selection if the user enforce a smaller rx buffer */
	if (sk_listener->sk_userlocks & SOCK_RCVBUF_LOCK &&
	    (req->rsk_window_clamp > full_space || req->rsk_window_clamp == 0))
		req->rsk_window_clamp = full_space;

	rcv_wnd = tcp_rwnd_init_bpf((struct sock *)req);
	if (rcv_wnd == 0)
		rcv_wnd = dst_metric(dst, RTAX_INITRWND);
	else if (full_space < rcv_wnd * mss)
		full_space = rcv_wnd * mss;

	/* tcp_full_space because it is guaranteed to be the first packet */
	tcp_select_initial_window(sk_listener, full_space,
		mss - (ireq->tstamp_ok ? TCPOLEN_TSTAMP_ALIGNED : 0),
		&req->rsk_rcv_wnd,
		&req->rsk_window_clamp,
		ireq->wscale_ok,
		&rcv_wscale,
		rcv_wnd);
	ireq->rcv_wscale = rcv_wscale;
}
EXPORT_SYMBOL(tcp_openreq_init_rwin);

void tcp_accecn_third_ack(struct sock *sk, const struct sk_buff *skb,
			  u8 syn_ect_snt)
{
	struct tcp_sock *tp = tcp_sk(sk);
	u8 ace = tcp_accecn_ace(tcp_hdr(skb));

	switch (ace) {
	case 0x0:
		tp->ecn_fail = 1;
		break;
	case 0x7:
	case 0x5:
	case 0x1:
		/* Unused but legal values */
		tcp_ecn_mode_set(tp, TCP_ECN_MODE_ACCECN);
		break;
	default:
		tcp_ecn_mode_set(tp, TCP_ECN_MODE_ACCECN);
		/* Validation only applies to first non-data packet */
		if (TCP_SKB_CB(skb)->end_seq == tp->rcv_nxt)
			tcp_accecn_validate_syn_feedback(sk, ace, syn_ect_snt);
		break;
	}
	/* Handle 3rd ACK dups */
	if (tcp_ecn_mode_accecn(tp))
		tp->ect_reflector_rcv = 1;
}

static void tcp_ecn_openreq_child(struct sock *sk,
				  const struct request_sock *req,
				  const struct sk_buff *skb)
{
	struct tcp_sock *tp = tcp_sk(sk);
	const struct tcp_request_sock *treq = tcp_rsk(req);

	if (treq->accecn_ok) {
		const struct tcphdr *th = (const struct tcphdr *)skb->data;
		tcp_accecn_third_ack(sk, skb, treq->syn_ect_snt);
<<<<<<< HEAD
		tp->rx_opt.saw_accecn = treq->saw_accecn_opt;
		tp->accecn_orderbit = treq->accecn_orderbit;
=======
		tp->saw_accecn_opt = treq->saw_accecn_opt;
>>>>>>> 3d6dbd39
		tp->prev_ecnfield = treq->syn_ect_rcv;
		tcp_ecn_received_counters(sk, skb, skb->len - th->doff * 4);
	} else {
		tcp_ecn_mode_set(tp, inet_rsk(req)->ecn_ok ?
				     TCP_ECN_MODE_RFC3168 :
				     TCP_ECN_DISABLED);
	}
}

void tcp_ca_openreq_child(struct sock *sk, const struct dst_entry *dst)
{
	struct inet_connection_sock *icsk = inet_csk(sk);
	u32 ca_key = dst_metric(dst, RTAX_CC_ALGO);
	bool ca_got_dst = false;

	if (ca_key != TCP_CA_UNSPEC) {
		const struct tcp_congestion_ops *ca;

		rcu_read_lock();
		ca = tcp_ca_find_key(ca_key);
		if (likely(ca && bpf_try_module_get(ca, ca->owner))) {
			icsk->icsk_ca_dst_locked = tcp_ca_dst_locked(dst);
			icsk->icsk_ca_ops = ca;
			ca_got_dst = true;
		}
		rcu_read_unlock();
	}

	/* If no valid choice made yet, assign current system default ca. */
	if (!ca_got_dst &&
	    (!icsk->icsk_ca_setsockopt ||
	     !bpf_try_module_get(icsk->icsk_ca_ops, icsk->icsk_ca_ops->owner)))
		tcp_assign_congestion_control(sk);

	tcp_set_ca_state(sk, TCP_CA_Open);
}
EXPORT_SYMBOL_GPL(tcp_ca_openreq_child);

static void smc_check_reset_syn_req(struct tcp_sock *oldtp,
				    struct request_sock *req,
				    struct tcp_sock *newtp)
{
#if IS_ENABLED(CONFIG_SMC)
	struct inet_request_sock *ireq;

	if (static_branch_unlikely(&tcp_have_smc)) {
		ireq = inet_rsk(req);
		if (oldtp->syn_smc && !ireq->smc_ok)
			newtp->syn_smc = 0;
	}
#endif
}

/* This is not only more efficient than what we used to do, it eliminates
 * a lot of code duplication between IPv4/IPv6 SYN recv processing. -DaveM
 *
 * Actually, we could lots of memory writes here. tp of listening
 * socket contains all necessary default parameters.
 */
struct sock *tcp_create_openreq_child(const struct sock *sk,
				      struct request_sock *req,
				      struct sk_buff *skb)
{
	struct sock *newsk = inet_csk_clone_lock(sk, req, GFP_ATOMIC);
	const struct inet_request_sock *ireq = inet_rsk(req);
	struct tcp_request_sock *treq = tcp_rsk(req);
	struct inet_connection_sock *newicsk;
	struct tcp_sock *oldtp, *newtp;
	u32 seq;

	if (!newsk)
		return NULL;

	newicsk = inet_csk(newsk);
	newtp = tcp_sk(newsk);
	oldtp = tcp_sk(sk);

	smc_check_reset_syn_req(oldtp, req, newtp);

	/* Now setup tcp_sock */
	newtp->pred_flags = 0;

	seq = treq->rcv_isn + 1;
	newtp->rcv_wup = seq;
	WRITE_ONCE(newtp->copied_seq, seq);
	WRITE_ONCE(newtp->rcv_nxt, seq);
	newtp->segs_in = 1;

	seq = treq->snt_isn + 1;
	newtp->snd_sml = newtp->snd_una = seq;
	WRITE_ONCE(newtp->snd_nxt, seq);
	newtp->snd_up = seq;

	INIT_LIST_HEAD(&newtp->tsq_node);
	INIT_LIST_HEAD(&newtp->tsorted_sent_queue);

	tcp_init_wl(newtp, treq->rcv_isn);

	minmax_reset(&newtp->rtt_min, tcp_jiffies32, ~0U);
	newicsk->icsk_ack.lrcvtime = tcp_jiffies32;

	newtp->lsndtime = tcp_jiffies32;
	newsk->sk_txhash = treq->txhash;
	newtp->total_retrans = req->num_retrans;

	tcp_init_xmit_timers(newsk);
	WRITE_ONCE(newtp->write_seq, newtp->pushed_seq = treq->snt_isn + 1);

	if (sock_flag(newsk, SOCK_KEEPOPEN))
		inet_csk_reset_keepalive_timer(newsk,
					       keepalive_time_when(newtp));

	newtp->rx_opt.tstamp_ok = ireq->tstamp_ok;
	newtp->rx_opt.sack_ok = ireq->sack_ok;
	newtp->window_clamp = req->rsk_window_clamp;
	newtp->rcv_ssthresh = req->rsk_rcv_wnd;
	newtp->rcv_wnd = req->rsk_rcv_wnd;
	newtp->rx_opt.wscale_ok = ireq->wscale_ok;
	if (newtp->rx_opt.wscale_ok) {
		newtp->rx_opt.snd_wscale = ireq->snd_wscale;
		newtp->rx_opt.rcv_wscale = ireq->rcv_wscale;
	} else {
		newtp->rx_opt.snd_wscale = newtp->rx_opt.rcv_wscale = 0;
		newtp->window_clamp = min(newtp->window_clamp, 65535U);
	}
	newtp->snd_wnd = ntohs(tcp_hdr(skb)->window) << newtp->rx_opt.snd_wscale;
	newtp->max_window = newtp->snd_wnd;

	if (newtp->rx_opt.tstamp_ok) {
		newtp->rx_opt.ts_recent = req->ts_recent;
		newtp->rx_opt.ts_recent_stamp = ktime_get_seconds();
		newtp->tcp_header_len = sizeof(struct tcphdr) + TCPOLEN_TSTAMP_ALIGNED;
	} else {
		newtp->rx_opt.ts_recent_stamp = 0;
		newtp->tcp_header_len = sizeof(struct tcphdr);
	}
	if (req->num_timeout) {
		newtp->undo_marker = treq->snt_isn;
		newtp->retrans_stamp = div_u64(treq->snt_synack,
					       USEC_PER_SEC / TCP_TS_HZ);
	}
	newtp->tsoffset = treq->ts_off;
#ifdef CONFIG_TCP_MD5SIG
	newtp->md5sig_info = NULL;	/*XXX*/
	if (newtp->af_specific->md5_lookup(sk, newsk))
		newtp->tcp_header_len += TCPOLEN_MD5SIG_ALIGNED;
#endif
	if (skb->len >= TCP_MSS_DEFAULT + newtp->tcp_header_len)
		newicsk->icsk_ack.last_seg_size = skb->len - newtp->tcp_header_len;
	newtp->rx_opt.mss_clamp = req->mss;
	tcp_ecn_openreq_child(newsk, req, skb);
	newtp->fastopen_req = NULL;
	RCU_INIT_POINTER(newtp->fastopen_rsk, NULL);

	__TCP_INC_STATS(sock_net(sk), TCP_MIB_PASSIVEOPENS);

	return newsk;
}
EXPORT_SYMBOL(tcp_create_openreq_child);

/*
 * Process an incoming packet for SYN_RECV sockets represented as a
 * request_sock. Normally sk is the listener socket but for TFO it
 * points to the child socket.
 *
 * XXX (TFO) - The current impl contains a special check for ack
 * validation and inside tcp_v4_reqsk_send_ack(). Can we do better?
 *
 * We don't need to initialize tmp_opt.sack_ok as we don't use the results
 */

struct sock *tcp_check_req(struct sock *sk, struct sk_buff *skb,
			   struct request_sock *req,
			   bool fastopen, bool *req_stolen)
{
	struct tcp_options_received tmp_opt;
	struct sock *child;
	const struct tcphdr *th = tcp_hdr(skb);
	__be32 flg = tcp_flag_word(th) & (TCP_FLAG_RST|TCP_FLAG_SYN|TCP_FLAG_ACK);
	bool paws_reject = false;
	bool own_req;

	tmp_opt.saw_tstamp = 0;
	if (th->doff > (sizeof(struct tcphdr)>>2)) {
		tcp_parse_options(sock_net(sk), skb, &tmp_opt, 0, NULL);

		if (tmp_opt.saw_tstamp) {
			tmp_opt.ts_recent = req->ts_recent;
			if (tmp_opt.rcv_tsecr)
				tmp_opt.rcv_tsecr -= tcp_rsk(req)->ts_off;
			/* We do not store true stamp, but it is not required,
			 * it can be estimated (approximately)
			 * from another data.
			 */
			tmp_opt.ts_recent_stamp = ktime_get_seconds() - ((TCP_TIMEOUT_INIT/HZ)<<req->num_timeout);
			paws_reject = tcp_paws_reject(&tmp_opt, th->rst);
		}
	}

	/* Check for pure retransmitted SYN. */
	if (TCP_SKB_CB(skb)->seq == tcp_rsk(req)->rcv_isn &&
	    flg == TCP_FLAG_SYN &&
	    !paws_reject) {
		/*
		 * RFC793 draws (Incorrectly! It was fixed in RFC1122)
		 * this case on figure 6 and figure 8, but formal
		 * protocol description says NOTHING.
		 * To be more exact, it says that we should send ACK,
		 * because this segment (at least, if it has no data)
		 * is out of window.
		 *
		 *  CONCLUSION: RFC793 (even with RFC1122) DOES NOT
		 *  describe SYN-RECV state. All the description
		 *  is wrong, we cannot believe to it and should
		 *  rely only on common sense and implementation
		 *  experience.
		 *
		 * Enforce "SYN-ACK" according to figure 8, figure 6
		 * of RFC793, fixed by RFC1122.
		 *
		 * Note that even if there is new data in the SYN packet
		 * they will be thrown away too.
		 *
		 * Reset timer after retransmitting SYNACK, similar to
		 * the idea of fast retransmit in recovery.
		 */
		if (!tcp_oow_rate_limited(sock_net(sk), skb,
					  LINUX_MIB_TCPACKSKIPPEDSYNRECV,
					  &tcp_rsk(req)->last_oow_ack_time) &&

		    !inet_rtx_syn_ack(sk, req)) {
			unsigned long expires = jiffies;

			expires += min(TCP_TIMEOUT_INIT << req->num_timeout,
				       TCP_RTO_MAX);
			if (!fastopen)
				mod_timer_pending(&req->rsk_timer, expires);
			else
				req->rsk_timer.expires = expires;
		}
		return NULL;
	}

	/* Further reproduces section "SEGMENT ARRIVES"
	   for state SYN-RECEIVED of RFC793.
	   It is broken, however, it does not work only
	   when SYNs are crossed.

	   You would think that SYN crossing is impossible here, since
	   we should have a SYN_SENT socket (from connect()) on our end,
	   but this is not true if the crossed SYNs were sent to both
	   ends by a malicious third party.  We must defend against this,
	   and to do that we first verify the ACK (as per RFC793, page
	   36) and reset if it is invalid.  Is this a true full defense?
	   To convince ourselves, let us consider a way in which the ACK
	   test can still pass in this 'malicious crossed SYNs' case.
	   Malicious sender sends identical SYNs (and thus identical sequence
	   numbers) to both A and B:

		A: gets SYN, seq=7
		B: gets SYN, seq=7

	   By our good fortune, both A and B select the same initial
	   send sequence number of seven :-)

		A: sends SYN|ACK, seq=7, ack_seq=8
		B: sends SYN|ACK, seq=7, ack_seq=8

	   So we are now A eating this SYN|ACK, ACK test passes.  So
	   does sequence test, SYN is truncated, and thus we consider
	   it a bare ACK.

	   If icsk->icsk_accept_queue.rskq_defer_accept, we silently drop this
	   bare ACK.  Otherwise, we create an established connection.  Both
	   ends (listening sockets) accept the new incoming connection and try
	   to talk to each other. 8-)

	   Note: This case is both harmless, and rare.  Possibility is about the
	   same as us discovering intelligent life on another plant tomorrow.

	   But generally, we should (RFC lies!) to accept ACK
	   from SYNACK both here and in tcp_rcv_state_process().
	   tcp_rcv_state_process() does not, hence, we do not too.

	   Note that the case is absolutely generic:
	   we cannot optimize anything here without
	   violating protocol. All the checks must be made
	   before attempt to create socket.
	 */

	/* RFC793 page 36: "If the connection is in any non-synchronized state ...
	 *                  and the incoming segment acknowledges something not yet
	 *                  sent (the segment carries an unacceptable ACK) ...
	 *                  a reset is sent."
	 *
	 * Invalid ACK: reset will be sent by listening socket.
	 * Note that the ACK validity check for a Fast Open socket is done
	 * elsewhere and is checked directly against the child socket rather
	 * than req because user data may have been sent out.
	 */
	if ((flg & TCP_FLAG_ACK) && !fastopen &&
	    (TCP_SKB_CB(skb)->ack_seq !=
	     tcp_rsk(req)->snt_isn + 1))
		return sk;

	/* Also, it would be not so bad idea to check rcv_tsecr, which
	 * is essentially ACK extension and too early or too late values
	 * should cause reset in unsynchronized states.
	 */

	/* RFC793: "first check sequence number". */

	if (paws_reject || !tcp_in_window(TCP_SKB_CB(skb)->seq, TCP_SKB_CB(skb)->end_seq,
					  tcp_rsk(req)->rcv_nxt, tcp_rsk(req)->rcv_nxt + req->rsk_rcv_wnd)) {
		/* Out of window: send ACK and drop. */
		if (!(flg & TCP_FLAG_RST) &&
		    !tcp_oow_rate_limited(sock_net(sk), skb,
					  LINUX_MIB_TCPACKSKIPPEDSYNRECV,
					  &tcp_rsk(req)->last_oow_ack_time))
			req->rsk_ops->send_ack(sk, skb, req);
		if (paws_reject)
			__NET_INC_STATS(sock_net(sk), LINUX_MIB_PAWSESTABREJECTED);
		return NULL;
	}

	/* In sequence, PAWS is OK. */

	if (tmp_opt.saw_tstamp && !after(TCP_SKB_CB(skb)->seq, tcp_rsk(req)->rcv_nxt))
		req->ts_recent = tmp_opt.rcv_tsval;

	if (TCP_SKB_CB(skb)->seq == tcp_rsk(req)->rcv_isn) {
		/* Truncate SYN, it is out of window starting
		   at tcp_rsk(req)->rcv_isn + 1. */
		flg &= ~TCP_FLAG_SYN;
	}

	/* RFC793: "second check the RST bit" and
	 *	   "fourth, check the SYN bit"
	 */
	if (flg & (TCP_FLAG_RST|TCP_FLAG_SYN)) {
		__TCP_INC_STATS(sock_net(sk), TCP_MIB_ATTEMPTFAILS);
		goto embryonic_reset;
	}

	/* ACK sequence verified above, just make sure ACK is
	 * set.  If ACK not set, just silently drop the packet.
	 *
	 * XXX (TFO) - if we ever allow "data after SYN", the
	 * following check needs to be removed.
	 */
	if (!(flg & TCP_FLAG_ACK))
		return NULL;

	if (tmp_opt.accecn >= 0) {
		tcp_rsk(req)->saw_accecn_opt = 1;
		tcp_rsk(req)->accecn_orderbit = tmp_opt.accecn_orderbit;
	}

	/* For Fast Open no more processing is needed (sk is the
	 * child socket).
	 */
	if (fastopen)
		return sk;

	/* While TCP_DEFER_ACCEPT is active, drop bare ACK. */
	if (req->num_timeout < inet_csk(sk)->icsk_accept_queue.rskq_defer_accept &&
	    TCP_SKB_CB(skb)->end_seq == tcp_rsk(req)->rcv_isn + 1) {
		inet_rsk(req)->acked = 1;
		__NET_INC_STATS(sock_net(sk), LINUX_MIB_TCPDEFERACCEPTDROP);
		return NULL;
	}

	/* OK, ACK is valid, create big socket and
	 * feed this segment to it. It will repeat all
	 * the tests. THIS SEGMENT MUST MOVE SOCKET TO
	 * ESTABLISHED STATE. If it will be dropped after
	 * socket is created, wait for troubles.
	 */
	child = inet_csk(sk)->icsk_af_ops->syn_recv_sock(sk, skb, req, NULL,
							 req, &own_req);
	if (!child)
		goto listen_overflow;

	sock_rps_save_rxhash(child, skb);
	tcp_synack_rtt_meas(child, req);
	*req_stolen = !own_req;
	return inet_csk_complete_hashdance(sk, child, req, own_req);

listen_overflow:
	if (!sock_net(sk)->ipv4.sysctl_tcp_abort_on_overflow) {
		inet_rsk(req)->acked = 1;
		return NULL;
	}

embryonic_reset:
	if (!(flg & TCP_FLAG_RST)) {
		/* Received a bad SYN pkt - for TFO We try not to reset
		 * the local connection unless it's really necessary to
		 * avoid becoming vulnerable to outside attack aiming at
		 * resetting legit local connections.
		 */
		req->rsk_ops->send_reset(sk, skb);
	} else if (fastopen) { /* received a valid RST pkt */
		reqsk_fastopen_remove(sk, req, true);
		tcp_reset(sk);
	}
	if (!fastopen) {
		inet_csk_reqsk_queue_drop(sk, req);
		__NET_INC_STATS(sock_net(sk), LINUX_MIB_EMBRYONICRSTS);
	}
	return NULL;
}
EXPORT_SYMBOL(tcp_check_req);

/*
 * Queue segment on the new socket if the new socket is active,
 * otherwise we just shortcircuit this and continue with
 * the new socket.
 *
 * For the vast majority of cases child->sk_state will be TCP_SYN_RECV
 * when entering. But other states are possible due to a race condition
 * where after __inet_lookup_established() fails but before the listener
 * locked is obtained, other packets cause the same connection to
 * be created.
 */

int tcp_child_process(struct sock *parent, struct sock *child,
		      struct sk_buff *skb)
{
	int ret = 0;
	int state = child->sk_state;

	/* record NAPI ID of child */
	sk_mark_napi_id(child, skb);

	tcp_segs_in(tcp_sk(child), skb);
	if (!sock_owned_by_user(child)) {
		ret = tcp_rcv_state_process(child, skb);
		/* Wakeup parent, send SIGIO */
		if (state == TCP_SYN_RECV && child->sk_state != state)
			parent->sk_data_ready(parent);
	} else {
		/* Alas, it is possible again, because we do lookup
		 * in main socket hash table and lock on listening
		 * socket does not protect us more.
		 */
		__sk_add_backlog(child, skb);
	}

	bh_unlock_sock(child);
	sock_put(child);
	return ret;
}
EXPORT_SYMBOL(tcp_child_process);<|MERGE_RESOLUTION|>--- conflicted
+++ resolved
@@ -435,12 +435,8 @@
 	if (treq->accecn_ok) {
 		const struct tcphdr *th = (const struct tcphdr *)skb->data;
 		tcp_accecn_third_ack(sk, skb, treq->syn_ect_snt);
-<<<<<<< HEAD
-		tp->rx_opt.saw_accecn = treq->saw_accecn_opt;
+		tp->saw_accecn_opt = treq->saw_accecn_opt;
 		tp->accecn_orderbit = treq->accecn_orderbit;
-=======
-		tp->saw_accecn_opt = treq->saw_accecn_opt;
->>>>>>> 3d6dbd39
 		tp->prev_ecnfield = treq->syn_ect_rcv;
 		tcp_ecn_received_counters(sk, skb, skb->len - th->doff * 4);
 	} else {
