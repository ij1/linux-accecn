--- conflicted
+++ resolved
@@ -426,18 +426,12 @@
 				  const struct request_sock *req,
 				  const struct sk_buff *skb)
 {
-<<<<<<< HEAD
 	if (tcp_rsk(req)->accecn_ok)
 		tcp_accecn_openreq_child(tp, req, skb);
 	else if (inet_rsk(req)->ecn_ok)
-		tcp_set_ecn_status(tp, TCP_ECN_OK);
-	else
-		tcp_set_ecn_status(tp, TCP_ECN_DISABLED);
-=======
-	tcp_ecn_mode_set(inet_rsk(req)->ecn_ok ?
-			 TCP_ECN_MODE_RFC3168 :
-			 TCP_ECN_OFF);
->>>>>>> a4b2bff0
+		tcp_ecn_mode_set(inet_rsk(req)->ecn_ok ?
+				 TCP_ECN_MODE_RFC3168 :
+				 TCP_ECN_OFF);
 }
 
 void tcp_ca_openreq_child(struct sock *sk, const struct dst_entry *dst)
