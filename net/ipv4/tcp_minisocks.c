// SPDX-License-Identifier: GPL-2.0-only
/*
 * INET		An implementation of the TCP/IP protocol suite for the LINUX
 *		operating system.  INET is implemented using the  BSD Socket
 *		interface as the means of communication with the user level.
 *
 *		Implementation of the Transmission Control Protocol(TCP).
 *
 * Authors:	Ross Biro
 *		Fred N. van Kempen, <waltje@uWalt.NL.Mugnet.ORG>
 *		Mark Evans, <evansmp@uhura.aston.ac.uk>
 *		Corey Minyard <wf-rch!minyard@relay.EU.net>
 *		Florian La Roche, <flla@stud.uni-sb.de>
 *		Charles Hedrick, <hedrick@klinzhai.rutgers.edu>
 *		Linus Torvalds, <torvalds@cs.helsinki.fi>
 *		Alan Cox, <gw4pts@gw4pts.ampr.org>
 *		Matthew Dillon, <dillon@apollo.west.oic.com>
 *		Arnt Gulbrandsen, <agulbra@nvg.unit.no>
 *		Jorge Cwik, <jorge@laser.satlink.net>
 */

#include <linux/mm.h>
#include <linux/module.h>
#include <linux/slab.h>
#include <linux/sysctl.h>
#include <linux/workqueue.h>
#include <linux/static_key.h>
#include <net/tcp.h>
#include <net/inet_common.h>
#include <net/xfrm.h>
#include <net/busy_poll.h>

static bool tcp_in_window(u32 seq, u32 end_seq, u32 s_win, u32 e_win)
{
	if (seq == s_win)
		return true;
	if (after(end_seq, s_win) && before(seq, e_win))
		return true;
	return seq == e_win && seq == end_seq;
}

static enum tcp_tw_status
tcp_timewait_check_oow_rate_limit(struct inet_timewait_sock *tw,
				  const struct sk_buff *skb, int mib_idx)
{
	struct tcp_timewait_sock *tcptw = tcp_twsk((struct sock *)tw);

	if (!tcp_oow_rate_limited(twsk_net(tw), skb, mib_idx,
				  &tcptw->tw_last_oow_ack_time)) {
		/* Send ACK. Note, we do not put the bucket,
		 * it will be released by caller.
		 */
		return TCP_TW_ACK;
	}

	/* We are rate-limiting, so just release the tw sock and drop skb. */
	inet_twsk_put(tw);
	return TCP_TW_SUCCESS;
}

/*
 * * Main purpose of TIME-WAIT state is to close connection gracefully,
 *   when one of ends sits in LAST-ACK or CLOSING retransmitting FIN
 *   (and, probably, tail of data) and one or more our ACKs are lost.
 * * What is TIME-WAIT timeout? It is associated with maximal packet
 *   lifetime in the internet, which results in wrong conclusion, that
 *   it is set to catch "old duplicate segments" wandering out of their path.
 *   It is not quite correct. This timeout is calculated so that it exceeds
 *   maximal retransmission timeout enough to allow to lose one (or more)
 *   segments sent by peer and our ACKs. This time may be calculated from RTO.
 * * When TIME-WAIT socket receives RST, it means that another end
 *   finally closed and we are allowed to kill TIME-WAIT too.
 * * Second purpose of TIME-WAIT is catching old duplicate segments.
 *   Well, certainly it is pure paranoia, but if we load TIME-WAIT
 *   with this semantics, we MUST NOT kill TIME-WAIT state with RSTs.
 * * If we invented some more clever way to catch duplicates
 *   (f.e. based on PAWS), we could truncate TIME-WAIT to several RTOs.
 *
 * The algorithm below is based on FORMAL INTERPRETATION of RFCs.
 * When you compare it to RFCs, please, read section SEGMENT ARRIVES
 * from the very beginning.
 *
 * NOTE. With recycling (and later with fin-wait-2) TW bucket
 * is _not_ stateless. It means, that strictly speaking we must
 * spinlock it. I do not want! Well, probability of misbehaviour
 * is ridiculously low and, seems, we could use some mb() tricks
 * to avoid misread sequence numbers, states etc.  --ANK
 *
 * We don't need to initialize tmp_out.sack_ok as we don't use the results
 */
enum tcp_tw_status
tcp_timewait_state_process(struct inet_timewait_sock *tw, struct sk_buff *skb,
			   const struct tcphdr *th)
{
	struct tcp_options_received tmp_opt;
	struct tcp_timewait_sock *tcptw = tcp_twsk((struct sock *)tw);
	bool paws_reject = false;

	tmp_opt.saw_tstamp = 0;
	if (th->doff > (sizeof(*th) >> 2) && tcptw->tw_ts_recent_stamp) {
		tcp_parse_options(twsk_net(tw), skb, &tmp_opt, 0, NULL);

		if (tmp_opt.saw_tstamp) {
			if (tmp_opt.rcv_tsecr)
				tmp_opt.rcv_tsecr -= tcptw->tw_ts_offset;
			tmp_opt.ts_recent	= tcptw->tw_ts_recent;
			tmp_opt.ts_recent_stamp	= tcptw->tw_ts_recent_stamp;
			paws_reject = tcp_paws_reject(&tmp_opt, th->rst);
		}
	}

	if (tw->tw_substate == TCP_FIN_WAIT2) {
		/* Just repeat all the checks of tcp_rcv_state_process() */

		/* Out of window, send ACK */
		if (paws_reject ||
		    !tcp_in_window(TCP_SKB_CB(skb)->seq, TCP_SKB_CB(skb)->end_seq,
				   tcptw->tw_rcv_nxt,
				   tcptw->tw_rcv_nxt + tcptw->tw_rcv_wnd))
			return tcp_timewait_check_oow_rate_limit(
				tw, skb, LINUX_MIB_TCPACKSKIPPEDFINWAIT2);

		if (th->rst)
			goto kill;

		if (th->syn && !before(TCP_SKB_CB(skb)->seq, tcptw->tw_rcv_nxt))
			return TCP_TW_RST;

		/* Dup ACK? */
		if (!th->ack ||
		    !after(TCP_SKB_CB(skb)->end_seq, tcptw->tw_rcv_nxt) ||
		    TCP_SKB_CB(skb)->end_seq == TCP_SKB_CB(skb)->seq) {
			inet_twsk_put(tw);
			return TCP_TW_SUCCESS;
		}

		/* New data or FIN. If new data arrive after half-duplex close,
		 * reset.
		 */
		if (!th->fin ||
		    TCP_SKB_CB(skb)->end_seq != tcptw->tw_rcv_nxt + 1)
			return TCP_TW_RST;

		/* FIN arrived, enter true time-wait state. */
		tw->tw_substate	  = TCP_TIME_WAIT;
		tcptw->tw_rcv_nxt = TCP_SKB_CB(skb)->end_seq;
		if (tmp_opt.saw_tstamp) {
			tcptw->tw_ts_recent_stamp = ktime_get_seconds();
			tcptw->tw_ts_recent	  = tmp_opt.rcv_tsval;
		}

		inet_twsk_reschedule(tw, TCP_TIMEWAIT_LEN);
		return TCP_TW_ACK;
	}

	/*
	 *	Now real TIME-WAIT state.
	 *
	 *	RFC 1122:
	 *	"When a connection is [...] on TIME-WAIT state [...]
	 *	[a TCP] MAY accept a new SYN from the remote TCP to
	 *	reopen the connection directly, if it:
	 *
	 *	(1)  assigns its initial sequence number for the new
	 *	connection to be larger than the largest sequence
	 *	number it used on the previous connection incarnation,
	 *	and
	 *
	 *	(2)  returns to TIME-WAIT state if the SYN turns out
	 *	to be an old duplicate".
	 */

	if (!paws_reject &&
	    (TCP_SKB_CB(skb)->seq == tcptw->tw_rcv_nxt &&
	     (TCP_SKB_CB(skb)->seq == TCP_SKB_CB(skb)->end_seq || th->rst))) {
		/* In window segment, it may be only reset or bare ack. */

		if (th->rst) {
			/* This is TIME_WAIT assassination, in two flavors.
			 * Oh well... nobody has a sufficient solution to this
			 * protocol bug yet.
			 */
			if (twsk_net(tw)->ipv4.sysctl_tcp_rfc1337 == 0) {
kill:
				inet_twsk_deschedule_put(tw);
				return TCP_TW_SUCCESS;
			}
		} else {
			inet_twsk_reschedule(tw, TCP_TIMEWAIT_LEN);
		}

		if (tmp_opt.saw_tstamp) {
			tcptw->tw_ts_recent	  = tmp_opt.rcv_tsval;
			tcptw->tw_ts_recent_stamp = ktime_get_seconds();
		}

		inet_twsk_put(tw);
		return TCP_TW_SUCCESS;
	}

	/* Out of window segment.

	   All the segments are ACKed immediately.

	   The only exception is new SYN. We accept it, if it is
	   not old duplicate and we are not in danger to be killed
	   by delayed old duplicates. RFC check is that it has
	   newer sequence number works at rates <40Mbit/sec.
	   However, if paws works, it is reliable AND even more,
	   we even may relax silly seq space cutoff.

	   RED-PEN: we violate main RFC requirement, if this SYN will appear
	   old duplicate (i.e. we receive RST in reply to SYN-ACK),
	   we must return socket to time-wait state. It is not good,
	   but not fatal yet.
	 */

	if (th->syn && !th->rst && !th->ack && !paws_reject &&
	    (after(TCP_SKB_CB(skb)->seq, tcptw->tw_rcv_nxt) ||
	     (tmp_opt.saw_tstamp &&
	      (s32)(tcptw->tw_ts_recent - tmp_opt.rcv_tsval) < 0))) {
		u32 isn = tcptw->tw_snd_nxt + 65535 + 2;
		if (isn == 0)
			isn++;
		TCP_SKB_CB(skb)->tcp_tw_isn = isn;
		return TCP_TW_SYN;
	}

	if (paws_reject)
		__NET_INC_STATS(twsk_net(tw), LINUX_MIB_PAWSESTABREJECTED);

	if (!th->rst) {
		/* In this case we must reset the TIMEWAIT timer.
		 *
		 * If it is ACKless SYN it may be both old duplicate
		 * and new good SYN with random sequence number <rcv_nxt.
		 * Do not reschedule in the last case.
		 */
		if (paws_reject || th->ack)
			inet_twsk_reschedule(tw, TCP_TIMEWAIT_LEN);

		return tcp_timewait_check_oow_rate_limit(
			tw, skb, LINUX_MIB_TCPACKSKIPPEDTIMEWAIT);
	}
	inet_twsk_put(tw);
	return TCP_TW_SUCCESS;
}
EXPORT_SYMBOL(tcp_timewait_state_process);

/*
 * Move a socket to time-wait or dead fin-wait-2 state.
 */
void tcp_time_wait(struct sock *sk, int state, int timeo)
{
	const struct inet_connection_sock *icsk = inet_csk(sk);
	const struct tcp_sock *tp = tcp_sk(sk);
	struct inet_timewait_sock *tw;
	struct inet_timewait_death_row *tcp_death_row = &sock_net(sk)->ipv4.tcp_death_row;

	tw = inet_twsk_alloc(sk, tcp_death_row, state);

	if (tw) {
		struct tcp_timewait_sock *tcptw = tcp_twsk((struct sock *)tw);
		const int rto = (icsk->icsk_rto << 2) - (icsk->icsk_rto >> 1);
		struct inet_sock *inet = inet_sk(sk);

		tw->tw_transparent	= inet->transparent;
		tw->tw_mark		= sk->sk_mark;
		tw->tw_priority		= sk->sk_priority;
		tw->tw_rcv_wscale	= tp->rx_opt.rcv_wscale;
		tcptw->tw_rcv_nxt	= tp->rcv_nxt;
		tcptw->tw_snd_nxt	= tp->snd_nxt;
		tcptw->tw_rcv_wnd	= tcp_receive_window(tp);
		tcptw->tw_ts_recent	= tp->rx_opt.ts_recent;
		tcptw->tw_ts_recent_stamp = tp->rx_opt.ts_recent_stamp;
		tcptw->tw_ts_offset	= tp->tsoffset;
		tcptw->tw_last_oow_ack_time = 0;
		tcptw->tw_tx_delay	= tp->tcp_tx_delay;
#if IS_ENABLED(CONFIG_IPV6)
		if (tw->tw_family == PF_INET6) {
			struct ipv6_pinfo *np = inet6_sk(sk);

			tw->tw_v6_daddr = sk->sk_v6_daddr;
			tw->tw_v6_rcv_saddr = sk->sk_v6_rcv_saddr;
			tw->tw_tclass = np->tclass;
			tw->tw_flowlabel = be32_to_cpu(np->flow_label & IPV6_FLOWLABEL_MASK);
			tw->tw_txhash = sk->sk_txhash;
			tw->tw_ipv6only = sk->sk_ipv6only;
		}
#endif

#ifdef CONFIG_TCP_MD5SIG
		/*
		 * The timewait bucket does not have the key DB from the
		 * sock structure. We just make a quick copy of the
		 * md5 key being used (if indeed we are using one)
		 * so the timewait ack generating code has the key.
		 */
		do {
			tcptw->tw_md5_key = NULL;
			if (static_branch_unlikely(&tcp_md5_needed)) {
				struct tcp_md5sig_key *key;

				key = tp->af_specific->md5_lookup(sk, sk);
				if (key) {
					tcptw->tw_md5_key = kmemdup(key, sizeof(*key), GFP_ATOMIC);
					BUG_ON(tcptw->tw_md5_key && !tcp_alloc_md5sig_pool());
				}
			}
		} while (0);
#endif

		/* Get the TIME_WAIT timeout firing. */
		if (timeo < rto)
			timeo = rto;

		if (state == TCP_TIME_WAIT)
			timeo = TCP_TIMEWAIT_LEN;

		/* tw_timer is pinned, so we need to make sure BH are disabled
		 * in following section, otherwise timer handler could run before
		 * we complete the initialization.
		 */
		local_bh_disable();
		inet_twsk_schedule(tw, timeo);
		/* Linkage updates.
		 * Note that access to tw after this point is illegal.
		 */
		inet_twsk_hashdance(tw, sk, &tcp_hashinfo);
		local_bh_enable();
	} else {
		/* Sorry, if we're out of memory, just CLOSE this
		 * socket up.  We've got bigger problems than
		 * non-graceful socket closings.
		 */
		NET_INC_STATS(sock_net(sk), LINUX_MIB_TCPTIMEWAITOVERFLOW);
	}

	tcp_update_metrics(sk);
	tcp_done(sk);
}
EXPORT_SYMBOL(tcp_time_wait);

void tcp_twsk_destructor(struct sock *sk)
{
#ifdef CONFIG_TCP_MD5SIG
	if (static_branch_unlikely(&tcp_md5_needed)) {
		struct tcp_timewait_sock *twsk = tcp_twsk(sk);

		if (twsk->tw_md5_key)
			kfree_rcu(twsk->tw_md5_key, rcu);
	}
#endif
}
EXPORT_SYMBOL_GPL(tcp_twsk_destructor);

/* Warning : This function is called without sk_listener being locked.
 * Be sure to read socket fields once, as their value could change under us.
 */
void tcp_openreq_init_rwin(struct request_sock *req,
			   const struct sock *sk_listener,
			   const struct dst_entry *dst)
{
	struct inet_request_sock *ireq = inet_rsk(req);
	const struct tcp_sock *tp = tcp_sk(sk_listener);
	int full_space = tcp_full_space(sk_listener);
	u32 window_clamp;
	__u8 rcv_wscale;
	u32 rcv_wnd;
	int mss;

	mss = tcp_mss_clamp(tp, dst_metric_advmss(dst));
	window_clamp = READ_ONCE(tp->window_clamp);
	/* Set this up on the first call only */
	req->rsk_window_clamp = window_clamp ? : dst_metric(dst, RTAX_WINDOW);

	/* limit the window selection if the user enforce a smaller rx buffer */
	if (sk_listener->sk_userlocks & SOCK_RCVBUF_LOCK &&
	    (req->rsk_window_clamp > full_space || req->rsk_window_clamp == 0))
		req->rsk_window_clamp = full_space;

	rcv_wnd = tcp_rwnd_init_bpf((struct sock *)req);
	if (rcv_wnd == 0)
		rcv_wnd = dst_metric(dst, RTAX_INITRWND);
	else if (full_space < rcv_wnd * mss)
		full_space = rcv_wnd * mss;

	/* tcp_full_space because it is guaranteed to be the first packet */
	tcp_select_initial_window(sk_listener, full_space,
		mss - (ireq->tstamp_ok ? TCPOLEN_TSTAMP_ALIGNED : 0),
		&req->rsk_rcv_wnd,
		&req->rsk_window_clamp,
		ireq->wscale_ok,
		&rcv_wscale,
		rcv_wnd);
	ireq->rcv_wscale = rcv_wscale;
}
EXPORT_SYMBOL(tcp_openreq_init_rwin);

void tcp_accecn_third_ack(struct sock *sk, const struct sk_buff *skb,
			  u8 syn_ect_snt)
{
	struct tcp_sock *tp = tcp_sk(sk);
	u8 ace = tcp_accecn_ace(tcp_hdr(skb));

	switch (ace) {
	case 0:
		tcp_ecn_mode_set(tp, TCP_ECN_DISABLED);
		break;
	case 7:
	case 5:
	case 1:
		/* Unused but legal values */
		tcp_ecn_mode_set(tp, TCP_ECN_MODE_ACCECN);
		break;
	default:
		/* Validation only applies to non-data "first" packet */
		if ((TCP_SKB_CB(skb)->end_seq == tp->rcv_nxt) &&
		    !tcp_accecn_validate_syn_feedback(sk, ace, syn_ect_snt))
			break;

		tcp_ecn_mode_set(tp, TCP_ECN_MODE_ACCECN);
		break;
	}
	/* Handle 3rd ACK dups */
	if (tcp_ecn_mode_accecn(tp))
		tp->ect_reflector_rcv = 1;
}

static void tcp_ecn_openreq_child(struct sock *sk,
				  const struct request_sock *req,
				  const struct sk_buff *skb)
{
	struct tcp_sock *tp = tcp_sk(sk);

	if (tcp_rsk(req)->accecn_ok) {
		const struct tcphdr *th = (const struct tcphdr *)skb->data;
		tcp_accecn_third_ack(sk, skb, tcp_rsk(req)->syn_ect_snt);
<<<<<<< HEAD
		tcp_ecn_received_counters(tp, skb, skb->len - th->doff * 4);
	} else if (inet_rsk(req)->ecn_ok)
=======
		tcp_ecn_received_counters(tp, skb);
	} else {
>>>>>>> 8e6d13ab
		tcp_ecn_mode_set(tp, inet_rsk(req)->ecn_ok ?
				     TCP_ECN_MODE_RFC3168 :
				     TCP_ECN_DISABLED);
	}
}

void tcp_ca_openreq_child(struct sock *sk, const struct dst_entry *dst)
{
	struct inet_connection_sock *icsk = inet_csk(sk);
	u32 ca_key = dst_metric(dst, RTAX_CC_ALGO);
	bool ca_got_dst = false;

	if (ca_key != TCP_CA_UNSPEC) {
		const struct tcp_congestion_ops *ca;

		rcu_read_lock();
		ca = tcp_ca_find_key(ca_key);
		if (likely(ca && try_module_get(ca->owner))) {
			icsk->icsk_ca_dst_locked = tcp_ca_dst_locked(dst);
			icsk->icsk_ca_ops = ca;
			ca_got_dst = true;
		}
		rcu_read_unlock();
	}

	/* If no valid choice made yet, assign current system default ca. */
	if (!ca_got_dst &&
	    (!icsk->icsk_ca_setsockopt ||
	     !try_module_get(icsk->icsk_ca_ops->owner)))
		tcp_assign_congestion_control(sk);

	tcp_set_ca_state(sk, TCP_CA_Open);
}
EXPORT_SYMBOL_GPL(tcp_ca_openreq_child);

static void smc_check_reset_syn_req(struct tcp_sock *oldtp,
				    struct request_sock *req,
				    struct tcp_sock *newtp)
{
#if IS_ENABLED(CONFIG_SMC)
	struct inet_request_sock *ireq;

	if (static_branch_unlikely(&tcp_have_smc)) {
		ireq = inet_rsk(req);
		if (oldtp->syn_smc && !ireq->smc_ok)
			newtp->syn_smc = 0;
	}
#endif
}

/* This is not only more efficient than what we used to do, it eliminates
 * a lot of code duplication between IPv4/IPv6 SYN recv processing. -DaveM
 *
 * Actually, we could lots of memory writes here. tp of listening
 * socket contains all necessary default parameters.
 */
struct sock *tcp_create_openreq_child(const struct sock *sk,
				      struct request_sock *req,
				      struct sk_buff *skb)
{
	struct sock *newsk = inet_csk_clone_lock(sk, req, GFP_ATOMIC);
	const struct inet_request_sock *ireq = inet_rsk(req);
	struct tcp_request_sock *treq = tcp_rsk(req);
	struct inet_connection_sock *newicsk;
	struct tcp_sock *oldtp, *newtp;
	u32 seq;

	if (!newsk)
		return NULL;

	newicsk = inet_csk(newsk);
	newtp = tcp_sk(newsk);
	oldtp = tcp_sk(sk);

	smc_check_reset_syn_req(oldtp, req, newtp);

	/* Now setup tcp_sock */
	newtp->pred_flags = 0;

	seq = treq->rcv_isn + 1;
	newtp->rcv_wup = seq;
	WRITE_ONCE(newtp->copied_seq, seq);
	WRITE_ONCE(newtp->rcv_nxt, seq);
	newtp->segs_in = 1;

	seq = treq->snt_isn + 1;
	newtp->snd_sml = newtp->snd_una = seq;
	WRITE_ONCE(newtp->snd_nxt, seq);
	newtp->snd_up = seq;

	INIT_LIST_HEAD(&newtp->tsq_node);
	INIT_LIST_HEAD(&newtp->tsorted_sent_queue);

	tcp_init_wl(newtp, treq->rcv_isn);

	minmax_reset(&newtp->rtt_min, tcp_jiffies32, ~0U);
	newicsk->icsk_ack.lrcvtime = tcp_jiffies32;

	newtp->lsndtime = tcp_jiffies32;
	newsk->sk_txhash = treq->txhash;
	newtp->total_retrans = req->num_retrans;

	tcp_init_xmit_timers(newsk);
	WRITE_ONCE(newtp->write_seq, newtp->pushed_seq = treq->snt_isn + 1);

	if (sock_flag(newsk, SOCK_KEEPOPEN))
		inet_csk_reset_keepalive_timer(newsk,
					       keepalive_time_when(newtp));

	newtp->rx_opt.tstamp_ok = ireq->tstamp_ok;
	newtp->rx_opt.sack_ok = ireq->sack_ok;
	newtp->window_clamp = req->rsk_window_clamp;
	newtp->rcv_ssthresh = req->rsk_rcv_wnd;
	newtp->rcv_wnd = req->rsk_rcv_wnd;
	newtp->rx_opt.wscale_ok = ireq->wscale_ok;
	if (newtp->rx_opt.wscale_ok) {
		newtp->rx_opt.snd_wscale = ireq->snd_wscale;
		newtp->rx_opt.rcv_wscale = ireq->rcv_wscale;
	} else {
		newtp->rx_opt.snd_wscale = newtp->rx_opt.rcv_wscale = 0;
		newtp->window_clamp = min(newtp->window_clamp, 65535U);
	}
	newtp->snd_wnd = ntohs(tcp_hdr(skb)->window) << newtp->rx_opt.snd_wscale;
	newtp->max_window = newtp->snd_wnd;

	if (newtp->rx_opt.tstamp_ok) {
		newtp->rx_opt.ts_recent = req->ts_recent;
		newtp->rx_opt.ts_recent_stamp = ktime_get_seconds();
		newtp->tcp_header_len = sizeof(struct tcphdr) + TCPOLEN_TSTAMP_ALIGNED;
	} else {
		newtp->rx_opt.ts_recent_stamp = 0;
		newtp->tcp_header_len = sizeof(struct tcphdr);
	}
	if (req->num_timeout) {
		newtp->undo_marker = treq->snt_isn;
		newtp->retrans_stamp = div_u64(treq->snt_synack,
					       USEC_PER_SEC / TCP_TS_HZ);
	}
	newtp->tsoffset = treq->ts_off;
#ifdef CONFIG_TCP_MD5SIG
	newtp->md5sig_info = NULL;	/*XXX*/
	if (newtp->af_specific->md5_lookup(sk, newsk))
		newtp->tcp_header_len += TCPOLEN_MD5SIG_ALIGNED;
#endif
	if (skb->len >= TCP_MSS_DEFAULT + newtp->tcp_header_len)
		newicsk->icsk_ack.last_seg_size = skb->len - newtp->tcp_header_len;
	newtp->rx_opt.mss_clamp = req->mss;
	tcp_ecn_openreq_child(newsk, req, skb);
	newtp->fastopen_req = NULL;
	RCU_INIT_POINTER(newtp->fastopen_rsk, NULL);

	__TCP_INC_STATS(sock_net(sk), TCP_MIB_PASSIVEOPENS);

	return newsk;
}
EXPORT_SYMBOL(tcp_create_openreq_child);

/*
 * Process an incoming packet for SYN_RECV sockets represented as a
 * request_sock. Normally sk is the listener socket but for TFO it
 * points to the child socket.
 *
 * XXX (TFO) - The current impl contains a special check for ack
 * validation and inside tcp_v4_reqsk_send_ack(). Can we do better?
 *
 * We don't need to initialize tmp_opt.sack_ok as we don't use the results
 */

struct sock *tcp_check_req(struct sock *sk, struct sk_buff *skb,
			   struct request_sock *req,
			   bool fastopen, bool *req_stolen)
{
	struct tcp_options_received tmp_opt;
	struct sock *child;
	const struct tcphdr *th = tcp_hdr(skb);
	__be32 flg = tcp_flag_word(th) & (TCP_FLAG_RST|TCP_FLAG_SYN|TCP_FLAG_ACK);
	bool paws_reject = false;
	bool own_req;

	tmp_opt.saw_tstamp = 0;
	if (th->doff > (sizeof(struct tcphdr)>>2)) {
		tcp_parse_options(sock_net(sk), skb, &tmp_opt, 0, NULL);

		if (tmp_opt.saw_tstamp) {
			tmp_opt.ts_recent = req->ts_recent;
			if (tmp_opt.rcv_tsecr)
				tmp_opt.rcv_tsecr -= tcp_rsk(req)->ts_off;
			/* We do not store true stamp, but it is not required,
			 * it can be estimated (approximately)
			 * from another data.
			 */
			tmp_opt.ts_recent_stamp = ktime_get_seconds() - ((TCP_TIMEOUT_INIT/HZ)<<req->num_timeout);
			paws_reject = tcp_paws_reject(&tmp_opt, th->rst);
		}
	}

	/* Check for pure retransmitted SYN. */
	if (TCP_SKB_CB(skb)->seq == tcp_rsk(req)->rcv_isn &&
	    flg == TCP_FLAG_SYN &&
	    !paws_reject) {
		/*
		 * RFC793 draws (Incorrectly! It was fixed in RFC1122)
		 * this case on figure 6 and figure 8, but formal
		 * protocol description says NOTHING.
		 * To be more exact, it says that we should send ACK,
		 * because this segment (at least, if it has no data)
		 * is out of window.
		 *
		 *  CONCLUSION: RFC793 (even with RFC1122) DOES NOT
		 *  describe SYN-RECV state. All the description
		 *  is wrong, we cannot believe to it and should
		 *  rely only on common sense and implementation
		 *  experience.
		 *
		 * Enforce "SYN-ACK" according to figure 8, figure 6
		 * of RFC793, fixed by RFC1122.
		 *
		 * Note that even if there is new data in the SYN packet
		 * they will be thrown away too.
		 *
		 * Reset timer after retransmitting SYNACK, similar to
		 * the idea of fast retransmit in recovery.
		 */
		if (!tcp_oow_rate_limited(sock_net(sk), skb,
					  LINUX_MIB_TCPACKSKIPPEDSYNRECV,
					  &tcp_rsk(req)->last_oow_ack_time) &&

		    !inet_rtx_syn_ack(sk, req)) {
			unsigned long expires = jiffies;

			expires += min(TCP_TIMEOUT_INIT << req->num_timeout,
				       TCP_RTO_MAX);
			if (!fastopen)
				mod_timer_pending(&req->rsk_timer, expires);
			else
				req->rsk_timer.expires = expires;
		}
		return NULL;
	}

	/* Further reproduces section "SEGMENT ARRIVES"
	   for state SYN-RECEIVED of RFC793.
	   It is broken, however, it does not work only
	   when SYNs are crossed.

	   You would think that SYN crossing is impossible here, since
	   we should have a SYN_SENT socket (from connect()) on our end,
	   but this is not true if the crossed SYNs were sent to both
	   ends by a malicious third party.  We must defend against this,
	   and to do that we first verify the ACK (as per RFC793, page
	   36) and reset if it is invalid.  Is this a true full defense?
	   To convince ourselves, let us consider a way in which the ACK
	   test can still pass in this 'malicious crossed SYNs' case.
	   Malicious sender sends identical SYNs (and thus identical sequence
	   numbers) to both A and B:

		A: gets SYN, seq=7
		B: gets SYN, seq=7

	   By our good fortune, both A and B select the same initial
	   send sequence number of seven :-)

		A: sends SYN|ACK, seq=7, ack_seq=8
		B: sends SYN|ACK, seq=7, ack_seq=8

	   So we are now A eating this SYN|ACK, ACK test passes.  So
	   does sequence test, SYN is truncated, and thus we consider
	   it a bare ACK.

	   If icsk->icsk_accept_queue.rskq_defer_accept, we silently drop this
	   bare ACK.  Otherwise, we create an established connection.  Both
	   ends (listening sockets) accept the new incoming connection and try
	   to talk to each other. 8-)

	   Note: This case is both harmless, and rare.  Possibility is about the
	   same as us discovering intelligent life on another plant tomorrow.

	   But generally, we should (RFC lies!) to accept ACK
	   from SYNACK both here and in tcp_rcv_state_process().
	   tcp_rcv_state_process() does not, hence, we do not too.

	   Note that the case is absolutely generic:
	   we cannot optimize anything here without
	   violating protocol. All the checks must be made
	   before attempt to create socket.
	 */

	/* RFC793 page 36: "If the connection is in any non-synchronized state ...
	 *                  and the incoming segment acknowledges something not yet
	 *                  sent (the segment carries an unacceptable ACK) ...
	 *                  a reset is sent."
	 *
	 * Invalid ACK: reset will be sent by listening socket.
	 * Note that the ACK validity check for a Fast Open socket is done
	 * elsewhere and is checked directly against the child socket rather
	 * than req because user data may have been sent out.
	 */
	if ((flg & TCP_FLAG_ACK) && !fastopen &&
	    (TCP_SKB_CB(skb)->ack_seq !=
	     tcp_rsk(req)->snt_isn + 1))
		return sk;

	/* Also, it would be not so bad idea to check rcv_tsecr, which
	 * is essentially ACK extension and too early or too late values
	 * should cause reset in unsynchronized states.
	 */

	/* RFC793: "first check sequence number". */

	if (paws_reject || !tcp_in_window(TCP_SKB_CB(skb)->seq, TCP_SKB_CB(skb)->end_seq,
					  tcp_rsk(req)->rcv_nxt, tcp_rsk(req)->rcv_nxt + req->rsk_rcv_wnd)) {
		/* Out of window: send ACK and drop. */
		if (!(flg & TCP_FLAG_RST) &&
		    !tcp_oow_rate_limited(sock_net(sk), skb,
					  LINUX_MIB_TCPACKSKIPPEDSYNRECV,
					  &tcp_rsk(req)->last_oow_ack_time))
			req->rsk_ops->send_ack(sk, skb, req);
		if (paws_reject)
			__NET_INC_STATS(sock_net(sk), LINUX_MIB_PAWSESTABREJECTED);
		return NULL;
	}

	/* In sequence, PAWS is OK. */

	if (tmp_opt.saw_tstamp && !after(TCP_SKB_CB(skb)->seq, tcp_rsk(req)->rcv_nxt))
		req->ts_recent = tmp_opt.rcv_tsval;

	if (TCP_SKB_CB(skb)->seq == tcp_rsk(req)->rcv_isn) {
		/* Truncate SYN, it is out of window starting
		   at tcp_rsk(req)->rcv_isn + 1. */
		flg &= ~TCP_FLAG_SYN;
	}

	/* RFC793: "second check the RST bit" and
	 *	   "fourth, check the SYN bit"
	 */
	if (flg & (TCP_FLAG_RST|TCP_FLAG_SYN)) {
		__TCP_INC_STATS(sock_net(sk), TCP_MIB_ATTEMPTFAILS);
		goto embryonic_reset;
	}

	/* ACK sequence verified above, just make sure ACK is
	 * set.  If ACK not set, just silently drop the packet.
	 *
	 * XXX (TFO) - if we ever allow "data after SYN", the
	 * following check needs to be removed.
	 */
	if (!(flg & TCP_FLAG_ACK))
		return NULL;

	/* For Fast Open no more processing is needed (sk is the
	 * child socket).
	 */
	if (fastopen)
		return sk;

	/* While TCP_DEFER_ACCEPT is active, drop bare ACK. */
	if (req->num_timeout < inet_csk(sk)->icsk_accept_queue.rskq_defer_accept &&
	    TCP_SKB_CB(skb)->end_seq == tcp_rsk(req)->rcv_isn + 1) {
		inet_rsk(req)->acked = 1;
		__NET_INC_STATS(sock_net(sk), LINUX_MIB_TCPDEFERACCEPTDROP);
		return NULL;
	}

	/* OK, ACK is valid, create big socket and
	 * feed this segment to it. It will repeat all
	 * the tests. THIS SEGMENT MUST MOVE SOCKET TO
	 * ESTABLISHED STATE. If it will be dropped after
	 * socket is created, wait for troubles.
	 */
	child = inet_csk(sk)->icsk_af_ops->syn_recv_sock(sk, skb, req, NULL,
							 req, &own_req);
	if (!child)
		goto listen_overflow;

	sock_rps_save_rxhash(child, skb);
	tcp_synack_rtt_meas(child, req);
	*req_stolen = !own_req;
	return inet_csk_complete_hashdance(sk, child, req, own_req);

listen_overflow:
	if (!sock_net(sk)->ipv4.sysctl_tcp_abort_on_overflow) {
		inet_rsk(req)->acked = 1;
		return NULL;
	}

embryonic_reset:
	if (!(flg & TCP_FLAG_RST)) {
		/* Received a bad SYN pkt - for TFO We try not to reset
		 * the local connection unless it's really necessary to
		 * avoid becoming vulnerable to outside attack aiming at
		 * resetting legit local connections.
		 */
		req->rsk_ops->send_reset(sk, skb);
	} else if (fastopen) { /* received a valid RST pkt */
		reqsk_fastopen_remove(sk, req, true);
		tcp_reset(sk);
	}
	if (!fastopen) {
		inet_csk_reqsk_queue_drop(sk, req);
		__NET_INC_STATS(sock_net(sk), LINUX_MIB_EMBRYONICRSTS);
	}
	return NULL;
}
EXPORT_SYMBOL(tcp_check_req);

/*
 * Queue segment on the new socket if the new socket is active,
 * otherwise we just shortcircuit this and continue with
 * the new socket.
 *
 * For the vast majority of cases child->sk_state will be TCP_SYN_RECV
 * when entering. But other states are possible due to a race condition
 * where after __inet_lookup_established() fails but before the listener
 * locked is obtained, other packets cause the same connection to
 * be created.
 */

int tcp_child_process(struct sock *parent, struct sock *child,
		      struct sk_buff *skb)
{
	int ret = 0;
	int state = child->sk_state;

	/* record NAPI ID of child */
	sk_mark_napi_id(child, skb);

	tcp_segs_in(tcp_sk(child), skb);
	if (!sock_owned_by_user(child)) {
		ret = tcp_rcv_state_process(child, skb);
		/* Wakeup parent, send SIGIO */
		if (state == TCP_SYN_RECV && child->sk_state != state)
			parent->sk_data_ready(parent);
	} else {
		/* Alas, it is possible again, because we do lookup
		 * in main socket hash table and lock on listening
		 * socket does not protect us more.
		 */
		__sk_add_backlog(child, skb);
	}

	bh_unlock_sock(child);
	sock_put(child);
	return ret;
}
EXPORT_SYMBOL(tcp_child_process);<|MERGE_RESOLUTION|>--- conflicted
+++ resolved
@@ -436,13 +436,8 @@
 	if (tcp_rsk(req)->accecn_ok) {
 		const struct tcphdr *th = (const struct tcphdr *)skb->data;
 		tcp_accecn_third_ack(sk, skb, tcp_rsk(req)->syn_ect_snt);
-<<<<<<< HEAD
 		tcp_ecn_received_counters(tp, skb, skb->len - th->doff * 4);
-	} else if (inet_rsk(req)->ecn_ok)
-=======
-		tcp_ecn_received_counters(tp, skb);
 	} else {
->>>>>>> 8e6d13ab
 		tcp_ecn_mode_set(tp, inet_rsk(req)->ecn_ok ?
 				     TCP_ECN_MODE_RFC3168 :
 				     TCP_ECN_DISABLED);
