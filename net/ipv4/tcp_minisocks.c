--- conflicted
+++ resolved
@@ -496,26 +496,6 @@
 u8 tcp_accecn_option_init(const struct sk_buff *skb, u8 opt_offset)
 {
 	unsigned char *ptr = skb_transport_header(skb) + opt_offset;
-<<<<<<< HEAD
-	unsigned int optlen = ptr[1];
-
-	if (ptr[0] == TCPOPT_EXP) {
-		optlen -= 2;
-		ptr += 2;
-	}
-	ptr += 2;
-
-	if (optlen >= TCPOLEN_ACCECN_PERCOUNTER) {
-		u32 first_field = get_unaligned_be32(ptr - 1) & 0xFFFFFFU;
-		u8 orderbit = first_field >> 23;
-		/* Detect option zeroing. Check the first byte counter value,
-		 * if present, it must be != 0.
-		 */
-		if (!first_field)
-			return TCP_ACCECN_OPT_FAIL;
-
-		return TCP_ACCECN_OPT_COUNTER_SEEN + orderbit;
-=======
 	unsigned int optlen = ptr[1] - 2;
 	bool order;
 
@@ -537,7 +517,6 @@
 			return TCP_ACCECN_OPT_FAIL;
 
 		return TCP_ACCECN_OPT_COUNTER_SEEN;
->>>>>>> 08501276
 	}
 
 	return TCP_ACCECN_OPT_EMPTY_SEEN;
