// SPDX-License-Identifier: GPL-2.0-or-later
/* DataCenter TCP (DCTCP) congestion control.
 *
 * http://simula.stanford.edu/~alizade/Site/DCTCP.html
 *
 * This is an implementation of DCTCP over Reno, an enhancement to the
 * TCP congestion control algorithm designed for data centers. DCTCP
 * leverages Explicit Congestion Notification (ECN) in the network to
 * provide multi-bit feedback to the end hosts. DCTCP's goal is to meet
 * the following three data center transport requirements:
 *
 *  - High burst tolerance (incast due to partition/aggregate)
 *  - Low latency (short flows, queries)
 *  - High throughput (continuous data updates, large file transfers)
 *    with commodity shallow buffered switches
 *
 * The algorithm is described in detail in the following two papers:
 *
 * 1) Mohammad Alizadeh, Albert Greenberg, David A. Maltz, Jitendra Padhye,
 *    Parveen Patel, Balaji Prabhakar, Sudipta Sengupta, and Murari Sridharan:
 *      "Data Center TCP (DCTCP)", Data Center Networks session
 *      Proc. ACM SIGCOMM, New Delhi, 2010.
 *   http://simula.stanford.edu/~alizade/Site/DCTCP_files/dctcp-final.pdf
 *
 * 2) Mohammad Alizadeh, Adel Javanmard, and Balaji Prabhakar:
 *      "Analysis of DCTCP: Stability, Convergence, and Fairness"
 *      Proc. ACM SIGMETRICS, San Jose, 2011.
 *   http://simula.stanford.edu/~alizade/Site/DCTCP_files/dctcp_analysis-full.pdf
 *
 * Initial prototype from Abdul Kabbani, Masato Yasuda and Mohammad Alizadeh.
 *
 * Authors:
 *
 *	Daniel Borkmann <dborkman@redhat.com>
 *	Florian Westphal <fw@strlen.de>
 *	Glenn Judd <glenn.judd@morganstanley.com>
 */

#include <linux/module.h>
#include <linux/mm.h>
#include <net/tcp.h>
#include <linux/inet_diag.h>
#include "tcp_dctcp.h"

#define DCTCP_MAX_ALPHA	1024U

struct dctcp {
	u32 old_delivered;
	u32 old_delivered_ce;
	u32 prior_rcv_nxt;
	u32 dctcp_alpha;
	u32 next_seq;
	u32 ce_state;
	u32 loss_cwnd;
};

static unsigned int dctcp_shift_g __read_mostly = 4; /* g = 1/2^4 */
module_param(dctcp_shift_g, uint, 0644);
MODULE_PARM_DESC(dctcp_shift_g, "parameter g for updating dctcp_alpha");

static unsigned int dctcp_alpha_on_init __read_mostly = DCTCP_MAX_ALPHA;
module_param(dctcp_alpha_on_init, uint, 0644);
MODULE_PARM_DESC(dctcp_alpha_on_init, "parameter for initial alpha value");

static struct tcp_congestion_ops dctcp_reno;

static void dctcp_reset(const struct tcp_sock *tp, struct dctcp *ca)
{
	ca->next_seq = tp->snd_nxt;

	ca->old_delivered = tp->delivered;
	ca->old_delivered_ce = tp->delivered_ce;
}

static void dctcp_init(struct sock *sk)
{
	const struct tcp_sock *tp = tcp_sk(sk);

	if (tcp_ecn_mode_any(tp) ||
	    (sk->sk_state == TCP_LISTEN ||
	     sk->sk_state == TCP_CLOSE)) {
		struct dctcp *ca = inet_csk_ca(sk);

		ca->prior_rcv_nxt = tp->rcv_nxt;

		ca->dctcp_alpha = min(dctcp_alpha_on_init, DCTCP_MAX_ALPHA);

		ca->loss_cwnd = 0;
		ca->ce_state = 0;

		dctcp_reset(tp, ca);
		return;
	}

	/* No ECN support? Fall back to Reno. Also need to clear
	 * ECT from sk since it is set during 3WHS for DCTCP.
	 */
	inet_csk(sk)->icsk_ca_ops = &dctcp_reno;
	INET_ECN_dontxmit(sk);
}

static u32 dctcp_ssthresh(struct sock *sk)
{
	struct dctcp *ca = inet_csk_ca(sk);
	struct tcp_sock *tp = tcp_sk(sk);

	ca->loss_cwnd = tp->snd_cwnd;
	return max(tp->snd_cwnd - ((tp->snd_cwnd * ca->dctcp_alpha) >> 11U), 2U);
}

static void dctcp_update_alpha(struct sock *sk, u32 flags)
{
	const struct tcp_sock *tp = tcp_sk(sk);
	struct dctcp *ca = inet_csk_ca(sk);

	/* Expired RTT */
	if (!before(tp->snd_una, ca->next_seq)) {
		u32 delivered_ce = tp->delivered_ce - ca->old_delivered_ce;
		u32 alpha = ca->dctcp_alpha;

		/* alpha = (1 - g) * alpha + g * F */

		alpha -= min_not_zero(alpha, alpha >> dctcp_shift_g);
		if (delivered_ce) {
			u32 delivered = tp->delivered - ca->old_delivered;

			/* If dctcp_shift_g == 1, a 32bit value would overflow
			 * after 8 M packets.
			 */
			delivered_ce <<= (10 - dctcp_shift_g);
			delivered_ce /= max(1U, delivered);

			alpha = min(alpha + delivered_ce, DCTCP_MAX_ALPHA);
		}
		/* dctcp_alpha can be read from dctcp_get_info() without
		 * synchro, so we ask compiler to not use dctcp_alpha
		 * as a temporary variable in prior operations.
		 */
		WRITE_ONCE(ca->dctcp_alpha, alpha);
		dctcp_reset(tp, ca);
	}
}

static void dctcp_react_to_loss(struct sock *sk)
{
	struct dctcp *ca = inet_csk_ca(sk);
	struct tcp_sock *tp = tcp_sk(sk);

	ca->loss_cwnd = tp->snd_cwnd;
	tp->snd_ssthresh = max(tp->snd_cwnd >> 1U, 2U);
}

static void dctcp_state(struct sock *sk, u8 new_state)
{
	if (new_state == TCP_CA_Recovery &&
	    new_state != inet_csk(sk)->icsk_ca_state)
		dctcp_react_to_loss(sk);
	/* We handle RTO in dctcp_cwnd_event to ensure that we perform only
	 * one loss-adjustment per RTT.
	 */
}

static void dctcp_cwnd_event(struct sock *sk, enum tcp_ca_event ev)
{
	struct dctcp *ca = inet_csk_ca(sk);

	switch (ev) {
	case CA_EVENT_ECN_IS_CE:
	case CA_EVENT_ECN_NO_CE:
		dctcp_ece_ack_update(sk, ev, &ca->prior_rcv_nxt, &ca->ce_state);
		break;
	case CA_EVENT_LOSS:
		dctcp_react_to_loss(sk);
		break;
	default:
		/* Don't care for the rest. */
		break;
	}
}

static size_t dctcp_get_info(struct sock *sk, u32 ext, int *attr,
			     union tcp_cc_info *info)
{
	const struct dctcp *ca = inet_csk_ca(sk);
	const struct tcp_sock *tp = tcp_sk(sk);

	/* Fill it also in case of VEGASINFO due to req struct limits.
	 * We can still correctly retrieve it later.
	 */
	if (ext & (1 << (INET_DIAG_DCTCPINFO - 1)) ||
	    ext & (1 << (INET_DIAG_VEGASINFO - 1))) {
		memset(&info->dctcp, 0, sizeof(info->dctcp));
		if (inet_csk(sk)->icsk_ca_ops != &dctcp_reno) {
			info->dctcp.dctcp_enabled = 1;
			info->dctcp.dctcp_ce_state = (u16) ca->ce_state;
			info->dctcp.dctcp_alpha = ca->dctcp_alpha;
			info->dctcp.dctcp_ab_ecn = tp->mss_cache *
						   (tp->delivered_ce - ca->old_delivered_ce);
			info->dctcp.dctcp_ab_tot = tp->mss_cache *
						   (tp->delivered - ca->old_delivered);
		}

		*attr = INET_DIAG_DCTCPINFO;
		return sizeof(info->dctcp);
	}
	return 0;
}

static u32 dctcp_cwnd_undo(struct sock *sk)
{
	const struct dctcp *ca = inet_csk_ca(sk);

	return max(tcp_sk(sk)->snd_cwnd, ca->loss_cwnd);
}

static struct tcp_congestion_ops dctcp __read_mostly = {
<<<<<<< HEAD
	.flags		= TCP_CONG_WANTS_CE_EVENTS | TCP_CONG_WANTS_ECT_1,
=======
>>>>>>> 7f22d5e8
	.init		= dctcp_init,
	.in_ack_event   = dctcp_update_alpha,
	.cwnd_event	= dctcp_cwnd_event,
	.ssthresh	= dctcp_ssthresh,
	.cong_avoid	= tcp_reno_cong_avoid,
	.undo_cwnd	= dctcp_cwnd_undo,
	.set_state	= dctcp_state,
	.get_info	= dctcp_get_info,
	.flags		= TCP_CONG_NEEDS_ECN | TCP_CONG_WANTS_CE_EVENTS,
	.owner		= THIS_MODULE,
	.name		= "dctcp",
};

static struct tcp_congestion_ops dctcp_reno __read_mostly = {
	.ssthresh	= tcp_reno_ssthresh,
	.cong_avoid	= tcp_reno_cong_avoid,
	.undo_cwnd	= tcp_reno_undo_cwnd,
	.get_info	= dctcp_get_info,
	.owner		= THIS_MODULE,
	.name		= "dctcp-reno",
};

static int __init dctcp_register(void)
{
	BUILD_BUG_ON(sizeof(struct dctcp) > ICSK_CA_PRIV_SIZE);
	return tcp_register_congestion_control(&dctcp);
}

static void __exit dctcp_unregister(void)
{
	tcp_unregister_congestion_control(&dctcp);
}

module_init(dctcp_register);
module_exit(dctcp_unregister);

MODULE_AUTHOR("Daniel Borkmann <dborkman@redhat.com>");
MODULE_AUTHOR("Florian Westphal <fw@strlen.de>");
MODULE_AUTHOR("Glenn Judd <glenn.judd@morganstanley.com>");

MODULE_LICENSE("GPL v2");
MODULE_DESCRIPTION("DataCenter TCP (DCTCP)");<|MERGE_RESOLUTION|>--- conflicted
+++ resolved
@@ -214,10 +214,6 @@
 }
 
 static struct tcp_congestion_ops dctcp __read_mostly = {
-<<<<<<< HEAD
-	.flags		= TCP_CONG_WANTS_CE_EVENTS | TCP_CONG_WANTS_ECT_1,
-=======
->>>>>>> 7f22d5e8
 	.init		= dctcp_init,
 	.in_ack_event   = dctcp_update_alpha,
 	.cwnd_event	= dctcp_cwnd_event,
@@ -226,7 +222,8 @@
 	.undo_cwnd	= dctcp_cwnd_undo,
 	.set_state	= dctcp_state,
 	.get_info	= dctcp_get_info,
-	.flags		= TCP_CONG_NEEDS_ECN | TCP_CONG_WANTS_CE_EVENTS,
+	.flags		= TCP_CONG_NEEDS_ECN | TCP_CONG_WANTS_CE_EVENTS |
+			  TCP_CONG_WANTS_ECT_1,
 	.owner		= THIS_MODULE,
 	.name		= "dctcp",
 };
