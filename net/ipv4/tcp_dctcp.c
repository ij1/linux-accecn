// SPDX-License-Identifier: GPL-2.0-or-later
/* DataCenter TCP (DCTCP) congestion control.
 *
 * http://simula.stanford.edu/~alizade/Site/DCTCP.html
 *
 * This is an implementation of DCTCP over Reno, an enhancement to the
 * TCP congestion control algorithm designed for data centers. DCTCP
 * leverages Explicit Congestion Notification (ECN) in the network to
 * provide multi-bit feedback to the end hosts. DCTCP's goal is to meet
 * the following three data center transport requirements:
 *
 *  - High burst tolerance (incast due to partition/aggregate)
 *  - Low latency (short flows, queries)
 *  - High throughput (continuous data updates, large file transfers)
 *    with commodity shallow buffered switches
 *
 * The algorithm is described in detail in the following two papers:
 *
 * 1) Mohammad Alizadeh, Albert Greenberg, David A. Maltz, Jitendra Padhye,
 *    Parveen Patel, Balaji Prabhakar, Sudipta Sengupta, and Murari Sridharan:
 *      "Data Center TCP (DCTCP)", Data Center Networks session
 *      Proc. ACM SIGCOMM, New Delhi, 2010.
 *   http://simula.stanford.edu/~alizade/Site/DCTCP_files/dctcp-final.pdf
 *
 * 2) Mohammad Alizadeh, Adel Javanmard, and Balaji Prabhakar:
 *      "Analysis of DCTCP: Stability, Convergence, and Fairness"
 *      Proc. ACM SIGMETRICS, San Jose, 2011.
 *   http://simula.stanford.edu/~alizade/Site/DCTCP_files/dctcp_analysis-full.pdf
 *
 * Initial prototype from Abdul Kabbani, Masato Yasuda and Mohammad Alizadeh.
 *
 * Authors:
 *
 *	Daniel Borkmann <dborkman@redhat.com>
 *	Florian Westphal <fw@strlen.de>
 *	Glenn Judd <glenn.judd@morganstanley.com>
 */

#include <linux/module.h>
#include <linux/mm.h>
#include <net/tcp.h>
#include <linux/inet_diag.h>
#include "tcp_dctcp.h"

#define DCTCP_MAX_ALPHA	1024U

struct dctcp {
	u32 old_delivered;
	u32 old_delivered_ce;
	u32 prior_rcv_nxt;
	u32 dctcp_alpha;
	u32 next_seq;
	u32 ce_state;
	u32 loss_cwnd;
};

static unsigned int dctcp_shift_g __read_mostly = 4; /* g = 1/2^4 */
module_param(dctcp_shift_g, uint, 0644);
MODULE_PARM_DESC(dctcp_shift_g, "parameter g for updating dctcp_alpha");

static unsigned int dctcp_alpha_on_init __read_mostly = DCTCP_MAX_ALPHA;
module_param(dctcp_alpha_on_init, uint, 0644);
MODULE_PARM_DESC(dctcp_alpha_on_init, "parameter for initial alpha value");

static struct tcp_congestion_ops dctcp_reno;

static void dctcp_reset(const struct tcp_sock *tp, struct dctcp *ca)
{
	ca->next_seq = tp->snd_nxt;

	ca->old_delivered = tp->delivered;
	ca->old_delivered_ce = tp->delivered_ce;
}

static void dctcp_init(struct sock *sk)
{
	const struct tcp_sock *tp = tcp_sk(sk);

	if (tcp_ecn_mode_any(tp) ||
	    (sk->sk_state == TCP_LISTEN ||
	     sk->sk_state == TCP_CLOSE)) {
		struct dctcp *ca = inet_csk_ca(sk);

		ca->prior_rcv_nxt = tp->rcv_nxt;

		ca->dctcp_alpha = min(dctcp_alpha_on_init, DCTCP_MAX_ALPHA);

		ca->loss_cwnd = 0;
		ca->ce_state = 0;

		dctcp_reset(tp, ca);
		return;
	}

	/* No ECN support? Fall back to Reno. Also need to clear
	 * ECT from sk since it is set during 3WHS for DCTCP.
	 */
	inet_csk(sk)->icsk_ca_ops = &dctcp_reno;
	INET_ECN_dontxmit(sk);
}

static u32 dctcp_ssthresh(struct sock *sk)
{
	struct dctcp *ca = inet_csk_ca(sk);
	struct tcp_sock *tp = tcp_sk(sk);

	ca->loss_cwnd = tp->snd_cwnd;
	return max(tp->snd_cwnd - ((tp->snd_cwnd * ca->dctcp_alpha) >> 11U), 2U);
}

static void dctcp_update_alpha(struct sock *sk, u32 flags)
{
	const struct tcp_sock *tp = tcp_sk(sk);
	struct dctcp *ca = inet_csk_ca(sk);

	/* Expired RTT */
	if (!before(tp->snd_una, ca->next_seq)) {
		u32 delivered_ce = tp->delivered_ce - ca->old_delivered_ce;
		u32 alpha = ca->dctcp_alpha;

		/* alpha = (1 - g) * alpha + g * F */

		alpha -= min_not_zero(alpha, alpha >> dctcp_shift_g);
		if (delivered_ce) {
			u32 delivered = tp->delivered - ca->old_delivered;

			/* If dctcp_shift_g == 1, a 32bit value would overflow
			 * after 8 M packets.
			 */
			delivered_ce <<= (10 - dctcp_shift_g);
			delivered_ce /= max(1U, delivered);

			alpha = min(alpha + delivered_ce, DCTCP_MAX_ALPHA);
		}
		/* dctcp_alpha can be read from dctcp_get_info() without
		 * synchro, so we ask compiler to not use dctcp_alpha
		 * as a temporary variable in prior operations.
		 */
		WRITE_ONCE(ca->dctcp_alpha, alpha);
		dctcp_reset(tp, ca);
	}
}

static void dctcp_react_to_loss(struct sock *sk)
{
	struct dctcp *ca = inet_csk_ca(sk);
	struct tcp_sock *tp = tcp_sk(sk);

	ca->loss_cwnd = tp->snd_cwnd;
	tp->snd_ssthresh = max(tp->snd_cwnd >> 1U, 2U);
}

static void dctcp_state(struct sock *sk, u8 new_state)
{
	if (new_state == TCP_CA_Recovery &&
	    new_state != inet_csk(sk)->icsk_ca_state)
		dctcp_react_to_loss(sk);
	/* We handle RTO in dctcp_cwnd_event to ensure that we perform only
	 * one loss-adjustment per RTT.
	 */
}

static void dctcp_cwnd_event(struct sock *sk, enum tcp_ca_event ev)
{
	struct dctcp *ca = inet_csk_ca(sk);

	switch (ev) {
	case CA_EVENT_ECN_IS_CE:
	case CA_EVENT_ECN_NO_CE:
		dctcp_ece_ack_update(sk, ev, &ca->prior_rcv_nxt, &ca->ce_state);
		break;
	case CA_EVENT_LOSS:
		dctcp_react_to_loss(sk);
		break;
	default:
		/* Don't care for the rest. */
		break;
	}
}

static size_t dctcp_get_info(struct sock *sk, u32 ext, int *attr,
			     union tcp_cc_info *info)
{
	const struct dctcp *ca = inet_csk_ca(sk);
	const struct tcp_sock *tp = tcp_sk(sk);

	/* Fill it also in case of VEGASINFO due to req struct limits.
	 * We can still correctly retrieve it later.
	 */
	if (ext & (1 << (INET_DIAG_DCTCPINFO - 1)) ||
	    ext & (1 << (INET_DIAG_VEGASINFO - 1))) {
		memset(&info->dctcp, 0, sizeof(info->dctcp));
		if (inet_csk(sk)->icsk_ca_ops != &dctcp_reno) {
			info->dctcp.dctcp_enabled = 1;
			info->dctcp.dctcp_ce_state = (u16) ca->ce_state;
			info->dctcp.dctcp_alpha = ca->dctcp_alpha;
			info->dctcp.dctcp_ab_ecn = tp->mss_cache *
						   (tp->delivered_ce - ca->old_delivered_ce);
			info->dctcp.dctcp_ab_tot = tp->mss_cache *
						   (tp->delivered - ca->old_delivered);
		}

		*attr = INET_DIAG_DCTCPINFO;
		return sizeof(info->dctcp);
	}
	return 0;
}

static u32 dctcp_cwnd_undo(struct sock *sk)
{
	const struct dctcp *ca = inet_csk_ca(sk);

	return max(tcp_sk(sk)->snd_cwnd, ca->loss_cwnd);
}

static struct tcp_congestion_ops dctcp __read_mostly = {
<<<<<<< HEAD
	.flags		= TCP_CONG_WANTS_ECT_1,
=======
	.flags		= TCP_CONG_WANTS_CE_EVENTS,
>>>>>>> 0918c2f2
	.init		= dctcp_init,
	.in_ack_event   = dctcp_update_alpha,
	.cwnd_event	= dctcp_cwnd_event,
	.ssthresh	= dctcp_ssthresh,
	.cong_avoid	= tcp_reno_cong_avoid,
	.undo_cwnd	= dctcp_cwnd_undo,
	.set_state	= dctcp_state,
	.get_info	= dctcp_get_info,
	.flags		= TCP_CONG_NEEDS_ECN,
	.owner		= THIS_MODULE,
	.name		= "dctcp",
};

static struct tcp_congestion_ops dctcp_reno __read_mostly = {
	.ssthresh	= tcp_reno_ssthresh,
	.cong_avoid	= tcp_reno_cong_avoid,
	.undo_cwnd	= tcp_reno_undo_cwnd,
	.get_info	= dctcp_get_info,
	.owner		= THIS_MODULE,
	.name		= "dctcp-reno",
};

static int __init dctcp_register(void)
{
	BUILD_BUG_ON(sizeof(struct dctcp) > ICSK_CA_PRIV_SIZE);
	return tcp_register_congestion_control(&dctcp);
}

static void __exit dctcp_unregister(void)
{
	tcp_unregister_congestion_control(&dctcp);
}

module_init(dctcp_register);
module_exit(dctcp_unregister);

MODULE_AUTHOR("Daniel Borkmann <dborkman@redhat.com>");
MODULE_AUTHOR("Florian Westphal <fw@strlen.de>");
MODULE_AUTHOR("Glenn Judd <glenn.judd@morganstanley.com>");

MODULE_LICENSE("GPL v2");
MODULE_DESCRIPTION("DataCenter TCP (DCTCP)");<|MERGE_RESOLUTION|>--- conflicted
+++ resolved
@@ -214,11 +214,7 @@
 }
 
 static struct tcp_congestion_ops dctcp __read_mostly = {
-<<<<<<< HEAD
-	.flags		= TCP_CONG_WANTS_ECT_1,
-=======
-	.flags		= TCP_CONG_WANTS_CE_EVENTS,
->>>>>>> 0918c2f2
+	.flags		= TCP_CONG_WANTS_CE_EVENTS | TCP_CONG_WANTS_ECT_1,
 	.init		= dctcp_init,
 	.in_ack_event   = dctcp_update_alpha,
 	.cwnd_event	= dctcp_cwnd_event,
