--- conflicted
+++ resolved
@@ -996,13 +996,10 @@
 	}
 
 	if (tcp_ecn_mode_accecn(tp)) {
-<<<<<<< HEAD
-		if (tp->rx_opt.saw_accecn && tp->accecn_opt_demand) {
-=======
-		if (tp->accecn_opt_demand ||
-		    (tcp_stamp_us_delta(tp->tcp_mstamp, tp->accecn_opt_tstamp) >=
-		     (tp->srtt_us >> (3 + TCP_ACCECN_BEACON_FREQ_SHIFT)))) {
->>>>>>> 9778d22b
+		if (tp->rx_opt.saw_accecn &&
+		    (tp->accecn_opt_demand ||
+		     (tcp_stamp_us_delta(tp->tcp_mstamp, tp->accecn_opt_tstamp) >=
+		      (tp->srtt_us >> (3 + TCP_ACCECN_BEACON_FREQ_SHIFT))))) {
 			opts->ecn_bytes = tp->received_ecn_bytes;
 			size += tcp_options_fit_accecn(opts, tp->accecn_minlen,
 						       MAX_TCP_OPTION_SPACE - size,
