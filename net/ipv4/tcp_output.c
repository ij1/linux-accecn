// SPDX-License-Identifier: GPL-2.0-only
/*
 * INET		An implementation of the TCP/IP protocol suite for the LINUX
 *		operating system.  INET is implemented using the  BSD Socket
 *		interface as the means of communication with the user level.
 *
 *		Implementation of the Transmission Control Protocol(TCP).
 *
 * Authors:	Ross Biro
 *		Fred N. van Kempen, <waltje@uWalt.NL.Mugnet.ORG>
 *		Mark Evans, <evansmp@uhura.aston.ac.uk>
 *		Corey Minyard <wf-rch!minyard@relay.EU.net>
 *		Florian La Roche, <flla@stud.uni-sb.de>
 *		Charles Hedrick, <hedrick@klinzhai.rutgers.edu>
 *		Linus Torvalds, <torvalds@cs.helsinki.fi>
 *		Alan Cox, <gw4pts@gw4pts.ampr.org>
 *		Matthew Dillon, <dillon@apollo.west.oic.com>
 *		Arnt Gulbrandsen, <agulbra@nvg.unit.no>
 *		Jorge Cwik, <jorge@laser.satlink.net>
 */

/*
 * Changes:	Pedro Roque	:	Retransmit queue handled by TCP.
 *				:	Fragmentation on mtu decrease
 *				:	Segment collapse on retransmit
 *				:	AF independence
 *
 *		Linus Torvalds	:	send_delayed_ack
 *		David S. Miller	:	Charge memory using the right skb
 *					during syn/ack processing.
 *		David S. Miller :	Output engine completely rewritten.
 *		Andrea Arcangeli:	SYNACK carry ts_recent in tsecr.
 *		Cacophonix Gaul :	draft-minshall-nagle-01
 *		J Hadi Salim	:	ECN support
 *
 */

#define pr_fmt(fmt) "TCP: " fmt

#include <net/tcp.h>

#include <linux/compiler.h>
#include <linux/gfp.h>
#include <linux/module.h>
#include <linux/static_key.h>

#include <trace/events/tcp.h>

/* Refresh clocks of a TCP socket,
 * ensuring monotically increasing values.
 */
void tcp_mstamp_refresh(struct tcp_sock *tp)
{
	u64 val = tcp_clock_ns();

	tp->tcp_clock_cache = val;
	tp->tcp_mstamp = div_u64(val, NSEC_PER_USEC);
}

static bool tcp_write_xmit(struct sock *sk, unsigned int mss_now, int nonagle,
			   int push_one, gfp_t gfp);

/* Account for new data that has been sent to the network. */
static void tcp_event_new_data_sent(struct sock *sk, struct sk_buff *skb)
{
	struct inet_connection_sock *icsk = inet_csk(sk);
	struct tcp_sock *tp = tcp_sk(sk);
	unsigned int prior_packets = tp->packets_out;

	WRITE_ONCE(tp->snd_nxt, TCP_SKB_CB(skb)->end_seq);

	__skb_unlink(skb, &sk->sk_write_queue);
	tcp_rbtree_insert(&sk->tcp_rtx_queue, skb);

	tp->packets_out += tcp_skb_pcount(skb);
	if (!prior_packets || icsk->icsk_pending == ICSK_TIME_LOSS_PROBE)
		tcp_rearm_rto(sk);

	NET_ADD_STATS(sock_net(sk), LINUX_MIB_TCPORIGDATASENT,
		      tcp_skb_pcount(skb));
}

/* SND.NXT, if window was not shrunk or the amount of shrunk was less than one
 * window scaling factor due to loss of precision.
 * If window has been shrunk, what should we make? It is not clear at all.
 * Using SND.UNA we will fail to open window, SND.NXT is out of window. :-(
 * Anything in between SND.UNA...SND.UNA+SND.WND also can be already
 * invalid. OK, let's make this for now:
 */
static inline __u32 tcp_acceptable_seq(const struct sock *sk)
{
	const struct tcp_sock *tp = tcp_sk(sk);

	if (!before(tcp_wnd_end(tp), tp->snd_nxt) ||
	    (tp->rx_opt.wscale_ok &&
	     ((tp->snd_nxt - tcp_wnd_end(tp)) < (1 << tp->rx_opt.rcv_wscale))))
		return tp->snd_nxt;
	else
		return tcp_wnd_end(tp);
}

/* Calculate mss to advertise in SYN segment.
 * RFC1122, RFC1063, draft-ietf-tcpimpl-pmtud-01 state that:
 *
 * 1. It is independent of path mtu.
 * 2. Ideally, it is maximal possible segment size i.e. 65535-40.
 * 3. For IPv4 it is reasonable to calculate it from maximal MTU of
 *    attached devices, because some buggy hosts are confused by
 *    large MSS.
 * 4. We do not make 3, we advertise MSS, calculated from first
 *    hop device mtu, but allow to raise it to ip_rt_min_advmss.
 *    This may be overridden via information stored in routing table.
 * 5. Value 65535 for MSS is valid in IPv6 and means "as large as possible,
 *    probably even Jumbo".
 */
static __u16 tcp_advertise_mss(struct sock *sk)
{
	struct tcp_sock *tp = tcp_sk(sk);
	const struct dst_entry *dst = __sk_dst_get(sk);
	int mss = tp->advmss;

	if (dst) {
		unsigned int metric = dst_metric_advmss(dst);

		if (metric < mss) {
			mss = metric;
			tp->advmss = mss;
		}
	}

	return (__u16)mss;
}

/* RFC2861. Reset CWND after idle period longer RTO to "restart window".
 * This is the first part of cwnd validation mechanism.
 */
void tcp_cwnd_restart(struct sock *sk, s32 delta)
{
	struct tcp_sock *tp = tcp_sk(sk);
	u32 restart_cwnd = tcp_init_cwnd(tp, __sk_dst_get(sk));
	u32 cwnd = tp->snd_cwnd;

	tcp_ca_event(sk, CA_EVENT_CWND_RESTART);

	tp->snd_ssthresh = tcp_current_ssthresh(sk);
	restart_cwnd = min(restart_cwnd, cwnd);

	while ((delta -= inet_csk(sk)->icsk_rto) > 0 && cwnd > restart_cwnd)
		cwnd >>= 1;
	tp->snd_cwnd = max(cwnd, restart_cwnd);
	tp->snd_cwnd_stamp = tcp_jiffies32;
	tp->snd_cwnd_used = 0;
}

/* Congestion state accounting after a packet has been sent. */
static void tcp_event_data_sent(struct tcp_sock *tp,
				struct sock *sk)
{
	struct inet_connection_sock *icsk = inet_csk(sk);
	const u32 now = tcp_jiffies32;

	if (tcp_packets_in_flight(tp) == 0)
		tcp_ca_event(sk, CA_EVENT_TX_START);

	/* If this is the first data packet sent in response to the
	 * previous received data,
	 * and it is a reply for ato after last received packet,
	 * increase pingpong count.
	 */
	if (before(tp->lsndtime, icsk->icsk_ack.lrcvtime) &&
	    (u32)(now - icsk->icsk_ack.lrcvtime) < icsk->icsk_ack.ato)
		inet_csk_inc_pingpong_cnt(sk);

	tp->lsndtime = now;
}

/* Account for an ACK we sent. */
static inline void tcp_event_ack_sent(struct sock *sk, unsigned int pkts,
				      u32 rcv_nxt)
{
	struct tcp_sock *tp = tcp_sk(sk);

	if (unlikely(tp->compressed_ack > TCP_FASTRETRANS_THRESH)) {
		NET_ADD_STATS(sock_net(sk), LINUX_MIB_TCPACKCOMPRESSED,
			      tp->compressed_ack - TCP_FASTRETRANS_THRESH);
		tp->compressed_ack = TCP_FASTRETRANS_THRESH;
		if (hrtimer_try_to_cancel(&tp->compressed_ack_timer) == 1)
			__sock_put(sk);
	}

	if (unlikely(rcv_nxt != tp->rcv_nxt))
		return;  /* Special ACK sent by DCTCP to reflect ECN */
	tcp_dec_quickack_mode(sk, pkts);
	inet_csk_clear_xmit_timer(sk, ICSK_TIME_DACK);
}

/* Determine a window scaling and initial window to offer.
 * Based on the assumption that the given amount of space
 * will be offered. Store the results in the tp structure.
 * NOTE: for smooth operation initial space offering should
 * be a multiple of mss if possible. We assume here that mss >= 1.
 * This MUST be enforced by all callers.
 */
void tcp_select_initial_window(const struct sock *sk, int __space, __u32 mss,
			       __u32 *rcv_wnd, __u32 *window_clamp,
			       int wscale_ok, __u8 *rcv_wscale,
			       __u32 init_rcv_wnd)
{
	unsigned int space = (__space < 0 ? 0 : __space);

	/* If no clamp set the clamp to the max possible scaled window */
	if (*window_clamp == 0)
		(*window_clamp) = (U16_MAX << TCP_MAX_WSCALE);
	space = min(*window_clamp, space);

	/* Quantize space offering to a multiple of mss if possible. */
	if (space > mss)
		space = rounddown(space, mss);

	/* NOTE: offering an initial window larger than 32767
	 * will break some buggy TCP stacks. If the admin tells us
	 * it is likely we could be speaking with such a buggy stack
	 * we will truncate our initial window offering to 32K-1
	 * unless the remote has sent us a window scaling option,
	 * which we interpret as a sign the remote TCP is not
	 * misinterpreting the window field as a signed quantity.
	 */
	if (sock_net(sk)->ipv4.sysctl_tcp_workaround_signed_windows)
		(*rcv_wnd) = min(space, MAX_TCP_WINDOW);
	else
		(*rcv_wnd) = min_t(u32, space, U16_MAX);

	if (init_rcv_wnd)
		*rcv_wnd = min(*rcv_wnd, init_rcv_wnd * mss);

	*rcv_wscale = 0;
	if (wscale_ok) {
		/* Set window scaling on max possible window */
		space = max_t(u32, space, sock_net(sk)->ipv4.sysctl_tcp_rmem[2]);
		space = max_t(u32, space, sysctl_rmem_max);
		space = min_t(u32, space, *window_clamp);
		*rcv_wscale = clamp_t(int, ilog2(space) - 15,
				      0, TCP_MAX_WSCALE);
	}
	/* Set the clamp no higher than max representable value */
	(*window_clamp) = min_t(__u32, U16_MAX << (*rcv_wscale), *window_clamp);
}
EXPORT_SYMBOL(tcp_select_initial_window);

/* Chose a new window to advertise, update state in tcp_sock for the
 * socket, and return result with RFC1323 scaling applied.  The return
 * value can be stuffed directly into th->window for an outgoing
 * frame.
 */
static u16 tcp_select_window(struct sock *sk)
{
	struct tcp_sock *tp = tcp_sk(sk);
	u32 old_win = tp->rcv_wnd;
	u32 cur_win = tcp_receive_window(tp);
	u32 new_win = __tcp_select_window(sk);

	/* Never shrink the offered window */
	if (new_win < cur_win) {
		/* Danger Will Robinson!
		 * Don't update rcv_wup/rcv_wnd here or else
		 * we will not be able to advertise a zero
		 * window in time.  --DaveM
		 *
		 * Relax Will Robinson.
		 */
		if (new_win == 0)
			NET_INC_STATS(sock_net(sk),
				      LINUX_MIB_TCPWANTZEROWINDOWADV);
		new_win = ALIGN(cur_win, 1 << tp->rx_opt.rcv_wscale);
	}
	tp->rcv_wnd = new_win;
	tp->rcv_wup = tp->rcv_nxt;

	/* Make sure we do not exceed the maximum possible
	 * scaled window.
	 */
	if (!tp->rx_opt.rcv_wscale &&
	    sock_net(sk)->ipv4.sysctl_tcp_workaround_signed_windows)
		new_win = min(new_win, MAX_TCP_WINDOW);
	else
		new_win = min(new_win, (65535U << tp->rx_opt.rcv_wscale));

	/* RFC1323 scaling applied */
	new_win >>= tp->rx_opt.rcv_wscale;

	/* If we advertise zero window, disable fast path. */
	if (new_win == 0) {
		tp->pred_flags = 0;
		if (old_win)
			NET_INC_STATS(sock_net(sk),
				      LINUX_MIB_TCPTOZEROWINDOWADV);
	} else if (old_win == 0) {
		NET_INC_STATS(sock_net(sk), LINUX_MIB_TCPFROMZEROWINDOWADV);
	}

	return new_win;
}

/* Packet ECN state for a SYN-ACK */
static void tcp_ecn_send_synack(struct sock *sk, struct sk_buff *skb)
{
	struct tcp_sock *tp = tcp_sk(sk);

	TCP_SKB_CB(skb)->tcp_flags &= ~TCPHDR_CWR;
	if (tcp_ecn_disabled(tp))
		TCP_SKB_CB(skb)->tcp_flags &= ~TCPHDR_ECE;
	else if (tcp_ca_needs_ecn(sk) ||
		 tcp_bpf_ca_needs_ecn(sk))
		INET_ECN_xmit(sk);
	/* Check if we want to negotiate AccECN */
	if (tcp_ecn_mode_pending(tp)) {
		u8 ect = tp->syn_ect_rcv;

		TCP_SKB_CB(skb)->tcp_flags &= ~TCPHDR_ACE;
		TCP_SKB_CB(skb)->tcp_flags |=
			TCPHDR_CWR * (ect != INET_ECN_ECT_0) |
			TCPHDR_ECE * (ect == INET_ECN_ECT_1);
		if (ect & 2)
			TCP_SKB_CB(skb)->tcp_flags |= TCPHDR_AE;
		tp->syn_ect_snt = inet_sk(sk)->tos & INET_ECN_MASK;
	}
}

/* Packet ECN state for a SYN.  */
static void tcp_ecn_send_syn(struct sock *sk, struct sk_buff *skb)
{
	struct tcp_sock *tp = tcp_sk(sk);
	bool bpf_needs_ecn = tcp_bpf_ca_needs_ecn(sk);
	bool use_accecn = sock_net(sk)->ipv4.sysctl_tcp_ecn == 3 ||
		tcp_ca_needs_accecn(sk);
	bool use_ecn = sock_net(sk)->ipv4.sysctl_tcp_ecn == 1 ||
		tcp_ca_needs_ecn(sk) || bpf_needs_ecn || use_accecn;

	if (!use_ecn) {
		const struct dst_entry *dst = __sk_dst_get(sk);

		if (dst && dst_feature(dst, RTAX_FEATURE_ECN))
			use_ecn = true;
	}

	tp->ecn_flags = 0;

	if (use_ecn) {
		if (tcp_ca_needs_ecn(sk) || bpf_needs_ecn)
			INET_ECN_xmit(sk);

		TCP_SKB_CB(skb)->tcp_flags |= TCPHDR_ECE | TCPHDR_CWR;
		if (use_accecn) {
			TCP_SKB_CB(skb)->tcp_flags |= TCPHDR_AE;
			tcp_ecn_mode_set(tp, TCP_ECN_MODE_PENDING);
			tp->syn_ect_snt = inet_sk(sk)->tos & INET_ECN_MASK;
		} else {
			tcp_ecn_mode_set(tp, TCP_ECN_MODE_RFC3168);
		}
	}
}

static void tcp_ecn_clear_syn(struct sock *sk, struct sk_buff *skb)
{
	if (sock_net(sk)->ipv4.sysctl_tcp_ecn_fallback) {
		/* tp->ecn_flags are cleared at a later point in time when
		 * SYN ACK is ultimatively being received.
		 */
		TCP_SKB_CB(skb)->tcp_flags &= ~TCPHDR_ACE;
	}
}

static void tcp_accecn_echo_syn_ect(struct tcphdr *th, u8 ect)
{
	th->ae = !!(ect & 2);
	th->cwr = ect != INET_ECN_ECT_0;
	th->ece = ect == INET_ECN_ECT_1;
}

static void
tcp_ecn_make_synack(const struct request_sock *req, struct tcphdr *th)
{
	if (tcp_rsk(req)->accecn_ok)
		tcp_accecn_echo_syn_ect(th, tcp_rsk(req)->syn_ect_rcv);
	else if (inet_rsk(req)->ecn_ok)
		th->ece = 1;
}

static void tcp_accecn_set_ace(struct tcphdr *th, struct tcp_sock *tp)
{
<<<<<<< HEAD
	if (likely(tcp_ecn_mode_accecn(tp))) {
		tp->received_ce_tx += min_t(u32, tcp_accecn_ace_deficit(tp),
					    TCP_ACCECN_ACE_MAX_DELTA);
		th->ece = !!(tp->received_ce_tx & 0x1);
		th->cwr = !!(tp->received_ce_tx & 0x2);
		th->ae = !!(tp->received_ce_tx & 0x4);
	} else {
		/* The final packet of the 3WHS must reflect the SYN/ACK ECT */
		tcp_accecn_echo_syn_ect(th, tp->syn_ect_rcv);
		tcp_ecn_mode_set(tp, TCP_ECN_MODE_ACCECN);
	}
=======
	tp->received_ce_tx += min_t(u32, tcp_accecn_ace_deficit(tp),
				    TCP_ACCECN_ACE_MAX_DELTA);
	th->ece = !!(tp->received_ce_tx & 0x1);
	th->cwr = !!(tp->received_ce_tx & 0x2);
	th->ae = !!(tp->received_ce_tx & 0x4);
>>>>>>> fb88a47a
}

/* Set up ECN state for a packet on a ESTABLISHED socket that is about to
 * be sent.
 */
static void tcp_ecn_send(struct sock *sk, struct sk_buff *skb,
			 struct tcphdr *th, int tcp_header_len)
{
	struct tcp_sock *tp = tcp_sk(sk);

	if (!tcp_ecn_mode_any(tp))
		return;

	INET_ECN_xmit(sk);
	if (tcp_ecn_mode_accecn(tp)) {
		tcp_accecn_set_ace(th, tp);
		skb_shinfo(skb)->gso_type |= SKB_GSO_TCP_ACCECN;
	} else {
		/* Not-retransmitted data segment: set ECT and inject CWR. */
		if (skb->len != tcp_header_len &&
		    !before(TCP_SKB_CB(skb)->seq, tp->snd_nxt)) {
			if (tp->ecn_flags & TCP_ECN_QUEUE_CWR) {
				tp->ecn_flags &= ~TCP_ECN_QUEUE_CWR;
				th->cwr = 1;
				skb_shinfo(skb)->gso_type |= SKB_GSO_TCP_ECN;
			}
		} else if (!tcp_ca_needs_ecn(sk)) {
			/* ACK or retransmitted segment: clear ECT|CE */
			INET_ECN_dontxmit(sk);
		}
		if (tp->ecn_flags & TCP_ECN_DEMAND_CWR)
			th->ece = 1;
	}
}

/* Constructs common control bits of non-data skb. If SYN/FIN is present,
 * auto increment end seqno.
 */
static void tcp_init_nondata_skb(struct sk_buff *skb, u32 seq, u8 flags)
{
	skb->ip_summed = CHECKSUM_PARTIAL;

	TCP_SKB_CB(skb)->tcp_flags = flags;
	TCP_SKB_CB(skb)->sacked = 0;

	tcp_skb_pcount_set(skb, 1);

	TCP_SKB_CB(skb)->seq = seq;
	if (flags & (TCPHDR_SYN | TCPHDR_FIN))
		seq++;
	TCP_SKB_CB(skb)->end_seq = seq;
}

static inline bool tcp_urg_mode(const struct tcp_sock *tp)
{
	return tp->snd_una != tp->snd_up;
}

#define OPTION_SACK_ADVERTISE	(1 << 0)
#define OPTION_TS		(1 << 1)
#define OPTION_MD5		(1 << 2)
#define OPTION_WSCALE		(1 << 3)
#define OPTION_FAST_OPEN_COOKIE	(1 << 8)
#define OPTION_SMC		(1 << 9)

static void smc_options_write(__be32 *ptr, u16 *options)
{
#if IS_ENABLED(CONFIG_SMC)
	if (static_branch_unlikely(&tcp_have_smc)) {
		if (unlikely(OPTION_SMC & *options)) {
			*ptr++ = htonl((TCPOPT_NOP  << 24) |
				       (TCPOPT_NOP  << 16) |
				       (TCPOPT_EXP <<  8) |
				       (TCPOLEN_EXP_SMC_BASE));
			*ptr++ = htonl(TCPOPT_SMC_MAGIC);
		}
	}
#endif
}

struct tcp_out_options {
	u16 options;		/* bit field of OPTION_* */
	u16 mss;		/* 0 to disable */
	u8 ws;			/* window scale, 0 to disable */
	u8 num_sack_blocks;	/* number of SACK blocks to include */
	u8 hash_size;		/* bytes in hash_location */
	__u8 *hash_location;	/* temporary pointer, overloaded */
	__u32 tsval, tsecr;	/* need to include OPTION_TS */
	struct tcp_fastopen_cookie *fastopen_cookie;	/* Fast open cookie */
};

/* Write previously computed TCP options to the packet.
 *
 * Beware: Something in the Internet is very sensitive to the ordering of
 * TCP options, we learned this through the hard way, so be careful here.
 * Luckily we can at least blame others for their non-compliance but from
 * inter-operability perspective it seems that we're somewhat stuck with
 * the ordering which we have been using if we want to keep working with
 * those broken things (not that it currently hurts anybody as there isn't
 * particular reason why the ordering would need to be changed).
 *
 * At least SACK_PERM as the first option is known to lead to a disaster
 * (but it may well be that other scenarios fail similarly).
 */
static void tcp_options_write(__be32 *ptr, struct tcp_sock *tp,
			      struct tcp_out_options *opts)
{
	u16 options = opts->options;	/* mungable copy */

	if (unlikely(OPTION_MD5 & options)) {
		*ptr++ = htonl((TCPOPT_NOP << 24) | (TCPOPT_NOP << 16) |
			       (TCPOPT_MD5SIG << 8) | TCPOLEN_MD5SIG);
		/* overload cookie hash location */
		opts->hash_location = (__u8 *)ptr;
		ptr += 4;
	}

	if (unlikely(opts->mss)) {
		*ptr++ = htonl((TCPOPT_MSS << 24) |
			       (TCPOLEN_MSS << 16) |
			       opts->mss);
	}

	if (likely(OPTION_TS & options)) {
		if (unlikely(OPTION_SACK_ADVERTISE & options)) {
			*ptr++ = htonl((TCPOPT_SACK_PERM << 24) |
				       (TCPOLEN_SACK_PERM << 16) |
				       (TCPOPT_TIMESTAMP << 8) |
				       TCPOLEN_TIMESTAMP);
			options &= ~OPTION_SACK_ADVERTISE;
		} else {
			*ptr++ = htonl((TCPOPT_NOP << 24) |
				       (TCPOPT_NOP << 16) |
				       (TCPOPT_TIMESTAMP << 8) |
				       TCPOLEN_TIMESTAMP);
		}
		*ptr++ = htonl(opts->tsval);
		*ptr++ = htonl(opts->tsecr);
	}

	if (unlikely(OPTION_SACK_ADVERTISE & options)) {
		*ptr++ = htonl((TCPOPT_NOP << 24) |
			       (TCPOPT_NOP << 16) |
			       (TCPOPT_SACK_PERM << 8) |
			       TCPOLEN_SACK_PERM);
	}

	if (unlikely(OPTION_WSCALE & options)) {
		*ptr++ = htonl((TCPOPT_NOP << 24) |
			       (TCPOPT_WINDOW << 16) |
			       (TCPOLEN_WINDOW << 8) |
			       opts->ws);
	}

	if (unlikely(opts->num_sack_blocks)) {
		struct tcp_sack_block *sp = tp->rx_opt.dsack ?
			tp->duplicate_sack : tp->selective_acks;
		int this_sack;

		*ptr++ = htonl((TCPOPT_NOP  << 24) |
			       (TCPOPT_NOP  << 16) |
			       (TCPOPT_SACK <<  8) |
			       (TCPOLEN_SACK_BASE + (opts->num_sack_blocks *
						     TCPOLEN_SACK_PERBLOCK)));

		for (this_sack = 0; this_sack < opts->num_sack_blocks;
		     ++this_sack) {
			*ptr++ = htonl(sp[this_sack].start_seq);
			*ptr++ = htonl(sp[this_sack].end_seq);
		}

		tp->rx_opt.dsack = 0;
	}

	if (unlikely(OPTION_FAST_OPEN_COOKIE & options)) {
		struct tcp_fastopen_cookie *foc = opts->fastopen_cookie;
		u8 *p = (u8 *)ptr;
		u32 len; /* Fast Open option length */

		if (foc->exp) {
			len = TCPOLEN_EXP_FASTOPEN_BASE + foc->len;
			*ptr = htonl((TCPOPT_EXP << 24) | (len << 16) |
				     TCPOPT_FASTOPEN_MAGIC);
			p += TCPOLEN_EXP_FASTOPEN_BASE;
		} else {
			len = TCPOLEN_FASTOPEN_BASE + foc->len;
			*p++ = TCPOPT_FASTOPEN;
			*p++ = len;
		}

		memcpy(p, foc->val, foc->len);
		if ((len & 3) == 2) {
			p[foc->len] = TCPOPT_NOP;
			p[foc->len + 1] = TCPOPT_NOP;
		}
		ptr += (len + 3) >> 2;
	}

	smc_options_write(ptr, &options);
}

static void smc_set_option(const struct tcp_sock *tp,
			   struct tcp_out_options *opts,
			   unsigned int *remaining)
{
#if IS_ENABLED(CONFIG_SMC)
	if (static_branch_unlikely(&tcp_have_smc)) {
		if (tp->syn_smc) {
			if (*remaining >= TCPOLEN_EXP_SMC_BASE_ALIGNED) {
				opts->options |= OPTION_SMC;
				*remaining -= TCPOLEN_EXP_SMC_BASE_ALIGNED;
			}
		}
	}
#endif
}

static void smc_set_option_cond(const struct tcp_sock *tp,
				const struct inet_request_sock *ireq,
				struct tcp_out_options *opts,
				unsigned int *remaining)
{
#if IS_ENABLED(CONFIG_SMC)
	if (static_branch_unlikely(&tcp_have_smc)) {
		if (tp->syn_smc && ireq->smc_ok) {
			if (*remaining >= TCPOLEN_EXP_SMC_BASE_ALIGNED) {
				opts->options |= OPTION_SMC;
				*remaining -= TCPOLEN_EXP_SMC_BASE_ALIGNED;
			}
		}
	}
#endif
}

/* Compute TCP options for SYN packets. This is not the final
 * network wire format yet.
 */
static unsigned int tcp_syn_options(struct sock *sk, struct sk_buff *skb,
				struct tcp_out_options *opts,
				struct tcp_md5sig_key **md5)
{
	struct tcp_sock *tp = tcp_sk(sk);
	unsigned int remaining = MAX_TCP_OPTION_SPACE;
	struct tcp_fastopen_request *fastopen = tp->fastopen_req;

	*md5 = NULL;
#ifdef CONFIG_TCP_MD5SIG
	if (static_branch_unlikely(&tcp_md5_needed) &&
	    rcu_access_pointer(tp->md5sig_info)) {
		*md5 = tp->af_specific->md5_lookup(sk, sk);
		if (*md5) {
			opts->options |= OPTION_MD5;
			remaining -= TCPOLEN_MD5SIG_ALIGNED;
		}
	}
#endif

	/* We always get an MSS option.  The option bytes which will be seen in
	 * normal data packets should timestamps be used, must be in the MSS
	 * advertised.  But we subtract them from tp->mss_cache so that
	 * calculations in tcp_sendmsg are simpler etc.  So account for this
	 * fact here if necessary.  If we don't do this correctly, as a
	 * receiver we won't recognize data packets as being full sized when we
	 * should, and thus we won't abide by the delayed ACK rules correctly.
	 * SACKs don't matter, we never delay an ACK when we have any of those
	 * going out.  */
	opts->mss = tcp_advertise_mss(sk);
	remaining -= TCPOLEN_MSS_ALIGNED;

	if (likely(sock_net(sk)->ipv4.sysctl_tcp_timestamps && !*md5)) {
		opts->options |= OPTION_TS;
		opts->tsval = tcp_skb_timestamp(skb) + tp->tsoffset;
		opts->tsecr = tp->rx_opt.ts_recent;
		remaining -= TCPOLEN_TSTAMP_ALIGNED;
	}
	if (likely(sock_net(sk)->ipv4.sysctl_tcp_window_scaling)) {
		opts->ws = tp->rx_opt.rcv_wscale;
		opts->options |= OPTION_WSCALE;
		remaining -= TCPOLEN_WSCALE_ALIGNED;
	}
	if (likely(sock_net(sk)->ipv4.sysctl_tcp_sack)) {
		opts->options |= OPTION_SACK_ADVERTISE;
		if (unlikely(!(OPTION_TS & opts->options)))
			remaining -= TCPOLEN_SACKPERM_ALIGNED;
	}

	if (fastopen && fastopen->cookie.len >= 0) {
		u32 need = fastopen->cookie.len;

		need += fastopen->cookie.exp ? TCPOLEN_EXP_FASTOPEN_BASE :
					       TCPOLEN_FASTOPEN_BASE;
		need = (need + 3) & ~3U;  /* Align to 32 bits */
		if (remaining >= need) {
			opts->options |= OPTION_FAST_OPEN_COOKIE;
			opts->fastopen_cookie = &fastopen->cookie;
			remaining -= need;
			tp->syn_fastopen = 1;
			tp->syn_fastopen_exp = fastopen->cookie.exp ? 1 : 0;
		}
	}

	smc_set_option(tp, opts, &remaining);

	return MAX_TCP_OPTION_SPACE - remaining;
}

/* Set up TCP options for SYN-ACKs. */
static unsigned int tcp_synack_options(const struct sock *sk,
				       struct request_sock *req,
				       unsigned int mss, struct sk_buff *skb,
				       struct tcp_out_options *opts,
				       const struct tcp_md5sig_key *md5,
				       struct tcp_fastopen_cookie *foc)
{
	struct inet_request_sock *ireq = inet_rsk(req);
	unsigned int remaining = MAX_TCP_OPTION_SPACE;

#ifdef CONFIG_TCP_MD5SIG
	if (md5) {
		opts->options |= OPTION_MD5;
		remaining -= TCPOLEN_MD5SIG_ALIGNED;

		/* We can't fit any SACK blocks in a packet with MD5 + TS
		 * options. There was discussion about disabling SACK
		 * rather than TS in order to fit in better with old,
		 * buggy kernels, but that was deemed to be unnecessary.
		 */
		ireq->tstamp_ok &= !ireq->sack_ok;
	}
#endif

	/* We always send an MSS option. */
	opts->mss = mss;
	remaining -= TCPOLEN_MSS_ALIGNED;

	if (likely(ireq->wscale_ok)) {
		opts->ws = ireq->rcv_wscale;
		opts->options |= OPTION_WSCALE;
		remaining -= TCPOLEN_WSCALE_ALIGNED;
	}
	if (likely(ireq->tstamp_ok)) {
		opts->options |= OPTION_TS;
		opts->tsval = tcp_skb_timestamp(skb) + tcp_rsk(req)->ts_off;
		opts->tsecr = req->ts_recent;
		remaining -= TCPOLEN_TSTAMP_ALIGNED;
	}
	if (likely(ireq->sack_ok)) {
		opts->options |= OPTION_SACK_ADVERTISE;
		if (unlikely(!ireq->tstamp_ok))
			remaining -= TCPOLEN_SACKPERM_ALIGNED;
	}
	if (foc != NULL && foc->len >= 0) {
		u32 need = foc->len;

		need += foc->exp ? TCPOLEN_EXP_FASTOPEN_BASE :
				   TCPOLEN_FASTOPEN_BASE;
		need = (need + 3) & ~3U;  /* Align to 32 bits */
		if (remaining >= need) {
			opts->options |= OPTION_FAST_OPEN_COOKIE;
			opts->fastopen_cookie = foc;
			remaining -= need;
		}
	}

	smc_set_option_cond(tcp_sk(sk), ireq, opts, &remaining);

	return MAX_TCP_OPTION_SPACE - remaining;
}

/* Compute TCP options for ESTABLISHED sockets. This is not the
 * final wire format yet.
 */
static unsigned int tcp_established_options(struct sock *sk, struct sk_buff *skb,
					struct tcp_out_options *opts,
					struct tcp_md5sig_key **md5)
{
	struct tcp_sock *tp = tcp_sk(sk);
	unsigned int size = 0;
	unsigned int eff_sacks;

	opts->options = 0;

	*md5 = NULL;
#ifdef CONFIG_TCP_MD5SIG
	if (static_branch_unlikely(&tcp_md5_needed) &&
	    rcu_access_pointer(tp->md5sig_info)) {
		*md5 = tp->af_specific->md5_lookup(sk, sk);
		if (*md5) {
			opts->options |= OPTION_MD5;
			size += TCPOLEN_MD5SIG_ALIGNED;
		}
	}
#endif

	if (likely(tp->rx_opt.tstamp_ok)) {
		opts->options |= OPTION_TS;
		opts->tsval = skb ? tcp_skb_timestamp(skb) + tp->tsoffset : 0;
		opts->tsecr = tp->rx_opt.ts_recent;
		size += TCPOLEN_TSTAMP_ALIGNED;
	}

	eff_sacks = tp->rx_opt.num_sacks + tp->rx_opt.dsack;
	if (unlikely(eff_sacks)) {
		const unsigned int remaining = MAX_TCP_OPTION_SPACE - size;
		opts->num_sack_blocks =
			min_t(unsigned int, eff_sacks,
			      (remaining - TCPOLEN_SACK_BASE_ALIGNED) /
			      TCPOLEN_SACK_PERBLOCK);
		if (likely(opts->num_sack_blocks))
			size += TCPOLEN_SACK_BASE_ALIGNED +
				opts->num_sack_blocks * TCPOLEN_SACK_PERBLOCK;
	}

	return size;
}


/* TCP SMALL QUEUES (TSQ)
 *
 * TSQ goal is to keep small amount of skbs per tcp flow in tx queues (qdisc+dev)
 * to reduce RTT and bufferbloat.
 * We do this using a special skb destructor (tcp_wfree).
 *
 * Its important tcp_wfree() can be replaced by sock_wfree() in the event skb
 * needs to be reallocated in a driver.
 * The invariant being skb->truesize subtracted from sk->sk_wmem_alloc
 *
 * Since transmit from skb destructor is forbidden, we use a tasklet
 * to process all sockets that eventually need to send more skbs.
 * We use one tasklet per cpu, with its own queue of sockets.
 */
struct tsq_tasklet {
	struct tasklet_struct	tasklet;
	struct list_head	head; /* queue of tcp sockets */
};
static DEFINE_PER_CPU(struct tsq_tasklet, tsq_tasklet);

static void tcp_tsq_write(struct sock *sk)
{
	if ((1 << sk->sk_state) &
	    (TCPF_ESTABLISHED | TCPF_FIN_WAIT1 | TCPF_CLOSING |
	     TCPF_CLOSE_WAIT  | TCPF_LAST_ACK)) {
		struct tcp_sock *tp = tcp_sk(sk);

		if (tp->lost_out > tp->retrans_out &&
		    tp->snd_cwnd > tcp_packets_in_flight(tp)) {
			tcp_mstamp_refresh(tp);
			tcp_xmit_retransmit_queue(sk);
		}

		tcp_write_xmit(sk, tcp_current_mss(sk), tp->nonagle,
			       0, GFP_ATOMIC);
	}
}

static void tcp_tsq_handler(struct sock *sk)
{
	bh_lock_sock(sk);
	if (!sock_owned_by_user(sk))
		tcp_tsq_write(sk);
	else if (!test_and_set_bit(TCP_TSQ_DEFERRED, &sk->sk_tsq_flags))
		sock_hold(sk);
	bh_unlock_sock(sk);
}
/*
 * One tasklet per cpu tries to send more skbs.
 * We run in tasklet context but need to disable irqs when
 * transferring tsq->head because tcp_wfree() might
 * interrupt us (non NAPI drivers)
 */
static void tcp_tasklet_func(unsigned long data)
{
	struct tsq_tasklet *tsq = (struct tsq_tasklet *)data;
	LIST_HEAD(list);
	unsigned long flags;
	struct list_head *q, *n;
	struct tcp_sock *tp;
	struct sock *sk;

	local_irq_save(flags);
	list_splice_init(&tsq->head, &list);
	local_irq_restore(flags);

	list_for_each_safe(q, n, &list) {
		tp = list_entry(q, struct tcp_sock, tsq_node);
		list_del(&tp->tsq_node);

		sk = (struct sock *)tp;
		smp_mb__before_atomic();
		clear_bit(TSQ_QUEUED, &sk->sk_tsq_flags);

		tcp_tsq_handler(sk);
		sk_free(sk);
	}
}

#define TCP_DEFERRED_ALL (TCPF_TSQ_DEFERRED |		\
			  TCPF_WRITE_TIMER_DEFERRED |	\
			  TCPF_DELACK_TIMER_DEFERRED |	\
			  TCPF_MTU_REDUCED_DEFERRED)
/**
 * tcp_release_cb - tcp release_sock() callback
 * @sk: socket
 *
 * called from release_sock() to perform protocol dependent
 * actions before socket release.
 */
void tcp_release_cb(struct sock *sk)
{
	unsigned long flags, nflags;

	/* perform an atomic operation only if at least one flag is set */
	do {
		flags = sk->sk_tsq_flags;
		if (!(flags & TCP_DEFERRED_ALL))
			return;
		nflags = flags & ~TCP_DEFERRED_ALL;
	} while (cmpxchg(&sk->sk_tsq_flags, flags, nflags) != flags);

	if (flags & TCPF_TSQ_DEFERRED) {
		tcp_tsq_write(sk);
		__sock_put(sk);
	}
	/* Here begins the tricky part :
	 * We are called from release_sock() with :
	 * 1) BH disabled
	 * 2) sk_lock.slock spinlock held
	 * 3) socket owned by us (sk->sk_lock.owned == 1)
	 *
	 * But following code is meant to be called from BH handlers,
	 * so we should keep BH disabled, but early release socket ownership
	 */
	sock_release_ownership(sk);

	if (flags & TCPF_WRITE_TIMER_DEFERRED) {
		tcp_write_timer_handler(sk);
		__sock_put(sk);
	}
	if (flags & TCPF_DELACK_TIMER_DEFERRED) {
		tcp_delack_timer_handler(sk);
		__sock_put(sk);
	}
	if (flags & TCPF_MTU_REDUCED_DEFERRED) {
		inet_csk(sk)->icsk_af_ops->mtu_reduced(sk);
		__sock_put(sk);
	}
}
EXPORT_SYMBOL(tcp_release_cb);

void __init tcp_tasklet_init(void)
{
	int i;

	for_each_possible_cpu(i) {
		struct tsq_tasklet *tsq = &per_cpu(tsq_tasklet, i);

		INIT_LIST_HEAD(&tsq->head);
		tasklet_init(&tsq->tasklet,
			     tcp_tasklet_func,
			     (unsigned long)tsq);
	}
}

/*
 * Write buffer destructor automatically called from kfree_skb.
 * We can't xmit new skbs from this context, as we might already
 * hold qdisc lock.
 */
void tcp_wfree(struct sk_buff *skb)
{
	struct sock *sk = skb->sk;
	struct tcp_sock *tp = tcp_sk(sk);
	unsigned long flags, nval, oval;

	/* Keep one reference on sk_wmem_alloc.
	 * Will be released by sk_free() from here or tcp_tasklet_func()
	 */
	WARN_ON(refcount_sub_and_test(skb->truesize - 1, &sk->sk_wmem_alloc));

	/* If this softirq is serviced by ksoftirqd, we are likely under stress.
	 * Wait until our queues (qdisc + devices) are drained.
	 * This gives :
	 * - less callbacks to tcp_write_xmit(), reducing stress (batches)
	 * - chance for incoming ACK (processed by another cpu maybe)
	 *   to migrate this flow (skb->ooo_okay will be eventually set)
	 */
	if (refcount_read(&sk->sk_wmem_alloc) >= SKB_TRUESIZE(1) && this_cpu_ksoftirqd() == current)
		goto out;

	for (oval = READ_ONCE(sk->sk_tsq_flags);; oval = nval) {
		struct tsq_tasklet *tsq;
		bool empty;

		if (!(oval & TSQF_THROTTLED) || (oval & TSQF_QUEUED))
			goto out;

		nval = (oval & ~TSQF_THROTTLED) | TSQF_QUEUED;
		nval = cmpxchg(&sk->sk_tsq_flags, oval, nval);
		if (nval != oval)
			continue;

		/* queue this socket to tasklet queue */
		local_irq_save(flags);
		tsq = this_cpu_ptr(&tsq_tasklet);
		empty = list_empty(&tsq->head);
		list_add(&tp->tsq_node, &tsq->head);
		if (empty)
			tasklet_schedule(&tsq->tasklet);
		local_irq_restore(flags);
		return;
	}
out:
	sk_free(sk);
}

/* Note: Called under soft irq.
 * We can call TCP stack right away, unless socket is owned by user.
 */
enum hrtimer_restart tcp_pace_kick(struct hrtimer *timer)
{
	struct tcp_sock *tp = container_of(timer, struct tcp_sock, pacing_timer);
	struct sock *sk = (struct sock *)tp;

	tcp_tsq_handler(sk);
	sock_put(sk);

	return HRTIMER_NORESTART;
}

static void tcp_update_skb_after_send(struct sock *sk, struct sk_buff *skb,
				      u64 prior_wstamp)
{
	struct tcp_sock *tp = tcp_sk(sk);

	if (sk->sk_pacing_status != SK_PACING_NONE) {
		unsigned long rate = sk->sk_pacing_rate;

		/* Original sch_fq does not pace first 10 MSS
		 * Note that tp->data_segs_out overflows after 2^32 packets,
		 * this is a minor annoyance.
		 */
		if (rate != ~0UL && rate && tp->data_segs_out >= 10) {
			u64 len_ns = div64_ul((u64)skb->len * NSEC_PER_SEC, rate);
			u64 credit = tp->tcp_wstamp_ns - prior_wstamp;

			/* take into account OS jitter */
			len_ns -= min_t(u64, len_ns / 2, credit);
			tp->tcp_wstamp_ns += len_ns;
		}
	}
	list_move_tail(&skb->tcp_tsorted_anchor, &tp->tsorted_sent_queue);
}

/* This routine actually transmits TCP packets queued in by
 * tcp_do_sendmsg().  This is used by both the initial
 * transmission and possible later retransmissions.
 * All SKB's seen here are completely headerless.  It is our
 * job to build the TCP header, and pass the packet down to
 * IP so it can do the same plus pass the packet off to the
 * device.
 *
 * We are working here with either a clone of the original
 * SKB, or a fresh unique copy made by the retransmit engine.
 */
static int __tcp_transmit_skb(struct sock *sk, struct sk_buff *skb,
			      int clone_it, gfp_t gfp_mask, u32 rcv_nxt)
{
	const struct inet_connection_sock *icsk = inet_csk(sk);
	struct inet_sock *inet;
	struct tcp_sock *tp;
	struct tcp_skb_cb *tcb;
	struct tcp_out_options opts;
	unsigned int tcp_options_size, tcp_header_size;
	struct sk_buff *oskb = NULL;
	struct tcp_md5sig_key *md5;
	struct tcphdr *th;
	u64 prior_wstamp;
	int err;

	BUG_ON(!skb || !tcp_skb_pcount(skb));
	tp = tcp_sk(sk);
	prior_wstamp = tp->tcp_wstamp_ns;
	tp->tcp_wstamp_ns = max(tp->tcp_wstamp_ns, tp->tcp_clock_cache);
	skb->skb_mstamp_ns = tp->tcp_wstamp_ns;
	if (clone_it) {
		TCP_SKB_CB(skb)->tx.in_flight = TCP_SKB_CB(skb)->end_seq
			- tp->snd_una;
		oskb = skb;

		tcp_skb_tsorted_save(oskb) {
			if (unlikely(skb_cloned(oskb)))
				skb = pskb_copy(oskb, gfp_mask);
			else
				skb = skb_clone(oskb, gfp_mask);
		} tcp_skb_tsorted_restore(oskb);

		if (unlikely(!skb))
			return -ENOBUFS;
	}

	inet = inet_sk(sk);
	tcb = TCP_SKB_CB(skb);
	memset(&opts, 0, sizeof(opts));

	if (unlikely(tcb->tcp_flags & TCPHDR_SYN)) {
		tcp_options_size = tcp_syn_options(sk, skb, &opts, &md5);
	} else {
		tcp_options_size = tcp_established_options(sk, skb, &opts,
							   &md5);
		/* Force a PSH flag on all (GSO) packets to expedite GRO flush
		 * at receiver : This slightly improve GRO performance.
		 * Note that we do not force the PSH flag for non GSO packets,
		 * because they might be sent under high congestion events,
		 * and in this case it is better to delay the delivery of 1-MSS
		 * packets and thus the corresponding ACK packet that would
		 * release the following packet.
		 */
		if (tcp_skb_pcount(skb) > 1)
			tcb->tcp_flags |= TCPHDR_PSH;
	}
	tcp_header_size = tcp_options_size + sizeof(struct tcphdr);

	/* if no packet is in qdisc/device queue, then allow XPS to select
	 * another queue. We can be called from tcp_tsq_handler()
	 * which holds one reference to sk.
	 *
	 * TODO: Ideally, in-flight pure ACK packets should not matter here.
	 * One way to get this would be to set skb->truesize = 2 on them.
	 */
	skb->ooo_okay = sk_wmem_alloc_get(sk) < SKB_TRUESIZE(1);

	/* If we had to use memory reserve to allocate this skb,
	 * this might cause drops if packet is looped back :
	 * Other socket might not have SOCK_MEMALLOC.
	 * Packets not looped back do not care about pfmemalloc.
	 */
	skb->pfmemalloc = 0;

	skb_push(skb, tcp_header_size);
	skb_reset_transport_header(skb);

	skb_orphan(skb);
	skb->sk = sk;
	skb->destructor = skb_is_tcp_pure_ack(skb) ? __sock_wfree : tcp_wfree;
	skb_set_hash_from_sk(skb, sk);
	refcount_add(skb->truesize, &sk->sk_wmem_alloc);

	skb_set_dst_pending_confirm(skb, sk->sk_dst_pending_confirm);

	/* Build TCP header and checksum it. */
	th = (struct tcphdr *)skb->data;
	th->source		= inet->inet_sport;
	th->dest		= inet->inet_dport;
	th->seq			= htonl(tcb->seq);
	th->ack_seq		= htonl(rcv_nxt);
	*(((__be16 *)th) + 6)	= htons(((tcp_header_size >> 2) << 12) |
					(tcb->tcp_flags & TCPHDR_FLAGS_MASK));

	th->check		= 0;
	th->urg_ptr		= 0;

	/* The urg_mode check is necessary during a below snd_una win probe */
	if (unlikely(tcp_urg_mode(tp) && before(tcb->seq, tp->snd_up))) {
		if (before(tp->snd_up, tcb->seq + 0x10000)) {
			th->urg_ptr = htons(tp->snd_up - tcb->seq);
			th->urg = 1;
		} else if (after(tcb->seq + 0xFFFF, tp->snd_nxt)) {
			th->urg_ptr = htons(0xFFFF);
			th->urg = 1;
		}
	}

	tcp_options_write((__be32 *)(th + 1), tp, &opts);
	skb_shinfo(skb)->gso_type = sk->sk_gso_type;
	if (likely(!(tcb->tcp_flags & TCPHDR_SYN))) {
		th->window      = htons(tcp_select_window(sk));
		tcp_ecn_send(sk, skb, th, tcp_header_size);
	} else {
		/* RFC1323: The window in SYN & SYN/ACK segments
		 * is never scaled.
		 */
		th->window	= htons(min(tp->rcv_wnd, 65535U));
	}
#ifdef CONFIG_TCP_MD5SIG
	/* Calculate the MD5 hash, as we have all we need now */
	if (md5) {
		sk_nocaps_add(sk, NETIF_F_GSO_MASK);
		tp->af_specific->calc_md5_hash(opts.hash_location,
					       md5, sk, skb);
	}
#endif

	icsk->icsk_af_ops->send_check(sk, skb);

	if (likely(tcb->tcp_flags & TCPHDR_ACK))
		tcp_event_ack_sent(sk, tcp_skb_pcount(skb), rcv_nxt);

	if (skb->len != tcp_header_size) {
		tcp_event_data_sent(tp, sk);
		tp->data_segs_out += tcp_skb_pcount(skb);
		tp->bytes_sent += skb->len - tcp_header_size;
	}

	if (after(tcb->end_seq, tp->snd_nxt) || tcb->seq == tcb->end_seq)
		TCP_ADD_STATS(sock_net(sk), TCP_MIB_OUTSEGS,
			      tcp_skb_pcount(skb));

	tp->segs_out += tcp_skb_pcount(skb);
	/* OK, its time to fill skb_shinfo(skb)->gso_{segs|size} */
	skb_shinfo(skb)->gso_segs = tcp_skb_pcount(skb);
	skb_shinfo(skb)->gso_size = tcp_skb_mss(skb);

	/* Leave earliest departure time in skb->tstamp (skb->skb_mstamp_ns) */

	/* Cleanup our debris for IP stacks */
	memset(skb->cb, 0, max(sizeof(struct inet_skb_parm),
			       sizeof(struct inet6_skb_parm)));

	tcp_add_tx_delay(skb, tp);

	err = icsk->icsk_af_ops->queue_xmit(sk, skb, &inet->cork.fl);

	if (unlikely(err > 0)) {
		tcp_enter_cwr(sk);
		err = net_xmit_eval(err);
	}
	if (!err && oskb) {
		tcp_update_skb_after_send(sk, oskb, prior_wstamp);
		tcp_rate_skb_sent(sk, oskb);
	}
	return err;
}

static int tcp_transmit_skb(struct sock *sk, struct sk_buff *skb, int clone_it,
			    gfp_t gfp_mask)
{
	return __tcp_transmit_skb(sk, skb, clone_it, gfp_mask,
				  tcp_sk(sk)->rcv_nxt);
}

/* This routine just queues the buffer for sending.
 *
 * NOTE: probe0 timer is not checked, do not forget tcp_push_pending_frames,
 * otherwise socket can stall.
 */
static void tcp_queue_skb(struct sock *sk, struct sk_buff *skb)
{
	struct tcp_sock *tp = tcp_sk(sk);

	/* Advance write_seq and place onto the write_queue. */
	WRITE_ONCE(tp->write_seq, TCP_SKB_CB(skb)->end_seq);
	__skb_header_release(skb);
	tcp_add_write_queue_tail(sk, skb);
	sk_wmem_queued_add(sk, skb->truesize);
	sk_mem_charge(sk, skb->truesize);
}

/* Initialize TSO segments for a packet. */
static void tcp_set_skb_tso_segs(struct sk_buff *skb, unsigned int mss_now)
{
	if (skb->len <= mss_now) {
		/* Avoid the costly divide in the normal
		 * non-TSO case.
		 */
		tcp_skb_pcount_set(skb, 1);
		TCP_SKB_CB(skb)->tcp_gso_size = 0;
	} else {
		tcp_skb_pcount_set(skb, DIV_ROUND_UP(skb->len, mss_now));
		TCP_SKB_CB(skb)->tcp_gso_size = mss_now;
	}
}

/* Pcount in the middle of the write queue got changed, we need to do various
 * tweaks to fix counters
 */
static void tcp_adjust_pcount(struct sock *sk, const struct sk_buff *skb, int decr)
{
	struct tcp_sock *tp = tcp_sk(sk);

	tp->packets_out -= decr;

	if (TCP_SKB_CB(skb)->sacked & TCPCB_SACKED_ACKED)
		tp->sacked_out -= decr;
	if (TCP_SKB_CB(skb)->sacked & TCPCB_SACKED_RETRANS)
		tp->retrans_out -= decr;
	if (TCP_SKB_CB(skb)->sacked & TCPCB_LOST)
		tp->lost_out -= decr;

	/* Reno case is special. Sigh... */
	if (tcp_is_reno(tp) && decr > 0)
		tp->sacked_out -= min_t(u32, tp->sacked_out, decr);

	if (tp->lost_skb_hint &&
	    before(TCP_SKB_CB(skb)->seq, TCP_SKB_CB(tp->lost_skb_hint)->seq) &&
	    (TCP_SKB_CB(skb)->sacked & TCPCB_SACKED_ACKED))
		tp->lost_cnt_hint -= decr;

	tcp_verify_left_out(tp);
}

static bool tcp_has_tx_tstamp(const struct sk_buff *skb)
{
	return TCP_SKB_CB(skb)->txstamp_ack ||
		(skb_shinfo(skb)->tx_flags & SKBTX_ANY_TSTAMP);
}

static void tcp_fragment_tstamp(struct sk_buff *skb, struct sk_buff *skb2)
{
	struct skb_shared_info *shinfo = skb_shinfo(skb);

	if (unlikely(tcp_has_tx_tstamp(skb)) &&
	    !before(shinfo->tskey, TCP_SKB_CB(skb2)->seq)) {
		struct skb_shared_info *shinfo2 = skb_shinfo(skb2);
		u8 tsflags = shinfo->tx_flags & SKBTX_ANY_TSTAMP;

		shinfo->tx_flags &= ~tsflags;
		shinfo2->tx_flags |= tsflags;
		swap(shinfo->tskey, shinfo2->tskey);
		TCP_SKB_CB(skb2)->txstamp_ack = TCP_SKB_CB(skb)->txstamp_ack;
		TCP_SKB_CB(skb)->txstamp_ack = 0;
	}
}

static void tcp_skb_fragment_eor(struct sk_buff *skb, struct sk_buff *skb2)
{
	TCP_SKB_CB(skb2)->eor = TCP_SKB_CB(skb)->eor;
	TCP_SKB_CB(skb)->eor = 0;
}

/* Insert buff after skb on the write or rtx queue of sk.  */
static void tcp_insert_write_queue_after(struct sk_buff *skb,
					 struct sk_buff *buff,
					 struct sock *sk,
					 enum tcp_queue tcp_queue)
{
	if (tcp_queue == TCP_FRAG_IN_WRITE_QUEUE)
		__skb_queue_after(&sk->sk_write_queue, skb, buff);
	else
		tcp_rbtree_insert(&sk->tcp_rtx_queue, buff);
}

/* Function to create two new TCP segments.  Shrinks the given segment
 * to the specified size and appends a new segment with the rest of the
 * packet to the list.  This won't be called frequently, I hope.
 * Remember, these are still headerless SKBs at this point.
 */
int tcp_fragment(struct sock *sk, enum tcp_queue tcp_queue,
		 struct sk_buff *skb, u32 len,
		 unsigned int mss_now, gfp_t gfp)
{
	struct tcp_sock *tp = tcp_sk(sk);
	struct sk_buff *buff;
	int nsize, old_factor;
	long limit;
	int nlen;
	u8 flags;

	if (WARN_ON(len > skb->len))
		return -EINVAL;

	nsize = skb_headlen(skb) - len;
	if (nsize < 0)
		nsize = 0;

	/* tcp_sendmsg() can overshoot sk_wmem_queued by one full size skb.
	 * We need some allowance to not penalize applications setting small
	 * SO_SNDBUF values.
	 * Also allow first and last skb in retransmit queue to be split.
	 */
	limit = sk->sk_sndbuf + 2 * SKB_TRUESIZE(GSO_MAX_SIZE);
	if (unlikely((sk->sk_wmem_queued >> 1) > limit &&
		     tcp_queue != TCP_FRAG_IN_WRITE_QUEUE &&
		     skb != tcp_rtx_queue_head(sk) &&
		     skb != tcp_rtx_queue_tail(sk))) {
		NET_INC_STATS(sock_net(sk), LINUX_MIB_TCPWQUEUETOOBIG);
		return -ENOMEM;
	}

	if (skb_unclone(skb, gfp))
		return -ENOMEM;

	/* Get a new skb... force flag on. */
	buff = sk_stream_alloc_skb(sk, nsize, gfp, true);
	if (!buff)
		return -ENOMEM; /* We'll just try again later. */
	skb_copy_decrypted(buff, skb);

	sk_wmem_queued_add(sk, buff->truesize);
	sk_mem_charge(sk, buff->truesize);
	nlen = skb->len - len - nsize;
	buff->truesize += nlen;
	skb->truesize -= nlen;

	/* Correct the sequence numbers. */
	TCP_SKB_CB(buff)->seq = TCP_SKB_CB(skb)->seq + len;
	TCP_SKB_CB(buff)->end_seq = TCP_SKB_CB(skb)->end_seq;
	TCP_SKB_CB(skb)->end_seq = TCP_SKB_CB(buff)->seq;

	/* PSH and FIN should only be set in the second packet. */
	flags = TCP_SKB_CB(skb)->tcp_flags;
	TCP_SKB_CB(skb)->tcp_flags = flags & ~(TCPHDR_FIN | TCPHDR_PSH);
	TCP_SKB_CB(buff)->tcp_flags = flags;
	TCP_SKB_CB(buff)->sacked = TCP_SKB_CB(skb)->sacked;
	tcp_skb_fragment_eor(skb, buff);

	skb_split(skb, buff, len);

	buff->ip_summed = CHECKSUM_PARTIAL;

	buff->tstamp = skb->tstamp;
	tcp_fragment_tstamp(skb, buff);

	old_factor = tcp_skb_pcount(skb);

	/* Fix up tso_factor for both original and new SKB.  */
	tcp_set_skb_tso_segs(skb, mss_now);
	tcp_set_skb_tso_segs(buff, mss_now);

	/* Update delivered info for the new segment */
	TCP_SKB_CB(buff)->tx = TCP_SKB_CB(skb)->tx;

	/* If this packet has been sent out already, we must
	 * adjust the various packet counters.
	 */
	if (!before(tp->snd_nxt, TCP_SKB_CB(buff)->end_seq)) {
		int diff = old_factor - tcp_skb_pcount(skb) -
			tcp_skb_pcount(buff);

		if (diff)
			tcp_adjust_pcount(sk, skb, diff);
	}

	/* Link BUFF into the send queue. */
	__skb_header_release(buff);
	tcp_insert_write_queue_after(skb, buff, sk, tcp_queue);
	if (tcp_queue == TCP_FRAG_IN_RTX_QUEUE)
		list_add(&buff->tcp_tsorted_anchor, &skb->tcp_tsorted_anchor);

	return 0;
}

/* This is similar to __pskb_pull_tail(). The difference is that pulled
 * data is not copied, but immediately discarded.
 */
static int __pskb_trim_head(struct sk_buff *skb, int len)
{
	struct skb_shared_info *shinfo;
	int i, k, eat;

	eat = min_t(int, len, skb_headlen(skb));
	if (eat) {
		__skb_pull(skb, eat);
		len -= eat;
		if (!len)
			return 0;
	}
	eat = len;
	k = 0;
	shinfo = skb_shinfo(skb);
	for (i = 0; i < shinfo->nr_frags; i++) {
		int size = skb_frag_size(&shinfo->frags[i]);

		if (size <= eat) {
			skb_frag_unref(skb, i);
			eat -= size;
		} else {
			shinfo->frags[k] = shinfo->frags[i];
			if (eat) {
				skb_frag_off_add(&shinfo->frags[k], eat);
				skb_frag_size_sub(&shinfo->frags[k], eat);
				eat = 0;
			}
			k++;
		}
	}
	shinfo->nr_frags = k;

	skb->data_len -= len;
	skb->len = skb->data_len;
	return len;
}

/* Remove acked data from a packet in the transmit queue. */
int tcp_trim_head(struct sock *sk, struct sk_buff *skb, u32 len)
{
	u32 delta_truesize;

	if (skb_unclone(skb, GFP_ATOMIC))
		return -ENOMEM;

	delta_truesize = __pskb_trim_head(skb, len);

	TCP_SKB_CB(skb)->seq += len;
	skb->ip_summed = CHECKSUM_PARTIAL;

	if (delta_truesize) {
		skb->truesize	   -= delta_truesize;
		sk_wmem_queued_add(sk, -delta_truesize);
		sk_mem_uncharge(sk, delta_truesize);
		sock_set_flag(sk, SOCK_QUEUE_SHRUNK);
	}

	/* Any change of skb->len requires recalculation of tso factor. */
	if (tcp_skb_pcount(skb) > 1)
		tcp_set_skb_tso_segs(skb, tcp_skb_mss(skb));

	return 0;
}

/* Calculate MSS not accounting any TCP options.  */
static inline int __tcp_mtu_to_mss(struct sock *sk, int pmtu)
{
	const struct tcp_sock *tp = tcp_sk(sk);
	const struct inet_connection_sock *icsk = inet_csk(sk);
	int mss_now;

	/* Calculate base mss without TCP options:
	   It is MMS_S - sizeof(tcphdr) of rfc1122
	 */
	mss_now = pmtu - icsk->icsk_af_ops->net_header_len - sizeof(struct tcphdr);

	/* IPv6 adds a frag_hdr in case RTAX_FEATURE_ALLFRAG is set */
	if (icsk->icsk_af_ops->net_frag_header_len) {
		const struct dst_entry *dst = __sk_dst_get(sk);

		if (dst && dst_allfrag(dst))
			mss_now -= icsk->icsk_af_ops->net_frag_header_len;
	}

	/* Clamp it (mss_clamp does not include tcp options) */
	if (mss_now > tp->rx_opt.mss_clamp)
		mss_now = tp->rx_opt.mss_clamp;

	/* Now subtract optional transport overhead */
	mss_now -= icsk->icsk_ext_hdr_len;

	/* Then reserve room for full set of TCP options and 8 bytes of data */
	mss_now = max(mss_now, sock_net(sk)->ipv4.sysctl_tcp_min_snd_mss);
	return mss_now;
}

/* Calculate MSS. Not accounting for SACKs here.  */
int tcp_mtu_to_mss(struct sock *sk, int pmtu)
{
	/* Subtract TCP options size, not including SACKs */
	return __tcp_mtu_to_mss(sk, pmtu) -
	       (tcp_sk(sk)->tcp_header_len - sizeof(struct tcphdr));
}

/* Inverse of above */
int tcp_mss_to_mtu(struct sock *sk, int mss)
{
	const struct tcp_sock *tp = tcp_sk(sk);
	const struct inet_connection_sock *icsk = inet_csk(sk);
	int mtu;

	mtu = mss +
	      tp->tcp_header_len +
	      icsk->icsk_ext_hdr_len +
	      icsk->icsk_af_ops->net_header_len;

	/* IPv6 adds a frag_hdr in case RTAX_FEATURE_ALLFRAG is set */
	if (icsk->icsk_af_ops->net_frag_header_len) {
		const struct dst_entry *dst = __sk_dst_get(sk);

		if (dst && dst_allfrag(dst))
			mtu += icsk->icsk_af_ops->net_frag_header_len;
	}
	return mtu;
}
EXPORT_SYMBOL(tcp_mss_to_mtu);

/* MTU probing init per socket */
void tcp_mtup_init(struct sock *sk)
{
	struct tcp_sock *tp = tcp_sk(sk);
	struct inet_connection_sock *icsk = inet_csk(sk);
	struct net *net = sock_net(sk);

	icsk->icsk_mtup.enabled = net->ipv4.sysctl_tcp_mtu_probing > 1;
	icsk->icsk_mtup.search_high = tp->rx_opt.mss_clamp + sizeof(struct tcphdr) +
			       icsk->icsk_af_ops->net_header_len;
	icsk->icsk_mtup.search_low = tcp_mss_to_mtu(sk, net->ipv4.sysctl_tcp_base_mss);
	icsk->icsk_mtup.probe_size = 0;
	if (icsk->icsk_mtup.enabled)
		icsk->icsk_mtup.probe_timestamp = tcp_jiffies32;
}
EXPORT_SYMBOL(tcp_mtup_init);

/* This function synchronize snd mss to current pmtu/exthdr set.

   tp->rx_opt.user_mss is mss set by user by TCP_MAXSEG. It does NOT counts
   for TCP options, but includes only bare TCP header.

   tp->rx_opt.mss_clamp is mss negotiated at connection setup.
   It is minimum of user_mss and mss received with SYN.
   It also does not include TCP options.

   inet_csk(sk)->icsk_pmtu_cookie is last pmtu, seen by this function.

   tp->mss_cache is current effective sending mss, including
   all tcp options except for SACKs. It is evaluated,
   taking into account current pmtu, but never exceeds
   tp->rx_opt.mss_clamp.

   NOTE1. rfc1122 clearly states that advertised MSS
   DOES NOT include either tcp or ip options.

   NOTE2. inet_csk(sk)->icsk_pmtu_cookie and tp->mss_cache
   are READ ONLY outside this function.		--ANK (980731)
 */
unsigned int tcp_sync_mss(struct sock *sk, u32 pmtu)
{
	struct tcp_sock *tp = tcp_sk(sk);
	struct inet_connection_sock *icsk = inet_csk(sk);
	int mss_now;

	if (icsk->icsk_mtup.search_high > pmtu)
		icsk->icsk_mtup.search_high = pmtu;

	mss_now = tcp_mtu_to_mss(sk, pmtu);
	mss_now = tcp_bound_to_half_wnd(tp, mss_now);

	/* And store cached results */
	icsk->icsk_pmtu_cookie = pmtu;
	if (icsk->icsk_mtup.enabled)
		mss_now = min(mss_now, tcp_mtu_to_mss(sk, icsk->icsk_mtup.search_low));
	tp->mss_cache = mss_now;

	return mss_now;
}
EXPORT_SYMBOL(tcp_sync_mss);

/* Compute the current effective MSS, taking SACKs and IP options,
 * and even PMTU discovery events into account.
 */
unsigned int tcp_current_mss(struct sock *sk)
{
	const struct tcp_sock *tp = tcp_sk(sk);
	const struct dst_entry *dst = __sk_dst_get(sk);
	u32 mss_now;
	unsigned int header_len;
	struct tcp_out_options opts;
	struct tcp_md5sig_key *md5;

	mss_now = tp->mss_cache;

	if (dst) {
		u32 mtu = dst_mtu(dst);
		if (mtu != inet_csk(sk)->icsk_pmtu_cookie)
			mss_now = tcp_sync_mss(sk, mtu);
	}

	header_len = tcp_established_options(sk, NULL, &opts, &md5) +
		     sizeof(struct tcphdr);
	/* The mss_cache is sized based on tp->tcp_header_len, which assumes
	 * some common options. If this is an odd packet (because we have SACK
	 * blocks etc) then our calculated header_len will be different, and
	 * we have to adjust mss_now correspondingly */
	if (header_len != tp->tcp_header_len) {
		int delta = (int) header_len - tp->tcp_header_len;
		mss_now -= delta;
	}

	return mss_now;
}

/* RFC2861, slow part. Adjust cwnd, after it was not full during one rto.
 * As additional protections, we do not touch cwnd in retransmission phases,
 * and if application hit its sndbuf limit recently.
 */
static void tcp_cwnd_application_limited(struct sock *sk)
{
	struct tcp_sock *tp = tcp_sk(sk);

	if (inet_csk(sk)->icsk_ca_state == TCP_CA_Open &&
	    sk->sk_socket && !test_bit(SOCK_NOSPACE, &sk->sk_socket->flags)) {
		/* Limited by application or receiver window. */
		u32 init_win = tcp_init_cwnd(tp, __sk_dst_get(sk));
		u32 win_used = max(tp->snd_cwnd_used, init_win);
		if (win_used < tp->snd_cwnd) {
			tp->snd_ssthresh = tcp_current_ssthresh(sk);
			tp->snd_cwnd = (tp->snd_cwnd + win_used) >> 1;
		}
		tp->snd_cwnd_used = 0;
	}
	tp->snd_cwnd_stamp = tcp_jiffies32;
}

static void tcp_cwnd_validate(struct sock *sk, bool is_cwnd_limited)
{
	const struct tcp_congestion_ops *ca_ops = inet_csk(sk)->icsk_ca_ops;
	struct tcp_sock *tp = tcp_sk(sk);

	/* Track the maximum number of outstanding packets in each
	 * window, and remember whether we were cwnd-limited then.
	 */
	if (!before(tp->snd_una, tp->max_packets_seq) ||
	    tp->packets_out > tp->max_packets_out) {
		tp->max_packets_out = tp->packets_out;
		tp->max_packets_seq = tp->snd_nxt;
		tp->is_cwnd_limited = is_cwnd_limited;
	}

	if (tcp_is_cwnd_limited(sk)) {
		/* Network is feed fully. */
		tp->snd_cwnd_used = 0;
		tp->snd_cwnd_stamp = tcp_jiffies32;
	} else {
		/* Network starves. */
		if (tp->packets_out > tp->snd_cwnd_used)
			tp->snd_cwnd_used = tp->packets_out;

		if (sock_net(sk)->ipv4.sysctl_tcp_slow_start_after_idle &&
		    (s32)(tcp_jiffies32 - tp->snd_cwnd_stamp) >= inet_csk(sk)->icsk_rto &&
		    !ca_ops->cong_control)
			tcp_cwnd_application_limited(sk);

		/* The following conditions together indicate the starvation
		 * is caused by insufficient sender buffer:
		 * 1) just sent some data (see tcp_write_xmit)
		 * 2) not cwnd limited (this else condition)
		 * 3) no more data to send (tcp_write_queue_empty())
		 * 4) application is hitting buffer limit (SOCK_NOSPACE)
		 */
		if (tcp_write_queue_empty(sk) && sk->sk_socket &&
		    test_bit(SOCK_NOSPACE, &sk->sk_socket->flags) &&
		    (1 << sk->sk_state) & (TCPF_ESTABLISHED | TCPF_CLOSE_WAIT))
			tcp_chrono_start(sk, TCP_CHRONO_SNDBUF_LIMITED);
	}
}

/* Minshall's variant of the Nagle send check. */
static bool tcp_minshall_check(const struct tcp_sock *tp)
{
	return after(tp->snd_sml, tp->snd_una) &&
		!after(tp->snd_sml, tp->snd_nxt);
}

/* Update snd_sml if this skb is under mss
 * Note that a TSO packet might end with a sub-mss segment
 * The test is really :
 * if ((skb->len % mss) != 0)
 *        tp->snd_sml = TCP_SKB_CB(skb)->end_seq;
 * But we can avoid doing the divide again given we already have
 *  skb_pcount = skb->len / mss_now
 */
static void tcp_minshall_update(struct tcp_sock *tp, unsigned int mss_now,
				const struct sk_buff *skb)
{
	if (skb->len < tcp_skb_pcount(skb) * mss_now)
		tp->snd_sml = TCP_SKB_CB(skb)->end_seq;
}

/* Return false, if packet can be sent now without violation Nagle's rules:
 * 1. It is full sized. (provided by caller in %partial bool)
 * 2. Or it contains FIN. (already checked by caller)
 * 3. Or TCP_CORK is not set, and TCP_NODELAY is set.
 * 4. Or TCP_CORK is not set, and all sent packets are ACKed.
 *    With Minshall's modification: all sent small packets are ACKed.
 */
static bool tcp_nagle_check(bool partial, const struct tcp_sock *tp,
			    int nonagle)
{
	return partial &&
		((nonagle & TCP_NAGLE_CORK) ||
		 (!nonagle && tp->packets_out && tcp_minshall_check(tp)));
}

/* Return how many segs we'd like on a TSO packet,
 * to send one TSO packet per ms
 */
static u32 tcp_tso_autosize(const struct sock *sk, unsigned int mss_now,
			    int min_tso_segs)
{
	u32 bytes, segs;

	bytes = min_t(unsigned long,
		      sk->sk_pacing_rate >> sk->sk_pacing_shift,
		      sk->sk_gso_max_size - 1 - MAX_TCP_HEADER);

	/* Goal is to send at least one packet per ms,
	 * not one big TSO packet every 100 ms.
	 * This preserves ACK clocking and is consistent
	 * with tcp_tso_should_defer() heuristic.
	 */
	segs = max_t(u32, bytes / mss_now, min_tso_segs);

	return segs;
}

/* Return the number of segments we want in the skb we are transmitting.
 * See if congestion control module wants to decide; otherwise, autosize.
 */
static u32 tcp_tso_segs(struct sock *sk, unsigned int mss_now)
{
	const struct tcp_congestion_ops *ca_ops = inet_csk(sk)->icsk_ca_ops;
	u32 min_tso, tso_segs;

	min_tso = ca_ops->min_tso_segs ?
			ca_ops->min_tso_segs(sk) :
			sock_net(sk)->ipv4.sysctl_tcp_min_tso_segs;

	tso_segs = tcp_tso_autosize(sk, mss_now, min_tso);
	return min_t(u32, tso_segs, sk->sk_gso_max_segs);
}

/* Returns the portion of skb which can be sent right away */
static unsigned int tcp_mss_split_point(const struct sock *sk,
					const struct sk_buff *skb,
					unsigned int mss_now,
					unsigned int max_segs,
					int nonagle)
{
	const struct tcp_sock *tp = tcp_sk(sk);
	u32 partial, needed, window, max_len;

	window = tcp_wnd_end(tp) - TCP_SKB_CB(skb)->seq;
	max_len = mss_now * max_segs;

	if (likely(max_len <= window && skb != tcp_write_queue_tail(sk)))
		return max_len;

	needed = min(skb->len, window);

	if (max_len <= needed)
		return max_len;

	partial = needed % mss_now;
	/* If last segment is not a full MSS, check if Nagle rules allow us
	 * to include this last segment in this skb.
	 * Otherwise, we'll split the skb at last MSS boundary
	 */
	if (tcp_nagle_check(partial != 0, tp, nonagle))
		return needed - partial;

	return needed;
}

/* Can at least one segment of SKB be sent right now, according to the
 * congestion window rules?  If so, return how many segments are allowed.
 */
static inline unsigned int tcp_cwnd_test(const struct tcp_sock *tp,
					 const struct sk_buff *skb)
{
	u32 in_flight, cwnd, halfcwnd;

	/* Don't be strict about the congestion window for the final FIN.  */
	if ((TCP_SKB_CB(skb)->tcp_flags & TCPHDR_FIN) &&
	    tcp_skb_pcount(skb) == 1)
		return 1;

	in_flight = tcp_packets_in_flight(tp);
	cwnd = tp->snd_cwnd;
	if (in_flight >= cwnd)
		return 0;

	/* For better scheduling, ensure we have at least
	 * 2 GSO packets in flight.
	 */
	halfcwnd = max(cwnd >> 1, 1U);
	return min(halfcwnd, cwnd - in_flight);
}

/* Initialize TSO state of a skb.
 * This must be invoked the first time we consider transmitting
 * SKB onto the wire.
 */
static int tcp_init_tso_segs(struct sk_buff *skb, unsigned int mss_now)
{
	int tso_segs = tcp_skb_pcount(skb);

	if (!tso_segs || (tso_segs > 1 && tcp_skb_mss(skb) != mss_now)) {
		tcp_set_skb_tso_segs(skb, mss_now);
		tso_segs = tcp_skb_pcount(skb);
	}
	return tso_segs;
}


/* Return true if the Nagle test allows this packet to be
 * sent now.
 */
static inline bool tcp_nagle_test(const struct tcp_sock *tp, const struct sk_buff *skb,
				  unsigned int cur_mss, int nonagle)
{
	/* Nagle rule does not apply to frames, which sit in the middle of the
	 * write_queue (they have no chances to get new data).
	 *
	 * This is implemented in the callers, where they modify the 'nonagle'
	 * argument based upon the location of SKB in the send queue.
	 */
	if (nonagle & TCP_NAGLE_PUSH)
		return true;

	/* Don't use the nagle rule for urgent data (or for the final FIN). */
	if (tcp_urg_mode(tp) || (TCP_SKB_CB(skb)->tcp_flags & TCPHDR_FIN))
		return true;

	if (!tcp_nagle_check(skb->len < cur_mss, tp, nonagle))
		return true;

	return false;
}

/* Does at least the first segment of SKB fit into the send window? */
static bool tcp_snd_wnd_test(const struct tcp_sock *tp,
			     const struct sk_buff *skb,
			     unsigned int cur_mss)
{
	u32 end_seq = TCP_SKB_CB(skb)->end_seq;

	if (skb->len > cur_mss)
		end_seq = TCP_SKB_CB(skb)->seq + cur_mss;

	return !after(end_seq, tcp_wnd_end(tp));
}

/* Trim TSO SKB to LEN bytes, put the remaining data into a new packet
 * which is put after SKB on the list.  It is very much like
 * tcp_fragment() except that it may make several kinds of assumptions
 * in order to speed up the splitting operation.  In particular, we
 * know that all the data is in scatter-gather pages, and that the
 * packet has never been sent out before (and thus is not cloned).
 */
static int tso_fragment(struct sock *sk, struct sk_buff *skb, unsigned int len,
			unsigned int mss_now, gfp_t gfp)
{
	int nlen = skb->len - len;
	struct sk_buff *buff;
	u8 flags;

	/* All of a TSO frame must be composed of paged data.  */
	if (skb->len != skb->data_len)
		return tcp_fragment(sk, TCP_FRAG_IN_WRITE_QUEUE,
				    skb, len, mss_now, gfp);

	buff = sk_stream_alloc_skb(sk, 0, gfp, true);
	if (unlikely(!buff))
		return -ENOMEM;
	skb_copy_decrypted(buff, skb);

	sk_wmem_queued_add(sk, buff->truesize);
	sk_mem_charge(sk, buff->truesize);
	buff->truesize += nlen;
	skb->truesize -= nlen;

	/* Correct the sequence numbers. */
	TCP_SKB_CB(buff)->seq = TCP_SKB_CB(skb)->seq + len;
	TCP_SKB_CB(buff)->end_seq = TCP_SKB_CB(skb)->end_seq;
	TCP_SKB_CB(skb)->end_seq = TCP_SKB_CB(buff)->seq;

	/* PSH and FIN should only be set in the second packet. */
	flags = TCP_SKB_CB(skb)->tcp_flags;
	TCP_SKB_CB(skb)->tcp_flags = flags & ~(TCPHDR_FIN | TCPHDR_PSH);
	TCP_SKB_CB(buff)->tcp_flags = flags;

	/* This packet was never sent out yet, so no SACK bits. */
	TCP_SKB_CB(buff)->sacked = 0;

	tcp_skb_fragment_eor(skb, buff);

	buff->ip_summed = CHECKSUM_PARTIAL;
	skb_split(skb, buff, len);
	tcp_fragment_tstamp(skb, buff);

	/* Fix up tso_factor for both original and new SKB.  */
	tcp_set_skb_tso_segs(skb, mss_now);
	tcp_set_skb_tso_segs(buff, mss_now);

	/* Link BUFF into the send queue. */
	__skb_header_release(buff);
	tcp_insert_write_queue_after(skb, buff, sk, TCP_FRAG_IN_WRITE_QUEUE);

	return 0;
}

/* Try to defer sending, if possible, in order to minimize the amount
 * of TSO splitting we do.  View it as a kind of TSO Nagle test.
 *
 * This algorithm is from John Heffner.
 */
static bool tcp_tso_should_defer(struct sock *sk, struct sk_buff *skb,
				 bool *is_cwnd_limited,
				 bool *is_rwnd_limited,
				 u32 max_segs)
{
	const struct inet_connection_sock *icsk = inet_csk(sk);
	u32 send_win, cong_win, limit, in_flight;
	struct tcp_sock *tp = tcp_sk(sk);
	struct sk_buff *head;
	int win_divisor;
	s64 delta;

	if (icsk->icsk_ca_state >= TCP_CA_Recovery)
		goto send_now;

	/* Avoid bursty behavior by allowing defer
	 * only if the last write was recent (1 ms).
	 * Note that tp->tcp_wstamp_ns can be in the future if we have
	 * packets waiting in a qdisc or device for EDT delivery.
	 */
	delta = tp->tcp_clock_cache - tp->tcp_wstamp_ns - NSEC_PER_MSEC;
	if (delta > 0)
		goto send_now;

	in_flight = tcp_packets_in_flight(tp);

	BUG_ON(tcp_skb_pcount(skb) <= 1);
	BUG_ON(tp->snd_cwnd <= in_flight);

	send_win = tcp_wnd_end(tp) - TCP_SKB_CB(skb)->seq;

	/* From in_flight test above, we know that cwnd > in_flight.  */
	cong_win = (tp->snd_cwnd - in_flight) * tp->mss_cache;

	limit = min(send_win, cong_win);

	/* If a full-sized TSO skb can be sent, do it. */
	if (limit >= max_segs * tp->mss_cache)
		goto send_now;

	/* Middle in queue won't get any more data, full sendable already? */
	if ((skb != tcp_write_queue_tail(sk)) && (limit >= skb->len))
		goto send_now;

	win_divisor = READ_ONCE(sock_net(sk)->ipv4.sysctl_tcp_tso_win_divisor);
	if (win_divisor) {
		u32 chunk = min(tp->snd_wnd, tp->snd_cwnd * tp->mss_cache);

		/* If at least some fraction of a window is available,
		 * just use it.
		 */
		chunk /= win_divisor;
		if (limit >= chunk)
			goto send_now;
	} else {
		/* Different approach, try not to defer past a single
		 * ACK.  Receiver should ACK every other full sized
		 * frame, so if we have space for more than 3 frames
		 * then send now.
		 */
		if (limit > tcp_max_tso_deferred_mss(tp) * tp->mss_cache)
			goto send_now;
	}

	/* TODO : use tsorted_sent_queue ? */
	head = tcp_rtx_queue_head(sk);
	if (!head)
		goto send_now;
	delta = tp->tcp_clock_cache - head->tstamp;
	/* If next ACK is likely to come too late (half srtt), do not defer */
	if ((s64)(delta - (u64)NSEC_PER_USEC * (tp->srtt_us >> 4)) < 0)
		goto send_now;

	/* Ok, it looks like it is advisable to defer.
	 * Three cases are tracked :
	 * 1) We are cwnd-limited
	 * 2) We are rwnd-limited
	 * 3) We are application limited.
	 */
	if (cong_win < send_win) {
		if (cong_win <= skb->len) {
			*is_cwnd_limited = true;
			return true;
		}
	} else {
		if (send_win <= skb->len) {
			*is_rwnd_limited = true;
			return true;
		}
	}

	/* If this packet won't get more data, do not wait. */
	if ((TCP_SKB_CB(skb)->tcp_flags & TCPHDR_FIN) ||
	    TCP_SKB_CB(skb)->eor)
		goto send_now;

	return true;

send_now:
	return false;
}

static inline void tcp_mtu_check_reprobe(struct sock *sk)
{
	struct inet_connection_sock *icsk = inet_csk(sk);
	struct tcp_sock *tp = tcp_sk(sk);
	struct net *net = sock_net(sk);
	u32 interval;
	s32 delta;

	interval = net->ipv4.sysctl_tcp_probe_interval;
	delta = tcp_jiffies32 - icsk->icsk_mtup.probe_timestamp;
	if (unlikely(delta >= interval * HZ)) {
		int mss = tcp_current_mss(sk);

		/* Update current search range */
		icsk->icsk_mtup.probe_size = 0;
		icsk->icsk_mtup.search_high = tp->rx_opt.mss_clamp +
			sizeof(struct tcphdr) +
			icsk->icsk_af_ops->net_header_len;
		icsk->icsk_mtup.search_low = tcp_mss_to_mtu(sk, mss);

		/* Update probe time stamp */
		icsk->icsk_mtup.probe_timestamp = tcp_jiffies32;
	}
}

static bool tcp_can_coalesce_send_queue_head(struct sock *sk, int len)
{
	struct sk_buff *skb, *next;

	skb = tcp_send_head(sk);
	tcp_for_write_queue_from_safe(skb, next, sk) {
		if (len <= skb->len)
			break;

		if (unlikely(TCP_SKB_CB(skb)->eor) || tcp_has_tx_tstamp(skb))
			return false;

		len -= skb->len;
	}

	return true;
}

/* Create a new MTU probe if we are ready.
 * MTU probe is regularly attempting to increase the path MTU by
 * deliberately sending larger packets.  This discovers routing
 * changes resulting in larger path MTUs.
 *
 * Returns 0 if we should wait to probe (no cwnd available),
 *         1 if a probe was sent,
 *         -1 otherwise
 */
static int tcp_mtu_probe(struct sock *sk)
{
	struct inet_connection_sock *icsk = inet_csk(sk);
	struct tcp_sock *tp = tcp_sk(sk);
	struct sk_buff *skb, *nskb, *next;
	struct net *net = sock_net(sk);
	int probe_size;
	int size_needed;
	int copy, len;
	int mss_now;
	int interval;

	/* Not currently probing/verifying,
	 * not in recovery,
	 * have enough cwnd, and
	 * not SACKing (the variable headers throw things off)
	 */
	if (likely(!icsk->icsk_mtup.enabled ||
		   icsk->icsk_mtup.probe_size ||
		   inet_csk(sk)->icsk_ca_state != TCP_CA_Open ||
		   tp->snd_cwnd < 11 ||
		   tp->rx_opt.num_sacks || tp->rx_opt.dsack))
		return -1;

	/* Use binary search for probe_size between tcp_mss_base,
	 * and current mss_clamp. if (search_high - search_low)
	 * smaller than a threshold, backoff from probing.
	 */
	mss_now = tcp_current_mss(sk);
	probe_size = tcp_mtu_to_mss(sk, (icsk->icsk_mtup.search_high +
				    icsk->icsk_mtup.search_low) >> 1);
	size_needed = probe_size + (tp->reordering + 1) * tp->mss_cache;
	interval = icsk->icsk_mtup.search_high - icsk->icsk_mtup.search_low;
	/* When misfortune happens, we are reprobing actively,
	 * and then reprobe timer has expired. We stick with current
	 * probing process by not resetting search range to its orignal.
	 */
	if (probe_size > tcp_mtu_to_mss(sk, icsk->icsk_mtup.search_high) ||
		interval < net->ipv4.sysctl_tcp_probe_threshold) {
		/* Check whether enough time has elaplased for
		 * another round of probing.
		 */
		tcp_mtu_check_reprobe(sk);
		return -1;
	}

	/* Have enough data in the send queue to probe? */
	if (tp->write_seq - tp->snd_nxt < size_needed)
		return -1;

	if (tp->snd_wnd < size_needed)
		return -1;
	if (after(tp->snd_nxt + size_needed, tcp_wnd_end(tp)))
		return 0;

	/* Do we need to wait to drain cwnd? With none in flight, don't stall */
	if (tcp_packets_in_flight(tp) + 2 > tp->snd_cwnd) {
		if (!tcp_packets_in_flight(tp))
			return -1;
		else
			return 0;
	}

	if (!tcp_can_coalesce_send_queue_head(sk, probe_size))
		return -1;

	/* We're allowed to probe.  Build it now. */
	nskb = sk_stream_alloc_skb(sk, probe_size, GFP_ATOMIC, false);
	if (!nskb)
		return -1;
	sk_wmem_queued_add(sk, nskb->truesize);
	sk_mem_charge(sk, nskb->truesize);

	skb = tcp_send_head(sk);
	skb_copy_decrypted(nskb, skb);

	TCP_SKB_CB(nskb)->seq = TCP_SKB_CB(skb)->seq;
	TCP_SKB_CB(nskb)->end_seq = TCP_SKB_CB(skb)->seq + probe_size;
	TCP_SKB_CB(nskb)->tcp_flags = TCPHDR_ACK;
	TCP_SKB_CB(nskb)->sacked = 0;
	nskb->csum = 0;
	nskb->ip_summed = CHECKSUM_PARTIAL;

	tcp_insert_write_queue_before(nskb, skb, sk);
	tcp_highest_sack_replace(sk, skb, nskb);

	len = 0;
	tcp_for_write_queue_from_safe(skb, next, sk) {
		copy = min_t(int, skb->len, probe_size - len);
		skb_copy_bits(skb, 0, skb_put(nskb, copy), copy);

		if (skb->len <= copy) {
			/* We've eaten all the data from this skb.
			 * Throw it away. */
			TCP_SKB_CB(nskb)->tcp_flags |= TCP_SKB_CB(skb)->tcp_flags;
			/* If this is the last SKB we copy and eor is set
			 * we need to propagate it to the new skb.
			 */
			TCP_SKB_CB(nskb)->eor = TCP_SKB_CB(skb)->eor;
			tcp_skb_collapse_tstamp(nskb, skb);
			tcp_unlink_write_queue(skb, sk);
			sk_wmem_free_skb(sk, skb);
		} else {
			TCP_SKB_CB(nskb)->tcp_flags |= TCP_SKB_CB(skb)->tcp_flags &
						   ~(TCPHDR_FIN|TCPHDR_PSH);
			if (!skb_shinfo(skb)->nr_frags) {
				skb_pull(skb, copy);
			} else {
				__pskb_trim_head(skb, copy);
				tcp_set_skb_tso_segs(skb, mss_now);
			}
			TCP_SKB_CB(skb)->seq += copy;
		}

		len += copy;

		if (len >= probe_size)
			break;
	}
	tcp_init_tso_segs(nskb, nskb->len);

	/* We're ready to send.  If this fails, the probe will
	 * be resegmented into mss-sized pieces by tcp_write_xmit().
	 */
	if (!tcp_transmit_skb(sk, nskb, 1, GFP_ATOMIC)) {
		/* Decrement cwnd here because we are sending
		 * effectively two packets. */
		tp->snd_cwnd--;
		tcp_event_new_data_sent(sk, nskb);

		icsk->icsk_mtup.probe_size = tcp_mss_to_mtu(sk, nskb->len);
		tp->mtu_probe.probe_seq_start = TCP_SKB_CB(nskb)->seq;
		tp->mtu_probe.probe_seq_end = TCP_SKB_CB(nskb)->end_seq;

		return 1;
	}

	return -1;
}

static bool tcp_pacing_check(struct sock *sk)
{
	struct tcp_sock *tp = tcp_sk(sk);

	if (!tcp_needs_internal_pacing(sk))
		return false;

	if (tp->tcp_wstamp_ns <= tp->tcp_clock_cache)
		return false;

	if (!hrtimer_is_queued(&tp->pacing_timer)) {
		hrtimer_start(&tp->pacing_timer,
			      ns_to_ktime(tp->tcp_wstamp_ns),
			      HRTIMER_MODE_ABS_PINNED_SOFT);
		sock_hold(sk);
	}
	return true;
}

/* TCP Small Queues :
 * Control number of packets in qdisc/devices to two packets / or ~1 ms.
 * (These limits are doubled for retransmits)
 * This allows for :
 *  - better RTT estimation and ACK scheduling
 *  - faster recovery
 *  - high rates
 * Alas, some drivers / subsystems require a fair amount
 * of queued bytes to ensure line rate.
 * One example is wifi aggregation (802.11 AMPDU)
 */
static bool tcp_small_queue_check(struct sock *sk, const struct sk_buff *skb,
				  unsigned int factor)
{
	unsigned long limit;

	limit = max_t(unsigned long,
		      2 * skb->truesize,
		      sk->sk_pacing_rate >> sk->sk_pacing_shift);
	if (sk->sk_pacing_status == SK_PACING_NONE)
		limit = min_t(unsigned long, limit,
			      sock_net(sk)->ipv4.sysctl_tcp_limit_output_bytes);
	limit <<= factor;

	if (static_branch_unlikely(&tcp_tx_delay_enabled) &&
	    tcp_sk(sk)->tcp_tx_delay) {
		u64 extra_bytes = (u64)sk->sk_pacing_rate * tcp_sk(sk)->tcp_tx_delay;

		/* TSQ is based on skb truesize sum (sk_wmem_alloc), so we
		 * approximate our needs assuming an ~100% skb->truesize overhead.
		 * USEC_PER_SEC is approximated by 2^20.
		 * do_div(extra_bytes, USEC_PER_SEC/2) is replaced by a right shift.
		 */
		extra_bytes >>= (20 - 1);
		limit += extra_bytes;
	}
	if (refcount_read(&sk->sk_wmem_alloc) > limit) {
		/* Always send skb if rtx queue is empty.
		 * No need to wait for TX completion to call us back,
		 * after softirq/tasklet schedule.
		 * This helps when TX completions are delayed too much.
		 */
		if (tcp_rtx_queue_empty(sk))
			return false;

		set_bit(TSQ_THROTTLED, &sk->sk_tsq_flags);
		/* It is possible TX completion already happened
		 * before we set TSQ_THROTTLED, so we must
		 * test again the condition.
		 */
		smp_mb__after_atomic();
		if (refcount_read(&sk->sk_wmem_alloc) > limit)
			return true;
	}
	return false;
}

static void tcp_chrono_set(struct tcp_sock *tp, const enum tcp_chrono new)
{
	const u32 now = tcp_jiffies32;
	enum tcp_chrono old = tp->chrono_type;

	if (old > TCP_CHRONO_UNSPEC)
		tp->chrono_stat[old - 1] += now - tp->chrono_start;
	tp->chrono_start = now;
	tp->chrono_type = new;
}

void tcp_chrono_start(struct sock *sk, const enum tcp_chrono type)
{
	struct tcp_sock *tp = tcp_sk(sk);

	/* If there are multiple conditions worthy of tracking in a
	 * chronograph then the highest priority enum takes precedence
	 * over the other conditions. So that if something "more interesting"
	 * starts happening, stop the previous chrono and start a new one.
	 */
	if (type > tp->chrono_type)
		tcp_chrono_set(tp, type);
}

void tcp_chrono_stop(struct sock *sk, const enum tcp_chrono type)
{
	struct tcp_sock *tp = tcp_sk(sk);


	/* There are multiple conditions worthy of tracking in a
	 * chronograph, so that the highest priority enum takes
	 * precedence over the other conditions (see tcp_chrono_start).
	 * If a condition stops, we only stop chrono tracking if
	 * it's the "most interesting" or current chrono we are
	 * tracking and starts busy chrono if we have pending data.
	 */
	if (tcp_rtx_and_write_queues_empty(sk))
		tcp_chrono_set(tp, TCP_CHRONO_UNSPEC);
	else if (type == tp->chrono_type)
		tcp_chrono_set(tp, TCP_CHRONO_BUSY);
}

/* This routine writes packets to the network.  It advances the
 * send_head.  This happens as incoming acks open up the remote
 * window for us.
 *
 * LARGESEND note: !tcp_urg_mode is overkill, only frames between
 * snd_up-64k-mss .. snd_up cannot be large. However, taking into
 * account rare use of URG, this is not a big flaw.
 *
 * Send at most one packet when push_one > 0. Temporarily ignore
 * cwnd limit to force at most one packet out when push_one == 2.

 * Returns true, if no segments are in flight and we have queued segments,
 * but cannot send anything now because of SWS or another problem.
 */
static bool tcp_write_xmit(struct sock *sk, unsigned int mss_now, int nonagle,
			   int push_one, gfp_t gfp)
{
	struct tcp_sock *tp = tcp_sk(sk);
	struct sk_buff *skb;
	unsigned int tso_segs, sent_pkts;
	int cwnd_quota;
	int result;
	bool is_cwnd_limited = false, is_rwnd_limited = false;
	u32 max_segs;

	sent_pkts = 0;

	tcp_mstamp_refresh(tp);
	if (!push_one) {
		/* Do MTU probing. */
		result = tcp_mtu_probe(sk);
		if (!result) {
			return false;
		} else if (result > 0) {
			sent_pkts = 1;
		}
	}

	max_segs = tcp_tso_segs(sk, mss_now);
	while ((skb = tcp_send_head(sk))) {
		unsigned int limit;

		if (unlikely(tp->repair) && tp->repair_queue == TCP_SEND_QUEUE) {
			/* "skb_mstamp_ns" is used as a start point for the retransmit timer */
			skb->skb_mstamp_ns = tp->tcp_wstamp_ns = tp->tcp_clock_cache;
			list_move_tail(&skb->tcp_tsorted_anchor, &tp->tsorted_sent_queue);
			tcp_init_tso_segs(skb, mss_now);
			goto repair; /* Skip network transmission */
		}

		if (tcp_pacing_check(sk))
			break;

		tso_segs = tcp_init_tso_segs(skb, mss_now);
		BUG_ON(!tso_segs);

		cwnd_quota = tcp_cwnd_test(tp, skb);
		if (!cwnd_quota) {
			if (push_one == 2)
				/* Force out a loss probe pkt. */
				cwnd_quota = 1;
			else
				break;
		}

		if (unlikely(!tcp_snd_wnd_test(tp, skb, mss_now))) {
			is_rwnd_limited = true;
			break;
		}

		if (tso_segs == 1) {
			if (unlikely(!tcp_nagle_test(tp, skb, mss_now,
						     (tcp_skb_is_last(sk, skb) ?
						      nonagle : TCP_NAGLE_PUSH))))
				break;
		} else {
			if (!push_one &&
			    tcp_tso_should_defer(sk, skb, &is_cwnd_limited,
						 &is_rwnd_limited, max_segs))
				break;
		}

		limit = mss_now;
		if (tso_segs > 1 && !tcp_urg_mode(tp))
			limit = tcp_mss_split_point(sk, skb, mss_now,
						    min_t(unsigned int,
							  cwnd_quota,
							  max_segs),
						    nonagle);

		if (skb->len > limit &&
		    unlikely(tso_fragment(sk, skb, limit, mss_now, gfp)))
			break;

		if (tcp_small_queue_check(sk, skb, 0))
			break;

		if (unlikely(tcp_transmit_skb(sk, skb, 1, gfp)))
			break;

repair:
		/* Advance the send_head.  This one is sent out.
		 * This call will increment packets_out.
		 */
		tcp_event_new_data_sent(sk, skb);

		tcp_minshall_update(tp, mss_now, skb);
		sent_pkts += tcp_skb_pcount(skb);

		if (push_one)
			break;
	}

	if (is_rwnd_limited)
		tcp_chrono_start(sk, TCP_CHRONO_RWND_LIMITED);
	else
		tcp_chrono_stop(sk, TCP_CHRONO_RWND_LIMITED);

	if (likely(sent_pkts)) {
		if (tcp_in_cwnd_reduction(sk))
			tp->prr_out += sent_pkts;

		/* Send one loss probe per tail loss episode. */
		if (push_one != 2)
			tcp_schedule_loss_probe(sk, false);
		is_cwnd_limited |= (tcp_packets_in_flight(tp) >= tp->snd_cwnd);
		tcp_cwnd_validate(sk, is_cwnd_limited);
		return false;
	}
	return !tp->packets_out && !tcp_write_queue_empty(sk);
}

bool tcp_schedule_loss_probe(struct sock *sk, bool advancing_rto)
{
	struct inet_connection_sock *icsk = inet_csk(sk);
	struct tcp_sock *tp = tcp_sk(sk);
	u32 timeout, rto_delta_us;
	int early_retrans;

	/* Don't do any loss probe on a Fast Open connection before 3WHS
	 * finishes.
	 */
	if (rcu_access_pointer(tp->fastopen_rsk))
		return false;

	early_retrans = sock_net(sk)->ipv4.sysctl_tcp_early_retrans;
	/* Schedule a loss probe in 2*RTT for SACK capable connections
	 * not in loss recovery, that are either limited by cwnd or application.
	 */
	if ((early_retrans != 3 && early_retrans != 4) ||
	    !tp->packets_out || !tcp_is_sack(tp) ||
	    (icsk->icsk_ca_state != TCP_CA_Open &&
	     icsk->icsk_ca_state != TCP_CA_CWR))
		return false;

	/* Probe timeout is 2*rtt. Add minimum RTO to account
	 * for delayed ack when there's one outstanding packet. If no RTT
	 * sample is available then probe after TCP_TIMEOUT_INIT.
	 */
	if (tp->srtt_us) {
		timeout = usecs_to_jiffies(tp->srtt_us >> 2);
		if (tp->packets_out == 1)
			timeout += TCP_RTO_MIN;
		else
			timeout += TCP_TIMEOUT_MIN;
	} else {
		timeout = TCP_TIMEOUT_INIT;
	}

	/* If the RTO formula yields an earlier time, then use that time. */
	rto_delta_us = advancing_rto ?
			jiffies_to_usecs(inet_csk(sk)->icsk_rto) :
			tcp_rto_delta_us(sk);  /* How far in future is RTO? */
	if (rto_delta_us > 0)
		timeout = min_t(u32, timeout, usecs_to_jiffies(rto_delta_us));

	tcp_reset_xmit_timer(sk, ICSK_TIME_LOSS_PROBE, timeout,
			     TCP_RTO_MAX, NULL);
	return true;
}

/* Thanks to skb fast clones, we can detect if a prior transmit of
 * a packet is still in a qdisc or driver queue.
 * In this case, there is very little point doing a retransmit !
 */
static bool skb_still_in_host_queue(const struct sock *sk,
				    const struct sk_buff *skb)
{
	if (unlikely(skb_fclone_busy(sk, skb))) {
		NET_INC_STATS(sock_net(sk),
			      LINUX_MIB_TCPSPURIOUS_RTX_HOSTQUEUES);
		return true;
	}
	return false;
}

/* When probe timeout (PTO) fires, try send a new segment if possible, else
 * retransmit the last segment.
 */
void tcp_send_loss_probe(struct sock *sk)
{
	struct tcp_sock *tp = tcp_sk(sk);
	struct sk_buff *skb;
	int pcount;
	int mss = tcp_current_mss(sk);

	skb = tcp_send_head(sk);
	if (skb && tcp_snd_wnd_test(tp, skb, mss)) {
		pcount = tp->packets_out;
		tcp_write_xmit(sk, mss, TCP_NAGLE_OFF, 2, GFP_ATOMIC);
		if (tp->packets_out > pcount)
			goto probe_sent;
		goto rearm_timer;
	}
	skb = skb_rb_last(&sk->tcp_rtx_queue);
	if (unlikely(!skb)) {
		WARN_ONCE(tp->packets_out,
			  "invalid inflight: %u state %u cwnd %u mss %d\n",
			  tp->packets_out, sk->sk_state, tp->snd_cwnd, mss);
		inet_csk(sk)->icsk_pending = 0;
		return;
	}

	/* At most one outstanding TLP retransmission. */
	if (tp->tlp_high_seq)
		goto rearm_timer;

	if (skb_still_in_host_queue(sk, skb))
		goto rearm_timer;

	pcount = tcp_skb_pcount(skb);
	if (WARN_ON(!pcount))
		goto rearm_timer;

	if ((pcount > 1) && (skb->len > (pcount - 1) * mss)) {
		if (unlikely(tcp_fragment(sk, TCP_FRAG_IN_RTX_QUEUE, skb,
					  (pcount - 1) * mss, mss,
					  GFP_ATOMIC)))
			goto rearm_timer;
		skb = skb_rb_next(skb);
	}

	if (WARN_ON(!skb || !tcp_skb_pcount(skb)))
		goto rearm_timer;

	if (__tcp_retransmit_skb(sk, skb, 1))
		goto rearm_timer;

	/* Record snd_nxt for loss detection. */
	tp->tlp_high_seq = tp->snd_nxt;

probe_sent:
	NET_INC_STATS(sock_net(sk), LINUX_MIB_TCPLOSSPROBES);
	/* Reset s.t. tcp_rearm_rto will restart timer from now */
	inet_csk(sk)->icsk_pending = 0;
rearm_timer:
	tcp_rearm_rto(sk);
}

/* Push out any pending frames which were held back due to
 * TCP_CORK or attempt at coalescing tiny packets.
 * The socket must be locked by the caller.
 */
void __tcp_push_pending_frames(struct sock *sk, unsigned int cur_mss,
			       int nonagle)
{
	/* If we are closed, the bytes will have to remain here.
	 * In time closedown will finish, we empty the write queue and
	 * all will be happy.
	 */
	if (unlikely(sk->sk_state == TCP_CLOSE))
		return;

	if (tcp_write_xmit(sk, cur_mss, nonagle, 0,
			   sk_gfp_mask(sk, GFP_ATOMIC)))
		tcp_check_probe_timer(sk);
}

/* Send _single_ skb sitting at the send head. This function requires
 * true push pending frames to setup probe timer etc.
 */
void tcp_push_one(struct sock *sk, unsigned int mss_now)
{
	struct sk_buff *skb = tcp_send_head(sk);

	BUG_ON(!skb || skb->len < mss_now);

	tcp_write_xmit(sk, mss_now, TCP_NAGLE_PUSH, 1, sk->sk_allocation);
}

/* This function returns the amount that we can raise the
 * usable window based on the following constraints
 *
 * 1. The window can never be shrunk once it is offered (RFC 793)
 * 2. We limit memory per socket
 *
 * RFC 1122:
 * "the suggested [SWS] avoidance algorithm for the receiver is to keep
 *  RECV.NEXT + RCV.WIN fixed until:
 *  RCV.BUFF - RCV.USER - RCV.WINDOW >= min(1/2 RCV.BUFF, MSS)"
 *
 * i.e. don't raise the right edge of the window until you can raise
 * it at least MSS bytes.
 *
 * Unfortunately, the recommended algorithm breaks header prediction,
 * since header prediction assumes th->window stays fixed.
 *
 * Strictly speaking, keeping th->window fixed violates the receiver
 * side SWS prevention criteria. The problem is that under this rule
 * a stream of single byte packets will cause the right side of the
 * window to always advance by a single byte.
 *
 * Of course, if the sender implements sender side SWS prevention
 * then this will not be a problem.
 *
 * BSD seems to make the following compromise:
 *
 *	If the free space is less than the 1/4 of the maximum
 *	space available and the free space is less than 1/2 mss,
 *	then set the window to 0.
 *	[ Actually, bsd uses MSS and 1/4 of maximal _window_ ]
 *	Otherwise, just prevent the window from shrinking
 *	and from being larger than the largest representable value.
 *
 * This prevents incremental opening of the window in the regime
 * where TCP is limited by the speed of the reader side taking
 * data out of the TCP receive queue. It does nothing about
 * those cases where the window is constrained on the sender side
 * because the pipeline is full.
 *
 * BSD also seems to "accidentally" limit itself to windows that are a
 * multiple of MSS, at least until the free space gets quite small.
 * This would appear to be a side effect of the mbuf implementation.
 * Combining these two algorithms results in the observed behavior
 * of having a fixed window size at almost all times.
 *
 * Below we obtain similar behavior by forcing the offered window to
 * a multiple of the mss when it is feasible to do so.
 *
 * Note, we don't "adjust" for TIMESTAMP or SACK option bytes.
 * Regular options like TIMESTAMP are taken into account.
 */
u32 __tcp_select_window(struct sock *sk)
{
	struct inet_connection_sock *icsk = inet_csk(sk);
	struct tcp_sock *tp = tcp_sk(sk);
	/* MSS for the peer's data.  Previous versions used mss_clamp
	 * here.  I don't know if the value based on our guesses
	 * of peer's MSS is better for the performance.  It's more correct
	 * but may be worse for the performance because of rcv_mss
	 * fluctuations.  --SAW  1998/11/1
	 */
	int mss = icsk->icsk_ack.rcv_mss;
	int free_space = tcp_space(sk);
	int allowed_space = tcp_full_space(sk);
	int full_space = min_t(int, tp->window_clamp, allowed_space);
	int window;

	if (unlikely(mss > full_space)) {
		mss = full_space;
		if (mss <= 0)
			return 0;
	}
	if (free_space < (full_space >> 1)) {
		icsk->icsk_ack.quick = 0;

		if (tcp_under_memory_pressure(sk))
			tp->rcv_ssthresh = min(tp->rcv_ssthresh,
					       4U * tp->advmss);

		/* free_space might become our new window, make sure we don't
		 * increase it due to wscale.
		 */
		free_space = round_down(free_space, 1 << tp->rx_opt.rcv_wscale);

		/* if free space is less than mss estimate, or is below 1/16th
		 * of the maximum allowed, try to move to zero-window, else
		 * tcp_clamp_window() will grow rcv buf up to tcp_rmem[2], and
		 * new incoming data is dropped due to memory limits.
		 * With large window, mss test triggers way too late in order
		 * to announce zero window in time before rmem limit kicks in.
		 */
		if (free_space < (allowed_space >> 4) || free_space < mss)
			return 0;
	}

	if (free_space > tp->rcv_ssthresh)
		free_space = tp->rcv_ssthresh;

	/* Don't do rounding if we are using window scaling, since the
	 * scaled window will not line up with the MSS boundary anyway.
	 */
	if (tp->rx_opt.rcv_wscale) {
		window = free_space;

		/* Advertise enough space so that it won't get scaled away.
		 * Import case: prevent zero window announcement if
		 * 1<<rcv_wscale > mss.
		 */
		window = ALIGN(window, (1 << tp->rx_opt.rcv_wscale));
	} else {
		window = tp->rcv_wnd;
		/* Get the largest window that is a nice multiple of mss.
		 * Window clamp already applied above.
		 * If our current window offering is within 1 mss of the
		 * free space we just keep it. This prevents the divide
		 * and multiply from happening most of the time.
		 * We also don't do any window rounding when the free space
		 * is too small.
		 */
		if (window <= free_space - mss || window > free_space)
			window = rounddown(free_space, mss);
		else if (mss == full_space &&
			 free_space > window + (full_space >> 1))
			window = free_space;
	}

	return window;
}

void tcp_skb_collapse_tstamp(struct sk_buff *skb,
			     const struct sk_buff *next_skb)
{
	if (unlikely(tcp_has_tx_tstamp(next_skb))) {
		const struct skb_shared_info *next_shinfo =
			skb_shinfo(next_skb);
		struct skb_shared_info *shinfo = skb_shinfo(skb);

		shinfo->tx_flags |= next_shinfo->tx_flags & SKBTX_ANY_TSTAMP;
		shinfo->tskey = next_shinfo->tskey;
		TCP_SKB_CB(skb)->txstamp_ack |=
			TCP_SKB_CB(next_skb)->txstamp_ack;
	}
}

/* Collapses two adjacent SKB's during retransmission. */
static bool tcp_collapse_retrans(struct sock *sk, struct sk_buff *skb)
{
	struct tcp_sock *tp = tcp_sk(sk);
	struct sk_buff *next_skb = skb_rb_next(skb);
	int next_skb_size;

	next_skb_size = next_skb->len;

	BUG_ON(tcp_skb_pcount(skb) != 1 || tcp_skb_pcount(next_skb) != 1);

	if (next_skb_size) {
		if (next_skb_size <= skb_availroom(skb))
			skb_copy_bits(next_skb, 0, skb_put(skb, next_skb_size),
				      next_skb_size);
		else if (!tcp_skb_shift(skb, next_skb, 1, next_skb_size))
			return false;
	}
	tcp_highest_sack_replace(sk, next_skb, skb);

	/* Update sequence range on original skb. */
	TCP_SKB_CB(skb)->end_seq = TCP_SKB_CB(next_skb)->end_seq;

	/* Merge over control information. This moves PSH/FIN etc. over */
	TCP_SKB_CB(skb)->tcp_flags |= TCP_SKB_CB(next_skb)->tcp_flags;

	/* All done, get rid of second SKB and account for it so
	 * packet counting does not break.
	 */
	TCP_SKB_CB(skb)->sacked |= TCP_SKB_CB(next_skb)->sacked & TCPCB_EVER_RETRANS;
	TCP_SKB_CB(skb)->eor = TCP_SKB_CB(next_skb)->eor;

	/* changed transmit queue under us so clear hints */
	tcp_clear_retrans_hints_partial(tp);
	if (next_skb == tp->retransmit_skb_hint)
		tp->retransmit_skb_hint = skb;

	tcp_adjust_pcount(sk, next_skb, tcp_skb_pcount(next_skb));

	tcp_skb_collapse_tstamp(skb, next_skb);

	tcp_rtx_queue_unlink_and_free(next_skb, sk);
	return true;
}

/* Check if coalescing SKBs is legal. */
static bool tcp_can_collapse(const struct sock *sk, const struct sk_buff *skb)
{
	if (tcp_skb_pcount(skb) > 1)
		return false;
	if (skb_cloned(skb))
		return false;
	/* Some heuristics for collapsing over SACK'd could be invented */
	if (TCP_SKB_CB(skb)->sacked & TCPCB_SACKED_ACKED)
		return false;

	return true;
}

/* Collapse packets in the retransmit queue to make to create
 * less packets on the wire. This is only done on retransmission.
 */
static void tcp_retrans_try_collapse(struct sock *sk, struct sk_buff *to,
				     int space)
{
	struct tcp_sock *tp = tcp_sk(sk);
	struct sk_buff *skb = to, *tmp;
	bool first = true;

	if (!sock_net(sk)->ipv4.sysctl_tcp_retrans_collapse)
		return;
	if (TCP_SKB_CB(skb)->tcp_flags & TCPHDR_SYN)
		return;

	skb_rbtree_walk_from_safe(skb, tmp) {
		if (!tcp_can_collapse(sk, skb))
			break;

		if (!tcp_skb_can_collapse_to(to))
			break;

		space -= skb->len;

		if (first) {
			first = false;
			continue;
		}

		if (space < 0)
			break;

		if (after(TCP_SKB_CB(skb)->end_seq, tcp_wnd_end(tp)))
			break;

		if (!tcp_collapse_retrans(sk, to))
			break;
	}
}

/* This retransmits one SKB.  Policy decisions and retransmit queue
 * state updates are done by the caller.  Returns non-zero if an
 * error occurred which prevented the send.
 */
int __tcp_retransmit_skb(struct sock *sk, struct sk_buff *skb, int segs)
{
	struct inet_connection_sock *icsk = inet_csk(sk);
	struct tcp_sock *tp = tcp_sk(sk);
	unsigned int cur_mss;
	int diff, len, err;


	/* Inconclusive MTU probe */
	if (icsk->icsk_mtup.probe_size)
		icsk->icsk_mtup.probe_size = 0;

	/* Do not sent more than we queued. 1/4 is reserved for possible
	 * copying overhead: fragmentation, tunneling, mangling etc.
	 */
	if (refcount_read(&sk->sk_wmem_alloc) >
	    min_t(u32, sk->sk_wmem_queued + (sk->sk_wmem_queued >> 2),
		  sk->sk_sndbuf))
		return -EAGAIN;

	if (skb_still_in_host_queue(sk, skb))
		return -EBUSY;

	if (before(TCP_SKB_CB(skb)->seq, tp->snd_una)) {
		if (unlikely(before(TCP_SKB_CB(skb)->end_seq, tp->snd_una))) {
			WARN_ON_ONCE(1);
			return -EINVAL;
		}
		if (tcp_trim_head(sk, skb, tp->snd_una - TCP_SKB_CB(skb)->seq))
			return -ENOMEM;
	}

	if (inet_csk(sk)->icsk_af_ops->rebuild_header(sk))
		return -EHOSTUNREACH; /* Routing failure or similar. */

	cur_mss = tcp_current_mss(sk);

	/* If receiver has shrunk his window, and skb is out of
	 * new window, do not retransmit it. The exception is the
	 * case, when window is shrunk to zero. In this case
	 * our retransmit serves as a zero window probe.
	 */
	if (!before(TCP_SKB_CB(skb)->seq, tcp_wnd_end(tp)) &&
	    TCP_SKB_CB(skb)->seq != tp->snd_una)
		return -EAGAIN;

	len = cur_mss * segs;
	if (skb->len > len) {
		if (tcp_fragment(sk, TCP_FRAG_IN_RTX_QUEUE, skb, len,
				 cur_mss, GFP_ATOMIC))
			return -ENOMEM; /* We'll try again later. */
	} else {
		if (skb_unclone(skb, GFP_ATOMIC))
			return -ENOMEM;

		diff = tcp_skb_pcount(skb);
		tcp_set_skb_tso_segs(skb, cur_mss);
		diff -= tcp_skb_pcount(skb);
		if (diff)
			tcp_adjust_pcount(sk, skb, diff);
		if (skb->len < cur_mss)
			tcp_retrans_try_collapse(sk, skb, cur_mss);
	}

	/* RFC3168, section 6.1.1.1. ECN fallback
	 * As AccECN uses the same SYN flags (+ AE), this check covers both
	 * cases.
	 */
	if ((TCP_SKB_CB(skb)->tcp_flags & TCPHDR_SYN_ECN) == TCPHDR_SYN_ECN)
		tcp_ecn_clear_syn(sk, skb);

	/* Update global and local TCP statistics. */
	segs = tcp_skb_pcount(skb);
	TCP_ADD_STATS(sock_net(sk), TCP_MIB_RETRANSSEGS, segs);
	if (TCP_SKB_CB(skb)->tcp_flags & TCPHDR_SYN)
		__NET_INC_STATS(sock_net(sk), LINUX_MIB_TCPSYNRETRANS);
	tp->total_retrans += segs;
	tp->bytes_retrans += skb->len;

	/* make sure skb->data is aligned on arches that require it
	 * and check if ack-trimming & collapsing extended the headroom
	 * beyond what csum_start can cover.
	 */
	if (unlikely((NET_IP_ALIGN && ((unsigned long)skb->data & 3)) ||
		     skb_headroom(skb) >= 0xFFFF)) {
		struct sk_buff *nskb;

		tcp_skb_tsorted_save(skb) {
			nskb = __pskb_copy(skb, MAX_TCP_HEADER, GFP_ATOMIC);
			err = nskb ? tcp_transmit_skb(sk, nskb, 0, GFP_ATOMIC) :
				     -ENOBUFS;
		} tcp_skb_tsorted_restore(skb);

		if (!err) {
			tcp_update_skb_after_send(sk, skb, tp->tcp_wstamp_ns);
			tcp_rate_skb_sent(sk, skb);
		}
	} else {
		err = tcp_transmit_skb(sk, skb, 1, GFP_ATOMIC);
	}

	/* To avoid taking spuriously low RTT samples based on a timestamp
	 * for a transmit that never happened, always mark EVER_RETRANS
	 */
	TCP_SKB_CB(skb)->sacked |= TCPCB_EVER_RETRANS;

	if (BPF_SOCK_OPS_TEST_FLAG(tp, BPF_SOCK_OPS_RETRANS_CB_FLAG))
		tcp_call_bpf_3arg(sk, BPF_SOCK_OPS_RETRANS_CB,
				  TCP_SKB_CB(skb)->seq, segs, err);

	if (likely(!err)) {
		trace_tcp_retransmit_skb(sk, skb);
	} else if (err != -EBUSY) {
		NET_ADD_STATS(sock_net(sk), LINUX_MIB_TCPRETRANSFAIL, segs);
	}
	return err;
}

int tcp_retransmit_skb(struct sock *sk, struct sk_buff *skb, int segs)
{
	struct tcp_sock *tp = tcp_sk(sk);
	int err = __tcp_retransmit_skb(sk, skb, segs);

	if (err == 0) {
#if FASTRETRANS_DEBUG > 0
		if (TCP_SKB_CB(skb)->sacked & TCPCB_SACKED_RETRANS) {
			net_dbg_ratelimited("retrans_out leaked\n");
		}
#endif
		TCP_SKB_CB(skb)->sacked |= TCPCB_RETRANS;
		tp->retrans_out += tcp_skb_pcount(skb);
	}

	/* Save stamp of the first (attempted) retransmit. */
	if (!tp->retrans_stamp)
		tp->retrans_stamp = tcp_skb_timestamp(skb);

	if (tp->undo_retrans < 0)
		tp->undo_retrans = 0;
	tp->undo_retrans += tcp_skb_pcount(skb);
	return err;
}

/* This gets called after a retransmit timeout, and the initially
 * retransmitted data is acknowledged.  It tries to continue
 * resending the rest of the retransmit queue, until either
 * we've sent it all or the congestion window limit is reached.
 */
void tcp_xmit_retransmit_queue(struct sock *sk)
{
	const struct inet_connection_sock *icsk = inet_csk(sk);
	struct sk_buff *skb, *rtx_head, *hole = NULL;
	struct tcp_sock *tp = tcp_sk(sk);
	u32 max_segs;
	int mib_idx;

	if (!tp->packets_out)
		return;

	rtx_head = tcp_rtx_queue_head(sk);
	skb = tp->retransmit_skb_hint ?: rtx_head;
	max_segs = tcp_tso_segs(sk, tcp_current_mss(sk));
	skb_rbtree_walk_from(skb) {
		__u8 sacked;
		int segs;

		if (tcp_pacing_check(sk))
			break;

		/* we could do better than to assign each time */
		if (!hole)
			tp->retransmit_skb_hint = skb;

		segs = tp->snd_cwnd - tcp_packets_in_flight(tp);
		if (segs <= 0)
			return;
		sacked = TCP_SKB_CB(skb)->sacked;
		/* In case tcp_shift_skb_data() have aggregated large skbs,
		 * we need to make sure not sending too bigs TSO packets
		 */
		segs = min_t(int, segs, max_segs);

		if (tp->retrans_out >= tp->lost_out) {
			break;
		} else if (!(sacked & TCPCB_LOST)) {
			if (!hole && !(sacked & (TCPCB_SACKED_RETRANS|TCPCB_SACKED_ACKED)))
				hole = skb;
			continue;

		} else {
			if (icsk->icsk_ca_state != TCP_CA_Loss)
				mib_idx = LINUX_MIB_TCPFASTRETRANS;
			else
				mib_idx = LINUX_MIB_TCPSLOWSTARTRETRANS;
		}

		if (sacked & (TCPCB_SACKED_ACKED|TCPCB_SACKED_RETRANS))
			continue;

		if (tcp_small_queue_check(sk, skb, 1))
			return;

		if (tcp_retransmit_skb(sk, skb, segs))
			return;

		NET_ADD_STATS(sock_net(sk), mib_idx, tcp_skb_pcount(skb));

		if (tcp_in_cwnd_reduction(sk))
			tp->prr_out += tcp_skb_pcount(skb);

		if (skb == rtx_head &&
		    icsk->icsk_pending != ICSK_TIME_REO_TIMEOUT)
			tcp_reset_xmit_timer(sk, ICSK_TIME_RETRANS,
					     inet_csk(sk)->icsk_rto,
					     TCP_RTO_MAX,
					     skb);
	}
}

/* We allow to exceed memory limits for FIN packets to expedite
 * connection tear down and (memory) recovery.
 * Otherwise tcp_send_fin() could be tempted to either delay FIN
 * or even be forced to close flow without any FIN.
 * In general, we want to allow one skb per socket to avoid hangs
 * with edge trigger epoll()
 */
void sk_forced_mem_schedule(struct sock *sk, int size)
{
	int amt;

	if (size <= sk->sk_forward_alloc)
		return;
	amt = sk_mem_pages(size);
	sk->sk_forward_alloc += amt * SK_MEM_QUANTUM;
	sk_memory_allocated_add(sk, amt);

	if (mem_cgroup_sockets_enabled && sk->sk_memcg)
		mem_cgroup_charge_skmem(sk->sk_memcg, amt);
}

/* Send a FIN. The caller locks the socket for us.
 * We should try to send a FIN packet really hard, but eventually give up.
 */
void tcp_send_fin(struct sock *sk)
{
	struct sk_buff *skb, *tskb = tcp_write_queue_tail(sk);
	struct tcp_sock *tp = tcp_sk(sk);

	/* Optimization, tack on the FIN if we have one skb in write queue and
	 * this skb was not yet sent, or we are under memory pressure.
	 * Note: in the latter case, FIN packet will be sent after a timeout,
	 * as TCP stack thinks it has already been transmitted.
	 */
	if (!tskb && tcp_under_memory_pressure(sk))
		tskb = skb_rb_last(&sk->tcp_rtx_queue);

	if (tskb) {
		TCP_SKB_CB(tskb)->tcp_flags |= TCPHDR_FIN;
		TCP_SKB_CB(tskb)->end_seq++;
		tp->write_seq++;
		if (tcp_write_queue_empty(sk)) {
			/* This means tskb was already sent.
			 * Pretend we included the FIN on previous transmit.
			 * We need to set tp->snd_nxt to the value it would have
			 * if FIN had been sent. This is because retransmit path
			 * does not change tp->snd_nxt.
			 */
			WRITE_ONCE(tp->snd_nxt, tp->snd_nxt + 1);
			return;
		}
	} else {
		skb = alloc_skb_fclone(MAX_TCP_HEADER, sk->sk_allocation);
		if (unlikely(!skb))
			return;

		INIT_LIST_HEAD(&skb->tcp_tsorted_anchor);
		skb_reserve(skb, MAX_TCP_HEADER);
		sk_forced_mem_schedule(sk, skb->truesize);
		/* FIN eats a sequence byte, write_seq advanced by tcp_queue_skb(). */
		tcp_init_nondata_skb(skb, tp->write_seq,
				     TCPHDR_ACK | TCPHDR_FIN);
		tcp_queue_skb(sk, skb);
	}
	__tcp_push_pending_frames(sk, tcp_current_mss(sk), TCP_NAGLE_OFF);
}

/* We get here when a process closes a file descriptor (either due to
 * an explicit close() or as a byproduct of exit()'ing) and there
 * was unread data in the receive queue.  This behavior is recommended
 * by RFC 2525, section 2.17.  -DaveM
 */
void tcp_send_active_reset(struct sock *sk, gfp_t priority)
{
	struct sk_buff *skb;

	TCP_INC_STATS(sock_net(sk), TCP_MIB_OUTRSTS);

	/* NOTE: No TCP options attached and we never retransmit this. */
	skb = alloc_skb(MAX_TCP_HEADER, priority);
	if (!skb) {
		NET_INC_STATS(sock_net(sk), LINUX_MIB_TCPABORTFAILED);
		return;
	}

	/* Reserve space for headers and prepare control bits. */
	skb_reserve(skb, MAX_TCP_HEADER);
	tcp_init_nondata_skb(skb, tcp_acceptable_seq(sk),
			     TCPHDR_ACK | TCPHDR_RST);
	tcp_mstamp_refresh(tcp_sk(sk));
	/* Send it off. */
	if (tcp_transmit_skb(sk, skb, 0, priority))
		NET_INC_STATS(sock_net(sk), LINUX_MIB_TCPABORTFAILED);

	/* skb of trace_tcp_send_reset() keeps the skb that caused RST,
	 * skb here is different to the troublesome skb, so use NULL
	 */
	trace_tcp_send_reset(sk, NULL);
}

/* Send a crossed SYN-ACK during socket establishment.
 * WARNING: This routine must only be called when we have already sent
 * a SYN packet that crossed the incoming SYN that caused this routine
 * to get called. If this assumption fails then the initial rcv_wnd
 * and rcv_wscale values will not be correct.
 */
int tcp_send_synack(struct sock *sk)
{
	struct sk_buff *skb;

	skb = tcp_rtx_queue_head(sk);
	if (!skb || !(TCP_SKB_CB(skb)->tcp_flags & TCPHDR_SYN)) {
		pr_err("%s: wrong queue state\n", __func__);
		return -EFAULT;
	}
	if (!(TCP_SKB_CB(skb)->tcp_flags & TCPHDR_ACK)) {
		if (skb_cloned(skb)) {
			struct sk_buff *nskb;

			tcp_skb_tsorted_save(skb) {
				nskb = skb_copy(skb, GFP_ATOMIC);
			} tcp_skb_tsorted_restore(skb);
			if (!nskb)
				return -ENOMEM;
			INIT_LIST_HEAD(&nskb->tcp_tsorted_anchor);
			tcp_rtx_queue_unlink_and_free(skb, sk);
			__skb_header_release(nskb);
			tcp_rbtree_insert(&sk->tcp_rtx_queue, nskb);
			sk_wmem_queued_add(sk, nskb->truesize);
			sk_mem_charge(sk, nskb->truesize);
			skb = nskb;
		}

		TCP_SKB_CB(skb)->tcp_flags |= TCPHDR_ACK;
		tcp_ecn_send_synack(sk, skb);
	}
	return tcp_transmit_skb(sk, skb, 1, GFP_ATOMIC);
}

/**
 * tcp_make_synack - Prepare a SYN-ACK.
 * sk: listener socket
 * dst: dst entry attached to the SYNACK
 * req: request_sock pointer
 *
 * Allocate one skb and build a SYNACK packet.
 * @dst is consumed : Caller should not use it again.
 */
struct sk_buff *tcp_make_synack(const struct sock *sk, struct dst_entry *dst,
				struct request_sock *req,
				struct tcp_fastopen_cookie *foc,
				enum tcp_synack_type synack_type)
{
	struct inet_request_sock *ireq = inet_rsk(req);
	const struct tcp_sock *tp = tcp_sk(sk);
	struct tcp_md5sig_key *md5 = NULL;
	struct tcp_out_options opts;
	struct sk_buff *skb;
	int tcp_header_size;
	struct tcphdr *th;
	int mss;
	u64 now;

	skb = alloc_skb(MAX_TCP_HEADER, GFP_ATOMIC);
	if (unlikely(!skb)) {
		dst_release(dst);
		return NULL;
	}
	/* Reserve space for headers. */
	skb_reserve(skb, MAX_TCP_HEADER);

	switch (synack_type) {
	case TCP_SYNACK_NORMAL:
		skb_set_owner_w(skb, req_to_sk(req));
		break;
	case TCP_SYNACK_COOKIE:
		/* Under synflood, we do not attach skb to a socket,
		 * to avoid false sharing.
		 */
		break;
	case TCP_SYNACK_FASTOPEN:
		/* sk is a const pointer, because we want to express multiple
		 * cpu might call us concurrently.
		 * sk->sk_wmem_alloc in an atomic, we can promote to rw.
		 */
		skb_set_owner_w(skb, (struct sock *)sk);
		break;
	}
	skb_dst_set(skb, dst);

	mss = tcp_mss_clamp(tp, dst_metric_advmss(dst));

	memset(&opts, 0, sizeof(opts));
	now = tcp_clock_ns();
#ifdef CONFIG_SYN_COOKIES
	if (unlikely(req->cookie_ts))
		skb->skb_mstamp_ns = cookie_init_timestamp(req, now);
	else
#endif
	{
		skb->skb_mstamp_ns = now;
		if (!tcp_rsk(req)->snt_synack) /* Timestamp first SYNACK */
			tcp_rsk(req)->snt_synack = tcp_skb_timestamp_us(skb);
	}

#ifdef CONFIG_TCP_MD5SIG
	rcu_read_lock();
	md5 = tcp_rsk(req)->af_specific->req_md5_lookup(sk, req_to_sk(req));
#endif
	skb_set_hash(skb, tcp_rsk(req)->txhash, PKT_HASH_TYPE_L4);
	tcp_header_size = tcp_synack_options(sk, req, mss, skb, &opts, md5,
					     foc) + sizeof(*th);

	skb_push(skb, tcp_header_size);
	skb_reset_transport_header(skb);

	th = (struct tcphdr *)skb->data;
	memset(th, 0, sizeof(struct tcphdr));
	th->syn = 1;
	th->ack = 1;
	tcp_ecn_make_synack(req, th);
	th->source = htons(ireq->ir_num);
	th->dest = ireq->ir_rmt_port;
	skb->mark = ireq->ir_mark;
	skb->ip_summed = CHECKSUM_PARTIAL;
	th->seq = htonl(tcp_rsk(req)->snt_isn);
	/* XXX data is queued and acked as is. No buffer/window check */
	th->ack_seq = htonl(tcp_rsk(req)->rcv_nxt);

	/* RFC1323: The window in SYN & SYN/ACK segments is never scaled. */
	th->window = htons(min(req->rsk_rcv_wnd, 65535U));
	tcp_options_write((__be32 *)(th + 1), NULL, &opts);
	th->doff = (tcp_header_size >> 2);
	__TCP_INC_STATS(sock_net(sk), TCP_MIB_OUTSEGS);

#ifdef CONFIG_TCP_MD5SIG
	/* Okay, we have all we need - do the md5 hash if needed */
	if (md5)
		tcp_rsk(req)->af_specific->calc_md5_hash(opts.hash_location,
					       md5, req_to_sk(req), skb);
	rcu_read_unlock();
#endif

	skb->skb_mstamp_ns = now;
	tcp_add_tx_delay(skb, tp);

	return skb;
}
EXPORT_SYMBOL(tcp_make_synack);

static void tcp_ca_dst_init(struct sock *sk, const struct dst_entry *dst)
{
	struct inet_connection_sock *icsk = inet_csk(sk);
	const struct tcp_congestion_ops *ca;
	u32 ca_key = dst_metric(dst, RTAX_CC_ALGO);

	if (ca_key == TCP_CA_UNSPEC)
		return;

	rcu_read_lock();
	ca = tcp_ca_find_key(ca_key);
	if (likely(ca && try_module_get(ca->owner))) {
		module_put(icsk->icsk_ca_ops->owner);
		icsk->icsk_ca_dst_locked = tcp_ca_dst_locked(dst);
		icsk->icsk_ca_ops = ca;
	}
	rcu_read_unlock();
}

/* Do all connect socket setups that can be done AF independent. */
static void tcp_connect_init(struct sock *sk)
{
	const struct dst_entry *dst = __sk_dst_get(sk);
	struct tcp_sock *tp = tcp_sk(sk);
	__u8 rcv_wscale;
	u32 rcv_wnd;

	/* We'll fix this up when we get a response from the other end.
	 * See tcp_input.c:tcp_rcv_state_process case TCP_SYN_SENT.
	 */
	tp->tcp_header_len = sizeof(struct tcphdr);
	if (sock_net(sk)->ipv4.sysctl_tcp_timestamps)
		tp->tcp_header_len += TCPOLEN_TSTAMP_ALIGNED;

#ifdef CONFIG_TCP_MD5SIG
	if (tp->af_specific->md5_lookup(sk, sk))
		tp->tcp_header_len += TCPOLEN_MD5SIG_ALIGNED;
#endif

	/* If user gave his TCP_MAXSEG, record it to clamp */
	if (tp->rx_opt.user_mss)
		tp->rx_opt.mss_clamp = tp->rx_opt.user_mss;
	tp->max_window = 0;
	tcp_mtup_init(sk);
	tcp_sync_mss(sk, dst_mtu(dst));

	tcp_ca_dst_init(sk, dst);

	if (!tp->window_clamp)
		tp->window_clamp = dst_metric(dst, RTAX_WINDOW);
	tp->advmss = tcp_mss_clamp(tp, dst_metric_advmss(dst));

	tcp_initialize_rcv_mss(sk);

	/* limit the window selection if the user enforce a smaller rx buffer */
	if (sk->sk_userlocks & SOCK_RCVBUF_LOCK &&
	    (tp->window_clamp > tcp_full_space(sk) || tp->window_clamp == 0))
		tp->window_clamp = tcp_full_space(sk);

	rcv_wnd = tcp_rwnd_init_bpf(sk);
	if (rcv_wnd == 0)
		rcv_wnd = dst_metric(dst, RTAX_INITRWND);

	tcp_select_initial_window(sk, tcp_full_space(sk),
				  tp->advmss - (tp->rx_opt.ts_recent_stamp ? tp->tcp_header_len - sizeof(struct tcphdr) : 0),
				  &tp->rcv_wnd,
				  &tp->window_clamp,
				  sock_net(sk)->ipv4.sysctl_tcp_window_scaling,
				  &rcv_wscale,
				  rcv_wnd);

	tp->rx_opt.rcv_wscale = rcv_wscale;
	tp->rcv_ssthresh = tp->rcv_wnd;

	sk->sk_err = 0;
	sock_reset_flag(sk, SOCK_DONE);
	tp->snd_wnd = 0;
	tcp_init_wl(tp, 0);
	tcp_write_queue_purge(sk);
	tp->snd_una = tp->write_seq;
	tp->snd_sml = tp->write_seq;
	tp->snd_up = tp->write_seq;
	WRITE_ONCE(tp->snd_nxt, tp->write_seq);

	if (likely(!tp->repair))
		tp->rcv_nxt = 0;
	else
		tp->rcv_tstamp = tcp_jiffies32;
	tp->rcv_wup = tp->rcv_nxt;
	WRITE_ONCE(tp->copied_seq, tp->rcv_nxt);

	inet_csk(sk)->icsk_rto = tcp_timeout_init(sk);
	inet_csk(sk)->icsk_retransmits = 0;
	tcp_clear_retrans(tp);
}

static void tcp_connect_queue_skb(struct sock *sk, struct sk_buff *skb)
{
	struct tcp_sock *tp = tcp_sk(sk);
	struct tcp_skb_cb *tcb = TCP_SKB_CB(skb);

	tcb->end_seq += skb->len;
	__skb_header_release(skb);
	sk_wmem_queued_add(sk, skb->truesize);
	sk_mem_charge(sk, skb->truesize);
	WRITE_ONCE(tp->write_seq, tcb->end_seq);
	tp->packets_out += tcp_skb_pcount(skb);
}

/* Build and send a SYN with data and (cached) Fast Open cookie. However,
 * queue a data-only packet after the regular SYN, such that regular SYNs
 * are retransmitted on timeouts. Also if the remote SYN-ACK acknowledges
 * only the SYN sequence, the data are retransmitted in the first ACK.
 * If cookie is not cached or other error occurs, falls back to send a
 * regular SYN with Fast Open cookie request option.
 */
static int tcp_send_syn_data(struct sock *sk, struct sk_buff *syn)
{
	struct tcp_sock *tp = tcp_sk(sk);
	struct tcp_fastopen_request *fo = tp->fastopen_req;
	int space, err = 0;
	struct sk_buff *syn_data;

	tp->rx_opt.mss_clamp = tp->advmss;  /* If MSS is not cached */
	if (!tcp_fastopen_cookie_check(sk, &tp->rx_opt.mss_clamp, &fo->cookie))
		goto fallback;

	/* MSS for SYN-data is based on cached MSS and bounded by PMTU and
	 * user-MSS. Reserve maximum option space for middleboxes that add
	 * private TCP options. The cost is reduced data space in SYN :(
	 */
	tp->rx_opt.mss_clamp = tcp_mss_clamp(tp, tp->rx_opt.mss_clamp);

	space = __tcp_mtu_to_mss(sk, inet_csk(sk)->icsk_pmtu_cookie) -
		MAX_TCP_OPTION_SPACE;

	space = min_t(size_t, space, fo->size);

	/* limit to order-0 allocations */
	space = min_t(size_t, space, SKB_MAX_HEAD(MAX_TCP_HEADER));

	syn_data = sk_stream_alloc_skb(sk, space, sk->sk_allocation, false);
	if (!syn_data)
		goto fallback;
	syn_data->ip_summed = CHECKSUM_PARTIAL;
	memcpy(syn_data->cb, syn->cb, sizeof(syn->cb));
	if (space) {
		int copied = copy_from_iter(skb_put(syn_data, space), space,
					    &fo->data->msg_iter);
		if (unlikely(!copied)) {
			tcp_skb_tsorted_anchor_cleanup(syn_data);
			kfree_skb(syn_data);
			goto fallback;
		}
		if (copied != space) {
			skb_trim(syn_data, copied);
			space = copied;
		}
		skb_zcopy_set(syn_data, fo->uarg, NULL);
	}
	/* No more data pending in inet_wait_for_connect() */
	if (space == fo->size)
		fo->data = NULL;
	fo->copied = space;

	tcp_connect_queue_skb(sk, syn_data);
	if (syn_data->len)
		tcp_chrono_start(sk, TCP_CHRONO_BUSY);

	err = tcp_transmit_skb(sk, syn_data, 1, sk->sk_allocation);

	syn->skb_mstamp_ns = syn_data->skb_mstamp_ns;

	/* Now full SYN+DATA was cloned and sent (or not),
	 * remove the SYN from the original skb (syn_data)
	 * we keep in write queue in case of a retransmit, as we
	 * also have the SYN packet (with no data) in the same queue.
	 */
	TCP_SKB_CB(syn_data)->seq++;
	TCP_SKB_CB(syn_data)->tcp_flags = TCPHDR_ACK | TCPHDR_PSH;
	if (!err) {
		tp->syn_data = (fo->copied > 0);
		tcp_rbtree_insert(&sk->tcp_rtx_queue, syn_data);
		NET_INC_STATS(sock_net(sk), LINUX_MIB_TCPORIGDATASENT);
		goto done;
	}

	/* data was not sent, put it in write_queue */
	__skb_queue_tail(&sk->sk_write_queue, syn_data);
	tp->packets_out -= tcp_skb_pcount(syn_data);

fallback:
	/* Send a regular SYN with Fast Open cookie request option */
	if (fo->cookie.len > 0)
		fo->cookie.len = 0;
	err = tcp_transmit_skb(sk, syn, 1, sk->sk_allocation);
	if (err)
		tp->syn_fastopen = 0;
done:
	fo->cookie.len = -1;  /* Exclude Fast Open option for SYN retries */
	return err;
}

/* Build a SYN and send it off. */
int tcp_connect(struct sock *sk)
{
	struct tcp_sock *tp = tcp_sk(sk);
	struct sk_buff *buff;
	int err;

	tcp_call_bpf(sk, BPF_SOCK_OPS_TCP_CONNECT_CB, 0, NULL);

	if (inet_csk(sk)->icsk_af_ops->rebuild_header(sk))
		return -EHOSTUNREACH; /* Routing failure or similar. */

	tcp_connect_init(sk);

	if (unlikely(tp->repair)) {
		tcp_finish_connect(sk, NULL);
		return 0;
	}

	buff = sk_stream_alloc_skb(sk, 0, sk->sk_allocation, true);
	if (unlikely(!buff))
		return -ENOBUFS;

	tcp_init_nondata_skb(buff, tp->write_seq++, TCPHDR_SYN);
	tcp_mstamp_refresh(tp);
	tp->retrans_stamp = tcp_time_stamp(tp);
	tcp_connect_queue_skb(sk, buff);
	tcp_ecn_send_syn(sk, buff);
	tcp_rbtree_insert(&sk->tcp_rtx_queue, buff);

	/* Send off SYN; include data in Fast Open. */
	err = tp->fastopen_req ? tcp_send_syn_data(sk, buff) :
	      tcp_transmit_skb(sk, buff, 1, sk->sk_allocation);
	if (err == -ECONNREFUSED)
		return err;

	/* We change tp->snd_nxt after the tcp_transmit_skb() call
	 * in order to make this packet get counted in tcpOutSegs.
	 */
	WRITE_ONCE(tp->snd_nxt, tp->write_seq);
	tp->pushed_seq = tp->write_seq;
	buff = tcp_send_head(sk);
	if (unlikely(buff)) {
		WRITE_ONCE(tp->snd_nxt, TCP_SKB_CB(buff)->seq);
		tp->pushed_seq	= TCP_SKB_CB(buff)->seq;
	}
	TCP_INC_STATS(sock_net(sk), TCP_MIB_ACTIVEOPENS);

	/* Timer for repeating the SYN until an answer. */
	inet_csk_reset_xmit_timer(sk, ICSK_TIME_RETRANS,
				  inet_csk(sk)->icsk_rto, TCP_RTO_MAX);
	return 0;
}
EXPORT_SYMBOL(tcp_connect);

/* Send out a delayed ack, the caller does the policy checking
 * to see if we should even be here.  See tcp_input.c:tcp_ack_snd_check()
 * for details.
 */
void tcp_send_delayed_ack(struct sock *sk)
{
	struct inet_connection_sock *icsk = inet_csk(sk);
	int ato = icsk->icsk_ack.ato;
	unsigned long timeout;

	if (ato > TCP_DELACK_MIN) {
		const struct tcp_sock *tp = tcp_sk(sk);
		int max_ato = HZ / 2;

		if (inet_csk_in_pingpong_mode(sk) ||
		    (icsk->icsk_ack.pending & ICSK_ACK_PUSHED))
			max_ato = TCP_DELACK_MAX;

		/* Slow path, intersegment interval is "high". */

		/* If some rtt estimate is known, use it to bound delayed ack.
		 * Do not use inet_csk(sk)->icsk_rto here, use results of rtt measurements
		 * directly.
		 */
		if (tp->srtt_us) {
			int rtt = max_t(int, usecs_to_jiffies(tp->srtt_us >> 3),
					TCP_DELACK_MIN);

			if (rtt < max_ato)
				max_ato = rtt;
		}

		ato = min(ato, max_ato);
	}

	/* Stay within the limit we were given */
	timeout = jiffies + ato;

	/* Use new timeout only if there wasn't a older one earlier. */
	if (icsk->icsk_ack.pending & ICSK_ACK_TIMER) {
		/* If delack timer was blocked or is about to expire,
		 * send ACK now.
		 */
		if (icsk->icsk_ack.blocked ||
		    time_before_eq(icsk->icsk_ack.timeout, jiffies + (ato >> 2))) {
			tcp_send_ack(sk);
			return;
		}

		if (!time_before(timeout, icsk->icsk_ack.timeout))
			timeout = icsk->icsk_ack.timeout;
	}
	icsk->icsk_ack.pending |= ICSK_ACK_SCHED | ICSK_ACK_TIMER;
	icsk->icsk_ack.timeout = timeout;
	sk_reset_timer(sk, &icsk->icsk_delack_timer, timeout);
}

/* This routine sends an ack and also updates the window. */
void __tcp_send_ack(struct sock *sk, u32 rcv_nxt)
{
	struct sk_buff *buff;

	/* If we have been reset, we may not send again. */
	if (sk->sk_state == TCP_CLOSE)
		return;

	/* We are not putting this on the write queue, so
	 * tcp_transmit_skb() will set the ownership to this
	 * sock.
	 */
	buff = alloc_skb(MAX_TCP_HEADER,
			 sk_gfp_mask(sk, GFP_ATOMIC | __GFP_NOWARN));
	if (unlikely(!buff)) {
		inet_csk_schedule_ack(sk);
		inet_csk(sk)->icsk_ack.ato = TCP_ATO_MIN;
		inet_csk_reset_xmit_timer(sk, ICSK_TIME_DACK,
					  TCP_DELACK_MAX, TCP_RTO_MAX);
		return;
	}

	/* Reserve space for headers and prepare control bits. */
	skb_reserve(buff, MAX_TCP_HEADER);
	tcp_init_nondata_skb(buff, tcp_acceptable_seq(sk), TCPHDR_ACK);

	/* We do not want pure acks influencing TCP Small Queues or fq/pacing
	 * too much.
	 * SKB_TRUESIZE(max(1 .. 66, MAX_TCP_HEADER)) is unfortunately ~784
	 */
	skb_set_tcp_pure_ack(buff);

	/* Send it off, this clears delayed acks for us. */
	__tcp_transmit_skb(sk, buff, 0, (__force gfp_t)0, rcv_nxt);
}
EXPORT_SYMBOL_GPL(__tcp_send_ack);

void tcp_send_ack(struct sock *sk)
{
	__tcp_send_ack(sk, tcp_sk(sk)->rcv_nxt);
}

/* This routine sends a packet with an out of date sequence
 * number. It assumes the other end will try to ack it.
 *
 * Question: what should we make while urgent mode?
 * 4.4BSD forces sending single byte of data. We cannot send
 * out of window data, because we have SND.NXT==SND.MAX...
 *
 * Current solution: to send TWO zero-length segments in urgent mode:
 * one is with SEG.SEQ=SND.UNA to deliver urgent pointer, another is
 * out-of-date with SND.UNA-1 to probe window.
 */
static int tcp_xmit_probe_skb(struct sock *sk, int urgent, int mib)
{
	struct tcp_sock *tp = tcp_sk(sk);
	struct sk_buff *skb;

	/* We don't queue it, tcp_transmit_skb() sets ownership. */
	skb = alloc_skb(MAX_TCP_HEADER,
			sk_gfp_mask(sk, GFP_ATOMIC | __GFP_NOWARN));
	if (!skb)
		return -1;

	/* Reserve space for headers and set control bits. */
	skb_reserve(skb, MAX_TCP_HEADER);
	/* Use a previous sequence.  This should cause the other
	 * end to send an ack.  Don't queue or clone SKB, just
	 * send it.
	 */
	tcp_init_nondata_skb(skb, tp->snd_una - !urgent, TCPHDR_ACK);
	NET_INC_STATS(sock_net(sk), mib);
	return tcp_transmit_skb(sk, skb, 0, (__force gfp_t)0);
}

/* Called from setsockopt( ... TCP_REPAIR ) */
void tcp_send_window_probe(struct sock *sk)
{
	if (sk->sk_state == TCP_ESTABLISHED) {
		tcp_sk(sk)->snd_wl1 = tcp_sk(sk)->rcv_nxt - 1;
		tcp_mstamp_refresh(tcp_sk(sk));
		tcp_xmit_probe_skb(sk, 0, LINUX_MIB_TCPWINPROBE);
	}
}

/* Initiate keepalive or window probe from timer. */
int tcp_write_wakeup(struct sock *sk, int mib)
{
	struct tcp_sock *tp = tcp_sk(sk);
	struct sk_buff *skb;

	if (sk->sk_state == TCP_CLOSE)
		return -1;

	skb = tcp_send_head(sk);
	if (skb && before(TCP_SKB_CB(skb)->seq, tcp_wnd_end(tp))) {
		int err;
		unsigned int mss = tcp_current_mss(sk);
		unsigned int seg_size = tcp_wnd_end(tp) - TCP_SKB_CB(skb)->seq;

		if (before(tp->pushed_seq, TCP_SKB_CB(skb)->end_seq))
			tp->pushed_seq = TCP_SKB_CB(skb)->end_seq;

		/* We are probing the opening of a window
		 * but the window size is != 0
		 * must have been a result SWS avoidance ( sender )
		 */
		if (seg_size < TCP_SKB_CB(skb)->end_seq - TCP_SKB_CB(skb)->seq ||
		    skb->len > mss) {
			seg_size = min(seg_size, mss);
			TCP_SKB_CB(skb)->tcp_flags |= TCPHDR_PSH;
			if (tcp_fragment(sk, TCP_FRAG_IN_WRITE_QUEUE,
					 skb, seg_size, mss, GFP_ATOMIC))
				return -1;
		} else if (!tcp_skb_pcount(skb))
			tcp_set_skb_tso_segs(skb, mss);

		TCP_SKB_CB(skb)->tcp_flags |= TCPHDR_PSH;
		err = tcp_transmit_skb(sk, skb, 1, GFP_ATOMIC);
		if (!err)
			tcp_event_new_data_sent(sk, skb);
		return err;
	} else {
		if (between(tp->snd_up, tp->snd_una + 1, tp->snd_una + 0xFFFF))
			tcp_xmit_probe_skb(sk, 1, mib);
		return tcp_xmit_probe_skb(sk, 0, mib);
	}
}

/* A window probe timeout has occurred.  If window is not closed send
 * a partial packet else a zero probe.
 */
void tcp_send_probe0(struct sock *sk)
{
	struct inet_connection_sock *icsk = inet_csk(sk);
	struct tcp_sock *tp = tcp_sk(sk);
	struct net *net = sock_net(sk);
	unsigned long timeout;
	int err;

	err = tcp_write_wakeup(sk, LINUX_MIB_TCPWINPROBE);

	if (tp->packets_out || tcp_write_queue_empty(sk)) {
		/* Cancel probe timer, if it is not required. */
		icsk->icsk_probes_out = 0;
		icsk->icsk_backoff = 0;
		return;
	}

	icsk->icsk_probes_out++;
	if (err <= 0) {
		if (icsk->icsk_backoff < net->ipv4.sysctl_tcp_retries2)
			icsk->icsk_backoff++;
		timeout = tcp_probe0_when(sk, TCP_RTO_MAX);
	} else {
		/* If packet was not sent due to local congestion,
		 * Let senders fight for local resources conservatively.
		 */
		timeout = TCP_RESOURCE_PROBE_INTERVAL;
	}
	tcp_reset_xmit_timer(sk, ICSK_TIME_PROBE0, timeout, TCP_RTO_MAX, NULL);
}

int tcp_rtx_synack(const struct sock *sk, struct request_sock *req)
{
	const struct tcp_request_sock_ops *af_ops = tcp_rsk(req)->af_specific;
	struct flowi fl;
	int res;

	tcp_rsk(req)->txhash = net_tx_rndhash();
	res = af_ops->send_synack(sk, NULL, &fl, req, NULL, TCP_SYNACK_NORMAL);
	if (!res) {
		__TCP_INC_STATS(sock_net(sk), TCP_MIB_RETRANSSEGS);
		__NET_INC_STATS(sock_net(sk), LINUX_MIB_TCPSYNRETRANS);
		if (unlikely(tcp_passive_fastopen(sk)))
			tcp_sk(sk)->total_retrans++;
		trace_tcp_retransmit_synack(sk, req);
	}
	return res;
}
EXPORT_SYMBOL(tcp_rtx_synack);<|MERGE_RESOLUTION|>--- conflicted
+++ resolved
@@ -388,8 +388,7 @@
 
 static void tcp_accecn_set_ace(struct tcphdr *th, struct tcp_sock *tp)
 {
-<<<<<<< HEAD
-	if (likely(tcp_ecn_mode_accecn(tp))) {
+	if (likely(!tp->use_ect_reflector)) {
 		tp->received_ce_tx += min_t(u32, tcp_accecn_ace_deficit(tp),
 					    TCP_ACCECN_ACE_MAX_DELTA);
 		th->ece = !!(tp->received_ce_tx & 0x1);
@@ -400,13 +399,6 @@
 		tcp_accecn_echo_syn_ect(th, tp->syn_ect_rcv);
 		tcp_ecn_mode_set(tp, TCP_ECN_MODE_ACCECN);
 	}
-=======
-	tp->received_ce_tx += min_t(u32, tcp_accecn_ace_deficit(tp),
-				    TCP_ACCECN_ACE_MAX_DELTA);
-	th->ece = !!(tp->received_ce_tx & 0x1);
-	th->cwr = !!(tp->received_ce_tx & 0x2);
-	th->ae = !!(tp->received_ce_tx & 0x4);
->>>>>>> fb88a47a
 }
 
 /* Set up ECN state for a packet on a ESTABLISHED socket that is about to
