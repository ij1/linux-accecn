--- conflicted
+++ resolved
@@ -978,7 +978,6 @@
 		}
 	}
 
-<<<<<<< HEAD
 	/* Simultaneous open SYN/ACK needs AccECN option but not SYN */
 	if (unlikely((TCP_SKB_CB(skb)->tcp_flags & TCPHDR_ACK) &&
 		     tcp_ecn_mode_accecn(tp) &&
@@ -988,9 +987,8 @@
 		remaining -= tcp_options_fit_accecn(opts, 0, remaining,
 						    tcp_synack_options_combine_saving(opts));
 	}
-=======
+
 	bpf_skops_hdr_opt_len(sk, skb, NULL, NULL, 0, opts, &remaining);
->>>>>>> a180cb4c
 
 	return MAX_TCP_OPTION_SPACE - remaining;
 }
@@ -1061,7 +1059,6 @@
 
 	smc_set_option_cond(tcp_sk(sk), ireq, opts, &remaining);
 
-<<<<<<< HEAD
 	if (treq->accecn_ok &&
 	    !(sock_net(sk)->ipv4.sysctl_tcp_ecn & TCP_ACCECN_NO_OPT) &&
 	    (remaining >= TCPOLEN_EXP_ACCECN_BASE)) {
@@ -1069,10 +1066,9 @@
 		remaining -= tcp_options_fit_accecn(opts, 0, remaining,
 						    tcp_synack_options_combine_saving(opts));
 	}
-=======
+
 	bpf_skops_hdr_opt_len((struct sock *)sk, skb, req, syn_skb,
 			      synack_type, opts, &remaining);
->>>>>>> a180cb4c
 
 	return MAX_TCP_OPTION_SPACE - remaining;
 }
@@ -1141,14 +1137,14 @@
 		}
 	}
 
-<<<<<<< HEAD
 	if (tcp_ecn_mode_accecn(tp) &&
 	    !(sock_net(sk)->ipv4.sysctl_tcp_ecn & TCP_ACCECN_NO_OPT)) {
 		opts->ecn_bytes = tp->received_ecn_bytes;
 		size += tcp_options_fit_accecn(opts, tp->accecn_minlen,
 					       MAX_TCP_OPTION_SPACE - size,
 					       opts->num_sack_blocks > 0 ? 2 : 0);
-=======
+	}
+
 	if (unlikely(BPF_SOCK_OPS_TEST_FLAG(tp,
 					    BPF_SOCK_OPS_WRITE_HDR_OPT_CB_FLAG))) {
 		unsigned int remaining = MAX_TCP_OPTION_SPACE - size;
@@ -1156,7 +1152,6 @@
 		bpf_skops_hdr_opt_len(sk, skb, NULL, NULL, 0, opts, &remaining);
 
 		size = MAX_TCP_OPTION_SPACE - remaining;
->>>>>>> a180cb4c
 	}
 
 	return size;
