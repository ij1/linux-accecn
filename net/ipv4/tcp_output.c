--- conflicted
+++ resolved
@@ -750,6 +750,21 @@
 	if (opts->num_ecn_bytes < required)
 		return 0;
 
+	if (opts->num_ecn_bytes < required) {
+		if (opts->num_sack_blocks > 2) {
+			/* Try to fit the option by removing one SACK block */
+			opts->num_sack_blocks--;
+			size = tcp_options_fit_accecn(opts, required,
+						      remaining + TCPOLEN_SACK_PERBLOCK,
+						      max_combine_saving);
+			if (opts->options & OPTION_ACCECN)
+				return size - TCPOLEN_SACK_PERBLOCK;
+			else
+				opts->num_sack_blocks++;
+		}
+		return 0;
+	}
+
 	opts->options |= OPTION_ACCECN;
 	return size;
 }
@@ -841,24 +856,6 @@
 		remaining -= tcp_options_fit_accecn(opts, 0, remaining,
 						    tcp_synack_options_combine_saving(opts));
 	}
-<<<<<<< HEAD
-	if (opts->num_ecn_bytes < required) {
-		if (opts->num_sack_blocks > 2) {
-			/* Try to fit the option by removing one SACK block */
-			opts->num_sack_blocks--;
-			size = tcp_options_fit_accecn(opts, required,
-						      remaining + TCPOLEN_SACK_PERBLOCK,
-						      max_combine_saving);
-			if (opts->options & OPTION_ACCECN)
-				return size - TCPOLEN_SACK_PERBLOCK;
-			else
-				opts->num_sack_blocks++;
-		}
-		return 0;
-	}
-=======
->>>>>>> 7145a22b
-
 	return MAX_TCP_OPTION_SPACE - remaining;
 }
 
