// SPDX-License-Identifier: GPL-2.0-only
/*
 * INET		An implementation of the TCP/IP protocol suite for the LINUX
 *		operating system.  INET is implemented using the  BSD Socket
 *		interface as the means of communication with the user level.
 *
 *		Implementation of the Transmission Control Protocol(TCP).
 *
 * Authors:	Ross Biro
 *		Fred N. van Kempen, <waltje@uWalt.NL.Mugnet.ORG>
 *		Mark Evans, <evansmp@uhura.aston.ac.uk>
 *		Corey Minyard <wf-rch!minyard@relay.EU.net>
 *		Florian La Roche, <flla@stud.uni-sb.de>
 *		Charles Hedrick, <hedrick@klinzhai.rutgers.edu>
 *		Linus Torvalds, <torvalds@cs.helsinki.fi>
 *		Alan Cox, <gw4pts@gw4pts.ampr.org>
 *		Matthew Dillon, <dillon@apollo.west.oic.com>
 *		Arnt Gulbrandsen, <agulbra@nvg.unit.no>
 *		Jorge Cwik, <jorge@laser.satlink.net>
 */

/*
 * Changes:	Pedro Roque	:	Retransmit queue handled by TCP.
 *				:	Fragmentation on mtu decrease
 *				:	Segment collapse on retransmit
 *				:	AF independence
 *
 *		Linus Torvalds	:	send_delayed_ack
 *		David S. Miller	:	Charge memory using the right skb
 *					during syn/ack processing.
 *		David S. Miller :	Output engine completely rewritten.
 *		Andrea Arcangeli:	SYNACK carry ts_recent in tsecr.
 *		Cacophonix Gaul :	draft-minshall-nagle-01
 *		J Hadi Salim	:	ECN support
 *
 */

#define pr_fmt(fmt) "TCP: " fmt

#include <net/tcp.h>
#include <net/mptcp.h>

#include <linux/compiler.h>
#include <linux/gfp.h>
#include <linux/module.h>
#include <linux/static_key.h>

#include <trace/events/tcp.h>

/* Refresh clocks of a TCP socket,
 * ensuring monotically increasing values.
 */
void tcp_mstamp_refresh(struct tcp_sock *tp)
{
	u64 val = tcp_clock_ns();

	tp->tcp_clock_cache = val;
	tp->tcp_mstamp = div_u64(val, NSEC_PER_USEC);
}

static bool tcp_write_xmit(struct sock *sk, unsigned int mss_now, int nonagle,
			   int push_one, gfp_t gfp);

/* Account for new data that has been sent to the network. */
static void tcp_event_new_data_sent(struct sock *sk, struct sk_buff *skb)
{
	struct inet_connection_sock *icsk = inet_csk(sk);
	struct tcp_sock *tp = tcp_sk(sk);
	unsigned int prior_packets = tp->packets_out;

	WRITE_ONCE(tp->snd_nxt, TCP_SKB_CB(skb)->end_seq);

	__skb_unlink(skb, &sk->sk_write_queue);
	tcp_rbtree_insert(&sk->tcp_rtx_queue, skb);

	if (tp->highest_sack == NULL)
		tp->highest_sack = skb;

	tp->packets_out += tcp_skb_pcount(skb);
	if (!prior_packets || icsk->icsk_pending == ICSK_TIME_LOSS_PROBE)
		tcp_rearm_rto(sk);

	NET_ADD_STATS(sock_net(sk), LINUX_MIB_TCPORIGDATASENT,
		      tcp_skb_pcount(skb));
}

/* SND.NXT, if window was not shrunk or the amount of shrunk was less than one
 * window scaling factor due to loss of precision.
 * If window has been shrunk, what should we make? It is not clear at all.
 * Using SND.UNA we will fail to open window, SND.NXT is out of window. :-(
 * Anything in between SND.UNA...SND.UNA+SND.WND also can be already
 * invalid. OK, let's make this for now:
 */
static inline __u32 tcp_acceptable_seq(const struct sock *sk)
{
	const struct tcp_sock *tp = tcp_sk(sk);

	if (!before(tcp_wnd_end(tp), tp->snd_nxt) ||
	    (tp->rx_opt.wscale_ok &&
	     ((tp->snd_nxt - tcp_wnd_end(tp)) < (1 << tp->rx_opt.rcv_wscale))))
		return tp->snd_nxt;
	else
		return tcp_wnd_end(tp);
}

/* Calculate mss to advertise in SYN segment.
 * RFC1122, RFC1063, draft-ietf-tcpimpl-pmtud-01 state that:
 *
 * 1. It is independent of path mtu.
 * 2. Ideally, it is maximal possible segment size i.e. 65535-40.
 * 3. For IPv4 it is reasonable to calculate it from maximal MTU of
 *    attached devices, because some buggy hosts are confused by
 *    large MSS.
 * 4. We do not make 3, we advertise MSS, calculated from first
 *    hop device mtu, but allow to raise it to ip_rt_min_advmss.
 *    This may be overridden via information stored in routing table.
 * 5. Value 65535 for MSS is valid in IPv6 and means "as large as possible,
 *    probably even Jumbo".
 */
static __u16 tcp_advertise_mss(struct sock *sk)
{
	struct tcp_sock *tp = tcp_sk(sk);
	const struct dst_entry *dst = __sk_dst_get(sk);
	int mss = tp->advmss;

	if (dst) {
		unsigned int metric = dst_metric_advmss(dst);

		if (metric < mss) {
			mss = metric;
			tp->advmss = mss;
		}
	}

	return (__u16)mss;
}

/* RFC2861. Reset CWND after idle period longer RTO to "restart window".
 * This is the first part of cwnd validation mechanism.
 */
void tcp_cwnd_restart(struct sock *sk, s32 delta)
{
	struct tcp_sock *tp = tcp_sk(sk);
	u32 restart_cwnd = tcp_init_cwnd(tp, __sk_dst_get(sk));
	u32 cwnd = tp->snd_cwnd;

	tcp_ca_event(sk, CA_EVENT_CWND_RESTART);

	tp->snd_ssthresh = tcp_current_ssthresh(sk);
	restart_cwnd = min(restart_cwnd, cwnd);

	while ((delta -= inet_csk(sk)->icsk_rto) > 0 && cwnd > restart_cwnd)
		cwnd >>= 1;
	tp->snd_cwnd = max(cwnd, restart_cwnd);
	tp->snd_cwnd_stamp = tcp_jiffies32;
	tp->snd_cwnd_used = 0;
}

/* Congestion state accounting after a packet has been sent. */
static void tcp_event_data_sent(struct tcp_sock *tp,
				struct sock *sk)
{
	struct inet_connection_sock *icsk = inet_csk(sk);
	const u32 now = tcp_jiffies32;

	if (tcp_packets_in_flight(tp) == 0)
		tcp_ca_event(sk, CA_EVENT_TX_START);

	/* If this is the first data packet sent in response to the
	 * previous received data,
	 * and it is a reply for ato after last received packet,
	 * increase pingpong count.
	 */
	if (before(tp->lsndtime, icsk->icsk_ack.lrcvtime) &&
	    (u32)(now - icsk->icsk_ack.lrcvtime) < icsk->icsk_ack.ato)
		inet_csk_inc_pingpong_cnt(sk);

	tp->lsndtime = now;
}

/* Account for an ACK we sent. */
static inline void tcp_event_ack_sent(struct sock *sk, unsigned int pkts,
				      u32 rcv_nxt)
{
	struct tcp_sock *tp = tcp_sk(sk);

	if (unlikely(tp->compressed_ack)) {
		NET_ADD_STATS(sock_net(sk), LINUX_MIB_TCPACKCOMPRESSED,
			      tp->compressed_ack);
		tp->compressed_ack = 0;
		if (hrtimer_try_to_cancel(&tp->compressed_ack_timer) == 1)
			__sock_put(sk);
	}

	if (unlikely(rcv_nxt != tp->rcv_nxt))
		return;  /* Special ACK sent by DCTCP to reflect ECN */
	tcp_dec_quickack_mode(sk, pkts);
	inet_csk_clear_xmit_timer(sk, ICSK_TIME_DACK);
}

/* Determine a window scaling and initial window to offer.
 * Based on the assumption that the given amount of space
 * will be offered. Store the results in the tp structure.
 * NOTE: for smooth operation initial space offering should
 * be a multiple of mss if possible. We assume here that mss >= 1.
 * This MUST be enforced by all callers.
 */
void tcp_select_initial_window(const struct sock *sk, int __space, __u32 mss,
			       __u32 *rcv_wnd, __u32 *window_clamp,
			       int wscale_ok, __u8 *rcv_wscale,
			       __u32 init_rcv_wnd)
{
	unsigned int space = (__space < 0 ? 0 : __space);

	/* If no clamp set the clamp to the max possible scaled window */
	if (*window_clamp == 0)
		(*window_clamp) = (U16_MAX << TCP_MAX_WSCALE);
	space = min(*window_clamp, space);

	/* Quantize space offering to a multiple of mss if possible. */
	if (space > mss)
		space = rounddown(space, mss);

	/* NOTE: offering an initial window larger than 32767
	 * will break some buggy TCP stacks. If the admin tells us
	 * it is likely we could be speaking with such a buggy stack
	 * we will truncate our initial window offering to 32K-1
	 * unless the remote has sent us a window scaling option,
	 * which we interpret as a sign the remote TCP is not
	 * misinterpreting the window field as a signed quantity.
	 */
	if (sock_net(sk)->ipv4.sysctl_tcp_workaround_signed_windows)
		(*rcv_wnd) = min(space, MAX_TCP_WINDOW);
	else
		(*rcv_wnd) = min_t(u32, space, U16_MAX);

	if (init_rcv_wnd)
		*rcv_wnd = min(*rcv_wnd, init_rcv_wnd * mss);

	*rcv_wscale = 0;
	if (wscale_ok) {
		/* Set window scaling on max possible window */
		space = max_t(u32, space, sock_net(sk)->ipv4.sysctl_tcp_rmem[2]);
		space = max_t(u32, space, sysctl_rmem_max);
		space = min_t(u32, space, *window_clamp);
		*rcv_wscale = clamp_t(int, ilog2(space) - 15,
				      0, TCP_MAX_WSCALE);
	}
	/* Set the clamp no higher than max representable value */
	(*window_clamp) = min_t(__u32, U16_MAX << (*rcv_wscale), *window_clamp);
}
EXPORT_SYMBOL(tcp_select_initial_window);

/* Chose a new window to advertise, update state in tcp_sock for the
 * socket, and return result with RFC1323 scaling applied.  The return
 * value can be stuffed directly into th->window for an outgoing
 * frame.
 */
static u16 tcp_select_window(struct sock *sk)
{
	struct tcp_sock *tp = tcp_sk(sk);
	u32 old_win = tp->rcv_wnd;
	u32 cur_win = tcp_receive_window(tp);
	u32 new_win = __tcp_select_window(sk);

	/* Never shrink the offered window */
	if (new_win < cur_win) {
		/* Danger Will Robinson!
		 * Don't update rcv_wup/rcv_wnd here or else
		 * we will not be able to advertise a zero
		 * window in time.  --DaveM
		 *
		 * Relax Will Robinson.
		 */
		if (new_win == 0)
			NET_INC_STATS(sock_net(sk),
				      LINUX_MIB_TCPWANTZEROWINDOWADV);
		new_win = ALIGN(cur_win, 1 << tp->rx_opt.rcv_wscale);
	}
	tp->rcv_wnd = new_win;
	tp->rcv_wup = tp->rcv_nxt;

	/* Make sure we do not exceed the maximum possible
	 * scaled window.
	 */
	if (!tp->rx_opt.rcv_wscale &&
	    sock_net(sk)->ipv4.sysctl_tcp_workaround_signed_windows)
		new_win = min(new_win, MAX_TCP_WINDOW);
	else
		new_win = min(new_win, (65535U << tp->rx_opt.rcv_wscale));

	/* RFC1323 scaling applied */
	new_win >>= tp->rx_opt.rcv_wscale;

	/* If we advertise zero window, disable fast path. */
	if (new_win == 0) {
		tp->pred_flags = 0;
		if (old_win)
			NET_INC_STATS(sock_net(sk),
				      LINUX_MIB_TCPTOZEROWINDOWADV);
	} else if (old_win == 0) {
		NET_INC_STATS(sock_net(sk), LINUX_MIB_TCPFROMZEROWINDOWADV);
	}

	return new_win;
}

/* Packet ECN state for a SYN-ACK */
static void tcp_ecn_send_synack(struct sock *sk, struct sk_buff *skb)
{
	struct tcp_sock *tp = tcp_sk(sk);

	TCP_SKB_CB(skb)->tcp_flags &= ~TCPHDR_CWR;
	if (tcp_ecn_disabled(tp))
		TCP_SKB_CB(skb)->tcp_flags &= ~TCPHDR_ECE;
	else if (tcp_ca_needs_ecn(sk) ||
		 tcp_bpf_ca_needs_ecn(sk))
		INET_ECN_xmit(sk);

	if (tp->ecn_flags & TCP_ECN_MODE_ACCECN) {
		TCP_SKB_CB(skb)->tcp_flags &= ~TCPHDR_ACE;
		TCP_SKB_CB(skb)->tcp_flags |=
			tcp_accecn_reflector_flags(tp->syn_ect_rcv);
		tp->syn_ect_snt = inet_sk(sk)->tos & INET_ECN_MASK;
	}
}

/* Packet ECN state for a SYN.  */
static void tcp_ecn_send_syn(struct sock *sk, struct sk_buff *skb)
{
	struct tcp_sock *tp = tcp_sk(sk);
	bool bpf_needs_ecn = tcp_bpf_ca_needs_ecn(sk);
	bool use_ecn, use_accecn;

	use_accecn = sock_net(sk)->ipv4.sysctl_tcp_ecn == 5 ||
		     tcp_ca_needs_accecn(sk);
	use_ecn = sock_net(sk)->ipv4.sysctl_tcp_ecn == 1 ||
		  sock_net(sk)->ipv4.sysctl_tcp_ecn == 3 ||
		  tcp_ca_needs_ecn(sk) || bpf_needs_ecn || use_accecn;

	if (!use_ecn) {
		const struct dst_entry *dst = __sk_dst_get(sk);

		if (dst && dst_feature(dst, RTAX_FEATURE_ECN))
			use_ecn = true;
	}

	tp->ecn_flags = 0;

	if (use_ecn) {
		if (tcp_ca_needs_ecn(sk) || bpf_needs_ecn)
			INET_ECN_xmit(sk);

		TCP_SKB_CB(skb)->tcp_flags |= TCPHDR_ECE | TCPHDR_CWR;
		if (use_accecn) {
			TCP_SKB_CB(skb)->tcp_flags |= TCPHDR_AE;
			tcp_ecn_mode_set(tp, TCP_ECN_MODE_PENDING);
			tp->syn_ect_snt = inet_sk(sk)->tos & INET_ECN_MASK;
		} else {
			tcp_ecn_mode_set(tp, TCP_ECN_MODE_RFC3168);
		}
	}
}

static void tcp_ecn_clear_syn(struct sock *sk, struct sk_buff *skb)
{
	if (sock_net(sk)->ipv4.sysctl_tcp_ecn_fallback) {
		/* tp->ecn_flags are cleared at a later point in time when
		 * SYN ACK is ultimatively being received.
		 */
		TCP_SKB_CB(skb)->tcp_flags &= ~TCPHDR_ACE;
	}
}

static void tcp_accecn_echo_syn_ect(struct tcphdr *th, u8 ect)
{
	th->ae = !!(ect & INET_ECN_ECT_0);
	th->cwr = ect != INET_ECN_ECT_0;
	th->ece = ect == INET_ECN_ECT_1;
}

static void
tcp_ecn_make_synack(const struct request_sock *req, struct tcphdr *th)
{
	if (tcp_rsk(req)->accecn_ok)
		tcp_accecn_echo_syn_ect(th, tcp_rsk(req)->syn_ect_rcv);
	else if (inet_rsk(req)->ecn_ok)
		th->ece = 1;
}

static void tcp_accecn_set_ace(struct tcp_sock *tp, struct sk_buff *skb,
			       struct tcphdr *th)
{
	u32 wire_ace;

	/* The final packet of the 3WHS or anything like it must reflect
	 * the SYN/ACK ECT instead of putting CEP into ACE field, such
	 * case show up in tcp_flags.
	 */
	if (likely(!(TCP_SKB_CB(skb)->tcp_flags & TCPHDR_ACE))) {
		tp->received_ce_tx += min_t(u32, tcp_accecn_ace_deficit(tp),
					    TCP_ACCECN_ACE_MAX_DELTA);
		wire_ace = tp->received_ce_tx + TCP_ACCECN_CEP_INIT_OFFSET;
		th->ece = !!(wire_ace & 0x1);
		th->cwr = !!(wire_ace & 0x2);
		th->ae = !!(wire_ace & 0x4);
	}
}

/* Set up ECN state for a packet on a ESTABLISHED socket that is about to
 * be sent.
 */
static void tcp_ecn_send(struct sock *sk, struct sk_buff *skb,
			 struct tcphdr *th, int tcp_header_len)
{
	struct tcp_sock *tp = tcp_sk(sk);

	if (!tcp_ecn_mode_any(tp))
		return;

	if (!tp->ecn_fail)
		INET_ECN_xmit(sk);
	if (tcp_ecn_mode_accecn(tp)) {
		tcp_accecn_set_ace(tp, skb, th);
		skb_shinfo(skb)->gso_type |= SKB_GSO_TCP_ACCECN;
	} else {
		/* Not-retransmitted data segment: set ECT and inject CWR. */
		if (skb->len != tcp_header_len &&
		    !before(TCP_SKB_CB(skb)->seq, tp->snd_nxt)) {
			if (tp->ecn_flags & TCP_ECN_QUEUE_CWR) {
				tp->ecn_flags &= ~TCP_ECN_QUEUE_CWR;
				th->cwr = 1;
				skb_shinfo(skb)->gso_type |= SKB_GSO_TCP_ECN;
			}
		} else if (!tcp_ca_needs_ecn(sk)) {
			/* ACK or retransmitted segment: clear ECT|CE */
			INET_ECN_dontxmit(sk);
		}
		if (tp->ecn_flags & TCP_ECN_DEMAND_CWR)
			th->ece = 1;
	}
}

/* Constructs common control bits of non-data skb. If SYN/FIN is present,
 * auto increment end seqno.
 */
static void tcp_init_nondata_skb(struct sk_buff *skb, u32 seq, u16 flags)
{
	skb->ip_summed = CHECKSUM_PARTIAL;

	TCP_SKB_CB(skb)->tcp_flags = flags;
	TCP_SKB_CB(skb)->sacked = 0;

	tcp_skb_pcount_set(skb, 1);

	TCP_SKB_CB(skb)->seq = seq;
	if (flags & (TCPHDR_SYN | TCPHDR_FIN))
		seq++;
	TCP_SKB_CB(skb)->end_seq = seq;
}

static inline bool tcp_urg_mode(const struct tcp_sock *tp)
{
	return tp->snd_una != tp->snd_up;
}

#define OPTION_SACK_ADVERTISE	(1 << 0)
#define OPTION_TS		(1 << 1)
#define OPTION_MD5		(1 << 2)
#define OPTION_WSCALE		(1 << 3)
#define OPTION_FAST_OPEN_COOKIE	(1 << 8)
#define OPTION_SMC		(1 << 9)
#define OPTION_MPTCP		(1 << 10)
#define OPTION_ACCECN		(1 << 11)

static void smc_options_write(__be32 *ptr, u16 *options)
{
#if IS_ENABLED(CONFIG_SMC)
	if (static_branch_unlikely(&tcp_have_smc)) {
		if (unlikely(OPTION_SMC & *options)) {
			*ptr++ = htonl((TCPOPT_NOP  << 24) |
				       (TCPOPT_NOP  << 16) |
				       (TCPOPT_EXP <<  8) |
				       (TCPOLEN_EXP_SMC_BASE));
			*ptr++ = htonl(TCPOPT_SMC_MAGIC);
		}
	}
#endif
}

struct tcp_out_options {
	u16 options;		/* bit field of OPTION_* */
	u16 mss;		/* 0 to disable */
	u8 ws;			/* window scale, 0 to disable */
	u8 num_sack_blocks;	/* number of SACK blocks to include */
	u8 num_ecn_bytes;	/* number of AccECN fields needed */
	u8 hash_size;		/* bytes in hash_location */
	u8 bpf_opt_len;		/* length of BPF hdr option */
	__u8 *hash_location;	/* temporary pointer, overloaded */
	__u32 tsval, tsecr;	/* need to include OPTION_TS */
	struct tcp_fastopen_cookie *fastopen_cookie;	/* Fast open cookie */
	struct mptcp_out_options mptcp;
	u32 *ecn_bytes;		/* AccECN ECT/CE byte counters */
};

static void mptcp_options_write(__be32 *ptr, struct tcp_out_options *opts)
{
#if IS_ENABLED(CONFIG_MPTCP)
	if (unlikely(OPTION_MPTCP & opts->options))
		mptcp_write_options(ptr, &opts->mptcp);
#endif
}

#ifdef CONFIG_CGROUP_BPF
static int bpf_skops_write_hdr_opt_arg0(struct sk_buff *skb,
					enum tcp_synack_type synack_type)
{
	if (unlikely(!skb))
		return BPF_WRITE_HDR_TCP_CURRENT_MSS;

	if (unlikely(synack_type == TCP_SYNACK_COOKIE))
		return BPF_WRITE_HDR_TCP_SYNACK_COOKIE;

	return 0;
}

/* req, syn_skb and synack_type are used when writing synack */
static void bpf_skops_hdr_opt_len(struct sock *sk, struct sk_buff *skb,
				  struct request_sock *req,
				  struct sk_buff *syn_skb,
				  enum tcp_synack_type synack_type,
				  struct tcp_out_options *opts,
				  unsigned int *remaining)
{
	struct bpf_sock_ops_kern sock_ops;
	int err;

	if (likely(!BPF_SOCK_OPS_TEST_FLAG(tcp_sk(sk),
					   BPF_SOCK_OPS_WRITE_HDR_OPT_CB_FLAG)) ||
	    !*remaining)
		return;

	/* *remaining has already been aligned to 4 bytes, so *remaining >= 4 */

	/* init sock_ops */
	memset(&sock_ops, 0, offsetof(struct bpf_sock_ops_kern, temp));

	sock_ops.op = BPF_SOCK_OPS_HDR_OPT_LEN_CB;

	if (req) {
		/* The listen "sk" cannot be passed here because
		 * it is not locked.  It would not make too much
		 * sense to do bpf_setsockopt(listen_sk) based
		 * on individual connection request also.
		 *
		 * Thus, "req" is passed here and the cgroup-bpf-progs
		 * of the listen "sk" will be run.
		 *
		 * "req" is also used here for fastopen even the "sk" here is
		 * a fullsock "child" sk.  It is to keep the behavior
		 * consistent between fastopen and non-fastopen on
		 * the bpf programming side.
		 */
		sock_ops.sk = (struct sock *)req;
		sock_ops.syn_skb = syn_skb;
	} else {
		sock_owned_by_me(sk);

		sock_ops.is_fullsock = 1;
		sock_ops.sk = sk;
	}

	sock_ops.args[0] = bpf_skops_write_hdr_opt_arg0(skb, synack_type);
	sock_ops.remaining_opt_len = *remaining;
	/* tcp_current_mss() does not pass a skb */
	if (skb)
		bpf_skops_init_skb(&sock_ops, skb, 0);

	err = BPF_CGROUP_RUN_PROG_SOCK_OPS_SK(&sock_ops, sk);

	if (err || sock_ops.remaining_opt_len == *remaining)
		return;

	opts->bpf_opt_len = *remaining - sock_ops.remaining_opt_len;
	/* round up to 4 bytes */
	opts->bpf_opt_len = (opts->bpf_opt_len + 3) & ~3;

	*remaining -= opts->bpf_opt_len;
}

static void bpf_skops_write_hdr_opt(struct sock *sk, struct sk_buff *skb,
				    struct request_sock *req,
				    struct sk_buff *syn_skb,
				    enum tcp_synack_type synack_type,
				    struct tcp_out_options *opts)
{
	u8 first_opt_off, nr_written, max_opt_len = opts->bpf_opt_len;
	struct bpf_sock_ops_kern sock_ops;
	int err;

	if (likely(!max_opt_len))
		return;

	memset(&sock_ops, 0, offsetof(struct bpf_sock_ops_kern, temp));

	sock_ops.op = BPF_SOCK_OPS_WRITE_HDR_OPT_CB;

	if (req) {
		sock_ops.sk = (struct sock *)req;
		sock_ops.syn_skb = syn_skb;
	} else {
		sock_owned_by_me(sk);

		sock_ops.is_fullsock = 1;
		sock_ops.sk = sk;
	}

	sock_ops.args[0] = bpf_skops_write_hdr_opt_arg0(skb, synack_type);
	sock_ops.remaining_opt_len = max_opt_len;
	first_opt_off = tcp_hdrlen(skb) - max_opt_len;
	bpf_skops_init_skb(&sock_ops, skb, first_opt_off);

	err = BPF_CGROUP_RUN_PROG_SOCK_OPS_SK(&sock_ops, sk);

	if (err)
		nr_written = 0;
	else
		nr_written = max_opt_len - sock_ops.remaining_opt_len;

	if (nr_written < max_opt_len)
		memset(skb->data + first_opt_off + nr_written, TCPOPT_NOP,
		       max_opt_len - nr_written);
}
#else
static void bpf_skops_hdr_opt_len(struct sock *sk, struct sk_buff *skb,
				  struct request_sock *req,
				  struct sk_buff *syn_skb,
				  enum tcp_synack_type synack_type,
				  struct tcp_out_options *opts,
				  unsigned int *remaining)
{
}

static void bpf_skops_write_hdr_opt(struct sock *sk, struct sk_buff *skb,
				    struct request_sock *req,
				    struct sk_buff *syn_skb,
				    enum tcp_synack_type synack_type,
				    struct tcp_out_options *opts)
{
}
#endif

#define NOP_LEFTOVER	((TCPOPT_NOP << 8) | TCPOPT_NOP)

/* Write previously computed TCP options to the packet.
 *
 * Beware: Something in the Internet is very sensitive to the ordering of
 * TCP options, we learned this through the hard way, so be careful here.
 * Luckily we can at least blame others for their non-compliance but from
 * inter-operability perspective it seems that we're somewhat stuck with
 * the ordering which we have been using if we want to keep working with
 * those broken things (not that it currently hurts anybody as there isn't
 * particular reason why the ordering would need to be changed).
 *
 * At least SACK_PERM as the first option is known to lead to a disaster
 * (but it may well be that other scenarios fail similarly).
 */
static void tcp_options_write(__be32 *ptr, struct tcp_sock *tp,
			      struct tcp_out_options *opts)
{
	u16 leftover_bytes = NOP_LEFTOVER;	/* replace next NOPs if avail */
	u16 options = opts->options;	/* mungable copy */
	int leftover_size = 2;

	if (unlikely(OPTION_MD5 & options)) {
		*ptr++ = htonl((TCPOPT_NOP << 24) | (TCPOPT_NOP << 16) |
			       (TCPOPT_MD5SIG << 8) | TCPOLEN_MD5SIG);
		/* overload cookie hash location */
		opts->hash_location = (__u8 *)ptr;
		ptr += 4;
	}

	if (unlikely(opts->mss)) {
		*ptr++ = htonl((TCPOPT_MSS << 24) |
			       (TCPOLEN_MSS << 16) |
			       opts->mss);
	}

	if (likely(OPTION_TS & options)) {
		if (unlikely(OPTION_SACK_ADVERTISE & options)) {
			*ptr++ = htonl((TCPOPT_SACK_PERM << 24) |
				       (TCPOLEN_SACK_PERM << 16) |
				       (TCPOPT_TIMESTAMP << 8) |
				       TCPOLEN_TIMESTAMP);
			options &= ~OPTION_SACK_ADVERTISE;
		} else {
			*ptr++ = htonl((TCPOPT_NOP << 24) |
				       (TCPOPT_NOP << 16) |
				       (TCPOPT_TIMESTAMP << 8) |
				       TCPOLEN_TIMESTAMP);
		}
		*ptr++ = htonl(opts->tsval);
		*ptr++ = htonl(opts->tsecr);
	}

	if (unlikely(OPTION_ACCECN & options)) {
		u32 e0b = opts->ecn_bytes[INET_ECN_ECT_0 - 1] + TCP_ACCECN_E0B_INIT_OFFSET;
		u32 e1b = opts->ecn_bytes[INET_ECN_ECT_1 - 1] + TCP_ACCECN_E1B_INIT_OFFSET;
		u32 ceb = opts->ecn_bytes[INET_ECN_CE - 1] + TCP_ACCECN_CEB_INIT_OFFSET;
		u8 len = TCPOLEN_EXP_ACCECN_BASE +
			 opts->num_ecn_bytes * TCPOLEN_ACCECN_PERCOUNTER;

		*ptr++ = htonl((TCPOPT_EXP << 24) | (len << 16) |
			       TCPOPT_ACCECN_MAGIC);
		if (opts->num_ecn_bytes > 0) {
			*ptr++ = htonl((e0b << 8) |
				       (opts->num_ecn_bytes > 1 ?
					(ceb >> 16) & 0xff :
					TCPOPT_NOP));
			if (opts->num_ecn_bytes == 2) {
				leftover_bytes = ceb & 0xffff;
			} else {
				*ptr++ = htonl((ceb << 16) |
					       ((e1b >> 8) & 0xffff));
				leftover_bytes = ((e1b & 0xff) << 8) |
						TCPOPT_NOP;
				leftover_size = 1;
			}
		}
		if (tp != NULL) {
			tp->accecn_minlen = 0;
			if (tp->accecn_opt_demand)
				tp->accecn_opt_demand--;
		}
	}
	if (unlikely(OPTION_SACK_ADVERTISE & options)) {
		*ptr++ = htonl((leftover_bytes << 16) |
			       (TCPOPT_SACK_PERM << 8) |
			       TCPOLEN_SACK_PERM);
		leftover_bytes = NOP_LEFTOVER;
	}

	if (unlikely(OPTION_WSCALE & options)) {
		u8 highbyte = TCPOPT_NOP;

		if (unlikely(leftover_size == 1))
			highbyte = leftover_bytes >> 8;
		*ptr++ = htonl((highbyte << 24) |
			       (TCPOPT_WINDOW << 16) |
			       (TCPOLEN_WINDOW << 8) |
			       opts->ws);
		leftover_bytes = NOP_LEFTOVER;
	}

	if (unlikely(opts->num_sack_blocks)) {
		struct tcp_sack_block *sp = tp->rx_opt.dsack ?
			tp->duplicate_sack : tp->selective_acks;
		int this_sack;

		*ptr++ = htonl((leftover_bytes << 16) |
			       (TCPOPT_SACK <<  8) |
			       (TCPOLEN_SACK_BASE + (opts->num_sack_blocks *
						     TCPOLEN_SACK_PERBLOCK)));

		for (this_sack = 0; this_sack < opts->num_sack_blocks;
		     ++this_sack) {
			*ptr++ = htonl(sp[this_sack].start_seq);
			*ptr++ = htonl(sp[this_sack].end_seq);
		}

		tp->rx_opt.dsack = 0;
	} else if (unlikely(leftover_bytes != NOP_LEFTOVER)) {
		*ptr++ = htonl((leftover_bytes << 16) |
			       (TCPOPT_NOP << 8) |
			       TCPOPT_NOP);
	}

	if (unlikely(OPTION_FAST_OPEN_COOKIE & options)) {
		struct tcp_fastopen_cookie *foc = opts->fastopen_cookie;
		u8 *p = (u8 *)ptr;
		u32 len; /* Fast Open option length */

		if (foc->exp) {
			len = TCPOLEN_EXP_FASTOPEN_BASE + foc->len;
			*ptr = htonl((TCPOPT_EXP << 24) | (len << 16) |
				     TCPOPT_FASTOPEN_MAGIC);
			p += TCPOLEN_EXP_FASTOPEN_BASE;
		} else {
			len = TCPOLEN_FASTOPEN_BASE + foc->len;
			*p++ = TCPOPT_FASTOPEN;
			*p++ = len;
		}

		memcpy(p, foc->val, foc->len);
		if ((len & 3) == 2) {
			p[foc->len] = TCPOPT_NOP;
			p[foc->len + 1] = TCPOPT_NOP;
		}
		ptr += (len + 3) >> 2;
	}

	smc_options_write(ptr, &options);

	mptcp_options_write(ptr, opts);
}

static void smc_set_option(const struct tcp_sock *tp,
			   struct tcp_out_options *opts,
			   unsigned int *remaining)
{
#if IS_ENABLED(CONFIG_SMC)
	if (static_branch_unlikely(&tcp_have_smc)) {
		if (tp->syn_smc) {
			if (*remaining >= TCPOLEN_EXP_SMC_BASE_ALIGNED) {
				opts->options |= OPTION_SMC;
				*remaining -= TCPOLEN_EXP_SMC_BASE_ALIGNED;
			}
		}
	}
#endif
}

static void smc_set_option_cond(const struct tcp_sock *tp,
				const struct inet_request_sock *ireq,
				struct tcp_out_options *opts,
				unsigned int *remaining)
{
#if IS_ENABLED(CONFIG_SMC)
	if (static_branch_unlikely(&tcp_have_smc)) {
		if (tp->syn_smc && ireq->smc_ok) {
			if (*remaining >= TCPOLEN_EXP_SMC_BASE_ALIGNED) {
				opts->options |= OPTION_SMC;
				*remaining -= TCPOLEN_EXP_SMC_BASE_ALIGNED;
			}
		}
	}
#endif
}

static void mptcp_set_option_cond(const struct request_sock *req,
				  struct tcp_out_options *opts,
				  unsigned int *remaining)
{
	if (rsk_is_mptcp(req)) {
		unsigned int size;

		if (mptcp_synack_options(req, &size, &opts->mptcp)) {
			if (*remaining >= size) {
				opts->options |= OPTION_MPTCP;
				*remaining -= size;
			}
		}
	}
}

/* Initial values for AccECN option, ordered is based on ECN field bits
 * similar to received_ecn_bytes. Used for SYN/ACK AccECN option.
 */
u32 synack_ecn_bytes[3] = { 0, 0, 0 };

static u32 tcp_synack_options_combine_saving(struct tcp_out_options *opts)
{
	/* How much there's room for combining with the alignment padding? */
	if ((opts->options & (OPTION_SACK_ADVERTISE|OPTION_TS)) ==
	    OPTION_SACK_ADVERTISE)
		return 2;
	else if (opts->options & OPTION_WSCALE)
		return 1;
	return 0;
}

/* AccECN can take here and there take advantage of NOPs for alignment of
 * other options
 */
static int tcp_options_fit_accecn(struct tcp_out_options *opts, int required,
				  int remaining, int max_combine_saving)
{
	int size = TCP_ACCECN_MAXSIZE;

	opts->num_ecn_bytes = TCP_ACCECN_NUMCOUNTERS;

	while (opts->num_ecn_bytes >= required) {
		int leftover_size = size & 0x3;
		/* Pad to dword if cannot combine */
		if (leftover_size > max_combine_saving)
			leftover_size = -((4 - leftover_size) & 0x3);

		if (remaining >= size - leftover_size) {
			size -= leftover_size;
			break;
		}

		opts->num_ecn_bytes--;
		size -= TCPOLEN_ACCECN_PERCOUNTER;
	}
	if (opts->num_ecn_bytes < required)
		return 0;

	opts->options |= OPTION_ACCECN;
	return size;
}

/* Compute TCP options for SYN packets. This is not the final
 * network wire format yet.
 */
static unsigned int tcp_syn_options(struct sock *sk, struct sk_buff *skb,
				struct tcp_out_options *opts,
				struct tcp_md5sig_key **md5)
{
	struct tcp_sock *tp = tcp_sk(sk);
	unsigned int remaining = MAX_TCP_OPTION_SPACE;
	struct tcp_fastopen_request *fastopen = tp->fastopen_req;

	*md5 = NULL;
#ifdef CONFIG_TCP_MD5SIG
	if (static_branch_unlikely(&tcp_md5_needed) &&
	    rcu_access_pointer(tp->md5sig_info)) {
		*md5 = tp->af_specific->md5_lookup(sk, sk);
		if (*md5) {
			opts->options |= OPTION_MD5;
			remaining -= TCPOLEN_MD5SIG_ALIGNED;
		}
	}
#endif

	/* We always get an MSS option.  The option bytes which will be seen in
	 * normal data packets should timestamps be used, must be in the MSS
	 * advertised.  But we subtract them from tp->mss_cache so that
	 * calculations in tcp_sendmsg are simpler etc.  So account for this
	 * fact here if necessary.  If we don't do this correctly, as a
	 * receiver we won't recognize data packets as being full sized when we
	 * should, and thus we won't abide by the delayed ACK rules correctly.
	 * SACKs don't matter, we never delay an ACK when we have any of those
	 * going out.  */
	opts->mss = tcp_advertise_mss(sk);
	remaining -= TCPOLEN_MSS_ALIGNED;

	if (likely(sock_net(sk)->ipv4.sysctl_tcp_timestamps && !*md5)) {
		opts->options |= OPTION_TS;
		opts->tsval = tcp_skb_timestamp(skb) + tp->tsoffset;
		opts->tsecr = tp->rx_opt.ts_recent;
		remaining -= TCPOLEN_TSTAMP_ALIGNED;
	}
	if (likely(sock_net(sk)->ipv4.sysctl_tcp_window_scaling)) {
		opts->ws = tp->rx_opt.rcv_wscale;
		opts->options |= OPTION_WSCALE;
		remaining -= TCPOLEN_WSCALE_ALIGNED;
	}
	if (likely(sock_net(sk)->ipv4.sysctl_tcp_sack)) {
		opts->options |= OPTION_SACK_ADVERTISE;
		if (unlikely(!(OPTION_TS & opts->options)))
			remaining -= TCPOLEN_SACKPERM_ALIGNED;
	}

	if (fastopen && fastopen->cookie.len >= 0) {
		u32 need = fastopen->cookie.len;

		need += fastopen->cookie.exp ? TCPOLEN_EXP_FASTOPEN_BASE :
					       TCPOLEN_FASTOPEN_BASE;
		need = (need + 3) & ~3U;  /* Align to 32 bits */
		if (remaining >= need) {
			opts->options |= OPTION_FAST_OPEN_COOKIE;
			opts->fastopen_cookie = &fastopen->cookie;
			remaining -= need;
			tp->syn_fastopen = 1;
			tp->syn_fastopen_exp = fastopen->cookie.exp ? 1 : 0;
		}
	}

	smc_set_option(tp, opts, &remaining);

	if (sk_is_mptcp(sk)) {
		unsigned int size;

		if (mptcp_syn_options(sk, skb, &size, &opts->mptcp)) {
			opts->options |= OPTION_MPTCP;
			remaining -= size;
		}
	}

	/* Simultaneous open SYN/ACK needs AccECN option but not SYN */
	if (unlikely((TCP_SKB_CB(skb)->tcp_flags & TCPHDR_ACK) &&
		     tcp_ecn_mode_accecn(tp) &&
		     sock_net(sk)->ipv4.sysctl_tcp_ecn_option &&
		     (remaining >= TCPOLEN_EXP_ACCECN_BASE))) {
		opts->ecn_bytes = synack_ecn_bytes;
		remaining -= tcp_options_fit_accecn(opts, 0, remaining,
						    tcp_synack_options_combine_saving(opts));
	}

	bpf_skops_hdr_opt_len(sk, skb, NULL, NULL, 0, opts, &remaining);

	return MAX_TCP_OPTION_SPACE - remaining;
}

/* Set up TCP options for SYN-ACKs. */
static unsigned int tcp_synack_options(const struct sock *sk,
				       struct request_sock *req,
				       unsigned int mss, struct sk_buff *skb,
				       struct tcp_out_options *opts,
				       const struct tcp_md5sig_key *md5,
				       struct tcp_fastopen_cookie *foc,
				       enum tcp_synack_type synack_type,
				       struct sk_buff *syn_skb)
{
	struct inet_request_sock *ireq = inet_rsk(req);
	unsigned int remaining = MAX_TCP_OPTION_SPACE;
	struct tcp_request_sock *treq = tcp_rsk(req);

#ifdef CONFIG_TCP_MD5SIG
	if (md5) {
		opts->options |= OPTION_MD5;
		remaining -= TCPOLEN_MD5SIG_ALIGNED;

		/* We can't fit any SACK blocks in a packet with MD5 + TS
		 * options. There was discussion about disabling SACK
		 * rather than TS in order to fit in better with old,
		 * buggy kernels, but that was deemed to be unnecessary.
		 */
		if (synack_type != TCP_SYNACK_COOKIE)
			ireq->tstamp_ok &= !ireq->sack_ok;
	}
#endif

	/* We always send an MSS option. */
	opts->mss = mss;
	remaining -= TCPOLEN_MSS_ALIGNED;

	if (likely(ireq->wscale_ok)) {
		opts->ws = ireq->rcv_wscale;
		opts->options |= OPTION_WSCALE;
		remaining -= TCPOLEN_WSCALE_ALIGNED;
	}
	if (likely(ireq->tstamp_ok)) {
		opts->options |= OPTION_TS;
		opts->tsval = tcp_skb_timestamp(skb) + tcp_rsk(req)->ts_off;
		opts->tsecr = req->ts_recent;
		remaining -= TCPOLEN_TSTAMP_ALIGNED;
	}
	if (likely(ireq->sack_ok)) {
		opts->options |= OPTION_SACK_ADVERTISE;
		if (unlikely(!ireq->tstamp_ok))
			remaining -= TCPOLEN_SACKPERM_ALIGNED;
	}
	if (foc != NULL && foc->len >= 0) {
		u32 need = foc->len;

		need += foc->exp ? TCPOLEN_EXP_FASTOPEN_BASE :
				   TCPOLEN_FASTOPEN_BASE;
		need = (need + 3) & ~3U;  /* Align to 32 bits */
		if (remaining >= need) {
			opts->options |= OPTION_FAST_OPEN_COOKIE;
			opts->fastopen_cookie = foc;
			remaining -= need;
		}
	}

	mptcp_set_option_cond(req, opts, &remaining);

	smc_set_option_cond(tcp_sk(sk), ireq, opts, &remaining);

	if (treq->accecn_ok && sock_net(sk)->ipv4.sysctl_tcp_ecn_option &&
	    (remaining >= TCPOLEN_EXP_ACCECN_BASE)) {
		opts->ecn_bytes = synack_ecn_bytes;
		remaining -= tcp_options_fit_accecn(opts, 0, remaining,
						    tcp_synack_options_combine_saving(opts));
	}

	bpf_skops_hdr_opt_len((struct sock *)sk, skb, req, syn_skb,
			      synack_type, opts, &remaining);

	return MAX_TCP_OPTION_SPACE - remaining;
}

/* Compute TCP options for ESTABLISHED sockets. This is not the
 * final wire format yet.
 */
static unsigned int tcp_established_options(struct sock *sk, struct sk_buff *skb,
					struct tcp_out_options *opts,
					struct tcp_md5sig_key **md5)
{
	struct tcp_sock *tp = tcp_sk(sk);
	unsigned int size = 0;
	unsigned int eff_sacks;

	opts->options = 0;

	*md5 = NULL;
#ifdef CONFIG_TCP_MD5SIG
	if (static_branch_unlikely(&tcp_md5_needed) &&
	    rcu_access_pointer(tp->md5sig_info)) {
		*md5 = tp->af_specific->md5_lookup(sk, sk);
		if (*md5) {
			opts->options |= OPTION_MD5;
			size += TCPOLEN_MD5SIG_ALIGNED;
		}
	}
#endif

	if (likely(tp->rx_opt.tstamp_ok)) {
		opts->options |= OPTION_TS;
		opts->tsval = skb ? tcp_skb_timestamp(skb) + tp->tsoffset : 0;
		opts->tsecr = tp->rx_opt.ts_recent;
		size += TCPOLEN_TSTAMP_ALIGNED;
	}

	/* MPTCP options have precedence over SACK for the limited TCP
	 * option space because a MPTCP connection would be forced to
	 * fall back to regular TCP if a required multipath option is
	 * missing. SACK still gets a chance to use whatever space is
	 * left.
	 */
	if (sk_is_mptcp(sk)) {
		unsigned int remaining = MAX_TCP_OPTION_SPACE - size;
		unsigned int opt_size = 0;

		if (mptcp_established_options(sk, skb, &opt_size, remaining,
					      &opts->mptcp)) {
			opts->options |= OPTION_MPTCP;
			size += opt_size;
		}
	}

	eff_sacks = tp->rx_opt.num_sacks + tp->rx_opt.dsack;
	if (unlikely(eff_sacks)) {
		const unsigned int remaining = MAX_TCP_OPTION_SPACE - size;
		if (likely(remaining >= TCPOLEN_SACK_BASE_ALIGNED +
					 TCPOLEN_SACK_PERBLOCK)) {
			opts->num_sack_blocks =
				min_t(unsigned int, eff_sacks,
				      (remaining - TCPOLEN_SACK_BASE_ALIGNED) /
				      TCPOLEN_SACK_PERBLOCK);

			size += TCPOLEN_SACK_BASE_ALIGNED +
				opts->num_sack_blocks * TCPOLEN_SACK_PERBLOCK;
		}
	}

<<<<<<< HEAD
	if (tcp_ecn_mode_accecn(tp) &&
	    sock_net(sk)->ipv4.sysctl_tcp_ecn_option &&
	    (sock_net(sk)->ipv4.sysctl_tcp_ecn_option >= 2 || tp->accecn_opt_demand)) {
=======
	if (tcp_ecn_mode_accecn(tp) && sock_net(sk)->ipv4.sysctl_tcp_ecn_option) {
>>>>>>> 6bf12a6d
		opts->ecn_bytes = tp->received_ecn_bytes;
		size += tcp_options_fit_accecn(opts, tp->accecn_minlen,
					       MAX_TCP_OPTION_SPACE - size,
					       opts->num_sack_blocks > 0 ? 2 : 0);
	}

	if (unlikely(BPF_SOCK_OPS_TEST_FLAG(tp,
					    BPF_SOCK_OPS_WRITE_HDR_OPT_CB_FLAG))) {
		unsigned int remaining = MAX_TCP_OPTION_SPACE - size;

		bpf_skops_hdr_opt_len(sk, skb, NULL, NULL, 0, opts, &remaining);

		size = MAX_TCP_OPTION_SPACE - remaining;
	}

	return size;
}


/* TCP SMALL QUEUES (TSQ)
 *
 * TSQ goal is to keep small amount of skbs per tcp flow in tx queues (qdisc+dev)
 * to reduce RTT and bufferbloat.
 * We do this using a special skb destructor (tcp_wfree).
 *
 * Its important tcp_wfree() can be replaced by sock_wfree() in the event skb
 * needs to be reallocated in a driver.
 * The invariant being skb->truesize subtracted from sk->sk_wmem_alloc
 *
 * Since transmit from skb destructor is forbidden, we use a tasklet
 * to process all sockets that eventually need to send more skbs.
 * We use one tasklet per cpu, with its own queue of sockets.
 */
struct tsq_tasklet {
	struct tasklet_struct	tasklet;
	struct list_head	head; /* queue of tcp sockets */
};
static DEFINE_PER_CPU(struct tsq_tasklet, tsq_tasklet);

static void tcp_tsq_write(struct sock *sk)
{
	if ((1 << sk->sk_state) &
	    (TCPF_ESTABLISHED | TCPF_FIN_WAIT1 | TCPF_CLOSING |
	     TCPF_CLOSE_WAIT  | TCPF_LAST_ACK)) {
		struct tcp_sock *tp = tcp_sk(sk);

		if (tp->lost_out > tp->retrans_out &&
		    tp->snd_cwnd > tcp_packets_in_flight(tp)) {
			tcp_mstamp_refresh(tp);
			tcp_xmit_retransmit_queue(sk);
		}

		tcp_write_xmit(sk, tcp_current_mss(sk), tp->nonagle,
			       0, GFP_ATOMIC);
	}
}

static void tcp_tsq_handler(struct sock *sk)
{
	bh_lock_sock(sk);
	if (!sock_owned_by_user(sk))
		tcp_tsq_write(sk);
	else if (!test_and_set_bit(TCP_TSQ_DEFERRED, &sk->sk_tsq_flags))
		sock_hold(sk);
	bh_unlock_sock(sk);
}
/*
 * One tasklet per cpu tries to send more skbs.
 * We run in tasklet context but need to disable irqs when
 * transferring tsq->head because tcp_wfree() might
 * interrupt us (non NAPI drivers)
 */
static void tcp_tasklet_func(unsigned long data)
{
	struct tsq_tasklet *tsq = (struct tsq_tasklet *)data;
	LIST_HEAD(list);
	unsigned long flags;
	struct list_head *q, *n;
	struct tcp_sock *tp;
	struct sock *sk;

	local_irq_save(flags);
	list_splice_init(&tsq->head, &list);
	local_irq_restore(flags);

	list_for_each_safe(q, n, &list) {
		tp = list_entry(q, struct tcp_sock, tsq_node);
		list_del(&tp->tsq_node);

		sk = (struct sock *)tp;
		smp_mb__before_atomic();
		clear_bit(TSQ_QUEUED, &sk->sk_tsq_flags);

		tcp_tsq_handler(sk);
		sk_free(sk);
	}
}

#define TCP_DEFERRED_ALL (TCPF_TSQ_DEFERRED |		\
			  TCPF_WRITE_TIMER_DEFERRED |	\
			  TCPF_DELACK_TIMER_DEFERRED |	\
			  TCPF_MTU_REDUCED_DEFERRED)
/**
 * tcp_release_cb - tcp release_sock() callback
 * @sk: socket
 *
 * called from release_sock() to perform protocol dependent
 * actions before socket release.
 */
void tcp_release_cb(struct sock *sk)
{
	unsigned long flags, nflags;

	/* perform an atomic operation only if at least one flag is set */
	do {
		flags = sk->sk_tsq_flags;
		if (!(flags & TCP_DEFERRED_ALL))
			return;
		nflags = flags & ~TCP_DEFERRED_ALL;
	} while (cmpxchg(&sk->sk_tsq_flags, flags, nflags) != flags);

	if (flags & TCPF_TSQ_DEFERRED) {
		tcp_tsq_write(sk);
		__sock_put(sk);
	}
	/* Here begins the tricky part :
	 * We are called from release_sock() with :
	 * 1) BH disabled
	 * 2) sk_lock.slock spinlock held
	 * 3) socket owned by us (sk->sk_lock.owned == 1)
	 *
	 * But following code is meant to be called from BH handlers,
	 * so we should keep BH disabled, but early release socket ownership
	 */
	sock_release_ownership(sk);

	if (flags & TCPF_WRITE_TIMER_DEFERRED) {
		tcp_write_timer_handler(sk);
		__sock_put(sk);
	}
	if (flags & TCPF_DELACK_TIMER_DEFERRED) {
		tcp_delack_timer_handler(sk);
		__sock_put(sk);
	}
	if (flags & TCPF_MTU_REDUCED_DEFERRED) {
		inet_csk(sk)->icsk_af_ops->mtu_reduced(sk);
		__sock_put(sk);
	}
}
EXPORT_SYMBOL(tcp_release_cb);

void __init tcp_tasklet_init(void)
{
	int i;

	for_each_possible_cpu(i) {
		struct tsq_tasklet *tsq = &per_cpu(tsq_tasklet, i);

		INIT_LIST_HEAD(&tsq->head);
		tasklet_init(&tsq->tasklet,
			     tcp_tasklet_func,
			     (unsigned long)tsq);
	}
}

/*
 * Write buffer destructor automatically called from kfree_skb.
 * We can't xmit new skbs from this context, as we might already
 * hold qdisc lock.
 */
void tcp_wfree(struct sk_buff *skb)
{
	struct sock *sk = skb->sk;
	struct tcp_sock *tp = tcp_sk(sk);
	unsigned long flags, nval, oval;

	/* Keep one reference on sk_wmem_alloc.
	 * Will be released by sk_free() from here or tcp_tasklet_func()
	 */
	WARN_ON(refcount_sub_and_test(skb->truesize - 1, &sk->sk_wmem_alloc));

	/* If this softirq is serviced by ksoftirqd, we are likely under stress.
	 * Wait until our queues (qdisc + devices) are drained.
	 * This gives :
	 * - less callbacks to tcp_write_xmit(), reducing stress (batches)
	 * - chance for incoming ACK (processed by another cpu maybe)
	 *   to migrate this flow (skb->ooo_okay will be eventually set)
	 */
	if (refcount_read(&sk->sk_wmem_alloc) >= SKB_TRUESIZE(1) && this_cpu_ksoftirqd() == current)
		goto out;

	for (oval = READ_ONCE(sk->sk_tsq_flags);; oval = nval) {
		struct tsq_tasklet *tsq;
		bool empty;

		if (!(oval & TSQF_THROTTLED) || (oval & TSQF_QUEUED))
			goto out;

		nval = (oval & ~TSQF_THROTTLED) | TSQF_QUEUED;
		nval = cmpxchg(&sk->sk_tsq_flags, oval, nval);
		if (nval != oval)
			continue;

		/* queue this socket to tasklet queue */
		local_irq_save(flags);
		tsq = this_cpu_ptr(&tsq_tasklet);
		empty = list_empty(&tsq->head);
		list_add(&tp->tsq_node, &tsq->head);
		if (empty)
			tasklet_schedule(&tsq->tasklet);
		local_irq_restore(flags);
		return;
	}
out:
	sk_free(sk);
}

/* Note: Called under soft irq.
 * We can call TCP stack right away, unless socket is owned by user.
 */
enum hrtimer_restart tcp_pace_kick(struct hrtimer *timer)
{
	struct tcp_sock *tp = container_of(timer, struct tcp_sock, pacing_timer);
	struct sock *sk = (struct sock *)tp;

	tcp_tsq_handler(sk);
	sock_put(sk);

	return HRTIMER_NORESTART;
}

static void tcp_update_skb_after_send(struct sock *sk, struct sk_buff *skb,
				      u64 prior_wstamp)
{
	struct tcp_sock *tp = tcp_sk(sk);

	if (sk->sk_pacing_status != SK_PACING_NONE) {
		unsigned long rate = sk->sk_pacing_rate;

		/* Original sch_fq does not pace first 10 MSS
		 * Note that tp->data_segs_out overflows after 2^32 packets,
		 * this is a minor annoyance.
		 */
		if (rate != ~0UL && rate && tp->data_segs_out >= 10) {
			u64 len_ns = div64_ul((u64)skb->len * NSEC_PER_SEC, rate);
			u64 credit = tp->tcp_wstamp_ns - prior_wstamp;

			/* take into account OS jitter */
			len_ns -= min_t(u64, len_ns / 2, credit);
			tp->tcp_wstamp_ns += len_ns;
		}
	}
	list_move_tail(&skb->tcp_tsorted_anchor, &tp->tsorted_sent_queue);
}

INDIRECT_CALLABLE_DECLARE(int ip_queue_xmit(struct sock *sk, struct sk_buff *skb, struct flowi *fl));
INDIRECT_CALLABLE_DECLARE(int inet6_csk_xmit(struct sock *sk, struct sk_buff *skb, struct flowi *fl));
INDIRECT_CALLABLE_DECLARE(void tcp_v4_send_check(struct sock *sk, struct sk_buff *skb));

/* This routine actually transmits TCP packets queued in by
 * tcp_do_sendmsg().  This is used by both the initial
 * transmission and possible later retransmissions.
 * All SKB's seen here are completely headerless.  It is our
 * job to build the TCP header, and pass the packet down to
 * IP so it can do the same plus pass the packet off to the
 * device.
 *
 * We are working here with either a clone of the original
 * SKB, or a fresh unique copy made by the retransmit engine.
 */
static int __tcp_transmit_skb(struct sock *sk, struct sk_buff *skb,
			      int clone_it, gfp_t gfp_mask, u32 rcv_nxt)
{
	const struct inet_connection_sock *icsk = inet_csk(sk);
	struct inet_sock *inet;
	struct tcp_sock *tp;
	struct tcp_skb_cb *tcb;
	struct tcp_out_options opts;
	unsigned int tcp_options_size, tcp_header_size;
	struct sk_buff *oskb = NULL;
	struct tcp_md5sig_key *md5;
	struct tcphdr *th;
	u64 prior_wstamp;
	int err;

	BUG_ON(!skb || !tcp_skb_pcount(skb));
	tp = tcp_sk(sk);
	prior_wstamp = tp->tcp_wstamp_ns;
	tp->tcp_wstamp_ns = max(tp->tcp_wstamp_ns, tp->tcp_clock_cache);
	skb->skb_mstamp_ns = tp->tcp_wstamp_ns;
	if (clone_it) {
		TCP_SKB_CB(skb)->tx.in_flight = TCP_SKB_CB(skb)->end_seq
			- tp->snd_una;
		oskb = skb;

		tcp_skb_tsorted_save(oskb) {
			if (unlikely(skb_cloned(oskb)))
				skb = pskb_copy(oskb, gfp_mask);
			else
				skb = skb_clone(oskb, gfp_mask);
		} tcp_skb_tsorted_restore(oskb);

		if (unlikely(!skb))
			return -ENOBUFS;
		/* retransmit skbs might have a non zero value in skb->dev
		 * because skb->dev is aliased with skb->rbnode.rb_left
		 */
		skb->dev = NULL;
	}

	inet = inet_sk(sk);
	tcb = TCP_SKB_CB(skb);
	memset(&opts, 0, sizeof(opts));

	if (unlikely(tcb->tcp_flags & TCPHDR_SYN)) {
		tcp_options_size = tcp_syn_options(sk, skb, &opts, &md5);
	} else {
		tcp_options_size = tcp_established_options(sk, skb, &opts,
							   &md5);
		/* Force a PSH flag on all (GSO) packets to expedite GRO flush
		 * at receiver : This slightly improve GRO performance.
		 * Note that we do not force the PSH flag for non GSO packets,
		 * because they might be sent under high congestion events,
		 * and in this case it is better to delay the delivery of 1-MSS
		 * packets and thus the corresponding ACK packet that would
		 * release the following packet.
		 */
		if (tcp_skb_pcount(skb) > 1)
			tcb->tcp_flags |= TCPHDR_PSH;
	}
	tcp_header_size = tcp_options_size + sizeof(struct tcphdr);

	/* if no packet is in qdisc/device queue, then allow XPS to select
	 * another queue. We can be called from tcp_tsq_handler()
	 * which holds one reference to sk.
	 *
	 * TODO: Ideally, in-flight pure ACK packets should not matter here.
	 * One way to get this would be to set skb->truesize = 2 on them.
	 */
	skb->ooo_okay = sk_wmem_alloc_get(sk) < SKB_TRUESIZE(1);

	/* If we had to use memory reserve to allocate this skb,
	 * this might cause drops if packet is looped back :
	 * Other socket might not have SOCK_MEMALLOC.
	 * Packets not looped back do not care about pfmemalloc.
	 */
	skb->pfmemalloc = 0;

	skb_push(skb, tcp_header_size);
	skb_reset_transport_header(skb);

	skb_orphan(skb);
	skb->sk = sk;
	skb->destructor = skb_is_tcp_pure_ack(skb) ? __sock_wfree : tcp_wfree;
	skb_set_hash_from_sk(skb, sk);
	refcount_add(skb->truesize, &sk->sk_wmem_alloc);

	skb_set_dst_pending_confirm(skb, sk->sk_dst_pending_confirm);

	/* Build TCP header and checksum it. */
	th = (struct tcphdr *)skb->data;
	th->source		= inet->inet_sport;
	th->dest		= inet->inet_dport;
	th->seq			= htonl(tcb->seq);
	th->ack_seq		= htonl(rcv_nxt);
	*(((__be16 *)th) + 6)	= htons(((tcp_header_size >> 2) << 12) |
					(tcb->tcp_flags & TCPHDR_FLAGS_MASK));

	th->check		= 0;
	th->urg_ptr		= 0;

	/* The urg_mode check is necessary during a below snd_una win probe */
	if (unlikely(tcp_urg_mode(tp) && before(tcb->seq, tp->snd_up))) {
		if (before(tp->snd_up, tcb->seq + 0x10000)) {
			th->urg_ptr = htons(tp->snd_up - tcb->seq);
			th->urg = 1;
		} else if (after(tcb->seq + 0xFFFF, tp->snd_nxt)) {
			th->urg_ptr = htons(0xFFFF);
			th->urg = 1;
		}
	}

	tcp_options_write((__be32 *)(th + 1), tp, &opts);
	skb_shinfo(skb)->gso_type = sk->sk_gso_type;
	if (likely(!(tcb->tcp_flags & TCPHDR_SYN))) {
		th->window      = htons(tcp_select_window(sk));
		tcp_ecn_send(sk, skb, th, tcp_header_size);
	} else {
		/* RFC1323: The window in SYN & SYN/ACK segments
		 * is never scaled.
		 */
		th->window	= htons(min(tp->rcv_wnd, 65535U));
	}
#ifdef CONFIG_TCP_MD5SIG
	/* Calculate the MD5 hash, as we have all we need now */
	if (md5) {
		sk_nocaps_add(sk, NETIF_F_GSO_MASK);
		tp->af_specific->calc_md5_hash(opts.hash_location,
					       md5, sk, skb);
	}
#endif

	/* BPF prog is the last one writing header option */
	bpf_skops_write_hdr_opt(sk, skb, NULL, NULL, 0, &opts);

	INDIRECT_CALL_INET(icsk->icsk_af_ops->send_check,
			   tcp_v6_send_check, tcp_v4_send_check,
			   sk, skb);

	if (likely(tcb->tcp_flags & TCPHDR_ACK))
		tcp_event_ack_sent(sk, tcp_skb_pcount(skb), rcv_nxt);

	if (skb->len != tcp_header_size) {
		tcp_event_data_sent(tp, sk);
		tp->data_segs_out += tcp_skb_pcount(skb);
		tp->bytes_sent += skb->len - tcp_header_size;
	}

	if (after(tcb->end_seq, tp->snd_nxt) || tcb->seq == tcb->end_seq)
		TCP_ADD_STATS(sock_net(sk), TCP_MIB_OUTSEGS,
			      tcp_skb_pcount(skb));

	tp->segs_out += tcp_skb_pcount(skb);
	/* OK, its time to fill skb_shinfo(skb)->gso_{segs|size} */
	skb_shinfo(skb)->gso_segs = tcp_skb_pcount(skb);
	skb_shinfo(skb)->gso_size = tcp_skb_mss(skb);

	/* Leave earliest departure time in skb->tstamp (skb->skb_mstamp_ns) */

	/* Cleanup our debris for IP stacks */
	memset(skb->cb, 0, max(sizeof(struct inet_skb_parm),
			       sizeof(struct inet6_skb_parm)));

	tcp_add_tx_delay(skb, tp);

	err = INDIRECT_CALL_INET(icsk->icsk_af_ops->queue_xmit,
				 inet6_csk_xmit, ip_queue_xmit,
				 sk, skb, &inet->cork.fl);

	if (unlikely(err > 0)) {
		tcp_enter_cwr(sk);
		err = net_xmit_eval(err);
	}
	if (!err && oskb) {
		tcp_update_skb_after_send(sk, oskb, prior_wstamp);
		tcp_rate_skb_sent(sk, oskb);
	}
	return err;
}

static int tcp_transmit_skb(struct sock *sk, struct sk_buff *skb, int clone_it,
			    gfp_t gfp_mask)
{
	return __tcp_transmit_skb(sk, skb, clone_it, gfp_mask,
				  tcp_sk(sk)->rcv_nxt);
}

/* This routine just queues the buffer for sending.
 *
 * NOTE: probe0 timer is not checked, do not forget tcp_push_pending_frames,
 * otherwise socket can stall.
 */
static void tcp_queue_skb(struct sock *sk, struct sk_buff *skb)
{
	struct tcp_sock *tp = tcp_sk(sk);

	/* Advance write_seq and place onto the write_queue. */
	WRITE_ONCE(tp->write_seq, TCP_SKB_CB(skb)->end_seq);
	__skb_header_release(skb);
	tcp_add_write_queue_tail(sk, skb);
	sk_wmem_queued_add(sk, skb->truesize);
	sk_mem_charge(sk, skb->truesize);
}

/* Initialize TSO segments for a packet. */
static void tcp_set_skb_tso_segs(struct sk_buff *skb, unsigned int mss_now)
{
	if (skb->len <= mss_now) {
		/* Avoid the costly divide in the normal
		 * non-TSO case.
		 */
		tcp_skb_pcount_set(skb, 1);
		TCP_SKB_CB(skb)->tcp_gso_size = 0;
	} else {
		tcp_skb_pcount_set(skb, DIV_ROUND_UP(skb->len, mss_now));
		TCP_SKB_CB(skb)->tcp_gso_size = mss_now;
	}
}

/* Pcount in the middle of the write queue got changed, we need to do various
 * tweaks to fix counters
 */
static void tcp_adjust_pcount(struct sock *sk, const struct sk_buff *skb, int decr)
{
	struct tcp_sock *tp = tcp_sk(sk);

	tp->packets_out -= decr;

	if (TCP_SKB_CB(skb)->sacked & TCPCB_SACKED_ACKED)
		tp->sacked_out -= decr;
	if (TCP_SKB_CB(skb)->sacked & TCPCB_SACKED_RETRANS)
		tp->retrans_out -= decr;
	if (TCP_SKB_CB(skb)->sacked & TCPCB_LOST)
		tp->lost_out -= decr;

	/* Reno case is special. Sigh... */
	if (tcp_is_reno(tp) && decr > 0)
		tp->sacked_out -= min_t(u32, tp->sacked_out, decr);

	if (tp->lost_skb_hint &&
	    before(TCP_SKB_CB(skb)->seq, TCP_SKB_CB(tp->lost_skb_hint)->seq) &&
	    (TCP_SKB_CB(skb)->sacked & TCPCB_SACKED_ACKED))
		tp->lost_cnt_hint -= decr;

	tcp_verify_left_out(tp);
}

static bool tcp_has_tx_tstamp(const struct sk_buff *skb)
{
	return TCP_SKB_CB(skb)->txstamp_ack ||
		(skb_shinfo(skb)->tx_flags & SKBTX_ANY_TSTAMP);
}

static void tcp_fragment_tstamp(struct sk_buff *skb, struct sk_buff *skb2)
{
	struct skb_shared_info *shinfo = skb_shinfo(skb);

	if (unlikely(tcp_has_tx_tstamp(skb)) &&
	    !before(shinfo->tskey, TCP_SKB_CB(skb2)->seq)) {
		struct skb_shared_info *shinfo2 = skb_shinfo(skb2);
		u8 tsflags = shinfo->tx_flags & SKBTX_ANY_TSTAMP;

		shinfo->tx_flags &= ~tsflags;
		shinfo2->tx_flags |= tsflags;
		swap(shinfo->tskey, shinfo2->tskey);
		TCP_SKB_CB(skb2)->txstamp_ack = TCP_SKB_CB(skb)->txstamp_ack;
		TCP_SKB_CB(skb)->txstamp_ack = 0;
	}
}

static void tcp_skb_fragment_eor(struct sk_buff *skb, struct sk_buff *skb2)
{
	TCP_SKB_CB(skb2)->eor = TCP_SKB_CB(skb)->eor;
	TCP_SKB_CB(skb)->eor = 0;
}

/* Insert buff after skb on the write or rtx queue of sk.  */
static void tcp_insert_write_queue_after(struct sk_buff *skb,
					 struct sk_buff *buff,
					 struct sock *sk,
					 enum tcp_queue tcp_queue)
{
	if (tcp_queue == TCP_FRAG_IN_WRITE_QUEUE)
		__skb_queue_after(&sk->sk_write_queue, skb, buff);
	else
		tcp_rbtree_insert(&sk->tcp_rtx_queue, buff);
}

/* Function to create two new TCP segments.  Shrinks the given segment
 * to the specified size and appends a new segment with the rest of the
 * packet to the list.  This won't be called frequently, I hope.
 * Remember, these are still headerless SKBs at this point.
 */
int tcp_fragment(struct sock *sk, enum tcp_queue tcp_queue,
		 struct sk_buff *skb, u32 len,
		 unsigned int mss_now, gfp_t gfp)
{
	struct tcp_sock *tp = tcp_sk(sk);
	struct sk_buff *buff;
	int nsize, old_factor;
	long limit;
	int nlen;
	u8 flags;

	if (WARN_ON(len > skb->len))
		return -EINVAL;

	nsize = skb_headlen(skb) - len;
	if (nsize < 0)
		nsize = 0;

	/* tcp_sendmsg() can overshoot sk_wmem_queued by one full size skb.
	 * We need some allowance to not penalize applications setting small
	 * SO_SNDBUF values.
	 * Also allow first and last skb in retransmit queue to be split.
	 */
	limit = sk->sk_sndbuf + 2 * SKB_TRUESIZE(GSO_MAX_SIZE);
	if (unlikely((sk->sk_wmem_queued >> 1) > limit &&
		     tcp_queue != TCP_FRAG_IN_WRITE_QUEUE &&
		     skb != tcp_rtx_queue_head(sk) &&
		     skb != tcp_rtx_queue_tail(sk))) {
		NET_INC_STATS(sock_net(sk), LINUX_MIB_TCPWQUEUETOOBIG);
		return -ENOMEM;
	}

	if (skb_unclone(skb, gfp))
		return -ENOMEM;

	/* Get a new skb... force flag on. */
	buff = sk_stream_alloc_skb(sk, nsize, gfp, true);
	if (!buff)
		return -ENOMEM; /* We'll just try again later. */
	skb_copy_decrypted(buff, skb);

	sk_wmem_queued_add(sk, buff->truesize);
	sk_mem_charge(sk, buff->truesize);
	nlen = skb->len - len - nsize;
	buff->truesize += nlen;
	skb->truesize -= nlen;

	/* Correct the sequence numbers. */
	TCP_SKB_CB(buff)->seq = TCP_SKB_CB(skb)->seq + len;
	TCP_SKB_CB(buff)->end_seq = TCP_SKB_CB(skb)->end_seq;
	TCP_SKB_CB(skb)->end_seq = TCP_SKB_CB(buff)->seq;

	/* PSH and FIN should only be set in the second packet. */
	flags = TCP_SKB_CB(skb)->tcp_flags;
	TCP_SKB_CB(skb)->tcp_flags = flags & ~(TCPHDR_FIN | TCPHDR_PSH);
	TCP_SKB_CB(buff)->tcp_flags = flags;
	TCP_SKB_CB(buff)->sacked = TCP_SKB_CB(skb)->sacked;
	tcp_skb_fragment_eor(skb, buff);

	skb_split(skb, buff, len);

	buff->ip_summed = CHECKSUM_PARTIAL;

	buff->tstamp = skb->tstamp;
	tcp_fragment_tstamp(skb, buff);

	old_factor = tcp_skb_pcount(skb);

	/* Fix up tso_factor for both original and new SKB.  */
	tcp_set_skb_tso_segs(skb, mss_now);
	tcp_set_skb_tso_segs(buff, mss_now);

	/* Update delivered info for the new segment */
	TCP_SKB_CB(buff)->tx = TCP_SKB_CB(skb)->tx;

	/* If this packet has been sent out already, we must
	 * adjust the various packet counters.
	 */
	if (!before(tp->snd_nxt, TCP_SKB_CB(buff)->end_seq)) {
		int diff = old_factor - tcp_skb_pcount(skb) -
			tcp_skb_pcount(buff);

		if (diff)
			tcp_adjust_pcount(sk, skb, diff);
	}

	/* Link BUFF into the send queue. */
	__skb_header_release(buff);
	tcp_insert_write_queue_after(skb, buff, sk, tcp_queue);
	if (tcp_queue == TCP_FRAG_IN_RTX_QUEUE)
		list_add(&buff->tcp_tsorted_anchor, &skb->tcp_tsorted_anchor);

	return 0;
}

/* This is similar to __pskb_pull_tail(). The difference is that pulled
 * data is not copied, but immediately discarded.
 */
static int __pskb_trim_head(struct sk_buff *skb, int len)
{
	struct skb_shared_info *shinfo;
	int i, k, eat;

	eat = min_t(int, len, skb_headlen(skb));
	if (eat) {
		__skb_pull(skb, eat);
		len -= eat;
		if (!len)
			return 0;
	}
	eat = len;
	k = 0;
	shinfo = skb_shinfo(skb);
	for (i = 0; i < shinfo->nr_frags; i++) {
		int size = skb_frag_size(&shinfo->frags[i]);

		if (size <= eat) {
			skb_frag_unref(skb, i);
			eat -= size;
		} else {
			shinfo->frags[k] = shinfo->frags[i];
			if (eat) {
				skb_frag_off_add(&shinfo->frags[k], eat);
				skb_frag_size_sub(&shinfo->frags[k], eat);
				eat = 0;
			}
			k++;
		}
	}
	shinfo->nr_frags = k;

	skb->data_len -= len;
	skb->len = skb->data_len;
	return len;
}

/* Remove acked data from a packet in the transmit queue. */
int tcp_trim_head(struct sock *sk, struct sk_buff *skb, u32 len)
{
	u32 delta_truesize;

	if (skb_unclone(skb, GFP_ATOMIC))
		return -ENOMEM;

	delta_truesize = __pskb_trim_head(skb, len);

	TCP_SKB_CB(skb)->seq += len;
	skb->ip_summed = CHECKSUM_PARTIAL;

	if (delta_truesize) {
		skb->truesize	   -= delta_truesize;
		sk_wmem_queued_add(sk, -delta_truesize);
		sk_mem_uncharge(sk, delta_truesize);
	}

	/* Any change of skb->len requires recalculation of tso factor. */
	if (tcp_skb_pcount(skb) > 1)
		tcp_set_skb_tso_segs(skb, tcp_skb_mss(skb));

	return 0;
}

/* Calculate MSS not accounting any TCP options.  */
static inline int __tcp_mtu_to_mss(struct sock *sk, int pmtu)
{
	const struct tcp_sock *tp = tcp_sk(sk);
	const struct inet_connection_sock *icsk = inet_csk(sk);
	int mss_now;

	/* Calculate base mss without TCP options:
	   It is MMS_S - sizeof(tcphdr) of rfc1122
	 */
	mss_now = pmtu - icsk->icsk_af_ops->net_header_len - sizeof(struct tcphdr);

	/* IPv6 adds a frag_hdr in case RTAX_FEATURE_ALLFRAG is set */
	if (icsk->icsk_af_ops->net_frag_header_len) {
		const struct dst_entry *dst = __sk_dst_get(sk);

		if (dst && dst_allfrag(dst))
			mss_now -= icsk->icsk_af_ops->net_frag_header_len;
	}

	/* Clamp it (mss_clamp does not include tcp options) */
	if (mss_now > tp->rx_opt.mss_clamp)
		mss_now = tp->rx_opt.mss_clamp;

	/* Now subtract optional transport overhead */
	mss_now -= icsk->icsk_ext_hdr_len;

	/* Then reserve room for full set of TCP options and 8 bytes of data */
	mss_now = max(mss_now, sock_net(sk)->ipv4.sysctl_tcp_min_snd_mss);
	return mss_now;
}

/* Calculate MSS. Not accounting for SACKs here.  */
int tcp_mtu_to_mss(struct sock *sk, int pmtu)
{
	/* Subtract TCP options size, not including SACKs */
	return __tcp_mtu_to_mss(sk, pmtu) -
	       (tcp_sk(sk)->tcp_header_len - sizeof(struct tcphdr));
}

/* Inverse of above */
int tcp_mss_to_mtu(struct sock *sk, int mss)
{
	const struct tcp_sock *tp = tcp_sk(sk);
	const struct inet_connection_sock *icsk = inet_csk(sk);
	int mtu;

	mtu = mss +
	      tp->tcp_header_len +
	      icsk->icsk_ext_hdr_len +
	      icsk->icsk_af_ops->net_header_len;

	/* IPv6 adds a frag_hdr in case RTAX_FEATURE_ALLFRAG is set */
	if (icsk->icsk_af_ops->net_frag_header_len) {
		const struct dst_entry *dst = __sk_dst_get(sk);

		if (dst && dst_allfrag(dst))
			mtu += icsk->icsk_af_ops->net_frag_header_len;
	}
	return mtu;
}
EXPORT_SYMBOL(tcp_mss_to_mtu);

/* MTU probing init per socket */
void tcp_mtup_init(struct sock *sk)
{
	struct tcp_sock *tp = tcp_sk(sk);
	struct inet_connection_sock *icsk = inet_csk(sk);
	struct net *net = sock_net(sk);

	icsk->icsk_mtup.enabled = net->ipv4.sysctl_tcp_mtu_probing > 1;
	icsk->icsk_mtup.search_high = tp->rx_opt.mss_clamp + sizeof(struct tcphdr) +
			       icsk->icsk_af_ops->net_header_len;
	icsk->icsk_mtup.search_low = tcp_mss_to_mtu(sk, net->ipv4.sysctl_tcp_base_mss);
	icsk->icsk_mtup.probe_size = 0;
	if (icsk->icsk_mtup.enabled)
		icsk->icsk_mtup.probe_timestamp = tcp_jiffies32;
}
EXPORT_SYMBOL(tcp_mtup_init);

/* This function synchronize snd mss to current pmtu/exthdr set.

   tp->rx_opt.user_mss is mss set by user by TCP_MAXSEG. It does NOT counts
   for TCP options, but includes only bare TCP header.

   tp->rx_opt.mss_clamp is mss negotiated at connection setup.
   It is minimum of user_mss and mss received with SYN.
   It also does not include TCP options.

   inet_csk(sk)->icsk_pmtu_cookie is last pmtu, seen by this function.

   tp->mss_cache is current effective sending mss, including
   all tcp options except for SACKs. It is evaluated,
   taking into account current pmtu, but never exceeds
   tp->rx_opt.mss_clamp.

   NOTE1. rfc1122 clearly states that advertised MSS
   DOES NOT include either tcp or ip options.

   NOTE2. inet_csk(sk)->icsk_pmtu_cookie and tp->mss_cache
   are READ ONLY outside this function.		--ANK (980731)
 */
unsigned int tcp_sync_mss(struct sock *sk, u32 pmtu)
{
	struct tcp_sock *tp = tcp_sk(sk);
	struct inet_connection_sock *icsk = inet_csk(sk);
	int mss_now;

	if (icsk->icsk_mtup.search_high > pmtu)
		icsk->icsk_mtup.search_high = pmtu;

	mss_now = tcp_mtu_to_mss(sk, pmtu);
	mss_now = tcp_bound_to_half_wnd(tp, mss_now);

	/* And store cached results */
	icsk->icsk_pmtu_cookie = pmtu;
	if (icsk->icsk_mtup.enabled)
		mss_now = min(mss_now, tcp_mtu_to_mss(sk, icsk->icsk_mtup.search_low));
	tp->mss_cache = mss_now;

	return mss_now;
}
EXPORT_SYMBOL(tcp_sync_mss);

/* Compute the current effective MSS, taking SACKs and IP options,
 * and even PMTU discovery events into account.
 */
unsigned int tcp_current_mss(struct sock *sk)
{
	const struct tcp_sock *tp = tcp_sk(sk);
	const struct dst_entry *dst = __sk_dst_get(sk);
	u32 mss_now;
	unsigned int header_len;
	struct tcp_out_options opts;
	struct tcp_md5sig_key *md5;

	mss_now = tp->mss_cache;

	if (dst) {
		u32 mtu = dst_mtu(dst);
		if (mtu != inet_csk(sk)->icsk_pmtu_cookie)
			mss_now = tcp_sync_mss(sk, mtu);
	}

	header_len = tcp_established_options(sk, NULL, &opts, &md5) +
		     sizeof(struct tcphdr);
	/* The mss_cache is sized based on tp->tcp_header_len, which assumes
	 * some common options. If this is an odd packet (because we have SACK
	 * blocks etc) then our calculated header_len will be different, and
	 * we have to adjust mss_now correspondingly */
	if (header_len != tp->tcp_header_len) {
		int delta = (int) header_len - tp->tcp_header_len;
		mss_now -= delta;
	}

	return mss_now;
}

/* RFC2861, slow part. Adjust cwnd, after it was not full during one rto.
 * As additional protections, we do not touch cwnd in retransmission phases,
 * and if application hit its sndbuf limit recently.
 */
static void tcp_cwnd_application_limited(struct sock *sk)
{
	struct tcp_sock *tp = tcp_sk(sk);

	if (inet_csk(sk)->icsk_ca_state == TCP_CA_Open &&
	    sk->sk_socket && !test_bit(SOCK_NOSPACE, &sk->sk_socket->flags)) {
		/* Limited by application or receiver window. */
		u32 init_win = tcp_init_cwnd(tp, __sk_dst_get(sk));
		u32 win_used = max(tp->snd_cwnd_used, init_win);
		if (win_used < tp->snd_cwnd) {
			tp->snd_ssthresh = tcp_current_ssthresh(sk);
			tp->snd_cwnd = (tp->snd_cwnd + win_used) >> 1;
		}
		tp->snd_cwnd_used = 0;
	}
	tp->snd_cwnd_stamp = tcp_jiffies32;
}

static void tcp_cwnd_validate(struct sock *sk, bool is_cwnd_limited)
{
	const struct tcp_congestion_ops *ca_ops = inet_csk(sk)->icsk_ca_ops;
	struct tcp_sock *tp = tcp_sk(sk);

	/* Track the maximum number of outstanding packets in each
	 * window, and remember whether we were cwnd-limited then.
	 */
	if (!before(tp->snd_una, tp->max_packets_seq) ||
	    tp->packets_out > tp->max_packets_out ||
	    is_cwnd_limited) {
		tp->max_packets_out = tp->packets_out;
		tp->max_packets_seq = tp->snd_nxt;
		tp->is_cwnd_limited = is_cwnd_limited;
	}

	if (tcp_is_cwnd_limited(sk)) {
		/* Network is feed fully. */
		tp->snd_cwnd_used = 0;
		tp->snd_cwnd_stamp = tcp_jiffies32;
	} else {
		/* Network starves. */
		if (tp->packets_out > tp->snd_cwnd_used)
			tp->snd_cwnd_used = tp->packets_out;

		if (sock_net(sk)->ipv4.sysctl_tcp_slow_start_after_idle &&
		    (s32)(tcp_jiffies32 - tp->snd_cwnd_stamp) >= inet_csk(sk)->icsk_rto &&
		    !ca_ops->cong_control)
			tcp_cwnd_application_limited(sk);

		/* The following conditions together indicate the starvation
		 * is caused by insufficient sender buffer:
		 * 1) just sent some data (see tcp_write_xmit)
		 * 2) not cwnd limited (this else condition)
		 * 3) no more data to send (tcp_write_queue_empty())
		 * 4) application is hitting buffer limit (SOCK_NOSPACE)
		 */
		if (tcp_write_queue_empty(sk) && sk->sk_socket &&
		    test_bit(SOCK_NOSPACE, &sk->sk_socket->flags) &&
		    (1 << sk->sk_state) & (TCPF_ESTABLISHED | TCPF_CLOSE_WAIT))
			tcp_chrono_start(sk, TCP_CHRONO_SNDBUF_LIMITED);
	}
}

/* Minshall's variant of the Nagle send check. */
static bool tcp_minshall_check(const struct tcp_sock *tp)
{
	return after(tp->snd_sml, tp->snd_una) &&
		!after(tp->snd_sml, tp->snd_nxt);
}

/* Update snd_sml if this skb is under mss
 * Note that a TSO packet might end with a sub-mss segment
 * The test is really :
 * if ((skb->len % mss) != 0)
 *        tp->snd_sml = TCP_SKB_CB(skb)->end_seq;
 * But we can avoid doing the divide again given we already have
 *  skb_pcount = skb->len / mss_now
 */
static void tcp_minshall_update(struct tcp_sock *tp, unsigned int mss_now,
				const struct sk_buff *skb)
{
	if (skb->len < tcp_skb_pcount(skb) * mss_now)
		tp->snd_sml = TCP_SKB_CB(skb)->end_seq;
}

/* Return false, if packet can be sent now without violation Nagle's rules:
 * 1. It is full sized. (provided by caller in %partial bool)
 * 2. Or it contains FIN. (already checked by caller)
 * 3. Or TCP_CORK is not set, and TCP_NODELAY is set.
 * 4. Or TCP_CORK is not set, and all sent packets are ACKed.
 *    With Minshall's modification: all sent small packets are ACKed.
 */
static bool tcp_nagle_check(bool partial, const struct tcp_sock *tp,
			    int nonagle)
{
	return partial &&
		((nonagle & TCP_NAGLE_CORK) ||
		 (!nonagle && tp->packets_out && tcp_minshall_check(tp)));
}

/* Return how many segs we'd like on a TSO packet,
 * to send one TSO packet per ms
 */
static u32 tcp_tso_autosize(const struct sock *sk, unsigned int mss_now,
			    int min_tso_segs)
{
	u32 bytes, segs;

	bytes = min_t(unsigned long,
		      sk->sk_pacing_rate >> READ_ONCE(sk->sk_pacing_shift),
		      sk->sk_gso_max_size - 1 - MAX_TCP_HEADER);

	/* Goal is to send at least one packet per ms,
	 * not one big TSO packet every 100 ms.
	 * This preserves ACK clocking and is consistent
	 * with tcp_tso_should_defer() heuristic.
	 */
	segs = max_t(u32, bytes / mss_now, min_tso_segs);

	return segs;
}

/* Return the number of segments we want in the skb we are transmitting.
 * See if congestion control module wants to decide; otherwise, autosize.
 */
static u32 tcp_tso_segs(struct sock *sk, unsigned int mss_now)
{
	const struct tcp_congestion_ops *ca_ops = inet_csk(sk)->icsk_ca_ops;
	u32 min_tso, tso_segs;

	min_tso = ca_ops->min_tso_segs ?
			ca_ops->min_tso_segs(sk) :
			sock_net(sk)->ipv4.sysctl_tcp_min_tso_segs;

	tso_segs = tcp_tso_autosize(sk, mss_now, min_tso);
	return min_t(u32, tso_segs, sk->sk_gso_max_segs);
}

/* Returns the portion of skb which can be sent right away */
static unsigned int tcp_mss_split_point(const struct sock *sk,
					const struct sk_buff *skb,
					unsigned int mss_now,
					unsigned int max_segs,
					int nonagle)
{
	const struct tcp_sock *tp = tcp_sk(sk);
	u32 partial, needed, window, max_len;

	window = tcp_wnd_end(tp) - TCP_SKB_CB(skb)->seq;
	max_len = mss_now * max_segs;

	if (likely(max_len <= window && skb != tcp_write_queue_tail(sk)))
		return max_len;

	needed = min(skb->len, window);

	if (max_len <= needed)
		return max_len;

	partial = needed % mss_now;
	/* If last segment is not a full MSS, check if Nagle rules allow us
	 * to include this last segment in this skb.
	 * Otherwise, we'll split the skb at last MSS boundary
	 */
	if (tcp_nagle_check(partial != 0, tp, nonagle))
		return needed - partial;

	return needed;
}

/* Can at least one segment of SKB be sent right now, according to the
 * congestion window rules?  If so, return how many segments are allowed.
 */
static inline unsigned int tcp_cwnd_test(const struct tcp_sock *tp,
					 const struct sk_buff *skb)
{
	u32 in_flight, cwnd, halfcwnd;

	/* Don't be strict about the congestion window for the final FIN.  */
	if ((TCP_SKB_CB(skb)->tcp_flags & TCPHDR_FIN) &&
	    tcp_skb_pcount(skb) == 1)
		return 1;

	in_flight = tcp_packets_in_flight(tp);
	cwnd = tp->snd_cwnd;
	if (in_flight >= cwnd)
		return 0;

	/* For better scheduling, ensure we have at least
	 * 2 GSO packets in flight.
	 */
	halfcwnd = max(cwnd >> 1, 1U);
	return min(halfcwnd, cwnd - in_flight);
}

/* Initialize TSO state of a skb.
 * This must be invoked the first time we consider transmitting
 * SKB onto the wire.
 */
static int tcp_init_tso_segs(struct sk_buff *skb, unsigned int mss_now)
{
	int tso_segs = tcp_skb_pcount(skb);

	if (!tso_segs || (tso_segs > 1 && tcp_skb_mss(skb) != mss_now)) {
		tcp_set_skb_tso_segs(skb, mss_now);
		tso_segs = tcp_skb_pcount(skb);
	}
	return tso_segs;
}


/* Return true if the Nagle test allows this packet to be
 * sent now.
 */
static inline bool tcp_nagle_test(const struct tcp_sock *tp, const struct sk_buff *skb,
				  unsigned int cur_mss, int nonagle)
{
	/* Nagle rule does not apply to frames, which sit in the middle of the
	 * write_queue (they have no chances to get new data).
	 *
	 * This is implemented in the callers, where they modify the 'nonagle'
	 * argument based upon the location of SKB in the send queue.
	 */
	if (nonagle & TCP_NAGLE_PUSH)
		return true;

	/* Don't use the nagle rule for urgent data (or for the final FIN). */
	if (tcp_urg_mode(tp) || (TCP_SKB_CB(skb)->tcp_flags & TCPHDR_FIN))
		return true;

	if (!tcp_nagle_check(skb->len < cur_mss, tp, nonagle))
		return true;

	return false;
}

/* Does at least the first segment of SKB fit into the send window? */
static bool tcp_snd_wnd_test(const struct tcp_sock *tp,
			     const struct sk_buff *skb,
			     unsigned int cur_mss)
{
	u32 end_seq = TCP_SKB_CB(skb)->end_seq;

	if (skb->len > cur_mss)
		end_seq = TCP_SKB_CB(skb)->seq + cur_mss;

	return !after(end_seq, tcp_wnd_end(tp));
}

/* Trim TSO SKB to LEN bytes, put the remaining data into a new packet
 * which is put after SKB on the list.  It is very much like
 * tcp_fragment() except that it may make several kinds of assumptions
 * in order to speed up the splitting operation.  In particular, we
 * know that all the data is in scatter-gather pages, and that the
 * packet has never been sent out before (and thus is not cloned).
 */
static int tso_fragment(struct sock *sk, struct sk_buff *skb, unsigned int len,
			unsigned int mss_now, gfp_t gfp)
{
	int nlen = skb->len - len;
	struct sk_buff *buff;
	u8 flags;

	/* All of a TSO frame must be composed of paged data.  */
	if (skb->len != skb->data_len)
		return tcp_fragment(sk, TCP_FRAG_IN_WRITE_QUEUE,
				    skb, len, mss_now, gfp);

	buff = sk_stream_alloc_skb(sk, 0, gfp, true);
	if (unlikely(!buff))
		return -ENOMEM;
	skb_copy_decrypted(buff, skb);

	sk_wmem_queued_add(sk, buff->truesize);
	sk_mem_charge(sk, buff->truesize);
	buff->truesize += nlen;
	skb->truesize -= nlen;

	/* Correct the sequence numbers. */
	TCP_SKB_CB(buff)->seq = TCP_SKB_CB(skb)->seq + len;
	TCP_SKB_CB(buff)->end_seq = TCP_SKB_CB(skb)->end_seq;
	TCP_SKB_CB(skb)->end_seq = TCP_SKB_CB(buff)->seq;

	/* PSH and FIN should only be set in the second packet. */
	flags = TCP_SKB_CB(skb)->tcp_flags;
	TCP_SKB_CB(skb)->tcp_flags = flags & ~(TCPHDR_FIN | TCPHDR_PSH);
	TCP_SKB_CB(buff)->tcp_flags = flags;

	/* This packet was never sent out yet, so no SACK bits. */
	TCP_SKB_CB(buff)->sacked = 0;

	tcp_skb_fragment_eor(skb, buff);

	buff->ip_summed = CHECKSUM_PARTIAL;
	skb_split(skb, buff, len);
	tcp_fragment_tstamp(skb, buff);

	/* Fix up tso_factor for both original and new SKB.  */
	tcp_set_skb_tso_segs(skb, mss_now);
	tcp_set_skb_tso_segs(buff, mss_now);

	/* Link BUFF into the send queue. */
	__skb_header_release(buff);
	tcp_insert_write_queue_after(skb, buff, sk, TCP_FRAG_IN_WRITE_QUEUE);

	return 0;
}

/* Try to defer sending, if possible, in order to minimize the amount
 * of TSO splitting we do.  View it as a kind of TSO Nagle test.
 *
 * This algorithm is from John Heffner.
 */
static bool tcp_tso_should_defer(struct sock *sk, struct sk_buff *skb,
				 bool *is_cwnd_limited,
				 bool *is_rwnd_limited,
				 u32 max_segs)
{
	const struct inet_connection_sock *icsk = inet_csk(sk);
	u32 send_win, cong_win, limit, in_flight;
	struct tcp_sock *tp = tcp_sk(sk);
	struct sk_buff *head;
	int win_divisor;
	s64 delta;

	if (icsk->icsk_ca_state >= TCP_CA_Recovery)
		goto send_now;

	/* Avoid bursty behavior by allowing defer
	 * only if the last write was recent (1 ms).
	 * Note that tp->tcp_wstamp_ns can be in the future if we have
	 * packets waiting in a qdisc or device for EDT delivery.
	 */
	delta = tp->tcp_clock_cache - tp->tcp_wstamp_ns - NSEC_PER_MSEC;
	if (delta > 0)
		goto send_now;

	in_flight = tcp_packets_in_flight(tp);

	BUG_ON(tcp_skb_pcount(skb) <= 1);
	BUG_ON(tp->snd_cwnd <= in_flight);

	send_win = tcp_wnd_end(tp) - TCP_SKB_CB(skb)->seq;

	/* From in_flight test above, we know that cwnd > in_flight.  */
	cong_win = (tp->snd_cwnd - in_flight) * tp->mss_cache;

	limit = min(send_win, cong_win);

	/* If a full-sized TSO skb can be sent, do it. */
	if (limit >= max_segs * tp->mss_cache)
		goto send_now;

	/* Middle in queue won't get any more data, full sendable already? */
	if ((skb != tcp_write_queue_tail(sk)) && (limit >= skb->len))
		goto send_now;

	win_divisor = READ_ONCE(sock_net(sk)->ipv4.sysctl_tcp_tso_win_divisor);
	if (win_divisor) {
		u32 chunk = min(tp->snd_wnd, tp->snd_cwnd * tp->mss_cache);

		/* If at least some fraction of a window is available,
		 * just use it.
		 */
		chunk /= win_divisor;
		if (limit >= chunk)
			goto send_now;
	} else {
		/* Different approach, try not to defer past a single
		 * ACK.  Receiver should ACK every other full sized
		 * frame, so if we have space for more than 3 frames
		 * then send now.
		 */
		if (limit > tcp_max_tso_deferred_mss(tp) * tp->mss_cache)
			goto send_now;
	}

	/* TODO : use tsorted_sent_queue ? */
	head = tcp_rtx_queue_head(sk);
	if (!head)
		goto send_now;
	delta = tp->tcp_clock_cache - head->tstamp;
	/* If next ACK is likely to come too late (half srtt), do not defer */
	if ((s64)(delta - (u64)NSEC_PER_USEC * (tp->srtt_us >> 4)) < 0)
		goto send_now;

	/* Ok, it looks like it is advisable to defer.
	 * Three cases are tracked :
	 * 1) We are cwnd-limited
	 * 2) We are rwnd-limited
	 * 3) We are application limited.
	 */
	if (cong_win < send_win) {
		if (cong_win <= skb->len) {
			*is_cwnd_limited = true;
			return true;
		}
	} else {
		if (send_win <= skb->len) {
			*is_rwnd_limited = true;
			return true;
		}
	}

	/* If this packet won't get more data, do not wait. */
	if ((TCP_SKB_CB(skb)->tcp_flags & TCPHDR_FIN) ||
	    TCP_SKB_CB(skb)->eor)
		goto send_now;

	return true;

send_now:
	return false;
}

static inline void tcp_mtu_check_reprobe(struct sock *sk)
{
	struct inet_connection_sock *icsk = inet_csk(sk);
	struct tcp_sock *tp = tcp_sk(sk);
	struct net *net = sock_net(sk);
	u32 interval;
	s32 delta;

	interval = net->ipv4.sysctl_tcp_probe_interval;
	delta = tcp_jiffies32 - icsk->icsk_mtup.probe_timestamp;
	if (unlikely(delta >= interval * HZ)) {
		int mss = tcp_current_mss(sk);

		/* Update current search range */
		icsk->icsk_mtup.probe_size = 0;
		icsk->icsk_mtup.search_high = tp->rx_opt.mss_clamp +
			sizeof(struct tcphdr) +
			icsk->icsk_af_ops->net_header_len;
		icsk->icsk_mtup.search_low = tcp_mss_to_mtu(sk, mss);

		/* Update probe time stamp */
		icsk->icsk_mtup.probe_timestamp = tcp_jiffies32;
	}
}

static bool tcp_can_coalesce_send_queue_head(struct sock *sk, int len)
{
	struct sk_buff *skb, *next;

	skb = tcp_send_head(sk);
	tcp_for_write_queue_from_safe(skb, next, sk) {
		if (len <= skb->len)
			break;

		if (unlikely(TCP_SKB_CB(skb)->eor) || tcp_has_tx_tstamp(skb))
			return false;

		len -= skb->len;
	}

	return true;
}

/* Create a new MTU probe if we are ready.
 * MTU probe is regularly attempting to increase the path MTU by
 * deliberately sending larger packets.  This discovers routing
 * changes resulting in larger path MTUs.
 *
 * Returns 0 if we should wait to probe (no cwnd available),
 *         1 if a probe was sent,
 *         -1 otherwise
 */
static int tcp_mtu_probe(struct sock *sk)
{
	struct inet_connection_sock *icsk = inet_csk(sk);
	struct tcp_sock *tp = tcp_sk(sk);
	struct sk_buff *skb, *nskb, *next;
	struct net *net = sock_net(sk);
	int probe_size;
	int size_needed;
	int copy, len;
	int mss_now;
	int interval;

	/* Not currently probing/verifying,
	 * not in recovery,
	 * have enough cwnd, and
	 * not SACKing (the variable headers throw things off)
	 */
	if (likely(!icsk->icsk_mtup.enabled ||
		   icsk->icsk_mtup.probe_size ||
		   inet_csk(sk)->icsk_ca_state != TCP_CA_Open ||
		   tp->snd_cwnd < 11 ||
		   tp->rx_opt.num_sacks || tp->rx_opt.dsack))
		return -1;

	/* Use binary search for probe_size between tcp_mss_base,
	 * and current mss_clamp. if (search_high - search_low)
	 * smaller than a threshold, backoff from probing.
	 */
	mss_now = tcp_current_mss(sk);
	probe_size = tcp_mtu_to_mss(sk, (icsk->icsk_mtup.search_high +
				    icsk->icsk_mtup.search_low) >> 1);
	size_needed = probe_size + (tp->reordering + 1) * tp->mss_cache;
	interval = icsk->icsk_mtup.search_high - icsk->icsk_mtup.search_low;
	/* When misfortune happens, we are reprobing actively,
	 * and then reprobe timer has expired. We stick with current
	 * probing process by not resetting search range to its orignal.
	 */
	if (probe_size > tcp_mtu_to_mss(sk, icsk->icsk_mtup.search_high) ||
		interval < net->ipv4.sysctl_tcp_probe_threshold) {
		/* Check whether enough time has elaplased for
		 * another round of probing.
		 */
		tcp_mtu_check_reprobe(sk);
		return -1;
	}

	/* Have enough data in the send queue to probe? */
	if (tp->write_seq - tp->snd_nxt < size_needed)
		return -1;

	if (tp->snd_wnd < size_needed)
		return -1;
	if (after(tp->snd_nxt + size_needed, tcp_wnd_end(tp)))
		return 0;

	/* Do we need to wait to drain cwnd? With none in flight, don't stall */
	if (tcp_packets_in_flight(tp) + 2 > tp->snd_cwnd) {
		if (!tcp_packets_in_flight(tp))
			return -1;
		else
			return 0;
	}

	if (!tcp_can_coalesce_send_queue_head(sk, probe_size))
		return -1;

	/* We're allowed to probe.  Build it now. */
	nskb = sk_stream_alloc_skb(sk, probe_size, GFP_ATOMIC, false);
	if (!nskb)
		return -1;
	sk_wmem_queued_add(sk, nskb->truesize);
	sk_mem_charge(sk, nskb->truesize);

	skb = tcp_send_head(sk);
	skb_copy_decrypted(nskb, skb);

	TCP_SKB_CB(nskb)->seq = TCP_SKB_CB(skb)->seq;
	TCP_SKB_CB(nskb)->end_seq = TCP_SKB_CB(skb)->seq + probe_size;
	TCP_SKB_CB(nskb)->tcp_flags = TCPHDR_ACK;
	TCP_SKB_CB(nskb)->sacked = 0;
	nskb->csum = 0;
	nskb->ip_summed = CHECKSUM_PARTIAL;

	tcp_insert_write_queue_before(nskb, skb, sk);
	tcp_highest_sack_replace(sk, skb, nskb);

	len = 0;
	tcp_for_write_queue_from_safe(skb, next, sk) {
		copy = min_t(int, skb->len, probe_size - len);
		skb_copy_bits(skb, 0, skb_put(nskb, copy), copy);

		if (skb->len <= copy) {
			/* We've eaten all the data from this skb.
			 * Throw it away. */
			TCP_SKB_CB(nskb)->tcp_flags |= TCP_SKB_CB(skb)->tcp_flags;
			/* If this is the last SKB we copy and eor is set
			 * we need to propagate it to the new skb.
			 */
			TCP_SKB_CB(nskb)->eor = TCP_SKB_CB(skb)->eor;
			tcp_skb_collapse_tstamp(nskb, skb);
			tcp_unlink_write_queue(skb, sk);
			sk_wmem_free_skb(sk, skb);
		} else {
			TCP_SKB_CB(nskb)->tcp_flags |= TCP_SKB_CB(skb)->tcp_flags &
						   ~(TCPHDR_FIN|TCPHDR_PSH);
			if (!skb_shinfo(skb)->nr_frags) {
				skb_pull(skb, copy);
			} else {
				__pskb_trim_head(skb, copy);
				tcp_set_skb_tso_segs(skb, mss_now);
			}
			TCP_SKB_CB(skb)->seq += copy;
		}

		len += copy;

		if (len >= probe_size)
			break;
	}
	tcp_init_tso_segs(nskb, nskb->len);

	/* We're ready to send.  If this fails, the probe will
	 * be resegmented into mss-sized pieces by tcp_write_xmit().
	 */
	if (!tcp_transmit_skb(sk, nskb, 1, GFP_ATOMIC)) {
		/* Decrement cwnd here because we are sending
		 * effectively two packets. */
		tp->snd_cwnd--;
		tcp_event_new_data_sent(sk, nskb);

		icsk->icsk_mtup.probe_size = tcp_mss_to_mtu(sk, nskb->len);
		tp->mtu_probe.probe_seq_start = TCP_SKB_CB(nskb)->seq;
		tp->mtu_probe.probe_seq_end = TCP_SKB_CB(nskb)->end_seq;

		return 1;
	}

	return -1;
}

static bool tcp_pacing_check(struct sock *sk)
{
	struct tcp_sock *tp = tcp_sk(sk);

	if (!tcp_needs_internal_pacing(sk))
		return false;

	if (tp->tcp_wstamp_ns <= tp->tcp_clock_cache)
		return false;

	if (!hrtimer_is_queued(&tp->pacing_timer)) {
		hrtimer_start(&tp->pacing_timer,
			      ns_to_ktime(tp->tcp_wstamp_ns),
			      HRTIMER_MODE_ABS_PINNED_SOFT);
		sock_hold(sk);
	}
	return true;
}

/* TCP Small Queues :
 * Control number of packets in qdisc/devices to two packets / or ~1 ms.
 * (These limits are doubled for retransmits)
 * This allows for :
 *  - better RTT estimation and ACK scheduling
 *  - faster recovery
 *  - high rates
 * Alas, some drivers / subsystems require a fair amount
 * of queued bytes to ensure line rate.
 * One example is wifi aggregation (802.11 AMPDU)
 */
static bool tcp_small_queue_check(struct sock *sk, const struct sk_buff *skb,
				  unsigned int factor)
{
	unsigned long limit;

	limit = max_t(unsigned long,
		      2 * skb->truesize,
		      sk->sk_pacing_rate >> READ_ONCE(sk->sk_pacing_shift));
	if (sk->sk_pacing_status == SK_PACING_NONE)
		limit = min_t(unsigned long, limit,
			      sock_net(sk)->ipv4.sysctl_tcp_limit_output_bytes);
	limit <<= factor;

	if (static_branch_unlikely(&tcp_tx_delay_enabled) &&
	    tcp_sk(sk)->tcp_tx_delay) {
		u64 extra_bytes = (u64)sk->sk_pacing_rate * tcp_sk(sk)->tcp_tx_delay;

		/* TSQ is based on skb truesize sum (sk_wmem_alloc), so we
		 * approximate our needs assuming an ~100% skb->truesize overhead.
		 * USEC_PER_SEC is approximated by 2^20.
		 * do_div(extra_bytes, USEC_PER_SEC/2) is replaced by a right shift.
		 */
		extra_bytes >>= (20 - 1);
		limit += extra_bytes;
	}
	if (refcount_read(&sk->sk_wmem_alloc) > limit) {
		/* Always send skb if rtx queue is empty.
		 * No need to wait for TX completion to call us back,
		 * after softirq/tasklet schedule.
		 * This helps when TX completions are delayed too much.
		 */
		if (tcp_rtx_queue_empty(sk))
			return false;

		set_bit(TSQ_THROTTLED, &sk->sk_tsq_flags);
		/* It is possible TX completion already happened
		 * before we set TSQ_THROTTLED, so we must
		 * test again the condition.
		 */
		smp_mb__after_atomic();
		if (refcount_read(&sk->sk_wmem_alloc) > limit)
			return true;
	}
	return false;
}

static void tcp_chrono_set(struct tcp_sock *tp, const enum tcp_chrono new)
{
	const u32 now = tcp_jiffies32;
	enum tcp_chrono old = tp->chrono_type;

	if (old > TCP_CHRONO_UNSPEC)
		tp->chrono_stat[old - 1] += now - tp->chrono_start;
	tp->chrono_start = now;
	tp->chrono_type = new;
}

void tcp_chrono_start(struct sock *sk, const enum tcp_chrono type)
{
	struct tcp_sock *tp = tcp_sk(sk);

	/* If there are multiple conditions worthy of tracking in a
	 * chronograph then the highest priority enum takes precedence
	 * over the other conditions. So that if something "more interesting"
	 * starts happening, stop the previous chrono and start a new one.
	 */
	if (type > tp->chrono_type)
		tcp_chrono_set(tp, type);
}

void tcp_chrono_stop(struct sock *sk, const enum tcp_chrono type)
{
	struct tcp_sock *tp = tcp_sk(sk);


	/* There are multiple conditions worthy of tracking in a
	 * chronograph, so that the highest priority enum takes
	 * precedence over the other conditions (see tcp_chrono_start).
	 * If a condition stops, we only stop chrono tracking if
	 * it's the "most interesting" or current chrono we are
	 * tracking and starts busy chrono if we have pending data.
	 */
	if (tcp_rtx_and_write_queues_empty(sk))
		tcp_chrono_set(tp, TCP_CHRONO_UNSPEC);
	else if (type == tp->chrono_type)
		tcp_chrono_set(tp, TCP_CHRONO_BUSY);
}

/* This routine writes packets to the network.  It advances the
 * send_head.  This happens as incoming acks open up the remote
 * window for us.
 *
 * LARGESEND note: !tcp_urg_mode is overkill, only frames between
 * snd_up-64k-mss .. snd_up cannot be large. However, taking into
 * account rare use of URG, this is not a big flaw.
 *
 * Send at most one packet when push_one > 0. Temporarily ignore
 * cwnd limit to force at most one packet out when push_one == 2.

 * Returns true, if no segments are in flight and we have queued segments,
 * but cannot send anything now because of SWS or another problem.
 */
static bool tcp_write_xmit(struct sock *sk, unsigned int mss_now, int nonagle,
			   int push_one, gfp_t gfp)
{
	struct tcp_sock *tp = tcp_sk(sk);
	struct sk_buff *skb;
	unsigned int tso_segs, sent_pkts;
	int cwnd_quota;
	int result;
	bool is_cwnd_limited = false, is_rwnd_limited = false;
	u32 max_segs;

	sent_pkts = 0;

	tcp_mstamp_refresh(tp);
	if (!push_one) {
		/* Do MTU probing. */
		result = tcp_mtu_probe(sk);
		if (!result) {
			return false;
		} else if (result > 0) {
			sent_pkts = 1;
		}
	}

	max_segs = tcp_tso_segs(sk, mss_now);
	while ((skb = tcp_send_head(sk))) {
		unsigned int limit;

		if (unlikely(tp->repair) && tp->repair_queue == TCP_SEND_QUEUE) {
			/* "skb_mstamp_ns" is used as a start point for the retransmit timer */
			skb->skb_mstamp_ns = tp->tcp_wstamp_ns = tp->tcp_clock_cache;
			list_move_tail(&skb->tcp_tsorted_anchor, &tp->tsorted_sent_queue);
			tcp_init_tso_segs(skb, mss_now);
			goto repair; /* Skip network transmission */
		}

		if (tcp_pacing_check(sk))
			break;

		tso_segs = tcp_init_tso_segs(skb, mss_now);
		BUG_ON(!tso_segs);

		cwnd_quota = tcp_cwnd_test(tp, skb);
		if (!cwnd_quota) {
			if (push_one == 2)
				/* Force out a loss probe pkt. */
				cwnd_quota = 1;
			else
				break;
		}

		if (unlikely(!tcp_snd_wnd_test(tp, skb, mss_now))) {
			is_rwnd_limited = true;
			break;
		}

		if (tso_segs == 1) {
			if (unlikely(!tcp_nagle_test(tp, skb, mss_now,
						     (tcp_skb_is_last(sk, skb) ?
						      nonagle : TCP_NAGLE_PUSH))))
				break;
		} else {
			if (!push_one &&
			    tcp_tso_should_defer(sk, skb, &is_cwnd_limited,
						 &is_rwnd_limited, max_segs))
				break;
		}

		limit = mss_now;
		if (tso_segs > 1 && !tcp_urg_mode(tp))
			limit = tcp_mss_split_point(sk, skb, mss_now,
						    min_t(unsigned int,
							  cwnd_quota,
							  max_segs),
						    nonagle);

		if (skb->len > limit &&
		    unlikely(tso_fragment(sk, skb, limit, mss_now, gfp)))
			break;

		if (tcp_small_queue_check(sk, skb, 0))
			break;

		/* Argh, we hit an empty skb(), presumably a thread
		 * is sleeping in sendmsg()/sk_stream_wait_memory().
		 * We do not want to send a pure-ack packet and have
		 * a strange looking rtx queue with empty packet(s).
		 */
		if (TCP_SKB_CB(skb)->end_seq == TCP_SKB_CB(skb)->seq)
			break;

		if (unlikely(tcp_transmit_skb(sk, skb, 1, gfp)))
			break;

repair:
		/* Advance the send_head.  This one is sent out.
		 * This call will increment packets_out.
		 */
		tcp_event_new_data_sent(sk, skb);

		tcp_minshall_update(tp, mss_now, skb);
		sent_pkts += tcp_skb_pcount(skb);

		if (push_one)
			break;
	}

	if (is_rwnd_limited)
		tcp_chrono_start(sk, TCP_CHRONO_RWND_LIMITED);
	else
		tcp_chrono_stop(sk, TCP_CHRONO_RWND_LIMITED);

	is_cwnd_limited |= (tcp_packets_in_flight(tp) >= tp->snd_cwnd);
	if (likely(sent_pkts || is_cwnd_limited))
		tcp_cwnd_validate(sk, is_cwnd_limited);

	if (likely(sent_pkts)) {
		if (tcp_in_cwnd_reduction(sk))
			tp->prr_out += sent_pkts;

		/* Send one loss probe per tail loss episode. */
		if (push_one != 2)
			tcp_schedule_loss_probe(sk, false);
		return false;
	}
	return !tp->packets_out && !tcp_write_queue_empty(sk);
}

bool tcp_schedule_loss_probe(struct sock *sk, bool advancing_rto)
{
	struct inet_connection_sock *icsk = inet_csk(sk);
	struct tcp_sock *tp = tcp_sk(sk);
	u32 timeout, rto_delta_us;
	int early_retrans;

	/* Don't do any loss probe on a Fast Open connection before 3WHS
	 * finishes.
	 */
	if (rcu_access_pointer(tp->fastopen_rsk))
		return false;

	early_retrans = sock_net(sk)->ipv4.sysctl_tcp_early_retrans;
	/* Schedule a loss probe in 2*RTT for SACK capable connections
	 * not in loss recovery, that are either limited by cwnd or application.
	 */
	if ((early_retrans != 3 && early_retrans != 4) ||
	    !tp->packets_out || !tcp_is_sack(tp) ||
	    (icsk->icsk_ca_state != TCP_CA_Open &&
	     icsk->icsk_ca_state != TCP_CA_CWR))
		return false;

	/* Probe timeout is 2*rtt. Add minimum RTO to account
	 * for delayed ack when there's one outstanding packet. If no RTT
	 * sample is available then probe after TCP_TIMEOUT_INIT.
	 */
	if (tp->srtt_us) {
		timeout = usecs_to_jiffies(tp->srtt_us >> 2);
		if (tp->packets_out == 1)
			timeout += TCP_RTO_MIN;
		else
			timeout += TCP_TIMEOUT_MIN;
	} else {
		timeout = TCP_TIMEOUT_INIT;
	}

	/* If the RTO formula yields an earlier time, then use that time. */
	rto_delta_us = advancing_rto ?
			jiffies_to_usecs(inet_csk(sk)->icsk_rto) :
			tcp_rto_delta_us(sk);  /* How far in future is RTO? */
	if (rto_delta_us > 0)
		timeout = min_t(u32, timeout, usecs_to_jiffies(rto_delta_us));

	tcp_reset_xmit_timer(sk, ICSK_TIME_LOSS_PROBE, timeout, TCP_RTO_MAX);
	return true;
}

/* Thanks to skb fast clones, we can detect if a prior transmit of
 * a packet is still in a qdisc or driver queue.
 * In this case, there is very little point doing a retransmit !
 */
static bool skb_still_in_host_queue(const struct sock *sk,
				    const struct sk_buff *skb)
{
	if (unlikely(skb_fclone_busy(sk, skb))) {
		NET_INC_STATS(sock_net(sk),
			      LINUX_MIB_TCPSPURIOUS_RTX_HOSTQUEUES);
		return true;
	}
	return false;
}

/* When probe timeout (PTO) fires, try send a new segment if possible, else
 * retransmit the last segment.
 */
void tcp_send_loss_probe(struct sock *sk)
{
	struct tcp_sock *tp = tcp_sk(sk);
	struct sk_buff *skb;
	int pcount;
	int mss = tcp_current_mss(sk);

	/* At most one outstanding TLP */
	if (tp->tlp_high_seq)
		goto rearm_timer;

	tp->tlp_retrans = 0;
	skb = tcp_send_head(sk);
	if (skb && tcp_snd_wnd_test(tp, skb, mss)) {
		pcount = tp->packets_out;
		tcp_write_xmit(sk, mss, TCP_NAGLE_OFF, 2, GFP_ATOMIC);
		if (tp->packets_out > pcount)
			goto probe_sent;
		goto rearm_timer;
	}
	skb = skb_rb_last(&sk->tcp_rtx_queue);
	if (unlikely(!skb)) {
		WARN_ONCE(tp->packets_out,
			  "invalid inflight: %u state %u cwnd %u mss %d\n",
			  tp->packets_out, sk->sk_state, tp->snd_cwnd, mss);
		inet_csk(sk)->icsk_pending = 0;
		return;
	}

	if (skb_still_in_host_queue(sk, skb))
		goto rearm_timer;

	pcount = tcp_skb_pcount(skb);
	if (WARN_ON(!pcount))
		goto rearm_timer;

	if ((pcount > 1) && (skb->len > (pcount - 1) * mss)) {
		if (unlikely(tcp_fragment(sk, TCP_FRAG_IN_RTX_QUEUE, skb,
					  (pcount - 1) * mss, mss,
					  GFP_ATOMIC)))
			goto rearm_timer;
		skb = skb_rb_next(skb);
	}

	if (WARN_ON(!skb || !tcp_skb_pcount(skb)))
		goto rearm_timer;

	if (__tcp_retransmit_skb(sk, skb, 1))
		goto rearm_timer;

	tp->tlp_retrans = 1;

probe_sent:
	/* Record snd_nxt for loss detection. */
	tp->tlp_high_seq = tp->snd_nxt;

	NET_INC_STATS(sock_net(sk), LINUX_MIB_TCPLOSSPROBES);
	/* Reset s.t. tcp_rearm_rto will restart timer from now */
	inet_csk(sk)->icsk_pending = 0;
rearm_timer:
	tcp_rearm_rto(sk);
}

/* Push out any pending frames which were held back due to
 * TCP_CORK or attempt at coalescing tiny packets.
 * The socket must be locked by the caller.
 */
void __tcp_push_pending_frames(struct sock *sk, unsigned int cur_mss,
			       int nonagle)
{
	/* If we are closed, the bytes will have to remain here.
	 * In time closedown will finish, we empty the write queue and
	 * all will be happy.
	 */
	if (unlikely(sk->sk_state == TCP_CLOSE))
		return;

	if (tcp_write_xmit(sk, cur_mss, nonagle, 0,
			   sk_gfp_mask(sk, GFP_ATOMIC)))
		tcp_check_probe_timer(sk);
}

/* Send _single_ skb sitting at the send head. This function requires
 * true push pending frames to setup probe timer etc.
 */
void tcp_push_one(struct sock *sk, unsigned int mss_now)
{
	struct sk_buff *skb = tcp_send_head(sk);

	BUG_ON(!skb || skb->len < mss_now);

	tcp_write_xmit(sk, mss_now, TCP_NAGLE_PUSH, 1, sk->sk_allocation);
}

/* This function returns the amount that we can raise the
 * usable window based on the following constraints
 *
 * 1. The window can never be shrunk once it is offered (RFC 793)
 * 2. We limit memory per socket
 *
 * RFC 1122:
 * "the suggested [SWS] avoidance algorithm for the receiver is to keep
 *  RECV.NEXT + RCV.WIN fixed until:
 *  RCV.BUFF - RCV.USER - RCV.WINDOW >= min(1/2 RCV.BUFF, MSS)"
 *
 * i.e. don't raise the right edge of the window until you can raise
 * it at least MSS bytes.
 *
 * Unfortunately, the recommended algorithm breaks header prediction,
 * since header prediction assumes th->window stays fixed.
 *
 * Strictly speaking, keeping th->window fixed violates the receiver
 * side SWS prevention criteria. The problem is that under this rule
 * a stream of single byte packets will cause the right side of the
 * window to always advance by a single byte.
 *
 * Of course, if the sender implements sender side SWS prevention
 * then this will not be a problem.
 *
 * BSD seems to make the following compromise:
 *
 *	If the free space is less than the 1/4 of the maximum
 *	space available and the free space is less than 1/2 mss,
 *	then set the window to 0.
 *	[ Actually, bsd uses MSS and 1/4 of maximal _window_ ]
 *	Otherwise, just prevent the window from shrinking
 *	and from being larger than the largest representable value.
 *
 * This prevents incremental opening of the window in the regime
 * where TCP is limited by the speed of the reader side taking
 * data out of the TCP receive queue. It does nothing about
 * those cases where the window is constrained on the sender side
 * because the pipeline is full.
 *
 * BSD also seems to "accidentally" limit itself to windows that are a
 * multiple of MSS, at least until the free space gets quite small.
 * This would appear to be a side effect of the mbuf implementation.
 * Combining these two algorithms results in the observed behavior
 * of having a fixed window size at almost all times.
 *
 * Below we obtain similar behavior by forcing the offered window to
 * a multiple of the mss when it is feasible to do so.
 *
 * Note, we don't "adjust" for TIMESTAMP or SACK option bytes.
 * Regular options like TIMESTAMP are taken into account.
 */
u32 __tcp_select_window(struct sock *sk)
{
	struct inet_connection_sock *icsk = inet_csk(sk);
	struct tcp_sock *tp = tcp_sk(sk);
	/* MSS for the peer's data.  Previous versions used mss_clamp
	 * here.  I don't know if the value based on our guesses
	 * of peer's MSS is better for the performance.  It's more correct
	 * but may be worse for the performance because of rcv_mss
	 * fluctuations.  --SAW  1998/11/1
	 */
	int mss = icsk->icsk_ack.rcv_mss;
	int free_space = tcp_space(sk);
	int allowed_space = tcp_full_space(sk);
	int full_space, window;

	if (sk_is_mptcp(sk))
		mptcp_space(sk, &free_space, &allowed_space);

	full_space = min_t(int, tp->window_clamp, allowed_space);

	if (unlikely(mss > full_space)) {
		mss = full_space;
		if (mss <= 0)
			return 0;
	}
	if (free_space < (full_space >> 1)) {
		icsk->icsk_ack.quick = 0;

		if (tcp_under_memory_pressure(sk))
			tp->rcv_ssthresh = min(tp->rcv_ssthresh,
					       4U * tp->advmss);

		/* free_space might become our new window, make sure we don't
		 * increase it due to wscale.
		 */
		free_space = round_down(free_space, 1 << tp->rx_opt.rcv_wscale);

		/* if free space is less than mss estimate, or is below 1/16th
		 * of the maximum allowed, try to move to zero-window, else
		 * tcp_clamp_window() will grow rcv buf up to tcp_rmem[2], and
		 * new incoming data is dropped due to memory limits.
		 * With large window, mss test triggers way too late in order
		 * to announce zero window in time before rmem limit kicks in.
		 */
		if (free_space < (allowed_space >> 4) || free_space < mss)
			return 0;
	}

	if (free_space > tp->rcv_ssthresh)
		free_space = tp->rcv_ssthresh;

	/* Don't do rounding if we are using window scaling, since the
	 * scaled window will not line up with the MSS boundary anyway.
	 */
	if (tp->rx_opt.rcv_wscale) {
		window = free_space;

		/* Advertise enough space so that it won't get scaled away.
		 * Import case: prevent zero window announcement if
		 * 1<<rcv_wscale > mss.
		 */
		window = ALIGN(window, (1 << tp->rx_opt.rcv_wscale));
	} else {
		window = tp->rcv_wnd;
		/* Get the largest window that is a nice multiple of mss.
		 * Window clamp already applied above.
		 * If our current window offering is within 1 mss of the
		 * free space we just keep it. This prevents the divide
		 * and multiply from happening most of the time.
		 * We also don't do any window rounding when the free space
		 * is too small.
		 */
		if (window <= free_space - mss || window > free_space)
			window = rounddown(free_space, mss);
		else if (mss == full_space &&
			 free_space > window + (full_space >> 1))
			window = free_space;
	}

	return window;
}

void tcp_skb_collapse_tstamp(struct sk_buff *skb,
			     const struct sk_buff *next_skb)
{
	if (unlikely(tcp_has_tx_tstamp(next_skb))) {
		const struct skb_shared_info *next_shinfo =
			skb_shinfo(next_skb);
		struct skb_shared_info *shinfo = skb_shinfo(skb);

		shinfo->tx_flags |= next_shinfo->tx_flags & SKBTX_ANY_TSTAMP;
		shinfo->tskey = next_shinfo->tskey;
		TCP_SKB_CB(skb)->txstamp_ack |=
			TCP_SKB_CB(next_skb)->txstamp_ack;
	}
}

/* Collapses two adjacent SKB's during retransmission. */
static bool tcp_collapse_retrans(struct sock *sk, struct sk_buff *skb)
{
	struct tcp_sock *tp = tcp_sk(sk);
	struct sk_buff *next_skb = skb_rb_next(skb);
	int next_skb_size;

	next_skb_size = next_skb->len;

	BUG_ON(tcp_skb_pcount(skb) != 1 || tcp_skb_pcount(next_skb) != 1);

	if (next_skb_size) {
		if (next_skb_size <= skb_availroom(skb))
			skb_copy_bits(next_skb, 0, skb_put(skb, next_skb_size),
				      next_skb_size);
		else if (!tcp_skb_shift(skb, next_skb, 1, next_skb_size))
			return false;
	}
	tcp_highest_sack_replace(sk, next_skb, skb);

	/* Update sequence range on original skb. */
	TCP_SKB_CB(skb)->end_seq = TCP_SKB_CB(next_skb)->end_seq;

	/* Merge over control information. This moves PSH/FIN etc. over */
	TCP_SKB_CB(skb)->tcp_flags |= TCP_SKB_CB(next_skb)->tcp_flags;

	/* All done, get rid of second SKB and account for it so
	 * packet counting does not break.
	 */
	TCP_SKB_CB(skb)->sacked |= TCP_SKB_CB(next_skb)->sacked & TCPCB_EVER_RETRANS;
	TCP_SKB_CB(skb)->eor = TCP_SKB_CB(next_skb)->eor;

	/* changed transmit queue under us so clear hints */
	tcp_clear_retrans_hints_partial(tp);
	if (next_skb == tp->retransmit_skb_hint)
		tp->retransmit_skb_hint = skb;

	tcp_adjust_pcount(sk, next_skb, tcp_skb_pcount(next_skb));

	tcp_skb_collapse_tstamp(skb, next_skb);

	tcp_rtx_queue_unlink_and_free(next_skb, sk);
	return true;
}

/* Check if coalescing SKBs is legal. */
static bool tcp_can_collapse(const struct sock *sk, const struct sk_buff *skb)
{
	if (tcp_skb_pcount(skb) > 1)
		return false;
	if (skb_cloned(skb))
		return false;
	/* Some heuristics for collapsing over SACK'd could be invented */
	if (TCP_SKB_CB(skb)->sacked & TCPCB_SACKED_ACKED)
		return false;

	return true;
}

/* Collapse packets in the retransmit queue to make to create
 * less packets on the wire. This is only done on retransmission.
 */
static void tcp_retrans_try_collapse(struct sock *sk, struct sk_buff *to,
				     int space)
{
	struct tcp_sock *tp = tcp_sk(sk);
	struct sk_buff *skb = to, *tmp;
	bool first = true;

	if (!sock_net(sk)->ipv4.sysctl_tcp_retrans_collapse)
		return;
	if (TCP_SKB_CB(skb)->tcp_flags & TCPHDR_SYN)
		return;

	skb_rbtree_walk_from_safe(skb, tmp) {
		if (!tcp_can_collapse(sk, skb))
			break;

		if (!tcp_skb_can_collapse(to, skb))
			break;

		space -= skb->len;

		if (first) {
			first = false;
			continue;
		}

		if (space < 0)
			break;

		if (after(TCP_SKB_CB(skb)->end_seq, tcp_wnd_end(tp)))
			break;

		if (!tcp_collapse_retrans(sk, to))
			break;
	}
}

/* This retransmits one SKB.  Policy decisions and retransmit queue
 * state updates are done by the caller.  Returns non-zero if an
 * error occurred which prevented the send.
 */
int __tcp_retransmit_skb(struct sock *sk, struct sk_buff *skb, int segs)
{
	struct inet_connection_sock *icsk = inet_csk(sk);
	struct tcp_sock *tp = tcp_sk(sk);
	unsigned int cur_mss;
	int diff, len, err;


	/* Inconclusive MTU probe */
	if (icsk->icsk_mtup.probe_size)
		icsk->icsk_mtup.probe_size = 0;

	/* Do not sent more than we queued. 1/4 is reserved for possible
	 * copying overhead: fragmentation, tunneling, mangling etc.
	 */
	if (refcount_read(&sk->sk_wmem_alloc) >
	    min_t(u32, sk->sk_wmem_queued + (sk->sk_wmem_queued >> 2),
		  sk->sk_sndbuf))
		return -EAGAIN;

	if (skb_still_in_host_queue(sk, skb))
		return -EBUSY;

	if (before(TCP_SKB_CB(skb)->seq, tp->snd_una)) {
		if (unlikely(before(TCP_SKB_CB(skb)->end_seq, tp->snd_una))) {
			WARN_ON_ONCE(1);
			return -EINVAL;
		}
		if (tcp_trim_head(sk, skb, tp->snd_una - TCP_SKB_CB(skb)->seq))
			return -ENOMEM;
	}

	if (inet_csk(sk)->icsk_af_ops->rebuild_header(sk))
		return -EHOSTUNREACH; /* Routing failure or similar. */

	cur_mss = tcp_current_mss(sk);

	/* If receiver has shrunk his window, and skb is out of
	 * new window, do not retransmit it. The exception is the
	 * case, when window is shrunk to zero. In this case
	 * our retransmit serves as a zero window probe.
	 */
	if (!before(TCP_SKB_CB(skb)->seq, tcp_wnd_end(tp)) &&
	    TCP_SKB_CB(skb)->seq != tp->snd_una)
		return -EAGAIN;

	len = cur_mss * segs;
	if (skb->len > len) {
		if (tcp_fragment(sk, TCP_FRAG_IN_RTX_QUEUE, skb, len,
				 cur_mss, GFP_ATOMIC))
			return -ENOMEM; /* We'll try again later. */
	} else {
		if (skb_unclone(skb, GFP_ATOMIC))
			return -ENOMEM;

		diff = tcp_skb_pcount(skb);
		tcp_set_skb_tso_segs(skb, cur_mss);
		diff -= tcp_skb_pcount(skb);
		if (diff)
			tcp_adjust_pcount(sk, skb, diff);
		if (skb->len < cur_mss)
			tcp_retrans_try_collapse(sk, skb, cur_mss);
	}

	/* RFC3168, section 6.1.1.1. ECN fallback
	 * As AccECN uses the same SYN flags (+ AE), this check covers both
	 * cases.
	 */
	if ((TCP_SKB_CB(skb)->tcp_flags & TCPHDR_SYN_ECN) == TCPHDR_SYN_ECN)
		tcp_ecn_clear_syn(sk, skb);

	/* Update global and local TCP statistics. */
	segs = tcp_skb_pcount(skb);
	TCP_ADD_STATS(sock_net(sk), TCP_MIB_RETRANSSEGS, segs);
	if (TCP_SKB_CB(skb)->tcp_flags & TCPHDR_SYN)
		__NET_INC_STATS(sock_net(sk), LINUX_MIB_TCPSYNRETRANS);
	tp->total_retrans += segs;
	tp->bytes_retrans += skb->len;

	/* make sure skb->data is aligned on arches that require it
	 * and check if ack-trimming & collapsing extended the headroom
	 * beyond what csum_start can cover.
	 */
	if (unlikely((NET_IP_ALIGN && ((unsigned long)skb->data & 3)) ||
		     skb_headroom(skb) >= 0xFFFF)) {
		struct sk_buff *nskb;

		tcp_skb_tsorted_save(skb) {
			nskb = __pskb_copy(skb, MAX_TCP_HEADER, GFP_ATOMIC);
			if (nskb) {
				nskb->dev = NULL;
				err = tcp_transmit_skb(sk, nskb, 0, GFP_ATOMIC);
			} else {
				err = -ENOBUFS;
			}
		} tcp_skb_tsorted_restore(skb);

		if (!err) {
			tcp_update_skb_after_send(sk, skb, tp->tcp_wstamp_ns);
			tcp_rate_skb_sent(sk, skb);
		}
	} else {
		err = tcp_transmit_skb(sk, skb, 1, GFP_ATOMIC);
	}

	/* To avoid taking spuriously low RTT samples based on a timestamp
	 * for a transmit that never happened, always mark EVER_RETRANS
	 */
	TCP_SKB_CB(skb)->sacked |= TCPCB_EVER_RETRANS;

	if (BPF_SOCK_OPS_TEST_FLAG(tp, BPF_SOCK_OPS_RETRANS_CB_FLAG))
		tcp_call_bpf_3arg(sk, BPF_SOCK_OPS_RETRANS_CB,
				  TCP_SKB_CB(skb)->seq, segs, err);

	if (likely(!err)) {
		trace_tcp_retransmit_skb(sk, skb);
	} else if (err != -EBUSY) {
		NET_ADD_STATS(sock_net(sk), LINUX_MIB_TCPRETRANSFAIL, segs);
	}
	return err;
}

int tcp_retransmit_skb(struct sock *sk, struct sk_buff *skb, int segs)
{
	struct tcp_sock *tp = tcp_sk(sk);
	int err = __tcp_retransmit_skb(sk, skb, segs);

	if (err == 0) {
#if FASTRETRANS_DEBUG > 0
		if (TCP_SKB_CB(skb)->sacked & TCPCB_SACKED_RETRANS) {
			net_dbg_ratelimited("retrans_out leaked\n");
		}
#endif
		TCP_SKB_CB(skb)->sacked |= TCPCB_RETRANS;
		tp->retrans_out += tcp_skb_pcount(skb);
	}

	/* Save stamp of the first (attempted) retransmit. */
	if (!tp->retrans_stamp)
		tp->retrans_stamp = tcp_skb_timestamp(skb);

	if (tp->undo_retrans < 0)
		tp->undo_retrans = 0;
	tp->undo_retrans += tcp_skb_pcount(skb);
	return err;
}

/* This gets called after a retransmit timeout, and the initially
 * retransmitted data is acknowledged.  It tries to continue
 * resending the rest of the retransmit queue, until either
 * we've sent it all or the congestion window limit is reached.
 */
void tcp_xmit_retransmit_queue(struct sock *sk)
{
	const struct inet_connection_sock *icsk = inet_csk(sk);
	struct sk_buff *skb, *rtx_head, *hole = NULL;
	struct tcp_sock *tp = tcp_sk(sk);
	bool rearm_timer = false;
	u32 max_segs;
	int mib_idx;

	if (!tp->packets_out)
		return;

	rtx_head = tcp_rtx_queue_head(sk);
	skb = tp->retransmit_skb_hint ?: rtx_head;
	max_segs = tcp_tso_segs(sk, tcp_current_mss(sk));
	skb_rbtree_walk_from(skb) {
		__u8 sacked;
		int segs;

		if (tcp_pacing_check(sk))
			break;

		/* we could do better than to assign each time */
		if (!hole)
			tp->retransmit_skb_hint = skb;

		segs = tp->snd_cwnd - tcp_packets_in_flight(tp);
		if (segs <= 0)
			break;
		sacked = TCP_SKB_CB(skb)->sacked;
		/* In case tcp_shift_skb_data() have aggregated large skbs,
		 * we need to make sure not sending too bigs TSO packets
		 */
		segs = min_t(int, segs, max_segs);

		if (tp->retrans_out >= tp->lost_out) {
			break;
		} else if (!(sacked & TCPCB_LOST)) {
			if (!hole && !(sacked & (TCPCB_SACKED_RETRANS|TCPCB_SACKED_ACKED)))
				hole = skb;
			continue;

		} else {
			if (icsk->icsk_ca_state != TCP_CA_Loss)
				mib_idx = LINUX_MIB_TCPFASTRETRANS;
			else
				mib_idx = LINUX_MIB_TCPSLOWSTARTRETRANS;
		}

		if (sacked & (TCPCB_SACKED_ACKED|TCPCB_SACKED_RETRANS))
			continue;

		if (tcp_small_queue_check(sk, skb, 1))
			break;

		if (tcp_retransmit_skb(sk, skb, segs))
			break;

		NET_ADD_STATS(sock_net(sk), mib_idx, tcp_skb_pcount(skb));

		if (tcp_in_cwnd_reduction(sk))
			tp->prr_out += tcp_skb_pcount(skb);

		if (skb == rtx_head &&
		    icsk->icsk_pending != ICSK_TIME_REO_TIMEOUT)
			rearm_timer = true;

	}
	if (rearm_timer)
		tcp_reset_xmit_timer(sk, ICSK_TIME_RETRANS,
				     inet_csk(sk)->icsk_rto,
				     TCP_RTO_MAX);
}

/* We allow to exceed memory limits for FIN packets to expedite
 * connection tear down and (memory) recovery.
 * Otherwise tcp_send_fin() could be tempted to either delay FIN
 * or even be forced to close flow without any FIN.
 * In general, we want to allow one skb per socket to avoid hangs
 * with edge trigger epoll()
 */
void sk_forced_mem_schedule(struct sock *sk, int size)
{
	int amt;

	if (size <= sk->sk_forward_alloc)
		return;
	amt = sk_mem_pages(size);
	sk->sk_forward_alloc += amt * SK_MEM_QUANTUM;
	sk_memory_allocated_add(sk, amt);

	if (mem_cgroup_sockets_enabled && sk->sk_memcg)
		mem_cgroup_charge_skmem(sk->sk_memcg, amt);
}

/* Send a FIN. The caller locks the socket for us.
 * We should try to send a FIN packet really hard, but eventually give up.
 */
void tcp_send_fin(struct sock *sk)
{
	struct sk_buff *skb, *tskb, *tail = tcp_write_queue_tail(sk);
	struct tcp_sock *tp = tcp_sk(sk);

	/* Optimization, tack on the FIN if we have one skb in write queue and
	 * this skb was not yet sent, or we are under memory pressure.
	 * Note: in the latter case, FIN packet will be sent after a timeout,
	 * as TCP stack thinks it has already been transmitted.
	 */
	tskb = tail;
	if (!tskb && tcp_under_memory_pressure(sk))
		tskb = skb_rb_last(&sk->tcp_rtx_queue);

	if (tskb) {
		TCP_SKB_CB(tskb)->tcp_flags |= TCPHDR_FIN;
		TCP_SKB_CB(tskb)->end_seq++;
		tp->write_seq++;
		if (!tail) {
			/* This means tskb was already sent.
			 * Pretend we included the FIN on previous transmit.
			 * We need to set tp->snd_nxt to the value it would have
			 * if FIN had been sent. This is because retransmit path
			 * does not change tp->snd_nxt.
			 */
			WRITE_ONCE(tp->snd_nxt, tp->snd_nxt + 1);
			return;
		}
	} else {
		skb = alloc_skb_fclone(MAX_TCP_HEADER, sk->sk_allocation);
		if (unlikely(!skb))
			return;

		INIT_LIST_HEAD(&skb->tcp_tsorted_anchor);
		skb_reserve(skb, MAX_TCP_HEADER);
		sk_forced_mem_schedule(sk, skb->truesize);
		/* FIN eats a sequence byte, write_seq advanced by tcp_queue_skb(). */
		tcp_init_nondata_skb(skb, tp->write_seq,
				     TCPHDR_ACK | TCPHDR_FIN);
		tcp_queue_skb(sk, skb);
	}
	__tcp_push_pending_frames(sk, tcp_current_mss(sk), TCP_NAGLE_OFF);
}

/* We get here when a process closes a file descriptor (either due to
 * an explicit close() or as a byproduct of exit()'ing) and there
 * was unread data in the receive queue.  This behavior is recommended
 * by RFC 2525, section 2.17.  -DaveM
 */
void tcp_send_active_reset(struct sock *sk, gfp_t priority)
{
	struct sk_buff *skb;

	TCP_INC_STATS(sock_net(sk), TCP_MIB_OUTRSTS);

	/* NOTE: No TCP options attached and we never retransmit this. */
	skb = alloc_skb(MAX_TCP_HEADER, priority);
	if (!skb) {
		NET_INC_STATS(sock_net(sk), LINUX_MIB_TCPABORTFAILED);
		return;
	}

	/* Reserve space for headers and prepare control bits. */
	skb_reserve(skb, MAX_TCP_HEADER);
	tcp_init_nondata_skb(skb, tcp_acceptable_seq(sk),
			     TCPHDR_ACK | TCPHDR_RST);
	tcp_mstamp_refresh(tcp_sk(sk));
	/* Send it off. */
	if (tcp_transmit_skb(sk, skb, 0, priority))
		NET_INC_STATS(sock_net(sk), LINUX_MIB_TCPABORTFAILED);

	/* skb of trace_tcp_send_reset() keeps the skb that caused RST,
	 * skb here is different to the troublesome skb, so use NULL
	 */
	trace_tcp_send_reset(sk, NULL);
}

/* Send a crossed SYN-ACK during socket establishment.
 * WARNING: This routine must only be called when we have already sent
 * a SYN packet that crossed the incoming SYN that caused this routine
 * to get called. If this assumption fails then the initial rcv_wnd
 * and rcv_wscale values will not be correct.
 */
int tcp_send_synack(struct sock *sk)
{
	struct sk_buff *skb;

	skb = tcp_rtx_queue_head(sk);
	if (!skb || !(TCP_SKB_CB(skb)->tcp_flags & TCPHDR_SYN)) {
		pr_err("%s: wrong queue state\n", __func__);
		return -EFAULT;
	}
	if (!(TCP_SKB_CB(skb)->tcp_flags & TCPHDR_ACK)) {
		if (skb_cloned(skb)) {
			struct sk_buff *nskb;

			tcp_skb_tsorted_save(skb) {
				nskb = skb_copy(skb, GFP_ATOMIC);
			} tcp_skb_tsorted_restore(skb);
			if (!nskb)
				return -ENOMEM;
			INIT_LIST_HEAD(&nskb->tcp_tsorted_anchor);
			tcp_highest_sack_replace(sk, skb, nskb);
			tcp_rtx_queue_unlink_and_free(skb, sk);
			__skb_header_release(nskb);
			tcp_rbtree_insert(&sk->tcp_rtx_queue, nskb);
			sk_wmem_queued_add(sk, nskb->truesize);
			sk_mem_charge(sk, nskb->truesize);
			skb = nskb;
		}

		TCP_SKB_CB(skb)->tcp_flags |= TCPHDR_ACK;
		tcp_ecn_send_synack(sk, skb);
	}
	return tcp_transmit_skb(sk, skb, 1, GFP_ATOMIC);
}

/**
 * tcp_make_synack - Allocate one skb and build a SYNACK packet.
 * @sk: listener socket
 * @dst: dst entry attached to the SYNACK. It is consumed and caller
 *       should not use it again.
 * @req: request_sock pointer
 * @foc: cookie for tcp fast open
 * @synack_type: Type of synack to prepare
 * @syn_skb: SYN packet just received.  It could be NULL for rtx case.
 */
struct sk_buff *tcp_make_synack(const struct sock *sk, struct dst_entry *dst,
				struct request_sock *req,
				struct tcp_fastopen_cookie *foc,
				enum tcp_synack_type synack_type,
				struct sk_buff *syn_skb)
{
	struct inet_request_sock *ireq = inet_rsk(req);
	const struct tcp_sock *tp = tcp_sk(sk);
	struct tcp_md5sig_key *md5 = NULL;
	struct tcp_out_options opts;
	struct sk_buff *skb;
	int tcp_header_size;
	struct tcphdr *th;
	int mss;
	u64 now;

	skb = alloc_skb(MAX_TCP_HEADER, GFP_ATOMIC);
	if (unlikely(!skb)) {
		dst_release(dst);
		return NULL;
	}
	/* Reserve space for headers. */
	skb_reserve(skb, MAX_TCP_HEADER);

	switch (synack_type) {
	case TCP_SYNACK_NORMAL:
		skb_set_owner_w(skb, req_to_sk(req));
		break;
	case TCP_SYNACK_COOKIE:
		/* Under synflood, we do not attach skb to a socket,
		 * to avoid false sharing.
		 */
		break;
	case TCP_SYNACK_FASTOPEN:
		/* sk is a const pointer, because we want to express multiple
		 * cpu might call us concurrently.
		 * sk->sk_wmem_alloc in an atomic, we can promote to rw.
		 */
		skb_set_owner_w(skb, (struct sock *)sk);
		break;
	}
	skb_dst_set(skb, dst);

	mss = tcp_mss_clamp(tp, dst_metric_advmss(dst));

	memset(&opts, 0, sizeof(opts));
	now = tcp_clock_ns();
#ifdef CONFIG_SYN_COOKIES
	if (unlikely(synack_type == TCP_SYNACK_COOKIE && ireq->tstamp_ok))
		skb->skb_mstamp_ns = cookie_init_timestamp(req, now);
	else
#endif
	{
		skb->skb_mstamp_ns = now;
		if (!tcp_rsk(req)->snt_synack) /* Timestamp first SYNACK */
			tcp_rsk(req)->snt_synack = tcp_skb_timestamp_us(skb);
	}

#ifdef CONFIG_TCP_MD5SIG
	rcu_read_lock();
	md5 = tcp_rsk(req)->af_specific->req_md5_lookup(sk, req_to_sk(req));
#endif
	skb_set_hash(skb, tcp_rsk(req)->txhash, PKT_HASH_TYPE_L4);
	/* bpf program will be interested in the tcp_flags */
	TCP_SKB_CB(skb)->tcp_flags = TCPHDR_SYN | TCPHDR_ACK;
	tcp_header_size = tcp_synack_options(sk, req, mss, skb, &opts, md5,
					     foc, synack_type,
					     syn_skb) + sizeof(*th);

	skb_push(skb, tcp_header_size);
	skb_reset_transport_header(skb);

	th = (struct tcphdr *)skb->data;
	memset(th, 0, sizeof(struct tcphdr));
	th->syn = 1;
	th->ack = 1;
	tcp_ecn_make_synack(req, th);
	th->source = htons(ireq->ir_num);
	th->dest = ireq->ir_rmt_port;
	skb->mark = ireq->ir_mark;
	skb->ip_summed = CHECKSUM_PARTIAL;
	th->seq = htonl(tcp_rsk(req)->snt_isn);
	/* XXX data is queued and acked as is. No buffer/window check */
	th->ack_seq = htonl(tcp_rsk(req)->rcv_nxt);

	/* RFC1323: The window in SYN & SYN/ACK segments is never scaled. */
	th->window = htons(min(req->rsk_rcv_wnd, 65535U));
	tcp_options_write((__be32 *)(th + 1), NULL, &opts);
	th->doff = (tcp_header_size >> 2);
	__TCP_INC_STATS(sock_net(sk), TCP_MIB_OUTSEGS);

#ifdef CONFIG_TCP_MD5SIG
	/* Okay, we have all we need - do the md5 hash if needed */
	if (md5)
		tcp_rsk(req)->af_specific->calc_md5_hash(opts.hash_location,
					       md5, req_to_sk(req), skb);
	rcu_read_unlock();
#endif

	bpf_skops_write_hdr_opt((struct sock *)sk, skb, req, syn_skb,
				synack_type, &opts);

	skb->skb_mstamp_ns = now;
	tcp_add_tx_delay(skb, tp);

	return skb;
}
EXPORT_SYMBOL(tcp_make_synack);

static void tcp_ca_dst_init(struct sock *sk, const struct dst_entry *dst)
{
	struct inet_connection_sock *icsk = inet_csk(sk);
	const struct tcp_congestion_ops *ca;
	u32 ca_key = dst_metric(dst, RTAX_CC_ALGO);

	if (ca_key == TCP_CA_UNSPEC)
		return;

	rcu_read_lock();
	ca = tcp_ca_find_key(ca_key);
	if (likely(ca && bpf_try_module_get(ca, ca->owner))) {
		bpf_module_put(icsk->icsk_ca_ops, icsk->icsk_ca_ops->owner);
		icsk->icsk_ca_dst_locked = tcp_ca_dst_locked(dst);
		icsk->icsk_ca_ops = ca;
	}
	rcu_read_unlock();
}

/* Do all connect socket setups that can be done AF independent. */
static void tcp_connect_init(struct sock *sk)
{
	const struct dst_entry *dst = __sk_dst_get(sk);
	struct tcp_sock *tp = tcp_sk(sk);
	__u8 rcv_wscale;
	u32 rcv_wnd;

	/* We'll fix this up when we get a response from the other end.
	 * See tcp_input.c:tcp_rcv_state_process case TCP_SYN_SENT.
	 */
	tp->tcp_header_len = sizeof(struct tcphdr);
	if (sock_net(sk)->ipv4.sysctl_tcp_timestamps)
		tp->tcp_header_len += TCPOLEN_TSTAMP_ALIGNED;

#ifdef CONFIG_TCP_MD5SIG
	if (tp->af_specific->md5_lookup(sk, sk))
		tp->tcp_header_len += TCPOLEN_MD5SIG_ALIGNED;
#endif

	/* If user gave his TCP_MAXSEG, record it to clamp */
	if (tp->rx_opt.user_mss)
		tp->rx_opt.mss_clamp = tp->rx_opt.user_mss;
	tp->max_window = 0;
	tcp_mtup_init(sk);
	tcp_sync_mss(sk, dst_mtu(dst));

	tcp_ca_dst_init(sk, dst);

	if (!tp->window_clamp)
		tp->window_clamp = dst_metric(dst, RTAX_WINDOW);
	tp->advmss = tcp_mss_clamp(tp, dst_metric_advmss(dst));

	tcp_initialize_rcv_mss(sk);

	/* limit the window selection if the user enforce a smaller rx buffer */
	if (sk->sk_userlocks & SOCK_RCVBUF_LOCK &&
	    (tp->window_clamp > tcp_full_space(sk) || tp->window_clamp == 0))
		tp->window_clamp = tcp_full_space(sk);

	rcv_wnd = tcp_rwnd_init_bpf(sk);
	if (rcv_wnd == 0)
		rcv_wnd = dst_metric(dst, RTAX_INITRWND);

	tcp_select_initial_window(sk, tcp_full_space(sk),
				  tp->advmss - (tp->rx_opt.ts_recent_stamp ? tp->tcp_header_len - sizeof(struct tcphdr) : 0),
				  &tp->rcv_wnd,
				  &tp->window_clamp,
				  sock_net(sk)->ipv4.sysctl_tcp_window_scaling,
				  &rcv_wscale,
				  rcv_wnd);

	tp->rx_opt.rcv_wscale = rcv_wscale;
	tp->rcv_ssthresh = tp->rcv_wnd;

	sk->sk_err = 0;
	sock_reset_flag(sk, SOCK_DONE);
	tp->snd_wnd = 0;
	tcp_init_wl(tp, 0);
	tcp_write_queue_purge(sk);
	tp->snd_una = tp->write_seq;
	tp->snd_sml = tp->write_seq;
	tp->snd_up = tp->write_seq;
	WRITE_ONCE(tp->snd_nxt, tp->write_seq);

	if (likely(!tp->repair))
		tp->rcv_nxt = 0;
	else
		tp->rcv_tstamp = tcp_jiffies32;
	tp->rcv_wup = tp->rcv_nxt;
	WRITE_ONCE(tp->copied_seq, tp->rcv_nxt);

	inet_csk(sk)->icsk_rto = tcp_timeout_init(sk);
	inet_csk(sk)->icsk_retransmits = 0;
	tcp_clear_retrans(tp);
}

static void tcp_connect_queue_skb(struct sock *sk, struct sk_buff *skb)
{
	struct tcp_sock *tp = tcp_sk(sk);
	struct tcp_skb_cb *tcb = TCP_SKB_CB(skb);

	tcb->end_seq += skb->len;
	__skb_header_release(skb);
	sk_wmem_queued_add(sk, skb->truesize);
	sk_mem_charge(sk, skb->truesize);
	WRITE_ONCE(tp->write_seq, tcb->end_seq);
	tp->packets_out += tcp_skb_pcount(skb);
}

/* Build and send a SYN with data and (cached) Fast Open cookie. However,
 * queue a data-only packet after the regular SYN, such that regular SYNs
 * are retransmitted on timeouts. Also if the remote SYN-ACK acknowledges
 * only the SYN sequence, the data are retransmitted in the first ACK.
 * If cookie is not cached or other error occurs, falls back to send a
 * regular SYN with Fast Open cookie request option.
 */
static int tcp_send_syn_data(struct sock *sk, struct sk_buff *syn)
{
	struct tcp_sock *tp = tcp_sk(sk);
	struct tcp_fastopen_request *fo = tp->fastopen_req;
	int space, err = 0;
	struct sk_buff *syn_data;

	tp->rx_opt.mss_clamp = tp->advmss;  /* If MSS is not cached */
	if (!tcp_fastopen_cookie_check(sk, &tp->rx_opt.mss_clamp, &fo->cookie))
		goto fallback;

	/* MSS for SYN-data is based on cached MSS and bounded by PMTU and
	 * user-MSS. Reserve maximum option space for middleboxes that add
	 * private TCP options. The cost is reduced data space in SYN :(
	 */
	tp->rx_opt.mss_clamp = tcp_mss_clamp(tp, tp->rx_opt.mss_clamp);

	space = __tcp_mtu_to_mss(sk, inet_csk(sk)->icsk_pmtu_cookie) -
		MAX_TCP_OPTION_SPACE;

	space = min_t(size_t, space, fo->size);

	/* limit to order-0 allocations */
	space = min_t(size_t, space, SKB_MAX_HEAD(MAX_TCP_HEADER));

	syn_data = sk_stream_alloc_skb(sk, space, sk->sk_allocation, false);
	if (!syn_data)
		goto fallback;
	syn_data->ip_summed = CHECKSUM_PARTIAL;
	memcpy(syn_data->cb, syn->cb, sizeof(syn->cb));
	if (space) {
		int copied = copy_from_iter(skb_put(syn_data, space), space,
					    &fo->data->msg_iter);
		if (unlikely(!copied)) {
			tcp_skb_tsorted_anchor_cleanup(syn_data);
			kfree_skb(syn_data);
			goto fallback;
		}
		if (copied != space) {
			skb_trim(syn_data, copied);
			space = copied;
		}
		skb_zcopy_set(syn_data, fo->uarg, NULL);
	}
	/* No more data pending in inet_wait_for_connect() */
	if (space == fo->size)
		fo->data = NULL;
	fo->copied = space;

	tcp_connect_queue_skb(sk, syn_data);
	if (syn_data->len)
		tcp_chrono_start(sk, TCP_CHRONO_BUSY);

	err = tcp_transmit_skb(sk, syn_data, 1, sk->sk_allocation);

	syn->skb_mstamp_ns = syn_data->skb_mstamp_ns;

	/* Now full SYN+DATA was cloned and sent (or not),
	 * remove the SYN from the original skb (syn_data)
	 * we keep in write queue in case of a retransmit, as we
	 * also have the SYN packet (with no data) in the same queue.
	 */
	TCP_SKB_CB(syn_data)->seq++;
	TCP_SKB_CB(syn_data)->tcp_flags = TCPHDR_ACK | TCPHDR_PSH;
	if (!err) {
		tp->syn_data = (fo->copied > 0);
		tcp_rbtree_insert(&sk->tcp_rtx_queue, syn_data);
		NET_INC_STATS(sock_net(sk), LINUX_MIB_TCPORIGDATASENT);
		goto done;
	}

	/* data was not sent, put it in write_queue */
	__skb_queue_tail(&sk->sk_write_queue, syn_data);
	tp->packets_out -= tcp_skb_pcount(syn_data);

fallback:
	/* Send a regular SYN with Fast Open cookie request option */
	if (fo->cookie.len > 0)
		fo->cookie.len = 0;
	err = tcp_transmit_skb(sk, syn, 1, sk->sk_allocation);
	if (err)
		tp->syn_fastopen = 0;
done:
	fo->cookie.len = -1;  /* Exclude Fast Open option for SYN retries */
	return err;
}

/* Build a SYN and send it off. */
int tcp_connect(struct sock *sk)
{
	struct tcp_sock *tp = tcp_sk(sk);
	struct sk_buff *buff;
	int err;

	tcp_call_bpf(sk, BPF_SOCK_OPS_TCP_CONNECT_CB, 0, NULL);

	if (inet_csk(sk)->icsk_af_ops->rebuild_header(sk))
		return -EHOSTUNREACH; /* Routing failure or similar. */

	tcp_connect_init(sk);

	if (unlikely(tp->repair)) {
		tcp_finish_connect(sk, NULL);
		return 0;
	}

	buff = sk_stream_alloc_skb(sk, 0, sk->sk_allocation, true);
	if (unlikely(!buff))
		return -ENOBUFS;

	tcp_init_nondata_skb(buff, tp->write_seq++, TCPHDR_SYN);
	tcp_mstamp_refresh(tp);
	tp->retrans_stamp = tcp_time_stamp(tp);
	tcp_connect_queue_skb(sk, buff);
	tcp_ecn_send_syn(sk, buff);
	tcp_rbtree_insert(&sk->tcp_rtx_queue, buff);

	/* Send off SYN; include data in Fast Open. */
	err = tp->fastopen_req ? tcp_send_syn_data(sk, buff) :
	      tcp_transmit_skb(sk, buff, 1, sk->sk_allocation);
	if (err == -ECONNREFUSED)
		return err;

	/* We change tp->snd_nxt after the tcp_transmit_skb() call
	 * in order to make this packet get counted in tcpOutSegs.
	 */
	WRITE_ONCE(tp->snd_nxt, tp->write_seq);
	tp->pushed_seq = tp->write_seq;
	buff = tcp_send_head(sk);
	if (unlikely(buff)) {
		WRITE_ONCE(tp->snd_nxt, TCP_SKB_CB(buff)->seq);
		tp->pushed_seq	= TCP_SKB_CB(buff)->seq;
	}
	TCP_INC_STATS(sock_net(sk), TCP_MIB_ACTIVEOPENS);

	/* Timer for repeating the SYN until an answer. */
	inet_csk_reset_xmit_timer(sk, ICSK_TIME_RETRANS,
				  inet_csk(sk)->icsk_rto, TCP_RTO_MAX);
	return 0;
}
EXPORT_SYMBOL(tcp_connect);

/* Send out a delayed ack, the caller does the policy checking
 * to see if we should even be here.  See tcp_input.c:tcp_ack_snd_check()
 * for details.
 */
void tcp_send_delayed_ack(struct sock *sk)
{
	struct inet_connection_sock *icsk = inet_csk(sk);
	int ato = icsk->icsk_ack.ato;
	unsigned long timeout;

	if (ato > TCP_DELACK_MIN) {
		const struct tcp_sock *tp = tcp_sk(sk);
		int max_ato = HZ / 2;

		if (inet_csk_in_pingpong_mode(sk) ||
		    (icsk->icsk_ack.pending & ICSK_ACK_PUSHED))
			max_ato = TCP_DELACK_MAX;

		/* Slow path, intersegment interval is "high". */

		/* If some rtt estimate is known, use it to bound delayed ack.
		 * Do not use inet_csk(sk)->icsk_rto here, use results of rtt measurements
		 * directly.
		 */
		if (tp->srtt_us) {
			int rtt = max_t(int, usecs_to_jiffies(tp->srtt_us >> 3),
					TCP_DELACK_MIN);

			if (rtt < max_ato)
				max_ato = rtt;
		}

		ato = min(ato, max_ato);
	}

	ato = min_t(u32, ato, inet_csk(sk)->icsk_delack_max);

	/* Stay within the limit we were given */
	timeout = jiffies + ato;

	/* Use new timeout only if there wasn't a older one earlier. */
	if (icsk->icsk_ack.pending & ICSK_ACK_TIMER) {
		/* If delack timer is about to expire, send ACK now. */
		if (time_before_eq(icsk->icsk_ack.timeout, jiffies + (ato >> 2))) {
			tcp_send_ack(sk);
			return;
		}

		if (!time_before(timeout, icsk->icsk_ack.timeout))
			timeout = icsk->icsk_ack.timeout;
	}
	icsk->icsk_ack.pending |= ICSK_ACK_SCHED | ICSK_ACK_TIMER;
	icsk->icsk_ack.timeout = timeout;
	sk_reset_timer(sk, &icsk->icsk_delack_timer, timeout);
}

/* This routine sends an ack and also updates the window. */
void __tcp_send_ack(struct sock *sk, u32 rcv_nxt, u16 flags)
{
	struct sk_buff *buff;

	/* If we have been reset, we may not send again. */
	if (sk->sk_state == TCP_CLOSE)
		return;

	/* We are not putting this on the write queue, so
	 * tcp_transmit_skb() will set the ownership to this
	 * sock.
	 */
	buff = alloc_skb(MAX_TCP_HEADER,
			 sk_gfp_mask(sk, GFP_ATOMIC | __GFP_NOWARN));
	if (unlikely(!buff)) {
		struct inet_connection_sock *icsk = inet_csk(sk);
		unsigned long delay;

		delay = TCP_DELACK_MAX << icsk->icsk_ack.retry;
		if (delay < TCP_RTO_MAX)
			icsk->icsk_ack.retry++;
		inet_csk_schedule_ack(sk);
		icsk->icsk_ack.ato = TCP_ATO_MIN;
		inet_csk_reset_xmit_timer(sk, ICSK_TIME_DACK, delay, TCP_RTO_MAX);
		return;
	}

	/* Reserve space for headers and prepare control bits. */
	skb_reserve(buff, MAX_TCP_HEADER);
	tcp_init_nondata_skb(buff, tcp_acceptable_seq(sk), TCPHDR_ACK | flags);

	/* We do not want pure acks influencing TCP Small Queues or fq/pacing
	 * too much.
	 * SKB_TRUESIZE(max(1 .. 66, MAX_TCP_HEADER)) is unfortunately ~784
	 */
	skb_set_tcp_pure_ack(buff);

	/* Send it off, this clears delayed acks for us. */
	__tcp_transmit_skb(sk, buff, 0, (__force gfp_t)0, rcv_nxt);
}
EXPORT_SYMBOL_GPL(__tcp_send_ack);

void tcp_send_ack(struct sock *sk)
{
	__tcp_send_ack(sk, tcp_sk(sk)->rcv_nxt, 0);
}

/* This routine sends a packet with an out of date sequence
 * number. It assumes the other end will try to ack it.
 *
 * Question: what should we make while urgent mode?
 * 4.4BSD forces sending single byte of data. We cannot send
 * out of window data, because we have SND.NXT==SND.MAX...
 *
 * Current solution: to send TWO zero-length segments in urgent mode:
 * one is with SEG.SEQ=SND.UNA to deliver urgent pointer, another is
 * out-of-date with SND.UNA-1 to probe window.
 */
static int tcp_xmit_probe_skb(struct sock *sk, int urgent, int mib)
{
	struct tcp_sock *tp = tcp_sk(sk);
	struct sk_buff *skb;

	/* We don't queue it, tcp_transmit_skb() sets ownership. */
	skb = alloc_skb(MAX_TCP_HEADER,
			sk_gfp_mask(sk, GFP_ATOMIC | __GFP_NOWARN));
	if (!skb)
		return -1;

	/* Reserve space for headers and set control bits. */
	skb_reserve(skb, MAX_TCP_HEADER);
	/* Use a previous sequence.  This should cause the other
	 * end to send an ack.  Don't queue or clone SKB, just
	 * send it.
	 */
	tcp_init_nondata_skb(skb, tp->snd_una - !urgent, TCPHDR_ACK);
	NET_INC_STATS(sock_net(sk), mib);
	return tcp_transmit_skb(sk, skb, 0, (__force gfp_t)0);
}

/* Called from setsockopt( ... TCP_REPAIR ) */
void tcp_send_window_probe(struct sock *sk)
{
	if (sk->sk_state == TCP_ESTABLISHED) {
		tcp_sk(sk)->snd_wl1 = tcp_sk(sk)->rcv_nxt - 1;
		tcp_mstamp_refresh(tcp_sk(sk));
		tcp_xmit_probe_skb(sk, 0, LINUX_MIB_TCPWINPROBE);
	}
}

/* Initiate keepalive or window probe from timer. */
int tcp_write_wakeup(struct sock *sk, int mib)
{
	struct tcp_sock *tp = tcp_sk(sk);
	struct sk_buff *skb;

	if (sk->sk_state == TCP_CLOSE)
		return -1;

	skb = tcp_send_head(sk);
	if (skb && before(TCP_SKB_CB(skb)->seq, tcp_wnd_end(tp))) {
		int err;
		unsigned int mss = tcp_current_mss(sk);
		unsigned int seg_size = tcp_wnd_end(tp) - TCP_SKB_CB(skb)->seq;

		if (before(tp->pushed_seq, TCP_SKB_CB(skb)->end_seq))
			tp->pushed_seq = TCP_SKB_CB(skb)->end_seq;

		/* We are probing the opening of a window
		 * but the window size is != 0
		 * must have been a result SWS avoidance ( sender )
		 */
		if (seg_size < TCP_SKB_CB(skb)->end_seq - TCP_SKB_CB(skb)->seq ||
		    skb->len > mss) {
			seg_size = min(seg_size, mss);
			TCP_SKB_CB(skb)->tcp_flags |= TCPHDR_PSH;
			if (tcp_fragment(sk, TCP_FRAG_IN_WRITE_QUEUE,
					 skb, seg_size, mss, GFP_ATOMIC))
				return -1;
		} else if (!tcp_skb_pcount(skb))
			tcp_set_skb_tso_segs(skb, mss);

		TCP_SKB_CB(skb)->tcp_flags |= TCPHDR_PSH;
		err = tcp_transmit_skb(sk, skb, 1, GFP_ATOMIC);
		if (!err)
			tcp_event_new_data_sent(sk, skb);
		return err;
	} else {
		if (between(tp->snd_up, tp->snd_una + 1, tp->snd_una + 0xFFFF))
			tcp_xmit_probe_skb(sk, 1, mib);
		return tcp_xmit_probe_skb(sk, 0, mib);
	}
}

/* A window probe timeout has occurred.  If window is not closed send
 * a partial packet else a zero probe.
 */
void tcp_send_probe0(struct sock *sk)
{
	struct inet_connection_sock *icsk = inet_csk(sk);
	struct tcp_sock *tp = tcp_sk(sk);
	struct net *net = sock_net(sk);
	unsigned long timeout;
	int err;

	err = tcp_write_wakeup(sk, LINUX_MIB_TCPWINPROBE);

	if (tp->packets_out || tcp_write_queue_empty(sk)) {
		/* Cancel probe timer, if it is not required. */
		icsk->icsk_probes_out = 0;
		icsk->icsk_backoff = 0;
		return;
	}

	icsk->icsk_probes_out++;
	if (err <= 0) {
		if (icsk->icsk_backoff < net->ipv4.sysctl_tcp_retries2)
			icsk->icsk_backoff++;
		timeout = tcp_probe0_when(sk, TCP_RTO_MAX);
	} else {
		/* If packet was not sent due to local congestion,
		 * Let senders fight for local resources conservatively.
		 */
		timeout = TCP_RESOURCE_PROBE_INTERVAL;
	}
	tcp_reset_xmit_timer(sk, ICSK_TIME_PROBE0, timeout, TCP_RTO_MAX);
}

int tcp_rtx_synack(const struct sock *sk, struct request_sock *req)
{
	const struct tcp_request_sock_ops *af_ops = tcp_rsk(req)->af_specific;
	struct flowi fl;
	int res;

	tcp_rsk(req)->txhash = net_tx_rndhash();
	res = af_ops->send_synack(sk, NULL, &fl, req, NULL, TCP_SYNACK_NORMAL,
				  NULL);
	if (!res) {
		__TCP_INC_STATS(sock_net(sk), TCP_MIB_RETRANSSEGS);
		__NET_INC_STATS(sock_net(sk), LINUX_MIB_TCPSYNRETRANS);
		if (unlikely(tcp_passive_fastopen(sk)))
			tcp_sk(sk)->total_retrans++;
		trace_tcp_retransmit_synack(sk, req);
	}
	return res;
}
EXPORT_SYMBOL(tcp_rtx_synack);<|MERGE_RESOLUTION|>--- conflicted
+++ resolved
@@ -1136,17 +1136,15 @@
 		}
 	}
 
-<<<<<<< HEAD
-	if (tcp_ecn_mode_accecn(tp) &&
-	    sock_net(sk)->ipv4.sysctl_tcp_ecn_option &&
-	    (sock_net(sk)->ipv4.sysctl_tcp_ecn_option >= 2 || tp->accecn_opt_demand)) {
-=======
 	if (tcp_ecn_mode_accecn(tp) && sock_net(sk)->ipv4.sysctl_tcp_ecn_option) {
->>>>>>> 6bf12a6d
-		opts->ecn_bytes = tp->received_ecn_bytes;
-		size += tcp_options_fit_accecn(opts, tp->accecn_minlen,
-					       MAX_TCP_OPTION_SPACE - size,
-					       opts->num_sack_blocks > 0 ? 2 : 0);
+		if (sock_net(sk)->ipv4.sysctl_tcp_ecn_option >= 2 ||
+		    tp->accecn_opt_demand) {
+			opts->ecn_bytes = tp->received_ecn_bytes;
+			size += tcp_options_fit_accecn(opts, tp->accecn_minlen,
+						       MAX_TCP_OPTION_SPACE - size,
+						       opts->num_sack_blocks > 0 ?
+						       2 : 0);
+		}
 	}
 
 	if (unlikely(BPF_SOCK_OPS_TEST_FLAG(tp,
