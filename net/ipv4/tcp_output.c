// SPDX-License-Identifier: GPL-2.0-only
/*
 * INET		An implementation of the TCP/IP protocol suite for the LINUX
 *		operating system.  INET is implemented using the  BSD Socket
 *		interface as the means of communication with the user level.
 *
 *		Implementation of the Transmission Control Protocol(TCP).
 *
 * Authors:	Ross Biro
 *		Fred N. van Kempen, <waltje@uWalt.NL.Mugnet.ORG>
 *		Mark Evans, <evansmp@uhura.aston.ac.uk>
 *		Corey Minyard <wf-rch!minyard@relay.EU.net>
 *		Florian La Roche, <flla@stud.uni-sb.de>
 *		Charles Hedrick, <hedrick@klinzhai.rutgers.edu>
 *		Linus Torvalds, <torvalds@cs.helsinki.fi>
 *		Alan Cox, <gw4pts@gw4pts.ampr.org>
 *		Matthew Dillon, <dillon@apollo.west.oic.com>
 *		Arnt Gulbrandsen, <agulbra@nvg.unit.no>
 *		Jorge Cwik, <jorge@laser.satlink.net>
 */

/*
 * Changes:	Pedro Roque	:	Retransmit queue handled by TCP.
 *				:	Fragmentation on mtu decrease
 *				:	Segment collapse on retransmit
 *				:	AF independence
 *
 *		Linus Torvalds	:	send_delayed_ack
 *		David S. Miller	:	Charge memory using the right skb
 *					during syn/ack processing.
 *		David S. Miller :	Output engine completely rewritten.
 *		Andrea Arcangeli:	SYNACK carry ts_recent in tsecr.
 *		Cacophonix Gaul :	draft-minshall-nagle-01
 *		J Hadi Salim	:	ECN support
 *
 */

#define pr_fmt(fmt) "TCP: " fmt

#include <net/tcp.h>
#include <net/mptcp.h>

#include <linux/compiler.h>
#include <linux/gfp.h>
#include <linux/module.h>
#include <linux/static_key.h>

#include <trace/events/tcp.h>

/* Refresh clocks of a TCP socket,
 * ensuring monotically increasing values.
 */
void tcp_mstamp_refresh(struct tcp_sock *tp)
{
	u64 val = tcp_clock_ns();

	tp->tcp_clock_cache = val;
	tp->tcp_mstamp = div_u64(val, NSEC_PER_USEC);
}

static bool tcp_write_xmit(struct sock *sk, unsigned int mss_now, int nonagle,
			   int push_one, gfp_t gfp);

/* Account for new data that has been sent to the network. */
static void tcp_event_new_data_sent(struct sock *sk, struct sk_buff *skb)
{
	struct inet_connection_sock *icsk = inet_csk(sk);
	struct tcp_sock *tp = tcp_sk(sk);
	unsigned int prior_packets = tp->packets_out;

	WRITE_ONCE(tp->snd_nxt, TCP_SKB_CB(skb)->end_seq);

	__skb_unlink(skb, &sk->sk_write_queue);
	tcp_rbtree_insert(&sk->tcp_rtx_queue, skb);

	if (tp->highest_sack == NULL)
		tp->highest_sack = skb;

	tp->packets_out += tcp_skb_pcount(skb);
	if (!prior_packets || icsk->icsk_pending == ICSK_TIME_LOSS_PROBE)
		tcp_rearm_rto(sk);

	NET_ADD_STATS(sock_net(sk), LINUX_MIB_TCPORIGDATASENT,
		      tcp_skb_pcount(skb));
}

/* SND.NXT, if window was not shrunk or the amount of shrunk was less than one
 * window scaling factor due to loss of precision.
 * If window has been shrunk, what should we make? It is not clear at all.
 * Using SND.UNA we will fail to open window, SND.NXT is out of window. :-(
 * Anything in between SND.UNA...SND.UNA+SND.WND also can be already
 * invalid. OK, let's make this for now:
 */
static inline __u32 tcp_acceptable_seq(const struct sock *sk)
{
	const struct tcp_sock *tp = tcp_sk(sk);

	if (!before(tcp_wnd_end(tp), tp->snd_nxt) ||
	    (tp->rx_opt.wscale_ok &&
	     ((tp->snd_nxt - tcp_wnd_end(tp)) < (1 << tp->rx_opt.rcv_wscale))))
		return tp->snd_nxt;
	else
		return tcp_wnd_end(tp);
}

/* Calculate mss to advertise in SYN segment.
 * RFC1122, RFC1063, draft-ietf-tcpimpl-pmtud-01 state that:
 *
 * 1. It is independent of path mtu.
 * 2. Ideally, it is maximal possible segment size i.e. 65535-40.
 * 3. For IPv4 it is reasonable to calculate it from maximal MTU of
 *    attached devices, because some buggy hosts are confused by
 *    large MSS.
 * 4. We do not make 3, we advertise MSS, calculated from first
 *    hop device mtu, but allow to raise it to ip_rt_min_advmss.
 *    This may be overridden via information stored in routing table.
 * 5. Value 65535 for MSS is valid in IPv6 and means "as large as possible,
 *    probably even Jumbo".
 */
static __u16 tcp_advertise_mss(struct sock *sk)
{
	struct tcp_sock *tp = tcp_sk(sk);
	const struct dst_entry *dst = __sk_dst_get(sk);
	int mss = tp->advmss;

	if (dst) {
		unsigned int metric = dst_metric_advmss(dst);

		if (metric < mss) {
			mss = metric;
			tp->advmss = mss;
		}
	}

	return (__u16)mss;
}

/* RFC2861. Reset CWND after idle period longer RTO to "restart window".
 * This is the first part of cwnd validation mechanism.
 */
void tcp_cwnd_restart(struct sock *sk, s32 delta)
{
	struct tcp_sock *tp = tcp_sk(sk);
	u32 restart_cwnd = tcp_init_cwnd(tp, __sk_dst_get(sk));
	u32 cwnd = tp->snd_cwnd;

	tcp_ca_event(sk, CA_EVENT_CWND_RESTART);

	tp->snd_ssthresh = tcp_current_ssthresh(sk);
	restart_cwnd = min(restart_cwnd, cwnd);

	while ((delta -= inet_csk(sk)->icsk_rto) > 0 && cwnd > restart_cwnd)
		cwnd >>= 1;
	tp->snd_cwnd = max(cwnd, restart_cwnd);
	tp->snd_cwnd_stamp = tcp_jiffies32;
	tp->snd_cwnd_used = 0;
}

/* Congestion state accounting after a packet has been sent. */
static void tcp_event_data_sent(struct tcp_sock *tp,
				struct sock *sk)
{
	struct inet_connection_sock *icsk = inet_csk(sk);
	const u32 now = tcp_jiffies32;

	if (tcp_packets_in_flight(tp) == 0)
		tcp_ca_event(sk, CA_EVENT_TX_START);

	/* If this is the first data packet sent in response to the
	 * previous received data,
	 * and it is a reply for ato after last received packet,
	 * increase pingpong count.
	 */
	if (before(tp->lsndtime, icsk->icsk_ack.lrcvtime) &&
	    (u32)(now - icsk->icsk_ack.lrcvtime) < icsk->icsk_ack.ato)
		inet_csk_inc_pingpong_cnt(sk);

	tp->lsndtime = now;
}

/* Account for an ACK we sent. */
static inline void tcp_event_ack_sent(struct sock *sk, unsigned int pkts,
				      u32 rcv_nxt)
{
	struct tcp_sock *tp = tcp_sk(sk);

	if (unlikely(tp->compressed_ack > TCP_FASTRETRANS_THRESH)) {
		NET_ADD_STATS(sock_net(sk), LINUX_MIB_TCPACKCOMPRESSED,
			      tp->compressed_ack - TCP_FASTRETRANS_THRESH);
		tp->compressed_ack = TCP_FASTRETRANS_THRESH;
		if (hrtimer_try_to_cancel(&tp->compressed_ack_timer) == 1)
			__sock_put(sk);
	}

	if (unlikely(rcv_nxt != tp->rcv_nxt))
		return;  /* Special ACK sent by DCTCP to reflect ECN */
	tcp_dec_quickack_mode(sk, pkts);
	inet_csk_clear_xmit_timer(sk, ICSK_TIME_DACK);
}

/* Determine a window scaling and initial window to offer.
 * Based on the assumption that the given amount of space
 * will be offered. Store the results in the tp structure.
 * NOTE: for smooth operation initial space offering should
 * be a multiple of mss if possible. We assume here that mss >= 1.
 * This MUST be enforced by all callers.
 */
void tcp_select_initial_window(const struct sock *sk, int __space, __u32 mss,
			       __u32 *rcv_wnd, __u32 *window_clamp,
			       int wscale_ok, __u8 *rcv_wscale,
			       __u32 init_rcv_wnd)
{
	unsigned int space = (__space < 0 ? 0 : __space);

	/* If no clamp set the clamp to the max possible scaled window */
	if (*window_clamp == 0)
		(*window_clamp) = (U16_MAX << TCP_MAX_WSCALE);
	space = min(*window_clamp, space);

	/* Quantize space offering to a multiple of mss if possible. */
	if (space > mss)
		space = rounddown(space, mss);

	/* NOTE: offering an initial window larger than 32767
	 * will break some buggy TCP stacks. If the admin tells us
	 * it is likely we could be speaking with such a buggy stack
	 * we will truncate our initial window offering to 32K-1
	 * unless the remote has sent us a window scaling option,
	 * which we interpret as a sign the remote TCP is not
	 * misinterpreting the window field as a signed quantity.
	 */
	if (sock_net(sk)->ipv4.sysctl_tcp_workaround_signed_windows)
		(*rcv_wnd) = min(space, MAX_TCP_WINDOW);
	else
		(*rcv_wnd) = min_t(u32, space, U16_MAX);

	if (init_rcv_wnd)
		*rcv_wnd = min(*rcv_wnd, init_rcv_wnd * mss);

	*rcv_wscale = 0;
	if (wscale_ok) {
		/* Set window scaling on max possible window */
		space = max_t(u32, space, sock_net(sk)->ipv4.sysctl_tcp_rmem[2]);
		space = max_t(u32, space, sysctl_rmem_max);
		space = min_t(u32, space, *window_clamp);
		*rcv_wscale = clamp_t(int, ilog2(space) - 15,
				      0, TCP_MAX_WSCALE);
	}
	/* Set the clamp no higher than max representable value */
	(*window_clamp) = min_t(__u32, U16_MAX << (*rcv_wscale), *window_clamp);
}
EXPORT_SYMBOL(tcp_select_initial_window);

/* Chose a new window to advertise, update state in tcp_sock for the
 * socket, and return result with RFC1323 scaling applied.  The return
 * value can be stuffed directly into th->window for an outgoing
 * frame.
 */
static u16 tcp_select_window(struct sock *sk)
{
	struct tcp_sock *tp = tcp_sk(sk);
	u32 old_win = tp->rcv_wnd;
	u32 cur_win = tcp_receive_window(tp);
	u32 new_win = __tcp_select_window(sk);

	/* Never shrink the offered window */
	if (new_win < cur_win) {
		/* Danger Will Robinson!
		 * Don't update rcv_wup/rcv_wnd here or else
		 * we will not be able to advertise a zero
		 * window in time.  --DaveM
		 *
		 * Relax Will Robinson.
		 */
		if (new_win == 0)
			NET_INC_STATS(sock_net(sk),
				      LINUX_MIB_TCPWANTZEROWINDOWADV);
		new_win = ALIGN(cur_win, 1 << tp->rx_opt.rcv_wscale);
	}
	tp->rcv_wnd = new_win;
	tp->rcv_wup = tp->rcv_nxt;

	/* Make sure we do not exceed the maximum possible
	 * scaled window.
	 */
	if (!tp->rx_opt.rcv_wscale &&
	    sock_net(sk)->ipv4.sysctl_tcp_workaround_signed_windows)
		new_win = min(new_win, MAX_TCP_WINDOW);
	else
		new_win = min(new_win, (65535U << tp->rx_opt.rcv_wscale));

	/* RFC1323 scaling applied */
	new_win >>= tp->rx_opt.rcv_wscale;

	/* If we advertise zero window, disable fast path. */
	if (new_win == 0) {
		tp->pred_flags = 0;
		if (old_win)
			NET_INC_STATS(sock_net(sk),
				      LINUX_MIB_TCPTOZEROWINDOWADV);
	} else if (old_win == 0) {
		NET_INC_STATS(sock_net(sk), LINUX_MIB_TCPFROMZEROWINDOWADV);
	}

	return new_win;
}

/* Packet ECN state for a SYN-ACK */
static void tcp_ecn_send_synack(struct sock *sk, struct sk_buff *skb)
{
	struct tcp_sock *tp = tcp_sk(sk);

	TCP_SKB_CB(skb)->tcp_flags &= ~TCPHDR_CWR;
	if (tcp_ecn_disabled(tp))
		TCP_SKB_CB(skb)->tcp_flags &= ~TCPHDR_ECE;
	else if (tcp_ca_needs_ecn(sk) ||
		 tcp_bpf_ca_needs_ecn(sk))
		INET_ECN_xmit(sk);

	if (tp->ecn_flags & TCP_ECN_MODE_ACCECN) {
		TCP_SKB_CB(skb)->tcp_flags &= ~TCPHDR_ACE;
		TCP_SKB_CB(skb)->tcp_flags |=
			tcp_accecn_reflector_flags(tp->syn_ect_rcv);
		tp->syn_ect_snt = inet_sk(sk)->tos & INET_ECN_MASK;
	}
}

/* Packet ECN state for a SYN.  */
static void tcp_ecn_send_syn(struct sock *sk, struct sk_buff *skb)
{
	struct tcp_sock *tp = tcp_sk(sk);
	bool bpf_needs_ecn = tcp_bpf_ca_needs_ecn(sk);
	bool use_accecn =
		(sock_net(sk)->ipv4.sysctl_tcp_ecn & TCP_ECN_ENABLE_MASK) == 3 ||
		tcp_ca_needs_accecn(sk);
	bool use_ecn =
		(sock_net(sk)->ipv4.sysctl_tcp_ecn & TCP_ECN_ENABLE_MASK) == 1 ||
		tcp_ca_needs_ecn(sk) || bpf_needs_ecn || use_accecn;

	if (!use_ecn) {
		const struct dst_entry *dst = __sk_dst_get(sk);

		if (dst && dst_feature(dst, RTAX_FEATURE_ECN))
			use_ecn = true;
	}

	tp->ecn_flags = 0;

	if (use_ecn) {
		if (tcp_ca_needs_ecn(sk) || bpf_needs_ecn)
			INET_ECN_xmit(sk);

		TCP_SKB_CB(skb)->tcp_flags |= TCPHDR_ECE | TCPHDR_CWR;
		if (use_accecn) {
			TCP_SKB_CB(skb)->tcp_flags |= TCPHDR_AE;
			tcp_ecn_mode_set(tp, TCP_ECN_MODE_PENDING);
			tp->syn_ect_snt = inet_sk(sk)->tos & INET_ECN_MASK;
		} else {
			tcp_ecn_mode_set(tp, TCP_ECN_MODE_RFC3168);
		}
	}
}

static void tcp_ecn_clear_syn(struct sock *sk, struct sk_buff *skb)
{
	if (sock_net(sk)->ipv4.sysctl_tcp_ecn_fallback) {
		/* tp->ecn_flags are cleared at a later point in time when
		 * SYN ACK is ultimatively being received.
		 */
		TCP_SKB_CB(skb)->tcp_flags &= ~TCPHDR_ACE;
	}
}

static void tcp_accecn_echo_syn_ect(struct tcphdr *th, u8 ect)
{
	th->ae = !!(ect & 2);
	th->cwr = ect != INET_ECN_ECT_0;
	th->ece = ect == INET_ECN_ECT_1;
}

static void
tcp_ecn_make_synack(const struct request_sock *req, struct tcphdr *th)
{
	if (tcp_rsk(req)->accecn_ok)
		tcp_accecn_echo_syn_ect(th, tcp_rsk(req)->syn_ect_rcv);
	else if (inet_rsk(req)->ecn_ok)
		th->ece = 1;
}

static void tcp_accecn_set_ace(struct tcp_sock *tp, struct sk_buff *skb,
			       struct tcphdr *th)
{
	u32 wire_ace;

	/* The final packet of the 3WHS or anything like it must reflect
	 * the SYN/ACK ECT instead of putting CEP into ACE field, such
	 * case show up in tcp_flags.
	 */
	if (likely(!(TCP_SKB_CB(skb)->tcp_flags & TCPHDR_ACE))) {
		tp->received_ce_tx += min_t(u32, tcp_accecn_ace_deficit(tp),
					    TCP_ACCECN_ACE_MAX_DELTA);
		wire_ace = tp->received_ce_tx + TCP_ACCECN_CEP_INIT_OFFSET;
		th->ece = !!(wire_ace & 0x1);
		th->cwr = !!(wire_ace & 0x2);
		th->ae = !!(wire_ace & 0x4);
	}
}

/* Set up ECN state for a packet on a ESTABLISHED socket that is about to
 * be sent.
 */
static void tcp_ecn_send(struct sock *sk, struct sk_buff *skb,
			 struct tcphdr *th, int tcp_header_len)
{
	struct tcp_sock *tp = tcp_sk(sk);

	if (!tcp_ecn_mode_any(tp))
		return;

	if (!tp->ecn_fail)
		INET_ECN_xmit(sk);
	if (tcp_ecn_mode_accecn(tp)) {
		tcp_accecn_set_ace(tp, skb, th);
		skb_shinfo(skb)->gso_type |= SKB_GSO_TCP_ACCECN;
	} else {
		/* Not-retransmitted data segment: set ECT and inject CWR. */
		if (skb->len != tcp_header_len &&
		    !before(TCP_SKB_CB(skb)->seq, tp->snd_nxt)) {
			if (tp->ecn_flags & TCP_ECN_QUEUE_CWR) {
				tp->ecn_flags &= ~TCP_ECN_QUEUE_CWR;
				th->cwr = 1;
				skb_shinfo(skb)->gso_type |= SKB_GSO_TCP_ECN;
			}
		} else if (!tcp_ca_needs_ecn(sk)) {
			/* ACK or retransmitted segment: clear ECT|CE */
			INET_ECN_dontxmit(sk);
		}
		if (tp->ecn_flags & TCP_ECN_DEMAND_CWR)
			th->ece = 1;
	}
}

/* Constructs common control bits of non-data skb. If SYN/FIN is present,
 * auto increment end seqno.
 */
static void tcp_init_nondata_skb(struct sk_buff *skb, u32 seq, u8 flags)
{
	skb->ip_summed = CHECKSUM_PARTIAL;

	TCP_SKB_CB(skb)->tcp_flags = flags;
	TCP_SKB_CB(skb)->sacked = 0;

	tcp_skb_pcount_set(skb, 1);

	TCP_SKB_CB(skb)->seq = seq;
	if (flags & (TCPHDR_SYN | TCPHDR_FIN))
		seq++;
	TCP_SKB_CB(skb)->end_seq = seq;
}

static inline bool tcp_urg_mode(const struct tcp_sock *tp)
{
	return tp->snd_una != tp->snd_up;
}

#define OPTION_SACK_ADVERTISE	(1 << 0)
#define OPTION_TS		(1 << 1)
#define OPTION_MD5		(1 << 2)
#define OPTION_WSCALE		(1 << 3)
#define OPTION_FAST_OPEN_COOKIE	(1 << 8)
#define OPTION_SMC		(1 << 9)
#define OPTION_MPTCP		(1 << 10)
#define OPTION_ACCECN		(1 << 11)

static void smc_options_write(__be32 *ptr, u16 *options)
{
#if IS_ENABLED(CONFIG_SMC)
	if (static_branch_unlikely(&tcp_have_smc)) {
		if (unlikely(OPTION_SMC & *options)) {
			*ptr++ = htonl((TCPOPT_NOP  << 24) |
				       (TCPOPT_NOP  << 16) |
				       (TCPOPT_EXP <<  8) |
				       (TCPOLEN_EXP_SMC_BASE));
			*ptr++ = htonl(TCPOPT_SMC_MAGIC);
		}
	}
#endif
}

struct tcp_out_options {
	u16 options;		/* bit field of OPTION_* */
	u16 mss;		/* 0 to disable */
	u8 ws;			/* window scale, 0 to disable */
	u8 num_sack_blocks:3,	/* number of SACK blocks to include */
	   num_ecn_bytes:2;	/* number of AccECN fields needed */
	u8 hash_size;		/* bytes in hash_location */
	__u8 *hash_location;	/* temporary pointer, overloaded */
	__u32 tsval, tsecr;	/* need to include OPTION_TS */
	struct tcp_fastopen_cookie *fastopen_cookie;	/* Fast open cookie */
	struct mptcp_out_options mptcp;
	u32 *ecn_bytes;		/* AccECN ECT/CE byte counters */
};

static void mptcp_options_write(__be32 *ptr, struct tcp_out_options *opts)
{
#if IS_ENABLED(CONFIG_MPTCP)
	if (unlikely(OPTION_MPTCP & opts->options))
		mptcp_write_options(ptr, &opts->mptcp);
#endif
}

#define NOP_LEFTOVER	((TCPOPT_NOP << 8) | TCPOPT_NOP)

/* Write previously computed TCP options to the packet.
 *
 * Beware: Something in the Internet is very sensitive to the ordering of
 * TCP options, we learned this through the hard way, so be careful here.
 * Luckily we can at least blame others for their non-compliance but from
 * inter-operability perspective it seems that we're somewhat stuck with
 * the ordering which we have been using if we want to keep working with
 * those broken things (not that it currently hurts anybody as there isn't
 * particular reason why the ordering would need to be changed).
 *
 * At least SACK_PERM as the first option is known to lead to a disaster
 * (but it may well be that other scenarios fail similarly).
 */
static void tcp_options_write(__be32 *ptr, struct tcp_sock *tp,
			      struct tcp_out_options *opts)
{
	u16 options = opts->options;	/* mungable copy */
	u16 leftover_bytes = NOP_LEFTOVER;	/* replace next NOPs if avail */
	int leftover_size = 2;

	if (unlikely(OPTION_MD5 & options)) {
		*ptr++ = htonl((TCPOPT_NOP << 24) | (TCPOPT_NOP << 16) |
			       (TCPOPT_MD5SIG << 8) | TCPOLEN_MD5SIG);
		/* overload cookie hash location */
		opts->hash_location = (__u8 *)ptr;
		ptr += 4;
	}

	if (unlikely(opts->mss)) {
		*ptr++ = htonl((TCPOPT_MSS << 24) |
			       (TCPOLEN_MSS << 16) |
			       opts->mss);
	}

	if (likely(OPTION_TS & options)) {
		if (unlikely(OPTION_SACK_ADVERTISE & options)) {
			*ptr++ = htonl((TCPOPT_SACK_PERM << 24) |
				       (TCPOLEN_SACK_PERM << 16) |
				       (TCPOPT_TIMESTAMP << 8) |
				       TCPOLEN_TIMESTAMP);
			options &= ~OPTION_SACK_ADVERTISE;
		} else {
			*ptr++ = htonl((TCPOPT_NOP << 24) |
				       (TCPOPT_NOP << 16) |
				       (TCPOPT_TIMESTAMP << 8) |
				       TCPOLEN_TIMESTAMP);
		}
		*ptr++ = htonl(opts->tsval);
		*ptr++ = htonl(opts->tsecr);
	}

	if (unlikely(OPTION_ACCECN & options)) {
		u32 e0b = opts->ecn_bytes[INET_ECN_ECT_0 - 1] + TCP_ACCECN_E0B_INIT_OFFSET;
		u32 ceb = opts->ecn_bytes[INET_ECN_CE - 1] + TCP_ACCECN_CEB_INIT_OFFSET;
		u32 e1b = opts->ecn_bytes[INET_ECN_ECT_1 - 1] + TCP_ACCECN_E1B_INIT_OFFSET;
		u8 len = TCPOLEN_EXP_ACCECN_BASE +
			 opts->num_ecn_bytes * TCPOLEN_ACCECN_PERCOUNTER;

		*ptr++ = htonl((TCPOPT_EXP << 24) | (len << 16) |
			       TCPOPT_ACCECN_MAGIC);
		if (opts->num_ecn_bytes > 0) {
			*ptr++ = htonl((e0b << 8) |
				       (opts->num_ecn_bytes > 1 ?
				        (ceb >> 16) & 0xff :
				        TCPOPT_NOP));
			if (opts->num_ecn_bytes == 2) {
				leftover_bytes = (ceb >> 8) & 0xffff;
			} else {
				*ptr++ = htonl((ceb << 16) |
					       ((e1b >> 8) & 0xffff));
				leftover_bytes = ((e1b & 0xff) << 8) |
						TCPOPT_NOP;
				leftover_size = 1;
			}
		}
		if (tp != NULL) {
			tp->accecn_minlen = 0;
			tp->accecn_opt_tstamp = tp->tcp_mstamp;
			if (tp->accecn_opt_demand)
				tp->accecn_opt_demand--;
		}
	}
	if (unlikely(OPTION_SACK_ADVERTISE & options)) {
		*ptr++ = htonl((leftover_bytes << 16) |
			       (TCPOPT_SACK_PERM << 8) |
			       TCPOLEN_SACK_PERM);
		leftover_bytes = NOP_LEFTOVER;
	}

	if (unlikely(OPTION_WSCALE & options)) {
		u8 highbyte = TCPOPT_NOP;
		if (unlikely(leftover_size == 1))
			highbyte = leftover_bytes >> 8;
		*ptr++ = htonl((highbyte << 24) |
			       (TCPOPT_WINDOW << 16) |
			       (TCPOLEN_WINDOW << 8) |
			       opts->ws);
		leftover_bytes = NOP_LEFTOVER;
	}

	if (unlikely(opts->num_sack_blocks)) {
		struct tcp_sack_block *sp = tp->rx_opt.dsack ?
			tp->duplicate_sack : tp->selective_acks;
		int this_sack;

		*ptr++ = htonl((leftover_bytes << 16) |
			       (TCPOPT_SACK <<  8) |
			       (TCPOLEN_SACK_BASE + (opts->num_sack_blocks *
						     TCPOLEN_SACK_PERBLOCK)));

		for (this_sack = 0; this_sack < opts->num_sack_blocks;
		     ++this_sack) {
			*ptr++ = htonl(sp[this_sack].start_seq);
			*ptr++ = htonl(sp[this_sack].end_seq);
		}

		tp->rx_opt.dsack = 0;
	} else if (unlikely(leftover_bytes != NOP_LEFTOVER)) {
		*ptr++ = htonl((leftover_bytes << 16) |
			       (TCPOPT_NOP << 8) |
			       TCPOPT_NOP);
	}

	if (unlikely(OPTION_FAST_OPEN_COOKIE & options)) {
		struct tcp_fastopen_cookie *foc = opts->fastopen_cookie;
		u8 *p = (u8 *)ptr;
		u32 len; /* Fast Open option length */

		if (foc->exp) {
			len = TCPOLEN_EXP_FASTOPEN_BASE + foc->len;
			*ptr = htonl((TCPOPT_EXP << 24) | (len << 16) |
				     TCPOPT_FASTOPEN_MAGIC);
			p += TCPOLEN_EXP_FASTOPEN_BASE;
		} else {
			len = TCPOLEN_FASTOPEN_BASE + foc->len;
			*p++ = TCPOPT_FASTOPEN;
			*p++ = len;
		}

		memcpy(p, foc->val, foc->len);
		if ((len & 3) == 2) {
			p[foc->len] = TCPOPT_NOP;
			p[foc->len + 1] = TCPOPT_NOP;
		}
		ptr += (len + 3) >> 2;
	}

	smc_options_write(ptr, &options);

	mptcp_options_write(ptr, opts);
}

static void smc_set_option(const struct tcp_sock *tp,
			   struct tcp_out_options *opts,
			   unsigned int *remaining)
{
#if IS_ENABLED(CONFIG_SMC)
	if (static_branch_unlikely(&tcp_have_smc)) {
		if (tp->syn_smc) {
			if (*remaining >= TCPOLEN_EXP_SMC_BASE_ALIGNED) {
				opts->options |= OPTION_SMC;
				*remaining -= TCPOLEN_EXP_SMC_BASE_ALIGNED;
			}
		}
	}
#endif
}

static void smc_set_option_cond(const struct tcp_sock *tp,
				const struct inet_request_sock *ireq,
				struct tcp_out_options *opts,
				unsigned int *remaining)
{
#if IS_ENABLED(CONFIG_SMC)
	if (static_branch_unlikely(&tcp_have_smc)) {
		if (tp->syn_smc && ireq->smc_ok) {
			if (*remaining >= TCPOLEN_EXP_SMC_BASE_ALIGNED) {
				opts->options |= OPTION_SMC;
				*remaining -= TCPOLEN_EXP_SMC_BASE_ALIGNED;
			}
		}
	}
#endif
}

static void mptcp_set_option_cond(const struct request_sock *req,
				  struct tcp_out_options *opts,
				  unsigned int *remaining)
{
	if (rsk_is_mptcp(req)) {
		unsigned int size;

		if (mptcp_synack_options(req, &size, &opts->mptcp)) {
			if (*remaining >= size) {
				opts->options |= OPTION_MPTCP;
				*remaining -= size;
			}
		}
	}
}

/* Compute TCP options for SYN packets. This is not the final
 * network wire format yet.
 */
static unsigned int tcp_syn_options(struct sock *sk, struct sk_buff *skb,
				struct tcp_out_options *opts,
				struct tcp_md5sig_key **md5)
{
	struct tcp_sock *tp = tcp_sk(sk);
	unsigned int remaining = MAX_TCP_OPTION_SPACE;
	struct tcp_fastopen_request *fastopen = tp->fastopen_req;

	*md5 = NULL;
#ifdef CONFIG_TCP_MD5SIG
	if (static_branch_unlikely(&tcp_md5_needed) &&
	    rcu_access_pointer(tp->md5sig_info)) {
		*md5 = tp->af_specific->md5_lookup(sk, sk);
		if (*md5) {
			opts->options |= OPTION_MD5;
			remaining -= TCPOLEN_MD5SIG_ALIGNED;
		}
	}
#endif

	/* We always get an MSS option.  The option bytes which will be seen in
	 * normal data packets should timestamps be used, must be in the MSS
	 * advertised.  But we subtract them from tp->mss_cache so that
	 * calculations in tcp_sendmsg are simpler etc.  So account for this
	 * fact here if necessary.  If we don't do this correctly, as a
	 * receiver we won't recognize data packets as being full sized when we
	 * should, and thus we won't abide by the delayed ACK rules correctly.
	 * SACKs don't matter, we never delay an ACK when we have any of those
	 * going out.  */
	opts->mss = tcp_advertise_mss(sk);
	remaining -= TCPOLEN_MSS_ALIGNED;

	if (likely(sock_net(sk)->ipv4.sysctl_tcp_timestamps && !*md5)) {
		opts->options |= OPTION_TS;
		opts->tsval = tcp_skb_timestamp(skb) + tp->tsoffset;
		opts->tsecr = tp->rx_opt.ts_recent;
		remaining -= TCPOLEN_TSTAMP_ALIGNED;
	}
	if (likely(sock_net(sk)->ipv4.sysctl_tcp_window_scaling)) {
		opts->ws = tp->rx_opt.rcv_wscale;
		opts->options |= OPTION_WSCALE;
		remaining -= TCPOLEN_WSCALE_ALIGNED;
	}
	if (likely(sock_net(sk)->ipv4.sysctl_tcp_sack)) {
		opts->options |= OPTION_SACK_ADVERTISE;
		if (unlikely(!(OPTION_TS & opts->options)))
			remaining -= TCPOLEN_SACKPERM_ALIGNED;
	}

	if (fastopen && fastopen->cookie.len >= 0) {
		u32 need = fastopen->cookie.len;

		need += fastopen->cookie.exp ? TCPOLEN_EXP_FASTOPEN_BASE :
					       TCPOLEN_FASTOPEN_BASE;
		need = (need + 3) & ~3U;  /* Align to 32 bits */
		if (remaining >= need) {
			opts->options |= OPTION_FAST_OPEN_COOKIE;
			opts->fastopen_cookie = &fastopen->cookie;
			remaining -= need;
			tp->syn_fastopen = 1;
			tp->syn_fastopen_exp = fastopen->cookie.exp ? 1 : 0;
		}
	}

	smc_set_option(tp, opts, &remaining);

	if (sk_is_mptcp(sk)) {
		unsigned int size;

		if (mptcp_syn_options(sk, skb, &size, &opts->mptcp)) {
			opts->options |= OPTION_MPTCP;
			remaining -= size;
		}
	}

	return MAX_TCP_OPTION_SPACE - remaining;
}

/* Initial values for AccECN option, ordered is based on ECN field bits
 * similar to received_ecn_bytes. Used for SYN/ACK AccECN option.
 */
u32 synack_ecn_bytes[3] = { 0, 0, 0 };

static u32 tcp_synack_options_combine_saving(struct tcp_out_options *opts)
{
	/* How much there's room for combining with the aligment padding? */
	if ((opts->options & (OPTION_SACK_ADVERTISE|OPTION_TS)) ==
	    OPTION_SACK_ADVERTISE)
		return 2;
	else if (opts->options & OPTION_WSCALE)
		return 1;
	return 0;
}

/* AccECN can take here and there take advantage of NOPs for alignment of
 * other options
 */
static int tcp_options_fit_accecn(struct tcp_out_options *opts, int required,
				  int remaining, int max_combine_saving)
{
	int size = TCP_ACCECN_MAXSIZE;
	opts->num_ecn_bytes = TCP_ACCECN_NUMCOUNTERS;

	while (opts->num_ecn_bytes >= required) {
		int leftover_size = size & 0x3;
		/* Pad to dword if cannot combine */
		if (leftover_size > max_combine_saving)
			leftover_size = -((4 - leftover_size) & 0x3);

		if (remaining >= size - leftover_size) {
			size -= leftover_size;
			break;
		}

		opts->num_ecn_bytes--;
		size -= TCPOLEN_ACCECN_PERCOUNTER;
	}
	if (opts->num_ecn_bytes < required)
		return 0;

	opts->options |= OPTION_ACCECN;
	return size;
}

/* Set up TCP options for SYN-ACKs. */
static unsigned int tcp_synack_options(const struct sock *sk,
				       struct request_sock *req,
				       unsigned int mss, struct sk_buff *skb,
				       struct tcp_out_options *opts,
				       const struct tcp_md5sig_key *md5,
				       struct tcp_fastopen_cookie *foc)
{
	struct inet_request_sock *ireq = inet_rsk(req);
	struct tcp_request_sock *treq = tcp_rsk(req);
	unsigned int remaining = MAX_TCP_OPTION_SPACE;

#ifdef CONFIG_TCP_MD5SIG
	if (md5) {
		opts->options |= OPTION_MD5;
		remaining -= TCPOLEN_MD5SIG_ALIGNED;

		/* We can't fit any SACK blocks in a packet with MD5 + TS
		 * options. There was discussion about disabling SACK
		 * rather than TS in order to fit in better with old,
		 * buggy kernels, but that was deemed to be unnecessary.
		 */
		ireq->tstamp_ok &= !ireq->sack_ok;
	}
#endif

	/* We always send an MSS option. */
	opts->mss = mss;
	remaining -= TCPOLEN_MSS_ALIGNED;

	if (likely(ireq->wscale_ok)) {
		opts->ws = ireq->rcv_wscale;
		opts->options |= OPTION_WSCALE;
		remaining -= TCPOLEN_WSCALE_ALIGNED;
	}
	if (likely(ireq->tstamp_ok)) {
		opts->options |= OPTION_TS;
		opts->tsval = tcp_skb_timestamp(skb) + tcp_rsk(req)->ts_off;
		opts->tsecr = req->ts_recent;
		remaining -= TCPOLEN_TSTAMP_ALIGNED;
	}
	if (likely(ireq->sack_ok)) {
		opts->options |= OPTION_SACK_ADVERTISE;
		if (unlikely(!ireq->tstamp_ok))
			remaining -= TCPOLEN_SACKPERM_ALIGNED;
	}
	if (foc != NULL && foc->len >= 0) {
		u32 need = foc->len;

		need += foc->exp ? TCPOLEN_EXP_FASTOPEN_BASE :
				   TCPOLEN_FASTOPEN_BASE;
		need = (need + 3) & ~3U;  /* Align to 32 bits */
		if (remaining >= need) {
			opts->options |= OPTION_FAST_OPEN_COOKIE;
			opts->fastopen_cookie = foc;
			remaining -= need;
		}
	}

	mptcp_set_option_cond(req, opts, &remaining);

	smc_set_option_cond(tcp_sk(sk), ireq, opts, &remaining);

	if (treq->accecn_ok &&
	    !(sock_net(sk)->ipv4.sysctl_tcp_ecn & TCP_ACCECN_NO_OPT) &&
	    (remaining >= TCPOLEN_EXP_ACCECN_BASE)) {
		opts->ecn_bytes = synack_ecn_bytes;
		remaining -= tcp_options_fit_accecn(opts, 0, remaining,
						    tcp_synack_options_combine_saving(opts));
	}

	return MAX_TCP_OPTION_SPACE - remaining;
}

/* Compute TCP options for ESTABLISHED sockets. This is not the
 * final wire format yet.
 */
static unsigned int tcp_established_options(struct sock *sk, struct sk_buff *skb,
					struct tcp_out_options *opts,
					struct tcp_md5sig_key **md5)
{
	struct tcp_sock *tp = tcp_sk(sk);
	unsigned int size = 0;
	unsigned int eff_sacks;

	opts->options = 0;

	*md5 = NULL;
#ifdef CONFIG_TCP_MD5SIG
	if (static_branch_unlikely(&tcp_md5_needed) &&
	    rcu_access_pointer(tp->md5sig_info)) {
		*md5 = tp->af_specific->md5_lookup(sk, sk);
		if (*md5) {
			opts->options |= OPTION_MD5;
			size += TCPOLEN_MD5SIG_ALIGNED;
		}
	}
#endif

	if (likely(tp->rx_opt.tstamp_ok)) {
		opts->options |= OPTION_TS;
		opts->tsval = skb ? tcp_skb_timestamp(skb) + tp->tsoffset : 0;
		opts->tsecr = tp->rx_opt.ts_recent;
		size += TCPOLEN_TSTAMP_ALIGNED;
	}

	/* MPTCP options have precedence over SACK for the limited TCP
	 * option space because a MPTCP connection would be forced to
	 * fall back to regular TCP if a required multipath option is
	 * missing. SACK still gets a chance to use whatever space is
	 * left.
	 */
	if (sk_is_mptcp(sk)) {
		unsigned int remaining = MAX_TCP_OPTION_SPACE - size;
		unsigned int opt_size = 0;

		if (mptcp_established_options(sk, skb, &opt_size, remaining,
					      &opts->mptcp)) {
			opts->options |= OPTION_MPTCP;
			size += opt_size;
		}
	}

	eff_sacks = tp->rx_opt.num_sacks + tp->rx_opt.dsack;
	if (unlikely(eff_sacks)) {
		const unsigned int remaining = MAX_TCP_OPTION_SPACE - size;
		if (likely(remaining >= TCPOLEN_SACK_BASE_ALIGNED +
					 TCPOLEN_SACK_PERBLOCK)) {
			opts->num_sack_blocks =
				min_t(unsigned int, eff_sacks,
				      (remaining - TCPOLEN_SACK_BASE_ALIGNED) /
				      TCPOLEN_SACK_PERBLOCK);

			size += TCPOLEN_SACK_BASE_ALIGNED +
				opts->num_sack_blocks * TCPOLEN_SACK_PERBLOCK;
		}
	}

<<<<<<< HEAD
	if (tcp_ecn_mode_accecn(tp)) {
		if (tp->accecn_opt_demand ||
		    (tcp_stamp_us_delta(tp->tcp_mstamp, tp->accecn_opt_tstamp) >=
		     (tp->srtt_us >> (3 + TCP_ACCECN_BEACON_FREQ_SHIFT)))) {
			opts->ecn_bytes = tp->received_ecn_bytes;
			size += tcp_options_fit_accecn(opts, tp->accecn_minlen,
						       MAX_TCP_OPTION_SPACE - size,
						       opts->num_sack_blocks > 0 ?
						       2 : 0);
		}
=======
	if (tcp_ecn_mode_accecn(tp) && tp->accecn_opt_demand &&
	    !(sock_net(sk)->ipv4.sysctl_tcp_ecn & TCP_ACCECN_NO_OPT)) {
		opts->ecn_bytes = tp->received_ecn_bytes;
		size += tcp_options_fit_accecn(opts, tp->accecn_minlen,
					       MAX_TCP_OPTION_SPACE - size,
					       opts->num_sack_blocks > 0 ? 2 : 0);
>>>>>>> 174e47ee
	}

	return size;
}


/* TCP SMALL QUEUES (TSQ)
 *
 * TSQ goal is to keep small amount of skbs per tcp flow in tx queues (qdisc+dev)
 * to reduce RTT and bufferbloat.
 * We do this using a special skb destructor (tcp_wfree).
 *
 * Its important tcp_wfree() can be replaced by sock_wfree() in the event skb
 * needs to be reallocated in a driver.
 * The invariant being skb->truesize subtracted from sk->sk_wmem_alloc
 *
 * Since transmit from skb destructor is forbidden, we use a tasklet
 * to process all sockets that eventually need to send more skbs.
 * We use one tasklet per cpu, with its own queue of sockets.
 */
struct tsq_tasklet {
	struct tasklet_struct	tasklet;
	struct list_head	head; /* queue of tcp sockets */
};
static DEFINE_PER_CPU(struct tsq_tasklet, tsq_tasklet);

static void tcp_tsq_write(struct sock *sk)
{
	if ((1 << sk->sk_state) &
	    (TCPF_ESTABLISHED | TCPF_FIN_WAIT1 | TCPF_CLOSING |
	     TCPF_CLOSE_WAIT  | TCPF_LAST_ACK)) {
		struct tcp_sock *tp = tcp_sk(sk);

		if (tp->lost_out > tp->retrans_out &&
		    tp->snd_cwnd > tcp_packets_in_flight(tp)) {
			tcp_mstamp_refresh(tp);
			tcp_xmit_retransmit_queue(sk);
		}

		tcp_write_xmit(sk, tcp_current_mss(sk), tp->nonagle,
			       0, GFP_ATOMIC);
	}
}

static void tcp_tsq_handler(struct sock *sk)
{
	bh_lock_sock(sk);
	if (!sock_owned_by_user(sk))
		tcp_tsq_write(sk);
	else if (!test_and_set_bit(TCP_TSQ_DEFERRED, &sk->sk_tsq_flags))
		sock_hold(sk);
	bh_unlock_sock(sk);
}
/*
 * One tasklet per cpu tries to send more skbs.
 * We run in tasklet context but need to disable irqs when
 * transferring tsq->head because tcp_wfree() might
 * interrupt us (non NAPI drivers)
 */
static void tcp_tasklet_func(unsigned long data)
{
	struct tsq_tasklet *tsq = (struct tsq_tasklet *)data;
	LIST_HEAD(list);
	unsigned long flags;
	struct list_head *q, *n;
	struct tcp_sock *tp;
	struct sock *sk;

	local_irq_save(flags);
	list_splice_init(&tsq->head, &list);
	local_irq_restore(flags);

	list_for_each_safe(q, n, &list) {
		tp = list_entry(q, struct tcp_sock, tsq_node);
		list_del(&tp->tsq_node);

		sk = (struct sock *)tp;
		smp_mb__before_atomic();
		clear_bit(TSQ_QUEUED, &sk->sk_tsq_flags);

		tcp_tsq_handler(sk);
		sk_free(sk);
	}
}

#define TCP_DEFERRED_ALL (TCPF_TSQ_DEFERRED |		\
			  TCPF_WRITE_TIMER_DEFERRED |	\
			  TCPF_DELACK_TIMER_DEFERRED |	\
			  TCPF_MTU_REDUCED_DEFERRED)
/**
 * tcp_release_cb - tcp release_sock() callback
 * @sk: socket
 *
 * called from release_sock() to perform protocol dependent
 * actions before socket release.
 */
void tcp_release_cb(struct sock *sk)
{
	unsigned long flags, nflags;

	/* perform an atomic operation only if at least one flag is set */
	do {
		flags = sk->sk_tsq_flags;
		if (!(flags & TCP_DEFERRED_ALL))
			return;
		nflags = flags & ~TCP_DEFERRED_ALL;
	} while (cmpxchg(&sk->sk_tsq_flags, flags, nflags) != flags);

	if (flags & TCPF_TSQ_DEFERRED) {
		tcp_tsq_write(sk);
		__sock_put(sk);
	}
	/* Here begins the tricky part :
	 * We are called from release_sock() with :
	 * 1) BH disabled
	 * 2) sk_lock.slock spinlock held
	 * 3) socket owned by us (sk->sk_lock.owned == 1)
	 *
	 * But following code is meant to be called from BH handlers,
	 * so we should keep BH disabled, but early release socket ownership
	 */
	sock_release_ownership(sk);

	if (flags & TCPF_WRITE_TIMER_DEFERRED) {
		tcp_write_timer_handler(sk);
		__sock_put(sk);
	}
	if (flags & TCPF_DELACK_TIMER_DEFERRED) {
		tcp_delack_timer_handler(sk);
		__sock_put(sk);
	}
	if (flags & TCPF_MTU_REDUCED_DEFERRED) {
		inet_csk(sk)->icsk_af_ops->mtu_reduced(sk);
		__sock_put(sk);
	}
}
EXPORT_SYMBOL(tcp_release_cb);

void __init tcp_tasklet_init(void)
{
	int i;

	for_each_possible_cpu(i) {
		struct tsq_tasklet *tsq = &per_cpu(tsq_tasklet, i);

		INIT_LIST_HEAD(&tsq->head);
		tasklet_init(&tsq->tasklet,
			     tcp_tasklet_func,
			     (unsigned long)tsq);
	}
}

/*
 * Write buffer destructor automatically called from kfree_skb.
 * We can't xmit new skbs from this context, as we might already
 * hold qdisc lock.
 */
void tcp_wfree(struct sk_buff *skb)
{
	struct sock *sk = skb->sk;
	struct tcp_sock *tp = tcp_sk(sk);
	unsigned long flags, nval, oval;

	/* Keep one reference on sk_wmem_alloc.
	 * Will be released by sk_free() from here or tcp_tasklet_func()
	 */
	WARN_ON(refcount_sub_and_test(skb->truesize - 1, &sk->sk_wmem_alloc));

	/* If this softirq is serviced by ksoftirqd, we are likely under stress.
	 * Wait until our queues (qdisc + devices) are drained.
	 * This gives :
	 * - less callbacks to tcp_write_xmit(), reducing stress (batches)
	 * - chance for incoming ACK (processed by another cpu maybe)
	 *   to migrate this flow (skb->ooo_okay will be eventually set)
	 */
	if (refcount_read(&sk->sk_wmem_alloc) >= SKB_TRUESIZE(1) && this_cpu_ksoftirqd() == current)
		goto out;

	for (oval = READ_ONCE(sk->sk_tsq_flags);; oval = nval) {
		struct tsq_tasklet *tsq;
		bool empty;

		if (!(oval & TSQF_THROTTLED) || (oval & TSQF_QUEUED))
			goto out;

		nval = (oval & ~TSQF_THROTTLED) | TSQF_QUEUED;
		nval = cmpxchg(&sk->sk_tsq_flags, oval, nval);
		if (nval != oval)
			continue;

		/* queue this socket to tasklet queue */
		local_irq_save(flags);
		tsq = this_cpu_ptr(&tsq_tasklet);
		empty = list_empty(&tsq->head);
		list_add(&tp->tsq_node, &tsq->head);
		if (empty)
			tasklet_schedule(&tsq->tasklet);
		local_irq_restore(flags);
		return;
	}
out:
	sk_free(sk);
}

/* Note: Called under soft irq.
 * We can call TCP stack right away, unless socket is owned by user.
 */
enum hrtimer_restart tcp_pace_kick(struct hrtimer *timer)
{
	struct tcp_sock *tp = container_of(timer, struct tcp_sock, pacing_timer);
	struct sock *sk = (struct sock *)tp;

	tcp_tsq_handler(sk);
	sock_put(sk);

	return HRTIMER_NORESTART;
}

static void tcp_update_skb_after_send(struct sock *sk, struct sk_buff *skb,
				      u64 prior_wstamp)
{
	struct tcp_sock *tp = tcp_sk(sk);

	if (sk->sk_pacing_status != SK_PACING_NONE) {
		unsigned long rate = sk->sk_pacing_rate;

		/* Original sch_fq does not pace first 10 MSS
		 * Note that tp->data_segs_out overflows after 2^32 packets,
		 * this is a minor annoyance.
		 */
		if (rate != ~0UL && rate && tp->data_segs_out >= 10) {
			u64 len_ns = div64_ul((u64)skb->len * NSEC_PER_SEC, rate);
			u64 credit = tp->tcp_wstamp_ns - prior_wstamp;

			/* take into account OS jitter */
			len_ns -= min_t(u64, len_ns / 2, credit);
			tp->tcp_wstamp_ns += len_ns;
		}
	}
	list_move_tail(&skb->tcp_tsorted_anchor, &tp->tsorted_sent_queue);
}

/* This routine actually transmits TCP packets queued in by
 * tcp_do_sendmsg().  This is used by both the initial
 * transmission and possible later retransmissions.
 * All SKB's seen here are completely headerless.  It is our
 * job to build the TCP header, and pass the packet down to
 * IP so it can do the same plus pass the packet off to the
 * device.
 *
 * We are working here with either a clone of the original
 * SKB, or a fresh unique copy made by the retransmit engine.
 */
static int __tcp_transmit_skb(struct sock *sk, struct sk_buff *skb,
			      int clone_it, gfp_t gfp_mask, u32 rcv_nxt)
{
	const struct inet_connection_sock *icsk = inet_csk(sk);
	struct inet_sock *inet;
	struct tcp_sock *tp;
	struct tcp_skb_cb *tcb;
	struct tcp_out_options opts;
	unsigned int tcp_options_size, tcp_header_size;
	struct sk_buff *oskb = NULL;
	struct tcp_md5sig_key *md5;
	struct tcphdr *th;
	u64 prior_wstamp;
	int err;

	BUG_ON(!skb || !tcp_skb_pcount(skb));
	tp = tcp_sk(sk);
	prior_wstamp = tp->tcp_wstamp_ns;
	tp->tcp_wstamp_ns = max(tp->tcp_wstamp_ns, tp->tcp_clock_cache);
	skb->skb_mstamp_ns = tp->tcp_wstamp_ns;
	if (clone_it) {
		TCP_SKB_CB(skb)->tx.in_flight = TCP_SKB_CB(skb)->end_seq
			- tp->snd_una;
		oskb = skb;

		tcp_skb_tsorted_save(oskb) {
			if (unlikely(skb_cloned(oskb)))
				skb = pskb_copy(oskb, gfp_mask);
			else
				skb = skb_clone(oskb, gfp_mask);
		} tcp_skb_tsorted_restore(oskb);

		if (unlikely(!skb))
			return -ENOBUFS;
	}

	inet = inet_sk(sk);
	tcb = TCP_SKB_CB(skb);
	memset(&opts, 0, sizeof(opts));

	if (unlikely(tcb->tcp_flags & TCPHDR_SYN)) {
		tcp_options_size = tcp_syn_options(sk, skb, &opts, &md5);
	} else {
		tcp_options_size = tcp_established_options(sk, skb, &opts,
							   &md5);
		/* Force a PSH flag on all (GSO) packets to expedite GRO flush
		 * at receiver : This slightly improve GRO performance.
		 * Note that we do not force the PSH flag for non GSO packets,
		 * because they might be sent under high congestion events,
		 * and in this case it is better to delay the delivery of 1-MSS
		 * packets and thus the corresponding ACK packet that would
		 * release the following packet.
		 */
		if (tcp_skb_pcount(skb) > 1)
			tcb->tcp_flags |= TCPHDR_PSH;
	}
	tcp_header_size = tcp_options_size + sizeof(struct tcphdr);

	/* if no packet is in qdisc/device queue, then allow XPS to select
	 * another queue. We can be called from tcp_tsq_handler()
	 * which holds one reference to sk.
	 *
	 * TODO: Ideally, in-flight pure ACK packets should not matter here.
	 * One way to get this would be to set skb->truesize = 2 on them.
	 */
	skb->ooo_okay = sk_wmem_alloc_get(sk) < SKB_TRUESIZE(1);

	/* If we had to use memory reserve to allocate this skb,
	 * this might cause drops if packet is looped back :
	 * Other socket might not have SOCK_MEMALLOC.
	 * Packets not looped back do not care about pfmemalloc.
	 */
	skb->pfmemalloc = 0;

	skb_push(skb, tcp_header_size);
	skb_reset_transport_header(skb);

	skb_orphan(skb);
	skb->sk = sk;
	skb->destructor = skb_is_tcp_pure_ack(skb) ? __sock_wfree : tcp_wfree;
	skb_set_hash_from_sk(skb, sk);
	refcount_add(skb->truesize, &sk->sk_wmem_alloc);

	skb_set_dst_pending_confirm(skb, sk->sk_dst_pending_confirm);

	/* Build TCP header and checksum it. */
	th = (struct tcphdr *)skb->data;
	th->source		= inet->inet_sport;
	th->dest		= inet->inet_dport;
	th->seq			= htonl(tcb->seq);
	th->ack_seq		= htonl(rcv_nxt);
	*(((__be16 *)th) + 6)	= htons(((tcp_header_size >> 2) << 12) |
					(tcb->tcp_flags & TCPHDR_FLAGS_MASK));

	th->check		= 0;
	th->urg_ptr		= 0;

	/* The urg_mode check is necessary during a below snd_una win probe */
	if (unlikely(tcp_urg_mode(tp) && before(tcb->seq, tp->snd_up))) {
		if (before(tp->snd_up, tcb->seq + 0x10000)) {
			th->urg_ptr = htons(tp->snd_up - tcb->seq);
			th->urg = 1;
		} else if (after(tcb->seq + 0xFFFF, tp->snd_nxt)) {
			th->urg_ptr = htons(0xFFFF);
			th->urg = 1;
		}
	}

	tcp_options_write((__be32 *)(th + 1), tp, &opts);
	skb_shinfo(skb)->gso_type = sk->sk_gso_type;
	if (likely(!(tcb->tcp_flags & TCPHDR_SYN))) {
		th->window      = htons(tcp_select_window(sk));
		tcp_ecn_send(sk, skb, th, tcp_header_size);
	} else {
		/* RFC1323: The window in SYN & SYN/ACK segments
		 * is never scaled.
		 */
		th->window	= htons(min(tp->rcv_wnd, 65535U));
	}
#ifdef CONFIG_TCP_MD5SIG
	/* Calculate the MD5 hash, as we have all we need now */
	if (md5) {
		sk_nocaps_add(sk, NETIF_F_GSO_MASK);
		tp->af_specific->calc_md5_hash(opts.hash_location,
					       md5, sk, skb);
	}
#endif

	icsk->icsk_af_ops->send_check(sk, skb);

	if (likely(tcb->tcp_flags & TCPHDR_ACK))
		tcp_event_ack_sent(sk, tcp_skb_pcount(skb), rcv_nxt);

	if (skb->len != tcp_header_size) {
		tcp_event_data_sent(tp, sk);
		tp->data_segs_out += tcp_skb_pcount(skb);
		tp->bytes_sent += skb->len - tcp_header_size;
	}

	if (after(tcb->end_seq, tp->snd_nxt) || tcb->seq == tcb->end_seq)
		TCP_ADD_STATS(sock_net(sk), TCP_MIB_OUTSEGS,
			      tcp_skb_pcount(skb));

	tp->segs_out += tcp_skb_pcount(skb);
	/* OK, its time to fill skb_shinfo(skb)->gso_{segs|size} */
	skb_shinfo(skb)->gso_segs = tcp_skb_pcount(skb);
	skb_shinfo(skb)->gso_size = tcp_skb_mss(skb);

	/* Leave earliest departure time in skb->tstamp (skb->skb_mstamp_ns) */

	/* Cleanup our debris for IP stacks */
	memset(skb->cb, 0, max(sizeof(struct inet_skb_parm),
			       sizeof(struct inet6_skb_parm)));

	tcp_add_tx_delay(skb, tp);

	err = icsk->icsk_af_ops->queue_xmit(sk, skb, &inet->cork.fl);

	if (unlikely(err > 0)) {
		tcp_enter_cwr(sk);
		err = net_xmit_eval(err);
	}
	if (!err && oskb) {
		tcp_update_skb_after_send(sk, oskb, prior_wstamp);
		tcp_rate_skb_sent(sk, oskb);
	}
	return err;
}

static int tcp_transmit_skb(struct sock *sk, struct sk_buff *skb, int clone_it,
			    gfp_t gfp_mask)
{
	return __tcp_transmit_skb(sk, skb, clone_it, gfp_mask,
				  tcp_sk(sk)->rcv_nxt);
}

/* This routine just queues the buffer for sending.
 *
 * NOTE: probe0 timer is not checked, do not forget tcp_push_pending_frames,
 * otherwise socket can stall.
 */
static void tcp_queue_skb(struct sock *sk, struct sk_buff *skb)
{
	struct tcp_sock *tp = tcp_sk(sk);

	/* Advance write_seq and place onto the write_queue. */
	WRITE_ONCE(tp->write_seq, TCP_SKB_CB(skb)->end_seq);
	__skb_header_release(skb);
	tcp_add_write_queue_tail(sk, skb);
	sk_wmem_queued_add(sk, skb->truesize);
	sk_mem_charge(sk, skb->truesize);
}

/* Initialize TSO segments for a packet. */
static void tcp_set_skb_tso_segs(struct sk_buff *skb, unsigned int mss_now)
{
	if (skb->len <= mss_now) {
		/* Avoid the costly divide in the normal
		 * non-TSO case.
		 */
		tcp_skb_pcount_set(skb, 1);
		TCP_SKB_CB(skb)->tcp_gso_size = 0;
	} else {
		tcp_skb_pcount_set(skb, DIV_ROUND_UP(skb->len, mss_now));
		TCP_SKB_CB(skb)->tcp_gso_size = mss_now;
	}
}

/* Pcount in the middle of the write queue got changed, we need to do various
 * tweaks to fix counters
 */
static void tcp_adjust_pcount(struct sock *sk, const struct sk_buff *skb, int decr)
{
	struct tcp_sock *tp = tcp_sk(sk);

	tp->packets_out -= decr;

	if (TCP_SKB_CB(skb)->sacked & TCPCB_SACKED_ACKED)
		tp->sacked_out -= decr;
	if (TCP_SKB_CB(skb)->sacked & TCPCB_SACKED_RETRANS)
		tp->retrans_out -= decr;
	if (TCP_SKB_CB(skb)->sacked & TCPCB_LOST)
		tp->lost_out -= decr;

	/* Reno case is special. Sigh... */
	if (tcp_is_reno(tp) && decr > 0)
		tp->sacked_out -= min_t(u32, tp->sacked_out, decr);

	if (tp->lost_skb_hint &&
	    before(TCP_SKB_CB(skb)->seq, TCP_SKB_CB(tp->lost_skb_hint)->seq) &&
	    (TCP_SKB_CB(skb)->sacked & TCPCB_SACKED_ACKED))
		tp->lost_cnt_hint -= decr;

	tcp_verify_left_out(tp);
}

static bool tcp_has_tx_tstamp(const struct sk_buff *skb)
{
	return TCP_SKB_CB(skb)->txstamp_ack ||
		(skb_shinfo(skb)->tx_flags & SKBTX_ANY_TSTAMP);
}

static void tcp_fragment_tstamp(struct sk_buff *skb, struct sk_buff *skb2)
{
	struct skb_shared_info *shinfo = skb_shinfo(skb);

	if (unlikely(tcp_has_tx_tstamp(skb)) &&
	    !before(shinfo->tskey, TCP_SKB_CB(skb2)->seq)) {
		struct skb_shared_info *shinfo2 = skb_shinfo(skb2);
		u8 tsflags = shinfo->tx_flags & SKBTX_ANY_TSTAMP;

		shinfo->tx_flags &= ~tsflags;
		shinfo2->tx_flags |= tsflags;
		swap(shinfo->tskey, shinfo2->tskey);
		TCP_SKB_CB(skb2)->txstamp_ack = TCP_SKB_CB(skb)->txstamp_ack;
		TCP_SKB_CB(skb)->txstamp_ack = 0;
	}
}

static void tcp_skb_fragment_eor(struct sk_buff *skb, struct sk_buff *skb2)
{
	TCP_SKB_CB(skb2)->eor = TCP_SKB_CB(skb)->eor;
	TCP_SKB_CB(skb)->eor = 0;
}

/* Insert buff after skb on the write or rtx queue of sk.  */
static void tcp_insert_write_queue_after(struct sk_buff *skb,
					 struct sk_buff *buff,
					 struct sock *sk,
					 enum tcp_queue tcp_queue)
{
	if (tcp_queue == TCP_FRAG_IN_WRITE_QUEUE)
		__skb_queue_after(&sk->sk_write_queue, skb, buff);
	else
		tcp_rbtree_insert(&sk->tcp_rtx_queue, buff);
}

/* Function to create two new TCP segments.  Shrinks the given segment
 * to the specified size and appends a new segment with the rest of the
 * packet to the list.  This won't be called frequently, I hope.
 * Remember, these are still headerless SKBs at this point.
 */
int tcp_fragment(struct sock *sk, enum tcp_queue tcp_queue,
		 struct sk_buff *skb, u32 len,
		 unsigned int mss_now, gfp_t gfp)
{
	struct tcp_sock *tp = tcp_sk(sk);
	struct sk_buff *buff;
	int nsize, old_factor;
	long limit;
	int nlen;
	u8 flags;

	if (WARN_ON(len > skb->len))
		return -EINVAL;

	nsize = skb_headlen(skb) - len;
	if (nsize < 0)
		nsize = 0;

	/* tcp_sendmsg() can overshoot sk_wmem_queued by one full size skb.
	 * We need some allowance to not penalize applications setting small
	 * SO_SNDBUF values.
	 * Also allow first and last skb in retransmit queue to be split.
	 */
	limit = sk->sk_sndbuf + 2 * SKB_TRUESIZE(GSO_MAX_SIZE);
	if (unlikely((sk->sk_wmem_queued >> 1) > limit &&
		     tcp_queue != TCP_FRAG_IN_WRITE_QUEUE &&
		     skb != tcp_rtx_queue_head(sk) &&
		     skb != tcp_rtx_queue_tail(sk))) {
		NET_INC_STATS(sock_net(sk), LINUX_MIB_TCPWQUEUETOOBIG);
		return -ENOMEM;
	}

	if (skb_unclone(skb, gfp))
		return -ENOMEM;

	/* Get a new skb... force flag on. */
	buff = sk_stream_alloc_skb(sk, nsize, gfp, true);
	if (!buff)
		return -ENOMEM; /* We'll just try again later. */
	skb_copy_decrypted(buff, skb);

	sk_wmem_queued_add(sk, buff->truesize);
	sk_mem_charge(sk, buff->truesize);
	nlen = skb->len - len - nsize;
	buff->truesize += nlen;
	skb->truesize -= nlen;

	/* Correct the sequence numbers. */
	TCP_SKB_CB(buff)->seq = TCP_SKB_CB(skb)->seq + len;
	TCP_SKB_CB(buff)->end_seq = TCP_SKB_CB(skb)->end_seq;
	TCP_SKB_CB(skb)->end_seq = TCP_SKB_CB(buff)->seq;

	/* PSH and FIN should only be set in the second packet. */
	flags = TCP_SKB_CB(skb)->tcp_flags;
	TCP_SKB_CB(skb)->tcp_flags = flags & ~(TCPHDR_FIN | TCPHDR_PSH);
	TCP_SKB_CB(buff)->tcp_flags = flags;
	TCP_SKB_CB(buff)->sacked = TCP_SKB_CB(skb)->sacked;
	tcp_skb_fragment_eor(skb, buff);

	skb_split(skb, buff, len);

	buff->ip_summed = CHECKSUM_PARTIAL;

	buff->tstamp = skb->tstamp;
	tcp_fragment_tstamp(skb, buff);

	old_factor = tcp_skb_pcount(skb);

	/* Fix up tso_factor for both original and new SKB.  */
	tcp_set_skb_tso_segs(skb, mss_now);
	tcp_set_skb_tso_segs(buff, mss_now);

	/* Update delivered info for the new segment */
	TCP_SKB_CB(buff)->tx = TCP_SKB_CB(skb)->tx;

	/* If this packet has been sent out already, we must
	 * adjust the various packet counters.
	 */
	if (!before(tp->snd_nxt, TCP_SKB_CB(buff)->end_seq)) {
		int diff = old_factor - tcp_skb_pcount(skb) -
			tcp_skb_pcount(buff);

		if (diff)
			tcp_adjust_pcount(sk, skb, diff);
	}

	/* Link BUFF into the send queue. */
	__skb_header_release(buff);
	tcp_insert_write_queue_after(skb, buff, sk, tcp_queue);
	if (tcp_queue == TCP_FRAG_IN_RTX_QUEUE)
		list_add(&buff->tcp_tsorted_anchor, &skb->tcp_tsorted_anchor);

	return 0;
}

/* This is similar to __pskb_pull_tail(). The difference is that pulled
 * data is not copied, but immediately discarded.
 */
static int __pskb_trim_head(struct sk_buff *skb, int len)
{
	struct skb_shared_info *shinfo;
	int i, k, eat;

	eat = min_t(int, len, skb_headlen(skb));
	if (eat) {
		__skb_pull(skb, eat);
		len -= eat;
		if (!len)
			return 0;
	}
	eat = len;
	k = 0;
	shinfo = skb_shinfo(skb);
	for (i = 0; i < shinfo->nr_frags; i++) {
		int size = skb_frag_size(&shinfo->frags[i]);

		if (size <= eat) {
			skb_frag_unref(skb, i);
			eat -= size;
		} else {
			shinfo->frags[k] = shinfo->frags[i];
			if (eat) {
				skb_frag_off_add(&shinfo->frags[k], eat);
				skb_frag_size_sub(&shinfo->frags[k], eat);
				eat = 0;
			}
			k++;
		}
	}
	shinfo->nr_frags = k;

	skb->data_len -= len;
	skb->len = skb->data_len;
	return len;
}

/* Remove acked data from a packet in the transmit queue. */
int tcp_trim_head(struct sock *sk, struct sk_buff *skb, u32 len)
{
	u32 delta_truesize;

	if (skb_unclone(skb, GFP_ATOMIC))
		return -ENOMEM;

	delta_truesize = __pskb_trim_head(skb, len);

	TCP_SKB_CB(skb)->seq += len;
	skb->ip_summed = CHECKSUM_PARTIAL;

	if (delta_truesize) {
		skb->truesize	   -= delta_truesize;
		sk_wmem_queued_add(sk, -delta_truesize);
		sk_mem_uncharge(sk, delta_truesize);
		sock_set_flag(sk, SOCK_QUEUE_SHRUNK);
	}

	/* Any change of skb->len requires recalculation of tso factor. */
	if (tcp_skb_pcount(skb) > 1)
		tcp_set_skb_tso_segs(skb, tcp_skb_mss(skb));

	return 0;
}

/* Calculate MSS not accounting any TCP options.  */
static inline int __tcp_mtu_to_mss(struct sock *sk, int pmtu)
{
	const struct tcp_sock *tp = tcp_sk(sk);
	const struct inet_connection_sock *icsk = inet_csk(sk);
	int mss_now;

	/* Calculate base mss without TCP options:
	   It is MMS_S - sizeof(tcphdr) of rfc1122
	 */
	mss_now = pmtu - icsk->icsk_af_ops->net_header_len - sizeof(struct tcphdr);

	/* IPv6 adds a frag_hdr in case RTAX_FEATURE_ALLFRAG is set */
	if (icsk->icsk_af_ops->net_frag_header_len) {
		const struct dst_entry *dst = __sk_dst_get(sk);

		if (dst && dst_allfrag(dst))
			mss_now -= icsk->icsk_af_ops->net_frag_header_len;
	}

	/* Clamp it (mss_clamp does not include tcp options) */
	if (mss_now > tp->rx_opt.mss_clamp)
		mss_now = tp->rx_opt.mss_clamp;

	/* Now subtract optional transport overhead */
	mss_now -= icsk->icsk_ext_hdr_len;

	/* Then reserve room for full set of TCP options and 8 bytes of data */
	mss_now = max(mss_now, sock_net(sk)->ipv4.sysctl_tcp_min_snd_mss);
	return mss_now;
}

/* Calculate MSS. Not accounting for SACKs here.  */
int tcp_mtu_to_mss(struct sock *sk, int pmtu)
{
	/* Subtract TCP options size, not including SACKs */
	return __tcp_mtu_to_mss(sk, pmtu) -
	       (tcp_sk(sk)->tcp_header_len - sizeof(struct tcphdr));
}

/* Inverse of above */
int tcp_mss_to_mtu(struct sock *sk, int mss)
{
	const struct tcp_sock *tp = tcp_sk(sk);
	const struct inet_connection_sock *icsk = inet_csk(sk);
	int mtu;

	mtu = mss +
	      tp->tcp_header_len +
	      icsk->icsk_ext_hdr_len +
	      icsk->icsk_af_ops->net_header_len;

	/* IPv6 adds a frag_hdr in case RTAX_FEATURE_ALLFRAG is set */
	if (icsk->icsk_af_ops->net_frag_header_len) {
		const struct dst_entry *dst = __sk_dst_get(sk);

		if (dst && dst_allfrag(dst))
			mtu += icsk->icsk_af_ops->net_frag_header_len;
	}
	return mtu;
}
EXPORT_SYMBOL(tcp_mss_to_mtu);

/* MTU probing init per socket */
void tcp_mtup_init(struct sock *sk)
{
	struct tcp_sock *tp = tcp_sk(sk);
	struct inet_connection_sock *icsk = inet_csk(sk);
	struct net *net = sock_net(sk);

	icsk->icsk_mtup.enabled = net->ipv4.sysctl_tcp_mtu_probing > 1;
	icsk->icsk_mtup.search_high = tp->rx_opt.mss_clamp + sizeof(struct tcphdr) +
			       icsk->icsk_af_ops->net_header_len;
	icsk->icsk_mtup.search_low = tcp_mss_to_mtu(sk, net->ipv4.sysctl_tcp_base_mss);
	icsk->icsk_mtup.probe_size = 0;
	if (icsk->icsk_mtup.enabled)
		icsk->icsk_mtup.probe_timestamp = tcp_jiffies32;
}
EXPORT_SYMBOL(tcp_mtup_init);

/* This function synchronize snd mss to current pmtu/exthdr set.

   tp->rx_opt.user_mss is mss set by user by TCP_MAXSEG. It does NOT counts
   for TCP options, but includes only bare TCP header.

   tp->rx_opt.mss_clamp is mss negotiated at connection setup.
   It is minimum of user_mss and mss received with SYN.
   It also does not include TCP options.

   inet_csk(sk)->icsk_pmtu_cookie is last pmtu, seen by this function.

   tp->mss_cache is current effective sending mss, including
   all tcp options except for SACKs. It is evaluated,
   taking into account current pmtu, but never exceeds
   tp->rx_opt.mss_clamp.

   NOTE1. rfc1122 clearly states that advertised MSS
   DOES NOT include either tcp or ip options.

   NOTE2. inet_csk(sk)->icsk_pmtu_cookie and tp->mss_cache
   are READ ONLY outside this function.		--ANK (980731)
 */
unsigned int tcp_sync_mss(struct sock *sk, u32 pmtu)
{
	struct tcp_sock *tp = tcp_sk(sk);
	struct inet_connection_sock *icsk = inet_csk(sk);
	int mss_now;

	if (icsk->icsk_mtup.search_high > pmtu)
		icsk->icsk_mtup.search_high = pmtu;

	mss_now = tcp_mtu_to_mss(sk, pmtu);
	mss_now = tcp_bound_to_half_wnd(tp, mss_now);

	/* And store cached results */
	icsk->icsk_pmtu_cookie = pmtu;
	if (icsk->icsk_mtup.enabled)
		mss_now = min(mss_now, tcp_mtu_to_mss(sk, icsk->icsk_mtup.search_low));
	tp->mss_cache = mss_now;

	return mss_now;
}
EXPORT_SYMBOL(tcp_sync_mss);

/* Compute the current effective MSS, taking SACKs and IP options,
 * and even PMTU discovery events into account.
 */
unsigned int tcp_current_mss(struct sock *sk)
{
	const struct tcp_sock *tp = tcp_sk(sk);
	const struct dst_entry *dst = __sk_dst_get(sk);
	u32 mss_now;
	unsigned int header_len;
	struct tcp_out_options opts;
	struct tcp_md5sig_key *md5;

	mss_now = tp->mss_cache;

	if (dst) {
		u32 mtu = dst_mtu(dst);
		if (mtu != inet_csk(sk)->icsk_pmtu_cookie)
			mss_now = tcp_sync_mss(sk, mtu);
	}

	header_len = tcp_established_options(sk, NULL, &opts, &md5) +
		     sizeof(struct tcphdr);
	/* The mss_cache is sized based on tp->tcp_header_len, which assumes
	 * some common options. If this is an odd packet (because we have SACK
	 * blocks etc) then our calculated header_len will be different, and
	 * we have to adjust mss_now correspondingly */
	if (header_len != tp->tcp_header_len) {
		int delta = (int) header_len - tp->tcp_header_len;
		mss_now -= delta;
	}

	return mss_now;
}

/* RFC2861, slow part. Adjust cwnd, after it was not full during one rto.
 * As additional protections, we do not touch cwnd in retransmission phases,
 * and if application hit its sndbuf limit recently.
 */
static void tcp_cwnd_application_limited(struct sock *sk)
{
	struct tcp_sock *tp = tcp_sk(sk);

	if (inet_csk(sk)->icsk_ca_state == TCP_CA_Open &&
	    sk->sk_socket && !test_bit(SOCK_NOSPACE, &sk->sk_socket->flags)) {
		/* Limited by application or receiver window. */
		u32 init_win = tcp_init_cwnd(tp, __sk_dst_get(sk));
		u32 win_used = max(tp->snd_cwnd_used, init_win);
		if (win_used < tp->snd_cwnd) {
			tp->snd_ssthresh = tcp_current_ssthresh(sk);
			tp->snd_cwnd = (tp->snd_cwnd + win_used) >> 1;
		}
		tp->snd_cwnd_used = 0;
	}
	tp->snd_cwnd_stamp = tcp_jiffies32;
}

static void tcp_cwnd_validate(struct sock *sk, bool is_cwnd_limited)
{
	const struct tcp_congestion_ops *ca_ops = inet_csk(sk)->icsk_ca_ops;
	struct tcp_sock *tp = tcp_sk(sk);

	/* Track the maximum number of outstanding packets in each
	 * window, and remember whether we were cwnd-limited then.
	 */
	if (!before(tp->snd_una, tp->max_packets_seq) ||
	    tp->packets_out > tp->max_packets_out) {
		tp->max_packets_out = tp->packets_out;
		tp->max_packets_seq = tp->snd_nxt;
		tp->is_cwnd_limited = is_cwnd_limited;
	}

	if (tcp_is_cwnd_limited(sk)) {
		/* Network is feed fully. */
		tp->snd_cwnd_used = 0;
		tp->snd_cwnd_stamp = tcp_jiffies32;
	} else {
		/* Network starves. */
		if (tp->packets_out > tp->snd_cwnd_used)
			tp->snd_cwnd_used = tp->packets_out;

		if (sock_net(sk)->ipv4.sysctl_tcp_slow_start_after_idle &&
		    (s32)(tcp_jiffies32 - tp->snd_cwnd_stamp) >= inet_csk(sk)->icsk_rto &&
		    !ca_ops->cong_control)
			tcp_cwnd_application_limited(sk);

		/* The following conditions together indicate the starvation
		 * is caused by insufficient sender buffer:
		 * 1) just sent some data (see tcp_write_xmit)
		 * 2) not cwnd limited (this else condition)
		 * 3) no more data to send (tcp_write_queue_empty())
		 * 4) application is hitting buffer limit (SOCK_NOSPACE)
		 */
		if (tcp_write_queue_empty(sk) && sk->sk_socket &&
		    test_bit(SOCK_NOSPACE, &sk->sk_socket->flags) &&
		    (1 << sk->sk_state) & (TCPF_ESTABLISHED | TCPF_CLOSE_WAIT))
			tcp_chrono_start(sk, TCP_CHRONO_SNDBUF_LIMITED);
	}
}

/* Minshall's variant of the Nagle send check. */
static bool tcp_minshall_check(const struct tcp_sock *tp)
{
	return after(tp->snd_sml, tp->snd_una) &&
		!after(tp->snd_sml, tp->snd_nxt);
}

/* Update snd_sml if this skb is under mss
 * Note that a TSO packet might end with a sub-mss segment
 * The test is really :
 * if ((skb->len % mss) != 0)
 *        tp->snd_sml = TCP_SKB_CB(skb)->end_seq;
 * But we can avoid doing the divide again given we already have
 *  skb_pcount = skb->len / mss_now
 */
static void tcp_minshall_update(struct tcp_sock *tp, unsigned int mss_now,
				const struct sk_buff *skb)
{
	if (skb->len < tcp_skb_pcount(skb) * mss_now)
		tp->snd_sml = TCP_SKB_CB(skb)->end_seq;
}

/* Return false, if packet can be sent now without violation Nagle's rules:
 * 1. It is full sized. (provided by caller in %partial bool)
 * 2. Or it contains FIN. (already checked by caller)
 * 3. Or TCP_CORK is not set, and TCP_NODELAY is set.
 * 4. Or TCP_CORK is not set, and all sent packets are ACKed.
 *    With Minshall's modification: all sent small packets are ACKed.
 */
static bool tcp_nagle_check(bool partial, const struct tcp_sock *tp,
			    int nonagle)
{
	return partial &&
		((nonagle & TCP_NAGLE_CORK) ||
		 (!nonagle && tp->packets_out && tcp_minshall_check(tp)));
}

/* Return how many segs we'd like on a TSO packet,
 * to send one TSO packet per ms
 */
static u32 tcp_tso_autosize(const struct sock *sk, unsigned int mss_now,
			    int min_tso_segs)
{
	u32 bytes, segs;

	bytes = min_t(unsigned long,
		      sk->sk_pacing_rate >> READ_ONCE(sk->sk_pacing_shift),
		      sk->sk_gso_max_size - 1 - MAX_TCP_HEADER);

	/* Goal is to send at least one packet per ms,
	 * not one big TSO packet every 100 ms.
	 * This preserves ACK clocking and is consistent
	 * with tcp_tso_should_defer() heuristic.
	 */
	segs = max_t(u32, bytes / mss_now, min_tso_segs);

	return segs;
}

/* Return the number of segments we want in the skb we are transmitting.
 * See if congestion control module wants to decide; otherwise, autosize.
 */
static u32 tcp_tso_segs(struct sock *sk, unsigned int mss_now)
{
	const struct tcp_congestion_ops *ca_ops = inet_csk(sk)->icsk_ca_ops;
	u32 min_tso, tso_segs;

	min_tso = ca_ops->min_tso_segs ?
			ca_ops->min_tso_segs(sk) :
			sock_net(sk)->ipv4.sysctl_tcp_min_tso_segs;

	tso_segs = tcp_tso_autosize(sk, mss_now, min_tso);
	return min_t(u32, tso_segs, sk->sk_gso_max_segs);
}

/* Returns the portion of skb which can be sent right away */
static unsigned int tcp_mss_split_point(const struct sock *sk,
					const struct sk_buff *skb,
					unsigned int mss_now,
					unsigned int max_segs,
					int nonagle)
{
	const struct tcp_sock *tp = tcp_sk(sk);
	u32 partial, needed, window, max_len;

	window = tcp_wnd_end(tp) - TCP_SKB_CB(skb)->seq;
	max_len = mss_now * max_segs;

	if (likely(max_len <= window && skb != tcp_write_queue_tail(sk)))
		return max_len;

	needed = min(skb->len, window);

	if (max_len <= needed)
		return max_len;

	partial = needed % mss_now;
	/* If last segment is not a full MSS, check if Nagle rules allow us
	 * to include this last segment in this skb.
	 * Otherwise, we'll split the skb at last MSS boundary
	 */
	if (tcp_nagle_check(partial != 0, tp, nonagle))
		return needed - partial;

	return needed;
}

/* Can at least one segment of SKB be sent right now, according to the
 * congestion window rules?  If so, return how many segments are allowed.
 */
static inline unsigned int tcp_cwnd_test(const struct tcp_sock *tp,
					 const struct sk_buff *skb)
{
	u32 in_flight, cwnd, halfcwnd;

	/* Don't be strict about the congestion window for the final FIN.  */
	if ((TCP_SKB_CB(skb)->tcp_flags & TCPHDR_FIN) &&
	    tcp_skb_pcount(skb) == 1)
		return 1;

	in_flight = tcp_packets_in_flight(tp);
	cwnd = tp->snd_cwnd;
	if (in_flight >= cwnd)
		return 0;

	/* For better scheduling, ensure we have at least
	 * 2 GSO packets in flight.
	 */
	halfcwnd = max(cwnd >> 1, 1U);
	return min(halfcwnd, cwnd - in_flight);
}

/* Initialize TSO state of a skb.
 * This must be invoked the first time we consider transmitting
 * SKB onto the wire.
 */
static int tcp_init_tso_segs(struct sk_buff *skb, unsigned int mss_now)
{
	int tso_segs = tcp_skb_pcount(skb);

	if (!tso_segs || (tso_segs > 1 && tcp_skb_mss(skb) != mss_now)) {
		tcp_set_skb_tso_segs(skb, mss_now);
		tso_segs = tcp_skb_pcount(skb);
	}
	return tso_segs;
}


/* Return true if the Nagle test allows this packet to be
 * sent now.
 */
static inline bool tcp_nagle_test(const struct tcp_sock *tp, const struct sk_buff *skb,
				  unsigned int cur_mss, int nonagle)
{
	/* Nagle rule does not apply to frames, which sit in the middle of the
	 * write_queue (they have no chances to get new data).
	 *
	 * This is implemented in the callers, where they modify the 'nonagle'
	 * argument based upon the location of SKB in the send queue.
	 */
	if (nonagle & TCP_NAGLE_PUSH)
		return true;

	/* Don't use the nagle rule for urgent data (or for the final FIN). */
	if (tcp_urg_mode(tp) || (TCP_SKB_CB(skb)->tcp_flags & TCPHDR_FIN))
		return true;

	if (!tcp_nagle_check(skb->len < cur_mss, tp, nonagle))
		return true;

	return false;
}

/* Does at least the first segment of SKB fit into the send window? */
static bool tcp_snd_wnd_test(const struct tcp_sock *tp,
			     const struct sk_buff *skb,
			     unsigned int cur_mss)
{
	u32 end_seq = TCP_SKB_CB(skb)->end_seq;

	if (skb->len > cur_mss)
		end_seq = TCP_SKB_CB(skb)->seq + cur_mss;

	return !after(end_seq, tcp_wnd_end(tp));
}

/* Trim TSO SKB to LEN bytes, put the remaining data into a new packet
 * which is put after SKB on the list.  It is very much like
 * tcp_fragment() except that it may make several kinds of assumptions
 * in order to speed up the splitting operation.  In particular, we
 * know that all the data is in scatter-gather pages, and that the
 * packet has never been sent out before (and thus is not cloned).
 */
static int tso_fragment(struct sock *sk, struct sk_buff *skb, unsigned int len,
			unsigned int mss_now, gfp_t gfp)
{
	int nlen = skb->len - len;
	struct sk_buff *buff;
	u8 flags;

	/* All of a TSO frame must be composed of paged data.  */
	if (skb->len != skb->data_len)
		return tcp_fragment(sk, TCP_FRAG_IN_WRITE_QUEUE,
				    skb, len, mss_now, gfp);

	buff = sk_stream_alloc_skb(sk, 0, gfp, true);
	if (unlikely(!buff))
		return -ENOMEM;
	skb_copy_decrypted(buff, skb);

	sk_wmem_queued_add(sk, buff->truesize);
	sk_mem_charge(sk, buff->truesize);
	buff->truesize += nlen;
	skb->truesize -= nlen;

	/* Correct the sequence numbers. */
	TCP_SKB_CB(buff)->seq = TCP_SKB_CB(skb)->seq + len;
	TCP_SKB_CB(buff)->end_seq = TCP_SKB_CB(skb)->end_seq;
	TCP_SKB_CB(skb)->end_seq = TCP_SKB_CB(buff)->seq;

	/* PSH and FIN should only be set in the second packet. */
	flags = TCP_SKB_CB(skb)->tcp_flags;
	TCP_SKB_CB(skb)->tcp_flags = flags & ~(TCPHDR_FIN | TCPHDR_PSH);
	TCP_SKB_CB(buff)->tcp_flags = flags;

	/* This packet was never sent out yet, so no SACK bits. */
	TCP_SKB_CB(buff)->sacked = 0;

	tcp_skb_fragment_eor(skb, buff);

	buff->ip_summed = CHECKSUM_PARTIAL;
	skb_split(skb, buff, len);
	tcp_fragment_tstamp(skb, buff);

	/* Fix up tso_factor for both original and new SKB.  */
	tcp_set_skb_tso_segs(skb, mss_now);
	tcp_set_skb_tso_segs(buff, mss_now);

	/* Link BUFF into the send queue. */
	__skb_header_release(buff);
	tcp_insert_write_queue_after(skb, buff, sk, TCP_FRAG_IN_WRITE_QUEUE);

	return 0;
}

/* Try to defer sending, if possible, in order to minimize the amount
 * of TSO splitting we do.  View it as a kind of TSO Nagle test.
 *
 * This algorithm is from John Heffner.
 */
static bool tcp_tso_should_defer(struct sock *sk, struct sk_buff *skb,
				 bool *is_cwnd_limited,
				 bool *is_rwnd_limited,
				 u32 max_segs)
{
	const struct inet_connection_sock *icsk = inet_csk(sk);
	u32 send_win, cong_win, limit, in_flight;
	struct tcp_sock *tp = tcp_sk(sk);
	struct sk_buff *head;
	int win_divisor;
	s64 delta;

	if (icsk->icsk_ca_state >= TCP_CA_Recovery)
		goto send_now;

	/* Avoid bursty behavior by allowing defer
	 * only if the last write was recent (1 ms).
	 * Note that tp->tcp_wstamp_ns can be in the future if we have
	 * packets waiting in a qdisc or device for EDT delivery.
	 */
	delta = tp->tcp_clock_cache - tp->tcp_wstamp_ns - NSEC_PER_MSEC;
	if (delta > 0)
		goto send_now;

	in_flight = tcp_packets_in_flight(tp);

	BUG_ON(tcp_skb_pcount(skb) <= 1);
	BUG_ON(tp->snd_cwnd <= in_flight);

	send_win = tcp_wnd_end(tp) - TCP_SKB_CB(skb)->seq;

	/* From in_flight test above, we know that cwnd > in_flight.  */
	cong_win = (tp->snd_cwnd - in_flight) * tp->mss_cache;

	limit = min(send_win, cong_win);

	/* If a full-sized TSO skb can be sent, do it. */
	if (limit >= max_segs * tp->mss_cache)
		goto send_now;

	/* Middle in queue won't get any more data, full sendable already? */
	if ((skb != tcp_write_queue_tail(sk)) && (limit >= skb->len))
		goto send_now;

	win_divisor = READ_ONCE(sock_net(sk)->ipv4.sysctl_tcp_tso_win_divisor);
	if (win_divisor) {
		u32 chunk = min(tp->snd_wnd, tp->snd_cwnd * tp->mss_cache);

		/* If at least some fraction of a window is available,
		 * just use it.
		 */
		chunk /= win_divisor;
		if (limit >= chunk)
			goto send_now;
	} else {
		/* Different approach, try not to defer past a single
		 * ACK.  Receiver should ACK every other full sized
		 * frame, so if we have space for more than 3 frames
		 * then send now.
		 */
		if (limit > tcp_max_tso_deferred_mss(tp) * tp->mss_cache)
			goto send_now;
	}

	/* TODO : use tsorted_sent_queue ? */
	head = tcp_rtx_queue_head(sk);
	if (!head)
		goto send_now;
	delta = tp->tcp_clock_cache - head->tstamp;
	/* If next ACK is likely to come too late (half srtt), do not defer */
	if ((s64)(delta - (u64)NSEC_PER_USEC * (tp->srtt_us >> 4)) < 0)
		goto send_now;

	/* Ok, it looks like it is advisable to defer.
	 * Three cases are tracked :
	 * 1) We are cwnd-limited
	 * 2) We are rwnd-limited
	 * 3) We are application limited.
	 */
	if (cong_win < send_win) {
		if (cong_win <= skb->len) {
			*is_cwnd_limited = true;
			return true;
		}
	} else {
		if (send_win <= skb->len) {
			*is_rwnd_limited = true;
			return true;
		}
	}

	/* If this packet won't get more data, do not wait. */
	if ((TCP_SKB_CB(skb)->tcp_flags & TCPHDR_FIN) ||
	    TCP_SKB_CB(skb)->eor)
		goto send_now;

	return true;

send_now:
	return false;
}

static inline void tcp_mtu_check_reprobe(struct sock *sk)
{
	struct inet_connection_sock *icsk = inet_csk(sk);
	struct tcp_sock *tp = tcp_sk(sk);
	struct net *net = sock_net(sk);
	u32 interval;
	s32 delta;

	interval = net->ipv4.sysctl_tcp_probe_interval;
	delta = tcp_jiffies32 - icsk->icsk_mtup.probe_timestamp;
	if (unlikely(delta >= interval * HZ)) {
		int mss = tcp_current_mss(sk);

		/* Update current search range */
		icsk->icsk_mtup.probe_size = 0;
		icsk->icsk_mtup.search_high = tp->rx_opt.mss_clamp +
			sizeof(struct tcphdr) +
			icsk->icsk_af_ops->net_header_len;
		icsk->icsk_mtup.search_low = tcp_mss_to_mtu(sk, mss);

		/* Update probe time stamp */
		icsk->icsk_mtup.probe_timestamp = tcp_jiffies32;
	}
}

static bool tcp_can_coalesce_send_queue_head(struct sock *sk, int len)
{
	struct sk_buff *skb, *next;

	skb = tcp_send_head(sk);
	tcp_for_write_queue_from_safe(skb, next, sk) {
		if (len <= skb->len)
			break;

		if (unlikely(TCP_SKB_CB(skb)->eor) || tcp_has_tx_tstamp(skb))
			return false;

		len -= skb->len;
	}

	return true;
}

/* Create a new MTU probe if we are ready.
 * MTU probe is regularly attempting to increase the path MTU by
 * deliberately sending larger packets.  This discovers routing
 * changes resulting in larger path MTUs.
 *
 * Returns 0 if we should wait to probe (no cwnd available),
 *         1 if a probe was sent,
 *         -1 otherwise
 */
static int tcp_mtu_probe(struct sock *sk)
{
	struct inet_connection_sock *icsk = inet_csk(sk);
	struct tcp_sock *tp = tcp_sk(sk);
	struct sk_buff *skb, *nskb, *next;
	struct net *net = sock_net(sk);
	int probe_size;
	int size_needed;
	int copy, len;
	int mss_now;
	int interval;

	/* Not currently probing/verifying,
	 * not in recovery,
	 * have enough cwnd, and
	 * not SACKing (the variable headers throw things off)
	 */
	if (likely(!icsk->icsk_mtup.enabled ||
		   icsk->icsk_mtup.probe_size ||
		   inet_csk(sk)->icsk_ca_state != TCP_CA_Open ||
		   tp->snd_cwnd < 11 ||
		   tp->rx_opt.num_sacks || tp->rx_opt.dsack))
		return -1;

	/* Use binary search for probe_size between tcp_mss_base,
	 * and current mss_clamp. if (search_high - search_low)
	 * smaller than a threshold, backoff from probing.
	 */
	mss_now = tcp_current_mss(sk);
	probe_size = tcp_mtu_to_mss(sk, (icsk->icsk_mtup.search_high +
				    icsk->icsk_mtup.search_low) >> 1);
	size_needed = probe_size + (tp->reordering + 1) * tp->mss_cache;
	interval = icsk->icsk_mtup.search_high - icsk->icsk_mtup.search_low;
	/* When misfortune happens, we are reprobing actively,
	 * and then reprobe timer has expired. We stick with current
	 * probing process by not resetting search range to its orignal.
	 */
	if (probe_size > tcp_mtu_to_mss(sk, icsk->icsk_mtup.search_high) ||
		interval < net->ipv4.sysctl_tcp_probe_threshold) {
		/* Check whether enough time has elaplased for
		 * another round of probing.
		 */
		tcp_mtu_check_reprobe(sk);
		return -1;
	}

	/* Have enough data in the send queue to probe? */
	if (tp->write_seq - tp->snd_nxt < size_needed)
		return -1;

	if (tp->snd_wnd < size_needed)
		return -1;
	if (after(tp->snd_nxt + size_needed, tcp_wnd_end(tp)))
		return 0;

	/* Do we need to wait to drain cwnd? With none in flight, don't stall */
	if (tcp_packets_in_flight(tp) + 2 > tp->snd_cwnd) {
		if (!tcp_packets_in_flight(tp))
			return -1;
		else
			return 0;
	}

	if (!tcp_can_coalesce_send_queue_head(sk, probe_size))
		return -1;

	/* We're allowed to probe.  Build it now. */
	nskb = sk_stream_alloc_skb(sk, probe_size, GFP_ATOMIC, false);
	if (!nskb)
		return -1;
	sk_wmem_queued_add(sk, nskb->truesize);
	sk_mem_charge(sk, nskb->truesize);

	skb = tcp_send_head(sk);
	skb_copy_decrypted(nskb, skb);

	TCP_SKB_CB(nskb)->seq = TCP_SKB_CB(skb)->seq;
	TCP_SKB_CB(nskb)->end_seq = TCP_SKB_CB(skb)->seq + probe_size;
	TCP_SKB_CB(nskb)->tcp_flags = TCPHDR_ACK;
	TCP_SKB_CB(nskb)->sacked = 0;
	nskb->csum = 0;
	nskb->ip_summed = CHECKSUM_PARTIAL;

	tcp_insert_write_queue_before(nskb, skb, sk);
	tcp_highest_sack_replace(sk, skb, nskb);

	len = 0;
	tcp_for_write_queue_from_safe(skb, next, sk) {
		copy = min_t(int, skb->len, probe_size - len);
		skb_copy_bits(skb, 0, skb_put(nskb, copy), copy);

		if (skb->len <= copy) {
			/* We've eaten all the data from this skb.
			 * Throw it away. */
			TCP_SKB_CB(nskb)->tcp_flags |= TCP_SKB_CB(skb)->tcp_flags;
			/* If this is the last SKB we copy and eor is set
			 * we need to propagate it to the new skb.
			 */
			TCP_SKB_CB(nskb)->eor = TCP_SKB_CB(skb)->eor;
			tcp_skb_collapse_tstamp(nskb, skb);
			tcp_unlink_write_queue(skb, sk);
			sk_wmem_free_skb(sk, skb);
		} else {
			TCP_SKB_CB(nskb)->tcp_flags |= TCP_SKB_CB(skb)->tcp_flags &
						   ~(TCPHDR_FIN|TCPHDR_PSH);
			if (!skb_shinfo(skb)->nr_frags) {
				skb_pull(skb, copy);
			} else {
				__pskb_trim_head(skb, copy);
				tcp_set_skb_tso_segs(skb, mss_now);
			}
			TCP_SKB_CB(skb)->seq += copy;
		}

		len += copy;

		if (len >= probe_size)
			break;
	}
	tcp_init_tso_segs(nskb, nskb->len);

	/* We're ready to send.  If this fails, the probe will
	 * be resegmented into mss-sized pieces by tcp_write_xmit().
	 */
	if (!tcp_transmit_skb(sk, nskb, 1, GFP_ATOMIC)) {
		/* Decrement cwnd here because we are sending
		 * effectively two packets. */
		tp->snd_cwnd--;
		tcp_event_new_data_sent(sk, nskb);

		icsk->icsk_mtup.probe_size = tcp_mss_to_mtu(sk, nskb->len);
		tp->mtu_probe.probe_seq_start = TCP_SKB_CB(nskb)->seq;
		tp->mtu_probe.probe_seq_end = TCP_SKB_CB(nskb)->end_seq;

		return 1;
	}

	return -1;
}

static bool tcp_pacing_check(struct sock *sk)
{
	struct tcp_sock *tp = tcp_sk(sk);

	if (!tcp_needs_internal_pacing(sk))
		return false;

	if (tp->tcp_wstamp_ns <= tp->tcp_clock_cache)
		return false;

	if (!hrtimer_is_queued(&tp->pacing_timer)) {
		hrtimer_start(&tp->pacing_timer,
			      ns_to_ktime(tp->tcp_wstamp_ns),
			      HRTIMER_MODE_ABS_PINNED_SOFT);
		sock_hold(sk);
	}
	return true;
}

/* TCP Small Queues :
 * Control number of packets in qdisc/devices to two packets / or ~1 ms.
 * (These limits are doubled for retransmits)
 * This allows for :
 *  - better RTT estimation and ACK scheduling
 *  - faster recovery
 *  - high rates
 * Alas, some drivers / subsystems require a fair amount
 * of queued bytes to ensure line rate.
 * One example is wifi aggregation (802.11 AMPDU)
 */
static bool tcp_small_queue_check(struct sock *sk, const struct sk_buff *skb,
				  unsigned int factor)
{
	unsigned long limit;

	limit = max_t(unsigned long,
		      2 * skb->truesize,
		      sk->sk_pacing_rate >> READ_ONCE(sk->sk_pacing_shift));
	if (sk->sk_pacing_status == SK_PACING_NONE)
		limit = min_t(unsigned long, limit,
			      sock_net(sk)->ipv4.sysctl_tcp_limit_output_bytes);
	limit <<= factor;

	if (static_branch_unlikely(&tcp_tx_delay_enabled) &&
	    tcp_sk(sk)->tcp_tx_delay) {
		u64 extra_bytes = (u64)sk->sk_pacing_rate * tcp_sk(sk)->tcp_tx_delay;

		/* TSQ is based on skb truesize sum (sk_wmem_alloc), so we
		 * approximate our needs assuming an ~100% skb->truesize overhead.
		 * USEC_PER_SEC is approximated by 2^20.
		 * do_div(extra_bytes, USEC_PER_SEC/2) is replaced by a right shift.
		 */
		extra_bytes >>= (20 - 1);
		limit += extra_bytes;
	}
	if (refcount_read(&sk->sk_wmem_alloc) > limit) {
		/* Always send skb if rtx queue is empty.
		 * No need to wait for TX completion to call us back,
		 * after softirq/tasklet schedule.
		 * This helps when TX completions are delayed too much.
		 */
		if (tcp_rtx_queue_empty(sk))
			return false;

		set_bit(TSQ_THROTTLED, &sk->sk_tsq_flags);
		/* It is possible TX completion already happened
		 * before we set TSQ_THROTTLED, so we must
		 * test again the condition.
		 */
		smp_mb__after_atomic();
		if (refcount_read(&sk->sk_wmem_alloc) > limit)
			return true;
	}
	return false;
}

static void tcp_chrono_set(struct tcp_sock *tp, const enum tcp_chrono new)
{
	const u32 now = tcp_jiffies32;
	enum tcp_chrono old = tp->chrono_type;

	if (old > TCP_CHRONO_UNSPEC)
		tp->chrono_stat[old - 1] += now - tp->chrono_start;
	tp->chrono_start = now;
	tp->chrono_type = new;
}

void tcp_chrono_start(struct sock *sk, const enum tcp_chrono type)
{
	struct tcp_sock *tp = tcp_sk(sk);

	/* If there are multiple conditions worthy of tracking in a
	 * chronograph then the highest priority enum takes precedence
	 * over the other conditions. So that if something "more interesting"
	 * starts happening, stop the previous chrono and start a new one.
	 */
	if (type > tp->chrono_type)
		tcp_chrono_set(tp, type);
}

void tcp_chrono_stop(struct sock *sk, const enum tcp_chrono type)
{
	struct tcp_sock *tp = tcp_sk(sk);


	/* There are multiple conditions worthy of tracking in a
	 * chronograph, so that the highest priority enum takes
	 * precedence over the other conditions (see tcp_chrono_start).
	 * If a condition stops, we only stop chrono tracking if
	 * it's the "most interesting" or current chrono we are
	 * tracking and starts busy chrono if we have pending data.
	 */
	if (tcp_rtx_and_write_queues_empty(sk))
		tcp_chrono_set(tp, TCP_CHRONO_UNSPEC);
	else if (type == tp->chrono_type)
		tcp_chrono_set(tp, TCP_CHRONO_BUSY);
}

/* This routine writes packets to the network.  It advances the
 * send_head.  This happens as incoming acks open up the remote
 * window for us.
 *
 * LARGESEND note: !tcp_urg_mode is overkill, only frames between
 * snd_up-64k-mss .. snd_up cannot be large. However, taking into
 * account rare use of URG, this is not a big flaw.
 *
 * Send at most one packet when push_one > 0. Temporarily ignore
 * cwnd limit to force at most one packet out when push_one == 2.

 * Returns true, if no segments are in flight and we have queued segments,
 * but cannot send anything now because of SWS or another problem.
 */
static bool tcp_write_xmit(struct sock *sk, unsigned int mss_now, int nonagle,
			   int push_one, gfp_t gfp)
{
	struct tcp_sock *tp = tcp_sk(sk);
	struct sk_buff *skb;
	unsigned int tso_segs, sent_pkts;
	int cwnd_quota;
	int result;
	bool is_cwnd_limited = false, is_rwnd_limited = false;
	u32 max_segs;

	sent_pkts = 0;

	tcp_mstamp_refresh(tp);
	if (!push_one) {
		/* Do MTU probing. */
		result = tcp_mtu_probe(sk);
		if (!result) {
			return false;
		} else if (result > 0) {
			sent_pkts = 1;
		}
	}

	max_segs = tcp_tso_segs(sk, mss_now);
	while ((skb = tcp_send_head(sk))) {
		unsigned int limit;

		if (unlikely(tp->repair) && tp->repair_queue == TCP_SEND_QUEUE) {
			/* "skb_mstamp_ns" is used as a start point for the retransmit timer */
			skb->skb_mstamp_ns = tp->tcp_wstamp_ns = tp->tcp_clock_cache;
			list_move_tail(&skb->tcp_tsorted_anchor, &tp->tsorted_sent_queue);
			tcp_init_tso_segs(skb, mss_now);
			goto repair; /* Skip network transmission */
		}

		if (tcp_pacing_check(sk))
			break;

		tso_segs = tcp_init_tso_segs(skb, mss_now);
		BUG_ON(!tso_segs);

		cwnd_quota = tcp_cwnd_test(tp, skb);
		if (!cwnd_quota) {
			if (push_one == 2)
				/* Force out a loss probe pkt. */
				cwnd_quota = 1;
			else
				break;
		}

		if (unlikely(!tcp_snd_wnd_test(tp, skb, mss_now))) {
			is_rwnd_limited = true;
			break;
		}

		if (tso_segs == 1) {
			if (unlikely(!tcp_nagle_test(tp, skb, mss_now,
						     (tcp_skb_is_last(sk, skb) ?
						      nonagle : TCP_NAGLE_PUSH))))
				break;
		} else {
			if (!push_one &&
			    tcp_tso_should_defer(sk, skb, &is_cwnd_limited,
						 &is_rwnd_limited, max_segs))
				break;
		}

		limit = mss_now;
		if (tso_segs > 1 && !tcp_urg_mode(tp))
			limit = tcp_mss_split_point(sk, skb, mss_now,
						    min_t(unsigned int,
							  cwnd_quota,
							  max_segs),
						    nonagle);

		if (skb->len > limit &&
		    unlikely(tso_fragment(sk, skb, limit, mss_now, gfp)))
			break;

		if (tcp_small_queue_check(sk, skb, 0))
			break;

		/* Argh, we hit an empty skb(), presumably a thread
		 * is sleeping in sendmsg()/sk_stream_wait_memory().
		 * We do not want to send a pure-ack packet and have
		 * a strange looking rtx queue with empty packet(s).
		 */
		if (TCP_SKB_CB(skb)->end_seq == TCP_SKB_CB(skb)->seq)
			break;

		if (unlikely(tcp_transmit_skb(sk, skb, 1, gfp)))
			break;

repair:
		/* Advance the send_head.  This one is sent out.
		 * This call will increment packets_out.
		 */
		tcp_event_new_data_sent(sk, skb);

		tcp_minshall_update(tp, mss_now, skb);
		sent_pkts += tcp_skb_pcount(skb);

		if (push_one)
			break;
	}

	if (is_rwnd_limited)
		tcp_chrono_start(sk, TCP_CHRONO_RWND_LIMITED);
	else
		tcp_chrono_stop(sk, TCP_CHRONO_RWND_LIMITED);

	if (likely(sent_pkts)) {
		if (tcp_in_cwnd_reduction(sk))
			tp->prr_out += sent_pkts;

		/* Send one loss probe per tail loss episode. */
		if (push_one != 2)
			tcp_schedule_loss_probe(sk, false);
		is_cwnd_limited |= (tcp_packets_in_flight(tp) >= tp->snd_cwnd);
		tcp_cwnd_validate(sk, is_cwnd_limited);
		return false;
	}
	return !tp->packets_out && !tcp_write_queue_empty(sk);
}

bool tcp_schedule_loss_probe(struct sock *sk, bool advancing_rto)
{
	struct inet_connection_sock *icsk = inet_csk(sk);
	struct tcp_sock *tp = tcp_sk(sk);
	u32 timeout, rto_delta_us;
	int early_retrans;

	/* Don't do any loss probe on a Fast Open connection before 3WHS
	 * finishes.
	 */
	if (rcu_access_pointer(tp->fastopen_rsk))
		return false;

	early_retrans = sock_net(sk)->ipv4.sysctl_tcp_early_retrans;
	/* Schedule a loss probe in 2*RTT for SACK capable connections
	 * not in loss recovery, that are either limited by cwnd or application.
	 */
	if ((early_retrans != 3 && early_retrans != 4) ||
	    !tp->packets_out || !tcp_is_sack(tp) ||
	    (icsk->icsk_ca_state != TCP_CA_Open &&
	     icsk->icsk_ca_state != TCP_CA_CWR))
		return false;

	/* Probe timeout is 2*rtt. Add minimum RTO to account
	 * for delayed ack when there's one outstanding packet. If no RTT
	 * sample is available then probe after TCP_TIMEOUT_INIT.
	 */
	if (tp->srtt_us) {
		timeout = usecs_to_jiffies(tp->srtt_us >> 2);
		if (tp->packets_out == 1)
			timeout += TCP_RTO_MIN;
		else
			timeout += TCP_TIMEOUT_MIN;
	} else {
		timeout = TCP_TIMEOUT_INIT;
	}

	/* If the RTO formula yields an earlier time, then use that time. */
	rto_delta_us = advancing_rto ?
			jiffies_to_usecs(inet_csk(sk)->icsk_rto) :
			tcp_rto_delta_us(sk);  /* How far in future is RTO? */
	if (rto_delta_us > 0)
		timeout = min_t(u32, timeout, usecs_to_jiffies(rto_delta_us));

	tcp_reset_xmit_timer(sk, ICSK_TIME_LOSS_PROBE, timeout,
			     TCP_RTO_MAX, NULL);
	return true;
}

/* Thanks to skb fast clones, we can detect if a prior transmit of
 * a packet is still in a qdisc or driver queue.
 * In this case, there is very little point doing a retransmit !
 */
static bool skb_still_in_host_queue(const struct sock *sk,
				    const struct sk_buff *skb)
{
	if (unlikely(skb_fclone_busy(sk, skb))) {
		NET_INC_STATS(sock_net(sk),
			      LINUX_MIB_TCPSPURIOUS_RTX_HOSTQUEUES);
		return true;
	}
	return false;
}

/* When probe timeout (PTO) fires, try send a new segment if possible, else
 * retransmit the last segment.
 */
void tcp_send_loss_probe(struct sock *sk)
{
	struct tcp_sock *tp = tcp_sk(sk);
	struct sk_buff *skb;
	int pcount;
	int mss = tcp_current_mss(sk);

	skb = tcp_send_head(sk);
	if (skb && tcp_snd_wnd_test(tp, skb, mss)) {
		pcount = tp->packets_out;
		tcp_write_xmit(sk, mss, TCP_NAGLE_OFF, 2, GFP_ATOMIC);
		if (tp->packets_out > pcount)
			goto probe_sent;
		goto rearm_timer;
	}
	skb = skb_rb_last(&sk->tcp_rtx_queue);
	if (unlikely(!skb)) {
		WARN_ONCE(tp->packets_out,
			  "invalid inflight: %u state %u cwnd %u mss %d\n",
			  tp->packets_out, sk->sk_state, tp->snd_cwnd, mss);
		inet_csk(sk)->icsk_pending = 0;
		return;
	}

	/* At most one outstanding TLP retransmission. */
	if (tp->tlp_high_seq)
		goto rearm_timer;

	if (skb_still_in_host_queue(sk, skb))
		goto rearm_timer;

	pcount = tcp_skb_pcount(skb);
	if (WARN_ON(!pcount))
		goto rearm_timer;

	if ((pcount > 1) && (skb->len > (pcount - 1) * mss)) {
		if (unlikely(tcp_fragment(sk, TCP_FRAG_IN_RTX_QUEUE, skb,
					  (pcount - 1) * mss, mss,
					  GFP_ATOMIC)))
			goto rearm_timer;
		skb = skb_rb_next(skb);
	}

	if (WARN_ON(!skb || !tcp_skb_pcount(skb)))
		goto rearm_timer;

	if (__tcp_retransmit_skb(sk, skb, 1))
		goto rearm_timer;

	/* Record snd_nxt for loss detection. */
	tp->tlp_high_seq = tp->snd_nxt;

probe_sent:
	NET_INC_STATS(sock_net(sk), LINUX_MIB_TCPLOSSPROBES);
	/* Reset s.t. tcp_rearm_rto will restart timer from now */
	inet_csk(sk)->icsk_pending = 0;
rearm_timer:
	tcp_rearm_rto(sk);
}

/* Push out any pending frames which were held back due to
 * TCP_CORK or attempt at coalescing tiny packets.
 * The socket must be locked by the caller.
 */
void __tcp_push_pending_frames(struct sock *sk, unsigned int cur_mss,
			       int nonagle)
{
	/* If we are closed, the bytes will have to remain here.
	 * In time closedown will finish, we empty the write queue and
	 * all will be happy.
	 */
	if (unlikely(sk->sk_state == TCP_CLOSE))
		return;

	if (tcp_write_xmit(sk, cur_mss, nonagle, 0,
			   sk_gfp_mask(sk, GFP_ATOMIC)))
		tcp_check_probe_timer(sk);
}

/* Send _single_ skb sitting at the send head. This function requires
 * true push pending frames to setup probe timer etc.
 */
void tcp_push_one(struct sock *sk, unsigned int mss_now)
{
	struct sk_buff *skb = tcp_send_head(sk);

	BUG_ON(!skb || skb->len < mss_now);

	tcp_write_xmit(sk, mss_now, TCP_NAGLE_PUSH, 1, sk->sk_allocation);
}

/* This function returns the amount that we can raise the
 * usable window based on the following constraints
 *
 * 1. The window can never be shrunk once it is offered (RFC 793)
 * 2. We limit memory per socket
 *
 * RFC 1122:
 * "the suggested [SWS] avoidance algorithm for the receiver is to keep
 *  RECV.NEXT + RCV.WIN fixed until:
 *  RCV.BUFF - RCV.USER - RCV.WINDOW >= min(1/2 RCV.BUFF, MSS)"
 *
 * i.e. don't raise the right edge of the window until you can raise
 * it at least MSS bytes.
 *
 * Unfortunately, the recommended algorithm breaks header prediction,
 * since header prediction assumes th->window stays fixed.
 *
 * Strictly speaking, keeping th->window fixed violates the receiver
 * side SWS prevention criteria. The problem is that under this rule
 * a stream of single byte packets will cause the right side of the
 * window to always advance by a single byte.
 *
 * Of course, if the sender implements sender side SWS prevention
 * then this will not be a problem.
 *
 * BSD seems to make the following compromise:
 *
 *	If the free space is less than the 1/4 of the maximum
 *	space available and the free space is less than 1/2 mss,
 *	then set the window to 0.
 *	[ Actually, bsd uses MSS and 1/4 of maximal _window_ ]
 *	Otherwise, just prevent the window from shrinking
 *	and from being larger than the largest representable value.
 *
 * This prevents incremental opening of the window in the regime
 * where TCP is limited by the speed of the reader side taking
 * data out of the TCP receive queue. It does nothing about
 * those cases where the window is constrained on the sender side
 * because the pipeline is full.
 *
 * BSD also seems to "accidentally" limit itself to windows that are a
 * multiple of MSS, at least until the free space gets quite small.
 * This would appear to be a side effect of the mbuf implementation.
 * Combining these two algorithms results in the observed behavior
 * of having a fixed window size at almost all times.
 *
 * Below we obtain similar behavior by forcing the offered window to
 * a multiple of the mss when it is feasible to do so.
 *
 * Note, we don't "adjust" for TIMESTAMP or SACK option bytes.
 * Regular options like TIMESTAMP are taken into account.
 */
u32 __tcp_select_window(struct sock *sk)
{
	struct inet_connection_sock *icsk = inet_csk(sk);
	struct tcp_sock *tp = tcp_sk(sk);
	/* MSS for the peer's data.  Previous versions used mss_clamp
	 * here.  I don't know if the value based on our guesses
	 * of peer's MSS is better for the performance.  It's more correct
	 * but may be worse for the performance because of rcv_mss
	 * fluctuations.  --SAW  1998/11/1
	 */
	int mss = icsk->icsk_ack.rcv_mss;
	int free_space = tcp_space(sk);
	int allowed_space = tcp_full_space(sk);
	int full_space = min_t(int, tp->window_clamp, allowed_space);
	int window;

	if (unlikely(mss > full_space)) {
		mss = full_space;
		if (mss <= 0)
			return 0;
	}
	if (free_space < (full_space >> 1)) {
		icsk->icsk_ack.quick = 0;

		if (tcp_under_memory_pressure(sk))
			tp->rcv_ssthresh = min(tp->rcv_ssthresh,
					       4U * tp->advmss);

		/* free_space might become our new window, make sure we don't
		 * increase it due to wscale.
		 */
		free_space = round_down(free_space, 1 << tp->rx_opt.rcv_wscale);

		/* if free space is less than mss estimate, or is below 1/16th
		 * of the maximum allowed, try to move to zero-window, else
		 * tcp_clamp_window() will grow rcv buf up to tcp_rmem[2], and
		 * new incoming data is dropped due to memory limits.
		 * With large window, mss test triggers way too late in order
		 * to announce zero window in time before rmem limit kicks in.
		 */
		if (free_space < (allowed_space >> 4) || free_space < mss)
			return 0;
	}

	if (free_space > tp->rcv_ssthresh)
		free_space = tp->rcv_ssthresh;

	/* Don't do rounding if we are using window scaling, since the
	 * scaled window will not line up with the MSS boundary anyway.
	 */
	if (tp->rx_opt.rcv_wscale) {
		window = free_space;

		/* Advertise enough space so that it won't get scaled away.
		 * Import case: prevent zero window announcement if
		 * 1<<rcv_wscale > mss.
		 */
		window = ALIGN(window, (1 << tp->rx_opt.rcv_wscale));
	} else {
		window = tp->rcv_wnd;
		/* Get the largest window that is a nice multiple of mss.
		 * Window clamp already applied above.
		 * If our current window offering is within 1 mss of the
		 * free space we just keep it. This prevents the divide
		 * and multiply from happening most of the time.
		 * We also don't do any window rounding when the free space
		 * is too small.
		 */
		if (window <= free_space - mss || window > free_space)
			window = rounddown(free_space, mss);
		else if (mss == full_space &&
			 free_space > window + (full_space >> 1))
			window = free_space;
	}

	return window;
}

void tcp_skb_collapse_tstamp(struct sk_buff *skb,
			     const struct sk_buff *next_skb)
{
	if (unlikely(tcp_has_tx_tstamp(next_skb))) {
		const struct skb_shared_info *next_shinfo =
			skb_shinfo(next_skb);
		struct skb_shared_info *shinfo = skb_shinfo(skb);

		shinfo->tx_flags |= next_shinfo->tx_flags & SKBTX_ANY_TSTAMP;
		shinfo->tskey = next_shinfo->tskey;
		TCP_SKB_CB(skb)->txstamp_ack |=
			TCP_SKB_CB(next_skb)->txstamp_ack;
	}
}

/* Collapses two adjacent SKB's during retransmission. */
static bool tcp_collapse_retrans(struct sock *sk, struct sk_buff *skb)
{
	struct tcp_sock *tp = tcp_sk(sk);
	struct sk_buff *next_skb = skb_rb_next(skb);
	int next_skb_size;

	next_skb_size = next_skb->len;

	BUG_ON(tcp_skb_pcount(skb) != 1 || tcp_skb_pcount(next_skb) != 1);

	if (next_skb_size) {
		if (next_skb_size <= skb_availroom(skb))
			skb_copy_bits(next_skb, 0, skb_put(skb, next_skb_size),
				      next_skb_size);
		else if (!tcp_skb_shift(skb, next_skb, 1, next_skb_size))
			return false;
	}
	tcp_highest_sack_replace(sk, next_skb, skb);

	/* Update sequence range on original skb. */
	TCP_SKB_CB(skb)->end_seq = TCP_SKB_CB(next_skb)->end_seq;

	/* Merge over control information. This moves PSH/FIN etc. over */
	TCP_SKB_CB(skb)->tcp_flags |= TCP_SKB_CB(next_skb)->tcp_flags;

	/* All done, get rid of second SKB and account for it so
	 * packet counting does not break.
	 */
	TCP_SKB_CB(skb)->sacked |= TCP_SKB_CB(next_skb)->sacked & TCPCB_EVER_RETRANS;
	TCP_SKB_CB(skb)->eor = TCP_SKB_CB(next_skb)->eor;

	/* changed transmit queue under us so clear hints */
	tcp_clear_retrans_hints_partial(tp);
	if (next_skb == tp->retransmit_skb_hint)
		tp->retransmit_skb_hint = skb;

	tcp_adjust_pcount(sk, next_skb, tcp_skb_pcount(next_skb));

	tcp_skb_collapse_tstamp(skb, next_skb);

	tcp_rtx_queue_unlink_and_free(next_skb, sk);
	return true;
}

/* Check if coalescing SKBs is legal. */
static bool tcp_can_collapse(const struct sock *sk, const struct sk_buff *skb)
{
	if (tcp_skb_pcount(skb) > 1)
		return false;
	if (skb_cloned(skb))
		return false;
	/* Some heuristics for collapsing over SACK'd could be invented */
	if (TCP_SKB_CB(skb)->sacked & TCPCB_SACKED_ACKED)
		return false;

	return true;
}

/* Collapse packets in the retransmit queue to make to create
 * less packets on the wire. This is only done on retransmission.
 */
static void tcp_retrans_try_collapse(struct sock *sk, struct sk_buff *to,
				     int space)
{
	struct tcp_sock *tp = tcp_sk(sk);
	struct sk_buff *skb = to, *tmp;
	bool first = true;

	if (!sock_net(sk)->ipv4.sysctl_tcp_retrans_collapse)
		return;
	if (TCP_SKB_CB(skb)->tcp_flags & TCPHDR_SYN)
		return;

	skb_rbtree_walk_from_safe(skb, tmp) {
		if (!tcp_can_collapse(sk, skb))
			break;

		if (!tcp_skb_can_collapse(to, skb))
			break;

		space -= skb->len;

		if (first) {
			first = false;
			continue;
		}

		if (space < 0)
			break;

		if (after(TCP_SKB_CB(skb)->end_seq, tcp_wnd_end(tp)))
			break;

		if (!tcp_collapse_retrans(sk, to))
			break;
	}
}

/* This retransmits one SKB.  Policy decisions and retransmit queue
 * state updates are done by the caller.  Returns non-zero if an
 * error occurred which prevented the send.
 */
int __tcp_retransmit_skb(struct sock *sk, struct sk_buff *skb, int segs)
{
	struct inet_connection_sock *icsk = inet_csk(sk);
	struct tcp_sock *tp = tcp_sk(sk);
	unsigned int cur_mss;
	int diff, len, err;


	/* Inconclusive MTU probe */
	if (icsk->icsk_mtup.probe_size)
		icsk->icsk_mtup.probe_size = 0;

	/* Do not sent more than we queued. 1/4 is reserved for possible
	 * copying overhead: fragmentation, tunneling, mangling etc.
	 */
	if (refcount_read(&sk->sk_wmem_alloc) >
	    min_t(u32, sk->sk_wmem_queued + (sk->sk_wmem_queued >> 2),
		  sk->sk_sndbuf))
		return -EAGAIN;

	if (skb_still_in_host_queue(sk, skb))
		return -EBUSY;

	if (before(TCP_SKB_CB(skb)->seq, tp->snd_una)) {
		if (unlikely(before(TCP_SKB_CB(skb)->end_seq, tp->snd_una))) {
			WARN_ON_ONCE(1);
			return -EINVAL;
		}
		if (tcp_trim_head(sk, skb, tp->snd_una - TCP_SKB_CB(skb)->seq))
			return -ENOMEM;
	}

	if (inet_csk(sk)->icsk_af_ops->rebuild_header(sk))
		return -EHOSTUNREACH; /* Routing failure or similar. */

	cur_mss = tcp_current_mss(sk);

	/* If receiver has shrunk his window, and skb is out of
	 * new window, do not retransmit it. The exception is the
	 * case, when window is shrunk to zero. In this case
	 * our retransmit serves as a zero window probe.
	 */
	if (!before(TCP_SKB_CB(skb)->seq, tcp_wnd_end(tp)) &&
	    TCP_SKB_CB(skb)->seq != tp->snd_una)
		return -EAGAIN;

	len = cur_mss * segs;
	if (skb->len > len) {
		if (tcp_fragment(sk, TCP_FRAG_IN_RTX_QUEUE, skb, len,
				 cur_mss, GFP_ATOMIC))
			return -ENOMEM; /* We'll try again later. */
	} else {
		if (skb_unclone(skb, GFP_ATOMIC))
			return -ENOMEM;

		diff = tcp_skb_pcount(skb);
		tcp_set_skb_tso_segs(skb, cur_mss);
		diff -= tcp_skb_pcount(skb);
		if (diff)
			tcp_adjust_pcount(sk, skb, diff);
		if (skb->len < cur_mss)
			tcp_retrans_try_collapse(sk, skb, cur_mss);
	}

	/* RFC3168, section 6.1.1.1. ECN fallback
	 * As AccECN uses the same SYN flags (+ AE), this check covers both
	 * cases.
	 */
	if ((TCP_SKB_CB(skb)->tcp_flags & TCPHDR_SYN_ECN) == TCPHDR_SYN_ECN)
		tcp_ecn_clear_syn(sk, skb);

	/* Update global and local TCP statistics. */
	segs = tcp_skb_pcount(skb);
	TCP_ADD_STATS(sock_net(sk), TCP_MIB_RETRANSSEGS, segs);
	if (TCP_SKB_CB(skb)->tcp_flags & TCPHDR_SYN)
		__NET_INC_STATS(sock_net(sk), LINUX_MIB_TCPSYNRETRANS);
	tp->total_retrans += segs;
	tp->bytes_retrans += skb->len;

	/* make sure skb->data is aligned on arches that require it
	 * and check if ack-trimming & collapsing extended the headroom
	 * beyond what csum_start can cover.
	 */
	if (unlikely((NET_IP_ALIGN && ((unsigned long)skb->data & 3)) ||
		     skb_headroom(skb) >= 0xFFFF)) {
		struct sk_buff *nskb;

		tcp_skb_tsorted_save(skb) {
			nskb = __pskb_copy(skb, MAX_TCP_HEADER, GFP_ATOMIC);
			err = nskb ? tcp_transmit_skb(sk, nskb, 0, GFP_ATOMIC) :
				     -ENOBUFS;
		} tcp_skb_tsorted_restore(skb);

		if (!err) {
			tcp_update_skb_after_send(sk, skb, tp->tcp_wstamp_ns);
			tcp_rate_skb_sent(sk, skb);
		}
	} else {
		err = tcp_transmit_skb(sk, skb, 1, GFP_ATOMIC);
	}

	/* To avoid taking spuriously low RTT samples based on a timestamp
	 * for a transmit that never happened, always mark EVER_RETRANS
	 */
	TCP_SKB_CB(skb)->sacked |= TCPCB_EVER_RETRANS;

	if (BPF_SOCK_OPS_TEST_FLAG(tp, BPF_SOCK_OPS_RETRANS_CB_FLAG))
		tcp_call_bpf_3arg(sk, BPF_SOCK_OPS_RETRANS_CB,
				  TCP_SKB_CB(skb)->seq, segs, err);

	if (likely(!err)) {
		trace_tcp_retransmit_skb(sk, skb);
	} else if (err != -EBUSY) {
		NET_ADD_STATS(sock_net(sk), LINUX_MIB_TCPRETRANSFAIL, segs);
	}
	return err;
}

int tcp_retransmit_skb(struct sock *sk, struct sk_buff *skb, int segs)
{
	struct tcp_sock *tp = tcp_sk(sk);
	int err = __tcp_retransmit_skb(sk, skb, segs);

	if (err == 0) {
#if FASTRETRANS_DEBUG > 0
		if (TCP_SKB_CB(skb)->sacked & TCPCB_SACKED_RETRANS) {
			net_dbg_ratelimited("retrans_out leaked\n");
		}
#endif
		TCP_SKB_CB(skb)->sacked |= TCPCB_RETRANS;
		tp->retrans_out += tcp_skb_pcount(skb);
	}

	/* Save stamp of the first (attempted) retransmit. */
	if (!tp->retrans_stamp)
		tp->retrans_stamp = tcp_skb_timestamp(skb);

	if (tp->undo_retrans < 0)
		tp->undo_retrans = 0;
	tp->undo_retrans += tcp_skb_pcount(skb);
	return err;
}

/* This gets called after a retransmit timeout, and the initially
 * retransmitted data is acknowledged.  It tries to continue
 * resending the rest of the retransmit queue, until either
 * we've sent it all or the congestion window limit is reached.
 */
void tcp_xmit_retransmit_queue(struct sock *sk)
{
	const struct inet_connection_sock *icsk = inet_csk(sk);
	struct sk_buff *skb, *rtx_head, *hole = NULL;
	struct tcp_sock *tp = tcp_sk(sk);
	u32 max_segs;
	int mib_idx;

	if (!tp->packets_out)
		return;

	rtx_head = tcp_rtx_queue_head(sk);
	skb = tp->retransmit_skb_hint ?: rtx_head;
	max_segs = tcp_tso_segs(sk, tcp_current_mss(sk));
	skb_rbtree_walk_from(skb) {
		__u8 sacked;
		int segs;

		if (tcp_pacing_check(sk))
			break;

		/* we could do better than to assign each time */
		if (!hole)
			tp->retransmit_skb_hint = skb;

		segs = tp->snd_cwnd - tcp_packets_in_flight(tp);
		if (segs <= 0)
			return;
		sacked = TCP_SKB_CB(skb)->sacked;
		/* In case tcp_shift_skb_data() have aggregated large skbs,
		 * we need to make sure not sending too bigs TSO packets
		 */
		segs = min_t(int, segs, max_segs);

		if (tp->retrans_out >= tp->lost_out) {
			break;
		} else if (!(sacked & TCPCB_LOST)) {
			if (!hole && !(sacked & (TCPCB_SACKED_RETRANS|TCPCB_SACKED_ACKED)))
				hole = skb;
			continue;

		} else {
			if (icsk->icsk_ca_state != TCP_CA_Loss)
				mib_idx = LINUX_MIB_TCPFASTRETRANS;
			else
				mib_idx = LINUX_MIB_TCPSLOWSTARTRETRANS;
		}

		if (sacked & (TCPCB_SACKED_ACKED|TCPCB_SACKED_RETRANS))
			continue;

		if (tcp_small_queue_check(sk, skb, 1))
			return;

		if (tcp_retransmit_skb(sk, skb, segs))
			return;

		NET_ADD_STATS(sock_net(sk), mib_idx, tcp_skb_pcount(skb));

		if (tcp_in_cwnd_reduction(sk))
			tp->prr_out += tcp_skb_pcount(skb);

		if (skb == rtx_head &&
		    icsk->icsk_pending != ICSK_TIME_REO_TIMEOUT)
			tcp_reset_xmit_timer(sk, ICSK_TIME_RETRANS,
					     inet_csk(sk)->icsk_rto,
					     TCP_RTO_MAX,
					     skb);
	}
}

/* We allow to exceed memory limits for FIN packets to expedite
 * connection tear down and (memory) recovery.
 * Otherwise tcp_send_fin() could be tempted to either delay FIN
 * or even be forced to close flow without any FIN.
 * In general, we want to allow one skb per socket to avoid hangs
 * with edge trigger epoll()
 */
void sk_forced_mem_schedule(struct sock *sk, int size)
{
	int amt;

	if (size <= sk->sk_forward_alloc)
		return;
	amt = sk_mem_pages(size);
	sk->sk_forward_alloc += amt * SK_MEM_QUANTUM;
	sk_memory_allocated_add(sk, amt);

	if (mem_cgroup_sockets_enabled && sk->sk_memcg)
		mem_cgroup_charge_skmem(sk->sk_memcg, amt);
}

/* Send a FIN. The caller locks the socket for us.
 * We should try to send a FIN packet really hard, but eventually give up.
 */
void tcp_send_fin(struct sock *sk)
{
	struct sk_buff *skb, *tskb, *tail = tcp_write_queue_tail(sk);
	struct tcp_sock *tp = tcp_sk(sk);

	/* Optimization, tack on the FIN if we have one skb in write queue and
	 * this skb was not yet sent, or we are under memory pressure.
	 * Note: in the latter case, FIN packet will be sent after a timeout,
	 * as TCP stack thinks it has already been transmitted.
	 */
	tskb = tail;
	if (!tskb && tcp_under_memory_pressure(sk))
		tskb = skb_rb_last(&sk->tcp_rtx_queue);

	if (tskb) {
		TCP_SKB_CB(tskb)->tcp_flags |= TCPHDR_FIN;
		TCP_SKB_CB(tskb)->end_seq++;
		tp->write_seq++;
		if (!tail) {
			/* This means tskb was already sent.
			 * Pretend we included the FIN on previous transmit.
			 * We need to set tp->snd_nxt to the value it would have
			 * if FIN had been sent. This is because retransmit path
			 * does not change tp->snd_nxt.
			 */
			WRITE_ONCE(tp->snd_nxt, tp->snd_nxt + 1);
			return;
		}
	} else {
		skb = alloc_skb_fclone(MAX_TCP_HEADER, sk->sk_allocation);
		if (unlikely(!skb))
			return;

		INIT_LIST_HEAD(&skb->tcp_tsorted_anchor);
		skb_reserve(skb, MAX_TCP_HEADER);
		sk_forced_mem_schedule(sk, skb->truesize);
		/* FIN eats a sequence byte, write_seq advanced by tcp_queue_skb(). */
		tcp_init_nondata_skb(skb, tp->write_seq,
				     TCPHDR_ACK | TCPHDR_FIN);
		tcp_queue_skb(sk, skb);
	}
	__tcp_push_pending_frames(sk, tcp_current_mss(sk), TCP_NAGLE_OFF);
}

/* We get here when a process closes a file descriptor (either due to
 * an explicit close() or as a byproduct of exit()'ing) and there
 * was unread data in the receive queue.  This behavior is recommended
 * by RFC 2525, section 2.17.  -DaveM
 */
void tcp_send_active_reset(struct sock *sk, gfp_t priority)
{
	struct sk_buff *skb;

	TCP_INC_STATS(sock_net(sk), TCP_MIB_OUTRSTS);

	/* NOTE: No TCP options attached and we never retransmit this. */
	skb = alloc_skb(MAX_TCP_HEADER, priority);
	if (!skb) {
		NET_INC_STATS(sock_net(sk), LINUX_MIB_TCPABORTFAILED);
		return;
	}

	/* Reserve space for headers and prepare control bits. */
	skb_reserve(skb, MAX_TCP_HEADER);
	tcp_init_nondata_skb(skb, tcp_acceptable_seq(sk),
			     TCPHDR_ACK | TCPHDR_RST);
	tcp_mstamp_refresh(tcp_sk(sk));
	/* Send it off. */
	if (tcp_transmit_skb(sk, skb, 0, priority))
		NET_INC_STATS(sock_net(sk), LINUX_MIB_TCPABORTFAILED);

	/* skb of trace_tcp_send_reset() keeps the skb that caused RST,
	 * skb here is different to the troublesome skb, so use NULL
	 */
	trace_tcp_send_reset(sk, NULL);
}

/* Send a crossed SYN-ACK during socket establishment.
 * WARNING: This routine must only be called when we have already sent
 * a SYN packet that crossed the incoming SYN that caused this routine
 * to get called. If this assumption fails then the initial rcv_wnd
 * and rcv_wscale values will not be correct.
 */
int tcp_send_synack(struct sock *sk)
{
	struct sk_buff *skb;

	skb = tcp_rtx_queue_head(sk);
	if (!skb || !(TCP_SKB_CB(skb)->tcp_flags & TCPHDR_SYN)) {
		pr_err("%s: wrong queue state\n", __func__);
		return -EFAULT;
	}
	if (!(TCP_SKB_CB(skb)->tcp_flags & TCPHDR_ACK)) {
		if (skb_cloned(skb)) {
			struct sk_buff *nskb;

			tcp_skb_tsorted_save(skb) {
				nskb = skb_copy(skb, GFP_ATOMIC);
			} tcp_skb_tsorted_restore(skb);
			if (!nskb)
				return -ENOMEM;
			INIT_LIST_HEAD(&nskb->tcp_tsorted_anchor);
			tcp_highest_sack_replace(sk, skb, nskb);
			tcp_rtx_queue_unlink_and_free(skb, sk);
			__skb_header_release(nskb);
			tcp_rbtree_insert(&sk->tcp_rtx_queue, nskb);
			sk_wmem_queued_add(sk, nskb->truesize);
			sk_mem_charge(sk, nskb->truesize);
			skb = nskb;
		}

		TCP_SKB_CB(skb)->tcp_flags |= TCPHDR_ACK;
		tcp_ecn_send_synack(sk, skb);
	}
	return tcp_transmit_skb(sk, skb, 1, GFP_ATOMIC);
}

/**
 * tcp_make_synack - Prepare a SYN-ACK.
 * sk: listener socket
 * dst: dst entry attached to the SYNACK
 * req: request_sock pointer
 *
 * Allocate one skb and build a SYNACK packet.
 * @dst is consumed : Caller should not use it again.
 */
struct sk_buff *tcp_make_synack(const struct sock *sk, struct dst_entry *dst,
				struct request_sock *req,
				struct tcp_fastopen_cookie *foc,
				enum tcp_synack_type synack_type)
{
	struct inet_request_sock *ireq = inet_rsk(req);
	const struct tcp_sock *tp = tcp_sk(sk);
	struct tcp_md5sig_key *md5 = NULL;
	struct tcp_out_options opts;
	struct sk_buff *skb;
	int tcp_header_size;
	struct tcphdr *th;
	int mss;
	u64 now;

	skb = alloc_skb(MAX_TCP_HEADER, GFP_ATOMIC);
	if (unlikely(!skb)) {
		dst_release(dst);
		return NULL;
	}
	/* Reserve space for headers. */
	skb_reserve(skb, MAX_TCP_HEADER);

	switch (synack_type) {
	case TCP_SYNACK_NORMAL:
		skb_set_owner_w(skb, req_to_sk(req));
		break;
	case TCP_SYNACK_COOKIE:
		/* Under synflood, we do not attach skb to a socket,
		 * to avoid false sharing.
		 */
		break;
	case TCP_SYNACK_FASTOPEN:
		/* sk is a const pointer, because we want to express multiple
		 * cpu might call us concurrently.
		 * sk->sk_wmem_alloc in an atomic, we can promote to rw.
		 */
		skb_set_owner_w(skb, (struct sock *)sk);
		break;
	}
	skb_dst_set(skb, dst);

	mss = tcp_mss_clamp(tp, dst_metric_advmss(dst));

	memset(&opts, 0, sizeof(opts));
	now = tcp_clock_ns();
#ifdef CONFIG_SYN_COOKIES
	if (unlikely(req->cookie_ts))
		skb->skb_mstamp_ns = cookie_init_timestamp(req, now);
	else
#endif
	{
		skb->skb_mstamp_ns = now;
		if (!tcp_rsk(req)->snt_synack) /* Timestamp first SYNACK */
			tcp_rsk(req)->snt_synack = tcp_skb_timestamp_us(skb);
	}

#ifdef CONFIG_TCP_MD5SIG
	rcu_read_lock();
	md5 = tcp_rsk(req)->af_specific->req_md5_lookup(sk, req_to_sk(req));
#endif
	skb_set_hash(skb, tcp_rsk(req)->txhash, PKT_HASH_TYPE_L4);
	tcp_header_size = tcp_synack_options(sk, req, mss, skb, &opts, md5,
					     foc) + sizeof(*th);

	skb_push(skb, tcp_header_size);
	skb_reset_transport_header(skb);

	th = (struct tcphdr *)skb->data;
	memset(th, 0, sizeof(struct tcphdr));
	th->syn = 1;
	th->ack = 1;
	tcp_ecn_make_synack(req, th);
	th->source = htons(ireq->ir_num);
	th->dest = ireq->ir_rmt_port;
	skb->mark = ireq->ir_mark;
	skb->ip_summed = CHECKSUM_PARTIAL;
	th->seq = htonl(tcp_rsk(req)->snt_isn);
	/* XXX data is queued and acked as is. No buffer/window check */
	th->ack_seq = htonl(tcp_rsk(req)->rcv_nxt);

	/* RFC1323: The window in SYN & SYN/ACK segments is never scaled. */
	th->window = htons(min(req->rsk_rcv_wnd, 65535U));
	tcp_options_write((__be32 *)(th + 1), NULL, &opts);
	th->doff = (tcp_header_size >> 2);
	__TCP_INC_STATS(sock_net(sk), TCP_MIB_OUTSEGS);

#ifdef CONFIG_TCP_MD5SIG
	/* Okay, we have all we need - do the md5 hash if needed */
	if (md5)
		tcp_rsk(req)->af_specific->calc_md5_hash(opts.hash_location,
					       md5, req_to_sk(req), skb);
	rcu_read_unlock();
#endif

	skb->skb_mstamp_ns = now;
	tcp_add_tx_delay(skb, tp);

	return skb;
}
EXPORT_SYMBOL(tcp_make_synack);

static void tcp_ca_dst_init(struct sock *sk, const struct dst_entry *dst)
{
	struct inet_connection_sock *icsk = inet_csk(sk);
	const struct tcp_congestion_ops *ca;
	u32 ca_key = dst_metric(dst, RTAX_CC_ALGO);

	if (ca_key == TCP_CA_UNSPEC)
		return;

	rcu_read_lock();
	ca = tcp_ca_find_key(ca_key);
	if (likely(ca && bpf_try_module_get(ca, ca->owner))) {
		bpf_module_put(icsk->icsk_ca_ops, icsk->icsk_ca_ops->owner);
		icsk->icsk_ca_dst_locked = tcp_ca_dst_locked(dst);
		icsk->icsk_ca_ops = ca;
	}
	rcu_read_unlock();
}

/* Do all connect socket setups that can be done AF independent. */
static void tcp_connect_init(struct sock *sk)
{
	const struct dst_entry *dst = __sk_dst_get(sk);
	struct tcp_sock *tp = tcp_sk(sk);
	__u8 rcv_wscale;
	u32 rcv_wnd;

	/* We'll fix this up when we get a response from the other end.
	 * See tcp_input.c:tcp_rcv_state_process case TCP_SYN_SENT.
	 */
	tp->tcp_header_len = sizeof(struct tcphdr);
	if (sock_net(sk)->ipv4.sysctl_tcp_timestamps)
		tp->tcp_header_len += TCPOLEN_TSTAMP_ALIGNED;

#ifdef CONFIG_TCP_MD5SIG
	if (tp->af_specific->md5_lookup(sk, sk))
		tp->tcp_header_len += TCPOLEN_MD5SIG_ALIGNED;
#endif

	/* If user gave his TCP_MAXSEG, record it to clamp */
	if (tp->rx_opt.user_mss)
		tp->rx_opt.mss_clamp = tp->rx_opt.user_mss;
	tp->max_window = 0;
	tcp_mtup_init(sk);
	tcp_sync_mss(sk, dst_mtu(dst));

	tcp_ca_dst_init(sk, dst);

	if (!tp->window_clamp)
		tp->window_clamp = dst_metric(dst, RTAX_WINDOW);
	tp->advmss = tcp_mss_clamp(tp, dst_metric_advmss(dst));

	tcp_initialize_rcv_mss(sk);

	/* limit the window selection if the user enforce a smaller rx buffer */
	if (sk->sk_userlocks & SOCK_RCVBUF_LOCK &&
	    (tp->window_clamp > tcp_full_space(sk) || tp->window_clamp == 0))
		tp->window_clamp = tcp_full_space(sk);

	rcv_wnd = tcp_rwnd_init_bpf(sk);
	if (rcv_wnd == 0)
		rcv_wnd = dst_metric(dst, RTAX_INITRWND);

	tcp_select_initial_window(sk, tcp_full_space(sk),
				  tp->advmss - (tp->rx_opt.ts_recent_stamp ? tp->tcp_header_len - sizeof(struct tcphdr) : 0),
				  &tp->rcv_wnd,
				  &tp->window_clamp,
				  sock_net(sk)->ipv4.sysctl_tcp_window_scaling,
				  &rcv_wscale,
				  rcv_wnd);

	tp->rx_opt.rcv_wscale = rcv_wscale;
	tp->rcv_ssthresh = tp->rcv_wnd;

	sk->sk_err = 0;
	sock_reset_flag(sk, SOCK_DONE);
	tp->snd_wnd = 0;
	tcp_init_wl(tp, 0);
	tcp_write_queue_purge(sk);
	tp->snd_una = tp->write_seq;
	tp->snd_sml = tp->write_seq;
	tp->snd_up = tp->write_seq;
	WRITE_ONCE(tp->snd_nxt, tp->write_seq);

	if (likely(!tp->repair))
		tp->rcv_nxt = 0;
	else
		tp->rcv_tstamp = tcp_jiffies32;
	tp->rcv_wup = tp->rcv_nxt;
	WRITE_ONCE(tp->copied_seq, tp->rcv_nxt);

	inet_csk(sk)->icsk_rto = tcp_timeout_init(sk);
	inet_csk(sk)->icsk_retransmits = 0;
	tcp_clear_retrans(tp);
}

static void tcp_connect_queue_skb(struct sock *sk, struct sk_buff *skb)
{
	struct tcp_sock *tp = tcp_sk(sk);
	struct tcp_skb_cb *tcb = TCP_SKB_CB(skb);

	tcb->end_seq += skb->len;
	__skb_header_release(skb);
	sk_wmem_queued_add(sk, skb->truesize);
	sk_mem_charge(sk, skb->truesize);
	WRITE_ONCE(tp->write_seq, tcb->end_seq);
	tp->packets_out += tcp_skb_pcount(skb);
}

/* Build and send a SYN with data and (cached) Fast Open cookie. However,
 * queue a data-only packet after the regular SYN, such that regular SYNs
 * are retransmitted on timeouts. Also if the remote SYN-ACK acknowledges
 * only the SYN sequence, the data are retransmitted in the first ACK.
 * If cookie is not cached or other error occurs, falls back to send a
 * regular SYN with Fast Open cookie request option.
 */
static int tcp_send_syn_data(struct sock *sk, struct sk_buff *syn)
{
	struct tcp_sock *tp = tcp_sk(sk);
	struct tcp_fastopen_request *fo = tp->fastopen_req;
	int space, err = 0;
	struct sk_buff *syn_data;

	tp->rx_opt.mss_clamp = tp->advmss;  /* If MSS is not cached */
	if (!tcp_fastopen_cookie_check(sk, &tp->rx_opt.mss_clamp, &fo->cookie))
		goto fallback;

	/* MSS for SYN-data is based on cached MSS and bounded by PMTU and
	 * user-MSS. Reserve maximum option space for middleboxes that add
	 * private TCP options. The cost is reduced data space in SYN :(
	 */
	tp->rx_opt.mss_clamp = tcp_mss_clamp(tp, tp->rx_opt.mss_clamp);

	space = __tcp_mtu_to_mss(sk, inet_csk(sk)->icsk_pmtu_cookie) -
		MAX_TCP_OPTION_SPACE;

	space = min_t(size_t, space, fo->size);

	/* limit to order-0 allocations */
	space = min_t(size_t, space, SKB_MAX_HEAD(MAX_TCP_HEADER));

	syn_data = sk_stream_alloc_skb(sk, space, sk->sk_allocation, false);
	if (!syn_data)
		goto fallback;
	syn_data->ip_summed = CHECKSUM_PARTIAL;
	memcpy(syn_data->cb, syn->cb, sizeof(syn->cb));
	if (space) {
		int copied = copy_from_iter(skb_put(syn_data, space), space,
					    &fo->data->msg_iter);
		if (unlikely(!copied)) {
			tcp_skb_tsorted_anchor_cleanup(syn_data);
			kfree_skb(syn_data);
			goto fallback;
		}
		if (copied != space) {
			skb_trim(syn_data, copied);
			space = copied;
		}
		skb_zcopy_set(syn_data, fo->uarg, NULL);
	}
	/* No more data pending in inet_wait_for_connect() */
	if (space == fo->size)
		fo->data = NULL;
	fo->copied = space;

	tcp_connect_queue_skb(sk, syn_data);
	if (syn_data->len)
		tcp_chrono_start(sk, TCP_CHRONO_BUSY);

	err = tcp_transmit_skb(sk, syn_data, 1, sk->sk_allocation);

	syn->skb_mstamp_ns = syn_data->skb_mstamp_ns;

	/* Now full SYN+DATA was cloned and sent (or not),
	 * remove the SYN from the original skb (syn_data)
	 * we keep in write queue in case of a retransmit, as we
	 * also have the SYN packet (with no data) in the same queue.
	 */
	TCP_SKB_CB(syn_data)->seq++;
	TCP_SKB_CB(syn_data)->tcp_flags = TCPHDR_ACK | TCPHDR_PSH;
	if (!err) {
		tp->syn_data = (fo->copied > 0);
		tcp_rbtree_insert(&sk->tcp_rtx_queue, syn_data);
		NET_INC_STATS(sock_net(sk), LINUX_MIB_TCPORIGDATASENT);
		goto done;
	}

	/* data was not sent, put it in write_queue */
	__skb_queue_tail(&sk->sk_write_queue, syn_data);
	tp->packets_out -= tcp_skb_pcount(syn_data);

fallback:
	/* Send a regular SYN with Fast Open cookie request option */
	if (fo->cookie.len > 0)
		fo->cookie.len = 0;
	err = tcp_transmit_skb(sk, syn, 1, sk->sk_allocation);
	if (err)
		tp->syn_fastopen = 0;
done:
	fo->cookie.len = -1;  /* Exclude Fast Open option for SYN retries */
	return err;
}

/* Build a SYN and send it off. */
int tcp_connect(struct sock *sk)
{
	struct tcp_sock *tp = tcp_sk(sk);
	struct sk_buff *buff;
	int err;

	tcp_call_bpf(sk, BPF_SOCK_OPS_TCP_CONNECT_CB, 0, NULL);

	if (inet_csk(sk)->icsk_af_ops->rebuild_header(sk))
		return -EHOSTUNREACH; /* Routing failure or similar. */

	tcp_connect_init(sk);

	if (unlikely(tp->repair)) {
		tcp_finish_connect(sk, NULL);
		return 0;
	}

	buff = sk_stream_alloc_skb(sk, 0, sk->sk_allocation, true);
	if (unlikely(!buff))
		return -ENOBUFS;

	tcp_init_nondata_skb(buff, tp->write_seq++, TCPHDR_SYN);
	tcp_mstamp_refresh(tp);
	tp->retrans_stamp = tcp_time_stamp(tp);
	tcp_connect_queue_skb(sk, buff);
	tcp_ecn_send_syn(sk, buff);
	tcp_rbtree_insert(&sk->tcp_rtx_queue, buff);

	/* Send off SYN; include data in Fast Open. */
	err = tp->fastopen_req ? tcp_send_syn_data(sk, buff) :
	      tcp_transmit_skb(sk, buff, 1, sk->sk_allocation);
	if (err == -ECONNREFUSED)
		return err;

	/* We change tp->snd_nxt after the tcp_transmit_skb() call
	 * in order to make this packet get counted in tcpOutSegs.
	 */
	WRITE_ONCE(tp->snd_nxt, tp->write_seq);
	tp->pushed_seq = tp->write_seq;
	buff = tcp_send_head(sk);
	if (unlikely(buff)) {
		WRITE_ONCE(tp->snd_nxt, TCP_SKB_CB(buff)->seq);
		tp->pushed_seq	= TCP_SKB_CB(buff)->seq;
	}
	TCP_INC_STATS(sock_net(sk), TCP_MIB_ACTIVEOPENS);

	/* Timer for repeating the SYN until an answer. */
	inet_csk_reset_xmit_timer(sk, ICSK_TIME_RETRANS,
				  inet_csk(sk)->icsk_rto, TCP_RTO_MAX);
	return 0;
}
EXPORT_SYMBOL(tcp_connect);

/* Send out a delayed ack, the caller does the policy checking
 * to see if we should even be here.  See tcp_input.c:tcp_ack_snd_check()
 * for details.
 */
void tcp_send_delayed_ack(struct sock *sk)
{
	struct inet_connection_sock *icsk = inet_csk(sk);
	int ato = icsk->icsk_ack.ato;
	unsigned long timeout;

	if (ato > TCP_DELACK_MIN) {
		const struct tcp_sock *tp = tcp_sk(sk);
		int max_ato = HZ / 2;

		if (inet_csk_in_pingpong_mode(sk) ||
		    (icsk->icsk_ack.pending & ICSK_ACK_PUSHED))
			max_ato = TCP_DELACK_MAX;

		/* Slow path, intersegment interval is "high". */

		/* If some rtt estimate is known, use it to bound delayed ack.
		 * Do not use inet_csk(sk)->icsk_rto here, use results of rtt measurements
		 * directly.
		 */
		if (tp->srtt_us) {
			int rtt = max_t(int, usecs_to_jiffies(tp->srtt_us >> 3),
					TCP_DELACK_MIN);

			if (rtt < max_ato)
				max_ato = rtt;
		}

		ato = min(ato, max_ato);
	}

	/* Stay within the limit we were given */
	timeout = jiffies + ato;

	/* Use new timeout only if there wasn't a older one earlier. */
	if (icsk->icsk_ack.pending & ICSK_ACK_TIMER) {
		/* If delack timer was blocked or is about to expire,
		 * send ACK now.
		 */
		if (icsk->icsk_ack.blocked ||
		    time_before_eq(icsk->icsk_ack.timeout, jiffies + (ato >> 2))) {
			tcp_send_ack(sk, 0);
			return;
		}

		if (!time_before(timeout, icsk->icsk_ack.timeout))
			timeout = icsk->icsk_ack.timeout;
	}
	icsk->icsk_ack.pending |= ICSK_ACK_SCHED | ICSK_ACK_TIMER;
	icsk->icsk_ack.timeout = timeout;
	sk_reset_timer(sk, &icsk->icsk_delack_timer, timeout);
}

/* This routine sends an ack and also updates the window. */
void __tcp_send_ack(struct sock *sk, u32 rcv_nxt, u16 flags)
{
	struct sk_buff *buff;

	/* If we have been reset, we may not send again. */
	if (sk->sk_state == TCP_CLOSE)
		return;

	/* We are not putting this on the write queue, so
	 * tcp_transmit_skb() will set the ownership to this
	 * sock.
	 */
	buff = alloc_skb(MAX_TCP_HEADER,
			 sk_gfp_mask(sk, GFP_ATOMIC | __GFP_NOWARN));
	if (unlikely(!buff)) {
		inet_csk_schedule_ack(sk);
		inet_csk(sk)->icsk_ack.ato = TCP_ATO_MIN;
		inet_csk_reset_xmit_timer(sk, ICSK_TIME_DACK,
					  TCP_DELACK_MAX, TCP_RTO_MAX);
		return;
	}

	/* Reserve space for headers and prepare control bits. */
	skb_reserve(buff, MAX_TCP_HEADER);
	tcp_init_nondata_skb(buff, tcp_acceptable_seq(sk), TCPHDR_ACK | flags);

	/* We do not want pure acks influencing TCP Small Queues or fq/pacing
	 * too much.
	 * SKB_TRUESIZE(max(1 .. 66, MAX_TCP_HEADER)) is unfortunately ~784
	 */
	skb_set_tcp_pure_ack(buff);

	/* Send it off, this clears delayed acks for us. */
	__tcp_transmit_skb(sk, buff, 0, (__force gfp_t)0, rcv_nxt);
}
EXPORT_SYMBOL_GPL(__tcp_send_ack);

void tcp_send_ack(struct sock *sk, u16 flags)
{
	__tcp_send_ack(sk, tcp_sk(sk)->rcv_nxt, flags);
}

/* This routine sends a packet with an out of date sequence
 * number. It assumes the other end will try to ack it.
 *
 * Question: what should we make while urgent mode?
 * 4.4BSD forces sending single byte of data. We cannot send
 * out of window data, because we have SND.NXT==SND.MAX...
 *
 * Current solution: to send TWO zero-length segments in urgent mode:
 * one is with SEG.SEQ=SND.UNA to deliver urgent pointer, another is
 * out-of-date with SND.UNA-1 to probe window.
 */
static int tcp_xmit_probe_skb(struct sock *sk, int urgent, int mib)
{
	struct tcp_sock *tp = tcp_sk(sk);
	struct sk_buff *skb;

	/* We don't queue it, tcp_transmit_skb() sets ownership. */
	skb = alloc_skb(MAX_TCP_HEADER,
			sk_gfp_mask(sk, GFP_ATOMIC | __GFP_NOWARN));
	if (!skb)
		return -1;

	/* Reserve space for headers and set control bits. */
	skb_reserve(skb, MAX_TCP_HEADER);
	/* Use a previous sequence.  This should cause the other
	 * end to send an ack.  Don't queue or clone SKB, just
	 * send it.
	 */
	tcp_init_nondata_skb(skb, tp->snd_una - !urgent, TCPHDR_ACK);
	NET_INC_STATS(sock_net(sk), mib);
	return tcp_transmit_skb(sk, skb, 0, (__force gfp_t)0);
}

/* Called from setsockopt( ... TCP_REPAIR ) */
void tcp_send_window_probe(struct sock *sk)
{
	if (sk->sk_state == TCP_ESTABLISHED) {
		tcp_sk(sk)->snd_wl1 = tcp_sk(sk)->rcv_nxt - 1;
		tcp_mstamp_refresh(tcp_sk(sk));
		tcp_xmit_probe_skb(sk, 0, LINUX_MIB_TCPWINPROBE);
	}
}

/* Initiate keepalive or window probe from timer. */
int tcp_write_wakeup(struct sock *sk, int mib)
{
	struct tcp_sock *tp = tcp_sk(sk);
	struct sk_buff *skb;

	if (sk->sk_state == TCP_CLOSE)
		return -1;

	skb = tcp_send_head(sk);
	if (skb && before(TCP_SKB_CB(skb)->seq, tcp_wnd_end(tp))) {
		int err;
		unsigned int mss = tcp_current_mss(sk);
		unsigned int seg_size = tcp_wnd_end(tp) - TCP_SKB_CB(skb)->seq;

		if (before(tp->pushed_seq, TCP_SKB_CB(skb)->end_seq))
			tp->pushed_seq = TCP_SKB_CB(skb)->end_seq;

		/* We are probing the opening of a window
		 * but the window size is != 0
		 * must have been a result SWS avoidance ( sender )
		 */
		if (seg_size < TCP_SKB_CB(skb)->end_seq - TCP_SKB_CB(skb)->seq ||
		    skb->len > mss) {
			seg_size = min(seg_size, mss);
			TCP_SKB_CB(skb)->tcp_flags |= TCPHDR_PSH;
			if (tcp_fragment(sk, TCP_FRAG_IN_WRITE_QUEUE,
					 skb, seg_size, mss, GFP_ATOMIC))
				return -1;
		} else if (!tcp_skb_pcount(skb))
			tcp_set_skb_tso_segs(skb, mss);

		TCP_SKB_CB(skb)->tcp_flags |= TCPHDR_PSH;
		err = tcp_transmit_skb(sk, skb, 1, GFP_ATOMIC);
		if (!err)
			tcp_event_new_data_sent(sk, skb);
		return err;
	} else {
		if (between(tp->snd_up, tp->snd_una + 1, tp->snd_una + 0xFFFF))
			tcp_xmit_probe_skb(sk, 1, mib);
		return tcp_xmit_probe_skb(sk, 0, mib);
	}
}

/* A window probe timeout has occurred.  If window is not closed send
 * a partial packet else a zero probe.
 */
void tcp_send_probe0(struct sock *sk)
{
	struct inet_connection_sock *icsk = inet_csk(sk);
	struct tcp_sock *tp = tcp_sk(sk);
	struct net *net = sock_net(sk);
	unsigned long timeout;
	int err;

	err = tcp_write_wakeup(sk, LINUX_MIB_TCPWINPROBE);

	if (tp->packets_out || tcp_write_queue_empty(sk)) {
		/* Cancel probe timer, if it is not required. */
		icsk->icsk_probes_out = 0;
		icsk->icsk_backoff = 0;
		return;
	}

	icsk->icsk_probes_out++;
	if (err <= 0) {
		if (icsk->icsk_backoff < net->ipv4.sysctl_tcp_retries2)
			icsk->icsk_backoff++;
		timeout = tcp_probe0_when(sk, TCP_RTO_MAX);
	} else {
		/* If packet was not sent due to local congestion,
		 * Let senders fight for local resources conservatively.
		 */
		timeout = TCP_RESOURCE_PROBE_INTERVAL;
	}
	tcp_reset_xmit_timer(sk, ICSK_TIME_PROBE0, timeout, TCP_RTO_MAX, NULL);
}

int tcp_rtx_synack(const struct sock *sk, struct request_sock *req)
{
	const struct tcp_request_sock_ops *af_ops = tcp_rsk(req)->af_specific;
	struct flowi fl;
	int res;

	tcp_rsk(req)->txhash = net_tx_rndhash();
	res = af_ops->send_synack(sk, NULL, &fl, req, NULL, TCP_SYNACK_NORMAL);
	if (!res) {
		__TCP_INC_STATS(sock_net(sk), TCP_MIB_RETRANSSEGS);
		__NET_INC_STATS(sock_net(sk), LINUX_MIB_TCPSYNRETRANS);
		if (unlikely(tcp_passive_fastopen(sk)))
			tcp_sk(sk)->total_retrans++;
		trace_tcp_retransmit_synack(sk, req);
	}
	return res;
}
EXPORT_SYMBOL(tcp_rtx_synack);<|MERGE_RESOLUTION|>--- conflicted
+++ resolved
@@ -977,8 +977,8 @@
 		}
 	}
 
-<<<<<<< HEAD
-	if (tcp_ecn_mode_accecn(tp)) {
+	if (tcp_ecn_mode_accecn(tp) &&
+	    !(sock_net(sk)->ipv4.sysctl_tcp_ecn & TCP_ACCECN_NO_OPT)) {
 		if (tp->accecn_opt_demand ||
 		    (tcp_stamp_us_delta(tp->tcp_mstamp, tp->accecn_opt_tstamp) >=
 		     (tp->srtt_us >> (3 + TCP_ACCECN_BEACON_FREQ_SHIFT)))) {
@@ -988,14 +988,6 @@
 						       opts->num_sack_blocks > 0 ?
 						       2 : 0);
 		}
-=======
-	if (tcp_ecn_mode_accecn(tp) && tp->accecn_opt_demand &&
-	    !(sock_net(sk)->ipv4.sysctl_tcp_ecn & TCP_ACCECN_NO_OPT)) {
-		opts->ecn_bytes = tp->received_ecn_bytes;
-		size += tcp_options_fit_accecn(opts, tp->accecn_minlen,
-					       MAX_TCP_OPTION_SPACE - size,
-					       opts->num_sack_blocks > 0 ? 2 : 0);
->>>>>>> 174e47ee
 	}
 
 	return size;
