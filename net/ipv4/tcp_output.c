--- conflicted
+++ resolved
@@ -976,12 +976,8 @@
 		}
 	}
 
-<<<<<<< HEAD
-	if (tcp_ecn_mode_accecn(tp) && tp->accecn_opt_demand) {
-=======
-	if (tcp_ecn_mode_accecn(tp) &&
+	if (tcp_ecn_mode_accecn(tp) && tp->accecn_opt_demand &&
 	    !(sock_net(sk)->ipv4.sysctl_tcp_ecn & TCP_ACCECN_NO_OPT)) {
->>>>>>> 46da0a09
 		opts->ecn_bytes = tp->received_ecn_bytes;
 		size += tcp_options_fit_accecn(opts, tp->accecn_minlen,
 					       MAX_TCP_OPTION_SPACE - size,
