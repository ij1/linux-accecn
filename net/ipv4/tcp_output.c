--- conflicted
+++ resolved
@@ -3935,7 +3935,7 @@
 	if (icsk->icsk_ack.pending & ICSK_ACK_TIMER) {
 		/* If delack timer is about to expire, send ACK now. */
 		if (time_before_eq(icsk->icsk_ack.timeout, jiffies + (ato >> 2))) {
-			tcp_send_ack(sk, 0);
+			tcp_send_ack(sk);
 			return;
 		}
 
@@ -3990,13 +3990,9 @@
 }
 EXPORT_SYMBOL_GPL(__tcp_send_ack);
 
-void tcp_send_ack(struct sock *sk, u16 flags)
-{
-<<<<<<< HEAD
-	__tcp_send_ack(sk, tcp_sk(sk)->rcv_nxt, flags);
-=======
+void tcp_send_ack(struct sock *sk)
+{
 	__tcp_send_ack(sk, tcp_sk(sk)->rcv_nxt, 0);
->>>>>>> 0ff4b2f8
 }
 
 /* This routine sends a packet with an out of date sequence
