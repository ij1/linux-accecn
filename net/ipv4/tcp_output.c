--- conflicted
+++ resolved
@@ -1137,13 +1137,9 @@
 		}
 	}
 
-<<<<<<< HEAD
-	if (tcp_ecn_mode_accecn(tp) && tp->accecn_opt_demand &&
-	    !(sock_net(sk)->ipv4.sysctl_tcp_ecn & TCP_ACCECN_NO_OPT)) {
-=======
 	if (tcp_ecn_mode_accecn(tp) &&
-	    sock_net(sk)->ipv4.sysctl_tcp_ecn_option) {
->>>>>>> 3ecd8b8e
+	    sock_net(sk)->ipv4.sysctl_tcp_ecn_option &&
+	    (sock_net(sk)->ipv4.sysctl_tcp_ecn_option >= 2 || tp->accecn_opt_demand)) {
 		opts->ecn_bytes = tp->received_ecn_bytes;
 		size += tcp_options_fit_accecn(opts, tp->accecn_minlen,
 					       MAX_TCP_OPTION_SPACE - size,
