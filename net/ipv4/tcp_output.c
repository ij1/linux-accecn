// SPDX-License-Identifier: GPL-2.0-only
/*
 * INET		An implementation of the TCP/IP protocol suite for the LINUX
 *		operating system.  INET is implemented using the  BSD Socket
 *		interface as the means of communication with the user level.
 *
 *		Implementation of the Transmission Control Protocol(TCP).
 *
 * Authors:	Ross Biro
 *		Fred N. van Kempen, <waltje@uWalt.NL.Mugnet.ORG>
 *		Mark Evans, <evansmp@uhura.aston.ac.uk>
 *		Corey Minyard <wf-rch!minyard@relay.EU.net>
 *		Florian La Roche, <flla@stud.uni-sb.de>
 *		Charles Hedrick, <hedrick@klinzhai.rutgers.edu>
 *		Linus Torvalds, <torvalds@cs.helsinki.fi>
 *		Alan Cox, <gw4pts@gw4pts.ampr.org>
 *		Matthew Dillon, <dillon@apollo.west.oic.com>
 *		Arnt Gulbrandsen, <agulbra@nvg.unit.no>
 *		Jorge Cwik, <jorge@laser.satlink.net>
 */

/*
 * Changes:	Pedro Roque	:	Retransmit queue handled by TCP.
 *				:	Fragmentation on mtu decrease
 *				:	Segment collapse on retransmit
 *				:	AF independence
 *
 *		Linus Torvalds	:	send_delayed_ack
 *		David S. Miller	:	Charge memory using the right skb
 *					during syn/ack processing.
 *		David S. Miller :	Output engine completely rewritten.
 *		Andrea Arcangeli:	SYNACK carry ts_recent in tsecr.
 *		Cacophonix Gaul :	draft-minshall-nagle-01
 *		J Hadi Salim	:	ECN support
 *
 */

#define pr_fmt(fmt) "TCP: " fmt

#include <net/tcp.h>
#include <net/mptcp.h>

#include <linux/compiler.h>
#include <linux/gfp.h>
#include <linux/module.h>
#include <linux/static_key.h>

#include <trace/events/tcp.h>

/* Refresh clocks of a TCP socket,
 * ensuring monotically increasing values.
 */
void tcp_mstamp_refresh(struct tcp_sock *tp)
{
	u64 val = tcp_clock_ns();

	tp->tcp_clock_cache = val;
	tp->tcp_mstamp = div_u64(val, NSEC_PER_USEC);
}

static bool tcp_write_xmit(struct sock *sk, unsigned int mss_now, int nonagle,
			   int push_one, gfp_t gfp);

/* Account for new data that has been sent to the network. */
static void tcp_event_new_data_sent(struct sock *sk, struct sk_buff *skb)
{
	struct inet_connection_sock *icsk = inet_csk(sk);
	struct tcp_sock *tp = tcp_sk(sk);
	unsigned int prior_packets = tp->packets_out;

	WRITE_ONCE(tp->snd_nxt, TCP_SKB_CB(skb)->end_seq);

	__skb_unlink(skb, &sk->sk_write_queue);
	tcp_rbtree_insert(&sk->tcp_rtx_queue, skb);

	if (tp->highest_sack == NULL)
		tp->highest_sack = skb;

	tp->packets_out += tcp_skb_pcount(skb);
	if (!prior_packets || icsk->icsk_pending == ICSK_TIME_LOSS_PROBE)
		tcp_rearm_rto(sk);

	NET_ADD_STATS(sock_net(sk), LINUX_MIB_TCPORIGDATASENT,
		      tcp_skb_pcount(skb));
}

/* SND.NXT, if window was not shrunk or the amount of shrunk was less than one
 * window scaling factor due to loss of precision.
 * If window has been shrunk, what should we make? It is not clear at all.
 * Using SND.UNA we will fail to open window, SND.NXT is out of window. :-(
 * Anything in between SND.UNA...SND.UNA+SND.WND also can be already
 * invalid. OK, let's make this for now:
 */
static inline __u32 tcp_acceptable_seq(const struct sock *sk)
{
	const struct tcp_sock *tp = tcp_sk(sk);

	if (!before(tcp_wnd_end(tp), tp->snd_nxt) ||
	    (tp->rx_opt.wscale_ok &&
	     ((tp->snd_nxt - tcp_wnd_end(tp)) < (1 << tp->rx_opt.rcv_wscale))))
		return tp->snd_nxt;
	else
		return tcp_wnd_end(tp);
}

/* Calculate mss to advertise in SYN segment.
 * RFC1122, RFC1063, draft-ietf-tcpimpl-pmtud-01 state that:
 *
 * 1. It is independent of path mtu.
 * 2. Ideally, it is maximal possible segment size i.e. 65535-40.
 * 3. For IPv4 it is reasonable to calculate it from maximal MTU of
 *    attached devices, because some buggy hosts are confused by
 *    large MSS.
 * 4. We do not make 3, we advertise MSS, calculated from first
 *    hop device mtu, but allow to raise it to ip_rt_min_advmss.
 *    This may be overridden via information stored in routing table.
 * 5. Value 65535 for MSS is valid in IPv6 and means "as large as possible,
 *    probably even Jumbo".
 */
static __u16 tcp_advertise_mss(struct sock *sk)
{
	struct tcp_sock *tp = tcp_sk(sk);
	const struct dst_entry *dst = __sk_dst_get(sk);
	int mss = tp->advmss;

	if (dst) {
		unsigned int metric = dst_metric_advmss(dst);

		if (metric < mss) {
			mss = metric;
			tp->advmss = mss;
		}
	}

	return (__u16)mss;
}

/* RFC2861. Reset CWND after idle period longer RTO to "restart window".
 * This is the first part of cwnd validation mechanism.
 */
void tcp_cwnd_restart(struct sock *sk, s32 delta)
{
	struct tcp_sock *tp = tcp_sk(sk);
	u32 restart_cwnd = tcp_init_cwnd(tp, __sk_dst_get(sk));
	u32 cwnd = tp->snd_cwnd;

	tcp_ca_event(sk, CA_EVENT_CWND_RESTART);

	tp->snd_ssthresh = tcp_current_ssthresh(sk);
	restart_cwnd = min(restart_cwnd, cwnd);

	while ((delta -= inet_csk(sk)->icsk_rto) > 0 && cwnd > restart_cwnd)
		cwnd >>= 1;
	tp->snd_cwnd = max(cwnd, restart_cwnd);
	tp->snd_cwnd_stamp = tcp_jiffies32;
	tp->snd_cwnd_used = 0;
}

/* Congestion state accounting after a packet has been sent. */
static void tcp_event_data_sent(struct tcp_sock *tp,
				struct sock *sk)
{
	struct inet_connection_sock *icsk = inet_csk(sk);
	const u32 now = tcp_jiffies32;

	if (tcp_packets_in_flight(tp) == 0)
		tcp_ca_event(sk, CA_EVENT_TX_START);

	/* If this is the first data packet sent in response to the
	 * previous received data,
	 * and it is a reply for ato after last received packet,
	 * increase pingpong count.
	 */
	if (before(tp->lsndtime, icsk->icsk_ack.lrcvtime) &&
	    (u32)(now - icsk->icsk_ack.lrcvtime) < icsk->icsk_ack.ato)
		inet_csk_inc_pingpong_cnt(sk);

	tp->lsndtime = now;
}

/* Account for an ACK we sent. */
static inline void tcp_event_ack_sent(struct sock *sk, unsigned int pkts,
				      u32 rcv_nxt)
{
	struct tcp_sock *tp = tcp_sk(sk);

	if (unlikely(tp->compressed_ack)) {
		NET_ADD_STATS(sock_net(sk), LINUX_MIB_TCPACKCOMPRESSED,
			      tp->compressed_ack);
		tp->compressed_ack = 0;
		if (hrtimer_try_to_cancel(&tp->compressed_ack_timer) == 1)
			__sock_put(sk);
	}

	if (unlikely(rcv_nxt != tp->rcv_nxt))
		return;  /* Special ACK sent by DCTCP to reflect ECN */
	tcp_dec_quickack_mode(sk, pkts);
	inet_csk_clear_xmit_timer(sk, ICSK_TIME_DACK);
}

/* Determine a window scaling and initial window to offer.
 * Based on the assumption that the given amount of space
 * will be offered. Store the results in the tp structure.
 * NOTE: for smooth operation initial space offering should
 * be a multiple of mss if possible. We assume here that mss >= 1.
 * This MUST be enforced by all callers.
 */
void tcp_select_initial_window(const struct sock *sk, int __space, __u32 mss,
			       __u32 *rcv_wnd, __u32 *window_clamp,
			       int wscale_ok, __u8 *rcv_wscale,
			       __u32 init_rcv_wnd)
{
	unsigned int space = (__space < 0 ? 0 : __space);

	/* If no clamp set the clamp to the max possible scaled window */
	if (*window_clamp == 0)
		(*window_clamp) = (U16_MAX << TCP_MAX_WSCALE);
	space = min(*window_clamp, space);

	/* Quantize space offering to a multiple of mss if possible. */
	if (space > mss)
		space = rounddown(space, mss);

	/* NOTE: offering an initial window larger than 32767
	 * will break some buggy TCP stacks. If the admin tells us
	 * it is likely we could be speaking with such a buggy stack
	 * we will truncate our initial window offering to 32K-1
	 * unless the remote has sent us a window scaling option,
	 * which we interpret as a sign the remote TCP is not
	 * misinterpreting the window field as a signed quantity.
	 */
	if (sock_net(sk)->ipv4.sysctl_tcp_workaround_signed_windows)
		(*rcv_wnd) = min(space, MAX_TCP_WINDOW);
	else
		(*rcv_wnd) = min_t(u32, space, U16_MAX);

	if (init_rcv_wnd)
		*rcv_wnd = min(*rcv_wnd, init_rcv_wnd * mss);

	*rcv_wscale = 0;
	if (wscale_ok) {
		/* Set window scaling on max possible window */
		space = max_t(u32, space, sock_net(sk)->ipv4.sysctl_tcp_rmem[2]);
		space = max_t(u32, space, sysctl_rmem_max);
		space = min_t(u32, space, *window_clamp);
		*rcv_wscale = clamp_t(int, ilog2(space) - 15,
				      0, TCP_MAX_WSCALE);
	}
	/* Set the clamp no higher than max representable value */
	(*window_clamp) = min_t(__u32, U16_MAX << (*rcv_wscale), *window_clamp);
}
EXPORT_SYMBOL(tcp_select_initial_window);

/* Chose a new window to advertise, update state in tcp_sock for the
 * socket, and return result with RFC1323 scaling applied.  The return
 * value can be stuffed directly into th->window for an outgoing
 * frame.
 */
static u16 tcp_select_window(struct sock *sk)
{
	struct tcp_sock *tp = tcp_sk(sk);
	u32 old_win = tp->rcv_wnd;
	u32 cur_win = tcp_receive_window(tp);
	u32 new_win = __tcp_select_window(sk);

	/* Never shrink the offered window */
	if (new_win < cur_win) {
		/* Danger Will Robinson!
		 * Don't update rcv_wup/rcv_wnd here or else
		 * we will not be able to advertise a zero
		 * window in time.  --DaveM
		 *
		 * Relax Will Robinson.
		 */
		if (new_win == 0)
			NET_INC_STATS(sock_net(sk),
				      LINUX_MIB_TCPWANTZEROWINDOWADV);
		new_win = ALIGN(cur_win, 1 << tp->rx_opt.rcv_wscale);
	}
	tp->rcv_wnd = new_win;
	tp->rcv_wup = tp->rcv_nxt;

	/* Make sure we do not exceed the maximum possible
	 * scaled window.
	 */
	if (!tp->rx_opt.rcv_wscale &&
	    sock_net(sk)->ipv4.sysctl_tcp_workaround_signed_windows)
		new_win = min(new_win, MAX_TCP_WINDOW);
	else
		new_win = min(new_win, (65535U << tp->rx_opt.rcv_wscale));

	/* RFC1323 scaling applied */
	new_win >>= tp->rx_opt.rcv_wscale;

	/* If we advertise zero window, disable fast path. */
	if (new_win == 0) {
		tp->pred_flags = 0;
		if (old_win)
			NET_INC_STATS(sock_net(sk),
				      LINUX_MIB_TCPTOZEROWINDOWADV);
	} else if (old_win == 0) {
		NET_INC_STATS(sock_net(sk), LINUX_MIB_TCPFROMZEROWINDOWADV);
	}

	return new_win;
}

/* Packet ECN state for a SYN-ACK */
static void tcp_ecn_send_synack(struct sock *sk, struct sk_buff *skb)
{
	const struct tcp_sock *tp = tcp_sk(sk);

	TCP_SKB_CB(skb)->tcp_flags &= ~TCPHDR_CWR;
	if (tcp_ecn_disabled(tp))
		TCP_SKB_CB(skb)->tcp_flags &= ~TCPHDR_ECE;
	else if (tcp_ca_needs_ecn(sk) ||
		 tcp_bpf_ca_needs_ecn(sk))
		INET_ECN_xmit(sk);
}

/* Packet ECN state for a SYN.  */
static void tcp_ecn_send_syn(struct sock *sk, struct sk_buff *skb)
{
	struct tcp_sock *tp = tcp_sk(sk);
	bool bpf_needs_ecn = tcp_bpf_ca_needs_ecn(sk);
	bool use_ecn = sock_net(sk)->ipv4.sysctl_tcp_ecn == 1 ||
		tcp_ca_needs_ecn(sk) || bpf_needs_ecn;

	if (!use_ecn) {
		const struct dst_entry *dst = __sk_dst_get(sk);

		if (dst && dst_feature(dst, RTAX_FEATURE_ECN))
			use_ecn = true;
	}

	tp->ecn_flags = 0;

	if (use_ecn) {
		if (tcp_ca_needs_ecn(sk) || bpf_needs_ecn)
			INET_ECN_xmit(sk);

		TCP_SKB_CB(skb)->tcp_flags |= TCPHDR_ECE | TCPHDR_CWR;
		tcp_ecn_mode_set(tp, TCP_ECN_MODE_RFC3168);
	}
}

static void tcp_ecn_clear_syn(struct sock *sk, struct sk_buff *skb)
{
	if (sock_net(sk)->ipv4.sysctl_tcp_ecn_fallback)
		/* tp->ecn_flags are cleared at a later point in time when
		 * SYN ACK is ultimatively being received.
		 */
		TCP_SKB_CB(skb)->tcp_flags &= ~(TCPHDR_ECE | TCPHDR_CWR);
}

static void
tcp_ecn_make_synack(const struct request_sock *req, struct tcphdr *th)
{
	if (inet_rsk(req)->ecn_ok)
		th->ece = 1;
}

static void tcp_accecn_set_ace(struct tcphdr *th, struct tcp_sock *tp)
{
	u32 wire_ace;

	tp->received_ce_tx += min_t(u32, tcp_accecn_ace_deficit(tp),
				    TCP_ACCECN_ACE_MAX_DELTA);
	wire_ace = tp->received_ce_tx + TCP_ACCECN_CEP_INIT_OFFSET;
	th->ece = !!(wire_ace & 0x1);
	th->cwr = !!(wire_ace & 0x2);
	th->ae = !!(wire_ace & 0x4);
}

/* Set up ECN state for a packet on a ESTABLISHED socket that is about to
 * be sent.
 */
static void tcp_ecn_send(struct sock *sk, struct sk_buff *skb,
			 struct tcphdr *th, int tcp_header_len)
{
	struct tcp_sock *tp = tcp_sk(sk);

	if (!tcp_ecn_mode_any(tp))
		return;

	INET_ECN_xmit(sk);
	if (tcp_ecn_mode_accecn(tp)) {
		tcp_accecn_set_ace(th, tp);
		skb_shinfo(skb)->gso_type |= SKB_GSO_TCP_ACCECN;
	} else {
		/* Not-retransmitted data segment: set ECT and inject CWR. */
		if (skb->len != tcp_header_len &&
		    !before(TCP_SKB_CB(skb)->seq, tp->snd_nxt)) {
			if (tp->ecn_flags & TCP_ECN_QUEUE_CWR) {
				tp->ecn_flags &= ~TCP_ECN_QUEUE_CWR;
				th->cwr = 1;
				skb_shinfo(skb)->gso_type |= SKB_GSO_TCP_ECN;
			}
		} else if (!tcp_ca_needs_ecn(sk)) {
			/* ACK or retransmitted segment: clear ECT|CE */
			INET_ECN_dontxmit(sk);
		}
		if (tp->ecn_flags & TCP_ECN_DEMAND_CWR)
			th->ece = 1;
	}
}

/* Constructs common control bits of non-data skb. If SYN/FIN is present,
 * auto increment end seqno.
 */
static void tcp_init_nondata_skb(struct sk_buff *skb, u32 seq, u16 flags)
{
	skb->ip_summed = CHECKSUM_PARTIAL;

	TCP_SKB_CB(skb)->tcp_flags = flags;
	TCP_SKB_CB(skb)->sacked = 0;

	tcp_skb_pcount_set(skb, 1);

	TCP_SKB_CB(skb)->seq = seq;
	if (flags & (TCPHDR_SYN | TCPHDR_FIN))
		seq++;
	TCP_SKB_CB(skb)->end_seq = seq;
}

static inline bool tcp_urg_mode(const struct tcp_sock *tp)
{
	return tp->snd_una != tp->snd_up;
}

#define OPTION_SACK_ADVERTISE	(1 << 0)
#define OPTION_TS		(1 << 1)
#define OPTION_MD5		(1 << 2)
#define OPTION_WSCALE		(1 << 3)
#define OPTION_FAST_OPEN_COOKIE	(1 << 8)
#define OPTION_SMC		(1 << 9)
#define OPTION_MPTCP		(1 << 10)

static void smc_options_write(__be32 *ptr, u16 *options)
{
#if IS_ENABLED(CONFIG_SMC)
	if (static_branch_unlikely(&tcp_have_smc)) {
		if (unlikely(OPTION_SMC & *options)) {
			*ptr++ = htonl((TCPOPT_NOP  << 24) |
				       (TCPOPT_NOP  << 16) |
				       (TCPOPT_EXP <<  8) |
				       (TCPOLEN_EXP_SMC_BASE));
			*ptr++ = htonl(TCPOPT_SMC_MAGIC);
		}
	}
#endif
}

struct tcp_out_options {
	u16 options;		/* bit field of OPTION_* */
	u16 mss;		/* 0 to disable */
	u8 ws;			/* window scale, 0 to disable */
	u8 num_sack_blocks;	/* number of SACK blocks to include */
	u8 hash_size;		/* bytes in hash_location */
	u8 bpf_opt_len;		/* length of BPF hdr option */
	__u8 *hash_location;	/* temporary pointer, overloaded */
	__u32 tsval, tsecr;	/* need to include OPTION_TS */
	struct tcp_fastopen_cookie *fastopen_cookie;	/* Fast open cookie */
	struct mptcp_out_options mptcp;
};

static void mptcp_options_write(__be32 *ptr, struct tcp_out_options *opts)
{
#if IS_ENABLED(CONFIG_MPTCP)
	if (unlikely(OPTION_MPTCP & opts->options))
		mptcp_write_options(ptr, &opts->mptcp);
#endif
}

#ifdef CONFIG_CGROUP_BPF
static int bpf_skops_write_hdr_opt_arg0(struct sk_buff *skb,
					enum tcp_synack_type synack_type)
{
	if (unlikely(!skb))
		return BPF_WRITE_HDR_TCP_CURRENT_MSS;

	if (unlikely(synack_type == TCP_SYNACK_COOKIE))
		return BPF_WRITE_HDR_TCP_SYNACK_COOKIE;

	return 0;
}

/* req, syn_skb and synack_type are used when writing synack */
static void bpf_skops_hdr_opt_len(struct sock *sk, struct sk_buff *skb,
				  struct request_sock *req,
				  struct sk_buff *syn_skb,
				  enum tcp_synack_type synack_type,
				  struct tcp_out_options *opts,
				  unsigned int *remaining)
{
	struct bpf_sock_ops_kern sock_ops;
	int err;

	if (likely(!BPF_SOCK_OPS_TEST_FLAG(tcp_sk(sk),
					   BPF_SOCK_OPS_WRITE_HDR_OPT_CB_FLAG)) ||
	    !*remaining)
		return;

	/* *remaining has already been aligned to 4 bytes, so *remaining >= 4 */

	/* init sock_ops */
	memset(&sock_ops, 0, offsetof(struct bpf_sock_ops_kern, temp));

	sock_ops.op = BPF_SOCK_OPS_HDR_OPT_LEN_CB;

	if (req) {
		/* The listen "sk" cannot be passed here because
		 * it is not locked.  It would not make too much
		 * sense to do bpf_setsockopt(listen_sk) based
		 * on individual connection request also.
		 *
		 * Thus, "req" is passed here and the cgroup-bpf-progs
		 * of the listen "sk" will be run.
		 *
		 * "req" is also used here for fastopen even the "sk" here is
		 * a fullsock "child" sk.  It is to keep the behavior
		 * consistent between fastopen and non-fastopen on
		 * the bpf programming side.
		 */
		sock_ops.sk = (struct sock *)req;
		sock_ops.syn_skb = syn_skb;
	} else {
		sock_owned_by_me(sk);

		sock_ops.is_fullsock = 1;
		sock_ops.sk = sk;
	}

	sock_ops.args[0] = bpf_skops_write_hdr_opt_arg0(skb, synack_type);
	sock_ops.remaining_opt_len = *remaining;
	/* tcp_current_mss() does not pass a skb */
	if (skb)
		bpf_skops_init_skb(&sock_ops, skb, 0);

	err = BPF_CGROUP_RUN_PROG_SOCK_OPS_SK(&sock_ops, sk);

	if (err || sock_ops.remaining_opt_len == *remaining)
		return;

	opts->bpf_opt_len = *remaining - sock_ops.remaining_opt_len;
	/* round up to 4 bytes */
	opts->bpf_opt_len = (opts->bpf_opt_len + 3) & ~3;

	*remaining -= opts->bpf_opt_len;
}

static void bpf_skops_write_hdr_opt(struct sock *sk, struct sk_buff *skb,
				    struct request_sock *req,
				    struct sk_buff *syn_skb,
				    enum tcp_synack_type synack_type,
				    struct tcp_out_options *opts)
{
	u8 first_opt_off, nr_written, max_opt_len = opts->bpf_opt_len;
	struct bpf_sock_ops_kern sock_ops;
	int err;

	if (likely(!max_opt_len))
		return;

	memset(&sock_ops, 0, offsetof(struct bpf_sock_ops_kern, temp));

	sock_ops.op = BPF_SOCK_OPS_WRITE_HDR_OPT_CB;

	if (req) {
		sock_ops.sk = (struct sock *)req;
		sock_ops.syn_skb = syn_skb;
	} else {
		sock_owned_by_me(sk);

		sock_ops.is_fullsock = 1;
		sock_ops.sk = sk;
	}

	sock_ops.args[0] = bpf_skops_write_hdr_opt_arg0(skb, synack_type);
	sock_ops.remaining_opt_len = max_opt_len;
	first_opt_off = tcp_hdrlen(skb) - max_opt_len;
	bpf_skops_init_skb(&sock_ops, skb, first_opt_off);

	err = BPF_CGROUP_RUN_PROG_SOCK_OPS_SK(&sock_ops, sk);

	if (err)
		nr_written = 0;
	else
		nr_written = max_opt_len - sock_ops.remaining_opt_len;

	if (nr_written < max_opt_len)
		memset(skb->data + first_opt_off + nr_written, TCPOPT_NOP,
		       max_opt_len - nr_written);
}
#else
static void bpf_skops_hdr_opt_len(struct sock *sk, struct sk_buff *skb,
				  struct request_sock *req,
				  struct sk_buff *syn_skb,
				  enum tcp_synack_type synack_type,
				  struct tcp_out_options *opts,
				  unsigned int *remaining)
{
}

static void bpf_skops_write_hdr_opt(struct sock *sk, struct sk_buff *skb,
				    struct request_sock *req,
				    struct sk_buff *syn_skb,
				    enum tcp_synack_type synack_type,
				    struct tcp_out_options *opts)
{
}
#endif

/* Write previously computed TCP options to the packet.
 *
 * Beware: Something in the Internet is very sensitive to the ordering of
 * TCP options, we learned this through the hard way, so be careful here.
 * Luckily we can at least blame others for their non-compliance but from
 * inter-operability perspective it seems that we're somewhat stuck with
 * the ordering which we have been using if we want to keep working with
 * those broken things (not that it currently hurts anybody as there isn't
 * particular reason why the ordering would need to be changed).
 *
 * At least SACK_PERM as the first option is known to lead to a disaster
 * (but it may well be that other scenarios fail similarly).
 */
static void tcp_options_write(__be32 *ptr, struct tcp_sock *tp,
			      struct tcp_out_options *opts)
{
	u16 options = opts->options;	/* mungable copy */

	if (unlikely(OPTION_MD5 & options)) {
		*ptr++ = htonl((TCPOPT_NOP << 24) | (TCPOPT_NOP << 16) |
			       (TCPOPT_MD5SIG << 8) | TCPOLEN_MD5SIG);
		/* overload cookie hash location */
		opts->hash_location = (__u8 *)ptr;
		ptr += 4;
	}

	if (unlikely(opts->mss)) {
		*ptr++ = htonl((TCPOPT_MSS << 24) |
			       (TCPOLEN_MSS << 16) |
			       opts->mss);
	}

	if (likely(OPTION_TS & options)) {
		if (unlikely(OPTION_SACK_ADVERTISE & options)) {
			*ptr++ = htonl((TCPOPT_SACK_PERM << 24) |
				       (TCPOLEN_SACK_PERM << 16) |
				       (TCPOPT_TIMESTAMP << 8) |
				       TCPOLEN_TIMESTAMP);
			options &= ~OPTION_SACK_ADVERTISE;
		} else {
			*ptr++ = htonl((TCPOPT_NOP << 24) |
				       (TCPOPT_NOP << 16) |
				       (TCPOPT_TIMESTAMP << 8) |
				       TCPOLEN_TIMESTAMP);
		}
		*ptr++ = htonl(opts->tsval);
		*ptr++ = htonl(opts->tsecr);
	}

	if (unlikely(OPTION_SACK_ADVERTISE & options)) {
		*ptr++ = htonl((TCPOPT_NOP << 24) |
			       (TCPOPT_NOP << 16) |
			       (TCPOPT_SACK_PERM << 8) |
			       TCPOLEN_SACK_PERM);
	}

	if (unlikely(OPTION_WSCALE & options)) {
		*ptr++ = htonl((TCPOPT_NOP << 24) |
			       (TCPOPT_WINDOW << 16) |
			       (TCPOLEN_WINDOW << 8) |
			       opts->ws);
	}

	if (unlikely(opts->num_sack_blocks)) {
		struct tcp_sack_block *sp = tp->rx_opt.dsack ?
			tp->duplicate_sack : tp->selective_acks;
		int this_sack;

		*ptr++ = htonl((TCPOPT_NOP  << 24) |
			       (TCPOPT_NOP  << 16) |
			       (TCPOPT_SACK <<  8) |
			       (TCPOLEN_SACK_BASE + (opts->num_sack_blocks *
						     TCPOLEN_SACK_PERBLOCK)));

		for (this_sack = 0; this_sack < opts->num_sack_blocks;
		     ++this_sack) {
			*ptr++ = htonl(sp[this_sack].start_seq);
			*ptr++ = htonl(sp[this_sack].end_seq);
		}

		tp->rx_opt.dsack = 0;
	}

	if (unlikely(OPTION_FAST_OPEN_COOKIE & options)) {
		struct tcp_fastopen_cookie *foc = opts->fastopen_cookie;
		u8 *p = (u8 *)ptr;
		u32 len; /* Fast Open option length */

		if (foc->exp) {
			len = TCPOLEN_EXP_FASTOPEN_BASE + foc->len;
			*ptr = htonl((TCPOPT_EXP << 24) | (len << 16) |
				     TCPOPT_FASTOPEN_MAGIC);
			p += TCPOLEN_EXP_FASTOPEN_BASE;
		} else {
			len = TCPOLEN_FASTOPEN_BASE + foc->len;
			*p++ = TCPOPT_FASTOPEN;
			*p++ = len;
		}

		memcpy(p, foc->val, foc->len);
		if ((len & 3) == 2) {
			p[foc->len] = TCPOPT_NOP;
			p[foc->len + 1] = TCPOPT_NOP;
		}
		ptr += (len + 3) >> 2;
	}

	smc_options_write(ptr, &options);

	mptcp_options_write(ptr, opts);
}

static void smc_set_option(const struct tcp_sock *tp,
			   struct tcp_out_options *opts,
			   unsigned int *remaining)
{
#if IS_ENABLED(CONFIG_SMC)
	if (static_branch_unlikely(&tcp_have_smc)) {
		if (tp->syn_smc) {
			if (*remaining >= TCPOLEN_EXP_SMC_BASE_ALIGNED) {
				opts->options |= OPTION_SMC;
				*remaining -= TCPOLEN_EXP_SMC_BASE_ALIGNED;
			}
		}
	}
#endif
}

static void smc_set_option_cond(const struct tcp_sock *tp,
				const struct inet_request_sock *ireq,
				struct tcp_out_options *opts,
				unsigned int *remaining)
{
#if IS_ENABLED(CONFIG_SMC)
	if (static_branch_unlikely(&tcp_have_smc)) {
		if (tp->syn_smc && ireq->smc_ok) {
			if (*remaining >= TCPOLEN_EXP_SMC_BASE_ALIGNED) {
				opts->options |= OPTION_SMC;
				*remaining -= TCPOLEN_EXP_SMC_BASE_ALIGNED;
			}
		}
	}
#endif
}

static void mptcp_set_option_cond(const struct request_sock *req,
				  struct tcp_out_options *opts,
				  unsigned int *remaining)
{
	if (rsk_is_mptcp(req)) {
		unsigned int size;

		if (mptcp_synack_options(req, &size, &opts->mptcp)) {
			if (*remaining >= size) {
				opts->options |= OPTION_MPTCP;
				*remaining -= size;
			}
		}
	}
}

/* Compute TCP options for SYN packets. This is not the final
 * network wire format yet.
 */
static unsigned int tcp_syn_options(struct sock *sk, struct sk_buff *skb,
				struct tcp_out_options *opts,
				struct tcp_md5sig_key **md5)
{
	struct tcp_sock *tp = tcp_sk(sk);
	unsigned int remaining = MAX_TCP_OPTION_SPACE;
	struct tcp_fastopen_request *fastopen = tp->fastopen_req;

	*md5 = NULL;
#ifdef CONFIG_TCP_MD5SIG
	if (static_branch_unlikely(&tcp_md5_needed) &&
	    rcu_access_pointer(tp->md5sig_info)) {
		*md5 = tp->af_specific->md5_lookup(sk, sk);
		if (*md5) {
			opts->options |= OPTION_MD5;
			remaining -= TCPOLEN_MD5SIG_ALIGNED;
		}
	}
#endif

	/* We always get an MSS option.  The option bytes which will be seen in
	 * normal data packets should timestamps be used, must be in the MSS
	 * advertised.  But we subtract them from tp->mss_cache so that
	 * calculations in tcp_sendmsg are simpler etc.  So account for this
	 * fact here if necessary.  If we don't do this correctly, as a
	 * receiver we won't recognize data packets as being full sized when we
	 * should, and thus we won't abide by the delayed ACK rules correctly.
	 * SACKs don't matter, we never delay an ACK when we have any of those
	 * going out.  */
	opts->mss = tcp_advertise_mss(sk);
	remaining -= TCPOLEN_MSS_ALIGNED;

	if (likely(sock_net(sk)->ipv4.sysctl_tcp_timestamps && !*md5)) {
		opts->options |= OPTION_TS;
		opts->tsval = tcp_skb_timestamp(skb) + tp->tsoffset;
		opts->tsecr = tp->rx_opt.ts_recent;
		remaining -= TCPOLEN_TSTAMP_ALIGNED;
	}
	if (likely(sock_net(sk)->ipv4.sysctl_tcp_window_scaling)) {
		opts->ws = tp->rx_opt.rcv_wscale;
		opts->options |= OPTION_WSCALE;
		remaining -= TCPOLEN_WSCALE_ALIGNED;
	}
	if (likely(sock_net(sk)->ipv4.sysctl_tcp_sack)) {
		opts->options |= OPTION_SACK_ADVERTISE;
		if (unlikely(!(OPTION_TS & opts->options)))
			remaining -= TCPOLEN_SACKPERM_ALIGNED;
	}

	if (fastopen && fastopen->cookie.len >= 0) {
		u32 need = fastopen->cookie.len;

		need += fastopen->cookie.exp ? TCPOLEN_EXP_FASTOPEN_BASE :
					       TCPOLEN_FASTOPEN_BASE;
		need = (need + 3) & ~3U;  /* Align to 32 bits */
		if (remaining >= need) {
			opts->options |= OPTION_FAST_OPEN_COOKIE;
			opts->fastopen_cookie = &fastopen->cookie;
			remaining -= need;
			tp->syn_fastopen = 1;
			tp->syn_fastopen_exp = fastopen->cookie.exp ? 1 : 0;
		}
	}

	smc_set_option(tp, opts, &remaining);

	if (sk_is_mptcp(sk)) {
		unsigned int size;

		if (mptcp_syn_options(sk, skb, &size, &opts->mptcp)) {
			opts->options |= OPTION_MPTCP;
			remaining -= size;
		}
	}

	bpf_skops_hdr_opt_len(sk, skb, NULL, NULL, 0, opts, &remaining);

	return MAX_TCP_OPTION_SPACE - remaining;
}

/* Set up TCP options for SYN-ACKs. */
static unsigned int tcp_synack_options(const struct sock *sk,
				       struct request_sock *req,
				       unsigned int mss, struct sk_buff *skb,
				       struct tcp_out_options *opts,
				       const struct tcp_md5sig_key *md5,
				       struct tcp_fastopen_cookie *foc,
				       enum tcp_synack_type synack_type,
				       struct sk_buff *syn_skb)
{
	struct inet_request_sock *ireq = inet_rsk(req);
	unsigned int remaining = MAX_TCP_OPTION_SPACE;

#ifdef CONFIG_TCP_MD5SIG
	if (md5) {
		opts->options |= OPTION_MD5;
		remaining -= TCPOLEN_MD5SIG_ALIGNED;

		/* We can't fit any SACK blocks in a packet with MD5 + TS
		 * options. There was discussion about disabling SACK
		 * rather than TS in order to fit in better with old,
		 * buggy kernels, but that was deemed to be unnecessary.
		 */
		if (synack_type != TCP_SYNACK_COOKIE)
			ireq->tstamp_ok &= !ireq->sack_ok;
	}
#endif

	/* We always send an MSS option. */
	opts->mss = mss;
	remaining -= TCPOLEN_MSS_ALIGNED;

	if (likely(ireq->wscale_ok)) {
		opts->ws = ireq->rcv_wscale;
		opts->options |= OPTION_WSCALE;
		remaining -= TCPOLEN_WSCALE_ALIGNED;
	}
	if (likely(ireq->tstamp_ok)) {
		opts->options |= OPTION_TS;
		opts->tsval = tcp_skb_timestamp(skb) + tcp_rsk(req)->ts_off;
		opts->tsecr = req->ts_recent;
		remaining -= TCPOLEN_TSTAMP_ALIGNED;
	}
	if (likely(ireq->sack_ok)) {
		opts->options |= OPTION_SACK_ADVERTISE;
		if (unlikely(!ireq->tstamp_ok))
			remaining -= TCPOLEN_SACKPERM_ALIGNED;
	}
	if (foc != NULL && foc->len >= 0) {
		u32 need = foc->len;

		need += foc->exp ? TCPOLEN_EXP_FASTOPEN_BASE :
				   TCPOLEN_FASTOPEN_BASE;
		need = (need + 3) & ~3U;  /* Align to 32 bits */
		if (remaining >= need) {
			opts->options |= OPTION_FAST_OPEN_COOKIE;
			opts->fastopen_cookie = foc;
			remaining -= need;
		}
	}

	mptcp_set_option_cond(req, opts, &remaining);

	smc_set_option_cond(tcp_sk(sk), ireq, opts, &remaining);

	bpf_skops_hdr_opt_len((struct sock *)sk, skb, req, syn_skb,
			      synack_type, opts, &remaining);

	return MAX_TCP_OPTION_SPACE - remaining;
}

/* Compute TCP options for ESTABLISHED sockets. This is not the
 * final wire format yet.
 */
static unsigned int tcp_established_options(struct sock *sk, struct sk_buff *skb,
					struct tcp_out_options *opts,
					struct tcp_md5sig_key **md5)
{
	struct tcp_sock *tp = tcp_sk(sk);
	unsigned int size = 0;
	unsigned int eff_sacks;

	opts->options = 0;

	*md5 = NULL;
#ifdef CONFIG_TCP_MD5SIG
	if (static_branch_unlikely(&tcp_md5_needed) &&
	    rcu_access_pointer(tp->md5sig_info)) {
		*md5 = tp->af_specific->md5_lookup(sk, sk);
		if (*md5) {
			opts->options |= OPTION_MD5;
			size += TCPOLEN_MD5SIG_ALIGNED;
		}
	}
#endif

	if (likely(tp->rx_opt.tstamp_ok)) {
		opts->options |= OPTION_TS;
		opts->tsval = skb ? tcp_skb_timestamp(skb) + tp->tsoffset : 0;
		opts->tsecr = tp->rx_opt.ts_recent;
		size += TCPOLEN_TSTAMP_ALIGNED;
	}

	/* MPTCP options have precedence over SACK for the limited TCP
	 * option space because a MPTCP connection would be forced to
	 * fall back to regular TCP if a required multipath option is
	 * missing. SACK still gets a chance to use whatever space is
	 * left.
	 */
	if (sk_is_mptcp(sk)) {
		unsigned int remaining = MAX_TCP_OPTION_SPACE - size;
		unsigned int opt_size = 0;

		if (mptcp_established_options(sk, skb, &opt_size, remaining,
					      &opts->mptcp)) {
			opts->options |= OPTION_MPTCP;
			size += opt_size;
		}
	}

	eff_sacks = tp->rx_opt.num_sacks + tp->rx_opt.dsack;
	if (unlikely(eff_sacks)) {
		const unsigned int remaining = MAX_TCP_OPTION_SPACE - size;
		if (unlikely(remaining < TCPOLEN_SACK_BASE_ALIGNED +
					 TCPOLEN_SACK_PERBLOCK))
			return size;

		opts->num_sack_blocks =
			min_t(unsigned int, eff_sacks,
			      (remaining - TCPOLEN_SACK_BASE_ALIGNED) /
			      TCPOLEN_SACK_PERBLOCK);

		size += TCPOLEN_SACK_BASE_ALIGNED +
			opts->num_sack_blocks * TCPOLEN_SACK_PERBLOCK;
	}

	if (unlikely(BPF_SOCK_OPS_TEST_FLAG(tp,
					    BPF_SOCK_OPS_WRITE_HDR_OPT_CB_FLAG))) {
		unsigned int remaining = MAX_TCP_OPTION_SPACE - size;

		bpf_skops_hdr_opt_len(sk, skb, NULL, NULL, 0, opts, &remaining);

		size = MAX_TCP_OPTION_SPACE - remaining;
	}

	return size;
}


/* TCP SMALL QUEUES (TSQ)
 *
 * TSQ goal is to keep small amount of skbs per tcp flow in tx queues (qdisc+dev)
 * to reduce RTT and bufferbloat.
 * We do this using a special skb destructor (tcp_wfree).
 *
 * Its important tcp_wfree() can be replaced by sock_wfree() in the event skb
 * needs to be reallocated in a driver.
 * The invariant being skb->truesize subtracted from sk->sk_wmem_alloc
 *
 * Since transmit from skb destructor is forbidden, we use a tasklet
 * to process all sockets that eventually need to send more skbs.
 * We use one tasklet per cpu, with its own queue of sockets.
 */
struct tsq_tasklet {
	struct tasklet_struct	tasklet;
	struct list_head	head; /* queue of tcp sockets */
};
static DEFINE_PER_CPU(struct tsq_tasklet, tsq_tasklet);

static void tcp_tsq_write(struct sock *sk)
{
	if ((1 << sk->sk_state) &
	    (TCPF_ESTABLISHED | TCPF_FIN_WAIT1 | TCPF_CLOSING |
	     TCPF_CLOSE_WAIT  | TCPF_LAST_ACK)) {
		struct tcp_sock *tp = tcp_sk(sk);

		if (tp->lost_out > tp->retrans_out &&
		    tp->snd_cwnd > tcp_packets_in_flight(tp)) {
			tcp_mstamp_refresh(tp);
			tcp_xmit_retransmit_queue(sk);
		}

		tcp_write_xmit(sk, tcp_current_mss(sk), tp->nonagle,
			       0, GFP_ATOMIC);
	}
}

static void tcp_tsq_handler(struct sock *sk)
{
	bh_lock_sock(sk);
	if (!sock_owned_by_user(sk))
		tcp_tsq_write(sk);
	else if (!test_and_set_bit(TCP_TSQ_DEFERRED, &sk->sk_tsq_flags))
		sock_hold(sk);
	bh_unlock_sock(sk);
}
/*
 * One tasklet per cpu tries to send more skbs.
 * We run in tasklet context but need to disable irqs when
 * transferring tsq->head because tcp_wfree() might
 * interrupt us (non NAPI drivers)
 */
static void tcp_tasklet_func(unsigned long data)
{
	struct tsq_tasklet *tsq = (struct tsq_tasklet *)data;
	LIST_HEAD(list);
	unsigned long flags;
	struct list_head *q, *n;
	struct tcp_sock *tp;
	struct sock *sk;

	local_irq_save(flags);
	list_splice_init(&tsq->head, &list);
	local_irq_restore(flags);

	list_for_each_safe(q, n, &list) {
		tp = list_entry(q, struct tcp_sock, tsq_node);
		list_del(&tp->tsq_node);

		sk = (struct sock *)tp;
		smp_mb__before_atomic();
		clear_bit(TSQ_QUEUED, &sk->sk_tsq_flags);

		tcp_tsq_handler(sk);
		sk_free(sk);
	}
}

#define TCP_DEFERRED_ALL (TCPF_TSQ_DEFERRED |		\
			  TCPF_WRITE_TIMER_DEFERRED |	\
			  TCPF_DELACK_TIMER_DEFERRED |	\
			  TCPF_MTU_REDUCED_DEFERRED)
/**
 * tcp_release_cb - tcp release_sock() callback
 * @sk: socket
 *
 * called from release_sock() to perform protocol dependent
 * actions before socket release.
 */
void tcp_release_cb(struct sock *sk)
{
	unsigned long flags, nflags;

	/* perform an atomic operation only if at least one flag is set */
	do {
		flags = sk->sk_tsq_flags;
		if (!(flags & TCP_DEFERRED_ALL))
			return;
		nflags = flags & ~TCP_DEFERRED_ALL;
	} while (cmpxchg(&sk->sk_tsq_flags, flags, nflags) != flags);

	if (flags & TCPF_TSQ_DEFERRED) {
		tcp_tsq_write(sk);
		__sock_put(sk);
	}
	/* Here begins the tricky part :
	 * We are called from release_sock() with :
	 * 1) BH disabled
	 * 2) sk_lock.slock spinlock held
	 * 3) socket owned by us (sk->sk_lock.owned == 1)
	 *
	 * But following code is meant to be called from BH handlers,
	 * so we should keep BH disabled, but early release socket ownership
	 */
	sock_release_ownership(sk);

	if (flags & TCPF_WRITE_TIMER_DEFERRED) {
		tcp_write_timer_handler(sk);
		__sock_put(sk);
	}
	if (flags & TCPF_DELACK_TIMER_DEFERRED) {
		tcp_delack_timer_handler(sk);
		__sock_put(sk);
	}
	if (flags & TCPF_MTU_REDUCED_DEFERRED) {
		inet_csk(sk)->icsk_af_ops->mtu_reduced(sk);
		__sock_put(sk);
	}
}
EXPORT_SYMBOL(tcp_release_cb);

void __init tcp_tasklet_init(void)
{
	int i;

	for_each_possible_cpu(i) {
		struct tsq_tasklet *tsq = &per_cpu(tsq_tasklet, i);

		INIT_LIST_HEAD(&tsq->head);
		tasklet_init(&tsq->tasklet,
			     tcp_tasklet_func,
			     (unsigned long)tsq);
	}
}

/*
 * Write buffer destructor automatically called from kfree_skb.
 * We can't xmit new skbs from this context, as we might already
 * hold qdisc lock.
 */
void tcp_wfree(struct sk_buff *skb)
{
	struct sock *sk = skb->sk;
	struct tcp_sock *tp = tcp_sk(sk);
	unsigned long flags, nval, oval;

	/* Keep one reference on sk_wmem_alloc.
	 * Will be released by sk_free() from here or tcp_tasklet_func()
	 */
	WARN_ON(refcount_sub_and_test(skb->truesize - 1, &sk->sk_wmem_alloc));

	/* If this softirq is serviced by ksoftirqd, we are likely under stress.
	 * Wait until our queues (qdisc + devices) are drained.
	 * This gives :
	 * - less callbacks to tcp_write_xmit(), reducing stress (batches)
	 * - chance for incoming ACK (processed by another cpu maybe)
	 *   to migrate this flow (skb->ooo_okay will be eventually set)
	 */
	if (refcount_read(&sk->sk_wmem_alloc) >= SKB_TRUESIZE(1) && this_cpu_ksoftirqd() == current)
		goto out;

	for (oval = READ_ONCE(sk->sk_tsq_flags);; oval = nval) {
		struct tsq_tasklet *tsq;
		bool empty;

		if (!(oval & TSQF_THROTTLED) || (oval & TSQF_QUEUED))
			goto out;

		nval = (oval & ~TSQF_THROTTLED) | TSQF_QUEUED;
		nval = cmpxchg(&sk->sk_tsq_flags, oval, nval);
		if (nval != oval)
			continue;

		/* queue this socket to tasklet queue */
		local_irq_save(flags);
		tsq = this_cpu_ptr(&tsq_tasklet);
		empty = list_empty(&tsq->head);
		list_add(&tp->tsq_node, &tsq->head);
		if (empty)
			tasklet_schedule(&tsq->tasklet);
		local_irq_restore(flags);
		return;
	}
out:
	sk_free(sk);
}

/* Note: Called under soft irq.
 * We can call TCP stack right away, unless socket is owned by user.
 */
enum hrtimer_restart tcp_pace_kick(struct hrtimer *timer)
{
	struct tcp_sock *tp = container_of(timer, struct tcp_sock, pacing_timer);
	struct sock *sk = (struct sock *)tp;

	tcp_tsq_handler(sk);
	sock_put(sk);

	return HRTIMER_NORESTART;
}

static void tcp_update_skb_after_send(struct sock *sk, struct sk_buff *skb,
				      u64 prior_wstamp)
{
	struct tcp_sock *tp = tcp_sk(sk);

	if (sk->sk_pacing_status != SK_PACING_NONE) {
		unsigned long rate = sk->sk_pacing_rate;

		/* Original sch_fq does not pace first 10 MSS
		 * Note that tp->data_segs_out overflows after 2^32 packets,
		 * this is a minor annoyance.
		 */
		if (rate != ~0UL && rate && tp->data_segs_out >= 10) {
			u64 len_ns = div64_ul((u64)skb->len * NSEC_PER_SEC, rate);
			u64 credit = tp->tcp_wstamp_ns - prior_wstamp;

			/* take into account OS jitter */
			len_ns -= min_t(u64, len_ns / 2, credit);
			tp->tcp_wstamp_ns += len_ns;
		}
	}
	list_move_tail(&skb->tcp_tsorted_anchor, &tp->tsorted_sent_queue);
}

INDIRECT_CALLABLE_DECLARE(int ip_queue_xmit(struct sock *sk, struct sk_buff *skb, struct flowi *fl));
INDIRECT_CALLABLE_DECLARE(int inet6_csk_xmit(struct sock *sk, struct sk_buff *skb, struct flowi *fl));
INDIRECT_CALLABLE_DECLARE(void tcp_v4_send_check(struct sock *sk, struct sk_buff *skb));

/* This routine actually transmits TCP packets queued in by
 * tcp_do_sendmsg().  This is used by both the initial
 * transmission and possible later retransmissions.
 * All SKB's seen here are completely headerless.  It is our
 * job to build the TCP header, and pass the packet down to
 * IP so it can do the same plus pass the packet off to the
 * device.
 *
 * We are working here with either a clone of the original
 * SKB, or a fresh unique copy made by the retransmit engine.
 */
static int __tcp_transmit_skb(struct sock *sk, struct sk_buff *skb,
			      int clone_it, gfp_t gfp_mask, u32 rcv_nxt)
{
	const struct inet_connection_sock *icsk = inet_csk(sk);
	struct inet_sock *inet;
	struct tcp_sock *tp;
	struct tcp_skb_cb *tcb;
	struct tcp_out_options opts;
	unsigned int tcp_options_size, tcp_header_size;
	struct sk_buff *oskb = NULL;
	struct tcp_md5sig_key *md5;
	struct tcphdr *th;
	u64 prior_wstamp;
	int err;

	BUG_ON(!skb || !tcp_skb_pcount(skb));
	tp = tcp_sk(sk);
	prior_wstamp = tp->tcp_wstamp_ns;
	tp->tcp_wstamp_ns = max(tp->tcp_wstamp_ns, tp->tcp_clock_cache);
	skb->skb_mstamp_ns = tp->tcp_wstamp_ns;
	if (clone_it) {
		TCP_SKB_CB(skb)->tx.in_flight = TCP_SKB_CB(skb)->end_seq
			- tp->snd_una;
		oskb = skb;

		tcp_skb_tsorted_save(oskb) {
			if (unlikely(skb_cloned(oskb)))
				skb = pskb_copy(oskb, gfp_mask);
			else
				skb = skb_clone(oskb, gfp_mask);
		} tcp_skb_tsorted_restore(oskb);

		if (unlikely(!skb))
			return -ENOBUFS;
		/* retransmit skbs might have a non zero value in skb->dev
		 * because skb->dev is aliased with skb->rbnode.rb_left
		 */
		skb->dev = NULL;
	}

	inet = inet_sk(sk);
	tcb = TCP_SKB_CB(skb);
	memset(&opts, 0, sizeof(opts));

	if (unlikely(tcb->tcp_flags & TCPHDR_SYN)) {
		tcp_options_size = tcp_syn_options(sk, skb, &opts, &md5);
	} else {
		tcp_options_size = tcp_established_options(sk, skb, &opts,
							   &md5);
		/* Force a PSH flag on all (GSO) packets to expedite GRO flush
		 * at receiver : This slightly improve GRO performance.
		 * Note that we do not force the PSH flag for non GSO packets,
		 * because they might be sent under high congestion events,
		 * and in this case it is better to delay the delivery of 1-MSS
		 * packets and thus the corresponding ACK packet that would
		 * release the following packet.
		 */
		if (tcp_skb_pcount(skb) > 1)
			tcb->tcp_flags |= TCPHDR_PSH;
	}
	tcp_header_size = tcp_options_size + sizeof(struct tcphdr);

	/* if no packet is in qdisc/device queue, then allow XPS to select
	 * another queue. We can be called from tcp_tsq_handler()
	 * which holds one reference to sk.
	 *
	 * TODO: Ideally, in-flight pure ACK packets should not matter here.
	 * One way to get this would be to set skb->truesize = 2 on them.
	 */
	skb->ooo_okay = sk_wmem_alloc_get(sk) < SKB_TRUESIZE(1);

	/* If we had to use memory reserve to allocate this skb,
	 * this might cause drops if packet is looped back :
	 * Other socket might not have SOCK_MEMALLOC.
	 * Packets not looped back do not care about pfmemalloc.
	 */
	skb->pfmemalloc = 0;

	skb_push(skb, tcp_header_size);
	skb_reset_transport_header(skb);

	skb_orphan(skb);
	skb->sk = sk;
	skb->destructor = skb_is_tcp_pure_ack(skb) ? __sock_wfree : tcp_wfree;
	skb_set_hash_from_sk(skb, sk);
	refcount_add(skb->truesize, &sk->sk_wmem_alloc);

	skb_set_dst_pending_confirm(skb, sk->sk_dst_pending_confirm);

	/* Build TCP header and checksum it. */
	th = (struct tcphdr *)skb->data;
	th->source		= inet->inet_sport;
	th->dest		= inet->inet_dport;
	th->seq			= htonl(tcb->seq);
	th->ack_seq		= htonl(rcv_nxt);
	*(((__be16 *)th) + 6)	= htons(((tcp_header_size >> 2) << 12) |
					(tcb->tcp_flags & TCPHDR_FLAGS_MASK));

	th->check		= 0;
	th->urg_ptr		= 0;

	/* The urg_mode check is necessary during a below snd_una win probe */
	if (unlikely(tcp_urg_mode(tp) && before(tcb->seq, tp->snd_up))) {
		if (before(tp->snd_up, tcb->seq + 0x10000)) {
			th->urg_ptr = htons(tp->snd_up - tcb->seq);
			th->urg = 1;
		} else if (after(tcb->seq + 0xFFFF, tp->snd_nxt)) {
			th->urg_ptr = htons(0xFFFF);
			th->urg = 1;
		}
	}

	tcp_options_write((__be32 *)(th + 1), tp, &opts);
	skb_shinfo(skb)->gso_type = sk->sk_gso_type;
	if (likely(!(tcb->tcp_flags & TCPHDR_SYN))) {
		th->window      = htons(tcp_select_window(sk));
		tcp_ecn_send(sk, skb, th, tcp_header_size);
	} else {
		/* RFC1323: The window in SYN & SYN/ACK segments
		 * is never scaled.
		 */
		th->window	= htons(min(tp->rcv_wnd, 65535U));
	}
#ifdef CONFIG_TCP_MD5SIG
	/* Calculate the MD5 hash, as we have all we need now */
	if (md5) {
		sk_nocaps_add(sk, NETIF_F_GSO_MASK);
		tp->af_specific->calc_md5_hash(opts.hash_location,
					       md5, sk, skb);
	}
#endif

	/* BPF prog is the last one writing header option */
	bpf_skops_write_hdr_opt(sk, skb, NULL, NULL, 0, &opts);

	INDIRECT_CALL_INET(icsk->icsk_af_ops->send_check,
			   tcp_v6_send_check, tcp_v4_send_check,
			   sk, skb);

	if (likely(tcb->tcp_flags & TCPHDR_ACK))
		tcp_event_ack_sent(sk, tcp_skb_pcount(skb), rcv_nxt);

	if (skb->len != tcp_header_size) {
		tcp_event_data_sent(tp, sk);
		tp->data_segs_out += tcp_skb_pcount(skb);
		tp->bytes_sent += skb->len - tcp_header_size;
	}

	if (after(tcb->end_seq, tp->snd_nxt) || tcb->seq == tcb->end_seq)
		TCP_ADD_STATS(sock_net(sk), TCP_MIB_OUTSEGS,
			      tcp_skb_pcount(skb));

	tp->segs_out += tcp_skb_pcount(skb);
	/* OK, its time to fill skb_shinfo(skb)->gso_{segs|size} */
	skb_shinfo(skb)->gso_segs = tcp_skb_pcount(skb);
	skb_shinfo(skb)->gso_size = tcp_skb_mss(skb);

	/* Leave earliest departure time in skb->tstamp (skb->skb_mstamp_ns) */

	/* Cleanup our debris for IP stacks */
	memset(skb->cb, 0, max(sizeof(struct inet_skb_parm),
			       sizeof(struct inet6_skb_parm)));

	tcp_add_tx_delay(skb, tp);

	err = INDIRECT_CALL_INET(icsk->icsk_af_ops->queue_xmit,
				 inet6_csk_xmit, ip_queue_xmit,
				 sk, skb, &inet->cork.fl);

	if (unlikely(err > 0)) {
		tcp_enter_cwr(sk);
		err = net_xmit_eval(err);
	}
	if (!err && oskb) {
		tcp_update_skb_after_send(sk, oskb, prior_wstamp);
		tcp_rate_skb_sent(sk, oskb);
	}
	return err;
}

static int tcp_transmit_skb(struct sock *sk, struct sk_buff *skb, int clone_it,
			    gfp_t gfp_mask)
{
	return __tcp_transmit_skb(sk, skb, clone_it, gfp_mask,
				  tcp_sk(sk)->rcv_nxt);
}

/* This routine just queues the buffer for sending.
 *
 * NOTE: probe0 timer is not checked, do not forget tcp_push_pending_frames,
 * otherwise socket can stall.
 */
static void tcp_queue_skb(struct sock *sk, struct sk_buff *skb)
{
	struct tcp_sock *tp = tcp_sk(sk);

	/* Advance write_seq and place onto the write_queue. */
	WRITE_ONCE(tp->write_seq, TCP_SKB_CB(skb)->end_seq);
	__skb_header_release(skb);
	tcp_add_write_queue_tail(sk, skb);
	sk_wmem_queued_add(sk, skb->truesize);
	sk_mem_charge(sk, skb->truesize);
}

/* Initialize TSO segments for a packet. */
static void tcp_set_skb_tso_segs(struct sk_buff *skb, unsigned int mss_now)
{
	if (skb->len <= mss_now) {
		/* Avoid the costly divide in the normal
		 * non-TSO case.
		 */
		tcp_skb_pcount_set(skb, 1);
		TCP_SKB_CB(skb)->tcp_gso_size = 0;
	} else {
		tcp_skb_pcount_set(skb, DIV_ROUND_UP(skb->len, mss_now));
		TCP_SKB_CB(skb)->tcp_gso_size = mss_now;
	}
}

/* Pcount in the middle of the write queue got changed, we need to do various
 * tweaks to fix counters
 */
static void tcp_adjust_pcount(struct sock *sk, const struct sk_buff *skb, int decr)
{
	struct tcp_sock *tp = tcp_sk(sk);

	tp->packets_out -= decr;

	if (TCP_SKB_CB(skb)->sacked & TCPCB_SACKED_ACKED)
		tp->sacked_out -= decr;
	if (TCP_SKB_CB(skb)->sacked & TCPCB_SACKED_RETRANS)
		tp->retrans_out -= decr;
	if (TCP_SKB_CB(skb)->sacked & TCPCB_LOST)
		tp->lost_out -= decr;

	/* Reno case is special. Sigh... */
	if (tcp_is_reno(tp) && decr > 0)
		tp->sacked_out -= min_t(u32, tp->sacked_out, decr);

	if (tp->lost_skb_hint &&
	    before(TCP_SKB_CB(skb)->seq, TCP_SKB_CB(tp->lost_skb_hint)->seq) &&
	    (TCP_SKB_CB(skb)->sacked & TCPCB_SACKED_ACKED))
		tp->lost_cnt_hint -= decr;

	tcp_verify_left_out(tp);
}

static bool tcp_has_tx_tstamp(const struct sk_buff *skb)
{
	return TCP_SKB_CB(skb)->txstamp_ack ||
		(skb_shinfo(skb)->tx_flags & SKBTX_ANY_TSTAMP);
}

static void tcp_fragment_tstamp(struct sk_buff *skb, struct sk_buff *skb2)
{
	struct skb_shared_info *shinfo = skb_shinfo(skb);

	if (unlikely(tcp_has_tx_tstamp(skb)) &&
	    !before(shinfo->tskey, TCP_SKB_CB(skb2)->seq)) {
		struct skb_shared_info *shinfo2 = skb_shinfo(skb2);
		u8 tsflags = shinfo->tx_flags & SKBTX_ANY_TSTAMP;

		shinfo->tx_flags &= ~tsflags;
		shinfo2->tx_flags |= tsflags;
		swap(shinfo->tskey, shinfo2->tskey);
		TCP_SKB_CB(skb2)->txstamp_ack = TCP_SKB_CB(skb)->txstamp_ack;
		TCP_SKB_CB(skb)->txstamp_ack = 0;
	}
}

static void tcp_skb_fragment_eor(struct sk_buff *skb, struct sk_buff *skb2)
{
	TCP_SKB_CB(skb2)->eor = TCP_SKB_CB(skb)->eor;
	TCP_SKB_CB(skb)->eor = 0;
}

/* Insert buff after skb on the write or rtx queue of sk.  */
static void tcp_insert_write_queue_after(struct sk_buff *skb,
					 struct sk_buff *buff,
					 struct sock *sk,
					 enum tcp_queue tcp_queue)
{
	if (tcp_queue == TCP_FRAG_IN_WRITE_QUEUE)
		__skb_queue_after(&sk->sk_write_queue, skb, buff);
	else
		tcp_rbtree_insert(&sk->tcp_rtx_queue, buff);
}

/* Function to create two new TCP segments.  Shrinks the given segment
 * to the specified size and appends a new segment with the rest of the
 * packet to the list.  This won't be called frequently, I hope.
 * Remember, these are still headerless SKBs at this point.
 */
int tcp_fragment(struct sock *sk, enum tcp_queue tcp_queue,
		 struct sk_buff *skb, u32 len,
		 unsigned int mss_now, gfp_t gfp)
{
	struct tcp_sock *tp = tcp_sk(sk);
	struct sk_buff *buff;
	int nsize, old_factor;
	long limit;
	int nlen;
	u8 flags;

	if (WARN_ON(len > skb->len))
		return -EINVAL;

	nsize = skb_headlen(skb) - len;
	if (nsize < 0)
		nsize = 0;

	/* tcp_sendmsg() can overshoot sk_wmem_queued by one full size skb.
	 * We need some allowance to not penalize applications setting small
	 * SO_SNDBUF values.
	 * Also allow first and last skb in retransmit queue to be split.
	 */
	limit = sk->sk_sndbuf + 2 * SKB_TRUESIZE(GSO_MAX_SIZE);
	if (unlikely((sk->sk_wmem_queued >> 1) > limit &&
		     tcp_queue != TCP_FRAG_IN_WRITE_QUEUE &&
		     skb != tcp_rtx_queue_head(sk) &&
		     skb != tcp_rtx_queue_tail(sk))) {
		NET_INC_STATS(sock_net(sk), LINUX_MIB_TCPWQUEUETOOBIG);
		return -ENOMEM;
	}

	if (skb_unclone(skb, gfp))
		return -ENOMEM;

	/* Get a new skb... force flag on. */
	buff = sk_stream_alloc_skb(sk, nsize, gfp, true);
	if (!buff)
		return -ENOMEM; /* We'll just try again later. */
	skb_copy_decrypted(buff, skb);

	sk_wmem_queued_add(sk, buff->truesize);
	sk_mem_charge(sk, buff->truesize);
	nlen = skb->len - len - nsize;
	buff->truesize += nlen;
	skb->truesize -= nlen;

	/* Correct the sequence numbers. */
	TCP_SKB_CB(buff)->seq = TCP_SKB_CB(skb)->seq + len;
	TCP_SKB_CB(buff)->end_seq = TCP_SKB_CB(skb)->end_seq;
	TCP_SKB_CB(skb)->end_seq = TCP_SKB_CB(buff)->seq;

	/* PSH and FIN should only be set in the second packet. */
	flags = TCP_SKB_CB(skb)->tcp_flags;
	TCP_SKB_CB(skb)->tcp_flags = flags & ~(TCPHDR_FIN | TCPHDR_PSH);
	TCP_SKB_CB(buff)->tcp_flags = flags;
	TCP_SKB_CB(buff)->sacked = TCP_SKB_CB(skb)->sacked;
	tcp_skb_fragment_eor(skb, buff);

	skb_split(skb, buff, len);

	buff->ip_summed = CHECKSUM_PARTIAL;

	buff->tstamp = skb->tstamp;
	tcp_fragment_tstamp(skb, buff);

	old_factor = tcp_skb_pcount(skb);

	/* Fix up tso_factor for both original and new SKB.  */
	tcp_set_skb_tso_segs(skb, mss_now);
	tcp_set_skb_tso_segs(buff, mss_now);

	/* Update delivered info for the new segment */
	TCP_SKB_CB(buff)->tx = TCP_SKB_CB(skb)->tx;

	/* If this packet has been sent out already, we must
	 * adjust the various packet counters.
	 */
	if (!before(tp->snd_nxt, TCP_SKB_CB(buff)->end_seq)) {
		int diff = old_factor - tcp_skb_pcount(skb) -
			tcp_skb_pcount(buff);

		if (diff)
			tcp_adjust_pcount(sk, skb, diff);
	}

	/* Link BUFF into the send queue. */
	__skb_header_release(buff);
	tcp_insert_write_queue_after(skb, buff, sk, tcp_queue);
	if (tcp_queue == TCP_FRAG_IN_RTX_QUEUE)
		list_add(&buff->tcp_tsorted_anchor, &skb->tcp_tsorted_anchor);

	return 0;
}

/* This is similar to __pskb_pull_tail(). The difference is that pulled
 * data is not copied, but immediately discarded.
 */
static int __pskb_trim_head(struct sk_buff *skb, int len)
{
	struct skb_shared_info *shinfo;
	int i, k, eat;

	eat = min_t(int, len, skb_headlen(skb));
	if (eat) {
		__skb_pull(skb, eat);
		len -= eat;
		if (!len)
			return 0;
	}
	eat = len;
	k = 0;
	shinfo = skb_shinfo(skb);
	for (i = 0; i < shinfo->nr_frags; i++) {
		int size = skb_frag_size(&shinfo->frags[i]);

		if (size <= eat) {
			skb_frag_unref(skb, i);
			eat -= size;
		} else {
			shinfo->frags[k] = shinfo->frags[i];
			if (eat) {
				skb_frag_off_add(&shinfo->frags[k], eat);
				skb_frag_size_sub(&shinfo->frags[k], eat);
				eat = 0;
			}
			k++;
		}
	}
	shinfo->nr_frags = k;

	skb->data_len -= len;
	skb->len = skb->data_len;
	return len;
}

/* Remove acked data from a packet in the transmit queue. */
int tcp_trim_head(struct sock *sk, struct sk_buff *skb, u32 len)
{
	u32 delta_truesize;

	if (skb_unclone(skb, GFP_ATOMIC))
		return -ENOMEM;

	delta_truesize = __pskb_trim_head(skb, len);

	TCP_SKB_CB(skb)->seq += len;
	skb->ip_summed = CHECKSUM_PARTIAL;

	if (delta_truesize) {
		skb->truesize	   -= delta_truesize;
		sk_wmem_queued_add(sk, -delta_truesize);
		sk_mem_uncharge(sk, delta_truesize);
	}

	/* Any change of skb->len requires recalculation of tso factor. */
	if (tcp_skb_pcount(skb) > 1)
		tcp_set_skb_tso_segs(skb, tcp_skb_mss(skb));

	return 0;
}

/* Calculate MSS not accounting any TCP options.  */
static inline int __tcp_mtu_to_mss(struct sock *sk, int pmtu)
{
	const struct tcp_sock *tp = tcp_sk(sk);
	const struct inet_connection_sock *icsk = inet_csk(sk);
	int mss_now;

	/* Calculate base mss without TCP options:
	   It is MMS_S - sizeof(tcphdr) of rfc1122
	 */
	mss_now = pmtu - icsk->icsk_af_ops->net_header_len - sizeof(struct tcphdr);

	/* IPv6 adds a frag_hdr in case RTAX_FEATURE_ALLFRAG is set */
	if (icsk->icsk_af_ops->net_frag_header_len) {
		const struct dst_entry *dst = __sk_dst_get(sk);

		if (dst && dst_allfrag(dst))
			mss_now -= icsk->icsk_af_ops->net_frag_header_len;
	}

	/* Clamp it (mss_clamp does not include tcp options) */
	if (mss_now > tp->rx_opt.mss_clamp)
		mss_now = tp->rx_opt.mss_clamp;

	/* Now subtract optional transport overhead */
	mss_now -= icsk->icsk_ext_hdr_len;

	/* Then reserve room for full set of TCP options and 8 bytes of data */
	mss_now = max(mss_now, sock_net(sk)->ipv4.sysctl_tcp_min_snd_mss);
	return mss_now;
}

/* Calculate MSS. Not accounting for SACKs here.  */
int tcp_mtu_to_mss(struct sock *sk, int pmtu)
{
	/* Subtract TCP options size, not including SACKs */
	return __tcp_mtu_to_mss(sk, pmtu) -
	       (tcp_sk(sk)->tcp_header_len - sizeof(struct tcphdr));
}

/* Inverse of above */
int tcp_mss_to_mtu(struct sock *sk, int mss)
{
	const struct tcp_sock *tp = tcp_sk(sk);
	const struct inet_connection_sock *icsk = inet_csk(sk);
	int mtu;

	mtu = mss +
	      tp->tcp_header_len +
	      icsk->icsk_ext_hdr_len +
	      icsk->icsk_af_ops->net_header_len;

	/* IPv6 adds a frag_hdr in case RTAX_FEATURE_ALLFRAG is set */
	if (icsk->icsk_af_ops->net_frag_header_len) {
		const struct dst_entry *dst = __sk_dst_get(sk);

		if (dst && dst_allfrag(dst))
			mtu += icsk->icsk_af_ops->net_frag_header_len;
	}
	return mtu;
}
EXPORT_SYMBOL(tcp_mss_to_mtu);

/* MTU probing init per socket */
void tcp_mtup_init(struct sock *sk)
{
	struct tcp_sock *tp = tcp_sk(sk);
	struct inet_connection_sock *icsk = inet_csk(sk);
	struct net *net = sock_net(sk);

	icsk->icsk_mtup.enabled = net->ipv4.sysctl_tcp_mtu_probing > 1;
	icsk->icsk_mtup.search_high = tp->rx_opt.mss_clamp + sizeof(struct tcphdr) +
			       icsk->icsk_af_ops->net_header_len;
	icsk->icsk_mtup.search_low = tcp_mss_to_mtu(sk, net->ipv4.sysctl_tcp_base_mss);
	icsk->icsk_mtup.probe_size = 0;
	if (icsk->icsk_mtup.enabled)
		icsk->icsk_mtup.probe_timestamp = tcp_jiffies32;
}
EXPORT_SYMBOL(tcp_mtup_init);

/* This function synchronize snd mss to current pmtu/exthdr set.

   tp->rx_opt.user_mss is mss set by user by TCP_MAXSEG. It does NOT counts
   for TCP options, but includes only bare TCP header.

   tp->rx_opt.mss_clamp is mss negotiated at connection setup.
   It is minimum of user_mss and mss received with SYN.
   It also does not include TCP options.

   inet_csk(sk)->icsk_pmtu_cookie is last pmtu, seen by this function.

   tp->mss_cache is current effective sending mss, including
   all tcp options except for SACKs. It is evaluated,
   taking into account current pmtu, but never exceeds
   tp->rx_opt.mss_clamp.

   NOTE1. rfc1122 clearly states that advertised MSS
   DOES NOT include either tcp or ip options.

   NOTE2. inet_csk(sk)->icsk_pmtu_cookie and tp->mss_cache
   are READ ONLY outside this function.		--ANK (980731)
 */
unsigned int tcp_sync_mss(struct sock *sk, u32 pmtu)
{
	struct tcp_sock *tp = tcp_sk(sk);
	struct inet_connection_sock *icsk = inet_csk(sk);
	int mss_now;

	if (icsk->icsk_mtup.search_high > pmtu)
		icsk->icsk_mtup.search_high = pmtu;

	mss_now = tcp_mtu_to_mss(sk, pmtu);
	mss_now = tcp_bound_to_half_wnd(tp, mss_now);

	/* And store cached results */
	icsk->icsk_pmtu_cookie = pmtu;
	if (icsk->icsk_mtup.enabled)
		mss_now = min(mss_now, tcp_mtu_to_mss(sk, icsk->icsk_mtup.search_low));
	tp->mss_cache = mss_now;

	return mss_now;
}
EXPORT_SYMBOL(tcp_sync_mss);

/* Compute the current effective MSS, taking SACKs and IP options,
 * and even PMTU discovery events into account.
 */
unsigned int tcp_current_mss(struct sock *sk)
{
	const struct tcp_sock *tp = tcp_sk(sk);
	const struct dst_entry *dst = __sk_dst_get(sk);
	u32 mss_now;
	unsigned int header_len;
	struct tcp_out_options opts;
	struct tcp_md5sig_key *md5;

	mss_now = tp->mss_cache;

	if (dst) {
		u32 mtu = dst_mtu(dst);
		if (mtu != inet_csk(sk)->icsk_pmtu_cookie)
			mss_now = tcp_sync_mss(sk, mtu);
	}

	header_len = tcp_established_options(sk, NULL, &opts, &md5) +
		     sizeof(struct tcphdr);
	/* The mss_cache is sized based on tp->tcp_header_len, which assumes
	 * some common options. If this is an odd packet (because we have SACK
	 * blocks etc) then our calculated header_len will be different, and
	 * we have to adjust mss_now correspondingly */
	if (header_len != tp->tcp_header_len) {
		int delta = (int) header_len - tp->tcp_header_len;
		mss_now -= delta;
	}

	return mss_now;
}

/* RFC2861, slow part. Adjust cwnd, after it was not full during one rto.
 * As additional protections, we do not touch cwnd in retransmission phases,
 * and if application hit its sndbuf limit recently.
 */
static void tcp_cwnd_application_limited(struct sock *sk)
{
	struct tcp_sock *tp = tcp_sk(sk);

	if (inet_csk(sk)->icsk_ca_state == TCP_CA_Open &&
	    sk->sk_socket && !test_bit(SOCK_NOSPACE, &sk->sk_socket->flags)) {
		/* Limited by application or receiver window. */
		u32 init_win = tcp_init_cwnd(tp, __sk_dst_get(sk));
		u32 win_used = max(tp->snd_cwnd_used, init_win);
		if (win_used < tp->snd_cwnd) {
			tp->snd_ssthresh = tcp_current_ssthresh(sk);
			tp->snd_cwnd = (tp->snd_cwnd + win_used) >> 1;
		}
		tp->snd_cwnd_used = 0;
	}
	tp->snd_cwnd_stamp = tcp_jiffies32;
}

static void tcp_cwnd_validate(struct sock *sk, bool is_cwnd_limited)
{
	const struct tcp_congestion_ops *ca_ops = inet_csk(sk)->icsk_ca_ops;
	struct tcp_sock *tp = tcp_sk(sk);

	/* Track the maximum number of outstanding packets in each
	 * window, and remember whether we were cwnd-limited then.
	 */
	if (!before(tp->snd_una, tp->max_packets_seq) ||
	    tp->packets_out > tp->max_packets_out ||
	    is_cwnd_limited) {
		tp->max_packets_out = tp->packets_out;
		tp->max_packets_seq = tp->snd_nxt;
		tp->is_cwnd_limited = is_cwnd_limited;
	}

	if (tcp_is_cwnd_limited(sk)) {
		/* Network is feed fully. */
		tp->snd_cwnd_used = 0;
		tp->snd_cwnd_stamp = tcp_jiffies32;
	} else {
		/* Network starves. */
		if (tp->packets_out > tp->snd_cwnd_used)
			tp->snd_cwnd_used = tp->packets_out;

		if (sock_net(sk)->ipv4.sysctl_tcp_slow_start_after_idle &&
		    (s32)(tcp_jiffies32 - tp->snd_cwnd_stamp) >= inet_csk(sk)->icsk_rto &&
		    !ca_ops->cong_control)
			tcp_cwnd_application_limited(sk);

		/* The following conditions together indicate the starvation
		 * is caused by insufficient sender buffer:
		 * 1) just sent some data (see tcp_write_xmit)
		 * 2) not cwnd limited (this else condition)
		 * 3) no more data to send (tcp_write_queue_empty())
		 * 4) application is hitting buffer limit (SOCK_NOSPACE)
		 */
		if (tcp_write_queue_empty(sk) && sk->sk_socket &&
		    test_bit(SOCK_NOSPACE, &sk->sk_socket->flags) &&
		    (1 << sk->sk_state) & (TCPF_ESTABLISHED | TCPF_CLOSE_WAIT))
			tcp_chrono_start(sk, TCP_CHRONO_SNDBUF_LIMITED);
	}
}

/* Minshall's variant of the Nagle send check. */
static bool tcp_minshall_check(const struct tcp_sock *tp)
{
	return after(tp->snd_sml, tp->snd_una) &&
		!after(tp->snd_sml, tp->snd_nxt);
}

/* Update snd_sml if this skb is under mss
 * Note that a TSO packet might end with a sub-mss segment
 * The test is really :
 * if ((skb->len % mss) != 0)
 *        tp->snd_sml = TCP_SKB_CB(skb)->end_seq;
 * But we can avoid doing the divide again given we already have
 *  skb_pcount = skb->len / mss_now
 */
static void tcp_minshall_update(struct tcp_sock *tp, unsigned int mss_now,
				const struct sk_buff *skb)
{
	if (skb->len < tcp_skb_pcount(skb) * mss_now)
		tp->snd_sml = TCP_SKB_CB(skb)->end_seq;
}

/* Return false, if packet can be sent now without violation Nagle's rules:
 * 1. It is full sized. (provided by caller in %partial bool)
 * 2. Or it contains FIN. (already checked by caller)
 * 3. Or TCP_CORK is not set, and TCP_NODELAY is set.
 * 4. Or TCP_CORK is not set, and all sent packets are ACKed.
 *    With Minshall's modification: all sent small packets are ACKed.
 */
static bool tcp_nagle_check(bool partial, const struct tcp_sock *tp,
			    int nonagle)
{
	return partial &&
		((nonagle & TCP_NAGLE_CORK) ||
		 (!nonagle && tp->packets_out && tcp_minshall_check(tp)));
}

/* Return how many segs we'd like on a TSO packet,
 * to send one TSO packet per ms
 */
static u32 tcp_tso_autosize(const struct sock *sk, unsigned int mss_now,
			    int min_tso_segs)
{
	u32 bytes, segs;

	bytes = min_t(unsigned long,
		      sk->sk_pacing_rate >> READ_ONCE(sk->sk_pacing_shift),
		      sk->sk_gso_max_size - 1 - MAX_TCP_HEADER);

	/* Goal is to send at least one packet per ms,
	 * not one big TSO packet every 100 ms.
	 * This preserves ACK clocking and is consistent
	 * with tcp_tso_should_defer() heuristic.
	 */
	segs = max_t(u32, bytes / mss_now, min_tso_segs);

	return segs;
}

/* Return the number of segments we want in the skb we are transmitting.
 * See if congestion control module wants to decide; otherwise, autosize.
 */
static u32 tcp_tso_segs(struct sock *sk, unsigned int mss_now)
{
	const struct tcp_congestion_ops *ca_ops = inet_csk(sk)->icsk_ca_ops;
	u32 min_tso, tso_segs;

	min_tso = ca_ops->min_tso_segs ?
			ca_ops->min_tso_segs(sk) :
			sock_net(sk)->ipv4.sysctl_tcp_min_tso_segs;

	tso_segs = tcp_tso_autosize(sk, mss_now, min_tso);
	return min_t(u32, tso_segs, sk->sk_gso_max_segs);
}

/* Returns the portion of skb which can be sent right away */
static unsigned int tcp_mss_split_point(const struct sock *sk,
					const struct sk_buff *skb,
					unsigned int mss_now,
					unsigned int max_segs,
					int nonagle)
{
	const struct tcp_sock *tp = tcp_sk(sk);
	u32 partial, needed, window, max_len;

	window = tcp_wnd_end(tp) - TCP_SKB_CB(skb)->seq;
	max_len = mss_now * max_segs;

	if (likely(max_len <= window && skb != tcp_write_queue_tail(sk)))
		return max_len;

	needed = min(skb->len, window);

	if (max_len <= needed)
		return max_len;

	partial = needed % mss_now;
	/* If last segment is not a full MSS, check if Nagle rules allow us
	 * to include this last segment in this skb.
	 * Otherwise, we'll split the skb at last MSS boundary
	 */
	if (tcp_nagle_check(partial != 0, tp, nonagle))
		return needed - partial;

	return needed;
}

/* Can at least one segment of SKB be sent right now, according to the
 * congestion window rules?  If so, return how many segments are allowed.
 */
static inline unsigned int tcp_cwnd_test(const struct tcp_sock *tp,
					 const struct sk_buff *skb)
{
	u32 in_flight, cwnd, halfcwnd;

	/* Don't be strict about the congestion window for the final FIN.  */
	if ((TCP_SKB_CB(skb)->tcp_flags & TCPHDR_FIN) &&
	    tcp_skb_pcount(skb) == 1)
		return 1;

	in_flight = tcp_packets_in_flight(tp);
	cwnd = tp->snd_cwnd;
	if (in_flight >= cwnd)
		return 0;

	/* For better scheduling, ensure we have at least
	 * 2 GSO packets in flight.
	 */
	halfcwnd = max(cwnd >> 1, 1U);
	return min(halfcwnd, cwnd - in_flight);
}

/* Initialize TSO state of a skb.
 * This must be invoked the first time we consider transmitting
 * SKB onto the wire.
 */
static int tcp_init_tso_segs(struct sk_buff *skb, unsigned int mss_now)
{
	int tso_segs = tcp_skb_pcount(skb);

	if (!tso_segs || (tso_segs > 1 && tcp_skb_mss(skb) != mss_now)) {
		tcp_set_skb_tso_segs(skb, mss_now);
		tso_segs = tcp_skb_pcount(skb);
	}
	return tso_segs;
}


/* Return true if the Nagle test allows this packet to be
 * sent now.
 */
static inline bool tcp_nagle_test(const struct tcp_sock *tp, const struct sk_buff *skb,
				  unsigned int cur_mss, int nonagle)
{
	/* Nagle rule does not apply to frames, which sit in the middle of the
	 * write_queue (they have no chances to get new data).
	 *
	 * This is implemented in the callers, where they modify the 'nonagle'
	 * argument based upon the location of SKB in the send queue.
	 */
	if (nonagle & TCP_NAGLE_PUSH)
		return true;

	/* Don't use the nagle rule for urgent data (or for the final FIN). */
	if (tcp_urg_mode(tp) || (TCP_SKB_CB(skb)->tcp_flags & TCPHDR_FIN))
		return true;

	if (!tcp_nagle_check(skb->len < cur_mss, tp, nonagle))
		return true;

	return false;
}

/* Does at least the first segment of SKB fit into the send window? */
static bool tcp_snd_wnd_test(const struct tcp_sock *tp,
			     const struct sk_buff *skb,
			     unsigned int cur_mss)
{
	u32 end_seq = TCP_SKB_CB(skb)->end_seq;

	if (skb->len > cur_mss)
		end_seq = TCP_SKB_CB(skb)->seq + cur_mss;

	return !after(end_seq, tcp_wnd_end(tp));
}

/* Trim TSO SKB to LEN bytes, put the remaining data into a new packet
 * which is put after SKB on the list.  It is very much like
 * tcp_fragment() except that it may make several kinds of assumptions
 * in order to speed up the splitting operation.  In particular, we
 * know that all the data is in scatter-gather pages, and that the
 * packet has never been sent out before (and thus is not cloned).
 */
static int tso_fragment(struct sock *sk, struct sk_buff *skb, unsigned int len,
			unsigned int mss_now, gfp_t gfp)
{
	int nlen = skb->len - len;
	struct sk_buff *buff;
	u8 flags;

	/* All of a TSO frame must be composed of paged data.  */
	if (skb->len != skb->data_len)
		return tcp_fragment(sk, TCP_FRAG_IN_WRITE_QUEUE,
				    skb, len, mss_now, gfp);

	buff = sk_stream_alloc_skb(sk, 0, gfp, true);
	if (unlikely(!buff))
		return -ENOMEM;
	skb_copy_decrypted(buff, skb);

	sk_wmem_queued_add(sk, buff->truesize);
	sk_mem_charge(sk, buff->truesize);
	buff->truesize += nlen;
	skb->truesize -= nlen;

	/* Correct the sequence numbers. */
	TCP_SKB_CB(buff)->seq = TCP_SKB_CB(skb)->seq + len;
	TCP_SKB_CB(buff)->end_seq = TCP_SKB_CB(skb)->end_seq;
	TCP_SKB_CB(skb)->end_seq = TCP_SKB_CB(buff)->seq;

	/* PSH and FIN should only be set in the second packet. */
	flags = TCP_SKB_CB(skb)->tcp_flags;
	TCP_SKB_CB(skb)->tcp_flags = flags & ~(TCPHDR_FIN | TCPHDR_PSH);
	TCP_SKB_CB(buff)->tcp_flags = flags;

	/* This packet was never sent out yet, so no SACK bits. */
	TCP_SKB_CB(buff)->sacked = 0;

	tcp_skb_fragment_eor(skb, buff);

	buff->ip_summed = CHECKSUM_PARTIAL;
	skb_split(skb, buff, len);
	tcp_fragment_tstamp(skb, buff);

	/* Fix up tso_factor for both original and new SKB.  */
	tcp_set_skb_tso_segs(skb, mss_now);
	tcp_set_skb_tso_segs(buff, mss_now);

	/* Link BUFF into the send queue. */
	__skb_header_release(buff);
	tcp_insert_write_queue_after(skb, buff, sk, TCP_FRAG_IN_WRITE_QUEUE);

	return 0;
}

/* Try to defer sending, if possible, in order to minimize the amount
 * of TSO splitting we do.  View it as a kind of TSO Nagle test.
 *
 * This algorithm is from John Heffner.
 */
static bool tcp_tso_should_defer(struct sock *sk, struct sk_buff *skb,
				 bool *is_cwnd_limited,
				 bool *is_rwnd_limited,
				 u32 max_segs)
{
	const struct inet_connection_sock *icsk = inet_csk(sk);
	u32 send_win, cong_win, limit, in_flight;
	struct tcp_sock *tp = tcp_sk(sk);
	struct sk_buff *head;
	int win_divisor;
	s64 delta;

	if (icsk->icsk_ca_state >= TCP_CA_Recovery)
		goto send_now;

	/* Avoid bursty behavior by allowing defer
	 * only if the last write was recent (1 ms).
	 * Note that tp->tcp_wstamp_ns can be in the future if we have
	 * packets waiting in a qdisc or device for EDT delivery.
	 */
	delta = tp->tcp_clock_cache - tp->tcp_wstamp_ns - NSEC_PER_MSEC;
	if (delta > 0)
		goto send_now;

	in_flight = tcp_packets_in_flight(tp);

	BUG_ON(tcp_skb_pcount(skb) <= 1);
	BUG_ON(tp->snd_cwnd <= in_flight);

	send_win = tcp_wnd_end(tp) - TCP_SKB_CB(skb)->seq;

	/* From in_flight test above, we know that cwnd > in_flight.  */
	cong_win = (tp->snd_cwnd - in_flight) * tp->mss_cache;

	limit = min(send_win, cong_win);

	/* If a full-sized TSO skb can be sent, do it. */
	if (limit >= max_segs * tp->mss_cache)
		goto send_now;

	/* Middle in queue won't get any more data, full sendable already? */
	if ((skb != tcp_write_queue_tail(sk)) && (limit >= skb->len))
		goto send_now;

	win_divisor = READ_ONCE(sock_net(sk)->ipv4.sysctl_tcp_tso_win_divisor);
	if (win_divisor) {
		u32 chunk = min(tp->snd_wnd, tp->snd_cwnd * tp->mss_cache);

		/* If at least some fraction of a window is available,
		 * just use it.
		 */
		chunk /= win_divisor;
		if (limit >= chunk)
			goto send_now;
	} else {
		/* Different approach, try not to defer past a single
		 * ACK.  Receiver should ACK every other full sized
		 * frame, so if we have space for more than 3 frames
		 * then send now.
		 */
		if (limit > tcp_max_tso_deferred_mss(tp) * tp->mss_cache)
			goto send_now;
	}

	/* TODO : use tsorted_sent_queue ? */
	head = tcp_rtx_queue_head(sk);
	if (!head)
		goto send_now;
	delta = tp->tcp_clock_cache - head->tstamp;
	/* If next ACK is likely to come too late (half srtt), do not defer */
	if ((s64)(delta - (u64)NSEC_PER_USEC * (tp->srtt_us >> 4)) < 0)
		goto send_now;

	/* Ok, it looks like it is advisable to defer.
	 * Three cases are tracked :
	 * 1) We are cwnd-limited
	 * 2) We are rwnd-limited
	 * 3) We are application limited.
	 */
	if (cong_win < send_win) {
		if (cong_win <= skb->len) {
			*is_cwnd_limited = true;
			return true;
		}
	} else {
		if (send_win <= skb->len) {
			*is_rwnd_limited = true;
			return true;
		}
	}

	/* If this packet won't get more data, do not wait. */
	if ((TCP_SKB_CB(skb)->tcp_flags & TCPHDR_FIN) ||
	    TCP_SKB_CB(skb)->eor)
		goto send_now;

	return true;

send_now:
	return false;
}

static inline void tcp_mtu_check_reprobe(struct sock *sk)
{
	struct inet_connection_sock *icsk = inet_csk(sk);
	struct tcp_sock *tp = tcp_sk(sk);
	struct net *net = sock_net(sk);
	u32 interval;
	s32 delta;

	interval = net->ipv4.sysctl_tcp_probe_interval;
	delta = tcp_jiffies32 - icsk->icsk_mtup.probe_timestamp;
	if (unlikely(delta >= interval * HZ)) {
		int mss = tcp_current_mss(sk);

		/* Update current search range */
		icsk->icsk_mtup.probe_size = 0;
		icsk->icsk_mtup.search_high = tp->rx_opt.mss_clamp +
			sizeof(struct tcphdr) +
			icsk->icsk_af_ops->net_header_len;
		icsk->icsk_mtup.search_low = tcp_mss_to_mtu(sk, mss);

		/* Update probe time stamp */
		icsk->icsk_mtup.probe_timestamp = tcp_jiffies32;
	}
}

static bool tcp_can_coalesce_send_queue_head(struct sock *sk, int len)
{
	struct sk_buff *skb, *next;

	skb = tcp_send_head(sk);
	tcp_for_write_queue_from_safe(skb, next, sk) {
		if (len <= skb->len)
			break;

		if (unlikely(TCP_SKB_CB(skb)->eor) || tcp_has_tx_tstamp(skb))
			return false;

		len -= skb->len;
	}

	return true;
}

/* Create a new MTU probe if we are ready.
 * MTU probe is regularly attempting to increase the path MTU by
 * deliberately sending larger packets.  This discovers routing
 * changes resulting in larger path MTUs.
 *
 * Returns 0 if we should wait to probe (no cwnd available),
 *         1 if a probe was sent,
 *         -1 otherwise
 */
static int tcp_mtu_probe(struct sock *sk)
{
	struct inet_connection_sock *icsk = inet_csk(sk);
	struct tcp_sock *tp = tcp_sk(sk);
	struct sk_buff *skb, *nskb, *next;
	struct net *net = sock_net(sk);
	int probe_size;
	int size_needed;
	int copy, len;
	int mss_now;
	int interval;

	/* Not currently probing/verifying,
	 * not in recovery,
	 * have enough cwnd, and
	 * not SACKing (the variable headers throw things off)
	 */
	if (likely(!icsk->icsk_mtup.enabled ||
		   icsk->icsk_mtup.probe_size ||
		   inet_csk(sk)->icsk_ca_state != TCP_CA_Open ||
		   tp->snd_cwnd < 11 ||
		   tp->rx_opt.num_sacks || tp->rx_opt.dsack))
		return -1;

	/* Use binary search for probe_size between tcp_mss_base,
	 * and current mss_clamp. if (search_high - search_low)
	 * smaller than a threshold, backoff from probing.
	 */
	mss_now = tcp_current_mss(sk);
	probe_size = tcp_mtu_to_mss(sk, (icsk->icsk_mtup.search_high +
				    icsk->icsk_mtup.search_low) >> 1);
	size_needed = probe_size + (tp->reordering + 1) * tp->mss_cache;
	interval = icsk->icsk_mtup.search_high - icsk->icsk_mtup.search_low;
	/* When misfortune happens, we are reprobing actively,
	 * and then reprobe timer has expired. We stick with current
	 * probing process by not resetting search range to its orignal.
	 */
	if (probe_size > tcp_mtu_to_mss(sk, icsk->icsk_mtup.search_high) ||
		interval < net->ipv4.sysctl_tcp_probe_threshold) {
		/* Check whether enough time has elaplased for
		 * another round of probing.
		 */
		tcp_mtu_check_reprobe(sk);
		return -1;
	}

	/* Have enough data in the send queue to probe? */
	if (tp->write_seq - tp->snd_nxt < size_needed)
		return -1;

	if (tp->snd_wnd < size_needed)
		return -1;
	if (after(tp->snd_nxt + size_needed, tcp_wnd_end(tp)))
		return 0;

	/* Do we need to wait to drain cwnd? With none in flight, don't stall */
	if (tcp_packets_in_flight(tp) + 2 > tp->snd_cwnd) {
		if (!tcp_packets_in_flight(tp))
			return -1;
		else
			return 0;
	}

	if (!tcp_can_coalesce_send_queue_head(sk, probe_size))
		return -1;

	/* We're allowed to probe.  Build it now. */
	nskb = sk_stream_alloc_skb(sk, probe_size, GFP_ATOMIC, false);
	if (!nskb)
		return -1;
	sk_wmem_queued_add(sk, nskb->truesize);
	sk_mem_charge(sk, nskb->truesize);

	skb = tcp_send_head(sk);
	skb_copy_decrypted(nskb, skb);

	TCP_SKB_CB(nskb)->seq = TCP_SKB_CB(skb)->seq;
	TCP_SKB_CB(nskb)->end_seq = TCP_SKB_CB(skb)->seq + probe_size;
	TCP_SKB_CB(nskb)->tcp_flags = TCPHDR_ACK;
	TCP_SKB_CB(nskb)->sacked = 0;
	nskb->csum = 0;
	nskb->ip_summed = CHECKSUM_PARTIAL;

	tcp_insert_write_queue_before(nskb, skb, sk);
	tcp_highest_sack_replace(sk, skb, nskb);

	len = 0;
	tcp_for_write_queue_from_safe(skb, next, sk) {
		copy = min_t(int, skb->len, probe_size - len);
		skb_copy_bits(skb, 0, skb_put(nskb, copy), copy);

		if (skb->len <= copy) {
			/* We've eaten all the data from this skb.
			 * Throw it away. */
			TCP_SKB_CB(nskb)->tcp_flags |= TCP_SKB_CB(skb)->tcp_flags;
			/* If this is the last SKB we copy and eor is set
			 * we need to propagate it to the new skb.
			 */
			TCP_SKB_CB(nskb)->eor = TCP_SKB_CB(skb)->eor;
			tcp_skb_collapse_tstamp(nskb, skb);
			tcp_unlink_write_queue(skb, sk);
			sk_wmem_free_skb(sk, skb);
		} else {
			TCP_SKB_CB(nskb)->tcp_flags |= TCP_SKB_CB(skb)->tcp_flags &
						   ~(TCPHDR_FIN|TCPHDR_PSH);
			if (!skb_shinfo(skb)->nr_frags) {
				skb_pull(skb, copy);
			} else {
				__pskb_trim_head(skb, copy);
				tcp_set_skb_tso_segs(skb, mss_now);
			}
			TCP_SKB_CB(skb)->seq += copy;
		}

		len += copy;

		if (len >= probe_size)
			break;
	}
	tcp_init_tso_segs(nskb, nskb->len);

	/* We're ready to send.  If this fails, the probe will
	 * be resegmented into mss-sized pieces by tcp_write_xmit().
	 */
	if (!tcp_transmit_skb(sk, nskb, 1, GFP_ATOMIC)) {
		/* Decrement cwnd here because we are sending
		 * effectively two packets. */
		tp->snd_cwnd--;
		tcp_event_new_data_sent(sk, nskb);

		icsk->icsk_mtup.probe_size = tcp_mss_to_mtu(sk, nskb->len);
		tp->mtu_probe.probe_seq_start = TCP_SKB_CB(nskb)->seq;
		tp->mtu_probe.probe_seq_end = TCP_SKB_CB(nskb)->end_seq;

		return 1;
	}

	return -1;
}

static bool tcp_pacing_check(struct sock *sk)
{
	struct tcp_sock *tp = tcp_sk(sk);

	if (!tcp_needs_internal_pacing(sk))
		return false;

	if (tp->tcp_wstamp_ns <= tp->tcp_clock_cache)
		return false;

	if (!hrtimer_is_queued(&tp->pacing_timer)) {
		hrtimer_start(&tp->pacing_timer,
			      ns_to_ktime(tp->tcp_wstamp_ns),
			      HRTIMER_MODE_ABS_PINNED_SOFT);
		sock_hold(sk);
	}
	return true;
}

/* TCP Small Queues :
 * Control number of packets in qdisc/devices to two packets / or ~1 ms.
 * (These limits are doubled for retransmits)
 * This allows for :
 *  - better RTT estimation and ACK scheduling
 *  - faster recovery
 *  - high rates
 * Alas, some drivers / subsystems require a fair amount
 * of queued bytes to ensure line rate.
 * One example is wifi aggregation (802.11 AMPDU)
 */
static bool tcp_small_queue_check(struct sock *sk, const struct sk_buff *skb,
				  unsigned int factor)
{
	unsigned long limit;

	limit = max_t(unsigned long,
		      2 * skb->truesize,
		      sk->sk_pacing_rate >> READ_ONCE(sk->sk_pacing_shift));
	if (sk->sk_pacing_status == SK_PACING_NONE)
		limit = min_t(unsigned long, limit,
			      sock_net(sk)->ipv4.sysctl_tcp_limit_output_bytes);
	limit <<= factor;

	if (static_branch_unlikely(&tcp_tx_delay_enabled) &&
	    tcp_sk(sk)->tcp_tx_delay) {
		u64 extra_bytes = (u64)sk->sk_pacing_rate * tcp_sk(sk)->tcp_tx_delay;

		/* TSQ is based on skb truesize sum (sk_wmem_alloc), so we
		 * approximate our needs assuming an ~100% skb->truesize overhead.
		 * USEC_PER_SEC is approximated by 2^20.
		 * do_div(extra_bytes, USEC_PER_SEC/2) is replaced by a right shift.
		 */
		extra_bytes >>= (20 - 1);
		limit += extra_bytes;
	}
	if (refcount_read(&sk->sk_wmem_alloc) > limit) {
		/* Always send skb if rtx queue is empty.
		 * No need to wait for TX completion to call us back,
		 * after softirq/tasklet schedule.
		 * This helps when TX completions are delayed too much.
		 */
		if (tcp_rtx_queue_empty(sk))
			return false;

		set_bit(TSQ_THROTTLED, &sk->sk_tsq_flags);
		/* It is possible TX completion already happened
		 * before we set TSQ_THROTTLED, so we must
		 * test again the condition.
		 */
		smp_mb__after_atomic();
		if (refcount_read(&sk->sk_wmem_alloc) > limit)
			return true;
	}
	return false;
}

static void tcp_chrono_set(struct tcp_sock *tp, const enum tcp_chrono new)
{
	const u32 now = tcp_jiffies32;
	enum tcp_chrono old = tp->chrono_type;

	if (old > TCP_CHRONO_UNSPEC)
		tp->chrono_stat[old - 1] += now - tp->chrono_start;
	tp->chrono_start = now;
	tp->chrono_type = new;
}

void tcp_chrono_start(struct sock *sk, const enum tcp_chrono type)
{
	struct tcp_sock *tp = tcp_sk(sk);

	/* If there are multiple conditions worthy of tracking in a
	 * chronograph then the highest priority enum takes precedence
	 * over the other conditions. So that if something "more interesting"
	 * starts happening, stop the previous chrono and start a new one.
	 */
	if (type > tp->chrono_type)
		tcp_chrono_set(tp, type);
}

void tcp_chrono_stop(struct sock *sk, const enum tcp_chrono type)
{
	struct tcp_sock *tp = tcp_sk(sk);


	/* There are multiple conditions worthy of tracking in a
	 * chronograph, so that the highest priority enum takes
	 * precedence over the other conditions (see tcp_chrono_start).
	 * If a condition stops, we only stop chrono tracking if
	 * it's the "most interesting" or current chrono we are
	 * tracking and starts busy chrono if we have pending data.
	 */
	if (tcp_rtx_and_write_queues_empty(sk))
		tcp_chrono_set(tp, TCP_CHRONO_UNSPEC);
	else if (type == tp->chrono_type)
		tcp_chrono_set(tp, TCP_CHRONO_BUSY);
}

/* This routine writes packets to the network.  It advances the
 * send_head.  This happens as incoming acks open up the remote
 * window for us.
 *
 * LARGESEND note: !tcp_urg_mode is overkill, only frames between
 * snd_up-64k-mss .. snd_up cannot be large. However, taking into
 * account rare use of URG, this is not a big flaw.
 *
 * Send at most one packet when push_one > 0. Temporarily ignore
 * cwnd limit to force at most one packet out when push_one == 2.

 * Returns true, if no segments are in flight and we have queued segments,
 * but cannot send anything now because of SWS or another problem.
 */
static bool tcp_write_xmit(struct sock *sk, unsigned int mss_now, int nonagle,
			   int push_one, gfp_t gfp)
{
	struct tcp_sock *tp = tcp_sk(sk);
	struct sk_buff *skb;
	unsigned int tso_segs, sent_pkts;
	int cwnd_quota;
	int result;
	bool is_cwnd_limited = false, is_rwnd_limited = false;
	u32 max_segs;

	sent_pkts = 0;

	tcp_mstamp_refresh(tp);
	if (!push_one) {
		/* Do MTU probing. */
		result = tcp_mtu_probe(sk);
		if (!result) {
			return false;
		} else if (result > 0) {
			sent_pkts = 1;
		}
	}

	max_segs = tcp_tso_segs(sk, mss_now);
	while ((skb = tcp_send_head(sk))) {
		unsigned int limit;

		if (unlikely(tp->repair) && tp->repair_queue == TCP_SEND_QUEUE) {
			/* "skb_mstamp_ns" is used as a start point for the retransmit timer */
			skb->skb_mstamp_ns = tp->tcp_wstamp_ns = tp->tcp_clock_cache;
			list_move_tail(&skb->tcp_tsorted_anchor, &tp->tsorted_sent_queue);
			tcp_init_tso_segs(skb, mss_now);
			goto repair; /* Skip network transmission */
		}

		if (tcp_pacing_check(sk))
			break;

		tso_segs = tcp_init_tso_segs(skb, mss_now);
		BUG_ON(!tso_segs);

		cwnd_quota = tcp_cwnd_test(tp, skb);
		if (!cwnd_quota) {
			if (push_one == 2)
				/* Force out a loss probe pkt. */
				cwnd_quota = 1;
			else
				break;
		}

		if (unlikely(!tcp_snd_wnd_test(tp, skb, mss_now))) {
			is_rwnd_limited = true;
			break;
		}

		if (tso_segs == 1) {
			if (unlikely(!tcp_nagle_test(tp, skb, mss_now,
						     (tcp_skb_is_last(sk, skb) ?
						      nonagle : TCP_NAGLE_PUSH))))
				break;
		} else {
			if (!push_one &&
			    tcp_tso_should_defer(sk, skb, &is_cwnd_limited,
						 &is_rwnd_limited, max_segs))
				break;
		}

		limit = mss_now;
		if (tso_segs > 1 && !tcp_urg_mode(tp))
			limit = tcp_mss_split_point(sk, skb, mss_now,
						    min_t(unsigned int,
							  cwnd_quota,
							  max_segs),
						    nonagle);

		if (skb->len > limit &&
		    unlikely(tso_fragment(sk, skb, limit, mss_now, gfp)))
			break;

		if (tcp_small_queue_check(sk, skb, 0))
			break;

		/* Argh, we hit an empty skb(), presumably a thread
		 * is sleeping in sendmsg()/sk_stream_wait_memory().
		 * We do not want to send a pure-ack packet and have
		 * a strange looking rtx queue with empty packet(s).
		 */
		if (TCP_SKB_CB(skb)->end_seq == TCP_SKB_CB(skb)->seq)
			break;

		if (unlikely(tcp_transmit_skb(sk, skb, 1, gfp)))
			break;

repair:
		/* Advance the send_head.  This one is sent out.
		 * This call will increment packets_out.
		 */
		tcp_event_new_data_sent(sk, skb);

		tcp_minshall_update(tp, mss_now, skb);
		sent_pkts += tcp_skb_pcount(skb);

		if (push_one)
			break;
	}

	if (is_rwnd_limited)
		tcp_chrono_start(sk, TCP_CHRONO_RWND_LIMITED);
	else
		tcp_chrono_stop(sk, TCP_CHRONO_RWND_LIMITED);

	is_cwnd_limited |= (tcp_packets_in_flight(tp) >= tp->snd_cwnd);
	if (likely(sent_pkts || is_cwnd_limited))
		tcp_cwnd_validate(sk, is_cwnd_limited);

	if (likely(sent_pkts)) {
		if (tcp_in_cwnd_reduction(sk))
			tp->prr_out += sent_pkts;

		/* Send one loss probe per tail loss episode. */
		if (push_one != 2)
			tcp_schedule_loss_probe(sk, false);
		return false;
	}
	return !tp->packets_out && !tcp_write_queue_empty(sk);
}

bool tcp_schedule_loss_probe(struct sock *sk, bool advancing_rto)
{
	struct inet_connection_sock *icsk = inet_csk(sk);
	struct tcp_sock *tp = tcp_sk(sk);
	u32 timeout, rto_delta_us;
	int early_retrans;

	/* Don't do any loss probe on a Fast Open connection before 3WHS
	 * finishes.
	 */
	if (rcu_access_pointer(tp->fastopen_rsk))
		return false;

	early_retrans = sock_net(sk)->ipv4.sysctl_tcp_early_retrans;
	/* Schedule a loss probe in 2*RTT for SACK capable connections
	 * not in loss recovery, that are either limited by cwnd or application.
	 */
	if ((early_retrans != 3 && early_retrans != 4) ||
	    !tp->packets_out || !tcp_is_sack(tp) ||
	    (icsk->icsk_ca_state != TCP_CA_Open &&
	     icsk->icsk_ca_state != TCP_CA_CWR))
		return false;

	/* Probe timeout is 2*rtt. Add minimum RTO to account
	 * for delayed ack when there's one outstanding packet. If no RTT
	 * sample is available then probe after TCP_TIMEOUT_INIT.
	 */
	if (tp->srtt_us) {
		timeout = usecs_to_jiffies(tp->srtt_us >> 2);
		if (tp->packets_out == 1)
			timeout += TCP_RTO_MIN;
		else
			timeout += TCP_TIMEOUT_MIN;
	} else {
		timeout = TCP_TIMEOUT_INIT;
	}

	/* If the RTO formula yields an earlier time, then use that time. */
	rto_delta_us = advancing_rto ?
			jiffies_to_usecs(inet_csk(sk)->icsk_rto) :
			tcp_rto_delta_us(sk);  /* How far in future is RTO? */
	if (rto_delta_us > 0)
		timeout = min_t(u32, timeout, usecs_to_jiffies(rto_delta_us));

	tcp_reset_xmit_timer(sk, ICSK_TIME_LOSS_PROBE, timeout, TCP_RTO_MAX);
	return true;
}

/* Thanks to skb fast clones, we can detect if a prior transmit of
 * a packet is still in a qdisc or driver queue.
 * In this case, there is very little point doing a retransmit !
 */
static bool skb_still_in_host_queue(const struct sock *sk,
				    const struct sk_buff *skb)
{
	if (unlikely(skb_fclone_busy(sk, skb))) {
		NET_INC_STATS(sock_net(sk),
			      LINUX_MIB_TCPSPURIOUS_RTX_HOSTQUEUES);
		return true;
	}
	return false;
}

/* When probe timeout (PTO) fires, try send a new segment if possible, else
 * retransmit the last segment.
 */
void tcp_send_loss_probe(struct sock *sk)
{
	struct tcp_sock *tp = tcp_sk(sk);
	struct sk_buff *skb;
	int pcount;
	int mss = tcp_current_mss(sk);

	/* At most one outstanding TLP */
	if (tp->tlp_high_seq)
		goto rearm_timer;

	tp->tlp_retrans = 0;
	skb = tcp_send_head(sk);
	if (skb && tcp_snd_wnd_test(tp, skb, mss)) {
		pcount = tp->packets_out;
		tcp_write_xmit(sk, mss, TCP_NAGLE_OFF, 2, GFP_ATOMIC);
		if (tp->packets_out > pcount)
			goto probe_sent;
		goto rearm_timer;
	}
	skb = skb_rb_last(&sk->tcp_rtx_queue);
	if (unlikely(!skb)) {
		WARN_ONCE(tp->packets_out,
			  "invalid inflight: %u state %u cwnd %u mss %d\n",
			  tp->packets_out, sk->sk_state, tp->snd_cwnd, mss);
		inet_csk(sk)->icsk_pending = 0;
		return;
	}

	if (skb_still_in_host_queue(sk, skb))
		goto rearm_timer;

	pcount = tcp_skb_pcount(skb);
	if (WARN_ON(!pcount))
		goto rearm_timer;

	if ((pcount > 1) && (skb->len > (pcount - 1) * mss)) {
		if (unlikely(tcp_fragment(sk, TCP_FRAG_IN_RTX_QUEUE, skb,
					  (pcount - 1) * mss, mss,
					  GFP_ATOMIC)))
			goto rearm_timer;
		skb = skb_rb_next(skb);
	}

	if (WARN_ON(!skb || !tcp_skb_pcount(skb)))
		goto rearm_timer;

	if (__tcp_retransmit_skb(sk, skb, 1))
		goto rearm_timer;

	tp->tlp_retrans = 1;

probe_sent:
	/* Record snd_nxt for loss detection. */
	tp->tlp_high_seq = tp->snd_nxt;

	NET_INC_STATS(sock_net(sk), LINUX_MIB_TCPLOSSPROBES);
	/* Reset s.t. tcp_rearm_rto will restart timer from now */
	inet_csk(sk)->icsk_pending = 0;
rearm_timer:
	tcp_rearm_rto(sk);
}

/* Push out any pending frames which were held back due to
 * TCP_CORK or attempt at coalescing tiny packets.
 * The socket must be locked by the caller.
 */
void __tcp_push_pending_frames(struct sock *sk, unsigned int cur_mss,
			       int nonagle)
{
	/* If we are closed, the bytes will have to remain here.
	 * In time closedown will finish, we empty the write queue and
	 * all will be happy.
	 */
	if (unlikely(sk->sk_state == TCP_CLOSE))
		return;

	if (tcp_write_xmit(sk, cur_mss, nonagle, 0,
			   sk_gfp_mask(sk, GFP_ATOMIC)))
		tcp_check_probe_timer(sk);
}

/* Send _single_ skb sitting at the send head. This function requires
 * true push pending frames to setup probe timer etc.
 */
void tcp_push_one(struct sock *sk, unsigned int mss_now)
{
	struct sk_buff *skb = tcp_send_head(sk);

	BUG_ON(!skb || skb->len < mss_now);

	tcp_write_xmit(sk, mss_now, TCP_NAGLE_PUSH, 1, sk->sk_allocation);
}

/* This function returns the amount that we can raise the
 * usable window based on the following constraints
 *
 * 1. The window can never be shrunk once it is offered (RFC 793)
 * 2. We limit memory per socket
 *
 * RFC 1122:
 * "the suggested [SWS] avoidance algorithm for the receiver is to keep
 *  RECV.NEXT + RCV.WIN fixed until:
 *  RCV.BUFF - RCV.USER - RCV.WINDOW >= min(1/2 RCV.BUFF, MSS)"
 *
 * i.e. don't raise the right edge of the window until you can raise
 * it at least MSS bytes.
 *
 * Unfortunately, the recommended algorithm breaks header prediction,
 * since header prediction assumes th->window stays fixed.
 *
 * Strictly speaking, keeping th->window fixed violates the receiver
 * side SWS prevention criteria. The problem is that under this rule
 * a stream of single byte packets will cause the right side of the
 * window to always advance by a single byte.
 *
 * Of course, if the sender implements sender side SWS prevention
 * then this will not be a problem.
 *
 * BSD seems to make the following compromise:
 *
 *	If the free space is less than the 1/4 of the maximum
 *	space available and the free space is less than 1/2 mss,
 *	then set the window to 0.
 *	[ Actually, bsd uses MSS and 1/4 of maximal _window_ ]
 *	Otherwise, just prevent the window from shrinking
 *	and from being larger than the largest representable value.
 *
 * This prevents incremental opening of the window in the regime
 * where TCP is limited by the speed of the reader side taking
 * data out of the TCP receive queue. It does nothing about
 * those cases where the window is constrained on the sender side
 * because the pipeline is full.
 *
 * BSD also seems to "accidentally" limit itself to windows that are a
 * multiple of MSS, at least until the free space gets quite small.
 * This would appear to be a side effect of the mbuf implementation.
 * Combining these two algorithms results in the observed behavior
 * of having a fixed window size at almost all times.
 *
 * Below we obtain similar behavior by forcing the offered window to
 * a multiple of the mss when it is feasible to do so.
 *
 * Note, we don't "adjust" for TIMESTAMP or SACK option bytes.
 * Regular options like TIMESTAMP are taken into account.
 */
u32 __tcp_select_window(struct sock *sk)
{
	struct inet_connection_sock *icsk = inet_csk(sk);
	struct tcp_sock *tp = tcp_sk(sk);
	/* MSS for the peer's data.  Previous versions used mss_clamp
	 * here.  I don't know if the value based on our guesses
	 * of peer's MSS is better for the performance.  It's more correct
	 * but may be worse for the performance because of rcv_mss
	 * fluctuations.  --SAW  1998/11/1
	 */
	int mss = icsk->icsk_ack.rcv_mss;
	int free_space = tcp_space(sk);
	int allowed_space = tcp_full_space(sk);
	int full_space, window;

	if (sk_is_mptcp(sk))
		mptcp_space(sk, &free_space, &allowed_space);

	full_space = min_t(int, tp->window_clamp, allowed_space);

	if (unlikely(mss > full_space)) {
		mss = full_space;
		if (mss <= 0)
			return 0;
	}
	if (free_space < (full_space >> 1)) {
		icsk->icsk_ack.quick = 0;

		if (tcp_under_memory_pressure(sk))
			tp->rcv_ssthresh = min(tp->rcv_ssthresh,
					       4U * tp->advmss);

		/* free_space might become our new window, make sure we don't
		 * increase it due to wscale.
		 */
		free_space = round_down(free_space, 1 << tp->rx_opt.rcv_wscale);

		/* if free space is less than mss estimate, or is below 1/16th
		 * of the maximum allowed, try to move to zero-window, else
		 * tcp_clamp_window() will grow rcv buf up to tcp_rmem[2], and
		 * new incoming data is dropped due to memory limits.
		 * With large window, mss test triggers way too late in order
		 * to announce zero window in time before rmem limit kicks in.
		 */
		if (free_space < (allowed_space >> 4) || free_space < mss)
			return 0;
	}

	if (free_space > tp->rcv_ssthresh)
		free_space = tp->rcv_ssthresh;

	/* Don't do rounding if we are using window scaling, since the
	 * scaled window will not line up with the MSS boundary anyway.
	 */
	if (tp->rx_opt.rcv_wscale) {
		window = free_space;

		/* Advertise enough space so that it won't get scaled away.
		 * Import case: prevent zero window announcement if
		 * 1<<rcv_wscale > mss.
		 */
		window = ALIGN(window, (1 << tp->rx_opt.rcv_wscale));
	} else {
		window = tp->rcv_wnd;
		/* Get the largest window that is a nice multiple of mss.
		 * Window clamp already applied above.
		 * If our current window offering is within 1 mss of the
		 * free space we just keep it. This prevents the divide
		 * and multiply from happening most of the time.
		 * We also don't do any window rounding when the free space
		 * is too small.
		 */
		if (window <= free_space - mss || window > free_space)
			window = rounddown(free_space, mss);
		else if (mss == full_space &&
			 free_space > window + (full_space >> 1))
			window = free_space;
	}

	return window;
}

void tcp_skb_collapse_tstamp(struct sk_buff *skb,
			     const struct sk_buff *next_skb)
{
	if (unlikely(tcp_has_tx_tstamp(next_skb))) {
		const struct skb_shared_info *next_shinfo =
			skb_shinfo(next_skb);
		struct skb_shared_info *shinfo = skb_shinfo(skb);

		shinfo->tx_flags |= next_shinfo->tx_flags & SKBTX_ANY_TSTAMP;
		shinfo->tskey = next_shinfo->tskey;
		TCP_SKB_CB(skb)->txstamp_ack |=
			TCP_SKB_CB(next_skb)->txstamp_ack;
	}
}

/* Collapses two adjacent SKB's during retransmission. */
static bool tcp_collapse_retrans(struct sock *sk, struct sk_buff *skb)
{
	struct tcp_sock *tp = tcp_sk(sk);
	struct sk_buff *next_skb = skb_rb_next(skb);
	int next_skb_size;

	next_skb_size = next_skb->len;

	BUG_ON(tcp_skb_pcount(skb) != 1 || tcp_skb_pcount(next_skb) != 1);

	if (next_skb_size) {
		if (next_skb_size <= skb_availroom(skb))
			skb_copy_bits(next_skb, 0, skb_put(skb, next_skb_size),
				      next_skb_size);
		else if (!tcp_skb_shift(skb, next_skb, 1, next_skb_size))
			return false;
	}
	tcp_highest_sack_replace(sk, next_skb, skb);

	/* Update sequence range on original skb. */
	TCP_SKB_CB(skb)->end_seq = TCP_SKB_CB(next_skb)->end_seq;

	/* Merge over control information. This moves PSH/FIN etc. over */
	TCP_SKB_CB(skb)->tcp_flags |= TCP_SKB_CB(next_skb)->tcp_flags;

	/* All done, get rid of second SKB and account for it so
	 * packet counting does not break.
	 */
	TCP_SKB_CB(skb)->sacked |= TCP_SKB_CB(next_skb)->sacked & TCPCB_EVER_RETRANS;
	TCP_SKB_CB(skb)->eor = TCP_SKB_CB(next_skb)->eor;

	/* changed transmit queue under us so clear hints */
	tcp_clear_retrans_hints_partial(tp);
	if (next_skb == tp->retransmit_skb_hint)
		tp->retransmit_skb_hint = skb;

	tcp_adjust_pcount(sk, next_skb, tcp_skb_pcount(next_skb));

	tcp_skb_collapse_tstamp(skb, next_skb);

	tcp_rtx_queue_unlink_and_free(next_skb, sk);
	return true;
}

/* Check if coalescing SKBs is legal. */
static bool tcp_can_collapse(const struct sock *sk, const struct sk_buff *skb)
{
	if (tcp_skb_pcount(skb) > 1)
		return false;
	if (skb_cloned(skb))
		return false;
	/* Some heuristics for collapsing over SACK'd could be invented */
	if (TCP_SKB_CB(skb)->sacked & TCPCB_SACKED_ACKED)
		return false;

	return true;
}

/* Collapse packets in the retransmit queue to make to create
 * less packets on the wire. This is only done on retransmission.
 */
static void tcp_retrans_try_collapse(struct sock *sk, struct sk_buff *to,
				     int space)
{
	struct tcp_sock *tp = tcp_sk(sk);
	struct sk_buff *skb = to, *tmp;
	bool first = true;

	if (!sock_net(sk)->ipv4.sysctl_tcp_retrans_collapse)
		return;
	if (TCP_SKB_CB(skb)->tcp_flags & TCPHDR_SYN)
		return;

	skb_rbtree_walk_from_safe(skb, tmp) {
		if (!tcp_can_collapse(sk, skb))
			break;

		if (!tcp_skb_can_collapse(to, skb))
			break;

		space -= skb->len;

		if (first) {
			first = false;
			continue;
		}

		if (space < 0)
			break;

		if (after(TCP_SKB_CB(skb)->end_seq, tcp_wnd_end(tp)))
			break;

		if (!tcp_collapse_retrans(sk, to))
			break;
	}
}

/* This retransmits one SKB.  Policy decisions and retransmit queue
 * state updates are done by the caller.  Returns non-zero if an
 * error occurred which prevented the send.
 */
int __tcp_retransmit_skb(struct sock *sk, struct sk_buff *skb, int segs)
{
	struct inet_connection_sock *icsk = inet_csk(sk);
	struct tcp_sock *tp = tcp_sk(sk);
	unsigned int cur_mss;
	int diff, len, err;


	/* Inconclusive MTU probe */
	if (icsk->icsk_mtup.probe_size)
		icsk->icsk_mtup.probe_size = 0;

	/* Do not sent more than we queued. 1/4 is reserved for possible
	 * copying overhead: fragmentation, tunneling, mangling etc.
	 */
	if (refcount_read(&sk->sk_wmem_alloc) >
	    min_t(u32, sk->sk_wmem_queued + (sk->sk_wmem_queued >> 2),
		  sk->sk_sndbuf))
		return -EAGAIN;

	if (skb_still_in_host_queue(sk, skb))
		return -EBUSY;

	if (before(TCP_SKB_CB(skb)->seq, tp->snd_una)) {
		if (unlikely(before(TCP_SKB_CB(skb)->end_seq, tp->snd_una))) {
			WARN_ON_ONCE(1);
			return -EINVAL;
		}
		if (tcp_trim_head(sk, skb, tp->snd_una - TCP_SKB_CB(skb)->seq))
			return -ENOMEM;
	}

	if (inet_csk(sk)->icsk_af_ops->rebuild_header(sk))
		return -EHOSTUNREACH; /* Routing failure or similar. */

	cur_mss = tcp_current_mss(sk);

	/* If receiver has shrunk his window, and skb is out of
	 * new window, do not retransmit it. The exception is the
	 * case, when window is shrunk to zero. In this case
	 * our retransmit serves as a zero window probe.
	 */
	if (!before(TCP_SKB_CB(skb)->seq, tcp_wnd_end(tp)) &&
	    TCP_SKB_CB(skb)->seq != tp->snd_una)
		return -EAGAIN;

	len = cur_mss * segs;
	if (skb->len > len) {
		if (tcp_fragment(sk, TCP_FRAG_IN_RTX_QUEUE, skb, len,
				 cur_mss, GFP_ATOMIC))
			return -ENOMEM; /* We'll try again later. */
	} else {
		if (skb_unclone(skb, GFP_ATOMIC))
			return -ENOMEM;

		diff = tcp_skb_pcount(skb);
		tcp_set_skb_tso_segs(skb, cur_mss);
		diff -= tcp_skb_pcount(skb);
		if (diff)
			tcp_adjust_pcount(sk, skb, diff);
		if (skb->len < cur_mss)
			tcp_retrans_try_collapse(sk, skb, cur_mss);
	}

	/* RFC3168, section 6.1.1.1. ECN fallback */
	if ((TCP_SKB_CB(skb)->tcp_flags & TCPHDR_SYN_ECN) == TCPHDR_SYN_ECN)
		tcp_ecn_clear_syn(sk, skb);

	/* Update global and local TCP statistics. */
	segs = tcp_skb_pcount(skb);
	TCP_ADD_STATS(sock_net(sk), TCP_MIB_RETRANSSEGS, segs);
	if (TCP_SKB_CB(skb)->tcp_flags & TCPHDR_SYN)
		__NET_INC_STATS(sock_net(sk), LINUX_MIB_TCPSYNRETRANS);
	tp->total_retrans += segs;
	tp->bytes_retrans += skb->len;

	/* make sure skb->data is aligned on arches that require it
	 * and check if ack-trimming & collapsing extended the headroom
	 * beyond what csum_start can cover.
	 */
	if (unlikely((NET_IP_ALIGN && ((unsigned long)skb->data & 3)) ||
		     skb_headroom(skb) >= 0xFFFF)) {
		struct sk_buff *nskb;

		tcp_skb_tsorted_save(skb) {
			nskb = __pskb_copy(skb, MAX_TCP_HEADER, GFP_ATOMIC);
			if (nskb) {
				nskb->dev = NULL;
				err = tcp_transmit_skb(sk, nskb, 0, GFP_ATOMIC);
			} else {
				err = -ENOBUFS;
			}
		} tcp_skb_tsorted_restore(skb);

		if (!err) {
			tcp_update_skb_after_send(sk, skb, tp->tcp_wstamp_ns);
			tcp_rate_skb_sent(sk, skb);
		}
	} else {
		err = tcp_transmit_skb(sk, skb, 1, GFP_ATOMIC);
	}

	/* To avoid taking spuriously low RTT samples based on a timestamp
	 * for a transmit that never happened, always mark EVER_RETRANS
	 */
	TCP_SKB_CB(skb)->sacked |= TCPCB_EVER_RETRANS;

	if (BPF_SOCK_OPS_TEST_FLAG(tp, BPF_SOCK_OPS_RETRANS_CB_FLAG))
		tcp_call_bpf_3arg(sk, BPF_SOCK_OPS_RETRANS_CB,
				  TCP_SKB_CB(skb)->seq, segs, err);

	if (likely(!err)) {
		trace_tcp_retransmit_skb(sk, skb);
	} else if (err != -EBUSY) {
		NET_ADD_STATS(sock_net(sk), LINUX_MIB_TCPRETRANSFAIL, segs);
	}
	return err;
}

int tcp_retransmit_skb(struct sock *sk, struct sk_buff *skb, int segs)
{
	struct tcp_sock *tp = tcp_sk(sk);
	int err = __tcp_retransmit_skb(sk, skb, segs);

	if (err == 0) {
#if FASTRETRANS_DEBUG > 0
		if (TCP_SKB_CB(skb)->sacked & TCPCB_SACKED_RETRANS) {
			net_dbg_ratelimited("retrans_out leaked\n");
		}
#endif
		TCP_SKB_CB(skb)->sacked |= TCPCB_RETRANS;
		tp->retrans_out += tcp_skb_pcount(skb);
	}

	/* Save stamp of the first (attempted) retransmit. */
	if (!tp->retrans_stamp)
		tp->retrans_stamp = tcp_skb_timestamp(skb);

	if (tp->undo_retrans < 0)
		tp->undo_retrans = 0;
	tp->undo_retrans += tcp_skb_pcount(skb);
	return err;
}

/* This gets called after a retransmit timeout, and the initially
 * retransmitted data is acknowledged.  It tries to continue
 * resending the rest of the retransmit queue, until either
 * we've sent it all or the congestion window limit is reached.
 */
void tcp_xmit_retransmit_queue(struct sock *sk)
{
	const struct inet_connection_sock *icsk = inet_csk(sk);
	struct sk_buff *skb, *rtx_head, *hole = NULL;
	struct tcp_sock *tp = tcp_sk(sk);
	bool rearm_timer = false;
	u32 max_segs;
	int mib_idx;

	if (!tp->packets_out)
		return;

	rtx_head = tcp_rtx_queue_head(sk);
	skb = tp->retransmit_skb_hint ?: rtx_head;
	max_segs = tcp_tso_segs(sk, tcp_current_mss(sk));
	skb_rbtree_walk_from(skb) {
		__u8 sacked;
		int segs;

		if (tcp_pacing_check(sk))
			break;

		/* we could do better than to assign each time */
		if (!hole)
			tp->retransmit_skb_hint = skb;

		segs = tp->snd_cwnd - tcp_packets_in_flight(tp);
		if (segs <= 0)
			break;
		sacked = TCP_SKB_CB(skb)->sacked;
		/* In case tcp_shift_skb_data() have aggregated large skbs,
		 * we need to make sure not sending too bigs TSO packets
		 */
		segs = min_t(int, segs, max_segs);

		if (tp->retrans_out >= tp->lost_out) {
			break;
		} else if (!(sacked & TCPCB_LOST)) {
			if (!hole && !(sacked & (TCPCB_SACKED_RETRANS|TCPCB_SACKED_ACKED)))
				hole = skb;
			continue;

		} else {
			if (icsk->icsk_ca_state != TCP_CA_Loss)
				mib_idx = LINUX_MIB_TCPFASTRETRANS;
			else
				mib_idx = LINUX_MIB_TCPSLOWSTARTRETRANS;
		}

		if (sacked & (TCPCB_SACKED_ACKED|TCPCB_SACKED_RETRANS))
			continue;

		if (tcp_small_queue_check(sk, skb, 1))
			break;

		if (tcp_retransmit_skb(sk, skb, segs))
			break;

		NET_ADD_STATS(sock_net(sk), mib_idx, tcp_skb_pcount(skb));

		if (tcp_in_cwnd_reduction(sk))
			tp->prr_out += tcp_skb_pcount(skb);

		if (skb == rtx_head &&
		    icsk->icsk_pending != ICSK_TIME_REO_TIMEOUT)
			rearm_timer = true;

	}
	if (rearm_timer)
		tcp_reset_xmit_timer(sk, ICSK_TIME_RETRANS,
				     inet_csk(sk)->icsk_rto,
				     TCP_RTO_MAX);
}

/* We allow to exceed memory limits for FIN packets to expedite
 * connection tear down and (memory) recovery.
 * Otherwise tcp_send_fin() could be tempted to either delay FIN
 * or even be forced to close flow without any FIN.
 * In general, we want to allow one skb per socket to avoid hangs
 * with edge trigger epoll()
 */
void sk_forced_mem_schedule(struct sock *sk, int size)
{
	int amt;

	if (size <= sk->sk_forward_alloc)
		return;
	amt = sk_mem_pages(size);
	sk->sk_forward_alloc += amt * SK_MEM_QUANTUM;
	sk_memory_allocated_add(sk, amt);

	if (mem_cgroup_sockets_enabled && sk->sk_memcg)
		mem_cgroup_charge_skmem(sk->sk_memcg, amt);
}

/* Send a FIN. The caller locks the socket for us.
 * We should try to send a FIN packet really hard, but eventually give up.
 */
void tcp_send_fin(struct sock *sk)
{
	struct sk_buff *skb, *tskb, *tail = tcp_write_queue_tail(sk);
	struct tcp_sock *tp = tcp_sk(sk);

	/* Optimization, tack on the FIN if we have one skb in write queue and
	 * this skb was not yet sent, or we are under memory pressure.
	 * Note: in the latter case, FIN packet will be sent after a timeout,
	 * as TCP stack thinks it has already been transmitted.
	 */
	tskb = tail;
	if (!tskb && tcp_under_memory_pressure(sk))
		tskb = skb_rb_last(&sk->tcp_rtx_queue);

	if (tskb) {
		TCP_SKB_CB(tskb)->tcp_flags |= TCPHDR_FIN;
		TCP_SKB_CB(tskb)->end_seq++;
		tp->write_seq++;
		if (!tail) {
			/* This means tskb was already sent.
			 * Pretend we included the FIN on previous transmit.
			 * We need to set tp->snd_nxt to the value it would have
			 * if FIN had been sent. This is because retransmit path
			 * does not change tp->snd_nxt.
			 */
			WRITE_ONCE(tp->snd_nxt, tp->snd_nxt + 1);
			return;
		}
	} else {
		skb = alloc_skb_fclone(MAX_TCP_HEADER, sk->sk_allocation);
		if (unlikely(!skb))
			return;

		INIT_LIST_HEAD(&skb->tcp_tsorted_anchor);
		skb_reserve(skb, MAX_TCP_HEADER);
		sk_forced_mem_schedule(sk, skb->truesize);
		/* FIN eats a sequence byte, write_seq advanced by tcp_queue_skb(). */
		tcp_init_nondata_skb(skb, tp->write_seq,
				     TCPHDR_ACK | TCPHDR_FIN);
		tcp_queue_skb(sk, skb);
	}
	__tcp_push_pending_frames(sk, tcp_current_mss(sk), TCP_NAGLE_OFF);
}

/* We get here when a process closes a file descriptor (either due to
 * an explicit close() or as a byproduct of exit()'ing) and there
 * was unread data in the receive queue.  This behavior is recommended
 * by RFC 2525, section 2.17.  -DaveM
 */
void tcp_send_active_reset(struct sock *sk, gfp_t priority)
{
	struct sk_buff *skb;

	TCP_INC_STATS(sock_net(sk), TCP_MIB_OUTRSTS);

	/* NOTE: No TCP options attached and we never retransmit this. */
	skb = alloc_skb(MAX_TCP_HEADER, priority);
	if (!skb) {
		NET_INC_STATS(sock_net(sk), LINUX_MIB_TCPABORTFAILED);
		return;
	}

	/* Reserve space for headers and prepare control bits. */
	skb_reserve(skb, MAX_TCP_HEADER);
	tcp_init_nondata_skb(skb, tcp_acceptable_seq(sk),
			     TCPHDR_ACK | TCPHDR_RST);
	tcp_mstamp_refresh(tcp_sk(sk));
	/* Send it off. */
	if (tcp_transmit_skb(sk, skb, 0, priority))
		NET_INC_STATS(sock_net(sk), LINUX_MIB_TCPABORTFAILED);

	/* skb of trace_tcp_send_reset() keeps the skb that caused RST,
	 * skb here is different to the troublesome skb, so use NULL
	 */
	trace_tcp_send_reset(sk, NULL);
}

/* Send a crossed SYN-ACK during socket establishment.
 * WARNING: This routine must only be called when we have already sent
 * a SYN packet that crossed the incoming SYN that caused this routine
 * to get called. If this assumption fails then the initial rcv_wnd
 * and rcv_wscale values will not be correct.
 */
int tcp_send_synack(struct sock *sk)
{
	struct sk_buff *skb;

	skb = tcp_rtx_queue_head(sk);
	if (!skb || !(TCP_SKB_CB(skb)->tcp_flags & TCPHDR_SYN)) {
		pr_err("%s: wrong queue state\n", __func__);
		return -EFAULT;
	}
	if (!(TCP_SKB_CB(skb)->tcp_flags & TCPHDR_ACK)) {
		if (skb_cloned(skb)) {
			struct sk_buff *nskb;

			tcp_skb_tsorted_save(skb) {
				nskb = skb_copy(skb, GFP_ATOMIC);
			} tcp_skb_tsorted_restore(skb);
			if (!nskb)
				return -ENOMEM;
			INIT_LIST_HEAD(&nskb->tcp_tsorted_anchor);
			tcp_highest_sack_replace(sk, skb, nskb);
			tcp_rtx_queue_unlink_and_free(skb, sk);
			__skb_header_release(nskb);
			tcp_rbtree_insert(&sk->tcp_rtx_queue, nskb);
			sk_wmem_queued_add(sk, nskb->truesize);
			sk_mem_charge(sk, nskb->truesize);
			skb = nskb;
		}

		TCP_SKB_CB(skb)->tcp_flags |= TCPHDR_ACK;
		tcp_ecn_send_synack(sk, skb);
	}
	return tcp_transmit_skb(sk, skb, 1, GFP_ATOMIC);
}

/**
 * tcp_make_synack - Allocate one skb and build a SYNACK packet.
 * @sk: listener socket
 * @dst: dst entry attached to the SYNACK. It is consumed and caller
 *       should not use it again.
 * @req: request_sock pointer
 * @foc: cookie for tcp fast open
 * @synack_type: Type of synack to prepare
 * @syn_skb: SYN packet just received.  It could be NULL for rtx case.
 */
struct sk_buff *tcp_make_synack(const struct sock *sk, struct dst_entry *dst,
				struct request_sock *req,
				struct tcp_fastopen_cookie *foc,
				enum tcp_synack_type synack_type,
				struct sk_buff *syn_skb)
{
	struct inet_request_sock *ireq = inet_rsk(req);
	const struct tcp_sock *tp = tcp_sk(sk);
	struct tcp_md5sig_key *md5 = NULL;
	struct tcp_out_options opts;
	struct sk_buff *skb;
	int tcp_header_size;
	struct tcphdr *th;
	int mss;
	u64 now;

	skb = alloc_skb(MAX_TCP_HEADER, GFP_ATOMIC);
	if (unlikely(!skb)) {
		dst_release(dst);
		return NULL;
	}
	/* Reserve space for headers. */
	skb_reserve(skb, MAX_TCP_HEADER);

	switch (synack_type) {
	case TCP_SYNACK_NORMAL:
		skb_set_owner_w(skb, req_to_sk(req));
		break;
	case TCP_SYNACK_COOKIE:
		/* Under synflood, we do not attach skb to a socket,
		 * to avoid false sharing.
		 */
		break;
	case TCP_SYNACK_FASTOPEN:
		/* sk is a const pointer, because we want to express multiple
		 * cpu might call us concurrently.
		 * sk->sk_wmem_alloc in an atomic, we can promote to rw.
		 */
		skb_set_owner_w(skb, (struct sock *)sk);
		break;
	}
	skb_dst_set(skb, dst);

	mss = tcp_mss_clamp(tp, dst_metric_advmss(dst));

	memset(&opts, 0, sizeof(opts));
	now = tcp_clock_ns();
#ifdef CONFIG_SYN_COOKIES
	if (unlikely(synack_type == TCP_SYNACK_COOKIE && ireq->tstamp_ok))
		skb->skb_mstamp_ns = cookie_init_timestamp(req, now);
	else
#endif
	{
		skb->skb_mstamp_ns = now;
		if (!tcp_rsk(req)->snt_synack) /* Timestamp first SYNACK */
			tcp_rsk(req)->snt_synack = tcp_skb_timestamp_us(skb);
	}

#ifdef CONFIG_TCP_MD5SIG
	rcu_read_lock();
	md5 = tcp_rsk(req)->af_specific->req_md5_lookup(sk, req_to_sk(req));
#endif
	skb_set_hash(skb, tcp_rsk(req)->txhash, PKT_HASH_TYPE_L4);
	/* bpf program will be interested in the tcp_flags */
	TCP_SKB_CB(skb)->tcp_flags = TCPHDR_SYN | TCPHDR_ACK;
	tcp_header_size = tcp_synack_options(sk, req, mss, skb, &opts, md5,
					     foc, synack_type,
					     syn_skb) + sizeof(*th);

	skb_push(skb, tcp_header_size);
	skb_reset_transport_header(skb);

	th = (struct tcphdr *)skb->data;
	memset(th, 0, sizeof(struct tcphdr));
	th->syn = 1;
	th->ack = 1;
	tcp_ecn_make_synack(req, th);
	th->source = htons(ireq->ir_num);
	th->dest = ireq->ir_rmt_port;
	skb->mark = ireq->ir_mark;
	skb->ip_summed = CHECKSUM_PARTIAL;
	th->seq = htonl(tcp_rsk(req)->snt_isn);
	/* XXX data is queued and acked as is. No buffer/window check */
	th->ack_seq = htonl(tcp_rsk(req)->rcv_nxt);

	/* RFC1323: The window in SYN & SYN/ACK segments is never scaled. */
	th->window = htons(min(req->rsk_rcv_wnd, 65535U));
	tcp_options_write((__be32 *)(th + 1), NULL, &opts);
	th->doff = (tcp_header_size >> 2);
	__TCP_INC_STATS(sock_net(sk), TCP_MIB_OUTSEGS);

#ifdef CONFIG_TCP_MD5SIG
	/* Okay, we have all we need - do the md5 hash if needed */
	if (md5)
		tcp_rsk(req)->af_specific->calc_md5_hash(opts.hash_location,
					       md5, req_to_sk(req), skb);
	rcu_read_unlock();
#endif

	bpf_skops_write_hdr_opt((struct sock *)sk, skb, req, syn_skb,
				synack_type, &opts);

	skb->skb_mstamp_ns = now;
	tcp_add_tx_delay(skb, tp);

	return skb;
}
EXPORT_SYMBOL(tcp_make_synack);

static void tcp_ca_dst_init(struct sock *sk, const struct dst_entry *dst)
{
	struct inet_connection_sock *icsk = inet_csk(sk);
	const struct tcp_congestion_ops *ca;
	u32 ca_key = dst_metric(dst, RTAX_CC_ALGO);

	if (ca_key == TCP_CA_UNSPEC)
		return;

	rcu_read_lock();
	ca = tcp_ca_find_key(ca_key);
	if (likely(ca && bpf_try_module_get(ca, ca->owner))) {
		bpf_module_put(icsk->icsk_ca_ops, icsk->icsk_ca_ops->owner);
		icsk->icsk_ca_dst_locked = tcp_ca_dst_locked(dst);
		icsk->icsk_ca_ops = ca;
	}
	rcu_read_unlock();
}

/* Do all connect socket setups that can be done AF independent. */
static void tcp_connect_init(struct sock *sk)
{
	const struct dst_entry *dst = __sk_dst_get(sk);
	struct tcp_sock *tp = tcp_sk(sk);
	__u8 rcv_wscale;
	u32 rcv_wnd;

	/* We'll fix this up when we get a response from the other end.
	 * See tcp_input.c:tcp_rcv_state_process case TCP_SYN_SENT.
	 */
	tp->tcp_header_len = sizeof(struct tcphdr);
	if (sock_net(sk)->ipv4.sysctl_tcp_timestamps)
		tp->tcp_header_len += TCPOLEN_TSTAMP_ALIGNED;

#ifdef CONFIG_TCP_MD5SIG
	if (tp->af_specific->md5_lookup(sk, sk))
		tp->tcp_header_len += TCPOLEN_MD5SIG_ALIGNED;
#endif

	/* If user gave his TCP_MAXSEG, record it to clamp */
	if (tp->rx_opt.user_mss)
		tp->rx_opt.mss_clamp = tp->rx_opt.user_mss;
	tp->max_window = 0;
	tcp_mtup_init(sk);
	tcp_sync_mss(sk, dst_mtu(dst));

	tcp_ca_dst_init(sk, dst);

	if (!tp->window_clamp)
		tp->window_clamp = dst_metric(dst, RTAX_WINDOW);
	tp->advmss = tcp_mss_clamp(tp, dst_metric_advmss(dst));

	tcp_initialize_rcv_mss(sk);

	/* limit the window selection if the user enforce a smaller rx buffer */
	if (sk->sk_userlocks & SOCK_RCVBUF_LOCK &&
	    (tp->window_clamp > tcp_full_space(sk) || tp->window_clamp == 0))
		tp->window_clamp = tcp_full_space(sk);

	rcv_wnd = tcp_rwnd_init_bpf(sk);
	if (rcv_wnd == 0)
		rcv_wnd = dst_metric(dst, RTAX_INITRWND);

	tcp_select_initial_window(sk, tcp_full_space(sk),
				  tp->advmss - (tp->rx_opt.ts_recent_stamp ? tp->tcp_header_len - sizeof(struct tcphdr) : 0),
				  &tp->rcv_wnd,
				  &tp->window_clamp,
				  sock_net(sk)->ipv4.sysctl_tcp_window_scaling,
				  &rcv_wscale,
				  rcv_wnd);

	tp->rx_opt.rcv_wscale = rcv_wscale;
	tp->rcv_ssthresh = tp->rcv_wnd;

	sk->sk_err = 0;
	sock_reset_flag(sk, SOCK_DONE);
	tp->snd_wnd = 0;
	tcp_init_wl(tp, 0);
	tcp_write_queue_purge(sk);
	tp->snd_una = tp->write_seq;
	tp->snd_sml = tp->write_seq;
	tp->snd_up = tp->write_seq;
	WRITE_ONCE(tp->snd_nxt, tp->write_seq);

	if (likely(!tp->repair))
		tp->rcv_nxt = 0;
	else
		tp->rcv_tstamp = tcp_jiffies32;
	tp->rcv_wup = tp->rcv_nxt;
	WRITE_ONCE(tp->copied_seq, tp->rcv_nxt);

	inet_csk(sk)->icsk_rto = tcp_timeout_init(sk);
	inet_csk(sk)->icsk_retransmits = 0;
	tcp_clear_retrans(tp);
}

static void tcp_connect_queue_skb(struct sock *sk, struct sk_buff *skb)
{
	struct tcp_sock *tp = tcp_sk(sk);
	struct tcp_skb_cb *tcb = TCP_SKB_CB(skb);

	tcb->end_seq += skb->len;
	__skb_header_release(skb);
	sk_wmem_queued_add(sk, skb->truesize);
	sk_mem_charge(sk, skb->truesize);
	WRITE_ONCE(tp->write_seq, tcb->end_seq);
	tp->packets_out += tcp_skb_pcount(skb);
}

/* Build and send a SYN with data and (cached) Fast Open cookie. However,
 * queue a data-only packet after the regular SYN, such that regular SYNs
 * are retransmitted on timeouts. Also if the remote SYN-ACK acknowledges
 * only the SYN sequence, the data are retransmitted in the first ACK.
 * If cookie is not cached or other error occurs, falls back to send a
 * regular SYN with Fast Open cookie request option.
 */
static int tcp_send_syn_data(struct sock *sk, struct sk_buff *syn)
{
	struct tcp_sock *tp = tcp_sk(sk);
	struct tcp_fastopen_request *fo = tp->fastopen_req;
	int space, err = 0;
	struct sk_buff *syn_data;

	tp->rx_opt.mss_clamp = tp->advmss;  /* If MSS is not cached */
	if (!tcp_fastopen_cookie_check(sk, &tp->rx_opt.mss_clamp, &fo->cookie))
		goto fallback;

	/* MSS for SYN-data is based on cached MSS and bounded by PMTU and
	 * user-MSS. Reserve maximum option space for middleboxes that add
	 * private TCP options. The cost is reduced data space in SYN :(
	 */
	tp->rx_opt.mss_clamp = tcp_mss_clamp(tp, tp->rx_opt.mss_clamp);

	space = __tcp_mtu_to_mss(sk, inet_csk(sk)->icsk_pmtu_cookie) -
		MAX_TCP_OPTION_SPACE;

	space = min_t(size_t, space, fo->size);

	/* limit to order-0 allocations */
	space = min_t(size_t, space, SKB_MAX_HEAD(MAX_TCP_HEADER));

	syn_data = sk_stream_alloc_skb(sk, space, sk->sk_allocation, false);
	if (!syn_data)
		goto fallback;
	syn_data->ip_summed = CHECKSUM_PARTIAL;
	memcpy(syn_data->cb, syn->cb, sizeof(syn->cb));
	if (space) {
		int copied = copy_from_iter(skb_put(syn_data, space), space,
					    &fo->data->msg_iter);
		if (unlikely(!copied)) {
			tcp_skb_tsorted_anchor_cleanup(syn_data);
			kfree_skb(syn_data);
			goto fallback;
		}
		if (copied != space) {
			skb_trim(syn_data, copied);
			space = copied;
		}
		skb_zcopy_set(syn_data, fo->uarg, NULL);
	}
	/* No more data pending in inet_wait_for_connect() */
	if (space == fo->size)
		fo->data = NULL;
	fo->copied = space;

	tcp_connect_queue_skb(sk, syn_data);
	if (syn_data->len)
		tcp_chrono_start(sk, TCP_CHRONO_BUSY);

	err = tcp_transmit_skb(sk, syn_data, 1, sk->sk_allocation);

	syn->skb_mstamp_ns = syn_data->skb_mstamp_ns;

	/* Now full SYN+DATA was cloned and sent (or not),
	 * remove the SYN from the original skb (syn_data)
	 * we keep in write queue in case of a retransmit, as we
	 * also have the SYN packet (with no data) in the same queue.
	 */
	TCP_SKB_CB(syn_data)->seq++;
	TCP_SKB_CB(syn_data)->tcp_flags = TCPHDR_ACK | TCPHDR_PSH;
	if (!err) {
		tp->syn_data = (fo->copied > 0);
		tcp_rbtree_insert(&sk->tcp_rtx_queue, syn_data);
		NET_INC_STATS(sock_net(sk), LINUX_MIB_TCPORIGDATASENT);
		goto done;
	}

	/* data was not sent, put it in write_queue */
	__skb_queue_tail(&sk->sk_write_queue, syn_data);
	tp->packets_out -= tcp_skb_pcount(syn_data);

fallback:
	/* Send a regular SYN with Fast Open cookie request option */
	if (fo->cookie.len > 0)
		fo->cookie.len = 0;
	err = tcp_transmit_skb(sk, syn, 1, sk->sk_allocation);
	if (err)
		tp->syn_fastopen = 0;
done:
	fo->cookie.len = -1;  /* Exclude Fast Open option for SYN retries */
	return err;
}

/* Build a SYN and send it off. */
int tcp_connect(struct sock *sk)
{
	struct tcp_sock *tp = tcp_sk(sk);
	struct sk_buff *buff;
	int err;

	tcp_call_bpf(sk, BPF_SOCK_OPS_TCP_CONNECT_CB, 0, NULL);

	if (inet_csk(sk)->icsk_af_ops->rebuild_header(sk))
		return -EHOSTUNREACH; /* Routing failure or similar. */

	tcp_connect_init(sk);

	if (unlikely(tp->repair)) {
		tcp_finish_connect(sk, NULL);
		return 0;
	}

	buff = sk_stream_alloc_skb(sk, 0, sk->sk_allocation, true);
	if (unlikely(!buff))
		return -ENOBUFS;

	tcp_init_nondata_skb(buff, tp->write_seq++, TCPHDR_SYN);
	tcp_mstamp_refresh(tp);
	tp->retrans_stamp = tcp_time_stamp(tp);
	tcp_connect_queue_skb(sk, buff);
	tcp_ecn_send_syn(sk, buff);
	tcp_rbtree_insert(&sk->tcp_rtx_queue, buff);

	/* Send off SYN; include data in Fast Open. */
	err = tp->fastopen_req ? tcp_send_syn_data(sk, buff) :
	      tcp_transmit_skb(sk, buff, 1, sk->sk_allocation);
	if (err == -ECONNREFUSED)
		return err;

	/* We change tp->snd_nxt after the tcp_transmit_skb() call
	 * in order to make this packet get counted in tcpOutSegs.
	 */
	WRITE_ONCE(tp->snd_nxt, tp->write_seq);
	tp->pushed_seq = tp->write_seq;
	buff = tcp_send_head(sk);
	if (unlikely(buff)) {
		WRITE_ONCE(tp->snd_nxt, TCP_SKB_CB(buff)->seq);
		tp->pushed_seq	= TCP_SKB_CB(buff)->seq;
	}
	TCP_INC_STATS(sock_net(sk), TCP_MIB_ACTIVEOPENS);

	/* Timer for repeating the SYN until an answer. */
	inet_csk_reset_xmit_timer(sk, ICSK_TIME_RETRANS,
				  inet_csk(sk)->icsk_rto, TCP_RTO_MAX);
	return 0;
}
EXPORT_SYMBOL(tcp_connect);

/* Send out a delayed ack, the caller does the policy checking
 * to see if we should even be here.  See tcp_input.c:tcp_ack_snd_check()
 * for details.
 */
void tcp_send_delayed_ack(struct sock *sk)
{
	struct inet_connection_sock *icsk = inet_csk(sk);
	int ato = icsk->icsk_ack.ato;
	unsigned long timeout;

	if (ato > TCP_DELACK_MIN) {
		const struct tcp_sock *tp = tcp_sk(sk);
		int max_ato = HZ / 2;

		if (inet_csk_in_pingpong_mode(sk) ||
		    (icsk->icsk_ack.pending & ICSK_ACK_PUSHED))
			max_ato = TCP_DELACK_MAX;

		/* Slow path, intersegment interval is "high". */

		/* If some rtt estimate is known, use it to bound delayed ack.
		 * Do not use inet_csk(sk)->icsk_rto here, use results of rtt measurements
		 * directly.
		 */
		if (tp->srtt_us) {
			int rtt = max_t(int, usecs_to_jiffies(tp->srtt_us >> 3),
					TCP_DELACK_MIN);

			if (rtt < max_ato)
				max_ato = rtt;
		}

		ato = min(ato, max_ato);
	}

	ato = min_t(u32, ato, inet_csk(sk)->icsk_delack_max);

	/* Stay within the limit we were given */
	timeout = jiffies + ato;

	/* Use new timeout only if there wasn't a older one earlier. */
	if (icsk->icsk_ack.pending & ICSK_ACK_TIMER) {
<<<<<<< HEAD
		/* If delack timer was blocked or is about to expire,
		 * send ACK now.
		 */
		if (icsk->icsk_ack.blocked ||
		    time_before_eq(icsk->icsk_ack.timeout, jiffies + (ato >> 2))) {
			tcp_send_ack(sk, 0);
=======
		/* If delack timer is about to expire, send ACK now. */
		if (time_before_eq(icsk->icsk_ack.timeout, jiffies + (ato >> 2))) {
			tcp_send_ack(sk);
>>>>>>> 2a53d197
			return;
		}

		if (!time_before(timeout, icsk->icsk_ack.timeout))
			timeout = icsk->icsk_ack.timeout;
	}
	icsk->icsk_ack.pending |= ICSK_ACK_SCHED | ICSK_ACK_TIMER;
	icsk->icsk_ack.timeout = timeout;
	sk_reset_timer(sk, &icsk->icsk_delack_timer, timeout);
}

/* This routine sends an ack and also updates the window. */
void __tcp_send_ack(struct sock *sk, u32 rcv_nxt, u16 flags)
{
	struct sk_buff *buff;

	/* If we have been reset, we may not send again. */
	if (sk->sk_state == TCP_CLOSE)
		return;

	/* We are not putting this on the write queue, so
	 * tcp_transmit_skb() will set the ownership to this
	 * sock.
	 */
	buff = alloc_skb(MAX_TCP_HEADER,
			 sk_gfp_mask(sk, GFP_ATOMIC | __GFP_NOWARN));
	if (unlikely(!buff)) {
		struct inet_connection_sock *icsk = inet_csk(sk);
		unsigned long delay;

		delay = TCP_DELACK_MAX << icsk->icsk_ack.retry;
		if (delay < TCP_RTO_MAX)
			icsk->icsk_ack.retry++;
		inet_csk_schedule_ack(sk);
		icsk->icsk_ack.ato = TCP_ATO_MIN;
		inet_csk_reset_xmit_timer(sk, ICSK_TIME_DACK, delay, TCP_RTO_MAX);
		return;
	}

	/* Reserve space for headers and prepare control bits. */
	skb_reserve(buff, MAX_TCP_HEADER);
	tcp_init_nondata_skb(buff, tcp_acceptable_seq(sk), TCPHDR_ACK | flags);

	/* We do not want pure acks influencing TCP Small Queues or fq/pacing
	 * too much.
	 * SKB_TRUESIZE(max(1 .. 66, MAX_TCP_HEADER)) is unfortunately ~784
	 */
	skb_set_tcp_pure_ack(buff);

	/* Send it off, this clears delayed acks for us. */
	__tcp_transmit_skb(sk, buff, 0, (__force gfp_t)0, rcv_nxt);
}
EXPORT_SYMBOL_GPL(__tcp_send_ack);

void tcp_send_ack(struct sock *sk, u16 flags)
{
	__tcp_send_ack(sk, tcp_sk(sk)->rcv_nxt, flags);
}

/* This routine sends a packet with an out of date sequence
 * number. It assumes the other end will try to ack it.
 *
 * Question: what should we make while urgent mode?
 * 4.4BSD forces sending single byte of data. We cannot send
 * out of window data, because we have SND.NXT==SND.MAX...
 *
 * Current solution: to send TWO zero-length segments in urgent mode:
 * one is with SEG.SEQ=SND.UNA to deliver urgent pointer, another is
 * out-of-date with SND.UNA-1 to probe window.
 */
static int tcp_xmit_probe_skb(struct sock *sk, int urgent, int mib)
{
	struct tcp_sock *tp = tcp_sk(sk);
	struct sk_buff *skb;

	/* We don't queue it, tcp_transmit_skb() sets ownership. */
	skb = alloc_skb(MAX_TCP_HEADER,
			sk_gfp_mask(sk, GFP_ATOMIC | __GFP_NOWARN));
	if (!skb)
		return -1;

	/* Reserve space for headers and set control bits. */
	skb_reserve(skb, MAX_TCP_HEADER);
	/* Use a previous sequence.  This should cause the other
	 * end to send an ack.  Don't queue or clone SKB, just
	 * send it.
	 */
	tcp_init_nondata_skb(skb, tp->snd_una - !urgent, TCPHDR_ACK);
	NET_INC_STATS(sock_net(sk), mib);
	return tcp_transmit_skb(sk, skb, 0, (__force gfp_t)0);
}

/* Called from setsockopt( ... TCP_REPAIR ) */
void tcp_send_window_probe(struct sock *sk)
{
	if (sk->sk_state == TCP_ESTABLISHED) {
		tcp_sk(sk)->snd_wl1 = tcp_sk(sk)->rcv_nxt - 1;
		tcp_mstamp_refresh(tcp_sk(sk));
		tcp_xmit_probe_skb(sk, 0, LINUX_MIB_TCPWINPROBE);
	}
}

/* Initiate keepalive or window probe from timer. */
int tcp_write_wakeup(struct sock *sk, int mib)
{
	struct tcp_sock *tp = tcp_sk(sk);
	struct sk_buff *skb;

	if (sk->sk_state == TCP_CLOSE)
		return -1;

	skb = tcp_send_head(sk);
	if (skb && before(TCP_SKB_CB(skb)->seq, tcp_wnd_end(tp))) {
		int err;
		unsigned int mss = tcp_current_mss(sk);
		unsigned int seg_size = tcp_wnd_end(tp) - TCP_SKB_CB(skb)->seq;

		if (before(tp->pushed_seq, TCP_SKB_CB(skb)->end_seq))
			tp->pushed_seq = TCP_SKB_CB(skb)->end_seq;

		/* We are probing the opening of a window
		 * but the window size is != 0
		 * must have been a result SWS avoidance ( sender )
		 */
		if (seg_size < TCP_SKB_CB(skb)->end_seq - TCP_SKB_CB(skb)->seq ||
		    skb->len > mss) {
			seg_size = min(seg_size, mss);
			TCP_SKB_CB(skb)->tcp_flags |= TCPHDR_PSH;
			if (tcp_fragment(sk, TCP_FRAG_IN_WRITE_QUEUE,
					 skb, seg_size, mss, GFP_ATOMIC))
				return -1;
		} else if (!tcp_skb_pcount(skb))
			tcp_set_skb_tso_segs(skb, mss);

		TCP_SKB_CB(skb)->tcp_flags |= TCPHDR_PSH;
		err = tcp_transmit_skb(sk, skb, 1, GFP_ATOMIC);
		if (!err)
			tcp_event_new_data_sent(sk, skb);
		return err;
	} else {
		if (between(tp->snd_up, tp->snd_una + 1, tp->snd_una + 0xFFFF))
			tcp_xmit_probe_skb(sk, 1, mib);
		return tcp_xmit_probe_skb(sk, 0, mib);
	}
}

/* A window probe timeout has occurred.  If window is not closed send
 * a partial packet else a zero probe.
 */
void tcp_send_probe0(struct sock *sk)
{
	struct inet_connection_sock *icsk = inet_csk(sk);
	struct tcp_sock *tp = tcp_sk(sk);
	struct net *net = sock_net(sk);
	unsigned long timeout;
	int err;

	err = tcp_write_wakeup(sk, LINUX_MIB_TCPWINPROBE);

	if (tp->packets_out || tcp_write_queue_empty(sk)) {
		/* Cancel probe timer, if it is not required. */
		icsk->icsk_probes_out = 0;
		icsk->icsk_backoff = 0;
		return;
	}

	icsk->icsk_probes_out++;
	if (err <= 0) {
		if (icsk->icsk_backoff < net->ipv4.sysctl_tcp_retries2)
			icsk->icsk_backoff++;
		timeout = tcp_probe0_when(sk, TCP_RTO_MAX);
	} else {
		/* If packet was not sent due to local congestion,
		 * Let senders fight for local resources conservatively.
		 */
		timeout = TCP_RESOURCE_PROBE_INTERVAL;
	}
	tcp_reset_xmit_timer(sk, ICSK_TIME_PROBE0, timeout, TCP_RTO_MAX);
}

int tcp_rtx_synack(const struct sock *sk, struct request_sock *req)
{
	const struct tcp_request_sock_ops *af_ops = tcp_rsk(req)->af_specific;
	struct flowi fl;
	int res;

	tcp_rsk(req)->txhash = net_tx_rndhash();
	res = af_ops->send_synack(sk, NULL, &fl, req, NULL, TCP_SYNACK_NORMAL,
				  NULL);
	if (!res) {
		__TCP_INC_STATS(sock_net(sk), TCP_MIB_RETRANSSEGS);
		__NET_INC_STATS(sock_net(sk), LINUX_MIB_TCPSYNRETRANS);
		if (unlikely(tcp_passive_fastopen(sk)))
			tcp_sk(sk)->total_retrans++;
		trace_tcp_retransmit_synack(sk, req);
	}
	return res;
}
EXPORT_SYMBOL(tcp_rtx_synack);<|MERGE_RESOLUTION|>--- conflicted
+++ resolved
@@ -3933,18 +3933,9 @@
 
 	/* Use new timeout only if there wasn't a older one earlier. */
 	if (icsk->icsk_ack.pending & ICSK_ACK_TIMER) {
-<<<<<<< HEAD
-		/* If delack timer was blocked or is about to expire,
-		 * send ACK now.
-		 */
-		if (icsk->icsk_ack.blocked ||
-		    time_before_eq(icsk->icsk_ack.timeout, jiffies + (ato >> 2))) {
-			tcp_send_ack(sk, 0);
-=======
 		/* If delack timer is about to expire, send ACK now. */
 		if (time_before_eq(icsk->icsk_ack.timeout, jiffies + (ato >> 2))) {
-			tcp_send_ack(sk);
->>>>>>> 2a53d197
+			tcp_send_ack(sk, 0);
 			return;
 		}
 
