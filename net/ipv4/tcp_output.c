// SPDX-License-Identifier: GPL-2.0-only
/*
 * INET		An implementation of the TCP/IP protocol suite for the LINUX
 *		operating system.  INET is implemented using the  BSD Socket
 *		interface as the means of communication with the user level.
 *
 *		Implementation of the Transmission Control Protocol(TCP).
 *
 * Authors:	Ross Biro
 *		Fred N. van Kempen, <waltje@uWalt.NL.Mugnet.ORG>
 *		Mark Evans, <evansmp@uhura.aston.ac.uk>
 *		Corey Minyard <wf-rch!minyard@relay.EU.net>
 *		Florian La Roche, <flla@stud.uni-sb.de>
 *		Charles Hedrick, <hedrick@klinzhai.rutgers.edu>
 *		Linus Torvalds, <torvalds@cs.helsinki.fi>
 *		Alan Cox, <gw4pts@gw4pts.ampr.org>
 *		Matthew Dillon, <dillon@apollo.west.oic.com>
 *		Arnt Gulbrandsen, <agulbra@nvg.unit.no>
 *		Jorge Cwik, <jorge@laser.satlink.net>
 */

/*
 * Changes:	Pedro Roque	:	Retransmit queue handled by TCP.
 *				:	Fragmentation on mtu decrease
 *				:	Segment collapse on retransmit
 *				:	AF independence
 *
 *		Linus Torvalds	:	send_delayed_ack
 *		David S. Miller	:	Charge memory using the right skb
 *					during syn/ack processing.
 *		David S. Miller :	Output engine completely rewritten.
 *		Andrea Arcangeli:	SYNACK carry ts_recent in tsecr.
 *		Cacophonix Gaul :	draft-minshall-nagle-01
 *		J Hadi Salim	:	ECN support
 *
 */

#define pr_fmt(fmt) "TCP: " fmt

#include <net/tcp.h>
#include <net/mptcp.h>

#include <linux/compiler.h>
#include <linux/gfp.h>
#include <linux/module.h>
#include <linux/static_key.h>

#include <trace/events/tcp.h>

/* Refresh clocks of a TCP socket,
 * ensuring monotically increasing values.
 */
void tcp_mstamp_refresh(struct tcp_sock *tp)
{
	u64 val = tcp_clock_ns();

	tp->tcp_clock_cache = val;
	tp->tcp_mstamp = div_u64(val, NSEC_PER_USEC);
}

static bool tcp_write_xmit(struct sock *sk, unsigned int mss_now, int nonagle,
			   int push_one, gfp_t gfp);

/* Account for new data that has been sent to the network. */
static void tcp_event_new_data_sent(struct sock *sk, struct sk_buff *skb)
{
	struct inet_connection_sock *icsk = inet_csk(sk);
	struct tcp_sock *tp = tcp_sk(sk);
	unsigned int prior_packets = tp->packets_out;

	WRITE_ONCE(tp->snd_nxt, TCP_SKB_CB(skb)->end_seq);

	__skb_unlink(skb, &sk->sk_write_queue);
	tcp_rbtree_insert(&sk->tcp_rtx_queue, skb);

	if (tp->highest_sack == NULL)
		tp->highest_sack = skb;

	tp->packets_out += tcp_skb_pcount(skb);
	if (!prior_packets || icsk->icsk_pending == ICSK_TIME_LOSS_PROBE)
		tcp_rearm_rto(sk);

	NET_ADD_STATS(sock_net(sk), LINUX_MIB_TCPORIGDATASENT,
		      tcp_skb_pcount(skb));
}

/* SND.NXT, if window was not shrunk or the amount of shrunk was less than one
 * window scaling factor due to loss of precision.
 * If window has been shrunk, what should we make? It is not clear at all.
 * Using SND.UNA we will fail to open window, SND.NXT is out of window. :-(
 * Anything in between SND.UNA...SND.UNA+SND.WND also can be already
 * invalid. OK, let's make this for now:
 */
static inline __u32 tcp_acceptable_seq(const struct sock *sk)
{
	const struct tcp_sock *tp = tcp_sk(sk);

	if (!before(tcp_wnd_end(tp), tp->snd_nxt) ||
	    (tp->rx_opt.wscale_ok &&
	     ((tp->snd_nxt - tcp_wnd_end(tp)) < (1 << tp->rx_opt.rcv_wscale))))
		return tp->snd_nxt;
	else
		return tcp_wnd_end(tp);
}

/* Calculate mss to advertise in SYN segment.
 * RFC1122, RFC1063, draft-ietf-tcpimpl-pmtud-01 state that:
 *
 * 1. It is independent of path mtu.
 * 2. Ideally, it is maximal possible segment size i.e. 65535-40.
 * 3. For IPv4 it is reasonable to calculate it from maximal MTU of
 *    attached devices, because some buggy hosts are confused by
 *    large MSS.
 * 4. We do not make 3, we advertise MSS, calculated from first
 *    hop device mtu, but allow to raise it to ip_rt_min_advmss.
 *    This may be overridden via information stored in routing table.
 * 5. Value 65535 for MSS is valid in IPv6 and means "as large as possible,
 *    probably even Jumbo".
 */
static __u16 tcp_advertise_mss(struct sock *sk)
{
	struct tcp_sock *tp = tcp_sk(sk);
	const struct dst_entry *dst = __sk_dst_get(sk);
	int mss = tp->advmss;

	if (dst) {
		unsigned int metric = dst_metric_advmss(dst);

		if (metric < mss) {
			mss = metric;
			tp->advmss = mss;
		}
	}

	return (__u16)mss;
}

/* RFC2861. Reset CWND after idle period longer RTO to "restart window".
 * This is the first part of cwnd validation mechanism.
 */
void tcp_cwnd_restart(struct sock *sk, s32 delta)
{
	struct tcp_sock *tp = tcp_sk(sk);
	u32 restart_cwnd = tcp_init_cwnd(tp, __sk_dst_get(sk));
	u32 cwnd = tp->snd_cwnd;

	tcp_ca_event(sk, CA_EVENT_CWND_RESTART);

	tp->snd_ssthresh = tcp_current_ssthresh(sk);
	restart_cwnd = min(restart_cwnd, cwnd);

	while ((delta -= inet_csk(sk)->icsk_rto) > 0 && cwnd > restart_cwnd)
		cwnd >>= 1;
	tp->snd_cwnd = max(cwnd, restart_cwnd);
	tp->snd_cwnd_stamp = tcp_jiffies32;
	tp->snd_cwnd_used = 0;
}

/* Congestion state accounting after a packet has been sent. */
static void tcp_event_data_sent(struct tcp_sock *tp,
				struct sock *sk)
{
	struct inet_connection_sock *icsk = inet_csk(sk);
	const u32 now = tcp_jiffies32;

	if (tcp_packets_in_flight(tp) == 0)
		tcp_ca_event(sk, CA_EVENT_TX_START);

	/* If this is the first data packet sent in response to the
	 * previous received data,
	 * and it is a reply for ato after last received packet,
	 * increase pingpong count.
	 */
	if (before(tp->lsndtime, icsk->icsk_ack.lrcvtime) &&
	    (u32)(now - icsk->icsk_ack.lrcvtime) < icsk->icsk_ack.ato)
		inet_csk_inc_pingpong_cnt(sk);

	tp->lsndtime = now;
}

/* Account for an ACK we sent. */
static inline void tcp_event_ack_sent(struct sock *sk, unsigned int pkts,
				      u32 rcv_nxt)
{
	struct tcp_sock *tp = tcp_sk(sk);

	if (unlikely(tp->compressed_ack > TCP_FASTRETRANS_THRESH)) {
		NET_ADD_STATS(sock_net(sk), LINUX_MIB_TCPACKCOMPRESSED,
			      tp->compressed_ack - TCP_FASTRETRANS_THRESH);
		tp->compressed_ack = TCP_FASTRETRANS_THRESH;
		if (hrtimer_try_to_cancel(&tp->compressed_ack_timer) == 1)
			__sock_put(sk);
	}

	if (unlikely(rcv_nxt != tp->rcv_nxt))
		return;  /* Special ACK sent by DCTCP to reflect ECN */
	tcp_dec_quickack_mode(sk, pkts);
	inet_csk_clear_xmit_timer(sk, ICSK_TIME_DACK);
}

/* Determine a window scaling and initial window to offer.
 * Based on the assumption that the given amount of space
 * will be offered. Store the results in the tp structure.
 * NOTE: for smooth operation initial space offering should
 * be a multiple of mss if possible. We assume here that mss >= 1.
 * This MUST be enforced by all callers.
 */
void tcp_select_initial_window(const struct sock *sk, int __space, __u32 mss,
			       __u32 *rcv_wnd, __u32 *window_clamp,
			       int wscale_ok, __u8 *rcv_wscale,
			       __u32 init_rcv_wnd)
{
	unsigned int space = (__space < 0 ? 0 : __space);

	/* If no clamp set the clamp to the max possible scaled window */
	if (*window_clamp == 0)
		(*window_clamp) = (U16_MAX << TCP_MAX_WSCALE);
	space = min(*window_clamp, space);

	/* Quantize space offering to a multiple of mss if possible. */
	if (space > mss)
		space = rounddown(space, mss);

	/* NOTE: offering an initial window larger than 32767
	 * will break some buggy TCP stacks. If the admin tells us
	 * it is likely we could be speaking with such a buggy stack
	 * we will truncate our initial window offering to 32K-1
	 * unless the remote has sent us a window scaling option,
	 * which we interpret as a sign the remote TCP is not
	 * misinterpreting the window field as a signed quantity.
	 */
	if (sock_net(sk)->ipv4.sysctl_tcp_workaround_signed_windows)
		(*rcv_wnd) = min(space, MAX_TCP_WINDOW);
	else
		(*rcv_wnd) = min_t(u32, space, U16_MAX);

	if (init_rcv_wnd)
		*rcv_wnd = min(*rcv_wnd, init_rcv_wnd * mss);

	*rcv_wscale = 0;
	if (wscale_ok) {
		/* Set window scaling on max possible window */
		space = max_t(u32, space, sock_net(sk)->ipv4.sysctl_tcp_rmem[2]);
		space = max_t(u32, space, sysctl_rmem_max);
		space = min_t(u32, space, *window_clamp);
		*rcv_wscale = clamp_t(int, ilog2(space) - 15,
				      0, TCP_MAX_WSCALE);
	}
	/* Set the clamp no higher than max representable value */
	(*window_clamp) = min_t(__u32, U16_MAX << (*rcv_wscale), *window_clamp);
}
EXPORT_SYMBOL(tcp_select_initial_window);

/* Chose a new window to advertise, update state in tcp_sock for the
 * socket, and return result with RFC1323 scaling applied.  The return
 * value can be stuffed directly into th->window for an outgoing
 * frame.
 */
static u16 tcp_select_window(struct sock *sk)
{
	struct tcp_sock *tp = tcp_sk(sk);
	u32 old_win = tp->rcv_wnd;
	u32 cur_win = tcp_receive_window(tp);
	u32 new_win = __tcp_select_window(sk);

	/* Never shrink the offered window */
	if (new_win < cur_win) {
		/* Danger Will Robinson!
		 * Don't update rcv_wup/rcv_wnd here or else
		 * we will not be able to advertise a zero
		 * window in time.  --DaveM
		 *
		 * Relax Will Robinson.
		 */
		if (new_win == 0)
			NET_INC_STATS(sock_net(sk),
				      LINUX_MIB_TCPWANTZEROWINDOWADV);
		new_win = ALIGN(cur_win, 1 << tp->rx_opt.rcv_wscale);
	}
	tp->rcv_wnd = new_win;
	tp->rcv_wup = tp->rcv_nxt;

	/* Make sure we do not exceed the maximum possible
	 * scaled window.
	 */
	if (!tp->rx_opt.rcv_wscale &&
	    sock_net(sk)->ipv4.sysctl_tcp_workaround_signed_windows)
		new_win = min(new_win, MAX_TCP_WINDOW);
	else
		new_win = min(new_win, (65535U << tp->rx_opt.rcv_wscale));

	/* RFC1323 scaling applied */
	new_win >>= tp->rx_opt.rcv_wscale;

	/* If we advertise zero window, disable fast path. */
	if (new_win == 0) {
		tp->pred_flags = 0;
		if (old_win)
			NET_INC_STATS(sock_net(sk),
				      LINUX_MIB_TCPTOZEROWINDOWADV);
	} else if (old_win == 0) {
		NET_INC_STATS(sock_net(sk), LINUX_MIB_TCPFROMZEROWINDOWADV);
	}

	return new_win;
}

/* Packet ECN state for a SYN-ACK */
static void tcp_ecn_send_synack(struct sock *sk, struct sk_buff *skb)
{
	struct tcp_sock *tp = tcp_sk(sk);

	TCP_SKB_CB(skb)->tcp_flags &= ~TCPHDR_CWR;
	if (tcp_ecn_disabled(tp))
		TCP_SKB_CB(skb)->tcp_flags &= ~TCPHDR_ECE;
	else if (tcp_ca_needs_ecn(sk) ||
		 tcp_bpf_ca_needs_ecn(sk))
		INET_ECN_xmit(sk);
	/* Check if we want to negotiate AccECN */
	if (tp->ecn_flags & TCP_ECN_MODE_ACCECN) {
		u8 ect = tp->syn_ect_rcv;

		TCP_SKB_CB(skb)->tcp_flags &= ~TCPHDR_ACE;
		TCP_SKB_CB(skb)->tcp_flags |=
			TCPHDR_CWR * (ect != INET_ECN_ECT_0) |
			TCPHDR_ECE * (ect == INET_ECN_ECT_1);
		if (ect & 2)
			TCP_SKB_CB(skb)->tcp_flags |= TCPHDR_AE;
		tp->syn_ect_snt = inet_sk(sk)->tos & INET_ECN_MASK;
	}
}

/* Packet ECN state for a SYN.  */
static void tcp_ecn_send_syn(struct sock *sk, struct sk_buff *skb)
{
	struct tcp_sock *tp = tcp_sk(sk);
	bool bpf_needs_ecn = tcp_bpf_ca_needs_ecn(sk);
	bool use_accecn = sock_net(sk)->ipv4.sysctl_tcp_ecn == 3 ||
		tcp_ca_needs_accecn(sk);
	bool use_ecn = sock_net(sk)->ipv4.sysctl_tcp_ecn == 1 ||
		tcp_ca_needs_ecn(sk) || bpf_needs_ecn || use_accecn;

	if (!use_ecn) {
		const struct dst_entry *dst = __sk_dst_get(sk);

		if (dst && dst_feature(dst, RTAX_FEATURE_ECN))
			use_ecn = true;
	}

	tp->ecn_flags = 0;

	if (use_ecn) {
		if (tcp_ca_needs_ecn(sk) || bpf_needs_ecn)
			INET_ECN_xmit(sk);

		TCP_SKB_CB(skb)->tcp_flags |= TCPHDR_ECE | TCPHDR_CWR;
		if (use_accecn) {
			TCP_SKB_CB(skb)->tcp_flags |= TCPHDR_AE;
			tcp_ecn_mode_set(tp, TCP_ECN_MODE_PENDING);
			tp->syn_ect_snt = inet_sk(sk)->tos & INET_ECN_MASK;
		} else {
			tcp_ecn_mode_set(tp, TCP_ECN_MODE_RFC3168);
		}
	}
}

static void tcp_ecn_clear_syn(struct sock *sk, struct sk_buff *skb)
{
	if (sock_net(sk)->ipv4.sysctl_tcp_ecn_fallback) {
		/* tp->ecn_flags are cleared at a later point in time when
		 * SYN ACK is ultimatively being received.
		 */
		TCP_SKB_CB(skb)->tcp_flags &= ~TCPHDR_ACE;
	}
}

static void tcp_accecn_echo_syn_ect(struct tcphdr *th, u8 ect)
{
	th->ae = !!(ect & 2);
	th->cwr = ect != INET_ECN_ECT_0;
	th->ece = ect == INET_ECN_ECT_1;
}

static void
tcp_ecn_make_synack(const struct request_sock *req, struct tcphdr *th)
{
	if (tcp_rsk(req)->accecn_ok)
		tcp_accecn_echo_syn_ect(th, tcp_rsk(req)->syn_ect_rcv);
	else if (inet_rsk(req)->ecn_ok)
		th->ece = 1;
}

static bool tcp_accecn_use_reflector(struct tcp_sock *tp,
                                     const struct sk_buff *skb)
{
	if ((tp->bytes_acked > 1) || (tp->bytes_received > 0)) {
		tp->ect_reflector_snd = 0;
		return false;
	} else if ((tp->bytes_acked == 0) &&
	           (TCP_SKB_CB(skb)->seq == tp->snd_una + 1)) {
		/* Transient state during simultaneous open 3rd ACK */
		return true;
	}
	if (TCP_SKB_CB(skb)->seq != tp->snd_una)
		return false;
	return true;
}

static void tcp_accecn_set_ace(struct tcp_sock *tp, struct sk_buff *skb,
			       struct tcphdr *th)
{
	u32 wire_ace;

	/* The final packet of the 3WHS or anything like it must reflect
	 * the SYN/ACK ECT instead of putting CEP into ACE field
	 */
	if (likely(!tp->ect_reflector_snd || !tcp_accecn_use_reflector(tp, skb))) {
		tp->received_ce_tx += min_t(u32, tcp_accecn_ace_deficit(tp),
					    TCP_ACCECN_ACE_MAX_DELTA);
		wire_ace = tp->received_ce_tx + TCP_ACCECN_CEP_INIT_OFFSET;
		th->ece = !!(wire_ace & 0x1);
		th->cwr = !!(wire_ace & 0x2);
		th->ae = !!(wire_ace & 0x4);
	} else {
		tcp_accecn_echo_syn_ect(th, tp->syn_ect_rcv);
	}
}

/* Set up ECN state for a packet on a ESTABLISHED socket that is about to
 * be sent.
 */
static void tcp_ecn_send(struct sock *sk, struct sk_buff *skb,
			 struct tcphdr *th, int tcp_header_len)
{
	struct tcp_sock *tp = tcp_sk(sk);

	if (!tcp_ecn_mode_any(tp))
		return;

	INET_ECN_xmit(sk);
	if (tcp_ecn_mode_accecn(tp)) {
		tcp_accecn_set_ace(tp, skb, th);
		skb_shinfo(skb)->gso_type |= SKB_GSO_TCP_ACCECN;
	} else {
		/* Not-retransmitted data segment: set ECT and inject CWR. */
		if (skb->len != tcp_header_len &&
		    !before(TCP_SKB_CB(skb)->seq, tp->snd_nxt)) {
			if (tp->ecn_flags & TCP_ECN_QUEUE_CWR) {
				tp->ecn_flags &= ~TCP_ECN_QUEUE_CWR;
				th->cwr = 1;
				skb_shinfo(skb)->gso_type |= SKB_GSO_TCP_ECN;
			}
		} else if (!tcp_ca_needs_ecn(sk)) {
			/* ACK or retransmitted segment: clear ECT|CE */
			INET_ECN_dontxmit(sk);
		}
		if (tp->ecn_flags & TCP_ECN_DEMAND_CWR)
			th->ece = 1;
	}
}

/* Constructs common control bits of non-data skb. If SYN/FIN is present,
 * auto increment end seqno.
 */
static void tcp_init_nondata_skb(struct sk_buff *skb, u32 seq, u8 flags)
{
	skb->ip_summed = CHECKSUM_PARTIAL;

	TCP_SKB_CB(skb)->tcp_flags = flags;
	TCP_SKB_CB(skb)->sacked = 0;

	tcp_skb_pcount_set(skb, 1);

	TCP_SKB_CB(skb)->seq = seq;
	if (flags & (TCPHDR_SYN | TCPHDR_FIN))
		seq++;
	TCP_SKB_CB(skb)->end_seq = seq;
}

static inline bool tcp_urg_mode(const struct tcp_sock *tp)
{
	return tp->snd_una != tp->snd_up;
}

#define OPTION_SACK_ADVERTISE	(1 << 0)
#define OPTION_TS		(1 << 1)
#define OPTION_MD5		(1 << 2)
#define OPTION_WSCALE		(1 << 3)
#define OPTION_FAST_OPEN_COOKIE	(1 << 8)
#define OPTION_SMC		(1 << 9)
#define OPTION_MPTCP		(1 << 10)
#define OPTION_ACCECN		(1 << 11)

static void smc_options_write(__be32 *ptr, u16 *options)
{
#if IS_ENABLED(CONFIG_SMC)
	if (static_branch_unlikely(&tcp_have_smc)) {
		if (unlikely(OPTION_SMC & *options)) {
			*ptr++ = htonl((TCPOPT_NOP  << 24) |
				       (TCPOPT_NOP  << 16) |
				       (TCPOPT_EXP <<  8) |
				       (TCPOLEN_EXP_SMC_BASE));
			*ptr++ = htonl(TCPOPT_SMC_MAGIC);
		}
	}
#endif
}

struct tcp_out_options {
	u16 options;		/* bit field of OPTION_* */
	u16 mss;		/* 0 to disable */
	u8 ws;			/* window scale, 0 to disable */
	u8 num_sack_blocks:3,	/* number of SACK blocks to include */
	   num_ecn_bytes:2;	/* number of AccECN fields needed */
	u8 hash_size;		/* bytes in hash_location */
	__u8 *hash_location;	/* temporary pointer, overloaded */
	__u32 tsval, tsecr;	/* need to include OPTION_TS */
	struct tcp_fastopen_cookie *fastopen_cookie;	/* Fast open cookie */
	struct mptcp_out_options mptcp;
	u32 *ecn_bytes;		/* AccECN ECT/CE byte counters */
};

static void mptcp_options_write(__be32 *ptr, struct tcp_out_options *opts)
{
#if IS_ENABLED(CONFIG_MPTCP)
	if (unlikely(OPTION_MPTCP & opts->options))
		mptcp_write_options(ptr, &opts->mptcp);
#endif
}

#define NOP_LEFTOVER	((TCPOPT_NOP << 8) | TCPOPT_NOP)

/* Write previously computed TCP options to the packet.
 *
 * Beware: Something in the Internet is very sensitive to the ordering of
 * TCP options, we learned this through the hard way, so be careful here.
 * Luckily we can at least blame others for their non-compliance but from
 * inter-operability perspective it seems that we're somewhat stuck with
 * the ordering which we have been using if we want to keep working with
 * those broken things (not that it currently hurts anybody as there isn't
 * particular reason why the ordering would need to be changed).
 *
 * At least SACK_PERM as the first option is known to lead to a disaster
 * (but it may well be that other scenarios fail similarly).
 */
static void tcp_options_write(__be32 *ptr, struct tcp_sock *tp,
			      struct tcp_out_options *opts)
{
	u16 options = opts->options;	/* mungable copy */
	u16 leftover_bytes = NOP_LEFTOVER;	/* replace next NOPs if avail */
	int leftover_size = 2;

	if (unlikely(OPTION_MD5 & options)) {
		*ptr++ = htonl((TCPOPT_NOP << 24) | (TCPOPT_NOP << 16) |
			       (TCPOPT_MD5SIG << 8) | TCPOLEN_MD5SIG);
		/* overload cookie hash location */
		opts->hash_location = (__u8 *)ptr;
		ptr += 4;
	}

	if (unlikely(opts->mss)) {
		*ptr++ = htonl((TCPOPT_MSS << 24) |
			       (TCPOLEN_MSS << 16) |
			       opts->mss);
	}

	if (likely(OPTION_TS & options)) {
		if (unlikely(OPTION_SACK_ADVERTISE & options)) {
			*ptr++ = htonl((TCPOPT_SACK_PERM << 24) |
				       (TCPOLEN_SACK_PERM << 16) |
				       (TCPOPT_TIMESTAMP << 8) |
				       TCPOLEN_TIMESTAMP);
			options &= ~OPTION_SACK_ADVERTISE;
		} else {
			*ptr++ = htonl((TCPOPT_NOP << 24) |
				       (TCPOPT_NOP << 16) |
				       (TCPOPT_TIMESTAMP << 8) |
				       TCPOLEN_TIMESTAMP);
		}
		*ptr++ = htonl(opts->tsval);
		*ptr++ = htonl(opts->tsecr);
	}

	if (unlikely(OPTION_ACCECN & options)) {
		u32 e0b = opts->ecn_bytes[INET_ECN_ECT_0 - 1] + TCP_ACCECN_E0B_INIT_OFFSET;
		u32 ceb = opts->ecn_bytes[INET_ECN_CE - 1] + TCP_ACCECN_CEB_INIT_OFFSET;
		u32 e1b = opts->ecn_bytes[INET_ECN_ECT_1 - 1] + TCP_ACCECN_E1B_INIT_OFFSET;
		u8 len = TCPOLEN_EXP_ACCECN_BASE + opts->num_ecn_bytes * 3;

		*ptr++ = htonl((TCPOPT_EXP << 24) | (len << 16) |
			       TCPOPT_ACCECN_MAGIC);
		if (opts->num_ecn_bytes > 0) {
			*ptr++ = htonl((e0b << 8) |
				       (opts->num_ecn_bytes > 1 ?
				        (ceb >> 16) & 0xff :
				        TCPOPT_NOP));
			if (opts->num_ecn_bytes == 2) {
				leftover_bytes = (ceb >> 8) & 0xffff;
			} else {
				*ptr++ = htonl((ceb << 16) |
					       ((e1b >> 8) & 0xffff));
				leftover_bytes = ((e1b & 0xff) << 8) |
						TCPOPT_NOP;
				leftover_size = 1;
			}
		}
		if (tp != NULL) {
			tp->accecn_minlen = 0;
			if (tp->accecn_opt_demand)
				tp->accecn_opt_demand--;
		}
	}
	if (unlikely(OPTION_SACK_ADVERTISE & options)) {
		*ptr++ = htonl((leftover_bytes << 16) |
			       (TCPOPT_SACK_PERM << 8) |
			       TCPOLEN_SACK_PERM);
		leftover_bytes = NOP_LEFTOVER;
	}

	if (unlikely(OPTION_WSCALE & options)) {
		u8 highbyte = TCPOPT_NOP;
		if (unlikely(leftover_size == 1))
			highbyte = leftover_bytes >> 8;
		*ptr++ = htonl((highbyte << 24) |
			       (TCPOPT_WINDOW << 16) |
			       (TCPOLEN_WINDOW << 8) |
			       opts->ws);
		leftover_bytes = NOP_LEFTOVER;
	}

	if (unlikely(opts->num_sack_blocks)) {
		struct tcp_sack_block *sp = tp->rx_opt.dsack ?
			tp->duplicate_sack : tp->selective_acks;
		int this_sack;

		*ptr++ = htonl((leftover_bytes << 16) |
			       (TCPOPT_SACK <<  8) |
			       (TCPOLEN_SACK_BASE + (opts->num_sack_blocks *
						     TCPOLEN_SACK_PERBLOCK)));

		for (this_sack = 0; this_sack < opts->num_sack_blocks;
		     ++this_sack) {
			*ptr++ = htonl(sp[this_sack].start_seq);
			*ptr++ = htonl(sp[this_sack].end_seq);
		}

		tp->rx_opt.dsack = 0;
	} else if (unlikely(leftover_bytes != NOP_LEFTOVER)) {
		*ptr++ = htonl((leftover_bytes << 16) |
			       (TCPOPT_NOP << 8) |
			       TCPOPT_NOP);
	}

	if (unlikely(OPTION_FAST_OPEN_COOKIE & options)) {
		struct tcp_fastopen_cookie *foc = opts->fastopen_cookie;
		u8 *p = (u8 *)ptr;
		u32 len; /* Fast Open option length */

		if (foc->exp) {
			len = TCPOLEN_EXP_FASTOPEN_BASE + foc->len;
			*ptr = htonl((TCPOPT_EXP << 24) | (len << 16) |
				     TCPOPT_FASTOPEN_MAGIC);
			p += TCPOLEN_EXP_FASTOPEN_BASE;
		} else {
			len = TCPOLEN_FASTOPEN_BASE + foc->len;
			*p++ = TCPOPT_FASTOPEN;
			*p++ = len;
		}

		memcpy(p, foc->val, foc->len);
		if ((len & 3) == 2) {
			p[foc->len] = TCPOPT_NOP;
			p[foc->len + 1] = TCPOPT_NOP;
		}
		ptr += (len + 3) >> 2;
	}

	smc_options_write(ptr, &options);

	mptcp_options_write(ptr, opts);
}

static void smc_set_option(const struct tcp_sock *tp,
			   struct tcp_out_options *opts,
			   unsigned int *remaining)
{
#if IS_ENABLED(CONFIG_SMC)
	if (static_branch_unlikely(&tcp_have_smc)) {
		if (tp->syn_smc) {
			if (*remaining >= TCPOLEN_EXP_SMC_BASE_ALIGNED) {
				opts->options |= OPTION_SMC;
				*remaining -= TCPOLEN_EXP_SMC_BASE_ALIGNED;
			}
		}
	}
#endif
}

static void smc_set_option_cond(const struct tcp_sock *tp,
				const struct inet_request_sock *ireq,
				struct tcp_out_options *opts,
				unsigned int *remaining)
{
#if IS_ENABLED(CONFIG_SMC)
	if (static_branch_unlikely(&tcp_have_smc)) {
		if (tp->syn_smc && ireq->smc_ok) {
			if (*remaining >= TCPOLEN_EXP_SMC_BASE_ALIGNED) {
				opts->options |= OPTION_SMC;
				*remaining -= TCPOLEN_EXP_SMC_BASE_ALIGNED;
			}
		}
	}
#endif
}

static void mptcp_set_option_cond(const struct request_sock *req,
				  struct tcp_out_options *opts,
				  unsigned int *remaining)
{
	if (rsk_is_mptcp(req)) {
		unsigned int size;

		if (mptcp_synack_options(req, &size, &opts->mptcp)) {
			if (*remaining >= size) {
				opts->options |= OPTION_MPTCP;
				*remaining -= size;
			}
		}
	}
}

/* Compute TCP options for SYN packets. This is not the final
 * network wire format yet.
 */
static unsigned int tcp_syn_options(struct sock *sk, struct sk_buff *skb,
				struct tcp_out_options *opts,
				struct tcp_md5sig_key **md5)
{
	struct tcp_sock *tp = tcp_sk(sk);
	unsigned int remaining = MAX_TCP_OPTION_SPACE;
	struct tcp_fastopen_request *fastopen = tp->fastopen_req;

	*md5 = NULL;
#ifdef CONFIG_TCP_MD5SIG
	if (static_branch_unlikely(&tcp_md5_needed) &&
	    rcu_access_pointer(tp->md5sig_info)) {
		*md5 = tp->af_specific->md5_lookup(sk, sk);
		if (*md5) {
			opts->options |= OPTION_MD5;
			remaining -= TCPOLEN_MD5SIG_ALIGNED;
		}
	}
#endif

	/* We always get an MSS option.  The option bytes which will be seen in
	 * normal data packets should timestamps be used, must be in the MSS
	 * advertised.  But we subtract them from tp->mss_cache so that
	 * calculations in tcp_sendmsg are simpler etc.  So account for this
	 * fact here if necessary.  If we don't do this correctly, as a
	 * receiver we won't recognize data packets as being full sized when we
	 * should, and thus we won't abide by the delayed ACK rules correctly.
	 * SACKs don't matter, we never delay an ACK when we have any of those
	 * going out.  */
	opts->mss = tcp_advertise_mss(sk);
	remaining -= TCPOLEN_MSS_ALIGNED;

	if (likely(sock_net(sk)->ipv4.sysctl_tcp_timestamps && !*md5)) {
		opts->options |= OPTION_TS;
		opts->tsval = tcp_skb_timestamp(skb) + tp->tsoffset;
		opts->tsecr = tp->rx_opt.ts_recent;
		remaining -= TCPOLEN_TSTAMP_ALIGNED;
	}
	if (likely(sock_net(sk)->ipv4.sysctl_tcp_window_scaling)) {
		opts->ws = tp->rx_opt.rcv_wscale;
		opts->options |= OPTION_WSCALE;
		remaining -= TCPOLEN_WSCALE_ALIGNED;
	}
	if (likely(sock_net(sk)->ipv4.sysctl_tcp_sack)) {
		opts->options |= OPTION_SACK_ADVERTISE;
		if (unlikely(!(OPTION_TS & opts->options)))
			remaining -= TCPOLEN_SACKPERM_ALIGNED;
	}

	if (fastopen && fastopen->cookie.len >= 0) {
		u32 need = fastopen->cookie.len;

		need += fastopen->cookie.exp ? TCPOLEN_EXP_FASTOPEN_BASE :
					       TCPOLEN_FASTOPEN_BASE;
		need = (need + 3) & ~3U;  /* Align to 32 bits */
		if (remaining >= need) {
			opts->options |= OPTION_FAST_OPEN_COOKIE;
			opts->fastopen_cookie = &fastopen->cookie;
			remaining -= need;
			tp->syn_fastopen = 1;
			tp->syn_fastopen_exp = fastopen->cookie.exp ? 1 : 0;
		}
	}

	smc_set_option(tp, opts, &remaining);

	if (sk_is_mptcp(sk)) {
		unsigned int size;

		if (mptcp_syn_options(sk, skb, &size, &opts->mptcp)) {
			opts->options |= OPTION_MPTCP;
			remaining -= size;
		}
	}

	return MAX_TCP_OPTION_SPACE - remaining;
}

/* Initial values for AccECN option, ordered is based on ECN field bits
 * similar to received_ecn_bytes. Used for SYN/ACK AccECN option.
 */
u32 synack_ecn_bytes[3] = { 0, 0, 0 };

static u32 tcp_synack_options_combine_saving(struct tcp_out_options *opts)
{
	/* How much there's room for combining with the aligment padding? */
	if ((opts->options & (OPTION_SACK_ADVERTISE|OPTION_TS)) ==
	    OPTION_SACK_ADVERTISE)
		return 2;
	else if (opts->options & OPTION_WSCALE)
		return 1;
	return 0;
}

/* AccECN can take here and there take advantage of NOPs for alignment of
 * other options
 */
static int tcp_options_fit_accecn(struct tcp_out_options *opts, int required,
				  int remaining, int max_combine_saving)
{
	int size = TCP_ACCECN_MAXSIZE;
	opts->num_ecn_bytes = TCP_ACCECN_NUMCOUNTERS;

	while (opts->num_ecn_bytes >= required) {
		int leftover_size = size & 0x3;
		/* Pad to dword if cannot combine */
		if (leftover_size > max_combine_saving)
			leftover_size = -((4 - leftover_size) & 0x3);

		if (remaining >= size - leftover_size) {
			size -= leftover_size;
			break;
		}

		opts->num_ecn_bytes--;
		size -= TCPOLEN_ACCECN_PERCOUNTER;
	}
	if (opts->num_ecn_bytes < required) {
		if (opts->num_sack_blocks > 2) {
			/* Try to fit the option by removing one SACK block */
			opts->num_sack_blocks--;
			size = tcp_options_fit_accecn(opts, required,
						      remaining + TCPOLEN_SACK_PERBLOCK,
						      max_combine_saving);
			if (opts->options & OPTION_ACCECN)
				return size - TCPOLEN_SACK_PERBLOCK;
			else
				opts->num_sack_blocks++;
		}
		return 0;
	}

	opts->options |= OPTION_ACCECN;
	return size;
}

/* Set up TCP options for SYN-ACKs. */
static unsigned int tcp_synack_options(const struct sock *sk,
				       struct request_sock *req,
				       unsigned int mss, struct sk_buff *skb,
				       struct tcp_out_options *opts,
				       const struct tcp_md5sig_key *md5,
				       struct tcp_fastopen_cookie *foc)
{
	struct inet_request_sock *ireq = inet_rsk(req);
	struct tcp_request_sock *treq = tcp_rsk(req);
	unsigned int remaining = MAX_TCP_OPTION_SPACE;

#ifdef CONFIG_TCP_MD5SIG
	if (md5) {
		opts->options |= OPTION_MD5;
		remaining -= TCPOLEN_MD5SIG_ALIGNED;

		/* We can't fit any SACK blocks in a packet with MD5 + TS
		 * options. There was discussion about disabling SACK
		 * rather than TS in order to fit in better with old,
		 * buggy kernels, but that was deemed to be unnecessary.
		 */
		ireq->tstamp_ok &= !ireq->sack_ok;
	}
#endif

	/* We always send an MSS option. */
	opts->mss = mss;
	remaining -= TCPOLEN_MSS_ALIGNED;

	if (likely(ireq->wscale_ok)) {
		opts->ws = ireq->rcv_wscale;
		opts->options |= OPTION_WSCALE;
		remaining -= TCPOLEN_WSCALE_ALIGNED;
	}
	if (likely(ireq->tstamp_ok)) {
		opts->options |= OPTION_TS;
		opts->tsval = tcp_skb_timestamp(skb) + tcp_rsk(req)->ts_off;
		opts->tsecr = req->ts_recent;
		remaining -= TCPOLEN_TSTAMP_ALIGNED;
	}
	if (likely(ireq->sack_ok)) {
		opts->options |= OPTION_SACK_ADVERTISE;
		if (unlikely(!ireq->tstamp_ok))
			remaining -= TCPOLEN_SACKPERM_ALIGNED;
	}
	if (foc != NULL && foc->len >= 0) {
		u32 need = foc->len;

		need += foc->exp ? TCPOLEN_EXP_FASTOPEN_BASE :
				   TCPOLEN_FASTOPEN_BASE;
		need = (need + 3) & ~3U;  /* Align to 32 bits */
		if (remaining >= need) {
			opts->options |= OPTION_FAST_OPEN_COOKIE;
			opts->fastopen_cookie = foc;
			remaining -= need;
		}
	}

	mptcp_set_option_cond(req, opts, &remaining);

	smc_set_option_cond(tcp_sk(sk), ireq, opts, &remaining);

	if (treq->accecn_ok &&
	    (remaining >= TCPOLEN_EXP_ACCECN_BASE)) {
		opts->ecn_bytes = synack_ecn_bytes;
		remaining -= tcp_options_fit_accecn(opts, 0, remaining,
						    tcp_synack_options_combine_saving(opts));
	}

	return MAX_TCP_OPTION_SPACE - remaining;
}

/* Compute TCP options for ESTABLISHED sockets. This is not the
 * final wire format yet.
 */
static unsigned int tcp_established_options(struct sock *sk, struct sk_buff *skb,
					struct tcp_out_options *opts,
					struct tcp_md5sig_key **md5)
{
	struct tcp_sock *tp = tcp_sk(sk);
	unsigned int size = 0;
	unsigned int eff_sacks;

	opts->options = 0;

	*md5 = NULL;
#ifdef CONFIG_TCP_MD5SIG
	if (static_branch_unlikely(&tcp_md5_needed) &&
	    rcu_access_pointer(tp->md5sig_info)) {
		*md5 = tp->af_specific->md5_lookup(sk, sk);
		if (*md5) {
			opts->options |= OPTION_MD5;
			size += TCPOLEN_MD5SIG_ALIGNED;
		}
	}
#endif

	if (likely(tp->rx_opt.tstamp_ok)) {
		opts->options |= OPTION_TS;
		opts->tsval = skb ? tcp_skb_timestamp(skb) + tp->tsoffset : 0;
		opts->tsecr = tp->rx_opt.ts_recent;
		size += TCPOLEN_TSTAMP_ALIGNED;
	}

	/* MPTCP options have precedence over SACK for the limited TCP
	 * option space because a MPTCP connection would be forced to
	 * fall back to regular TCP if a required multipath option is
	 * missing. SACK still gets a chance to use whatever space is
	 * left.
	 */
	if (sk_is_mptcp(sk)) {
		unsigned int remaining = MAX_TCP_OPTION_SPACE - size;
		unsigned int opt_size = 0;

		if (mptcp_established_options(sk, skb, &opt_size, remaining,
					      &opts->mptcp)) {
			opts->options |= OPTION_MPTCP;
			size += opt_size;
		}
	}

	eff_sacks = tp->rx_opt.num_sacks + tp->rx_opt.dsack;
	if (unlikely(eff_sacks)) {
		const unsigned int remaining = MAX_TCP_OPTION_SPACE - size;
		if (unlikely(remaining < TCPOLEN_SACK_BASE_ALIGNED +
					 TCPOLEN_SACK_PERBLOCK))
			return size;

		opts->num_sack_blocks =
			min_t(unsigned int, eff_sacks,
			      (remaining - TCPOLEN_SACK_BASE_ALIGNED) /
			      TCPOLEN_SACK_PERBLOCK);

		size += TCPOLEN_SACK_BASE_ALIGNED +
			opts->num_sack_blocks * TCPOLEN_SACK_PERBLOCK;
	}

	if (tcp_ecn_mode_accecn(tp) && tp->accecn_opt_demand) {
		opts->ecn_bytes = tp->received_ecn_bytes;
		size += tcp_options_fit_accecn(opts, tp->accecn_minlen,
					       MAX_TCP_OPTION_SPACE - size,
					       opts->num_sack_blocks > 0 ? 2 : 0);
	}

	return size;
}


/* TCP SMALL QUEUES (TSQ)
 *
 * TSQ goal is to keep small amount of skbs per tcp flow in tx queues (qdisc+dev)
 * to reduce RTT and bufferbloat.
 * We do this using a special skb destructor (tcp_wfree).
 *
 * Its important tcp_wfree() can be replaced by sock_wfree() in the event skb
 * needs to be reallocated in a driver.
 * The invariant being skb->truesize subtracted from sk->sk_wmem_alloc
 *
 * Since transmit from skb destructor is forbidden, we use a tasklet
 * to process all sockets that eventually need to send more skbs.
 * We use one tasklet per cpu, with its own queue of sockets.
 */
struct tsq_tasklet {
	struct tasklet_struct	tasklet;
	struct list_head	head; /* queue of tcp sockets */
};
static DEFINE_PER_CPU(struct tsq_tasklet, tsq_tasklet);

static void tcp_tsq_write(struct sock *sk)
{
	if ((1 << sk->sk_state) &
	    (TCPF_ESTABLISHED | TCPF_FIN_WAIT1 | TCPF_CLOSING |
	     TCPF_CLOSE_WAIT  | TCPF_LAST_ACK)) {
		struct tcp_sock *tp = tcp_sk(sk);

		if (tp->lost_out > tp->retrans_out &&
		    tp->snd_cwnd > tcp_packets_in_flight(tp)) {
			tcp_mstamp_refresh(tp);
			tcp_xmit_retransmit_queue(sk);
		}

		tcp_write_xmit(sk, tcp_current_mss(sk), tp->nonagle,
			       0, GFP_ATOMIC);
	}
}

static void tcp_tsq_handler(struct sock *sk)
{
	bh_lock_sock(sk);
	if (!sock_owned_by_user(sk))
		tcp_tsq_write(sk);
	else if (!test_and_set_bit(TCP_TSQ_DEFERRED, &sk->sk_tsq_flags))
		sock_hold(sk);
	bh_unlock_sock(sk);
}
/*
 * One tasklet per cpu tries to send more skbs.
 * We run in tasklet context but need to disable irqs when
 * transferring tsq->head because tcp_wfree() might
 * interrupt us (non NAPI drivers)
 */
static void tcp_tasklet_func(unsigned long data)
{
	struct tsq_tasklet *tsq = (struct tsq_tasklet *)data;
	LIST_HEAD(list);
	unsigned long flags;
	struct list_head *q, *n;
	struct tcp_sock *tp;
	struct sock *sk;

	local_irq_save(flags);
	list_splice_init(&tsq->head, &list);
	local_irq_restore(flags);

	list_for_each_safe(q, n, &list) {
		tp = list_entry(q, struct tcp_sock, tsq_node);
		list_del(&tp->tsq_node);

		sk = (struct sock *)tp;
		smp_mb__before_atomic();
		clear_bit(TSQ_QUEUED, &sk->sk_tsq_flags);

		tcp_tsq_handler(sk);
		sk_free(sk);
	}
}

#define TCP_DEFERRED_ALL (TCPF_TSQ_DEFERRED |		\
			  TCPF_WRITE_TIMER_DEFERRED |	\
			  TCPF_DELACK_TIMER_DEFERRED |	\
			  TCPF_MTU_REDUCED_DEFERRED)
/**
 * tcp_release_cb - tcp release_sock() callback
 * @sk: socket
 *
 * called from release_sock() to perform protocol dependent
 * actions before socket release.
 */
void tcp_release_cb(struct sock *sk)
{
	unsigned long flags, nflags;

	/* perform an atomic operation only if at least one flag is set */
	do {
		flags = sk->sk_tsq_flags;
		if (!(flags & TCP_DEFERRED_ALL))
			return;
		nflags = flags & ~TCP_DEFERRED_ALL;
	} while (cmpxchg(&sk->sk_tsq_flags, flags, nflags) != flags);

	if (flags & TCPF_TSQ_DEFERRED) {
		tcp_tsq_write(sk);
		__sock_put(sk);
	}
	/* Here begins the tricky part :
	 * We are called from release_sock() with :
	 * 1) BH disabled
	 * 2) sk_lock.slock spinlock held
	 * 3) socket owned by us (sk->sk_lock.owned == 1)
	 *
	 * But following code is meant to be called from BH handlers,
	 * so we should keep BH disabled, but early release socket ownership
	 */
	sock_release_ownership(sk);

	if (flags & TCPF_WRITE_TIMER_DEFERRED) {
		tcp_write_timer_handler(sk);
		__sock_put(sk);
	}
	if (flags & TCPF_DELACK_TIMER_DEFERRED) {
		tcp_delack_timer_handler(sk);
		__sock_put(sk);
	}
	if (flags & TCPF_MTU_REDUCED_DEFERRED) {
		inet_csk(sk)->icsk_af_ops->mtu_reduced(sk);
		__sock_put(sk);
	}
}
EXPORT_SYMBOL(tcp_release_cb);

void __init tcp_tasklet_init(void)
{
	int i;

	for_each_possible_cpu(i) {
		struct tsq_tasklet *tsq = &per_cpu(tsq_tasklet, i);

		INIT_LIST_HEAD(&tsq->head);
		tasklet_init(&tsq->tasklet,
			     tcp_tasklet_func,
			     (unsigned long)tsq);
	}
}

/*
 * Write buffer destructor automatically called from kfree_skb.
 * We can't xmit new skbs from this context, as we might already
 * hold qdisc lock.
 */
void tcp_wfree(struct sk_buff *skb)
{
	struct sock *sk = skb->sk;
	struct tcp_sock *tp = tcp_sk(sk);
	unsigned long flags, nval, oval;

	/* Keep one reference on sk_wmem_alloc.
	 * Will be released by sk_free() from here or tcp_tasklet_func()
	 */
	WARN_ON(refcount_sub_and_test(skb->truesize - 1, &sk->sk_wmem_alloc));

	/* If this softirq is serviced by ksoftirqd, we are likely under stress.
	 * Wait until our queues (qdisc + devices) are drained.
	 * This gives :
	 * - less callbacks to tcp_write_xmit(), reducing stress (batches)
	 * - chance for incoming ACK (processed by another cpu maybe)
	 *   to migrate this flow (skb->ooo_okay will be eventually set)
	 */
	if (refcount_read(&sk->sk_wmem_alloc) >= SKB_TRUESIZE(1) && this_cpu_ksoftirqd() == current)
		goto out;

	for (oval = READ_ONCE(sk->sk_tsq_flags);; oval = nval) {
		struct tsq_tasklet *tsq;
		bool empty;

		if (!(oval & TSQF_THROTTLED) || (oval & TSQF_QUEUED))
			goto out;

		nval = (oval & ~TSQF_THROTTLED) | TSQF_QUEUED;
		nval = cmpxchg(&sk->sk_tsq_flags, oval, nval);
		if (nval != oval)
			continue;

		/* queue this socket to tasklet queue */
		local_irq_save(flags);
		tsq = this_cpu_ptr(&tsq_tasklet);
		empty = list_empty(&tsq->head);
		list_add(&tp->tsq_node, &tsq->head);
		if (empty)
			tasklet_schedule(&tsq->tasklet);
		local_irq_restore(flags);
		return;
	}
out:
	sk_free(sk);
}

/* Note: Called under soft irq.
 * We can call TCP stack right away, unless socket is owned by user.
 */
enum hrtimer_restart tcp_pace_kick(struct hrtimer *timer)
{
	struct tcp_sock *tp = container_of(timer, struct tcp_sock, pacing_timer);
	struct sock *sk = (struct sock *)tp;

	tcp_tsq_handler(sk);
	sock_put(sk);

	return HRTIMER_NORESTART;
}

static void tcp_update_skb_after_send(struct sock *sk, struct sk_buff *skb,
				      u64 prior_wstamp)
{
	struct tcp_sock *tp = tcp_sk(sk);

	if (sk->sk_pacing_status != SK_PACING_NONE) {
		unsigned long rate = sk->sk_pacing_rate;

		/* Original sch_fq does not pace first 10 MSS
		 * Note that tp->data_segs_out overflows after 2^32 packets,
		 * this is a minor annoyance.
		 */
		if (rate != ~0UL && rate && tp->data_segs_out >= 10) {
			u64 len_ns = div64_ul((u64)skb->len * NSEC_PER_SEC, rate);
			u64 credit = tp->tcp_wstamp_ns - prior_wstamp;

			/* take into account OS jitter */
			len_ns -= min_t(u64, len_ns / 2, credit);
			tp->tcp_wstamp_ns += len_ns;
		}
	}
	list_move_tail(&skb->tcp_tsorted_anchor, &tp->tsorted_sent_queue);
}

/* This routine actually transmits TCP packets queued in by
 * tcp_do_sendmsg().  This is used by both the initial
 * transmission and possible later retransmissions.
 * All SKB's seen here are completely headerless.  It is our
 * job to build the TCP header, and pass the packet down to
 * IP so it can do the same plus pass the packet off to the
 * device.
 *
 * We are working here with either a clone of the original
 * SKB, or a fresh unique copy made by the retransmit engine.
 */
static int __tcp_transmit_skb(struct sock *sk, struct sk_buff *skb,
			      int clone_it, gfp_t gfp_mask, u32 rcv_nxt)
{
	const struct inet_connection_sock *icsk = inet_csk(sk);
	struct inet_sock *inet;
	struct tcp_sock *tp;
	struct tcp_skb_cb *tcb;
	struct tcp_out_options opts;
	unsigned int tcp_options_size, tcp_header_size;
	struct sk_buff *oskb = NULL;
	struct tcp_md5sig_key *md5;
	struct tcphdr *th;
	u64 prior_wstamp;
	int err;

	BUG_ON(!skb || !tcp_skb_pcount(skb));
	tp = tcp_sk(sk);
	prior_wstamp = tp->tcp_wstamp_ns;
	tp->tcp_wstamp_ns = max(tp->tcp_wstamp_ns, tp->tcp_clock_cache);
	skb->skb_mstamp_ns = tp->tcp_wstamp_ns;
	if (clone_it) {
		TCP_SKB_CB(skb)->tx.in_flight = TCP_SKB_CB(skb)->end_seq
			- tp->snd_una;
		oskb = skb;

		tcp_skb_tsorted_save(oskb) {
			if (unlikely(skb_cloned(oskb)))
				skb = pskb_copy(oskb, gfp_mask);
			else
				skb = skb_clone(oskb, gfp_mask);
		} tcp_skb_tsorted_restore(oskb);

		if (unlikely(!skb))
			return -ENOBUFS;
	}

	inet = inet_sk(sk);
	tcb = TCP_SKB_CB(skb);
	memset(&opts, 0, sizeof(opts));

	if (unlikely(tcb->tcp_flags & TCPHDR_SYN)) {
		tcp_options_size = tcp_syn_options(sk, skb, &opts, &md5);
	} else {
		tcp_options_size = tcp_established_options(sk, skb, &opts,
							   &md5);
		/* Force a PSH flag on all (GSO) packets to expedite GRO flush
		 * at receiver : This slightly improve GRO performance.
		 * Note that we do not force the PSH flag for non GSO packets,
		 * because they might be sent under high congestion events,
		 * and in this case it is better to delay the delivery of 1-MSS
		 * packets and thus the corresponding ACK packet that would
		 * release the following packet.
		 */
		if (tcp_skb_pcount(skb) > 1)
			tcb->tcp_flags |= TCPHDR_PSH;
	}
	tcp_header_size = tcp_options_size + sizeof(struct tcphdr);

	/* if no packet is in qdisc/device queue, then allow XPS to select
	 * another queue. We can be called from tcp_tsq_handler()
	 * which holds one reference to sk.
	 *
	 * TODO: Ideally, in-flight pure ACK packets should not matter here.
	 * One way to get this would be to set skb->truesize = 2 on them.
	 */
	skb->ooo_okay = sk_wmem_alloc_get(sk) < SKB_TRUESIZE(1);

	/* If we had to use memory reserve to allocate this skb,
	 * this might cause drops if packet is looped back :
	 * Other socket might not have SOCK_MEMALLOC.
	 * Packets not looped back do not care about pfmemalloc.
	 */
	skb->pfmemalloc = 0;

	skb_push(skb, tcp_header_size);
	skb_reset_transport_header(skb);

	skb_orphan(skb);
	skb->sk = sk;
	skb->destructor = skb_is_tcp_pure_ack(skb) ? __sock_wfree : tcp_wfree;
	skb_set_hash_from_sk(skb, sk);
	refcount_add(skb->truesize, &sk->sk_wmem_alloc);

	skb_set_dst_pending_confirm(skb, sk->sk_dst_pending_confirm);

	/* Build TCP header and checksum it. */
	th = (struct tcphdr *)skb->data;
	th->source		= inet->inet_sport;
	th->dest		= inet->inet_dport;
	th->seq			= htonl(tcb->seq);
	th->ack_seq		= htonl(rcv_nxt);
	*(((__be16 *)th) + 6)	= htons(((tcp_header_size >> 2) << 12) |
					(tcb->tcp_flags & TCPHDR_FLAGS_MASK));

	th->check		= 0;
	th->urg_ptr		= 0;

	/* The urg_mode check is necessary during a below snd_una win probe */
	if (unlikely(tcp_urg_mode(tp) && before(tcb->seq, tp->snd_up))) {
		if (before(tp->snd_up, tcb->seq + 0x10000)) {
			th->urg_ptr = htons(tp->snd_up - tcb->seq);
			th->urg = 1;
		} else if (after(tcb->seq + 0xFFFF, tp->snd_nxt)) {
			th->urg_ptr = htons(0xFFFF);
			th->urg = 1;
		}
	}

	tcp_options_write((__be32 *)(th + 1), tp, &opts);
	skb_shinfo(skb)->gso_type = sk->sk_gso_type;
	if (likely(!(tcb->tcp_flags & TCPHDR_SYN))) {
		th->window      = htons(tcp_select_window(sk));
		tcp_ecn_send(sk, skb, th, tcp_header_size);
	} else {
		/* RFC1323: The window in SYN & SYN/ACK segments
		 * is never scaled.
		 */
		th->window	= htons(min(tp->rcv_wnd, 65535U));
	}
#ifdef CONFIG_TCP_MD5SIG
	/* Calculate the MD5 hash, as we have all we need now */
	if (md5) {
		sk_nocaps_add(sk, NETIF_F_GSO_MASK);
		tp->af_specific->calc_md5_hash(opts.hash_location,
					       md5, sk, skb);
	}
#endif

	icsk->icsk_af_ops->send_check(sk, skb);

	if (likely(tcb->tcp_flags & TCPHDR_ACK))
		tcp_event_ack_sent(sk, tcp_skb_pcount(skb), rcv_nxt);

	if (skb->len != tcp_header_size) {
		tcp_event_data_sent(tp, sk);
		tp->data_segs_out += tcp_skb_pcount(skb);
		tp->bytes_sent += skb->len - tcp_header_size;
	}

	if (after(tcb->end_seq, tp->snd_nxt) || tcb->seq == tcb->end_seq)
		TCP_ADD_STATS(sock_net(sk), TCP_MIB_OUTSEGS,
			      tcp_skb_pcount(skb));

	tp->segs_out += tcp_skb_pcount(skb);
	/* OK, its time to fill skb_shinfo(skb)->gso_{segs|size} */
	skb_shinfo(skb)->gso_segs = tcp_skb_pcount(skb);
	skb_shinfo(skb)->gso_size = tcp_skb_mss(skb);

	/* Leave earliest departure time in skb->tstamp (skb->skb_mstamp_ns) */

	/* Cleanup our debris for IP stacks */
	memset(skb->cb, 0, max(sizeof(struct inet_skb_parm),
			       sizeof(struct inet6_skb_parm)));

	tcp_add_tx_delay(skb, tp);

	err = icsk->icsk_af_ops->queue_xmit(sk, skb, &inet->cork.fl);

	if (unlikely(err > 0)) {
		tcp_enter_cwr(sk);
		err = net_xmit_eval(err);
	}
	if (!err && oskb) {
		tcp_update_skb_after_send(sk, oskb, prior_wstamp);
		tcp_rate_skb_sent(sk, oskb);
	}
	return err;
}

static int tcp_transmit_skb(struct sock *sk, struct sk_buff *skb, int clone_it,
			    gfp_t gfp_mask)
{
	return __tcp_transmit_skb(sk, skb, clone_it, gfp_mask,
				  tcp_sk(sk)->rcv_nxt);
}

/* This routine just queues the buffer for sending.
 *
 * NOTE: probe0 timer is not checked, do not forget tcp_push_pending_frames,
 * otherwise socket can stall.
 */
static void tcp_queue_skb(struct sock *sk, struct sk_buff *skb)
{
	struct tcp_sock *tp = tcp_sk(sk);

	/* Advance write_seq and place onto the write_queue. */
	WRITE_ONCE(tp->write_seq, TCP_SKB_CB(skb)->end_seq);
	__skb_header_release(skb);
	tcp_add_write_queue_tail(sk, skb);
	sk_wmem_queued_add(sk, skb->truesize);
	sk_mem_charge(sk, skb->truesize);
}

/* Initialize TSO segments for a packet. */
static void tcp_set_skb_tso_segs(struct sk_buff *skb, unsigned int mss_now)
{
	if (skb->len <= mss_now) {
		/* Avoid the costly divide in the normal
		 * non-TSO case.
		 */
		tcp_skb_pcount_set(skb, 1);
		TCP_SKB_CB(skb)->tcp_gso_size = 0;
	} else {
		tcp_skb_pcount_set(skb, DIV_ROUND_UP(skb->len, mss_now));
		TCP_SKB_CB(skb)->tcp_gso_size = mss_now;
	}
}

/* Pcount in the middle of the write queue got changed, we need to do various
 * tweaks to fix counters
 */
static void tcp_adjust_pcount(struct sock *sk, const struct sk_buff *skb, int decr)
{
	struct tcp_sock *tp = tcp_sk(sk);

	tp->packets_out -= decr;

	if (TCP_SKB_CB(skb)->sacked & TCPCB_SACKED_ACKED)
		tp->sacked_out -= decr;
	if (TCP_SKB_CB(skb)->sacked & TCPCB_SACKED_RETRANS)
		tp->retrans_out -= decr;
	if (TCP_SKB_CB(skb)->sacked & TCPCB_LOST)
		tp->lost_out -= decr;

	/* Reno case is special. Sigh... */
	if (tcp_is_reno(tp) && decr > 0)
		tp->sacked_out -= min_t(u32, tp->sacked_out, decr);

	if (tp->lost_skb_hint &&
	    before(TCP_SKB_CB(skb)->seq, TCP_SKB_CB(tp->lost_skb_hint)->seq) &&
	    (TCP_SKB_CB(skb)->sacked & TCPCB_SACKED_ACKED))
		tp->lost_cnt_hint -= decr;

	tcp_verify_left_out(tp);
}

static bool tcp_has_tx_tstamp(const struct sk_buff *skb)
{
	return TCP_SKB_CB(skb)->txstamp_ack ||
		(skb_shinfo(skb)->tx_flags & SKBTX_ANY_TSTAMP);
}

static void tcp_fragment_tstamp(struct sk_buff *skb, struct sk_buff *skb2)
{
	struct skb_shared_info *shinfo = skb_shinfo(skb);

	if (unlikely(tcp_has_tx_tstamp(skb)) &&
	    !before(shinfo->tskey, TCP_SKB_CB(skb2)->seq)) {
		struct skb_shared_info *shinfo2 = skb_shinfo(skb2);
		u8 tsflags = shinfo->tx_flags & SKBTX_ANY_TSTAMP;

		shinfo->tx_flags &= ~tsflags;
		shinfo2->tx_flags |= tsflags;
		swap(shinfo->tskey, shinfo2->tskey);
		TCP_SKB_CB(skb2)->txstamp_ack = TCP_SKB_CB(skb)->txstamp_ack;
		TCP_SKB_CB(skb)->txstamp_ack = 0;
	}
}

static void tcp_skb_fragment_eor(struct sk_buff *skb, struct sk_buff *skb2)
{
	TCP_SKB_CB(skb2)->eor = TCP_SKB_CB(skb)->eor;
	TCP_SKB_CB(skb)->eor = 0;
}

/* Insert buff after skb on the write or rtx queue of sk.  */
static void tcp_insert_write_queue_after(struct sk_buff *skb,
					 struct sk_buff *buff,
					 struct sock *sk,
					 enum tcp_queue tcp_queue)
{
	if (tcp_queue == TCP_FRAG_IN_WRITE_QUEUE)
		__skb_queue_after(&sk->sk_write_queue, skb, buff);
	else
		tcp_rbtree_insert(&sk->tcp_rtx_queue, buff);
}

/* Function to create two new TCP segments.  Shrinks the given segment
 * to the specified size and appends a new segment with the rest of the
 * packet to the list.  This won't be called frequently, I hope.
 * Remember, these are still headerless SKBs at this point.
 */
int tcp_fragment(struct sock *sk, enum tcp_queue tcp_queue,
		 struct sk_buff *skb, u32 len,
		 unsigned int mss_now, gfp_t gfp)
{
	struct tcp_sock *tp = tcp_sk(sk);
	struct sk_buff *buff;
	int nsize, old_factor;
	long limit;
	int nlen;
	u8 flags;

	if (WARN_ON(len > skb->len))
		return -EINVAL;

	nsize = skb_headlen(skb) - len;
	if (nsize < 0)
		nsize = 0;

	/* tcp_sendmsg() can overshoot sk_wmem_queued by one full size skb.
	 * We need some allowance to not penalize applications setting small
	 * SO_SNDBUF values.
	 * Also allow first and last skb in retransmit queue to be split.
	 */
	limit = sk->sk_sndbuf + 2 * SKB_TRUESIZE(GSO_MAX_SIZE);
	if (unlikely((sk->sk_wmem_queued >> 1) > limit &&
		     tcp_queue != TCP_FRAG_IN_WRITE_QUEUE &&
		     skb != tcp_rtx_queue_head(sk) &&
		     skb != tcp_rtx_queue_tail(sk))) {
		NET_INC_STATS(sock_net(sk), LINUX_MIB_TCPWQUEUETOOBIG);
		return -ENOMEM;
	}

	if (skb_unclone(skb, gfp))
		return -ENOMEM;

	/* Get a new skb... force flag on. */
	buff = sk_stream_alloc_skb(sk, nsize, gfp, true);
	if (!buff)
		return -ENOMEM; /* We'll just try again later. */
	skb_copy_decrypted(buff, skb);

	sk_wmem_queued_add(sk, buff->truesize);
	sk_mem_charge(sk, buff->truesize);
	nlen = skb->len - len - nsize;
	buff->truesize += nlen;
	skb->truesize -= nlen;

	/* Correct the sequence numbers. */
	TCP_SKB_CB(buff)->seq = TCP_SKB_CB(skb)->seq + len;
	TCP_SKB_CB(buff)->end_seq = TCP_SKB_CB(skb)->end_seq;
	TCP_SKB_CB(skb)->end_seq = TCP_SKB_CB(buff)->seq;

	/* PSH and FIN should only be set in the second packet. */
	flags = TCP_SKB_CB(skb)->tcp_flags;
	TCP_SKB_CB(skb)->tcp_flags = flags & ~(TCPHDR_FIN | TCPHDR_PSH);
	TCP_SKB_CB(buff)->tcp_flags = flags;
	TCP_SKB_CB(buff)->sacked = TCP_SKB_CB(skb)->sacked;
	tcp_skb_fragment_eor(skb, buff);

	skb_split(skb, buff, len);

	buff->ip_summed = CHECKSUM_PARTIAL;

	buff->tstamp = skb->tstamp;
	tcp_fragment_tstamp(skb, buff);

	old_factor = tcp_skb_pcount(skb);

	/* Fix up tso_factor for both original and new SKB.  */
	tcp_set_skb_tso_segs(skb, mss_now);
	tcp_set_skb_tso_segs(buff, mss_now);

	/* Update delivered info for the new segment */
	TCP_SKB_CB(buff)->tx = TCP_SKB_CB(skb)->tx;

	/* If this packet has been sent out already, we must
	 * adjust the various packet counters.
	 */
	if (!before(tp->snd_nxt, TCP_SKB_CB(buff)->end_seq)) {
		int diff = old_factor - tcp_skb_pcount(skb) -
			tcp_skb_pcount(buff);

		if (diff)
			tcp_adjust_pcount(sk, skb, diff);
	}

	/* Link BUFF into the send queue. */
	__skb_header_release(buff);
	tcp_insert_write_queue_after(skb, buff, sk, tcp_queue);
	if (tcp_queue == TCP_FRAG_IN_RTX_QUEUE)
		list_add(&buff->tcp_tsorted_anchor, &skb->tcp_tsorted_anchor);

	return 0;
}

/* This is similar to __pskb_pull_tail(). The difference is that pulled
 * data is not copied, but immediately discarded.
 */
static int __pskb_trim_head(struct sk_buff *skb, int len)
{
	struct skb_shared_info *shinfo;
	int i, k, eat;

	eat = min_t(int, len, skb_headlen(skb));
	if (eat) {
		__skb_pull(skb, eat);
		len -= eat;
		if (!len)
			return 0;
	}
	eat = len;
	k = 0;
	shinfo = skb_shinfo(skb);
	for (i = 0; i < shinfo->nr_frags; i++) {
		int size = skb_frag_size(&shinfo->frags[i]);

		if (size <= eat) {
			skb_frag_unref(skb, i);
			eat -= size;
		} else {
			shinfo->frags[k] = shinfo->frags[i];
			if (eat) {
				skb_frag_off_add(&shinfo->frags[k], eat);
				skb_frag_size_sub(&shinfo->frags[k], eat);
				eat = 0;
			}
			k++;
		}
	}
	shinfo->nr_frags = k;

	skb->data_len -= len;
	skb->len = skb->data_len;
	return len;
}

/* Remove acked data from a packet in the transmit queue. */
int tcp_trim_head(struct sock *sk, struct sk_buff *skb, u32 len)
{
	u32 delta_truesize;

	if (skb_unclone(skb, GFP_ATOMIC))
		return -ENOMEM;

	delta_truesize = __pskb_trim_head(skb, len);

	TCP_SKB_CB(skb)->seq += len;
	skb->ip_summed = CHECKSUM_PARTIAL;

	if (delta_truesize) {
		skb->truesize	   -= delta_truesize;
		sk_wmem_queued_add(sk, -delta_truesize);
		sk_mem_uncharge(sk, delta_truesize);
		sock_set_flag(sk, SOCK_QUEUE_SHRUNK);
	}

	/* Any change of skb->len requires recalculation of tso factor. */
	if (tcp_skb_pcount(skb) > 1)
		tcp_set_skb_tso_segs(skb, tcp_skb_mss(skb));

	return 0;
}

/* Calculate MSS not accounting any TCP options.  */
static inline int __tcp_mtu_to_mss(struct sock *sk, int pmtu)
{
	const struct tcp_sock *tp = tcp_sk(sk);
	const struct inet_connection_sock *icsk = inet_csk(sk);
	int mss_now;

	/* Calculate base mss without TCP options:
	   It is MMS_S - sizeof(tcphdr) of rfc1122
	 */
	mss_now = pmtu - icsk->icsk_af_ops->net_header_len - sizeof(struct tcphdr);

	/* IPv6 adds a frag_hdr in case RTAX_FEATURE_ALLFRAG is set */
	if (icsk->icsk_af_ops->net_frag_header_len) {
		const struct dst_entry *dst = __sk_dst_get(sk);

		if (dst && dst_allfrag(dst))
			mss_now -= icsk->icsk_af_ops->net_frag_header_len;
	}

	/* Clamp it (mss_clamp does not include tcp options) */
	if (mss_now > tp->rx_opt.mss_clamp)
		mss_now = tp->rx_opt.mss_clamp;

	/* Now subtract optional transport overhead */
	mss_now -= icsk->icsk_ext_hdr_len;

	/* Then reserve room for full set of TCP options and 8 bytes of data */
	mss_now = max(mss_now, sock_net(sk)->ipv4.sysctl_tcp_min_snd_mss);
	return mss_now;
}

/* Calculate MSS. Not accounting for SACKs here.  */
int tcp_mtu_to_mss(struct sock *sk, int pmtu)
{
	/* Subtract TCP options size, not including SACKs */
	return __tcp_mtu_to_mss(sk, pmtu) -
	       (tcp_sk(sk)->tcp_header_len - sizeof(struct tcphdr));
}

/* Inverse of above */
int tcp_mss_to_mtu(struct sock *sk, int mss)
{
	const struct tcp_sock *tp = tcp_sk(sk);
	const struct inet_connection_sock *icsk = inet_csk(sk);
	int mtu;

	mtu = mss +
	      tp->tcp_header_len +
	      icsk->icsk_ext_hdr_len +
	      icsk->icsk_af_ops->net_header_len;

	/* IPv6 adds a frag_hdr in case RTAX_FEATURE_ALLFRAG is set */
	if (icsk->icsk_af_ops->net_frag_header_len) {
		const struct dst_entry *dst = __sk_dst_get(sk);

		if (dst && dst_allfrag(dst))
			mtu += icsk->icsk_af_ops->net_frag_header_len;
	}
	return mtu;
}
EXPORT_SYMBOL(tcp_mss_to_mtu);

/* MTU probing init per socket */
void tcp_mtup_init(struct sock *sk)
{
	struct tcp_sock *tp = tcp_sk(sk);
	struct inet_connection_sock *icsk = inet_csk(sk);
	struct net *net = sock_net(sk);

	icsk->icsk_mtup.enabled = net->ipv4.sysctl_tcp_mtu_probing > 1;
	icsk->icsk_mtup.search_high = tp->rx_opt.mss_clamp + sizeof(struct tcphdr) +
			       icsk->icsk_af_ops->net_header_len;
	icsk->icsk_mtup.search_low = tcp_mss_to_mtu(sk, net->ipv4.sysctl_tcp_base_mss);
	icsk->icsk_mtup.probe_size = 0;
	if (icsk->icsk_mtup.enabled)
		icsk->icsk_mtup.probe_timestamp = tcp_jiffies32;
}
EXPORT_SYMBOL(tcp_mtup_init);

/* This function synchronize snd mss to current pmtu/exthdr set.

   tp->rx_opt.user_mss is mss set by user by TCP_MAXSEG. It does NOT counts
   for TCP options, but includes only bare TCP header.

   tp->rx_opt.mss_clamp is mss negotiated at connection setup.
   It is minimum of user_mss and mss received with SYN.
   It also does not include TCP options.

   inet_csk(sk)->icsk_pmtu_cookie is last pmtu, seen by this function.

   tp->mss_cache is current effective sending mss, including
   all tcp options except for SACKs. It is evaluated,
   taking into account current pmtu, but never exceeds
   tp->rx_opt.mss_clamp.

   NOTE1. rfc1122 clearly states that advertised MSS
   DOES NOT include either tcp or ip options.

   NOTE2. inet_csk(sk)->icsk_pmtu_cookie and tp->mss_cache
   are READ ONLY outside this function.		--ANK (980731)
 */
unsigned int tcp_sync_mss(struct sock *sk, u32 pmtu)
{
	struct tcp_sock *tp = tcp_sk(sk);
	struct inet_connection_sock *icsk = inet_csk(sk);
	int mss_now;

	if (icsk->icsk_mtup.search_high > pmtu)
		icsk->icsk_mtup.search_high = pmtu;

	mss_now = tcp_mtu_to_mss(sk, pmtu);
	mss_now = tcp_bound_to_half_wnd(tp, mss_now);

	/* And store cached results */
	icsk->icsk_pmtu_cookie = pmtu;
	if (icsk->icsk_mtup.enabled)
		mss_now = min(mss_now, tcp_mtu_to_mss(sk, icsk->icsk_mtup.search_low));
	tp->mss_cache = mss_now;

	return mss_now;
}
EXPORT_SYMBOL(tcp_sync_mss);

/* Compute the current effective MSS, taking SACKs and IP options,
 * and even PMTU discovery events into account.
 */
unsigned int tcp_current_mss(struct sock *sk)
{
	const struct tcp_sock *tp = tcp_sk(sk);
	const struct dst_entry *dst = __sk_dst_get(sk);
	u32 mss_now;
	unsigned int header_len;
	struct tcp_out_options opts;
	struct tcp_md5sig_key *md5;

	mss_now = tp->mss_cache;

	if (dst) {
		u32 mtu = dst_mtu(dst);
		if (mtu != inet_csk(sk)->icsk_pmtu_cookie)
			mss_now = tcp_sync_mss(sk, mtu);
	}

	header_len = tcp_established_options(sk, NULL, &opts, &md5) +
		     sizeof(struct tcphdr);
	/* The mss_cache is sized based on tp->tcp_header_len, which assumes
	 * some common options. If this is an odd packet (because we have SACK
	 * blocks etc) then our calculated header_len will be different, and
	 * we have to adjust mss_now correspondingly */
	if (header_len != tp->tcp_header_len) {
		int delta = (int) header_len - tp->tcp_header_len;
		mss_now -= delta;
	}

	return mss_now;
}

/* RFC2861, slow part. Adjust cwnd, after it was not full during one rto.
 * As additional protections, we do not touch cwnd in retransmission phases,
 * and if application hit its sndbuf limit recently.
 */
static void tcp_cwnd_application_limited(struct sock *sk)
{
	struct tcp_sock *tp = tcp_sk(sk);

	if (inet_csk(sk)->icsk_ca_state == TCP_CA_Open &&
	    sk->sk_socket && !test_bit(SOCK_NOSPACE, &sk->sk_socket->flags)) {
		/* Limited by application or receiver window. */
		u32 init_win = tcp_init_cwnd(tp, __sk_dst_get(sk));
		u32 win_used = max(tp->snd_cwnd_used, init_win);
		if (win_used < tp->snd_cwnd) {
			tp->snd_ssthresh = tcp_current_ssthresh(sk);
			tp->snd_cwnd = (tp->snd_cwnd + win_used) >> 1;
		}
		tp->snd_cwnd_used = 0;
	}
	tp->snd_cwnd_stamp = tcp_jiffies32;
}

static void tcp_cwnd_validate(struct sock *sk, bool is_cwnd_limited)
{
	const struct tcp_congestion_ops *ca_ops = inet_csk(sk)->icsk_ca_ops;
	struct tcp_sock *tp = tcp_sk(sk);

	/* Track the maximum number of outstanding packets in each
	 * window, and remember whether we were cwnd-limited then.
	 */
	if (!before(tp->snd_una, tp->max_packets_seq) ||
	    tp->packets_out > tp->max_packets_out) {
		tp->max_packets_out = tp->packets_out;
		tp->max_packets_seq = tp->snd_nxt;
		tp->is_cwnd_limited = is_cwnd_limited;
	}

	if (tcp_is_cwnd_limited(sk)) {
		/* Network is feed fully. */
		tp->snd_cwnd_used = 0;
		tp->snd_cwnd_stamp = tcp_jiffies32;
	} else {
		/* Network starves. */
		if (tp->packets_out > tp->snd_cwnd_used)
			tp->snd_cwnd_used = tp->packets_out;

		if (sock_net(sk)->ipv4.sysctl_tcp_slow_start_after_idle &&
		    (s32)(tcp_jiffies32 - tp->snd_cwnd_stamp) >= inet_csk(sk)->icsk_rto &&
		    !ca_ops->cong_control)
			tcp_cwnd_application_limited(sk);

		/* The following conditions together indicate the starvation
		 * is caused by insufficient sender buffer:
		 * 1) just sent some data (see tcp_write_xmit)
		 * 2) not cwnd limited (this else condition)
		 * 3) no more data to send (tcp_write_queue_empty())
		 * 4) application is hitting buffer limit (SOCK_NOSPACE)
		 */
		if (tcp_write_queue_empty(sk) && sk->sk_socket &&
		    test_bit(SOCK_NOSPACE, &sk->sk_socket->flags) &&
		    (1 << sk->sk_state) & (TCPF_ESTABLISHED | TCPF_CLOSE_WAIT))
			tcp_chrono_start(sk, TCP_CHRONO_SNDBUF_LIMITED);
	}
}

/* Minshall's variant of the Nagle send check. */
static bool tcp_minshall_check(const struct tcp_sock *tp)
{
	return after(tp->snd_sml, tp->snd_una) &&
		!after(tp->snd_sml, tp->snd_nxt);
}

/* Update snd_sml if this skb is under mss
 * Note that a TSO packet might end with a sub-mss segment
 * The test is really :
 * if ((skb->len % mss) != 0)
 *        tp->snd_sml = TCP_SKB_CB(skb)->end_seq;
 * But we can avoid doing the divide again given we already have
 *  skb_pcount = skb->len / mss_now
 */
static void tcp_minshall_update(struct tcp_sock *tp, unsigned int mss_now,
				const struct sk_buff *skb)
{
	if (skb->len < tcp_skb_pcount(skb) * mss_now)
		tp->snd_sml = TCP_SKB_CB(skb)->end_seq;
}

/* Return false, if packet can be sent now without violation Nagle's rules:
 * 1. It is full sized. (provided by caller in %partial bool)
 * 2. Or it contains FIN. (already checked by caller)
 * 3. Or TCP_CORK is not set, and TCP_NODELAY is set.
 * 4. Or TCP_CORK is not set, and all sent packets are ACKed.
 *    With Minshall's modification: all sent small packets are ACKed.
 */
static bool tcp_nagle_check(bool partial, const struct tcp_sock *tp,
			    int nonagle)
{
	return partial &&
		((nonagle & TCP_NAGLE_CORK) ||
		 (!nonagle && tp->packets_out && tcp_minshall_check(tp)));
}

/* Return how many segs we'd like on a TSO packet,
 * to send one TSO packet per ms
 */
static u32 tcp_tso_autosize(const struct sock *sk, unsigned int mss_now,
			    int min_tso_segs)
{
	u32 bytes, segs;

	bytes = min_t(unsigned long,
		      sk->sk_pacing_rate >> READ_ONCE(sk->sk_pacing_shift),
		      sk->sk_gso_max_size - 1 - MAX_TCP_HEADER);

	/* Goal is to send at least one packet per ms,
	 * not one big TSO packet every 100 ms.
	 * This preserves ACK clocking and is consistent
	 * with tcp_tso_should_defer() heuristic.
	 */
	segs = max_t(u32, bytes / mss_now, min_tso_segs);

	return segs;
}

/* Return the number of segments we want in the skb we are transmitting.
 * See if congestion control module wants to decide; otherwise, autosize.
 */
static u32 tcp_tso_segs(struct sock *sk, unsigned int mss_now)
{
	const struct tcp_congestion_ops *ca_ops = inet_csk(sk)->icsk_ca_ops;
	u32 min_tso, tso_segs;

	min_tso = ca_ops->min_tso_segs ?
			ca_ops->min_tso_segs(sk) :
			sock_net(sk)->ipv4.sysctl_tcp_min_tso_segs;

	tso_segs = tcp_tso_autosize(sk, mss_now, min_tso);
	return min_t(u32, tso_segs, sk->sk_gso_max_segs);
}

/* Returns the portion of skb which can be sent right away */
static unsigned int tcp_mss_split_point(const struct sock *sk,
					const struct sk_buff *skb,
					unsigned int mss_now,
					unsigned int max_segs,
					int nonagle)
{
	const struct tcp_sock *tp = tcp_sk(sk);
	u32 partial, needed, window, max_len;

	window = tcp_wnd_end(tp) - TCP_SKB_CB(skb)->seq;
	max_len = mss_now * max_segs;

	if (likely(max_len <= window && skb != tcp_write_queue_tail(sk)))
		return max_len;

	needed = min(skb->len, window);

	if (max_len <= needed)
		return max_len;

	partial = needed % mss_now;
	/* If last segment is not a full MSS, check if Nagle rules allow us
	 * to include this last segment in this skb.
	 * Otherwise, we'll split the skb at last MSS boundary
	 */
	if (tcp_nagle_check(partial != 0, tp, nonagle))
		return needed - partial;

	return needed;
}

/* Can at least one segment of SKB be sent right now, according to the
 * congestion window rules?  If so, return how many segments are allowed.
 */
static inline unsigned int tcp_cwnd_test(const struct tcp_sock *tp,
					 const struct sk_buff *skb)
{
	u32 in_flight, cwnd, halfcwnd;

	/* Don't be strict about the congestion window for the final FIN.  */
	if ((TCP_SKB_CB(skb)->tcp_flags & TCPHDR_FIN) &&
	    tcp_skb_pcount(skb) == 1)
		return 1;

	in_flight = tcp_packets_in_flight(tp);
	cwnd = tp->snd_cwnd;
	if (in_flight >= cwnd)
		return 0;

	/* For better scheduling, ensure we have at least
	 * 2 GSO packets in flight.
	 */
	halfcwnd = max(cwnd >> 1, 1U);
	return min(halfcwnd, cwnd - in_flight);
}

/* Initialize TSO state of a skb.
 * This must be invoked the first time we consider transmitting
 * SKB onto the wire.
 */
static int tcp_init_tso_segs(struct sk_buff *skb, unsigned int mss_now)
{
	int tso_segs = tcp_skb_pcount(skb);

	if (!tso_segs || (tso_segs > 1 && tcp_skb_mss(skb) != mss_now)) {
		tcp_set_skb_tso_segs(skb, mss_now);
		tso_segs = tcp_skb_pcount(skb);
	}
	return tso_segs;
}


/* Return true if the Nagle test allows this packet to be
 * sent now.
 */
static inline bool tcp_nagle_test(const struct tcp_sock *tp, const struct sk_buff *skb,
				  unsigned int cur_mss, int nonagle)
{
	/* Nagle rule does not apply to frames, which sit in the middle of the
	 * write_queue (they have no chances to get new data).
	 *
	 * This is implemented in the callers, where they modify the 'nonagle'
	 * argument based upon the location of SKB in the send queue.
	 */
	if (nonagle & TCP_NAGLE_PUSH)
		return true;

	/* Don't use the nagle rule for urgent data (or for the final FIN). */
	if (tcp_urg_mode(tp) || (TCP_SKB_CB(skb)->tcp_flags & TCPHDR_FIN))
		return true;

	if (!tcp_nagle_check(skb->len < cur_mss, tp, nonagle))
		return true;

	return false;
}

/* Does at least the first segment of SKB fit into the send window? */
static bool tcp_snd_wnd_test(const struct tcp_sock *tp,
			     const struct sk_buff *skb,
			     unsigned int cur_mss)
{
	u32 end_seq = TCP_SKB_CB(skb)->end_seq;

	if (skb->len > cur_mss)
		end_seq = TCP_SKB_CB(skb)->seq + cur_mss;

	return !after(end_seq, tcp_wnd_end(tp));
}

<<<<<<< HEAD
/* Runaway ACE deficit possible? */
static bool tcp_accecn_deficit_runaway_test(const struct tcp_sock *tp,
					    int cwnd_quota)
{
	if (!tcp_ecn_mode_accecn(tp))
		return false;
	return (tcp_accecn_ace_deficit(tp) >= 2 * TCP_ACCECN_ACE_MAX_DELTA) &&
	       (cwnd_quota > TCP_ACCECN_ACE_MAX_DELTA - 1);
=======
static u32 tcp_accecn_gso_limit(struct tcp_sock *tp,
				const struct sk_buff *skb)
{
	/* Handshake reflector and GSO are not compatible because
	 * ACE field changes.
	 */
	if (unlikely(tp->ect_reflector_snd &&
		     tcp_accecn_use_reflector(tp, skb)))
		return 1;
	return 0;
>>>>>>> 99d6b7d5
}

/* Trim TSO SKB to LEN bytes, put the remaining data into a new packet
 * which is put after SKB on the list.  It is very much like
 * tcp_fragment() except that it may make several kinds of assumptions
 * in order to speed up the splitting operation.  In particular, we
 * know that all the data is in scatter-gather pages, and that the
 * packet has never been sent out before (and thus is not cloned).
 */
static int tso_fragment(struct sock *sk, struct sk_buff *skb, unsigned int len,
			unsigned int mss_now, gfp_t gfp)
{
	int nlen = skb->len - len;
	struct sk_buff *buff;
	u8 flags;

	/* All of a TSO frame must be composed of paged data.  */
	if (skb->len != skb->data_len)
		return tcp_fragment(sk, TCP_FRAG_IN_WRITE_QUEUE,
				    skb, len, mss_now, gfp);

	buff = sk_stream_alloc_skb(sk, 0, gfp, true);
	if (unlikely(!buff))
		return -ENOMEM;
	skb_copy_decrypted(buff, skb);

	sk_wmem_queued_add(sk, buff->truesize);
	sk_mem_charge(sk, buff->truesize);
	buff->truesize += nlen;
	skb->truesize -= nlen;

	/* Correct the sequence numbers. */
	TCP_SKB_CB(buff)->seq = TCP_SKB_CB(skb)->seq + len;
	TCP_SKB_CB(buff)->end_seq = TCP_SKB_CB(skb)->end_seq;
	TCP_SKB_CB(skb)->end_seq = TCP_SKB_CB(buff)->seq;

	/* PSH and FIN should only be set in the second packet. */
	flags = TCP_SKB_CB(skb)->tcp_flags;
	TCP_SKB_CB(skb)->tcp_flags = flags & ~(TCPHDR_FIN | TCPHDR_PSH);
	TCP_SKB_CB(buff)->tcp_flags = flags;

	/* This packet was never sent out yet, so no SACK bits. */
	TCP_SKB_CB(buff)->sacked = 0;

	tcp_skb_fragment_eor(skb, buff);

	buff->ip_summed = CHECKSUM_PARTIAL;
	skb_split(skb, buff, len);
	tcp_fragment_tstamp(skb, buff);

	/* Fix up tso_factor for both original and new SKB.  */
	tcp_set_skb_tso_segs(skb, mss_now);
	tcp_set_skb_tso_segs(buff, mss_now);

	/* Link BUFF into the send queue. */
	__skb_header_release(buff);
	tcp_insert_write_queue_after(skb, buff, sk, TCP_FRAG_IN_WRITE_QUEUE);

	return 0;
}

/* Try to defer sending, if possible, in order to minimize the amount
 * of TSO splitting we do.  View it as a kind of TSO Nagle test.
 *
 * This algorithm is from John Heffner.
 */
static bool tcp_tso_should_defer(struct sock *sk, struct sk_buff *skb,
				 bool *is_cwnd_limited,
				 bool *is_rwnd_limited,
				 u32 max_segs)
{
	const struct inet_connection_sock *icsk = inet_csk(sk);
	u32 send_win, cong_win, limit, in_flight;
	struct tcp_sock *tp = tcp_sk(sk);
	struct sk_buff *head;
	int win_divisor;
	s64 delta;

	if (icsk->icsk_ca_state >= TCP_CA_Recovery)
		goto send_now;

	/* Avoid bursty behavior by allowing defer
	 * only if the last write was recent (1 ms).
	 * Note that tp->tcp_wstamp_ns can be in the future if we have
	 * packets waiting in a qdisc or device for EDT delivery.
	 */
	delta = tp->tcp_clock_cache - tp->tcp_wstamp_ns - NSEC_PER_MSEC;
	if (delta > 0)
		goto send_now;

	in_flight = tcp_packets_in_flight(tp);

	BUG_ON(tcp_skb_pcount(skb) <= 1);
	BUG_ON(tp->snd_cwnd <= in_flight);

	send_win = tcp_wnd_end(tp) - TCP_SKB_CB(skb)->seq;

	/* From in_flight test above, we know that cwnd > in_flight.  */
	cong_win = (tp->snd_cwnd - in_flight) * tp->mss_cache;

	limit = min(send_win, cong_win);

	/* If a full-sized TSO skb can be sent, do it. */
	if (limit >= max_segs * tp->mss_cache)
		goto send_now;

	/* Middle in queue won't get any more data, full sendable already? */
	if ((skb != tcp_write_queue_tail(sk)) && (limit >= skb->len))
		goto send_now;

	win_divisor = READ_ONCE(sock_net(sk)->ipv4.sysctl_tcp_tso_win_divisor);
	if (win_divisor) {
		u32 chunk = min(tp->snd_wnd, tp->snd_cwnd * tp->mss_cache);

		/* If at least some fraction of a window is available,
		 * just use it.
		 */
		chunk /= win_divisor;
		if (limit >= chunk)
			goto send_now;
	} else {
		/* Different approach, try not to defer past a single
		 * ACK.  Receiver should ACK every other full sized
		 * frame, so if we have space for more than 3 frames
		 * then send now.
		 */
		if (limit > tcp_max_tso_deferred_mss(tp) * tp->mss_cache)
			goto send_now;
	}

	/* TODO : use tsorted_sent_queue ? */
	head = tcp_rtx_queue_head(sk);
	if (!head)
		goto send_now;
	delta = tp->tcp_clock_cache - head->tstamp;
	/* If next ACK is likely to come too late (half srtt), do not defer */
	if ((s64)(delta - (u64)NSEC_PER_USEC * (tp->srtt_us >> 4)) < 0)
		goto send_now;

	/* Ok, it looks like it is advisable to defer.
	 * Three cases are tracked :
	 * 1) We are cwnd-limited
	 * 2) We are rwnd-limited
	 * 3) We are application limited.
	 */
	if (cong_win < send_win) {
		if (cong_win <= skb->len) {
			*is_cwnd_limited = true;
			return true;
		}
	} else {
		if (send_win <= skb->len) {
			*is_rwnd_limited = true;
			return true;
		}
	}

	/* If this packet won't get more data, do not wait. */
	if ((TCP_SKB_CB(skb)->tcp_flags & TCPHDR_FIN) ||
	    TCP_SKB_CB(skb)->eor)
		goto send_now;

	return true;

send_now:
	return false;
}

static inline void tcp_mtu_check_reprobe(struct sock *sk)
{
	struct inet_connection_sock *icsk = inet_csk(sk);
	struct tcp_sock *tp = tcp_sk(sk);
	struct net *net = sock_net(sk);
	u32 interval;
	s32 delta;

	interval = net->ipv4.sysctl_tcp_probe_interval;
	delta = tcp_jiffies32 - icsk->icsk_mtup.probe_timestamp;
	if (unlikely(delta >= interval * HZ)) {
		int mss = tcp_current_mss(sk);

		/* Update current search range */
		icsk->icsk_mtup.probe_size = 0;
		icsk->icsk_mtup.search_high = tp->rx_opt.mss_clamp +
			sizeof(struct tcphdr) +
			icsk->icsk_af_ops->net_header_len;
		icsk->icsk_mtup.search_low = tcp_mss_to_mtu(sk, mss);

		/* Update probe time stamp */
		icsk->icsk_mtup.probe_timestamp = tcp_jiffies32;
	}
}

static bool tcp_can_coalesce_send_queue_head(struct sock *sk, int len)
{
	struct sk_buff *skb, *next;

	skb = tcp_send_head(sk);
	tcp_for_write_queue_from_safe(skb, next, sk) {
		if (len <= skb->len)
			break;

		if (unlikely(TCP_SKB_CB(skb)->eor) || tcp_has_tx_tstamp(skb))
			return false;

		len -= skb->len;
	}

	return true;
}

/* Create a new MTU probe if we are ready.
 * MTU probe is regularly attempting to increase the path MTU by
 * deliberately sending larger packets.  This discovers routing
 * changes resulting in larger path MTUs.
 *
 * Returns 0 if we should wait to probe (no cwnd available),
 *         1 if a probe was sent,
 *         -1 otherwise
 */
static int tcp_mtu_probe(struct sock *sk)
{
	struct inet_connection_sock *icsk = inet_csk(sk);
	struct tcp_sock *tp = tcp_sk(sk);
	struct sk_buff *skb, *nskb, *next;
	struct net *net = sock_net(sk);
	int probe_size;
	int size_needed;
	int copy, len;
	int mss_now;
	int interval;

	/* Not currently probing/verifying,
	 * not in recovery,
	 * have enough cwnd, and
	 * not SACKing (the variable headers throw things off)
	 */
	if (likely(!icsk->icsk_mtup.enabled ||
		   icsk->icsk_mtup.probe_size ||
		   inet_csk(sk)->icsk_ca_state != TCP_CA_Open ||
		   tp->snd_cwnd < 11 ||
		   tp->rx_opt.num_sacks || tp->rx_opt.dsack))
		return -1;

	/* Use binary search for probe_size between tcp_mss_base,
	 * and current mss_clamp. if (search_high - search_low)
	 * smaller than a threshold, backoff from probing.
	 */
	mss_now = tcp_current_mss(sk);
	probe_size = tcp_mtu_to_mss(sk, (icsk->icsk_mtup.search_high +
				    icsk->icsk_mtup.search_low) >> 1);
	size_needed = probe_size + (tp->reordering + 1) * tp->mss_cache;
	interval = icsk->icsk_mtup.search_high - icsk->icsk_mtup.search_low;
	/* When misfortune happens, we are reprobing actively,
	 * and then reprobe timer has expired. We stick with current
	 * probing process by not resetting search range to its orignal.
	 */
	if (probe_size > tcp_mtu_to_mss(sk, icsk->icsk_mtup.search_high) ||
		interval < net->ipv4.sysctl_tcp_probe_threshold) {
		/* Check whether enough time has elaplased for
		 * another round of probing.
		 */
		tcp_mtu_check_reprobe(sk);
		return -1;
	}

	/* Have enough data in the send queue to probe? */
	if (tp->write_seq - tp->snd_nxt < size_needed)
		return -1;

	if (tp->snd_wnd < size_needed)
		return -1;
	if (after(tp->snd_nxt + size_needed, tcp_wnd_end(tp)))
		return 0;

	/* Do we need to wait to drain cwnd? With none in flight, don't stall */
	if (tcp_packets_in_flight(tp) + 2 > tp->snd_cwnd) {
		if (!tcp_packets_in_flight(tp))
			return -1;
		else
			return 0;
	}

	if (!tcp_can_coalesce_send_queue_head(sk, probe_size))
		return -1;

	/* We're allowed to probe.  Build it now. */
	nskb = sk_stream_alloc_skb(sk, probe_size, GFP_ATOMIC, false);
	if (!nskb)
		return -1;
	sk_wmem_queued_add(sk, nskb->truesize);
	sk_mem_charge(sk, nskb->truesize);

	skb = tcp_send_head(sk);
	skb_copy_decrypted(nskb, skb);

	TCP_SKB_CB(nskb)->seq = TCP_SKB_CB(skb)->seq;
	TCP_SKB_CB(nskb)->end_seq = TCP_SKB_CB(skb)->seq + probe_size;
	TCP_SKB_CB(nskb)->tcp_flags = TCPHDR_ACK;
	TCP_SKB_CB(nskb)->sacked = 0;
	nskb->csum = 0;
	nskb->ip_summed = CHECKSUM_PARTIAL;

	tcp_insert_write_queue_before(nskb, skb, sk);
	tcp_highest_sack_replace(sk, skb, nskb);

	len = 0;
	tcp_for_write_queue_from_safe(skb, next, sk) {
		copy = min_t(int, skb->len, probe_size - len);
		skb_copy_bits(skb, 0, skb_put(nskb, copy), copy);

		if (skb->len <= copy) {
			/* We've eaten all the data from this skb.
			 * Throw it away. */
			TCP_SKB_CB(nskb)->tcp_flags |= TCP_SKB_CB(skb)->tcp_flags;
			/* If this is the last SKB we copy and eor is set
			 * we need to propagate it to the new skb.
			 */
			TCP_SKB_CB(nskb)->eor = TCP_SKB_CB(skb)->eor;
			tcp_skb_collapse_tstamp(nskb, skb);
			tcp_unlink_write_queue(skb, sk);
			sk_wmem_free_skb(sk, skb);
		} else {
			TCP_SKB_CB(nskb)->tcp_flags |= TCP_SKB_CB(skb)->tcp_flags &
						   ~(TCPHDR_FIN|TCPHDR_PSH);
			if (!skb_shinfo(skb)->nr_frags) {
				skb_pull(skb, copy);
			} else {
				__pskb_trim_head(skb, copy);
				tcp_set_skb_tso_segs(skb, mss_now);
			}
			TCP_SKB_CB(skb)->seq += copy;
		}

		len += copy;

		if (len >= probe_size)
			break;
	}
	tcp_init_tso_segs(nskb, nskb->len);

	/* We're ready to send.  If this fails, the probe will
	 * be resegmented into mss-sized pieces by tcp_write_xmit().
	 */
	if (!tcp_transmit_skb(sk, nskb, 1, GFP_ATOMIC)) {
		/* Decrement cwnd here because we are sending
		 * effectively two packets. */
		tp->snd_cwnd--;
		tcp_event_new_data_sent(sk, nskb);

		icsk->icsk_mtup.probe_size = tcp_mss_to_mtu(sk, nskb->len);
		tp->mtu_probe.probe_seq_start = TCP_SKB_CB(nskb)->seq;
		tp->mtu_probe.probe_seq_end = TCP_SKB_CB(nskb)->end_seq;

		return 1;
	}

	return -1;
}

static bool tcp_pacing_check(struct sock *sk)
{
	struct tcp_sock *tp = tcp_sk(sk);

	if (!tcp_needs_internal_pacing(sk))
		return false;

	if (tp->tcp_wstamp_ns <= tp->tcp_clock_cache)
		return false;

	if (!hrtimer_is_queued(&tp->pacing_timer)) {
		hrtimer_start(&tp->pacing_timer,
			      ns_to_ktime(tp->tcp_wstamp_ns),
			      HRTIMER_MODE_ABS_PINNED_SOFT);
		sock_hold(sk);
	}
	return true;
}

/* TCP Small Queues :
 * Control number of packets in qdisc/devices to two packets / or ~1 ms.
 * (These limits are doubled for retransmits)
 * This allows for :
 *  - better RTT estimation and ACK scheduling
 *  - faster recovery
 *  - high rates
 * Alas, some drivers / subsystems require a fair amount
 * of queued bytes to ensure line rate.
 * One example is wifi aggregation (802.11 AMPDU)
 */
static bool tcp_small_queue_check(struct sock *sk, const struct sk_buff *skb,
				  unsigned int factor)
{
	unsigned long limit;

	limit = max_t(unsigned long,
		      2 * skb->truesize,
		      sk->sk_pacing_rate >> READ_ONCE(sk->sk_pacing_shift));
	if (sk->sk_pacing_status == SK_PACING_NONE)
		limit = min_t(unsigned long, limit,
			      sock_net(sk)->ipv4.sysctl_tcp_limit_output_bytes);
	limit <<= factor;

	if (static_branch_unlikely(&tcp_tx_delay_enabled) &&
	    tcp_sk(sk)->tcp_tx_delay) {
		u64 extra_bytes = (u64)sk->sk_pacing_rate * tcp_sk(sk)->tcp_tx_delay;

		/* TSQ is based on skb truesize sum (sk_wmem_alloc), so we
		 * approximate our needs assuming an ~100% skb->truesize overhead.
		 * USEC_PER_SEC is approximated by 2^20.
		 * do_div(extra_bytes, USEC_PER_SEC/2) is replaced by a right shift.
		 */
		extra_bytes >>= (20 - 1);
		limit += extra_bytes;
	}
	if (refcount_read(&sk->sk_wmem_alloc) > limit) {
		/* Always send skb if rtx queue is empty.
		 * No need to wait for TX completion to call us back,
		 * after softirq/tasklet schedule.
		 * This helps when TX completions are delayed too much.
		 */
		if (tcp_rtx_queue_empty(sk))
			return false;

		set_bit(TSQ_THROTTLED, &sk->sk_tsq_flags);
		/* It is possible TX completion already happened
		 * before we set TSQ_THROTTLED, so we must
		 * test again the condition.
		 */
		smp_mb__after_atomic();
		if (refcount_read(&sk->sk_wmem_alloc) > limit)
			return true;
	}
	return false;
}

static void tcp_chrono_set(struct tcp_sock *tp, const enum tcp_chrono new)
{
	const u32 now = tcp_jiffies32;
	enum tcp_chrono old = tp->chrono_type;

	if (old > TCP_CHRONO_UNSPEC)
		tp->chrono_stat[old - 1] += now - tp->chrono_start;
	tp->chrono_start = now;
	tp->chrono_type = new;
}

void tcp_chrono_start(struct sock *sk, const enum tcp_chrono type)
{
	struct tcp_sock *tp = tcp_sk(sk);

	/* If there are multiple conditions worthy of tracking in a
	 * chronograph then the highest priority enum takes precedence
	 * over the other conditions. So that if something "more interesting"
	 * starts happening, stop the previous chrono and start a new one.
	 */
	if (type > tp->chrono_type)
		tcp_chrono_set(tp, type);
}

void tcp_chrono_stop(struct sock *sk, const enum tcp_chrono type)
{
	struct tcp_sock *tp = tcp_sk(sk);


	/* There are multiple conditions worthy of tracking in a
	 * chronograph, so that the highest priority enum takes
	 * precedence over the other conditions (see tcp_chrono_start).
	 * If a condition stops, we only stop chrono tracking if
	 * it's the "most interesting" or current chrono we are
	 * tracking and starts busy chrono if we have pending data.
	 */
	if (tcp_rtx_and_write_queues_empty(sk))
		tcp_chrono_set(tp, TCP_CHRONO_UNSPEC);
	else if (type == tp->chrono_type)
		tcp_chrono_set(tp, TCP_CHRONO_BUSY);
}

/* This routine writes packets to the network.  It advances the
 * send_head.  This happens as incoming acks open up the remote
 * window for us.
 *
 * LARGESEND note: !tcp_urg_mode is overkill, only frames between
 * snd_up-64k-mss .. snd_up cannot be large. However, taking into
 * account rare use of URG, this is not a big flaw.
 *
 * Send at most one packet when push_one > 0. Temporarily ignore
 * cwnd limit to force at most one packet out when push_one == 2.

 * Returns true, if no segments are in flight and we have queued segments,
 * but cannot send anything now because of SWS or another problem.
 */
static bool tcp_write_xmit(struct sock *sk, unsigned int mss_now, int nonagle,
			   int push_one, gfp_t gfp)
{
	struct tcp_sock *tp = tcp_sk(sk);
	struct sk_buff *skb;
	unsigned int tso_segs, sent_pkts;
	int cwnd_quota;
	int result;
	bool is_cwnd_limited = false, is_rwnd_limited = false;
<<<<<<< HEAD
	bool ace_deficit_limit = true;	/* ACE deficit may limit GSO size? */
=======
	/* AccECN limit will be lifted below if not needed */
	bool accecn_gso_limit = tcp_ecn_mode_accecn(tp);
>>>>>>> 99d6b7d5
	u32 max_segs;

	sent_pkts = 0;

	tcp_mstamp_refresh(tp);
	if (!push_one) {
		/* Do MTU probing. */
		result = tcp_mtu_probe(sk);
		if (!result) {
			return false;
		} else if (result > 0) {
			sent_pkts = 1;
		}
	}

	max_segs = tcp_tso_segs(sk, mss_now);
	while ((skb = tcp_send_head(sk))) {
		unsigned int limit;

		if (unlikely(tp->repair) && tp->repair_queue == TCP_SEND_QUEUE) {
			/* "skb_mstamp_ns" is used as a start point for the retransmit timer */
			skb->skb_mstamp_ns = tp->tcp_wstamp_ns = tp->tcp_clock_cache;
			list_move_tail(&skb->tcp_tsorted_anchor, &tp->tsorted_sent_queue);
			tcp_init_tso_segs(skb, mss_now);
			goto repair; /* Skip network transmission */
		}

		if (tcp_pacing_check(sk))
			break;

		tso_segs = tcp_init_tso_segs(skb, mss_now);
		BUG_ON(!tso_segs);

		cwnd_quota = tcp_cwnd_test(tp, skb);
		if (!cwnd_quota) {
			if (push_one == 2)
				/* Force out a loss probe pkt. */
				cwnd_quota = 1;
			else
				break;
		}

		if (unlikely(!tcp_snd_wnd_test(tp, skb, mss_now))) {
			is_rwnd_limited = true;
			break;
		}

		if (tso_segs == 1) {
			if (unlikely(!tcp_nagle_test(tp, skb, mss_now,
						     (tcp_skb_is_last(sk, skb) ?
						      nonagle : TCP_NAGLE_PUSH))))
				break;
		} else {
<<<<<<< HEAD
			if (unlikely(ace_deficit_limit &&
				     tcp_accecn_deficit_runaway_test(tp,
								     cwnd_quota)))
				cwnd_quota = TCP_ACCECN_ACE_MAX_DELTA - 1;
			else
				ace_deficit_limit = false;

			if (!push_one && !ace_deficit_limit &&
=======
			if (accecn_gso_limit) {
				u32 limit = tcp_accecn_gso_limit(tp, skb);
				if (limit > 0)
					cwnd_quota = limit;
				else
					accecn_gso_limit = false;
			}

			if (!push_one && !accecn_gso_limit &&
>>>>>>> 99d6b7d5
			    tcp_tso_should_defer(sk, skb, &is_cwnd_limited,
						 &is_rwnd_limited, max_segs))
				break;
		}

		limit = mss_now;
		if (tso_segs > 1 && !tcp_urg_mode(tp))
			limit = tcp_mss_split_point(sk, skb, mss_now,
						    min_t(unsigned int,
							  cwnd_quota,
							  max_segs),
						    nonagle);

		if (skb->len > limit &&
		    unlikely(tso_fragment(sk, skb, limit, mss_now, gfp)))
			break;

		if (tcp_small_queue_check(sk, skb, 0))
			break;

		/* Argh, we hit an empty skb(), presumably a thread
		 * is sleeping in sendmsg()/sk_stream_wait_memory().
		 * We do not want to send a pure-ack packet and have
		 * a strange looking rtx queue with empty packet(s).
		 */
		if (TCP_SKB_CB(skb)->end_seq == TCP_SKB_CB(skb)->seq)
			break;

		if (unlikely(tcp_transmit_skb(sk, skb, 1, gfp)))
			break;

repair:
		/* Advance the send_head.  This one is sent out.
		 * This call will increment packets_out.
		 */
		tcp_event_new_data_sent(sk, skb);

		tcp_minshall_update(tp, mss_now, skb);
		sent_pkts += tcp_skb_pcount(skb);

		if (push_one)
			break;
	}

	if (is_rwnd_limited)
		tcp_chrono_start(sk, TCP_CHRONO_RWND_LIMITED);
	else
		tcp_chrono_stop(sk, TCP_CHRONO_RWND_LIMITED);

	if (likely(sent_pkts)) {
		if (tcp_in_cwnd_reduction(sk))
			tp->prr_out += sent_pkts;

		/* Send one loss probe per tail loss episode. */
		if (push_one != 2)
			tcp_schedule_loss_probe(sk, false);
		is_cwnd_limited |= (tcp_packets_in_flight(tp) >= tp->snd_cwnd);
		tcp_cwnd_validate(sk, is_cwnd_limited);
		return false;
	}
	return !tp->packets_out && !tcp_write_queue_empty(sk);
}

bool tcp_schedule_loss_probe(struct sock *sk, bool advancing_rto)
{
	struct inet_connection_sock *icsk = inet_csk(sk);
	struct tcp_sock *tp = tcp_sk(sk);
	u32 timeout, rto_delta_us;
	int early_retrans;

	/* Don't do any loss probe on a Fast Open connection before 3WHS
	 * finishes.
	 */
	if (rcu_access_pointer(tp->fastopen_rsk))
		return false;

	early_retrans = sock_net(sk)->ipv4.sysctl_tcp_early_retrans;
	/* Schedule a loss probe in 2*RTT for SACK capable connections
	 * not in loss recovery, that are either limited by cwnd or application.
	 */
	if ((early_retrans != 3 && early_retrans != 4) ||
	    !tp->packets_out || !tcp_is_sack(tp) ||
	    (icsk->icsk_ca_state != TCP_CA_Open &&
	     icsk->icsk_ca_state != TCP_CA_CWR))
		return false;

	/* Probe timeout is 2*rtt. Add minimum RTO to account
	 * for delayed ack when there's one outstanding packet. If no RTT
	 * sample is available then probe after TCP_TIMEOUT_INIT.
	 */
	if (tp->srtt_us) {
		timeout = usecs_to_jiffies(tp->srtt_us >> 2);
		if (tp->packets_out == 1)
			timeout += TCP_RTO_MIN;
		else
			timeout += TCP_TIMEOUT_MIN;
	} else {
		timeout = TCP_TIMEOUT_INIT;
	}

	/* If the RTO formula yields an earlier time, then use that time. */
	rto_delta_us = advancing_rto ?
			jiffies_to_usecs(inet_csk(sk)->icsk_rto) :
			tcp_rto_delta_us(sk);  /* How far in future is RTO? */
	if (rto_delta_us > 0)
		timeout = min_t(u32, timeout, usecs_to_jiffies(rto_delta_us));

	tcp_reset_xmit_timer(sk, ICSK_TIME_LOSS_PROBE, timeout,
			     TCP_RTO_MAX, NULL);
	return true;
}

/* Thanks to skb fast clones, we can detect if a prior transmit of
 * a packet is still in a qdisc or driver queue.
 * In this case, there is very little point doing a retransmit !
 */
static bool skb_still_in_host_queue(const struct sock *sk,
				    const struct sk_buff *skb)
{
	if (unlikely(skb_fclone_busy(sk, skb))) {
		NET_INC_STATS(sock_net(sk),
			      LINUX_MIB_TCPSPURIOUS_RTX_HOSTQUEUES);
		return true;
	}
	return false;
}

/* When probe timeout (PTO) fires, try send a new segment if possible, else
 * retransmit the last segment.
 */
void tcp_send_loss_probe(struct sock *sk)
{
	struct tcp_sock *tp = tcp_sk(sk);
	struct sk_buff *skb;
	int pcount;
	int mss = tcp_current_mss(sk);

	skb = tcp_send_head(sk);
	if (skb && tcp_snd_wnd_test(tp, skb, mss)) {
		pcount = tp->packets_out;
		tcp_write_xmit(sk, mss, TCP_NAGLE_OFF, 2, GFP_ATOMIC);
		if (tp->packets_out > pcount)
			goto probe_sent;
		goto rearm_timer;
	}
	skb = skb_rb_last(&sk->tcp_rtx_queue);
	if (unlikely(!skb)) {
		WARN_ONCE(tp->packets_out,
			  "invalid inflight: %u state %u cwnd %u mss %d\n",
			  tp->packets_out, sk->sk_state, tp->snd_cwnd, mss);
		inet_csk(sk)->icsk_pending = 0;
		return;
	}

	/* At most one outstanding TLP retransmission. */
	if (tp->tlp_high_seq)
		goto rearm_timer;

	if (skb_still_in_host_queue(sk, skb))
		goto rearm_timer;

	pcount = tcp_skb_pcount(skb);
	if (WARN_ON(!pcount))
		goto rearm_timer;

	if ((pcount > 1) && (skb->len > (pcount - 1) * mss)) {
		if (unlikely(tcp_fragment(sk, TCP_FRAG_IN_RTX_QUEUE, skb,
					  (pcount - 1) * mss, mss,
					  GFP_ATOMIC)))
			goto rearm_timer;
		skb = skb_rb_next(skb);
	}

	if (WARN_ON(!skb || !tcp_skb_pcount(skb)))
		goto rearm_timer;

	if (__tcp_retransmit_skb(sk, skb, 1))
		goto rearm_timer;

	/* Record snd_nxt for loss detection. */
	tp->tlp_high_seq = tp->snd_nxt;

probe_sent:
	NET_INC_STATS(sock_net(sk), LINUX_MIB_TCPLOSSPROBES);
	/* Reset s.t. tcp_rearm_rto will restart timer from now */
	inet_csk(sk)->icsk_pending = 0;
rearm_timer:
	tcp_rearm_rto(sk);
}

/* Push out any pending frames which were held back due to
 * TCP_CORK or attempt at coalescing tiny packets.
 * The socket must be locked by the caller.
 */
void __tcp_push_pending_frames(struct sock *sk, unsigned int cur_mss,
			       int nonagle)
{
	/* If we are closed, the bytes will have to remain here.
	 * In time closedown will finish, we empty the write queue and
	 * all will be happy.
	 */
	if (unlikely(sk->sk_state == TCP_CLOSE))
		return;

	if (tcp_write_xmit(sk, cur_mss, nonagle, 0,
			   sk_gfp_mask(sk, GFP_ATOMIC)))
		tcp_check_probe_timer(sk);
}

/* Send _single_ skb sitting at the send head. This function requires
 * true push pending frames to setup probe timer etc.
 */
void tcp_push_one(struct sock *sk, unsigned int mss_now)
{
	struct sk_buff *skb = tcp_send_head(sk);

	BUG_ON(!skb || skb->len < mss_now);

	tcp_write_xmit(sk, mss_now, TCP_NAGLE_PUSH, 1, sk->sk_allocation);
}

/* This function returns the amount that we can raise the
 * usable window based on the following constraints
 *
 * 1. The window can never be shrunk once it is offered (RFC 793)
 * 2. We limit memory per socket
 *
 * RFC 1122:
 * "the suggested [SWS] avoidance algorithm for the receiver is to keep
 *  RECV.NEXT + RCV.WIN fixed until:
 *  RCV.BUFF - RCV.USER - RCV.WINDOW >= min(1/2 RCV.BUFF, MSS)"
 *
 * i.e. don't raise the right edge of the window until you can raise
 * it at least MSS bytes.
 *
 * Unfortunately, the recommended algorithm breaks header prediction,
 * since header prediction assumes th->window stays fixed.
 *
 * Strictly speaking, keeping th->window fixed violates the receiver
 * side SWS prevention criteria. The problem is that under this rule
 * a stream of single byte packets will cause the right side of the
 * window to always advance by a single byte.
 *
 * Of course, if the sender implements sender side SWS prevention
 * then this will not be a problem.
 *
 * BSD seems to make the following compromise:
 *
 *	If the free space is less than the 1/4 of the maximum
 *	space available and the free space is less than 1/2 mss,
 *	then set the window to 0.
 *	[ Actually, bsd uses MSS and 1/4 of maximal _window_ ]
 *	Otherwise, just prevent the window from shrinking
 *	and from being larger than the largest representable value.
 *
 * This prevents incremental opening of the window in the regime
 * where TCP is limited by the speed of the reader side taking
 * data out of the TCP receive queue. It does nothing about
 * those cases where the window is constrained on the sender side
 * because the pipeline is full.
 *
 * BSD also seems to "accidentally" limit itself to windows that are a
 * multiple of MSS, at least until the free space gets quite small.
 * This would appear to be a side effect of the mbuf implementation.
 * Combining these two algorithms results in the observed behavior
 * of having a fixed window size at almost all times.
 *
 * Below we obtain similar behavior by forcing the offered window to
 * a multiple of the mss when it is feasible to do so.
 *
 * Note, we don't "adjust" for TIMESTAMP or SACK option bytes.
 * Regular options like TIMESTAMP are taken into account.
 */
u32 __tcp_select_window(struct sock *sk)
{
	struct inet_connection_sock *icsk = inet_csk(sk);
	struct tcp_sock *tp = tcp_sk(sk);
	/* MSS for the peer's data.  Previous versions used mss_clamp
	 * here.  I don't know if the value based on our guesses
	 * of peer's MSS is better for the performance.  It's more correct
	 * but may be worse for the performance because of rcv_mss
	 * fluctuations.  --SAW  1998/11/1
	 */
	int mss = icsk->icsk_ack.rcv_mss;
	int free_space = tcp_space(sk);
	int allowed_space = tcp_full_space(sk);
	int full_space = min_t(int, tp->window_clamp, allowed_space);
	int window;

	if (unlikely(mss > full_space)) {
		mss = full_space;
		if (mss <= 0)
			return 0;
	}
	if (free_space < (full_space >> 1)) {
		icsk->icsk_ack.quick = 0;

		if (tcp_under_memory_pressure(sk))
			tp->rcv_ssthresh = min(tp->rcv_ssthresh,
					       4U * tp->advmss);

		/* free_space might become our new window, make sure we don't
		 * increase it due to wscale.
		 */
		free_space = round_down(free_space, 1 << tp->rx_opt.rcv_wscale);

		/* if free space is less than mss estimate, or is below 1/16th
		 * of the maximum allowed, try to move to zero-window, else
		 * tcp_clamp_window() will grow rcv buf up to tcp_rmem[2], and
		 * new incoming data is dropped due to memory limits.
		 * With large window, mss test triggers way too late in order
		 * to announce zero window in time before rmem limit kicks in.
		 */
		if (free_space < (allowed_space >> 4) || free_space < mss)
			return 0;
	}

	if (free_space > tp->rcv_ssthresh)
		free_space = tp->rcv_ssthresh;

	/* Don't do rounding if we are using window scaling, since the
	 * scaled window will not line up with the MSS boundary anyway.
	 */
	if (tp->rx_opt.rcv_wscale) {
		window = free_space;

		/* Advertise enough space so that it won't get scaled away.
		 * Import case: prevent zero window announcement if
		 * 1<<rcv_wscale > mss.
		 */
		window = ALIGN(window, (1 << tp->rx_opt.rcv_wscale));
	} else {
		window = tp->rcv_wnd;
		/* Get the largest window that is a nice multiple of mss.
		 * Window clamp already applied above.
		 * If our current window offering is within 1 mss of the
		 * free space we just keep it. This prevents the divide
		 * and multiply from happening most of the time.
		 * We also don't do any window rounding when the free space
		 * is too small.
		 */
		if (window <= free_space - mss || window > free_space)
			window = rounddown(free_space, mss);
		else if (mss == full_space &&
			 free_space > window + (full_space >> 1))
			window = free_space;
	}

	return window;
}

void tcp_skb_collapse_tstamp(struct sk_buff *skb,
			     const struct sk_buff *next_skb)
{
	if (unlikely(tcp_has_tx_tstamp(next_skb))) {
		const struct skb_shared_info *next_shinfo =
			skb_shinfo(next_skb);
		struct skb_shared_info *shinfo = skb_shinfo(skb);

		shinfo->tx_flags |= next_shinfo->tx_flags & SKBTX_ANY_TSTAMP;
		shinfo->tskey = next_shinfo->tskey;
		TCP_SKB_CB(skb)->txstamp_ack |=
			TCP_SKB_CB(next_skb)->txstamp_ack;
	}
}

/* Collapses two adjacent SKB's during retransmission. */
static bool tcp_collapse_retrans(struct sock *sk, struct sk_buff *skb)
{
	struct tcp_sock *tp = tcp_sk(sk);
	struct sk_buff *next_skb = skb_rb_next(skb);
	int next_skb_size;

	next_skb_size = next_skb->len;

	BUG_ON(tcp_skb_pcount(skb) != 1 || tcp_skb_pcount(next_skb) != 1);

	if (next_skb_size) {
		if (next_skb_size <= skb_availroom(skb))
			skb_copy_bits(next_skb, 0, skb_put(skb, next_skb_size),
				      next_skb_size);
		else if (!tcp_skb_shift(skb, next_skb, 1, next_skb_size))
			return false;
	}
	tcp_highest_sack_replace(sk, next_skb, skb);

	/* Update sequence range on original skb. */
	TCP_SKB_CB(skb)->end_seq = TCP_SKB_CB(next_skb)->end_seq;

	/* Merge over control information. This moves PSH/FIN etc. over */
	TCP_SKB_CB(skb)->tcp_flags |= TCP_SKB_CB(next_skb)->tcp_flags;

	/* All done, get rid of second SKB and account for it so
	 * packet counting does not break.
	 */
	TCP_SKB_CB(skb)->sacked |= TCP_SKB_CB(next_skb)->sacked & TCPCB_EVER_RETRANS;
	TCP_SKB_CB(skb)->eor = TCP_SKB_CB(next_skb)->eor;

	/* changed transmit queue under us so clear hints */
	tcp_clear_retrans_hints_partial(tp);
	if (next_skb == tp->retransmit_skb_hint)
		tp->retransmit_skb_hint = skb;

	tcp_adjust_pcount(sk, next_skb, tcp_skb_pcount(next_skb));

	tcp_skb_collapse_tstamp(skb, next_skb);

	tcp_rtx_queue_unlink_and_free(next_skb, sk);
	return true;
}

/* Check if coalescing SKBs is legal. */
static bool tcp_can_collapse(const struct sock *sk, const struct sk_buff *skb)
{
	if (tcp_skb_pcount(skb) > 1)
		return false;
	if (skb_cloned(skb))
		return false;
	/* Some heuristics for collapsing over SACK'd could be invented */
	if (TCP_SKB_CB(skb)->sacked & TCPCB_SACKED_ACKED)
		return false;

	return true;
}

/* Collapse packets in the retransmit queue to make to create
 * less packets on the wire. This is only done on retransmission.
 */
static void tcp_retrans_try_collapse(struct sock *sk, struct sk_buff *to,
				     int space)
{
	struct tcp_sock *tp = tcp_sk(sk);
	struct sk_buff *skb = to, *tmp;
	bool first = true;

	if (!sock_net(sk)->ipv4.sysctl_tcp_retrans_collapse)
		return;
	if (TCP_SKB_CB(skb)->tcp_flags & TCPHDR_SYN)
		return;

	skb_rbtree_walk_from_safe(skb, tmp) {
		if (!tcp_can_collapse(sk, skb))
			break;

		if (!tcp_skb_can_collapse(to, skb))
			break;

		space -= skb->len;

		if (first) {
			first = false;
			continue;
		}

		if (space < 0)
			break;

		if (after(TCP_SKB_CB(skb)->end_seq, tcp_wnd_end(tp)))
			break;

		if (!tcp_collapse_retrans(sk, to))
			break;
	}
}

/* This retransmits one SKB.  Policy decisions and retransmit queue
 * state updates are done by the caller.  Returns non-zero if an
 * error occurred which prevented the send.
 */
int __tcp_retransmit_skb(struct sock *sk, struct sk_buff *skb, int segs)
{
	struct inet_connection_sock *icsk = inet_csk(sk);
	struct tcp_sock *tp = tcp_sk(sk);
	unsigned int cur_mss;
	int diff, len, err;


	/* Inconclusive MTU probe */
	if (icsk->icsk_mtup.probe_size)
		icsk->icsk_mtup.probe_size = 0;

	/* Do not sent more than we queued. 1/4 is reserved for possible
	 * copying overhead: fragmentation, tunneling, mangling etc.
	 */
	if (refcount_read(&sk->sk_wmem_alloc) >
	    min_t(u32, sk->sk_wmem_queued + (sk->sk_wmem_queued >> 2),
		  sk->sk_sndbuf))
		return -EAGAIN;

	if (skb_still_in_host_queue(sk, skb))
		return -EBUSY;

	if (before(TCP_SKB_CB(skb)->seq, tp->snd_una)) {
		if (unlikely(before(TCP_SKB_CB(skb)->end_seq, tp->snd_una))) {
			WARN_ON_ONCE(1);
			return -EINVAL;
		}
		if (tcp_trim_head(sk, skb, tp->snd_una - TCP_SKB_CB(skb)->seq))
			return -ENOMEM;
	}

	if (inet_csk(sk)->icsk_af_ops->rebuild_header(sk))
		return -EHOSTUNREACH; /* Routing failure or similar. */

	cur_mss = tcp_current_mss(sk);

	/* If receiver has shrunk his window, and skb is out of
	 * new window, do not retransmit it. The exception is the
	 * case, when window is shrunk to zero. In this case
	 * our retransmit serves as a zero window probe.
	 */
	if (!before(TCP_SKB_CB(skb)->seq, tcp_wnd_end(tp)) &&
	    TCP_SKB_CB(skb)->seq != tp->snd_una)
		return -EAGAIN;

	len = cur_mss * segs;
	if (skb->len > len) {
		if (tcp_fragment(sk, TCP_FRAG_IN_RTX_QUEUE, skb, len,
				 cur_mss, GFP_ATOMIC))
			return -ENOMEM; /* We'll try again later. */
	} else {
		if (skb_unclone(skb, GFP_ATOMIC))
			return -ENOMEM;

		diff = tcp_skb_pcount(skb);
		tcp_set_skb_tso_segs(skb, cur_mss);
		diff -= tcp_skb_pcount(skb);
		if (diff)
			tcp_adjust_pcount(sk, skb, diff);
		if (skb->len < cur_mss)
			tcp_retrans_try_collapse(sk, skb, cur_mss);
	}

	/* RFC3168, section 6.1.1.1. ECN fallback
	 * As AccECN uses the same SYN flags (+ AE), this check covers both
	 * cases.
	 */
	if ((TCP_SKB_CB(skb)->tcp_flags & TCPHDR_SYN_ECN) == TCPHDR_SYN_ECN)
		tcp_ecn_clear_syn(sk, skb);

	/* Update global and local TCP statistics. */
	segs = tcp_skb_pcount(skb);
	TCP_ADD_STATS(sock_net(sk), TCP_MIB_RETRANSSEGS, segs);
	if (TCP_SKB_CB(skb)->tcp_flags & TCPHDR_SYN)
		__NET_INC_STATS(sock_net(sk), LINUX_MIB_TCPSYNRETRANS);
	tp->total_retrans += segs;
	tp->bytes_retrans += skb->len;

	/* make sure skb->data is aligned on arches that require it
	 * and check if ack-trimming & collapsing extended the headroom
	 * beyond what csum_start can cover.
	 */
	if (unlikely((NET_IP_ALIGN && ((unsigned long)skb->data & 3)) ||
		     skb_headroom(skb) >= 0xFFFF)) {
		struct sk_buff *nskb;

		tcp_skb_tsorted_save(skb) {
			nskb = __pskb_copy(skb, MAX_TCP_HEADER, GFP_ATOMIC);
			err = nskb ? tcp_transmit_skb(sk, nskb, 0, GFP_ATOMIC) :
				     -ENOBUFS;
		} tcp_skb_tsorted_restore(skb);

		if (!err) {
			tcp_update_skb_after_send(sk, skb, tp->tcp_wstamp_ns);
			tcp_rate_skb_sent(sk, skb);
		}
	} else {
		err = tcp_transmit_skb(sk, skb, 1, GFP_ATOMIC);
	}

	/* To avoid taking spuriously low RTT samples based on a timestamp
	 * for a transmit that never happened, always mark EVER_RETRANS
	 */
	TCP_SKB_CB(skb)->sacked |= TCPCB_EVER_RETRANS;

	if (BPF_SOCK_OPS_TEST_FLAG(tp, BPF_SOCK_OPS_RETRANS_CB_FLAG))
		tcp_call_bpf_3arg(sk, BPF_SOCK_OPS_RETRANS_CB,
				  TCP_SKB_CB(skb)->seq, segs, err);

	if (likely(!err)) {
		trace_tcp_retransmit_skb(sk, skb);
	} else if (err != -EBUSY) {
		NET_ADD_STATS(sock_net(sk), LINUX_MIB_TCPRETRANSFAIL, segs);
	}
	return err;
}

int tcp_retransmit_skb(struct sock *sk, struct sk_buff *skb, int segs)
{
	struct tcp_sock *tp = tcp_sk(sk);
	int err = __tcp_retransmit_skb(sk, skb, segs);

	if (err == 0) {
#if FASTRETRANS_DEBUG > 0
		if (TCP_SKB_CB(skb)->sacked & TCPCB_SACKED_RETRANS) {
			net_dbg_ratelimited("retrans_out leaked\n");
		}
#endif
		TCP_SKB_CB(skb)->sacked |= TCPCB_RETRANS;
		tp->retrans_out += tcp_skb_pcount(skb);
	}

	/* Save stamp of the first (attempted) retransmit. */
	if (!tp->retrans_stamp)
		tp->retrans_stamp = tcp_skb_timestamp(skb);

	if (tp->undo_retrans < 0)
		tp->undo_retrans = 0;
	tp->undo_retrans += tcp_skb_pcount(skb);
	return err;
}

/* This gets called after a retransmit timeout, and the initially
 * retransmitted data is acknowledged.  It tries to continue
 * resending the rest of the retransmit queue, until either
 * we've sent it all or the congestion window limit is reached.
 */
void tcp_xmit_retransmit_queue(struct sock *sk)
{
	const struct inet_connection_sock *icsk = inet_csk(sk);
	struct sk_buff *skb, *rtx_head, *hole = NULL;
	struct tcp_sock *tp = tcp_sk(sk);
	u32 max_segs;
	int mib_idx;

	if (!tp->packets_out)
		return;

	rtx_head = tcp_rtx_queue_head(sk);
	skb = tp->retransmit_skb_hint ?: rtx_head;
	max_segs = tcp_tso_segs(sk, tcp_current_mss(sk));
	skb_rbtree_walk_from(skb) {
		__u8 sacked;
		int segs;

		if (tcp_pacing_check(sk))
			break;

		/* we could do better than to assign each time */
		if (!hole)
			tp->retransmit_skb_hint = skb;

		segs = tp->snd_cwnd - tcp_packets_in_flight(tp);
		if (segs <= 0)
			return;
		sacked = TCP_SKB_CB(skb)->sacked;
		/* In case tcp_shift_skb_data() have aggregated large skbs,
		 * we need to make sure not sending too bigs TSO packets
		 */
		segs = min_t(int, segs, max_segs);

		if (tp->retrans_out >= tp->lost_out) {
			break;
		} else if (!(sacked & TCPCB_LOST)) {
			if (!hole && !(sacked & (TCPCB_SACKED_RETRANS|TCPCB_SACKED_ACKED)))
				hole = skb;
			continue;

		} else {
			if (icsk->icsk_ca_state != TCP_CA_Loss)
				mib_idx = LINUX_MIB_TCPFASTRETRANS;
			else
				mib_idx = LINUX_MIB_TCPSLOWSTARTRETRANS;
		}

		if (sacked & (TCPCB_SACKED_ACKED|TCPCB_SACKED_RETRANS))
			continue;

		if (tcp_small_queue_check(sk, skb, 1))
			return;

		if (tcp_retransmit_skb(sk, skb, segs))
			return;

		NET_ADD_STATS(sock_net(sk), mib_idx, tcp_skb_pcount(skb));

		if (tcp_in_cwnd_reduction(sk))
			tp->prr_out += tcp_skb_pcount(skb);

		if (skb == rtx_head &&
		    icsk->icsk_pending != ICSK_TIME_REO_TIMEOUT)
			tcp_reset_xmit_timer(sk, ICSK_TIME_RETRANS,
					     inet_csk(sk)->icsk_rto,
					     TCP_RTO_MAX,
					     skb);
	}
}

/* We allow to exceed memory limits for FIN packets to expedite
 * connection tear down and (memory) recovery.
 * Otherwise tcp_send_fin() could be tempted to either delay FIN
 * or even be forced to close flow without any FIN.
 * In general, we want to allow one skb per socket to avoid hangs
 * with edge trigger epoll()
 */
void sk_forced_mem_schedule(struct sock *sk, int size)
{
	int amt;

	if (size <= sk->sk_forward_alloc)
		return;
	amt = sk_mem_pages(size);
	sk->sk_forward_alloc += amt * SK_MEM_QUANTUM;
	sk_memory_allocated_add(sk, amt);

	if (mem_cgroup_sockets_enabled && sk->sk_memcg)
		mem_cgroup_charge_skmem(sk->sk_memcg, amt);
}

/* Send a FIN. The caller locks the socket for us.
 * We should try to send a FIN packet really hard, but eventually give up.
 */
void tcp_send_fin(struct sock *sk)
{
	struct sk_buff *skb, *tskb, *tail = tcp_write_queue_tail(sk);
	struct tcp_sock *tp = tcp_sk(sk);

	/* Optimization, tack on the FIN if we have one skb in write queue and
	 * this skb was not yet sent, or we are under memory pressure.
	 * Note: in the latter case, FIN packet will be sent after a timeout,
	 * as TCP stack thinks it has already been transmitted.
	 */
	tskb = tail;
	if (!tskb && tcp_under_memory_pressure(sk))
		tskb = skb_rb_last(&sk->tcp_rtx_queue);

	if (tskb) {
		TCP_SKB_CB(tskb)->tcp_flags |= TCPHDR_FIN;
		TCP_SKB_CB(tskb)->end_seq++;
		tp->write_seq++;
		if (!tail) {
			/* This means tskb was already sent.
			 * Pretend we included the FIN on previous transmit.
			 * We need to set tp->snd_nxt to the value it would have
			 * if FIN had been sent. This is because retransmit path
			 * does not change tp->snd_nxt.
			 */
			WRITE_ONCE(tp->snd_nxt, tp->snd_nxt + 1);
			return;
		}
	} else {
		skb = alloc_skb_fclone(MAX_TCP_HEADER, sk->sk_allocation);
		if (unlikely(!skb))
			return;

		INIT_LIST_HEAD(&skb->tcp_tsorted_anchor);
		skb_reserve(skb, MAX_TCP_HEADER);
		sk_forced_mem_schedule(sk, skb->truesize);
		/* FIN eats a sequence byte, write_seq advanced by tcp_queue_skb(). */
		tcp_init_nondata_skb(skb, tp->write_seq,
				     TCPHDR_ACK | TCPHDR_FIN);
		tcp_queue_skb(sk, skb);
	}
	__tcp_push_pending_frames(sk, tcp_current_mss(sk), TCP_NAGLE_OFF);
}

/* We get here when a process closes a file descriptor (either due to
 * an explicit close() or as a byproduct of exit()'ing) and there
 * was unread data in the receive queue.  This behavior is recommended
 * by RFC 2525, section 2.17.  -DaveM
 */
void tcp_send_active_reset(struct sock *sk, gfp_t priority)
{
	struct sk_buff *skb;

	TCP_INC_STATS(sock_net(sk), TCP_MIB_OUTRSTS);

	/* NOTE: No TCP options attached and we never retransmit this. */
	skb = alloc_skb(MAX_TCP_HEADER, priority);
	if (!skb) {
		NET_INC_STATS(sock_net(sk), LINUX_MIB_TCPABORTFAILED);
		return;
	}

	/* Reserve space for headers and prepare control bits. */
	skb_reserve(skb, MAX_TCP_HEADER);
	tcp_init_nondata_skb(skb, tcp_acceptable_seq(sk),
			     TCPHDR_ACK | TCPHDR_RST);
	tcp_mstamp_refresh(tcp_sk(sk));
	/* Send it off. */
	if (tcp_transmit_skb(sk, skb, 0, priority))
		NET_INC_STATS(sock_net(sk), LINUX_MIB_TCPABORTFAILED);

	/* skb of trace_tcp_send_reset() keeps the skb that caused RST,
	 * skb here is different to the troublesome skb, so use NULL
	 */
	trace_tcp_send_reset(sk, NULL);
}

/* Send a crossed SYN-ACK during socket establishment.
 * WARNING: This routine must only be called when we have already sent
 * a SYN packet that crossed the incoming SYN that caused this routine
 * to get called. If this assumption fails then the initial rcv_wnd
 * and rcv_wscale values will not be correct.
 */
int tcp_send_synack(struct sock *sk)
{
	struct sk_buff *skb;

	skb = tcp_rtx_queue_head(sk);
	if (!skb || !(TCP_SKB_CB(skb)->tcp_flags & TCPHDR_SYN)) {
		pr_err("%s: wrong queue state\n", __func__);
		return -EFAULT;
	}
	if (!(TCP_SKB_CB(skb)->tcp_flags & TCPHDR_ACK)) {
		if (skb_cloned(skb)) {
			struct sk_buff *nskb;

			tcp_skb_tsorted_save(skb) {
				nskb = skb_copy(skb, GFP_ATOMIC);
			} tcp_skb_tsorted_restore(skb);
			if (!nskb)
				return -ENOMEM;
			INIT_LIST_HEAD(&nskb->tcp_tsorted_anchor);
			tcp_rtx_queue_unlink_and_free(skb, sk);
			__skb_header_release(nskb);
			tcp_rbtree_insert(&sk->tcp_rtx_queue, nskb);
			sk_wmem_queued_add(sk, nskb->truesize);
			sk_mem_charge(sk, nskb->truesize);
			skb = nskb;
		}

		TCP_SKB_CB(skb)->tcp_flags |= TCPHDR_ACK;
		tcp_ecn_send_synack(sk, skb);
	}
	return tcp_transmit_skb(sk, skb, 1, GFP_ATOMIC);
}

/**
 * tcp_make_synack - Prepare a SYN-ACK.
 * sk: listener socket
 * dst: dst entry attached to the SYNACK
 * req: request_sock pointer
 *
 * Allocate one skb and build a SYNACK packet.
 * @dst is consumed : Caller should not use it again.
 */
struct sk_buff *tcp_make_synack(const struct sock *sk, struct dst_entry *dst,
				struct request_sock *req,
				struct tcp_fastopen_cookie *foc,
				enum tcp_synack_type synack_type)
{
	struct inet_request_sock *ireq = inet_rsk(req);
	const struct tcp_sock *tp = tcp_sk(sk);
	struct tcp_md5sig_key *md5 = NULL;
	struct tcp_out_options opts;
	struct sk_buff *skb;
	int tcp_header_size;
	struct tcphdr *th;
	int mss;
	u64 now;

	skb = alloc_skb(MAX_TCP_HEADER, GFP_ATOMIC);
	if (unlikely(!skb)) {
		dst_release(dst);
		return NULL;
	}
	/* Reserve space for headers. */
	skb_reserve(skb, MAX_TCP_HEADER);

	switch (synack_type) {
	case TCP_SYNACK_NORMAL:
		skb_set_owner_w(skb, req_to_sk(req));
		break;
	case TCP_SYNACK_COOKIE:
		/* Under synflood, we do not attach skb to a socket,
		 * to avoid false sharing.
		 */
		break;
	case TCP_SYNACK_FASTOPEN:
		/* sk is a const pointer, because we want to express multiple
		 * cpu might call us concurrently.
		 * sk->sk_wmem_alloc in an atomic, we can promote to rw.
		 */
		skb_set_owner_w(skb, (struct sock *)sk);
		break;
	}
	skb_dst_set(skb, dst);

	mss = tcp_mss_clamp(tp, dst_metric_advmss(dst));

	memset(&opts, 0, sizeof(opts));
	now = tcp_clock_ns();
#ifdef CONFIG_SYN_COOKIES
	if (unlikely(req->cookie_ts))
		skb->skb_mstamp_ns = cookie_init_timestamp(req, now);
	else
#endif
	{
		skb->skb_mstamp_ns = now;
		if (!tcp_rsk(req)->snt_synack) /* Timestamp first SYNACK */
			tcp_rsk(req)->snt_synack = tcp_skb_timestamp_us(skb);
	}

#ifdef CONFIG_TCP_MD5SIG
	rcu_read_lock();
	md5 = tcp_rsk(req)->af_specific->req_md5_lookup(sk, req_to_sk(req));
#endif
	skb_set_hash(skb, tcp_rsk(req)->txhash, PKT_HASH_TYPE_L4);
	tcp_header_size = tcp_synack_options(sk, req, mss, skb, &opts, md5,
					     foc) + sizeof(*th);

	skb_push(skb, tcp_header_size);
	skb_reset_transport_header(skb);

	th = (struct tcphdr *)skb->data;
	memset(th, 0, sizeof(struct tcphdr));
	th->syn = 1;
	th->ack = 1;
	tcp_ecn_make_synack(req, th);
	th->source = htons(ireq->ir_num);
	th->dest = ireq->ir_rmt_port;
	skb->mark = ireq->ir_mark;
	skb->ip_summed = CHECKSUM_PARTIAL;
	th->seq = htonl(tcp_rsk(req)->snt_isn);
	/* XXX data is queued and acked as is. No buffer/window check */
	th->ack_seq = htonl(tcp_rsk(req)->rcv_nxt);

	/* RFC1323: The window in SYN & SYN/ACK segments is never scaled. */
	th->window = htons(min(req->rsk_rcv_wnd, 65535U));
	tcp_options_write((__be32 *)(th + 1), NULL, &opts);
	th->doff = (tcp_header_size >> 2);
	__TCP_INC_STATS(sock_net(sk), TCP_MIB_OUTSEGS);

#ifdef CONFIG_TCP_MD5SIG
	/* Okay, we have all we need - do the md5 hash if needed */
	if (md5)
		tcp_rsk(req)->af_specific->calc_md5_hash(opts.hash_location,
					       md5, req_to_sk(req), skb);
	rcu_read_unlock();
#endif

	skb->skb_mstamp_ns = now;
	tcp_add_tx_delay(skb, tp);

	return skb;
}
EXPORT_SYMBOL(tcp_make_synack);

static void tcp_ca_dst_init(struct sock *sk, const struct dst_entry *dst)
{
	struct inet_connection_sock *icsk = inet_csk(sk);
	const struct tcp_congestion_ops *ca;
	u32 ca_key = dst_metric(dst, RTAX_CC_ALGO);

	if (ca_key == TCP_CA_UNSPEC)
		return;

	rcu_read_lock();
	ca = tcp_ca_find_key(ca_key);
	if (likely(ca && bpf_try_module_get(ca, ca->owner))) {
		bpf_module_put(icsk->icsk_ca_ops, icsk->icsk_ca_ops->owner);
		icsk->icsk_ca_dst_locked = tcp_ca_dst_locked(dst);
		icsk->icsk_ca_ops = ca;
	}
	rcu_read_unlock();
}

/* Do all connect socket setups that can be done AF independent. */
static void tcp_connect_init(struct sock *sk)
{
	const struct dst_entry *dst = __sk_dst_get(sk);
	struct tcp_sock *tp = tcp_sk(sk);
	__u8 rcv_wscale;
	u32 rcv_wnd;

	/* We'll fix this up when we get a response from the other end.
	 * See tcp_input.c:tcp_rcv_state_process case TCP_SYN_SENT.
	 */
	tp->tcp_header_len = sizeof(struct tcphdr);
	if (sock_net(sk)->ipv4.sysctl_tcp_timestamps)
		tp->tcp_header_len += TCPOLEN_TSTAMP_ALIGNED;

#ifdef CONFIG_TCP_MD5SIG
	if (tp->af_specific->md5_lookup(sk, sk))
		tp->tcp_header_len += TCPOLEN_MD5SIG_ALIGNED;
#endif

	/* If user gave his TCP_MAXSEG, record it to clamp */
	if (tp->rx_opt.user_mss)
		tp->rx_opt.mss_clamp = tp->rx_opt.user_mss;
	tp->max_window = 0;
	tcp_mtup_init(sk);
	tcp_sync_mss(sk, dst_mtu(dst));

	tcp_ca_dst_init(sk, dst);

	if (!tp->window_clamp)
		tp->window_clamp = dst_metric(dst, RTAX_WINDOW);
	tp->advmss = tcp_mss_clamp(tp, dst_metric_advmss(dst));

	tcp_initialize_rcv_mss(sk);

	/* limit the window selection if the user enforce a smaller rx buffer */
	if (sk->sk_userlocks & SOCK_RCVBUF_LOCK &&
	    (tp->window_clamp > tcp_full_space(sk) || tp->window_clamp == 0))
		tp->window_clamp = tcp_full_space(sk);

	rcv_wnd = tcp_rwnd_init_bpf(sk);
	if (rcv_wnd == 0)
		rcv_wnd = dst_metric(dst, RTAX_INITRWND);

	tcp_select_initial_window(sk, tcp_full_space(sk),
				  tp->advmss - (tp->rx_opt.ts_recent_stamp ? tp->tcp_header_len - sizeof(struct tcphdr) : 0),
				  &tp->rcv_wnd,
				  &tp->window_clamp,
				  sock_net(sk)->ipv4.sysctl_tcp_window_scaling,
				  &rcv_wscale,
				  rcv_wnd);

	tp->rx_opt.rcv_wscale = rcv_wscale;
	tp->rcv_ssthresh = tp->rcv_wnd;

	sk->sk_err = 0;
	sock_reset_flag(sk, SOCK_DONE);
	tp->snd_wnd = 0;
	tcp_init_wl(tp, 0);
	tcp_write_queue_purge(sk);
	tp->snd_una = tp->write_seq;
	tp->snd_sml = tp->write_seq;
	tp->snd_up = tp->write_seq;
	WRITE_ONCE(tp->snd_nxt, tp->write_seq);

	if (likely(!tp->repair))
		tp->rcv_nxt = 0;
	else
		tp->rcv_tstamp = tcp_jiffies32;
	tp->rcv_wup = tp->rcv_nxt;
	WRITE_ONCE(tp->copied_seq, tp->rcv_nxt);

	inet_csk(sk)->icsk_rto = tcp_timeout_init(sk);
	inet_csk(sk)->icsk_retransmits = 0;
	tcp_clear_retrans(tp);
}

static void tcp_connect_queue_skb(struct sock *sk, struct sk_buff *skb)
{
	struct tcp_sock *tp = tcp_sk(sk);
	struct tcp_skb_cb *tcb = TCP_SKB_CB(skb);

	tcb->end_seq += skb->len;
	__skb_header_release(skb);
	sk_wmem_queued_add(sk, skb->truesize);
	sk_mem_charge(sk, skb->truesize);
	WRITE_ONCE(tp->write_seq, tcb->end_seq);
	tp->packets_out += tcp_skb_pcount(skb);
}

/* Build and send a SYN with data and (cached) Fast Open cookie. However,
 * queue a data-only packet after the regular SYN, such that regular SYNs
 * are retransmitted on timeouts. Also if the remote SYN-ACK acknowledges
 * only the SYN sequence, the data are retransmitted in the first ACK.
 * If cookie is not cached or other error occurs, falls back to send a
 * regular SYN with Fast Open cookie request option.
 */
static int tcp_send_syn_data(struct sock *sk, struct sk_buff *syn)
{
	struct tcp_sock *tp = tcp_sk(sk);
	struct tcp_fastopen_request *fo = tp->fastopen_req;
	int space, err = 0;
	struct sk_buff *syn_data;

	tp->rx_opt.mss_clamp = tp->advmss;  /* If MSS is not cached */
	if (!tcp_fastopen_cookie_check(sk, &tp->rx_opt.mss_clamp, &fo->cookie))
		goto fallback;

	/* MSS for SYN-data is based on cached MSS and bounded by PMTU and
	 * user-MSS. Reserve maximum option space for middleboxes that add
	 * private TCP options. The cost is reduced data space in SYN :(
	 */
	tp->rx_opt.mss_clamp = tcp_mss_clamp(tp, tp->rx_opt.mss_clamp);

	space = __tcp_mtu_to_mss(sk, inet_csk(sk)->icsk_pmtu_cookie) -
		MAX_TCP_OPTION_SPACE;

	space = min_t(size_t, space, fo->size);

	/* limit to order-0 allocations */
	space = min_t(size_t, space, SKB_MAX_HEAD(MAX_TCP_HEADER));

	syn_data = sk_stream_alloc_skb(sk, space, sk->sk_allocation, false);
	if (!syn_data)
		goto fallback;
	syn_data->ip_summed = CHECKSUM_PARTIAL;
	memcpy(syn_data->cb, syn->cb, sizeof(syn->cb));
	if (space) {
		int copied = copy_from_iter(skb_put(syn_data, space), space,
					    &fo->data->msg_iter);
		if (unlikely(!copied)) {
			tcp_skb_tsorted_anchor_cleanup(syn_data);
			kfree_skb(syn_data);
			goto fallback;
		}
		if (copied != space) {
			skb_trim(syn_data, copied);
			space = copied;
		}
		skb_zcopy_set(syn_data, fo->uarg, NULL);
	}
	/* No more data pending in inet_wait_for_connect() */
	if (space == fo->size)
		fo->data = NULL;
	fo->copied = space;

	tcp_connect_queue_skb(sk, syn_data);
	if (syn_data->len)
		tcp_chrono_start(sk, TCP_CHRONO_BUSY);

	err = tcp_transmit_skb(sk, syn_data, 1, sk->sk_allocation);

	syn->skb_mstamp_ns = syn_data->skb_mstamp_ns;

	/* Now full SYN+DATA was cloned and sent (or not),
	 * remove the SYN from the original skb (syn_data)
	 * we keep in write queue in case of a retransmit, as we
	 * also have the SYN packet (with no data) in the same queue.
	 */
	TCP_SKB_CB(syn_data)->seq++;
	TCP_SKB_CB(syn_data)->tcp_flags = TCPHDR_ACK | TCPHDR_PSH;
	if (!err) {
		tp->syn_data = (fo->copied > 0);
		tcp_rbtree_insert(&sk->tcp_rtx_queue, syn_data);
		NET_INC_STATS(sock_net(sk), LINUX_MIB_TCPORIGDATASENT);
		goto done;
	}

	/* data was not sent, put it in write_queue */
	__skb_queue_tail(&sk->sk_write_queue, syn_data);
	tp->packets_out -= tcp_skb_pcount(syn_data);

fallback:
	/* Send a regular SYN with Fast Open cookie request option */
	if (fo->cookie.len > 0)
		fo->cookie.len = 0;
	err = tcp_transmit_skb(sk, syn, 1, sk->sk_allocation);
	if (err)
		tp->syn_fastopen = 0;
done:
	fo->cookie.len = -1;  /* Exclude Fast Open option for SYN retries */
	return err;
}

/* Build a SYN and send it off. */
int tcp_connect(struct sock *sk)
{
	struct tcp_sock *tp = tcp_sk(sk);
	struct sk_buff *buff;
	int err;

	tcp_call_bpf(sk, BPF_SOCK_OPS_TCP_CONNECT_CB, 0, NULL);

	if (inet_csk(sk)->icsk_af_ops->rebuild_header(sk))
		return -EHOSTUNREACH; /* Routing failure or similar. */

	tcp_connect_init(sk);

	if (unlikely(tp->repair)) {
		tcp_finish_connect(sk, NULL);
		return 0;
	}

	buff = sk_stream_alloc_skb(sk, 0, sk->sk_allocation, true);
	if (unlikely(!buff))
		return -ENOBUFS;

	tcp_init_nondata_skb(buff, tp->write_seq++, TCPHDR_SYN);
	tcp_mstamp_refresh(tp);
	tp->retrans_stamp = tcp_time_stamp(tp);
	tcp_connect_queue_skb(sk, buff);
	tcp_ecn_send_syn(sk, buff);
	tcp_rbtree_insert(&sk->tcp_rtx_queue, buff);

	/* Send off SYN; include data in Fast Open. */
	err = tp->fastopen_req ? tcp_send_syn_data(sk, buff) :
	      tcp_transmit_skb(sk, buff, 1, sk->sk_allocation);
	if (err == -ECONNREFUSED)
		return err;

	/* We change tp->snd_nxt after the tcp_transmit_skb() call
	 * in order to make this packet get counted in tcpOutSegs.
	 */
	WRITE_ONCE(tp->snd_nxt, tp->write_seq);
	tp->pushed_seq = tp->write_seq;
	buff = tcp_send_head(sk);
	if (unlikely(buff)) {
		WRITE_ONCE(tp->snd_nxt, TCP_SKB_CB(buff)->seq);
		tp->pushed_seq	= TCP_SKB_CB(buff)->seq;
	}
	TCP_INC_STATS(sock_net(sk), TCP_MIB_ACTIVEOPENS);

	/* Timer for repeating the SYN until an answer. */
	inet_csk_reset_xmit_timer(sk, ICSK_TIME_RETRANS,
				  inet_csk(sk)->icsk_rto, TCP_RTO_MAX);
	return 0;
}
EXPORT_SYMBOL(tcp_connect);

/* Send out a delayed ack, the caller does the policy checking
 * to see if we should even be here.  See tcp_input.c:tcp_ack_snd_check()
 * for details.
 */
void tcp_send_delayed_ack(struct sock *sk)
{
	struct inet_connection_sock *icsk = inet_csk(sk);
	int ato = icsk->icsk_ack.ato;
	unsigned long timeout;

	if (ato > TCP_DELACK_MIN) {
		const struct tcp_sock *tp = tcp_sk(sk);
		int max_ato = HZ / 2;

		if (inet_csk_in_pingpong_mode(sk) ||
		    (icsk->icsk_ack.pending & ICSK_ACK_PUSHED))
			max_ato = TCP_DELACK_MAX;

		/* Slow path, intersegment interval is "high". */

		/* If some rtt estimate is known, use it to bound delayed ack.
		 * Do not use inet_csk(sk)->icsk_rto here, use results of rtt measurements
		 * directly.
		 */
		if (tp->srtt_us) {
			int rtt = max_t(int, usecs_to_jiffies(tp->srtt_us >> 3),
					TCP_DELACK_MIN);

			if (rtt < max_ato)
				max_ato = rtt;
		}

		ato = min(ato, max_ato);
	}

	/* Stay within the limit we were given */
	timeout = jiffies + ato;

	/* Use new timeout only if there wasn't a older one earlier. */
	if (icsk->icsk_ack.pending & ICSK_ACK_TIMER) {
		/* If delack timer was blocked or is about to expire,
		 * send ACK now.
		 */
		if (icsk->icsk_ack.blocked ||
		    time_before_eq(icsk->icsk_ack.timeout, jiffies + (ato >> 2))) {
			tcp_send_ack(sk);
			return;
		}

		if (!time_before(timeout, icsk->icsk_ack.timeout))
			timeout = icsk->icsk_ack.timeout;
	}
	icsk->icsk_ack.pending |= ICSK_ACK_SCHED | ICSK_ACK_TIMER;
	icsk->icsk_ack.timeout = timeout;
	sk_reset_timer(sk, &icsk->icsk_delack_timer, timeout);
}

/* This routine sends an ack and also updates the window. */
void __tcp_send_ack(struct sock *sk, u32 rcv_nxt)
{
	struct sk_buff *buff;

	/* If we have been reset, we may not send again. */
	if (sk->sk_state == TCP_CLOSE)
		return;

	/* We are not putting this on the write queue, so
	 * tcp_transmit_skb() will set the ownership to this
	 * sock.
	 */
	buff = alloc_skb(MAX_TCP_HEADER,
			 sk_gfp_mask(sk, GFP_ATOMIC | __GFP_NOWARN));
	if (unlikely(!buff)) {
		inet_csk_schedule_ack(sk);
		inet_csk(sk)->icsk_ack.ato = TCP_ATO_MIN;
		inet_csk_reset_xmit_timer(sk, ICSK_TIME_DACK,
					  TCP_DELACK_MAX, TCP_RTO_MAX);
		return;
	}

	/* Reserve space for headers and prepare control bits. */
	skb_reserve(buff, MAX_TCP_HEADER);
	tcp_init_nondata_skb(buff, tcp_acceptable_seq(sk), TCPHDR_ACK);

	/* We do not want pure acks influencing TCP Small Queues or fq/pacing
	 * too much.
	 * SKB_TRUESIZE(max(1 .. 66, MAX_TCP_HEADER)) is unfortunately ~784
	 */
	skb_set_tcp_pure_ack(buff);

	/* Send it off, this clears delayed acks for us. */
	__tcp_transmit_skb(sk, buff, 0, (__force gfp_t)0, rcv_nxt);
}
EXPORT_SYMBOL_GPL(__tcp_send_ack);

void tcp_send_ack(struct sock *sk)
{
	__tcp_send_ack(sk, tcp_sk(sk)->rcv_nxt);
}

/* This routine sends a packet with an out of date sequence
 * number. It assumes the other end will try to ack it.
 *
 * Question: what should we make while urgent mode?
 * 4.4BSD forces sending single byte of data. We cannot send
 * out of window data, because we have SND.NXT==SND.MAX...
 *
 * Current solution: to send TWO zero-length segments in urgent mode:
 * one is with SEG.SEQ=SND.UNA to deliver urgent pointer, another is
 * out-of-date with SND.UNA-1 to probe window.
 */
static int tcp_xmit_probe_skb(struct sock *sk, int urgent, int mib)
{
	struct tcp_sock *tp = tcp_sk(sk);
	struct sk_buff *skb;

	/* We don't queue it, tcp_transmit_skb() sets ownership. */
	skb = alloc_skb(MAX_TCP_HEADER,
			sk_gfp_mask(sk, GFP_ATOMIC | __GFP_NOWARN));
	if (!skb)
		return -1;

	/* Reserve space for headers and set control bits. */
	skb_reserve(skb, MAX_TCP_HEADER);
	/* Use a previous sequence.  This should cause the other
	 * end to send an ack.  Don't queue or clone SKB, just
	 * send it.
	 */
	tcp_init_nondata_skb(skb, tp->snd_una - !urgent, TCPHDR_ACK);
	NET_INC_STATS(sock_net(sk), mib);
	return tcp_transmit_skb(sk, skb, 0, (__force gfp_t)0);
}

/* Called from setsockopt( ... TCP_REPAIR ) */
void tcp_send_window_probe(struct sock *sk)
{
	if (sk->sk_state == TCP_ESTABLISHED) {
		tcp_sk(sk)->snd_wl1 = tcp_sk(sk)->rcv_nxt - 1;
		tcp_mstamp_refresh(tcp_sk(sk));
		tcp_xmit_probe_skb(sk, 0, LINUX_MIB_TCPWINPROBE);
	}
}

/* Initiate keepalive or window probe from timer. */
int tcp_write_wakeup(struct sock *sk, int mib)
{
	struct tcp_sock *tp = tcp_sk(sk);
	struct sk_buff *skb;

	if (sk->sk_state == TCP_CLOSE)
		return -1;

	skb = tcp_send_head(sk);
	if (skb && before(TCP_SKB_CB(skb)->seq, tcp_wnd_end(tp))) {
		int err;
		unsigned int mss = tcp_current_mss(sk);
		unsigned int seg_size = tcp_wnd_end(tp) - TCP_SKB_CB(skb)->seq;

		if (before(tp->pushed_seq, TCP_SKB_CB(skb)->end_seq))
			tp->pushed_seq = TCP_SKB_CB(skb)->end_seq;

		/* We are probing the opening of a window
		 * but the window size is != 0
		 * must have been a result SWS avoidance ( sender )
		 */
		if (seg_size < TCP_SKB_CB(skb)->end_seq - TCP_SKB_CB(skb)->seq ||
		    skb->len > mss) {
			seg_size = min(seg_size, mss);
			TCP_SKB_CB(skb)->tcp_flags |= TCPHDR_PSH;
			if (tcp_fragment(sk, TCP_FRAG_IN_WRITE_QUEUE,
					 skb, seg_size, mss, GFP_ATOMIC))
				return -1;
		} else if (!tcp_skb_pcount(skb))
			tcp_set_skb_tso_segs(skb, mss);

		TCP_SKB_CB(skb)->tcp_flags |= TCPHDR_PSH;
		err = tcp_transmit_skb(sk, skb, 1, GFP_ATOMIC);
		if (!err)
			tcp_event_new_data_sent(sk, skb);
		return err;
	} else {
		if (between(tp->snd_up, tp->snd_una + 1, tp->snd_una + 0xFFFF))
			tcp_xmit_probe_skb(sk, 1, mib);
		return tcp_xmit_probe_skb(sk, 0, mib);
	}
}

/* A window probe timeout has occurred.  If window is not closed send
 * a partial packet else a zero probe.
 */
void tcp_send_probe0(struct sock *sk)
{
	struct inet_connection_sock *icsk = inet_csk(sk);
	struct tcp_sock *tp = tcp_sk(sk);
	struct net *net = sock_net(sk);
	unsigned long timeout;
	int err;

	err = tcp_write_wakeup(sk, LINUX_MIB_TCPWINPROBE);

	if (tp->packets_out || tcp_write_queue_empty(sk)) {
		/* Cancel probe timer, if it is not required. */
		icsk->icsk_probes_out = 0;
		icsk->icsk_backoff = 0;
		return;
	}

	icsk->icsk_probes_out++;
	if (err <= 0) {
		if (icsk->icsk_backoff < net->ipv4.sysctl_tcp_retries2)
			icsk->icsk_backoff++;
		timeout = tcp_probe0_when(sk, TCP_RTO_MAX);
	} else {
		/* If packet was not sent due to local congestion,
		 * Let senders fight for local resources conservatively.
		 */
		timeout = TCP_RESOURCE_PROBE_INTERVAL;
	}
	tcp_reset_xmit_timer(sk, ICSK_TIME_PROBE0, timeout, TCP_RTO_MAX, NULL);
}

int tcp_rtx_synack(const struct sock *sk, struct request_sock *req)
{
	const struct tcp_request_sock_ops *af_ops = tcp_rsk(req)->af_specific;
	struct flowi fl;
	int res;

	tcp_rsk(req)->txhash = net_tx_rndhash();
	res = af_ops->send_synack(sk, NULL, &fl, req, NULL, TCP_SYNACK_NORMAL);
	if (!res) {
		__TCP_INC_STATS(sock_net(sk), TCP_MIB_RETRANSSEGS);
		__NET_INC_STATS(sock_net(sk), LINUX_MIB_TCPSYNRETRANS);
		if (unlikely(tcp_passive_fastopen(sk)))
			tcp_sk(sk)->total_retrans++;
		trace_tcp_retransmit_synack(sk, req);
	}
	return res;
}
EXPORT_SYMBOL(tcp_rtx_synack);<|MERGE_RESOLUTION|>--- conflicted
+++ resolved
@@ -2118,7 +2118,6 @@
 	return !after(end_seq, tcp_wnd_end(tp));
 }
 
-<<<<<<< HEAD
 /* Runaway ACE deficit possible? */
 static bool tcp_accecn_deficit_runaway_test(const struct tcp_sock *tp,
 					    int cwnd_quota)
@@ -2127,9 +2126,10 @@
 		return false;
 	return (tcp_accecn_ace_deficit(tp) >= 2 * TCP_ACCECN_ACE_MAX_DELTA) &&
 	       (cwnd_quota > TCP_ACCECN_ACE_MAX_DELTA - 1);
-=======
+}
+
 static u32 tcp_accecn_gso_limit(struct tcp_sock *tp,
-				const struct sk_buff *skb)
+				const struct sk_buff *skb, int cwnd_quota)
 {
 	/* Handshake reflector and GSO are not compatible because
 	 * ACE field changes.
@@ -2137,8 +2137,9 @@
 	if (unlikely(tp->ect_reflector_snd &&
 		     tcp_accecn_use_reflector(tp, skb)))
 		return 1;
+	if (unlikely(tcp_accecn_deficit_runaway_test(tp, cwnd_quota)))
+		return TCP_ACCECN_ACE_MAX_DELTA - 1;
 	return 0;
->>>>>>> 99d6b7d5
 }
 
 /* Trim TSO SKB to LEN bytes, put the remaining data into a new packet
@@ -2640,12 +2641,8 @@
 	int cwnd_quota;
 	int result;
 	bool is_cwnd_limited = false, is_rwnd_limited = false;
-<<<<<<< HEAD
-	bool ace_deficit_limit = true;	/* ACE deficit may limit GSO size? */
-=======
 	/* AccECN limit will be lifted below if not needed */
 	bool accecn_gso_limit = tcp_ecn_mode_accecn(tp);
->>>>>>> 99d6b7d5
 	u32 max_segs;
 
 	sent_pkts = 0;
@@ -2699,18 +2696,9 @@
 						      nonagle : TCP_NAGLE_PUSH))))
 				break;
 		} else {
-<<<<<<< HEAD
-			if (unlikely(ace_deficit_limit &&
-				     tcp_accecn_deficit_runaway_test(tp,
-								     cwnd_quota)))
-				cwnd_quota = TCP_ACCECN_ACE_MAX_DELTA - 1;
-			else
-				ace_deficit_limit = false;
-
-			if (!push_one && !ace_deficit_limit &&
-=======
 			if (accecn_gso_limit) {
-				u32 limit = tcp_accecn_gso_limit(tp, skb);
+				u32 limit = tcp_accecn_gso_limit(tp, skb,
+								 cwnd_quota);
 				if (limit > 0)
 					cwnd_quota = limit;
 				else
@@ -2718,7 +2706,6 @@
 			}
 
 			if (!push_one && !accecn_gso_limit &&
->>>>>>> 99d6b7d5
 			    tcp_tso_should_defer(sk, skb, &is_cwnd_limited,
 						 &is_rwnd_limited, max_segs))
 				break;
