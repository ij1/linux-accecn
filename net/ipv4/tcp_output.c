// SPDX-License-Identifier: GPL-2.0-only
/*
 * INET		An implementation of the TCP/IP protocol suite for the LINUX
 *		operating system.  INET is implemented using the  BSD Socket
 *		interface as the means of communication with the user level.
 *
 *		Implementation of the Transmission Control Protocol(TCP).
 *
 * Authors:	Ross Biro
 *		Fred N. van Kempen, <waltje@uWalt.NL.Mugnet.ORG>
 *		Mark Evans, <evansmp@uhura.aston.ac.uk>
 *		Corey Minyard <wf-rch!minyard@relay.EU.net>
 *		Florian La Roche, <flla@stud.uni-sb.de>
 *		Charles Hedrick, <hedrick@klinzhai.rutgers.edu>
 *		Linus Torvalds, <torvalds@cs.helsinki.fi>
 *		Alan Cox, <gw4pts@gw4pts.ampr.org>
 *		Matthew Dillon, <dillon@apollo.west.oic.com>
 *		Arnt Gulbrandsen, <agulbra@nvg.unit.no>
 *		Jorge Cwik, <jorge@laser.satlink.net>
 */

/*
 * Changes:	Pedro Roque	:	Retransmit queue handled by TCP.
 *				:	Fragmentation on mtu decrease
 *				:	Segment collapse on retransmit
 *				:	AF independence
 *
 *		Linus Torvalds	:	send_delayed_ack
 *		David S. Miller	:	Charge memory using the right skb
 *					during syn/ack processing.
 *		David S. Miller :	Output engine completely rewritten.
 *		Andrea Arcangeli:	SYNACK carry ts_recent in tsecr.
 *		Cacophonix Gaul :	draft-minshall-nagle-01
 *		J Hadi Salim	:	ECN support
 *
 */

#define pr_fmt(fmt) "TCP: " fmt

#include <net/tcp.h>
#include <net/mptcp.h>

#include <linux/compiler.h>
#include <linux/gfp.h>
#include <linux/module.h>
#include <linux/static_key.h>

#include <trace/events/tcp.h>

/* Refresh clocks of a TCP socket,
 * ensuring monotically increasing values.
 */
void tcp_mstamp_refresh(struct tcp_sock *tp)
{
	u64 val = tcp_clock_ns();

	tp->tcp_clock_cache = val;
	tp->tcp_mstamp = div_u64(val, NSEC_PER_USEC);
}

static bool tcp_write_xmit(struct sock *sk, unsigned int mss_now, int nonagle,
			   int push_one, gfp_t gfp);

/* Account for new data that has been sent to the network. */
static void tcp_event_new_data_sent(struct sock *sk, struct sk_buff *skb)
{
	struct inet_connection_sock *icsk = inet_csk(sk);
	struct tcp_sock *tp = tcp_sk(sk);
	unsigned int prior_packets = tp->packets_out;

	WRITE_ONCE(tp->snd_nxt, TCP_SKB_CB(skb)->end_seq);

	__skb_unlink(skb, &sk->sk_write_queue);
	tcp_rbtree_insert(&sk->tcp_rtx_queue, skb);

	if (tp->highest_sack == NULL)
		tp->highest_sack = skb;

	tp->packets_out += tcp_skb_pcount(skb);
	if (!prior_packets || icsk->icsk_pending == ICSK_TIME_LOSS_PROBE)
		tcp_rearm_rto(sk);

	NET_ADD_STATS(sock_net(sk), LINUX_MIB_TCPORIGDATASENT,
		      tcp_skb_pcount(skb));
}

/* SND.NXT, if window was not shrunk or the amount of shrunk was less than one
 * window scaling factor due to loss of precision.
 * If window has been shrunk, what should we make? It is not clear at all.
 * Using SND.UNA we will fail to open window, SND.NXT is out of window. :-(
 * Anything in between SND.UNA...SND.UNA+SND.WND also can be already
 * invalid. OK, let's make this for now:
 */
static inline __u32 tcp_acceptable_seq(const struct sock *sk)
{
	const struct tcp_sock *tp = tcp_sk(sk);

	if (!before(tcp_wnd_end(tp), tp->snd_nxt) ||
	    (tp->rx_opt.wscale_ok &&
	     ((tp->snd_nxt - tcp_wnd_end(tp)) < (1 << tp->rx_opt.rcv_wscale))))
		return tp->snd_nxt;
	else
		return tcp_wnd_end(tp);
}

/* Calculate mss to advertise in SYN segment.
 * RFC1122, RFC1063, draft-ietf-tcpimpl-pmtud-01 state that:
 *
 * 1. It is independent of path mtu.
 * 2. Ideally, it is maximal possible segment size i.e. 65535-40.
 * 3. For IPv4 it is reasonable to calculate it from maximal MTU of
 *    attached devices, because some buggy hosts are confused by
 *    large MSS.
 * 4. We do not make 3, we advertise MSS, calculated from first
 *    hop device mtu, but allow to raise it to ip_rt_min_advmss.
 *    This may be overridden via information stored in routing table.
 * 5. Value 65535 for MSS is valid in IPv6 and means "as large as possible,
 *    probably even Jumbo".
 */
static __u16 tcp_advertise_mss(struct sock *sk)
{
	struct tcp_sock *tp = tcp_sk(sk);
	const struct dst_entry *dst = __sk_dst_get(sk);
	int mss = tp->advmss;

	if (dst) {
		unsigned int metric = dst_metric_advmss(dst);

		if (metric < mss) {
			mss = metric;
			tp->advmss = mss;
		}
	}

	return (__u16)mss;
}

/* RFC2861. Reset CWND after idle period longer RTO to "restart window".
 * This is the first part of cwnd validation mechanism.
 */
void tcp_cwnd_restart(struct sock *sk, s32 delta)
{
	struct tcp_sock *tp = tcp_sk(sk);
	u32 restart_cwnd = tcp_init_cwnd(tp, __sk_dst_get(sk));
	u32 cwnd = tp->snd_cwnd;

	tcp_ca_event(sk, CA_EVENT_CWND_RESTART);

	tp->snd_ssthresh = tcp_current_ssthresh(sk);
	restart_cwnd = min(restart_cwnd, cwnd);

	while ((delta -= inet_csk(sk)->icsk_rto) > 0 && cwnd > restart_cwnd)
		cwnd >>= 1;
	tp->snd_cwnd = max(cwnd, restart_cwnd);
	tp->snd_cwnd_stamp = tcp_jiffies32;
	tp->snd_cwnd_used = 0;
}

/* Congestion state accounting after a packet has been sent. */
static void tcp_event_data_sent(struct tcp_sock *tp,
				struct sock *sk)
{
	struct inet_connection_sock *icsk = inet_csk(sk);
	const u32 now = tcp_jiffies32;

	if (tcp_packets_in_flight(tp) == 0)
		tcp_ca_event(sk, CA_EVENT_TX_START);

	/* If this is the first data packet sent in response to the
	 * previous received data,
	 * and it is a reply for ato after last received packet,
	 * increase pingpong count.
	 */
	if (before(tp->lsndtime, icsk->icsk_ack.lrcvtime) &&
	    (u32)(now - icsk->icsk_ack.lrcvtime) < icsk->icsk_ack.ato)
		inet_csk_inc_pingpong_cnt(sk);

	tp->lsndtime = now;
}

/* Account for an ACK we sent. */
static inline void tcp_event_ack_sent(struct sock *sk, unsigned int pkts,
				      u32 rcv_nxt)
{
	struct tcp_sock *tp = tcp_sk(sk);

	if (unlikely(tp->compressed_ack)) {
		NET_ADD_STATS(sock_net(sk), LINUX_MIB_TCPACKCOMPRESSED,
			      tp->compressed_ack);
		tp->compressed_ack = 0;
		if (hrtimer_try_to_cancel(&tp->compressed_ack_timer) == 1)
			__sock_put(sk);
	}

	if (unlikely(rcv_nxt != tp->rcv_nxt))
		return;  /* Special ACK sent by DCTCP to reflect ECN */
	tcp_dec_quickack_mode(sk, pkts);
	inet_csk_clear_xmit_timer(sk, ICSK_TIME_DACK);
}

/* Determine a window scaling and initial window to offer.
 * Based on the assumption that the given amount of space
 * will be offered. Store the results in the tp structure.
 * NOTE: for smooth operation initial space offering should
 * be a multiple of mss if possible. We assume here that mss >= 1.
 * This MUST be enforced by all callers.
 */
void tcp_select_initial_window(const struct sock *sk, int __space, __u32 mss,
			       __u32 *rcv_wnd, __u32 *window_clamp,
			       int wscale_ok, __u8 *rcv_wscale,
			       __u32 init_rcv_wnd)
{
	unsigned int space = (__space < 0 ? 0 : __space);

	/* If no clamp set the clamp to the max possible scaled window */
	if (*window_clamp == 0)
		(*window_clamp) = (U16_MAX << TCP_MAX_WSCALE);
	space = min(*window_clamp, space);

	/* Quantize space offering to a multiple of mss if possible. */
	if (space > mss)
		space = rounddown(space, mss);

	/* NOTE: offering an initial window larger than 32767
	 * will break some buggy TCP stacks. If the admin tells us
	 * it is likely we could be speaking with such a buggy stack
	 * we will truncate our initial window offering to 32K-1
	 * unless the remote has sent us a window scaling option,
	 * which we interpret as a sign the remote TCP is not
	 * misinterpreting the window field as a signed quantity.
	 */
	if (sock_net(sk)->ipv4.sysctl_tcp_workaround_signed_windows)
		(*rcv_wnd) = min(space, MAX_TCP_WINDOW);
	else
		(*rcv_wnd) = min_t(u32, space, U16_MAX);

	if (init_rcv_wnd)
		*rcv_wnd = min(*rcv_wnd, init_rcv_wnd * mss);

	*rcv_wscale = 0;
	if (wscale_ok) {
		/* Set window scaling on max possible window */
		space = max_t(u32, space, sock_net(sk)->ipv4.sysctl_tcp_rmem[2]);
		space = max_t(u32, space, sysctl_rmem_max);
		space = min_t(u32, space, *window_clamp);
		*rcv_wscale = clamp_t(int, ilog2(space) - 15,
				      0, TCP_MAX_WSCALE);
	}
	/* Set the clamp no higher than max representable value */
	(*window_clamp) = min_t(__u32, U16_MAX << (*rcv_wscale), *window_clamp);
}
EXPORT_SYMBOL(tcp_select_initial_window);

/* Chose a new window to advertise, update state in tcp_sock for the
 * socket, and return result with RFC1323 scaling applied.  The return
 * value can be stuffed directly into th->window for an outgoing
 * frame.
 */
static u16 tcp_select_window(struct sock *sk)
{
	struct tcp_sock *tp = tcp_sk(sk);
	u32 old_win = tp->rcv_wnd;
	u32 cur_win = tcp_receive_window(tp);
	u32 new_win = __tcp_select_window(sk);

	/* Never shrink the offered window */
	if (new_win < cur_win) {
		/* Danger Will Robinson!
		 * Don't update rcv_wup/rcv_wnd here or else
		 * we will not be able to advertise a zero
		 * window in time.  --DaveM
		 *
		 * Relax Will Robinson.
		 */
		if (new_win == 0)
			NET_INC_STATS(sock_net(sk),
				      LINUX_MIB_TCPWANTZEROWINDOWADV);
		new_win = ALIGN(cur_win, 1 << tp->rx_opt.rcv_wscale);
	}
	tp->rcv_wnd = new_win;
	tp->rcv_wup = tp->rcv_nxt;

	/* Make sure we do not exceed the maximum possible
	 * scaled window.
	 */
	if (!tp->rx_opt.rcv_wscale &&
	    sock_net(sk)->ipv4.sysctl_tcp_workaround_signed_windows)
		new_win = min(new_win, MAX_TCP_WINDOW);
	else
		new_win = min(new_win, (65535U << tp->rx_opt.rcv_wscale));

	/* RFC1323 scaling applied */
	new_win >>= tp->rx_opt.rcv_wscale;

	/* If we advertise zero window, disable fast path. */
	if (new_win == 0) {
		tp->pred_flags = 0;
		if (old_win)
			NET_INC_STATS(sock_net(sk),
				      LINUX_MIB_TCPTOZEROWINDOWADV);
	} else if (old_win == 0) {
		NET_INC_STATS(sock_net(sk), LINUX_MIB_TCPFROMZEROWINDOWADV);
	}

	return new_win;
}

/* Packet ECN state for a SYN-ACK */
static void tcp_ecn_send_synack(struct sock *sk, struct sk_buff *skb)
{
	struct tcp_sock *tp = tcp_sk(sk);

	TCP_SKB_CB(skb)->tcp_flags &= ~TCPHDR_CWR;
	if (tcp_ecn_disabled(tp))
		TCP_SKB_CB(skb)->tcp_flags &= ~TCPHDR_ECE;
	else if (tcp_ca_needs_ecn(sk) ||
		 tcp_bpf_ca_needs_ecn(sk))
		INET_ECN_xmit(sk);

	if (tp->ecn_flags & TCP_ECN_MODE_ACCECN) {
		TCP_SKB_CB(skb)->tcp_flags &= ~TCPHDR_ACE;
		TCP_SKB_CB(skb)->tcp_flags |=
			tcp_accecn_reflector_flags(tp->syn_ect_rcv);
		tp->syn_ect_snt = inet_sk(sk)->tos & INET_ECN_MASK;
	}
}

/* Packet ECN state for a SYN.  */
static void tcp_ecn_send_syn(struct sock *sk, struct sk_buff *skb)
{
	struct tcp_sock *tp = tcp_sk(sk);
	bool bpf_needs_ecn = tcp_bpf_ca_needs_ecn(sk);
	bool use_ecn, use_accecn;

	use_accecn = sock_net(sk)->ipv4.sysctl_tcp_ecn == 5 ||
		     tcp_ca_needs_accecn(sk);
	use_ecn = sock_net(sk)->ipv4.sysctl_tcp_ecn == 1 ||
		  sock_net(sk)->ipv4.sysctl_tcp_ecn == 3 ||
		  tcp_ca_needs_ecn(sk) || bpf_needs_ecn || use_accecn;

	if (!use_ecn) {
		const struct dst_entry *dst = __sk_dst_get(sk);

		if (dst && dst_feature(dst, RTAX_FEATURE_ECN))
			use_ecn = true;
	}

	tp->ecn_flags = 0;

	if (use_ecn) {
		if (tcp_ca_needs_ecn(sk) || bpf_needs_ecn)
			INET_ECN_xmit(sk);

		TCP_SKB_CB(skb)->tcp_flags |= TCPHDR_ECE | TCPHDR_CWR;
		if (use_accecn) {
			TCP_SKB_CB(skb)->tcp_flags |= TCPHDR_AE;
			tcp_ecn_mode_set(tp, TCP_ECN_MODE_PENDING);
			tp->syn_ect_snt = inet_sk(sk)->tos & INET_ECN_MASK;
		} else {
			tcp_ecn_mode_set(tp, TCP_ECN_MODE_RFC3168);
		}
	}
}

static void tcp_ecn_clear_syn(struct sock *sk, struct sk_buff *skb)
{
	if (sock_net(sk)->ipv4.sysctl_tcp_ecn_fallback) {
		/* tp->ecn_flags are cleared at a later point in time when
		 * SYN ACK is ultimatively being received.
		 */
		TCP_SKB_CB(skb)->tcp_flags &= ~TCPHDR_ACE;
	}
}

static void tcp_accecn_echo_syn_ect(struct tcphdr *th, u8 ect)
{
	th->ae = !!(ect & INET_ECN_ECT_0);
	th->cwr = ect != INET_ECN_ECT_0;
	th->ece = ect == INET_ECN_ECT_1;
}

static void
tcp_ecn_make_synack(const struct request_sock *req, struct tcphdr *th)
{
	if (tcp_rsk(req)->accecn_ok)
		tcp_accecn_echo_syn_ect(th, tcp_rsk(req)->syn_ect_rcv);
	else if (inet_rsk(req)->ecn_ok)
		th->ece = 1;
}

static void tcp_accecn_set_ace(struct tcp_sock *tp, struct sk_buff *skb,
			       struct tcphdr *th)
{
	u32 wire_ace;

	/* The final packet of the 3WHS or anything like it must reflect
	 * the SYN/ACK ECT instead of putting CEP into ACE field, such
	 * case show up in tcp_flags.
	 */
	if (likely(!(TCP_SKB_CB(skb)->tcp_flags & TCPHDR_ACE))) {
		tp->received_ce_tx += min_t(u32, tcp_accecn_ace_deficit(tp),
					    TCP_ACCECN_ACE_MAX_DELTA);
		wire_ace = tp->received_ce_tx + TCP_ACCECN_CEP_INIT_OFFSET;
		th->ece = !!(wire_ace & 0x1);
		th->cwr = !!(wire_ace & 0x2);
		th->ae = !!(wire_ace & 0x4);
	}
}

/* Set up ECN state for a packet on a ESTABLISHED socket that is about to
 * be sent.
 */
static void tcp_ecn_send(struct sock *sk, struct sk_buff *skb,
			 struct tcphdr *th, int tcp_header_len)
{
	struct tcp_sock *tp = tcp_sk(sk);

	if (!tcp_ecn_mode_any(tp))
		return;

	if (!tp->ecn_fail)
		INET_ECN_xmit(sk);
	if (tcp_ecn_mode_accecn(tp)) {
		tcp_accecn_set_ace(tp, skb, th);
		skb_shinfo(skb)->gso_type |= SKB_GSO_TCP_ACCECN;
	} else {
		/* Not-retransmitted data segment: set ECT and inject CWR. */
		if (skb->len != tcp_header_len &&
		    !before(TCP_SKB_CB(skb)->seq, tp->snd_nxt)) {
			if (tp->ecn_flags & TCP_ECN_QUEUE_CWR) {
				tp->ecn_flags &= ~TCP_ECN_QUEUE_CWR;
				th->cwr = 1;
				skb_shinfo(skb)->gso_type |= SKB_GSO_TCP_ECN;
			}
		} else if (!tcp_ca_needs_ecn(sk)) {
			/* ACK or retransmitted segment: clear ECT|CE */
			INET_ECN_dontxmit(sk);
		}
		if (tp->ecn_flags & TCP_ECN_DEMAND_CWR)
			th->ece = 1;
	}
}

/* Constructs common control bits of non-data skb. If SYN/FIN is present,
 * auto increment end seqno.
 */
static void tcp_init_nondata_skb(struct sk_buff *skb, u32 seq, u16 flags)
{
	skb->ip_summed = CHECKSUM_PARTIAL;

	TCP_SKB_CB(skb)->tcp_flags = flags;
	TCP_SKB_CB(skb)->sacked = 0;

	tcp_skb_pcount_set(skb, 1);

	TCP_SKB_CB(skb)->seq = seq;
	if (flags & (TCPHDR_SYN | TCPHDR_FIN))
		seq++;
	TCP_SKB_CB(skb)->end_seq = seq;
}

static inline bool tcp_urg_mode(const struct tcp_sock *tp)
{
	return tp->snd_una != tp->snd_up;
}

#define OPTION_SACK_ADVERTISE	(1 << 0)
#define OPTION_TS		(1 << 1)
#define OPTION_MD5		(1 << 2)
#define OPTION_WSCALE		(1 << 3)
#define OPTION_FAST_OPEN_COOKIE	(1 << 8)
#define OPTION_SMC		(1 << 9)
#define OPTION_MPTCP		(1 << 10)
#define OPTION_ACCECN		(1 << 11)

static void smc_options_write(__be32 *ptr, u16 *options)
{
#if IS_ENABLED(CONFIG_SMC)
	if (static_branch_unlikely(&tcp_have_smc)) {
		if (unlikely(OPTION_SMC & *options)) {
			*ptr++ = htonl((TCPOPT_NOP  << 24) |
				       (TCPOPT_NOP  << 16) |
				       (TCPOPT_EXP <<  8) |
				       (TCPOLEN_EXP_SMC_BASE));
			*ptr++ = htonl(TCPOPT_SMC_MAGIC);
		}
	}
#endif
}

struct tcp_out_options {
	u16 options;		/* bit field of OPTION_* */
	u16 mss;		/* 0 to disable */
	u8 ws;			/* window scale, 0 to disable */
	u8 num_sack_blocks;	/* number of SACK blocks to include */
	u8 num_ecn_bytes;	/* number of AccECN fields needed */
	u8 hash_size;		/* bytes in hash_location */
	u8 bpf_opt_len;		/* length of BPF hdr option */
	__u8 *hash_location;	/* temporary pointer, overloaded */
	__u32 tsval, tsecr;	/* need to include OPTION_TS */
	struct tcp_fastopen_cookie *fastopen_cookie;	/* Fast open cookie */
	struct mptcp_out_options mptcp;
	u32 *ecn_bytes;		/* AccECN ECT/CE byte counters */
};

static void mptcp_options_write(__be32 *ptr, struct tcp_out_options *opts)
{
#if IS_ENABLED(CONFIG_MPTCP)
	if (unlikely(OPTION_MPTCP & opts->options))
		mptcp_write_options(ptr, &opts->mptcp);
#endif
}

#ifdef CONFIG_CGROUP_BPF
static int bpf_skops_write_hdr_opt_arg0(struct sk_buff *skb,
					enum tcp_synack_type synack_type)
{
	if (unlikely(!skb))
		return BPF_WRITE_HDR_TCP_CURRENT_MSS;

	if (unlikely(synack_type == TCP_SYNACK_COOKIE))
		return BPF_WRITE_HDR_TCP_SYNACK_COOKIE;

	return 0;
}

/* req, syn_skb and synack_type are used when writing synack */
static void bpf_skops_hdr_opt_len(struct sock *sk, struct sk_buff *skb,
				  struct request_sock *req,
				  struct sk_buff *syn_skb,
				  enum tcp_synack_type synack_type,
				  struct tcp_out_options *opts,
				  unsigned int *remaining)
{
	struct bpf_sock_ops_kern sock_ops;
	int err;

	if (likely(!BPF_SOCK_OPS_TEST_FLAG(tcp_sk(sk),
					   BPF_SOCK_OPS_WRITE_HDR_OPT_CB_FLAG)) ||
	    !*remaining)
		return;

	/* *remaining has already been aligned to 4 bytes, so *remaining >= 4 */

	/* init sock_ops */
	memset(&sock_ops, 0, offsetof(struct bpf_sock_ops_kern, temp));

	sock_ops.op = BPF_SOCK_OPS_HDR_OPT_LEN_CB;

	if (req) {
		/* The listen "sk" cannot be passed here because
		 * it is not locked.  It would not make too much
		 * sense to do bpf_setsockopt(listen_sk) based
		 * on individual connection request also.
		 *
		 * Thus, "req" is passed here and the cgroup-bpf-progs
		 * of the listen "sk" will be run.
		 *
		 * "req" is also used here for fastopen even the "sk" here is
		 * a fullsock "child" sk.  It is to keep the behavior
		 * consistent between fastopen and non-fastopen on
		 * the bpf programming side.
		 */
		sock_ops.sk = (struct sock *)req;
		sock_ops.syn_skb = syn_skb;
	} else {
		sock_owned_by_me(sk);

		sock_ops.is_fullsock = 1;
		sock_ops.sk = sk;
	}

	sock_ops.args[0] = bpf_skops_write_hdr_opt_arg0(skb, synack_type);
	sock_ops.remaining_opt_len = *remaining;
	/* tcp_current_mss() does not pass a skb */
	if (skb)
		bpf_skops_init_skb(&sock_ops, skb, 0);

	err = BPF_CGROUP_RUN_PROG_SOCK_OPS_SK(&sock_ops, sk);

	if (err || sock_ops.remaining_opt_len == *remaining)
		return;

	opts->bpf_opt_len = *remaining - sock_ops.remaining_opt_len;
	/* round up to 4 bytes */
	opts->bpf_opt_len = (opts->bpf_opt_len + 3) & ~3;

	*remaining -= opts->bpf_opt_len;
}

static void bpf_skops_write_hdr_opt(struct sock *sk, struct sk_buff *skb,
				    struct request_sock *req,
				    struct sk_buff *syn_skb,
				    enum tcp_synack_type synack_type,
				    struct tcp_out_options *opts)
{
	u8 first_opt_off, nr_written, max_opt_len = opts->bpf_opt_len;
	struct bpf_sock_ops_kern sock_ops;
	int err;

	if (likely(!max_opt_len))
		return;

	memset(&sock_ops, 0, offsetof(struct bpf_sock_ops_kern, temp));

	sock_ops.op = BPF_SOCK_OPS_WRITE_HDR_OPT_CB;

	if (req) {
		sock_ops.sk = (struct sock *)req;
		sock_ops.syn_skb = syn_skb;
	} else {
		sock_owned_by_me(sk);

		sock_ops.is_fullsock = 1;
		sock_ops.sk = sk;
	}

	sock_ops.args[0] = bpf_skops_write_hdr_opt_arg0(skb, synack_type);
	sock_ops.remaining_opt_len = max_opt_len;
	first_opt_off = tcp_hdrlen(skb) - max_opt_len;
	bpf_skops_init_skb(&sock_ops, skb, first_opt_off);

	err = BPF_CGROUP_RUN_PROG_SOCK_OPS_SK(&sock_ops, sk);

	if (err)
		nr_written = 0;
	else
		nr_written = max_opt_len - sock_ops.remaining_opt_len;

	if (nr_written < max_opt_len)
		memset(skb->data + first_opt_off + nr_written, TCPOPT_NOP,
		       max_opt_len - nr_written);
}
#else
static void bpf_skops_hdr_opt_len(struct sock *sk, struct sk_buff *skb,
				  struct request_sock *req,
				  struct sk_buff *syn_skb,
				  enum tcp_synack_type synack_type,
				  struct tcp_out_options *opts,
				  unsigned int *remaining)
{
}

static void bpf_skops_write_hdr_opt(struct sock *sk, struct sk_buff *skb,
				    struct request_sock *req,
				    struct sk_buff *syn_skb,
				    enum tcp_synack_type synack_type,
				    struct tcp_out_options *opts)
{
}
#endif

#define NOP_LEFTOVER	((TCPOPT_NOP << 8) | TCPOPT_NOP)

/* Write previously computed TCP options to the packet.
 *
 * Beware: Something in the Internet is very sensitive to the ordering of
 * TCP options, we learned this through the hard way, so be careful here.
 * Luckily we can at least blame others for their non-compliance but from
 * inter-operability perspective it seems that we're somewhat stuck with
 * the ordering which we have been using if we want to keep working with
 * those broken things (not that it currently hurts anybody as there isn't
 * particular reason why the ordering would need to be changed).
 *
 * At least SACK_PERM as the first option is known to lead to a disaster
 * (but it may well be that other scenarios fail similarly).
 */
static void tcp_options_write(__be32 *ptr, struct tcp_sock *tp,
			      struct tcp_out_options *opts)
{
	u16 leftover_bytes = NOP_LEFTOVER;	/* replace next NOPs if avail */
	u16 options = opts->options;	/* mungable copy */
	int leftover_size = 2;

	if (unlikely(OPTION_MD5 & options)) {
		*ptr++ = htonl((TCPOPT_NOP << 24) | (TCPOPT_NOP << 16) |
			       (TCPOPT_MD5SIG << 8) | TCPOLEN_MD5SIG);
		/* overload cookie hash location */
		opts->hash_location = (__u8 *)ptr;
		ptr += 4;
	}

	if (unlikely(opts->mss)) {
		*ptr++ = htonl((TCPOPT_MSS << 24) |
			       (TCPOLEN_MSS << 16) |
			       opts->mss);
	}

	if (likely(OPTION_TS & options)) {
		if (unlikely(OPTION_SACK_ADVERTISE & options)) {
			*ptr++ = htonl((TCPOPT_SACK_PERM << 24) |
				       (TCPOLEN_SACK_PERM << 16) |
				       (TCPOPT_TIMESTAMP << 8) |
				       TCPOLEN_TIMESTAMP);
			options &= ~OPTION_SACK_ADVERTISE;
		} else {
			*ptr++ = htonl((TCPOPT_NOP << 24) |
				       (TCPOPT_NOP << 16) |
				       (TCPOPT_TIMESTAMP << 8) |
				       TCPOLEN_TIMESTAMP);
		}
		*ptr++ = htonl(opts->tsval);
		*ptr++ = htonl(opts->tsecr);
	}

	if (unlikely(OPTION_ACCECN & options)) {
		u32 e0b = opts->ecn_bytes[INET_ECN_ECT_0 - 1] + TCP_ACCECN_E0B_INIT_OFFSET;
		u32 e1b = opts->ecn_bytes[INET_ECN_ECT_1 - 1] + TCP_ACCECN_E1B_INIT_OFFSET;
		u32 ceb = opts->ecn_bytes[INET_ECN_CE - 1] + TCP_ACCECN_CEB_INIT_OFFSET;
		u8 len = TCPOLEN_EXP_ACCECN_BASE +
			 opts->num_ecn_bytes * TCPOLEN_ACCECN_PERCOUNTER;

		*ptr++ = htonl((TCPOPT_EXP << 24) | (len << 16) |
			       TCPOPT_ACCECN_MAGIC);
		if (opts->num_ecn_bytes > 0) {
			*ptr++ = htonl((e0b << 8) |
				       (opts->num_ecn_bytes > 1 ?
					(ceb >> 16) & 0xff :
					TCPOPT_NOP));
			if (opts->num_ecn_bytes == 2) {
				leftover_bytes = ceb & 0xffff;
			} else {
				*ptr++ = htonl((ceb << 16) |
					       ((e1b >> 8) & 0xffff));
				leftover_bytes = ((e1b & 0xff) << 8) |
						TCPOPT_NOP;
				leftover_size = 1;
			}
		}
		if (tp != NULL) {
			tp->accecn_minlen = 0;
			tp->accecn_opt_tstamp = tp->tcp_mstamp;
			if (tp->accecn_opt_demand)
				tp->accecn_opt_demand--;
		}
	}
	if (unlikely(OPTION_SACK_ADVERTISE & options)) {
		*ptr++ = htonl((leftover_bytes << 16) |
			       (TCPOPT_SACK_PERM << 8) |
			       TCPOLEN_SACK_PERM);
		leftover_bytes = NOP_LEFTOVER;
	}

	if (unlikely(OPTION_WSCALE & options)) {
		u8 highbyte = TCPOPT_NOP;

		if (unlikely(leftover_size == 1))
			highbyte = leftover_bytes >> 8;
		*ptr++ = htonl((highbyte << 24) |
			       (TCPOPT_WINDOW << 16) |
			       (TCPOLEN_WINDOW << 8) |
			       opts->ws);
		leftover_bytes = NOP_LEFTOVER;
	}

	if (unlikely(opts->num_sack_blocks)) {
		struct tcp_sack_block *sp = tp->rx_opt.dsack ?
			tp->duplicate_sack : tp->selective_acks;
		int this_sack;

		*ptr++ = htonl((leftover_bytes << 16) |
			       (TCPOPT_SACK <<  8) |
			       (TCPOLEN_SACK_BASE + (opts->num_sack_blocks *
						     TCPOLEN_SACK_PERBLOCK)));

		for (this_sack = 0; this_sack < opts->num_sack_blocks;
		     ++this_sack) {
			*ptr++ = htonl(sp[this_sack].start_seq);
			*ptr++ = htonl(sp[this_sack].end_seq);
		}

		tp->rx_opt.dsack = 0;
	} else if (unlikely(leftover_bytes != NOP_LEFTOVER)) {
		*ptr++ = htonl((leftover_bytes << 16) |
			       (TCPOPT_NOP << 8) |
			       TCPOPT_NOP);
	}

	if (unlikely(OPTION_FAST_OPEN_COOKIE & options)) {
		struct tcp_fastopen_cookie *foc = opts->fastopen_cookie;
		u8 *p = (u8 *)ptr;
		u32 len; /* Fast Open option length */

		if (foc->exp) {
			len = TCPOLEN_EXP_FASTOPEN_BASE + foc->len;
			*ptr = htonl((TCPOPT_EXP << 24) | (len << 16) |
				     TCPOPT_FASTOPEN_MAGIC);
			p += TCPOLEN_EXP_FASTOPEN_BASE;
		} else {
			len = TCPOLEN_FASTOPEN_BASE + foc->len;
			*p++ = TCPOPT_FASTOPEN;
			*p++ = len;
		}

		memcpy(p, foc->val, foc->len);
		if ((len & 3) == 2) {
			p[foc->len] = TCPOPT_NOP;
			p[foc->len + 1] = TCPOPT_NOP;
		}
		ptr += (len + 3) >> 2;
	}

	smc_options_write(ptr, &options);

	mptcp_options_write(ptr, opts);
}

static void smc_set_option(const struct tcp_sock *tp,
			   struct tcp_out_options *opts,
			   unsigned int *remaining)
{
#if IS_ENABLED(CONFIG_SMC)
	if (static_branch_unlikely(&tcp_have_smc)) {
		if (tp->syn_smc) {
			if (*remaining >= TCPOLEN_EXP_SMC_BASE_ALIGNED) {
				opts->options |= OPTION_SMC;
				*remaining -= TCPOLEN_EXP_SMC_BASE_ALIGNED;
			}
		}
	}
#endif
}

static void smc_set_option_cond(const struct tcp_sock *tp,
				const struct inet_request_sock *ireq,
				struct tcp_out_options *opts,
				unsigned int *remaining)
{
#if IS_ENABLED(CONFIG_SMC)
	if (static_branch_unlikely(&tcp_have_smc)) {
		if (tp->syn_smc && ireq->smc_ok) {
			if (*remaining >= TCPOLEN_EXP_SMC_BASE_ALIGNED) {
				opts->options |= OPTION_SMC;
				*remaining -= TCPOLEN_EXP_SMC_BASE_ALIGNED;
			}
		}
	}
#endif
}

static void mptcp_set_option_cond(const struct request_sock *req,
				  struct tcp_out_options *opts,
				  unsigned int *remaining)
{
	if (rsk_is_mptcp(req)) {
		unsigned int size;

		if (mptcp_synack_options(req, &size, &opts->mptcp)) {
			if (*remaining >= size) {
				opts->options |= OPTION_MPTCP;
				*remaining -= size;
			}
		}
	}
}

/* Initial values for AccECN option, ordered is based on ECN field bits
 * similar to received_ecn_bytes. Used for SYN/ACK AccECN option.
 */
u32 synack_ecn_bytes[3] = { 0, 0, 0 };

static u32 tcp_synack_options_combine_saving(struct tcp_out_options *opts)
{
	/* How much there's room for combining with the alignment padding? */
	if ((opts->options & (OPTION_SACK_ADVERTISE|OPTION_TS)) ==
	    OPTION_SACK_ADVERTISE)
		return 2;
	else if (opts->options & OPTION_WSCALE)
		return 1;
	return 0;
}

/* AccECN can take here and there take advantage of NOPs for alignment of
 * other options
 */
static int tcp_options_fit_accecn(struct tcp_out_options *opts, int required,
				  int remaining, int max_combine_saving)
{
	int size = TCP_ACCECN_MAXSIZE;

	opts->num_ecn_bytes = TCP_ACCECN_NUMCOUNTERS;

	while (opts->num_ecn_bytes >= required) {
		int leftover_size = size & 0x3;
		/* Pad to dword if cannot combine */
		if (leftover_size > max_combine_saving)
			leftover_size = -((4 - leftover_size) & 0x3);

		if (remaining >= size - leftover_size) {
			size -= leftover_size;
			break;
		}

		opts->num_ecn_bytes--;
		size -= TCPOLEN_ACCECN_PERCOUNTER;
	}
	if (opts->num_ecn_bytes < required)
		return 0;

	opts->options |= OPTION_ACCECN;
	return size;
}

static bool tcp_accecn_option_beacon_check(const struct tcp_sock *tp)
{
	return tcp_stamp_us_delta(tp->tcp_mstamp, tp->accecn_opt_tstamp) >=
	       (tp->srtt_us >> (3 + TCP_ACCECN_BEACON_FREQ_SHIFT));
}

/* Compute TCP options for SYN packets. This is not the final
 * network wire format yet.
 */
static unsigned int tcp_syn_options(struct sock *sk, struct sk_buff *skb,
				struct tcp_out_options *opts,
				struct tcp_md5sig_key **md5)
{
	struct tcp_sock *tp = tcp_sk(sk);
	unsigned int remaining = MAX_TCP_OPTION_SPACE;
	struct tcp_fastopen_request *fastopen = tp->fastopen_req;

	*md5 = NULL;
#ifdef CONFIG_TCP_MD5SIG
	if (static_branch_unlikely(&tcp_md5_needed) &&
	    rcu_access_pointer(tp->md5sig_info)) {
		*md5 = tp->af_specific->md5_lookup(sk, sk);
		if (*md5) {
			opts->options |= OPTION_MD5;
			remaining -= TCPOLEN_MD5SIG_ALIGNED;
		}
	}
#endif

	/* We always get an MSS option.  The option bytes which will be seen in
	 * normal data packets should timestamps be used, must be in the MSS
	 * advertised.  But we subtract them from tp->mss_cache so that
	 * calculations in tcp_sendmsg are simpler etc.  So account for this
	 * fact here if necessary.  If we don't do this correctly, as a
	 * receiver we won't recognize data packets as being full sized when we
	 * should, and thus we won't abide by the delayed ACK rules correctly.
	 * SACKs don't matter, we never delay an ACK when we have any of those
	 * going out.  */
	opts->mss = tcp_advertise_mss(sk);
	remaining -= TCPOLEN_MSS_ALIGNED;

	if (likely(sock_net(sk)->ipv4.sysctl_tcp_timestamps && !*md5)) {
		opts->options |= OPTION_TS;
		opts->tsval = tcp_skb_timestamp(skb) + tp->tsoffset;
		opts->tsecr = tp->rx_opt.ts_recent;
		remaining -= TCPOLEN_TSTAMP_ALIGNED;
	}
	if (likely(sock_net(sk)->ipv4.sysctl_tcp_window_scaling)) {
		opts->ws = tp->rx_opt.rcv_wscale;
		opts->options |= OPTION_WSCALE;
		remaining -= TCPOLEN_WSCALE_ALIGNED;
	}
	if (likely(sock_net(sk)->ipv4.sysctl_tcp_sack)) {
		opts->options |= OPTION_SACK_ADVERTISE;
		if (unlikely(!(OPTION_TS & opts->options)))
			remaining -= TCPOLEN_SACKPERM_ALIGNED;
	}

	if (fastopen && fastopen->cookie.len >= 0) {
		u32 need = fastopen->cookie.len;

		need += fastopen->cookie.exp ? TCPOLEN_EXP_FASTOPEN_BASE :
					       TCPOLEN_FASTOPEN_BASE;
		need = (need + 3) & ~3U;  /* Align to 32 bits */
		if (remaining >= need) {
			opts->options |= OPTION_FAST_OPEN_COOKIE;
			opts->fastopen_cookie = &fastopen->cookie;
			remaining -= need;
			tp->syn_fastopen = 1;
			tp->syn_fastopen_exp = fastopen->cookie.exp ? 1 : 0;
		}
	}

	smc_set_option(tp, opts, &remaining);

	if (sk_is_mptcp(sk)) {
		unsigned int size;

		if (mptcp_syn_options(sk, skb, &size, &opts->mptcp)) {
			opts->options |= OPTION_MPTCP;
			remaining -= size;
		}
	}

	/* Simultaneous open SYN/ACK needs AccECN option but not SYN */
	if (unlikely((TCP_SKB_CB(skb)->tcp_flags & TCPHDR_ACK) &&
		     tcp_ecn_mode_accecn(tp) &&
<<<<<<< HEAD
		     inet_csk(sk)->icsk_retransmits < 2 &&
		     !(sock_net(sk)->ipv4.sysctl_tcp_ecn & TCP_ACCECN_NO_OPT) &&
=======
		     sock_net(sk)->ipv4.sysctl_tcp_ecn_option &&
>>>>>>> 8b7310b5
		     (remaining >= TCPOLEN_EXP_ACCECN_BASE))) {
		opts->ecn_bytes = synack_ecn_bytes;
		remaining -= tcp_options_fit_accecn(opts, 0, remaining,
						    tcp_synack_options_combine_saving(opts));
	}

	bpf_skops_hdr_opt_len(sk, skb, NULL, NULL, 0, opts, &remaining);

	return MAX_TCP_OPTION_SPACE - remaining;
}

/* Set up TCP options for SYN-ACKs. */
static unsigned int tcp_synack_options(const struct sock *sk,
				       struct request_sock *req,
				       unsigned int mss, struct sk_buff *skb,
				       struct tcp_out_options *opts,
				       const struct tcp_md5sig_key *md5,
				       struct tcp_fastopen_cookie *foc,
				       enum tcp_synack_type synack_type,
				       struct sk_buff *syn_skb)
{
	struct inet_request_sock *ireq = inet_rsk(req);
	unsigned int remaining = MAX_TCP_OPTION_SPACE;
	struct tcp_request_sock *treq = tcp_rsk(req);

#ifdef CONFIG_TCP_MD5SIG
	if (md5) {
		opts->options |= OPTION_MD5;
		remaining -= TCPOLEN_MD5SIG_ALIGNED;

		/* We can't fit any SACK blocks in a packet with MD5 + TS
		 * options. There was discussion about disabling SACK
		 * rather than TS in order to fit in better with old,
		 * buggy kernels, but that was deemed to be unnecessary.
		 */
		if (synack_type != TCP_SYNACK_COOKIE)
			ireq->tstamp_ok &= !ireq->sack_ok;
	}
#endif

	/* We always send an MSS option. */
	opts->mss = mss;
	remaining -= TCPOLEN_MSS_ALIGNED;

	if (likely(ireq->wscale_ok)) {
		opts->ws = ireq->rcv_wscale;
		opts->options |= OPTION_WSCALE;
		remaining -= TCPOLEN_WSCALE_ALIGNED;
	}
	if (likely(ireq->tstamp_ok)) {
		opts->options |= OPTION_TS;
		opts->tsval = tcp_skb_timestamp(skb) + tcp_rsk(req)->ts_off;
		opts->tsecr = req->ts_recent;
		remaining -= TCPOLEN_TSTAMP_ALIGNED;
	}
	if (likely(ireq->sack_ok)) {
		opts->options |= OPTION_SACK_ADVERTISE;
		if (unlikely(!ireq->tstamp_ok))
			remaining -= TCPOLEN_SACKPERM_ALIGNED;
	}
	if (foc != NULL && foc->len >= 0) {
		u32 need = foc->len;

		need += foc->exp ? TCPOLEN_EXP_FASTOPEN_BASE :
				   TCPOLEN_FASTOPEN_BASE;
		need = (need + 3) & ~3U;  /* Align to 32 bits */
		if (remaining >= need) {
			opts->options |= OPTION_FAST_OPEN_COOKIE;
			opts->fastopen_cookie = foc;
			remaining -= need;
		}
	}

	mptcp_set_option_cond(req, opts, &remaining);

	smc_set_option_cond(tcp_sk(sk), ireq, opts, &remaining);

<<<<<<< HEAD
	if (treq->accecn_ok && req->num_timeout < 1 &&
	    !(sock_net(sk)->ipv4.sysctl_tcp_ecn & TCP_ACCECN_NO_OPT) &&
=======
	if (treq->accecn_ok && sock_net(sk)->ipv4.sysctl_tcp_ecn_option &&
>>>>>>> 8b7310b5
	    (remaining >= TCPOLEN_EXP_ACCECN_BASE)) {
		opts->ecn_bytes = synack_ecn_bytes;
		remaining -= tcp_options_fit_accecn(opts, 0, remaining,
						    tcp_synack_options_combine_saving(opts));
	}

	bpf_skops_hdr_opt_len((struct sock *)sk, skb, req, syn_skb,
			      synack_type, opts, &remaining);

	return MAX_TCP_OPTION_SPACE - remaining;
}

/* Compute TCP options for ESTABLISHED sockets. This is not the
 * final wire format yet.
 */
static unsigned int tcp_established_options(struct sock *sk, struct sk_buff *skb,
					struct tcp_out_options *opts,
					struct tcp_md5sig_key **md5)
{
	struct tcp_sock *tp = tcp_sk(sk);
	unsigned int size = 0;
	unsigned int eff_sacks;

	opts->options = 0;

	*md5 = NULL;
#ifdef CONFIG_TCP_MD5SIG
	if (static_branch_unlikely(&tcp_md5_needed) &&
	    rcu_access_pointer(tp->md5sig_info)) {
		*md5 = tp->af_specific->md5_lookup(sk, sk);
		if (*md5) {
			opts->options |= OPTION_MD5;
			size += TCPOLEN_MD5SIG_ALIGNED;
		}
	}
#endif

	if (likely(tp->rx_opt.tstamp_ok)) {
		opts->options |= OPTION_TS;
		opts->tsval = skb ? tcp_skb_timestamp(skb) + tp->tsoffset : 0;
		opts->tsecr = tp->rx_opt.ts_recent;
		size += TCPOLEN_TSTAMP_ALIGNED;
	}

	/* MPTCP options have precedence over SACK for the limited TCP
	 * option space because a MPTCP connection would be forced to
	 * fall back to regular TCP if a required multipath option is
	 * missing. SACK still gets a chance to use whatever space is
	 * left.
	 */
	if (sk_is_mptcp(sk)) {
		unsigned int remaining = MAX_TCP_OPTION_SPACE - size;
		unsigned int opt_size = 0;

		if (mptcp_established_options(sk, skb, &opt_size, remaining,
					      &opts->mptcp)) {
			opts->options |= OPTION_MPTCP;
			size += opt_size;
		}
	}

	eff_sacks = tp->rx_opt.num_sacks + tp->rx_opt.dsack;
	if (unlikely(eff_sacks)) {
		const unsigned int remaining = MAX_TCP_OPTION_SPACE - size;
		if (likely(remaining >= TCPOLEN_SACK_BASE_ALIGNED +
					 TCPOLEN_SACK_PERBLOCK)) {
			opts->num_sack_blocks =
				min_t(unsigned int, eff_sacks,
				      (remaining - TCPOLEN_SACK_BASE_ALIGNED) /
				      TCPOLEN_SACK_PERBLOCK);

			size += TCPOLEN_SACK_BASE_ALIGNED +
				opts->num_sack_blocks * TCPOLEN_SACK_PERBLOCK;
		}
	}

<<<<<<< HEAD
	if (tcp_ecn_mode_accecn(tp) &&
	    (tp->saw_accecn_opt & TCP_ACCECN_OPT_SEEN) &&
	    !(sock_net(sk)->ipv4.sysctl_tcp_ecn & TCP_ACCECN_NO_OPT)) {
		if (tp->accecn_opt_demand ||
		    (tcp_stamp_us_delta(tp->tcp_mstamp, tp->accecn_opt_tstamp) >=
		     (tp->srtt_us >> (3 + TCP_ACCECN_BEACON_FREQ_SHIFT)))) {
=======
	if (tcp_ecn_mode_accecn(tp) && sock_net(sk)->ipv4.sysctl_tcp_ecn_option) {
		if (sock_net(sk)->ipv4.sysctl_tcp_ecn_option >= 2 ||
		    tp->accecn_opt_demand ||
		    tcp_accecn_option_beacon_check(tp)) {
>>>>>>> 8b7310b5
			opts->ecn_bytes = tp->received_ecn_bytes;
			size += tcp_options_fit_accecn(opts, tp->accecn_minlen,
						       MAX_TCP_OPTION_SPACE - size,
						       opts->num_sack_blocks > 0 ?
						       2 : 0);
		}
	}

	if (unlikely(BPF_SOCK_OPS_TEST_FLAG(tp,
					    BPF_SOCK_OPS_WRITE_HDR_OPT_CB_FLAG))) {
		unsigned int remaining = MAX_TCP_OPTION_SPACE - size;

		bpf_skops_hdr_opt_len(sk, skb, NULL, NULL, 0, opts, &remaining);

		size = MAX_TCP_OPTION_SPACE - remaining;
	}

	return size;
}


/* TCP SMALL QUEUES (TSQ)
 *
 * TSQ goal is to keep small amount of skbs per tcp flow in tx queues (qdisc+dev)
 * to reduce RTT and bufferbloat.
 * We do this using a special skb destructor (tcp_wfree).
 *
 * Its important tcp_wfree() can be replaced by sock_wfree() in the event skb
 * needs to be reallocated in a driver.
 * The invariant being skb->truesize subtracted from sk->sk_wmem_alloc
 *
 * Since transmit from skb destructor is forbidden, we use a tasklet
 * to process all sockets that eventually need to send more skbs.
 * We use one tasklet per cpu, with its own queue of sockets.
 */
struct tsq_tasklet {
	struct tasklet_struct	tasklet;
	struct list_head	head; /* queue of tcp sockets */
};
static DEFINE_PER_CPU(struct tsq_tasklet, tsq_tasklet);

static void tcp_tsq_write(struct sock *sk)
{
	if ((1 << sk->sk_state) &
	    (TCPF_ESTABLISHED | TCPF_FIN_WAIT1 | TCPF_CLOSING |
	     TCPF_CLOSE_WAIT  | TCPF_LAST_ACK)) {
		struct tcp_sock *tp = tcp_sk(sk);

		if (tp->lost_out > tp->retrans_out &&
		    tp->snd_cwnd > tcp_packets_in_flight(tp)) {
			tcp_mstamp_refresh(tp);
			tcp_xmit_retransmit_queue(sk);
		}

		tcp_write_xmit(sk, tcp_current_mss(sk), tp->nonagle,
			       0, GFP_ATOMIC);
	}
}

static void tcp_tsq_handler(struct sock *sk)
{
	bh_lock_sock(sk);
	if (!sock_owned_by_user(sk))
		tcp_tsq_write(sk);
	else if (!test_and_set_bit(TCP_TSQ_DEFERRED, &sk->sk_tsq_flags))
		sock_hold(sk);
	bh_unlock_sock(sk);
}
/*
 * One tasklet per cpu tries to send more skbs.
 * We run in tasklet context but need to disable irqs when
 * transferring tsq->head because tcp_wfree() might
 * interrupt us (non NAPI drivers)
 */
static void tcp_tasklet_func(unsigned long data)
{
	struct tsq_tasklet *tsq = (struct tsq_tasklet *)data;
	LIST_HEAD(list);
	unsigned long flags;
	struct list_head *q, *n;
	struct tcp_sock *tp;
	struct sock *sk;

	local_irq_save(flags);
	list_splice_init(&tsq->head, &list);
	local_irq_restore(flags);

	list_for_each_safe(q, n, &list) {
		tp = list_entry(q, struct tcp_sock, tsq_node);
		list_del(&tp->tsq_node);

		sk = (struct sock *)tp;
		smp_mb__before_atomic();
		clear_bit(TSQ_QUEUED, &sk->sk_tsq_flags);

		tcp_tsq_handler(sk);
		sk_free(sk);
	}
}

#define TCP_DEFERRED_ALL (TCPF_TSQ_DEFERRED |		\
			  TCPF_WRITE_TIMER_DEFERRED |	\
			  TCPF_DELACK_TIMER_DEFERRED |	\
			  TCPF_MTU_REDUCED_DEFERRED)
/**
 * tcp_release_cb - tcp release_sock() callback
 * @sk: socket
 *
 * called from release_sock() to perform protocol dependent
 * actions before socket release.
 */
void tcp_release_cb(struct sock *sk)
{
	unsigned long flags, nflags;

	/* perform an atomic operation only if at least one flag is set */
	do {
		flags = sk->sk_tsq_flags;
		if (!(flags & TCP_DEFERRED_ALL))
			return;
		nflags = flags & ~TCP_DEFERRED_ALL;
	} while (cmpxchg(&sk->sk_tsq_flags, flags, nflags) != flags);

	if (flags & TCPF_TSQ_DEFERRED) {
		tcp_tsq_write(sk);
		__sock_put(sk);
	}
	/* Here begins the tricky part :
	 * We are called from release_sock() with :
	 * 1) BH disabled
	 * 2) sk_lock.slock spinlock held
	 * 3) socket owned by us (sk->sk_lock.owned == 1)
	 *
	 * But following code is meant to be called from BH handlers,
	 * so we should keep BH disabled, but early release socket ownership
	 */
	sock_release_ownership(sk);

	if (flags & TCPF_WRITE_TIMER_DEFERRED) {
		tcp_write_timer_handler(sk);
		__sock_put(sk);
	}
	if (flags & TCPF_DELACK_TIMER_DEFERRED) {
		tcp_delack_timer_handler(sk);
		__sock_put(sk);
	}
	if (flags & TCPF_MTU_REDUCED_DEFERRED) {
		inet_csk(sk)->icsk_af_ops->mtu_reduced(sk);
		__sock_put(sk);
	}
}
EXPORT_SYMBOL(tcp_release_cb);

void __init tcp_tasklet_init(void)
{
	int i;

	for_each_possible_cpu(i) {
		struct tsq_tasklet *tsq = &per_cpu(tsq_tasklet, i);

		INIT_LIST_HEAD(&tsq->head);
		tasklet_init(&tsq->tasklet,
			     tcp_tasklet_func,
			     (unsigned long)tsq);
	}
}

/*
 * Write buffer destructor automatically called from kfree_skb.
 * We can't xmit new skbs from this context, as we might already
 * hold qdisc lock.
 */
void tcp_wfree(struct sk_buff *skb)
{
	struct sock *sk = skb->sk;
	struct tcp_sock *tp = tcp_sk(sk);
	unsigned long flags, nval, oval;

	/* Keep one reference on sk_wmem_alloc.
	 * Will be released by sk_free() from here or tcp_tasklet_func()
	 */
	WARN_ON(refcount_sub_and_test(skb->truesize - 1, &sk->sk_wmem_alloc));

	/* If this softirq is serviced by ksoftirqd, we are likely under stress.
	 * Wait until our queues (qdisc + devices) are drained.
	 * This gives :
	 * - less callbacks to tcp_write_xmit(), reducing stress (batches)
	 * - chance for incoming ACK (processed by another cpu maybe)
	 *   to migrate this flow (skb->ooo_okay will be eventually set)
	 */
	if (refcount_read(&sk->sk_wmem_alloc) >= SKB_TRUESIZE(1) && this_cpu_ksoftirqd() == current)
		goto out;

	for (oval = READ_ONCE(sk->sk_tsq_flags);; oval = nval) {
		struct tsq_tasklet *tsq;
		bool empty;

		if (!(oval & TSQF_THROTTLED) || (oval & TSQF_QUEUED))
			goto out;

		nval = (oval & ~TSQF_THROTTLED) | TSQF_QUEUED;
		nval = cmpxchg(&sk->sk_tsq_flags, oval, nval);
		if (nval != oval)
			continue;

		/* queue this socket to tasklet queue */
		local_irq_save(flags);
		tsq = this_cpu_ptr(&tsq_tasklet);
		empty = list_empty(&tsq->head);
		list_add(&tp->tsq_node, &tsq->head);
		if (empty)
			tasklet_schedule(&tsq->tasklet);
		local_irq_restore(flags);
		return;
	}
out:
	sk_free(sk);
}

/* Note: Called under soft irq.
 * We can call TCP stack right away, unless socket is owned by user.
 */
enum hrtimer_restart tcp_pace_kick(struct hrtimer *timer)
{
	struct tcp_sock *tp = container_of(timer, struct tcp_sock, pacing_timer);
	struct sock *sk = (struct sock *)tp;

	tcp_tsq_handler(sk);
	sock_put(sk);

	return HRTIMER_NORESTART;
}

static void tcp_update_skb_after_send(struct sock *sk, struct sk_buff *skb,
				      u64 prior_wstamp)
{
	struct tcp_sock *tp = tcp_sk(sk);

	if (sk->sk_pacing_status != SK_PACING_NONE) {
		unsigned long rate = sk->sk_pacing_rate;

		/* Original sch_fq does not pace first 10 MSS
		 * Note that tp->data_segs_out overflows after 2^32 packets,
		 * this is a minor annoyance.
		 */
		if (rate != ~0UL && rate && tp->data_segs_out >= 10) {
			u64 len_ns = div64_ul((u64)skb->len * NSEC_PER_SEC, rate);
			u64 credit = tp->tcp_wstamp_ns - prior_wstamp;

			/* take into account OS jitter */
			len_ns -= min_t(u64, len_ns / 2, credit);
			tp->tcp_wstamp_ns += len_ns;
		}
	}
	list_move_tail(&skb->tcp_tsorted_anchor, &tp->tsorted_sent_queue);
}

INDIRECT_CALLABLE_DECLARE(int ip_queue_xmit(struct sock *sk, struct sk_buff *skb, struct flowi *fl));
INDIRECT_CALLABLE_DECLARE(int inet6_csk_xmit(struct sock *sk, struct sk_buff *skb, struct flowi *fl));
INDIRECT_CALLABLE_DECLARE(void tcp_v4_send_check(struct sock *sk, struct sk_buff *skb));

/* This routine actually transmits TCP packets queued in by
 * tcp_do_sendmsg().  This is used by both the initial
 * transmission and possible later retransmissions.
 * All SKB's seen here are completely headerless.  It is our
 * job to build the TCP header, and pass the packet down to
 * IP so it can do the same plus pass the packet off to the
 * device.
 *
 * We are working here with either a clone of the original
 * SKB, or a fresh unique copy made by the retransmit engine.
 */
static int __tcp_transmit_skb(struct sock *sk, struct sk_buff *skb,
			      int clone_it, gfp_t gfp_mask, u32 rcv_nxt)
{
	const struct inet_connection_sock *icsk = inet_csk(sk);
	struct inet_sock *inet;
	struct tcp_sock *tp;
	struct tcp_skb_cb *tcb;
	struct tcp_out_options opts;
	unsigned int tcp_options_size, tcp_header_size;
	struct sk_buff *oskb = NULL;
	struct tcp_md5sig_key *md5;
	struct tcphdr *th;
	u64 prior_wstamp;
	int err;

	BUG_ON(!skb || !tcp_skb_pcount(skb));
	tp = tcp_sk(sk);
	prior_wstamp = tp->tcp_wstamp_ns;
	tp->tcp_wstamp_ns = max(tp->tcp_wstamp_ns, tp->tcp_clock_cache);
	skb->skb_mstamp_ns = tp->tcp_wstamp_ns;
	if (clone_it) {
		TCP_SKB_CB(skb)->tx.in_flight = TCP_SKB_CB(skb)->end_seq
			- tp->snd_una;
		oskb = skb;

		tcp_skb_tsorted_save(oskb) {
			if (unlikely(skb_cloned(oskb)))
				skb = pskb_copy(oskb, gfp_mask);
			else
				skb = skb_clone(oskb, gfp_mask);
		} tcp_skb_tsorted_restore(oskb);

		if (unlikely(!skb))
			return -ENOBUFS;
		/* retransmit skbs might have a non zero value in skb->dev
		 * because skb->dev is aliased with skb->rbnode.rb_left
		 */
		skb->dev = NULL;
	}

	inet = inet_sk(sk);
	tcb = TCP_SKB_CB(skb);
	memset(&opts, 0, sizeof(opts));

	if (unlikely(tcb->tcp_flags & TCPHDR_SYN)) {
		tcp_options_size = tcp_syn_options(sk, skb, &opts, &md5);
	} else {
		tcp_options_size = tcp_established_options(sk, skb, &opts,
							   &md5);
		/* Force a PSH flag on all (GSO) packets to expedite GRO flush
		 * at receiver : This slightly improve GRO performance.
		 * Note that we do not force the PSH flag for non GSO packets,
		 * because they might be sent under high congestion events,
		 * and in this case it is better to delay the delivery of 1-MSS
		 * packets and thus the corresponding ACK packet that would
		 * release the following packet.
		 */
		if (tcp_skb_pcount(skb) > 1)
			tcb->tcp_flags |= TCPHDR_PSH;
	}
	tcp_header_size = tcp_options_size + sizeof(struct tcphdr);

	/* if no packet is in qdisc/device queue, then allow XPS to select
	 * another queue. We can be called from tcp_tsq_handler()
	 * which holds one reference to sk.
	 *
	 * TODO: Ideally, in-flight pure ACK packets should not matter here.
	 * One way to get this would be to set skb->truesize = 2 on them.
	 */
	skb->ooo_okay = sk_wmem_alloc_get(sk) < SKB_TRUESIZE(1);

	/* If we had to use memory reserve to allocate this skb,
	 * this might cause drops if packet is looped back :
	 * Other socket might not have SOCK_MEMALLOC.
	 * Packets not looped back do not care about pfmemalloc.
	 */
	skb->pfmemalloc = 0;

	skb_push(skb, tcp_header_size);
	skb_reset_transport_header(skb);

	skb_orphan(skb);
	skb->sk = sk;
	skb->destructor = skb_is_tcp_pure_ack(skb) ? __sock_wfree : tcp_wfree;
	skb_set_hash_from_sk(skb, sk);
	refcount_add(skb->truesize, &sk->sk_wmem_alloc);

	skb_set_dst_pending_confirm(skb, sk->sk_dst_pending_confirm);

	/* Build TCP header and checksum it. */
	th = (struct tcphdr *)skb->data;
	th->source		= inet->inet_sport;
	th->dest		= inet->inet_dport;
	th->seq			= htonl(tcb->seq);
	th->ack_seq		= htonl(rcv_nxt);
	*(((__be16 *)th) + 6)	= htons(((tcp_header_size >> 2) << 12) |
					(tcb->tcp_flags & TCPHDR_FLAGS_MASK));

	th->check		= 0;
	th->urg_ptr		= 0;

	/* The urg_mode check is necessary during a below snd_una win probe */
	if (unlikely(tcp_urg_mode(tp) && before(tcb->seq, tp->snd_up))) {
		if (before(tp->snd_up, tcb->seq + 0x10000)) {
			th->urg_ptr = htons(tp->snd_up - tcb->seq);
			th->urg = 1;
		} else if (after(tcb->seq + 0xFFFF, tp->snd_nxt)) {
			th->urg_ptr = htons(0xFFFF);
			th->urg = 1;
		}
	}

	tcp_options_write((__be32 *)(th + 1), tp, &opts);
	skb_shinfo(skb)->gso_type = sk->sk_gso_type;
	if (likely(!(tcb->tcp_flags & TCPHDR_SYN))) {
		th->window      = htons(tcp_select_window(sk));
		tcp_ecn_send(sk, skb, th, tcp_header_size);
	} else {
		/* RFC1323: The window in SYN & SYN/ACK segments
		 * is never scaled.
		 */
		th->window	= htons(min(tp->rcv_wnd, 65535U));
	}
#ifdef CONFIG_TCP_MD5SIG
	/* Calculate the MD5 hash, as we have all we need now */
	if (md5) {
		sk_nocaps_add(sk, NETIF_F_GSO_MASK);
		tp->af_specific->calc_md5_hash(opts.hash_location,
					       md5, sk, skb);
	}
#endif

	/* BPF prog is the last one writing header option */
	bpf_skops_write_hdr_opt(sk, skb, NULL, NULL, 0, &opts);

	INDIRECT_CALL_INET(icsk->icsk_af_ops->send_check,
			   tcp_v6_send_check, tcp_v4_send_check,
			   sk, skb);

	if (likely(tcb->tcp_flags & TCPHDR_ACK))
		tcp_event_ack_sent(sk, tcp_skb_pcount(skb), rcv_nxt);

	if (skb->len != tcp_header_size) {
		tcp_event_data_sent(tp, sk);
		tp->data_segs_out += tcp_skb_pcount(skb);
		tp->bytes_sent += skb->len - tcp_header_size;
	}

	if (after(tcb->end_seq, tp->snd_nxt) || tcb->seq == tcb->end_seq)
		TCP_ADD_STATS(sock_net(sk), TCP_MIB_OUTSEGS,
			      tcp_skb_pcount(skb));

	tp->segs_out += tcp_skb_pcount(skb);
	/* OK, its time to fill skb_shinfo(skb)->gso_{segs|size} */
	skb_shinfo(skb)->gso_segs = tcp_skb_pcount(skb);
	skb_shinfo(skb)->gso_size = tcp_skb_mss(skb);

	/* Leave earliest departure time in skb->tstamp (skb->skb_mstamp_ns) */

	/* Cleanup our debris for IP stacks */
	memset(skb->cb, 0, max(sizeof(struct inet_skb_parm),
			       sizeof(struct inet6_skb_parm)));

	tcp_add_tx_delay(skb, tp);

	err = INDIRECT_CALL_INET(icsk->icsk_af_ops->queue_xmit,
				 inet6_csk_xmit, ip_queue_xmit,
				 sk, skb, &inet->cork.fl);

	if (unlikely(err > 0)) {
		tcp_enter_cwr(sk);
		err = net_xmit_eval(err);
	}
	if (!err && oskb) {
		tcp_update_skb_after_send(sk, oskb, prior_wstamp);
		tcp_rate_skb_sent(sk, oskb);
	}
	return err;
}

static int tcp_transmit_skb(struct sock *sk, struct sk_buff *skb, int clone_it,
			    gfp_t gfp_mask)
{
	return __tcp_transmit_skb(sk, skb, clone_it, gfp_mask,
				  tcp_sk(sk)->rcv_nxt);
}

/* This routine just queues the buffer for sending.
 *
 * NOTE: probe0 timer is not checked, do not forget tcp_push_pending_frames,
 * otherwise socket can stall.
 */
static void tcp_queue_skb(struct sock *sk, struct sk_buff *skb)
{
	struct tcp_sock *tp = tcp_sk(sk);

	/* Advance write_seq and place onto the write_queue. */
	WRITE_ONCE(tp->write_seq, TCP_SKB_CB(skb)->end_seq);
	__skb_header_release(skb);
	tcp_add_write_queue_tail(sk, skb);
	sk_wmem_queued_add(sk, skb->truesize);
	sk_mem_charge(sk, skb->truesize);
}

/* Initialize TSO segments for a packet. */
static void tcp_set_skb_tso_segs(struct sk_buff *skb, unsigned int mss_now)
{
	if (skb->len <= mss_now) {
		/* Avoid the costly divide in the normal
		 * non-TSO case.
		 */
		tcp_skb_pcount_set(skb, 1);
		TCP_SKB_CB(skb)->tcp_gso_size = 0;
	} else {
		tcp_skb_pcount_set(skb, DIV_ROUND_UP(skb->len, mss_now));
		TCP_SKB_CB(skb)->tcp_gso_size = mss_now;
	}
}

/* Pcount in the middle of the write queue got changed, we need to do various
 * tweaks to fix counters
 */
static void tcp_adjust_pcount(struct sock *sk, const struct sk_buff *skb, int decr)
{
	struct tcp_sock *tp = tcp_sk(sk);

	tp->packets_out -= decr;

	if (TCP_SKB_CB(skb)->sacked & TCPCB_SACKED_ACKED)
		tp->sacked_out -= decr;
	if (TCP_SKB_CB(skb)->sacked & TCPCB_SACKED_RETRANS)
		tp->retrans_out -= decr;
	if (TCP_SKB_CB(skb)->sacked & TCPCB_LOST)
		tp->lost_out -= decr;

	/* Reno case is special. Sigh... */
	if (tcp_is_reno(tp) && decr > 0)
		tp->sacked_out -= min_t(u32, tp->sacked_out, decr);

	if (tp->lost_skb_hint &&
	    before(TCP_SKB_CB(skb)->seq, TCP_SKB_CB(tp->lost_skb_hint)->seq) &&
	    (TCP_SKB_CB(skb)->sacked & TCPCB_SACKED_ACKED))
		tp->lost_cnt_hint -= decr;

	tcp_verify_left_out(tp);
}

static bool tcp_has_tx_tstamp(const struct sk_buff *skb)
{
	return TCP_SKB_CB(skb)->txstamp_ack ||
		(skb_shinfo(skb)->tx_flags & SKBTX_ANY_TSTAMP);
}

static void tcp_fragment_tstamp(struct sk_buff *skb, struct sk_buff *skb2)
{
	struct skb_shared_info *shinfo = skb_shinfo(skb);

	if (unlikely(tcp_has_tx_tstamp(skb)) &&
	    !before(shinfo->tskey, TCP_SKB_CB(skb2)->seq)) {
		struct skb_shared_info *shinfo2 = skb_shinfo(skb2);
		u8 tsflags = shinfo->tx_flags & SKBTX_ANY_TSTAMP;

		shinfo->tx_flags &= ~tsflags;
		shinfo2->tx_flags |= tsflags;
		swap(shinfo->tskey, shinfo2->tskey);
		TCP_SKB_CB(skb2)->txstamp_ack = TCP_SKB_CB(skb)->txstamp_ack;
		TCP_SKB_CB(skb)->txstamp_ack = 0;
	}
}

static void tcp_skb_fragment_eor(struct sk_buff *skb, struct sk_buff *skb2)
{
	TCP_SKB_CB(skb2)->eor = TCP_SKB_CB(skb)->eor;
	TCP_SKB_CB(skb)->eor = 0;
}

/* Insert buff after skb on the write or rtx queue of sk.  */
static void tcp_insert_write_queue_after(struct sk_buff *skb,
					 struct sk_buff *buff,
					 struct sock *sk,
					 enum tcp_queue tcp_queue)
{
	if (tcp_queue == TCP_FRAG_IN_WRITE_QUEUE)
		__skb_queue_after(&sk->sk_write_queue, skb, buff);
	else
		tcp_rbtree_insert(&sk->tcp_rtx_queue, buff);
}

/* Function to create two new TCP segments.  Shrinks the given segment
 * to the specified size and appends a new segment with the rest of the
 * packet to the list.  This won't be called frequently, I hope.
 * Remember, these are still headerless SKBs at this point.
 */
int tcp_fragment(struct sock *sk, enum tcp_queue tcp_queue,
		 struct sk_buff *skb, u32 len,
		 unsigned int mss_now, gfp_t gfp)
{
	struct tcp_sock *tp = tcp_sk(sk);
	struct sk_buff *buff;
	int nsize, old_factor;
	long limit;
	int nlen;
	u8 flags;

	if (WARN_ON(len > skb->len))
		return -EINVAL;

	nsize = skb_headlen(skb) - len;
	if (nsize < 0)
		nsize = 0;

	/* tcp_sendmsg() can overshoot sk_wmem_queued by one full size skb.
	 * We need some allowance to not penalize applications setting small
	 * SO_SNDBUF values.
	 * Also allow first and last skb in retransmit queue to be split.
	 */
	limit = sk->sk_sndbuf + 2 * SKB_TRUESIZE(GSO_MAX_SIZE);
	if (unlikely((sk->sk_wmem_queued >> 1) > limit &&
		     tcp_queue != TCP_FRAG_IN_WRITE_QUEUE &&
		     skb != tcp_rtx_queue_head(sk) &&
		     skb != tcp_rtx_queue_tail(sk))) {
		NET_INC_STATS(sock_net(sk), LINUX_MIB_TCPWQUEUETOOBIG);
		return -ENOMEM;
	}

	if (skb_unclone(skb, gfp))
		return -ENOMEM;

	/* Get a new skb... force flag on. */
	buff = sk_stream_alloc_skb(sk, nsize, gfp, true);
	if (!buff)
		return -ENOMEM; /* We'll just try again later. */
	skb_copy_decrypted(buff, skb);

	sk_wmem_queued_add(sk, buff->truesize);
	sk_mem_charge(sk, buff->truesize);
	nlen = skb->len - len - nsize;
	buff->truesize += nlen;
	skb->truesize -= nlen;

	/* Correct the sequence numbers. */
	TCP_SKB_CB(buff)->seq = TCP_SKB_CB(skb)->seq + len;
	TCP_SKB_CB(buff)->end_seq = TCP_SKB_CB(skb)->end_seq;
	TCP_SKB_CB(skb)->end_seq = TCP_SKB_CB(buff)->seq;

	/* PSH and FIN should only be set in the second packet. */
	flags = TCP_SKB_CB(skb)->tcp_flags;
	TCP_SKB_CB(skb)->tcp_flags = flags & ~(TCPHDR_FIN | TCPHDR_PSH);
	TCP_SKB_CB(buff)->tcp_flags = flags;
	TCP_SKB_CB(buff)->sacked = TCP_SKB_CB(skb)->sacked;
	tcp_skb_fragment_eor(skb, buff);

	skb_split(skb, buff, len);

	buff->ip_summed = CHECKSUM_PARTIAL;

	buff->tstamp = skb->tstamp;
	tcp_fragment_tstamp(skb, buff);

	old_factor = tcp_skb_pcount(skb);

	/* Fix up tso_factor for both original and new SKB.  */
	tcp_set_skb_tso_segs(skb, mss_now);
	tcp_set_skb_tso_segs(buff, mss_now);

	/* Update delivered info for the new segment */
	TCP_SKB_CB(buff)->tx = TCP_SKB_CB(skb)->tx;

	/* If this packet has been sent out already, we must
	 * adjust the various packet counters.
	 */
	if (!before(tp->snd_nxt, TCP_SKB_CB(buff)->end_seq)) {
		int diff = old_factor - tcp_skb_pcount(skb) -
			tcp_skb_pcount(buff);

		if (diff)
			tcp_adjust_pcount(sk, skb, diff);
	}

	/* Link BUFF into the send queue. */
	__skb_header_release(buff);
	tcp_insert_write_queue_after(skb, buff, sk, tcp_queue);
	if (tcp_queue == TCP_FRAG_IN_RTX_QUEUE)
		list_add(&buff->tcp_tsorted_anchor, &skb->tcp_tsorted_anchor);

	return 0;
}

/* This is similar to __pskb_pull_tail(). The difference is that pulled
 * data is not copied, but immediately discarded.
 */
static int __pskb_trim_head(struct sk_buff *skb, int len)
{
	struct skb_shared_info *shinfo;
	int i, k, eat;

	eat = min_t(int, len, skb_headlen(skb));
	if (eat) {
		__skb_pull(skb, eat);
		len -= eat;
		if (!len)
			return 0;
	}
	eat = len;
	k = 0;
	shinfo = skb_shinfo(skb);
	for (i = 0; i < shinfo->nr_frags; i++) {
		int size = skb_frag_size(&shinfo->frags[i]);

		if (size <= eat) {
			skb_frag_unref(skb, i);
			eat -= size;
		} else {
			shinfo->frags[k] = shinfo->frags[i];
			if (eat) {
				skb_frag_off_add(&shinfo->frags[k], eat);
				skb_frag_size_sub(&shinfo->frags[k], eat);
				eat = 0;
			}
			k++;
		}
	}
	shinfo->nr_frags = k;

	skb->data_len -= len;
	skb->len = skb->data_len;
	return len;
}

/* Remove acked data from a packet in the transmit queue. */
int tcp_trim_head(struct sock *sk, struct sk_buff *skb, u32 len)
{
	u32 delta_truesize;

	if (skb_unclone(skb, GFP_ATOMIC))
		return -ENOMEM;

	delta_truesize = __pskb_trim_head(skb, len);

	TCP_SKB_CB(skb)->seq += len;
	skb->ip_summed = CHECKSUM_PARTIAL;

	if (delta_truesize) {
		skb->truesize	   -= delta_truesize;
		sk_wmem_queued_add(sk, -delta_truesize);
		sk_mem_uncharge(sk, delta_truesize);
	}

	/* Any change of skb->len requires recalculation of tso factor. */
	if (tcp_skb_pcount(skb) > 1)
		tcp_set_skb_tso_segs(skb, tcp_skb_mss(skb));

	return 0;
}

/* Calculate MSS not accounting any TCP options.  */
static inline int __tcp_mtu_to_mss(struct sock *sk, int pmtu)
{
	const struct tcp_sock *tp = tcp_sk(sk);
	const struct inet_connection_sock *icsk = inet_csk(sk);
	int mss_now;

	/* Calculate base mss without TCP options:
	   It is MMS_S - sizeof(tcphdr) of rfc1122
	 */
	mss_now = pmtu - icsk->icsk_af_ops->net_header_len - sizeof(struct tcphdr);

	/* IPv6 adds a frag_hdr in case RTAX_FEATURE_ALLFRAG is set */
	if (icsk->icsk_af_ops->net_frag_header_len) {
		const struct dst_entry *dst = __sk_dst_get(sk);

		if (dst && dst_allfrag(dst))
			mss_now -= icsk->icsk_af_ops->net_frag_header_len;
	}

	/* Clamp it (mss_clamp does not include tcp options) */
	if (mss_now > tp->rx_opt.mss_clamp)
		mss_now = tp->rx_opt.mss_clamp;

	/* Now subtract optional transport overhead */
	mss_now -= icsk->icsk_ext_hdr_len;

	/* Then reserve room for full set of TCP options and 8 bytes of data */
	mss_now = max(mss_now, sock_net(sk)->ipv4.sysctl_tcp_min_snd_mss);
	return mss_now;
}

/* Calculate MSS. Not accounting for SACKs here.  */
int tcp_mtu_to_mss(struct sock *sk, int pmtu)
{
	/* Subtract TCP options size, not including SACKs */
	return __tcp_mtu_to_mss(sk, pmtu) -
	       (tcp_sk(sk)->tcp_header_len - sizeof(struct tcphdr));
}

/* Inverse of above */
int tcp_mss_to_mtu(struct sock *sk, int mss)
{
	const struct tcp_sock *tp = tcp_sk(sk);
	const struct inet_connection_sock *icsk = inet_csk(sk);
	int mtu;

	mtu = mss +
	      tp->tcp_header_len +
	      icsk->icsk_ext_hdr_len +
	      icsk->icsk_af_ops->net_header_len;

	/* IPv6 adds a frag_hdr in case RTAX_FEATURE_ALLFRAG is set */
	if (icsk->icsk_af_ops->net_frag_header_len) {
		const struct dst_entry *dst = __sk_dst_get(sk);

		if (dst && dst_allfrag(dst))
			mtu += icsk->icsk_af_ops->net_frag_header_len;
	}
	return mtu;
}
EXPORT_SYMBOL(tcp_mss_to_mtu);

/* MTU probing init per socket */
void tcp_mtup_init(struct sock *sk)
{
	struct tcp_sock *tp = tcp_sk(sk);
	struct inet_connection_sock *icsk = inet_csk(sk);
	struct net *net = sock_net(sk);

	icsk->icsk_mtup.enabled = net->ipv4.sysctl_tcp_mtu_probing > 1;
	icsk->icsk_mtup.search_high = tp->rx_opt.mss_clamp + sizeof(struct tcphdr) +
			       icsk->icsk_af_ops->net_header_len;
	icsk->icsk_mtup.search_low = tcp_mss_to_mtu(sk, net->ipv4.sysctl_tcp_base_mss);
	icsk->icsk_mtup.probe_size = 0;
	if (icsk->icsk_mtup.enabled)
		icsk->icsk_mtup.probe_timestamp = tcp_jiffies32;
}
EXPORT_SYMBOL(tcp_mtup_init);

/* This function synchronize snd mss to current pmtu/exthdr set.

   tp->rx_opt.user_mss is mss set by user by TCP_MAXSEG. It does NOT counts
   for TCP options, but includes only bare TCP header.

   tp->rx_opt.mss_clamp is mss negotiated at connection setup.
   It is minimum of user_mss and mss received with SYN.
   It also does not include TCP options.

   inet_csk(sk)->icsk_pmtu_cookie is last pmtu, seen by this function.

   tp->mss_cache is current effective sending mss, including
   all tcp options except for SACKs. It is evaluated,
   taking into account current pmtu, but never exceeds
   tp->rx_opt.mss_clamp.

   NOTE1. rfc1122 clearly states that advertised MSS
   DOES NOT include either tcp or ip options.

   NOTE2. inet_csk(sk)->icsk_pmtu_cookie and tp->mss_cache
   are READ ONLY outside this function.		--ANK (980731)
 */
unsigned int tcp_sync_mss(struct sock *sk, u32 pmtu)
{
	struct tcp_sock *tp = tcp_sk(sk);
	struct inet_connection_sock *icsk = inet_csk(sk);
	int mss_now;

	if (icsk->icsk_mtup.search_high > pmtu)
		icsk->icsk_mtup.search_high = pmtu;

	mss_now = tcp_mtu_to_mss(sk, pmtu);
	mss_now = tcp_bound_to_half_wnd(tp, mss_now);

	/* And store cached results */
	icsk->icsk_pmtu_cookie = pmtu;
	if (icsk->icsk_mtup.enabled)
		mss_now = min(mss_now, tcp_mtu_to_mss(sk, icsk->icsk_mtup.search_low));
	tp->mss_cache = mss_now;

	return mss_now;
}
EXPORT_SYMBOL(tcp_sync_mss);

/* Compute the current effective MSS, taking SACKs and IP options,
 * and even PMTU discovery events into account.
 */
unsigned int tcp_current_mss(struct sock *sk)
{
	const struct tcp_sock *tp = tcp_sk(sk);
	const struct dst_entry *dst = __sk_dst_get(sk);
	u32 mss_now;
	unsigned int header_len;
	struct tcp_out_options opts;
	struct tcp_md5sig_key *md5;

	mss_now = tp->mss_cache;

	if (dst) {
		u32 mtu = dst_mtu(dst);
		if (mtu != inet_csk(sk)->icsk_pmtu_cookie)
			mss_now = tcp_sync_mss(sk, mtu);
	}

	header_len = tcp_established_options(sk, NULL, &opts, &md5) +
		     sizeof(struct tcphdr);
	/* The mss_cache is sized based on tp->tcp_header_len, which assumes
	 * some common options. If this is an odd packet (because we have SACK
	 * blocks etc) then our calculated header_len will be different, and
	 * we have to adjust mss_now correspondingly */
	if (header_len != tp->tcp_header_len) {
		int delta = (int) header_len - tp->tcp_header_len;
		mss_now -= delta;
	}

	return mss_now;
}

/* RFC2861, slow part. Adjust cwnd, after it was not full during one rto.
 * As additional protections, we do not touch cwnd in retransmission phases,
 * and if application hit its sndbuf limit recently.
 */
static void tcp_cwnd_application_limited(struct sock *sk)
{
	struct tcp_sock *tp = tcp_sk(sk);

	if (inet_csk(sk)->icsk_ca_state == TCP_CA_Open &&
	    sk->sk_socket && !test_bit(SOCK_NOSPACE, &sk->sk_socket->flags)) {
		/* Limited by application or receiver window. */
		u32 init_win = tcp_init_cwnd(tp, __sk_dst_get(sk));
		u32 win_used = max(tp->snd_cwnd_used, init_win);
		if (win_used < tp->snd_cwnd) {
			tp->snd_ssthresh = tcp_current_ssthresh(sk);
			tp->snd_cwnd = (tp->snd_cwnd + win_used) >> 1;
		}
		tp->snd_cwnd_used = 0;
	}
	tp->snd_cwnd_stamp = tcp_jiffies32;
}

static void tcp_cwnd_validate(struct sock *sk, bool is_cwnd_limited)
{
	const struct tcp_congestion_ops *ca_ops = inet_csk(sk)->icsk_ca_ops;
	struct tcp_sock *tp = tcp_sk(sk);

	/* Track the maximum number of outstanding packets in each
	 * window, and remember whether we were cwnd-limited then.
	 */
	if (!before(tp->snd_una, tp->max_packets_seq) ||
	    tp->packets_out > tp->max_packets_out ||
	    is_cwnd_limited) {
		tp->max_packets_out = tp->packets_out;
		tp->max_packets_seq = tp->snd_nxt;
		tp->is_cwnd_limited = is_cwnd_limited;
	}

	if (tcp_is_cwnd_limited(sk)) {
		/* Network is feed fully. */
		tp->snd_cwnd_used = 0;
		tp->snd_cwnd_stamp = tcp_jiffies32;
	} else {
		/* Network starves. */
		if (tp->packets_out > tp->snd_cwnd_used)
			tp->snd_cwnd_used = tp->packets_out;

		if (sock_net(sk)->ipv4.sysctl_tcp_slow_start_after_idle &&
		    (s32)(tcp_jiffies32 - tp->snd_cwnd_stamp) >= inet_csk(sk)->icsk_rto &&
		    !ca_ops->cong_control)
			tcp_cwnd_application_limited(sk);

		/* The following conditions together indicate the starvation
		 * is caused by insufficient sender buffer:
		 * 1) just sent some data (see tcp_write_xmit)
		 * 2) not cwnd limited (this else condition)
		 * 3) no more data to send (tcp_write_queue_empty())
		 * 4) application is hitting buffer limit (SOCK_NOSPACE)
		 */
		if (tcp_write_queue_empty(sk) && sk->sk_socket &&
		    test_bit(SOCK_NOSPACE, &sk->sk_socket->flags) &&
		    (1 << sk->sk_state) & (TCPF_ESTABLISHED | TCPF_CLOSE_WAIT))
			tcp_chrono_start(sk, TCP_CHRONO_SNDBUF_LIMITED);
	}
}

/* Minshall's variant of the Nagle send check. */
static bool tcp_minshall_check(const struct tcp_sock *tp)
{
	return after(tp->snd_sml, tp->snd_una) &&
		!after(tp->snd_sml, tp->snd_nxt);
}

/* Update snd_sml if this skb is under mss
 * Note that a TSO packet might end with a sub-mss segment
 * The test is really :
 * if ((skb->len % mss) != 0)
 *        tp->snd_sml = TCP_SKB_CB(skb)->end_seq;
 * But we can avoid doing the divide again given we already have
 *  skb_pcount = skb->len / mss_now
 */
static void tcp_minshall_update(struct tcp_sock *tp, unsigned int mss_now,
				const struct sk_buff *skb)
{
	if (skb->len < tcp_skb_pcount(skb) * mss_now)
		tp->snd_sml = TCP_SKB_CB(skb)->end_seq;
}

/* Return false, if packet can be sent now without violation Nagle's rules:
 * 1. It is full sized. (provided by caller in %partial bool)
 * 2. Or it contains FIN. (already checked by caller)
 * 3. Or TCP_CORK is not set, and TCP_NODELAY is set.
 * 4. Or TCP_CORK is not set, and all sent packets are ACKed.
 *    With Minshall's modification: all sent small packets are ACKed.
 */
static bool tcp_nagle_check(bool partial, const struct tcp_sock *tp,
			    int nonagle)
{
	return partial &&
		((nonagle & TCP_NAGLE_CORK) ||
		 (!nonagle && tp->packets_out && tcp_minshall_check(tp)));
}

/* Return how many segs we'd like on a TSO packet,
 * to send one TSO packet per ms
 */
static u32 tcp_tso_autosize(const struct sock *sk, unsigned int mss_now,
			    int min_tso_segs)
{
	u32 bytes, segs;

	bytes = min_t(unsigned long,
		      sk->sk_pacing_rate >> READ_ONCE(sk->sk_pacing_shift),
		      sk->sk_gso_max_size - 1 - MAX_TCP_HEADER);

	/* Goal is to send at least one packet per ms,
	 * not one big TSO packet every 100 ms.
	 * This preserves ACK clocking and is consistent
	 * with tcp_tso_should_defer() heuristic.
	 */
	segs = max_t(u32, bytes / mss_now, min_tso_segs);

	return segs;
}

/* Return the number of segments we want in the skb we are transmitting.
 * See if congestion control module wants to decide; otherwise, autosize.
 */
static u32 tcp_tso_segs(struct sock *sk, unsigned int mss_now)
{
	const struct tcp_congestion_ops *ca_ops = inet_csk(sk)->icsk_ca_ops;
	u32 min_tso, tso_segs;

	min_tso = ca_ops->min_tso_segs ?
			ca_ops->min_tso_segs(sk) :
			sock_net(sk)->ipv4.sysctl_tcp_min_tso_segs;

	tso_segs = tcp_tso_autosize(sk, mss_now, min_tso);
	return min_t(u32, tso_segs, sk->sk_gso_max_segs);
}

/* Returns the portion of skb which can be sent right away */
static unsigned int tcp_mss_split_point(const struct sock *sk,
					const struct sk_buff *skb,
					unsigned int mss_now,
					unsigned int max_segs,
					int nonagle)
{
	const struct tcp_sock *tp = tcp_sk(sk);
	u32 partial, needed, window, max_len;

	window = tcp_wnd_end(tp) - TCP_SKB_CB(skb)->seq;
	max_len = mss_now * max_segs;

	if (likely(max_len <= window && skb != tcp_write_queue_tail(sk)))
		return max_len;

	needed = min(skb->len, window);

	if (max_len <= needed)
		return max_len;

	partial = needed % mss_now;
	/* If last segment is not a full MSS, check if Nagle rules allow us
	 * to include this last segment in this skb.
	 * Otherwise, we'll split the skb at last MSS boundary
	 */
	if (tcp_nagle_check(partial != 0, tp, nonagle))
		return needed - partial;

	return needed;
}

/* Can at least one segment of SKB be sent right now, according to the
 * congestion window rules?  If so, return how many segments are allowed.
 */
static inline unsigned int tcp_cwnd_test(const struct tcp_sock *tp,
					 const struct sk_buff *skb)
{
	u32 in_flight, cwnd, halfcwnd;

	/* Don't be strict about the congestion window for the final FIN.  */
	if ((TCP_SKB_CB(skb)->tcp_flags & TCPHDR_FIN) &&
	    tcp_skb_pcount(skb) == 1)
		return 1;

	in_flight = tcp_packets_in_flight(tp);
	cwnd = tp->snd_cwnd;
	if (in_flight >= cwnd)
		return 0;

	/* For better scheduling, ensure we have at least
	 * 2 GSO packets in flight.
	 */
	halfcwnd = max(cwnd >> 1, 1U);
	return min(halfcwnd, cwnd - in_flight);
}

/* Initialize TSO state of a skb.
 * This must be invoked the first time we consider transmitting
 * SKB onto the wire.
 */
static int tcp_init_tso_segs(struct sk_buff *skb, unsigned int mss_now)
{
	int tso_segs = tcp_skb_pcount(skb);

	if (!tso_segs || (tso_segs > 1 && tcp_skb_mss(skb) != mss_now)) {
		tcp_set_skb_tso_segs(skb, mss_now);
		tso_segs = tcp_skb_pcount(skb);
	}
	return tso_segs;
}


/* Return true if the Nagle test allows this packet to be
 * sent now.
 */
static inline bool tcp_nagle_test(const struct tcp_sock *tp, const struct sk_buff *skb,
				  unsigned int cur_mss, int nonagle)
{
	/* Nagle rule does not apply to frames, which sit in the middle of the
	 * write_queue (they have no chances to get new data).
	 *
	 * This is implemented in the callers, where they modify the 'nonagle'
	 * argument based upon the location of SKB in the send queue.
	 */
	if (nonagle & TCP_NAGLE_PUSH)
		return true;

	/* Don't use the nagle rule for urgent data (or for the final FIN). */
	if (tcp_urg_mode(tp) || (TCP_SKB_CB(skb)->tcp_flags & TCPHDR_FIN))
		return true;

	if (!tcp_nagle_check(skb->len < cur_mss, tp, nonagle))
		return true;

	return false;
}

/* Does at least the first segment of SKB fit into the send window? */
static bool tcp_snd_wnd_test(const struct tcp_sock *tp,
			     const struct sk_buff *skb,
			     unsigned int cur_mss)
{
	u32 end_seq = TCP_SKB_CB(skb)->end_seq;

	if (skb->len > cur_mss)
		end_seq = TCP_SKB_CB(skb)->seq + cur_mss;

	return !after(end_seq, tcp_wnd_end(tp));
}

/* Trim TSO SKB to LEN bytes, put the remaining data into a new packet
 * which is put after SKB on the list.  It is very much like
 * tcp_fragment() except that it may make several kinds of assumptions
 * in order to speed up the splitting operation.  In particular, we
 * know that all the data is in scatter-gather pages, and that the
 * packet has never been sent out before (and thus is not cloned).
 */
static int tso_fragment(struct sock *sk, struct sk_buff *skb, unsigned int len,
			unsigned int mss_now, gfp_t gfp)
{
	int nlen = skb->len - len;
	struct sk_buff *buff;
	u8 flags;

	/* All of a TSO frame must be composed of paged data.  */
	if (skb->len != skb->data_len)
		return tcp_fragment(sk, TCP_FRAG_IN_WRITE_QUEUE,
				    skb, len, mss_now, gfp);

	buff = sk_stream_alloc_skb(sk, 0, gfp, true);
	if (unlikely(!buff))
		return -ENOMEM;
	skb_copy_decrypted(buff, skb);

	sk_wmem_queued_add(sk, buff->truesize);
	sk_mem_charge(sk, buff->truesize);
	buff->truesize += nlen;
	skb->truesize -= nlen;

	/* Correct the sequence numbers. */
	TCP_SKB_CB(buff)->seq = TCP_SKB_CB(skb)->seq + len;
	TCP_SKB_CB(buff)->end_seq = TCP_SKB_CB(skb)->end_seq;
	TCP_SKB_CB(skb)->end_seq = TCP_SKB_CB(buff)->seq;

	/* PSH and FIN should only be set in the second packet. */
	flags = TCP_SKB_CB(skb)->tcp_flags;
	TCP_SKB_CB(skb)->tcp_flags = flags & ~(TCPHDR_FIN | TCPHDR_PSH);
	TCP_SKB_CB(buff)->tcp_flags = flags;

	/* This packet was never sent out yet, so no SACK bits. */
	TCP_SKB_CB(buff)->sacked = 0;

	tcp_skb_fragment_eor(skb, buff);

	buff->ip_summed = CHECKSUM_PARTIAL;
	skb_split(skb, buff, len);
	tcp_fragment_tstamp(skb, buff);

	/* Fix up tso_factor for both original and new SKB.  */
	tcp_set_skb_tso_segs(skb, mss_now);
	tcp_set_skb_tso_segs(buff, mss_now);

	/* Link BUFF into the send queue. */
	__skb_header_release(buff);
	tcp_insert_write_queue_after(skb, buff, sk, TCP_FRAG_IN_WRITE_QUEUE);

	return 0;
}

/* Try to defer sending, if possible, in order to minimize the amount
 * of TSO splitting we do.  View it as a kind of TSO Nagle test.
 *
 * This algorithm is from John Heffner.
 */
static bool tcp_tso_should_defer(struct sock *sk, struct sk_buff *skb,
				 bool *is_cwnd_limited,
				 bool *is_rwnd_limited,
				 u32 max_segs)
{
	const struct inet_connection_sock *icsk = inet_csk(sk);
	u32 send_win, cong_win, limit, in_flight;
	struct tcp_sock *tp = tcp_sk(sk);
	struct sk_buff *head;
	int win_divisor;
	s64 delta;

	if (icsk->icsk_ca_state >= TCP_CA_Recovery)
		goto send_now;

	/* Avoid bursty behavior by allowing defer
	 * only if the last write was recent (1 ms).
	 * Note that tp->tcp_wstamp_ns can be in the future if we have
	 * packets waiting in a qdisc or device for EDT delivery.
	 */
	delta = tp->tcp_clock_cache - tp->tcp_wstamp_ns - NSEC_PER_MSEC;
	if (delta > 0)
		goto send_now;

	in_flight = tcp_packets_in_flight(tp);

	BUG_ON(tcp_skb_pcount(skb) <= 1);
	BUG_ON(tp->snd_cwnd <= in_flight);

	send_win = tcp_wnd_end(tp) - TCP_SKB_CB(skb)->seq;

	/* From in_flight test above, we know that cwnd > in_flight.  */
	cong_win = (tp->snd_cwnd - in_flight) * tp->mss_cache;

	limit = min(send_win, cong_win);

	/* If a full-sized TSO skb can be sent, do it. */
	if (limit >= max_segs * tp->mss_cache)
		goto send_now;

	/* Middle in queue won't get any more data, full sendable already? */
	if ((skb != tcp_write_queue_tail(sk)) && (limit >= skb->len))
		goto send_now;

	win_divisor = READ_ONCE(sock_net(sk)->ipv4.sysctl_tcp_tso_win_divisor);
	if (win_divisor) {
		u32 chunk = min(tp->snd_wnd, tp->snd_cwnd * tp->mss_cache);

		/* If at least some fraction of a window is available,
		 * just use it.
		 */
		chunk /= win_divisor;
		if (limit >= chunk)
			goto send_now;
	} else {
		/* Different approach, try not to defer past a single
		 * ACK.  Receiver should ACK every other full sized
		 * frame, so if we have space for more than 3 frames
		 * then send now.
		 */
		if (limit > tcp_max_tso_deferred_mss(tp) * tp->mss_cache)
			goto send_now;
	}

	/* TODO : use tsorted_sent_queue ? */
	head = tcp_rtx_queue_head(sk);
	if (!head)
		goto send_now;
	delta = tp->tcp_clock_cache - head->tstamp;
	/* If next ACK is likely to come too late (half srtt), do not defer */
	if ((s64)(delta - (u64)NSEC_PER_USEC * (tp->srtt_us >> 4)) < 0)
		goto send_now;

	/* Ok, it looks like it is advisable to defer.
	 * Three cases are tracked :
	 * 1) We are cwnd-limited
	 * 2) We are rwnd-limited
	 * 3) We are application limited.
	 */
	if (cong_win < send_win) {
		if (cong_win <= skb->len) {
			*is_cwnd_limited = true;
			return true;
		}
	} else {
		if (send_win <= skb->len) {
			*is_rwnd_limited = true;
			return true;
		}
	}

	/* If this packet won't get more data, do not wait. */
	if ((TCP_SKB_CB(skb)->tcp_flags & TCPHDR_FIN) ||
	    TCP_SKB_CB(skb)->eor)
		goto send_now;

	return true;

send_now:
	return false;
}

static inline void tcp_mtu_check_reprobe(struct sock *sk)
{
	struct inet_connection_sock *icsk = inet_csk(sk);
	struct tcp_sock *tp = tcp_sk(sk);
	struct net *net = sock_net(sk);
	u32 interval;
	s32 delta;

	interval = net->ipv4.sysctl_tcp_probe_interval;
	delta = tcp_jiffies32 - icsk->icsk_mtup.probe_timestamp;
	if (unlikely(delta >= interval * HZ)) {
		int mss = tcp_current_mss(sk);

		/* Update current search range */
		icsk->icsk_mtup.probe_size = 0;
		icsk->icsk_mtup.search_high = tp->rx_opt.mss_clamp +
			sizeof(struct tcphdr) +
			icsk->icsk_af_ops->net_header_len;
		icsk->icsk_mtup.search_low = tcp_mss_to_mtu(sk, mss);

		/* Update probe time stamp */
		icsk->icsk_mtup.probe_timestamp = tcp_jiffies32;
	}
}

static bool tcp_can_coalesce_send_queue_head(struct sock *sk, int len)
{
	struct sk_buff *skb, *next;

	skb = tcp_send_head(sk);
	tcp_for_write_queue_from_safe(skb, next, sk) {
		if (len <= skb->len)
			break;

		if (unlikely(TCP_SKB_CB(skb)->eor) || tcp_has_tx_tstamp(skb))
			return false;

		len -= skb->len;
	}

	return true;
}

/* Create a new MTU probe if we are ready.
 * MTU probe is regularly attempting to increase the path MTU by
 * deliberately sending larger packets.  This discovers routing
 * changes resulting in larger path MTUs.
 *
 * Returns 0 if we should wait to probe (no cwnd available),
 *         1 if a probe was sent,
 *         -1 otherwise
 */
static int tcp_mtu_probe(struct sock *sk)
{
	struct inet_connection_sock *icsk = inet_csk(sk);
	struct tcp_sock *tp = tcp_sk(sk);
	struct sk_buff *skb, *nskb, *next;
	struct net *net = sock_net(sk);
	int probe_size;
	int size_needed;
	int copy, len;
	int mss_now;
	int interval;

	/* Not currently probing/verifying,
	 * not in recovery,
	 * have enough cwnd, and
	 * not SACKing (the variable headers throw things off)
	 */
	if (likely(!icsk->icsk_mtup.enabled ||
		   icsk->icsk_mtup.probe_size ||
		   inet_csk(sk)->icsk_ca_state != TCP_CA_Open ||
		   tp->snd_cwnd < 11 ||
		   tp->rx_opt.num_sacks || tp->rx_opt.dsack))
		return -1;

	/* Use binary search for probe_size between tcp_mss_base,
	 * and current mss_clamp. if (search_high - search_low)
	 * smaller than a threshold, backoff from probing.
	 */
	mss_now = tcp_current_mss(sk);
	probe_size = tcp_mtu_to_mss(sk, (icsk->icsk_mtup.search_high +
				    icsk->icsk_mtup.search_low) >> 1);
	size_needed = probe_size + (tp->reordering + 1) * tp->mss_cache;
	interval = icsk->icsk_mtup.search_high - icsk->icsk_mtup.search_low;
	/* When misfortune happens, we are reprobing actively,
	 * and then reprobe timer has expired. We stick with current
	 * probing process by not resetting search range to its orignal.
	 */
	if (probe_size > tcp_mtu_to_mss(sk, icsk->icsk_mtup.search_high) ||
		interval < net->ipv4.sysctl_tcp_probe_threshold) {
		/* Check whether enough time has elaplased for
		 * another round of probing.
		 */
		tcp_mtu_check_reprobe(sk);
		return -1;
	}

	/* Have enough data in the send queue to probe? */
	if (tp->write_seq - tp->snd_nxt < size_needed)
		return -1;

	if (tp->snd_wnd < size_needed)
		return -1;
	if (after(tp->snd_nxt + size_needed, tcp_wnd_end(tp)))
		return 0;

	/* Do we need to wait to drain cwnd? With none in flight, don't stall */
	if (tcp_packets_in_flight(tp) + 2 > tp->snd_cwnd) {
		if (!tcp_packets_in_flight(tp))
			return -1;
		else
			return 0;
	}

	if (!tcp_can_coalesce_send_queue_head(sk, probe_size))
		return -1;

	/* We're allowed to probe.  Build it now. */
	nskb = sk_stream_alloc_skb(sk, probe_size, GFP_ATOMIC, false);
	if (!nskb)
		return -1;
	sk_wmem_queued_add(sk, nskb->truesize);
	sk_mem_charge(sk, nskb->truesize);

	skb = tcp_send_head(sk);
	skb_copy_decrypted(nskb, skb);

	TCP_SKB_CB(nskb)->seq = TCP_SKB_CB(skb)->seq;
	TCP_SKB_CB(nskb)->end_seq = TCP_SKB_CB(skb)->seq + probe_size;
	TCP_SKB_CB(nskb)->tcp_flags = TCPHDR_ACK;
	TCP_SKB_CB(nskb)->sacked = 0;
	nskb->csum = 0;
	nskb->ip_summed = CHECKSUM_PARTIAL;

	tcp_insert_write_queue_before(nskb, skb, sk);
	tcp_highest_sack_replace(sk, skb, nskb);

	len = 0;
	tcp_for_write_queue_from_safe(skb, next, sk) {
		copy = min_t(int, skb->len, probe_size - len);
		skb_copy_bits(skb, 0, skb_put(nskb, copy), copy);

		if (skb->len <= copy) {
			/* We've eaten all the data from this skb.
			 * Throw it away. */
			TCP_SKB_CB(nskb)->tcp_flags |= TCP_SKB_CB(skb)->tcp_flags;
			/* If this is the last SKB we copy and eor is set
			 * we need to propagate it to the new skb.
			 */
			TCP_SKB_CB(nskb)->eor = TCP_SKB_CB(skb)->eor;
			tcp_skb_collapse_tstamp(nskb, skb);
			tcp_unlink_write_queue(skb, sk);
			sk_wmem_free_skb(sk, skb);
		} else {
			TCP_SKB_CB(nskb)->tcp_flags |= TCP_SKB_CB(skb)->tcp_flags &
						   ~(TCPHDR_FIN|TCPHDR_PSH);
			if (!skb_shinfo(skb)->nr_frags) {
				skb_pull(skb, copy);
			} else {
				__pskb_trim_head(skb, copy);
				tcp_set_skb_tso_segs(skb, mss_now);
			}
			TCP_SKB_CB(skb)->seq += copy;
		}

		len += copy;

		if (len >= probe_size)
			break;
	}
	tcp_init_tso_segs(nskb, nskb->len);

	/* We're ready to send.  If this fails, the probe will
	 * be resegmented into mss-sized pieces by tcp_write_xmit().
	 */
	if (!tcp_transmit_skb(sk, nskb, 1, GFP_ATOMIC)) {
		/* Decrement cwnd here because we are sending
		 * effectively two packets. */
		tp->snd_cwnd--;
		tcp_event_new_data_sent(sk, nskb);

		icsk->icsk_mtup.probe_size = tcp_mss_to_mtu(sk, nskb->len);
		tp->mtu_probe.probe_seq_start = TCP_SKB_CB(nskb)->seq;
		tp->mtu_probe.probe_seq_end = TCP_SKB_CB(nskb)->end_seq;

		return 1;
	}

	return -1;
}

static bool tcp_pacing_check(struct sock *sk)
{
	struct tcp_sock *tp = tcp_sk(sk);

	if (!tcp_needs_internal_pacing(sk))
		return false;

	if (tp->tcp_wstamp_ns <= tp->tcp_clock_cache)
		return false;

	if (!hrtimer_is_queued(&tp->pacing_timer)) {
		hrtimer_start(&tp->pacing_timer,
			      ns_to_ktime(tp->tcp_wstamp_ns),
			      HRTIMER_MODE_ABS_PINNED_SOFT);
		sock_hold(sk);
	}
	return true;
}

/* TCP Small Queues :
 * Control number of packets in qdisc/devices to two packets / or ~1 ms.
 * (These limits are doubled for retransmits)
 * This allows for :
 *  - better RTT estimation and ACK scheduling
 *  - faster recovery
 *  - high rates
 * Alas, some drivers / subsystems require a fair amount
 * of queued bytes to ensure line rate.
 * One example is wifi aggregation (802.11 AMPDU)
 */
static bool tcp_small_queue_check(struct sock *sk, const struct sk_buff *skb,
				  unsigned int factor)
{
	unsigned long limit;

	limit = max_t(unsigned long,
		      2 * skb->truesize,
		      sk->sk_pacing_rate >> READ_ONCE(sk->sk_pacing_shift));
	if (sk->sk_pacing_status == SK_PACING_NONE)
		limit = min_t(unsigned long, limit,
			      sock_net(sk)->ipv4.sysctl_tcp_limit_output_bytes);
	limit <<= factor;

	if (static_branch_unlikely(&tcp_tx_delay_enabled) &&
	    tcp_sk(sk)->tcp_tx_delay) {
		u64 extra_bytes = (u64)sk->sk_pacing_rate * tcp_sk(sk)->tcp_tx_delay;

		/* TSQ is based on skb truesize sum (sk_wmem_alloc), so we
		 * approximate our needs assuming an ~100% skb->truesize overhead.
		 * USEC_PER_SEC is approximated by 2^20.
		 * do_div(extra_bytes, USEC_PER_SEC/2) is replaced by a right shift.
		 */
		extra_bytes >>= (20 - 1);
		limit += extra_bytes;
	}
	if (refcount_read(&sk->sk_wmem_alloc) > limit) {
		/* Always send skb if rtx queue is empty.
		 * No need to wait for TX completion to call us back,
		 * after softirq/tasklet schedule.
		 * This helps when TX completions are delayed too much.
		 */
		if (tcp_rtx_queue_empty(sk))
			return false;

		set_bit(TSQ_THROTTLED, &sk->sk_tsq_flags);
		/* It is possible TX completion already happened
		 * before we set TSQ_THROTTLED, so we must
		 * test again the condition.
		 */
		smp_mb__after_atomic();
		if (refcount_read(&sk->sk_wmem_alloc) > limit)
			return true;
	}
	return false;
}

static void tcp_chrono_set(struct tcp_sock *tp, const enum tcp_chrono new)
{
	const u32 now = tcp_jiffies32;
	enum tcp_chrono old = tp->chrono_type;

	if (old > TCP_CHRONO_UNSPEC)
		tp->chrono_stat[old - 1] += now - tp->chrono_start;
	tp->chrono_start = now;
	tp->chrono_type = new;
}

void tcp_chrono_start(struct sock *sk, const enum tcp_chrono type)
{
	struct tcp_sock *tp = tcp_sk(sk);

	/* If there are multiple conditions worthy of tracking in a
	 * chronograph then the highest priority enum takes precedence
	 * over the other conditions. So that if something "more interesting"
	 * starts happening, stop the previous chrono and start a new one.
	 */
	if (type > tp->chrono_type)
		tcp_chrono_set(tp, type);
}

void tcp_chrono_stop(struct sock *sk, const enum tcp_chrono type)
{
	struct tcp_sock *tp = tcp_sk(sk);


	/* There are multiple conditions worthy of tracking in a
	 * chronograph, so that the highest priority enum takes
	 * precedence over the other conditions (see tcp_chrono_start).
	 * If a condition stops, we only stop chrono tracking if
	 * it's the "most interesting" or current chrono we are
	 * tracking and starts busy chrono if we have pending data.
	 */
	if (tcp_rtx_and_write_queues_empty(sk))
		tcp_chrono_set(tp, TCP_CHRONO_UNSPEC);
	else if (type == tp->chrono_type)
		tcp_chrono_set(tp, TCP_CHRONO_BUSY);
}

/* This routine writes packets to the network.  It advances the
 * send_head.  This happens as incoming acks open up the remote
 * window for us.
 *
 * LARGESEND note: !tcp_urg_mode is overkill, only frames between
 * snd_up-64k-mss .. snd_up cannot be large. However, taking into
 * account rare use of URG, this is not a big flaw.
 *
 * Send at most one packet when push_one > 0. Temporarily ignore
 * cwnd limit to force at most one packet out when push_one == 2.

 * Returns true, if no segments are in flight and we have queued segments,
 * but cannot send anything now because of SWS or another problem.
 */
static bool tcp_write_xmit(struct sock *sk, unsigned int mss_now, int nonagle,
			   int push_one, gfp_t gfp)
{
	struct tcp_sock *tp = tcp_sk(sk);
	struct sk_buff *skb;
	unsigned int tso_segs, sent_pkts;
	int cwnd_quota;
	int result;
	bool is_cwnd_limited = false, is_rwnd_limited = false;
	u32 max_segs;

	sent_pkts = 0;

	tcp_mstamp_refresh(tp);
	if (!push_one) {
		/* Do MTU probing. */
		result = tcp_mtu_probe(sk);
		if (!result) {
			return false;
		} else if (result > 0) {
			sent_pkts = 1;
		}
	}

	max_segs = tcp_tso_segs(sk, mss_now);
	while ((skb = tcp_send_head(sk))) {
		unsigned int limit;

		if (unlikely(tp->repair) && tp->repair_queue == TCP_SEND_QUEUE) {
			/* "skb_mstamp_ns" is used as a start point for the retransmit timer */
			skb->skb_mstamp_ns = tp->tcp_wstamp_ns = tp->tcp_clock_cache;
			list_move_tail(&skb->tcp_tsorted_anchor, &tp->tsorted_sent_queue);
			tcp_init_tso_segs(skb, mss_now);
			goto repair; /* Skip network transmission */
		}

		if (tcp_pacing_check(sk))
			break;

		tso_segs = tcp_init_tso_segs(skb, mss_now);
		BUG_ON(!tso_segs);

		cwnd_quota = tcp_cwnd_test(tp, skb);
		if (!cwnd_quota) {
			if (push_one == 2)
				/* Force out a loss probe pkt. */
				cwnd_quota = 1;
			else
				break;
		}

		if (unlikely(!tcp_snd_wnd_test(tp, skb, mss_now))) {
			is_rwnd_limited = true;
			break;
		}

		if (tso_segs == 1) {
			if (unlikely(!tcp_nagle_test(tp, skb, mss_now,
						     (tcp_skb_is_last(sk, skb) ?
						      nonagle : TCP_NAGLE_PUSH))))
				break;
		} else {
			if (!push_one &&
			    tcp_tso_should_defer(sk, skb, &is_cwnd_limited,
						 &is_rwnd_limited, max_segs))
				break;
		}

		limit = mss_now;
		if (tso_segs > 1 && !tcp_urg_mode(tp))
			limit = tcp_mss_split_point(sk, skb, mss_now,
						    min_t(unsigned int,
							  cwnd_quota,
							  max_segs),
						    nonagle);

		if (skb->len > limit &&
		    unlikely(tso_fragment(sk, skb, limit, mss_now, gfp)))
			break;

		if (tcp_small_queue_check(sk, skb, 0))
			break;

		/* Argh, we hit an empty skb(), presumably a thread
		 * is sleeping in sendmsg()/sk_stream_wait_memory().
		 * We do not want to send a pure-ack packet and have
		 * a strange looking rtx queue with empty packet(s).
		 */
		if (TCP_SKB_CB(skb)->end_seq == TCP_SKB_CB(skb)->seq)
			break;

		if (unlikely(tcp_transmit_skb(sk, skb, 1, gfp)))
			break;

repair:
		/* Advance the send_head.  This one is sent out.
		 * This call will increment packets_out.
		 */
		tcp_event_new_data_sent(sk, skb);

		tcp_minshall_update(tp, mss_now, skb);
		sent_pkts += tcp_skb_pcount(skb);

		if (push_one)
			break;
	}

	if (is_rwnd_limited)
		tcp_chrono_start(sk, TCP_CHRONO_RWND_LIMITED);
	else
		tcp_chrono_stop(sk, TCP_CHRONO_RWND_LIMITED);

	is_cwnd_limited |= (tcp_packets_in_flight(tp) >= tp->snd_cwnd);
	if (likely(sent_pkts || is_cwnd_limited))
		tcp_cwnd_validate(sk, is_cwnd_limited);

	if (likely(sent_pkts)) {
		if (tcp_in_cwnd_reduction(sk))
			tp->prr_out += sent_pkts;

		/* Send one loss probe per tail loss episode. */
		if (push_one != 2)
			tcp_schedule_loss_probe(sk, false);
		return false;
	}
	return !tp->packets_out && !tcp_write_queue_empty(sk);
}

bool tcp_schedule_loss_probe(struct sock *sk, bool advancing_rto)
{
	struct inet_connection_sock *icsk = inet_csk(sk);
	struct tcp_sock *tp = tcp_sk(sk);
	u32 timeout, rto_delta_us;
	int early_retrans;

	/* Don't do any loss probe on a Fast Open connection before 3WHS
	 * finishes.
	 */
	if (rcu_access_pointer(tp->fastopen_rsk))
		return false;

	early_retrans = sock_net(sk)->ipv4.sysctl_tcp_early_retrans;
	/* Schedule a loss probe in 2*RTT for SACK capable connections
	 * not in loss recovery, that are either limited by cwnd or application.
	 */
	if ((early_retrans != 3 && early_retrans != 4) ||
	    !tp->packets_out || !tcp_is_sack(tp) ||
	    (icsk->icsk_ca_state != TCP_CA_Open &&
	     icsk->icsk_ca_state != TCP_CA_CWR))
		return false;

	/* Probe timeout is 2*rtt. Add minimum RTO to account
	 * for delayed ack when there's one outstanding packet. If no RTT
	 * sample is available then probe after TCP_TIMEOUT_INIT.
	 */
	if (tp->srtt_us) {
		timeout = usecs_to_jiffies(tp->srtt_us >> 2);
		if (tp->packets_out == 1)
			timeout += TCP_RTO_MIN;
		else
			timeout += TCP_TIMEOUT_MIN;
	} else {
		timeout = TCP_TIMEOUT_INIT;
	}

	/* If the RTO formula yields an earlier time, then use that time. */
	rto_delta_us = advancing_rto ?
			jiffies_to_usecs(inet_csk(sk)->icsk_rto) :
			tcp_rto_delta_us(sk);  /* How far in future is RTO? */
	if (rto_delta_us > 0)
		timeout = min_t(u32, timeout, usecs_to_jiffies(rto_delta_us));

	tcp_reset_xmit_timer(sk, ICSK_TIME_LOSS_PROBE, timeout, TCP_RTO_MAX);
	return true;
}

/* Thanks to skb fast clones, we can detect if a prior transmit of
 * a packet is still in a qdisc or driver queue.
 * In this case, there is very little point doing a retransmit !
 */
static bool skb_still_in_host_queue(const struct sock *sk,
				    const struct sk_buff *skb)
{
	if (unlikely(skb_fclone_busy(sk, skb))) {
		NET_INC_STATS(sock_net(sk),
			      LINUX_MIB_TCPSPURIOUS_RTX_HOSTQUEUES);
		return true;
	}
	return false;
}

/* When probe timeout (PTO) fires, try send a new segment if possible, else
 * retransmit the last segment.
 */
void tcp_send_loss_probe(struct sock *sk)
{
	struct tcp_sock *tp = tcp_sk(sk);
	struct sk_buff *skb;
	int pcount;
	int mss = tcp_current_mss(sk);

	/* At most one outstanding TLP */
	if (tp->tlp_high_seq)
		goto rearm_timer;

	tp->tlp_retrans = 0;
	skb = tcp_send_head(sk);
	if (skb && tcp_snd_wnd_test(tp, skb, mss)) {
		pcount = tp->packets_out;
		tcp_write_xmit(sk, mss, TCP_NAGLE_OFF, 2, GFP_ATOMIC);
		if (tp->packets_out > pcount)
			goto probe_sent;
		goto rearm_timer;
	}
	skb = skb_rb_last(&sk->tcp_rtx_queue);
	if (unlikely(!skb)) {
		WARN_ONCE(tp->packets_out,
			  "invalid inflight: %u state %u cwnd %u mss %d\n",
			  tp->packets_out, sk->sk_state, tp->snd_cwnd, mss);
		inet_csk(sk)->icsk_pending = 0;
		return;
	}

	if (skb_still_in_host_queue(sk, skb))
		goto rearm_timer;

	pcount = tcp_skb_pcount(skb);
	if (WARN_ON(!pcount))
		goto rearm_timer;

	if ((pcount > 1) && (skb->len > (pcount - 1) * mss)) {
		if (unlikely(tcp_fragment(sk, TCP_FRAG_IN_RTX_QUEUE, skb,
					  (pcount - 1) * mss, mss,
					  GFP_ATOMIC)))
			goto rearm_timer;
		skb = skb_rb_next(skb);
	}

	if (WARN_ON(!skb || !tcp_skb_pcount(skb)))
		goto rearm_timer;

	if (__tcp_retransmit_skb(sk, skb, 1))
		goto rearm_timer;

	tp->tlp_retrans = 1;

probe_sent:
	/* Record snd_nxt for loss detection. */
	tp->tlp_high_seq = tp->snd_nxt;

	NET_INC_STATS(sock_net(sk), LINUX_MIB_TCPLOSSPROBES);
	/* Reset s.t. tcp_rearm_rto will restart timer from now */
	inet_csk(sk)->icsk_pending = 0;
rearm_timer:
	tcp_rearm_rto(sk);
}

/* Push out any pending frames which were held back due to
 * TCP_CORK or attempt at coalescing tiny packets.
 * The socket must be locked by the caller.
 */
void __tcp_push_pending_frames(struct sock *sk, unsigned int cur_mss,
			       int nonagle)
{
	/* If we are closed, the bytes will have to remain here.
	 * In time closedown will finish, we empty the write queue and
	 * all will be happy.
	 */
	if (unlikely(sk->sk_state == TCP_CLOSE))
		return;

	if (tcp_write_xmit(sk, cur_mss, nonagle, 0,
			   sk_gfp_mask(sk, GFP_ATOMIC)))
		tcp_check_probe_timer(sk);
}

/* Send _single_ skb sitting at the send head. This function requires
 * true push pending frames to setup probe timer etc.
 */
void tcp_push_one(struct sock *sk, unsigned int mss_now)
{
	struct sk_buff *skb = tcp_send_head(sk);

	BUG_ON(!skb || skb->len < mss_now);

	tcp_write_xmit(sk, mss_now, TCP_NAGLE_PUSH, 1, sk->sk_allocation);
}

/* This function returns the amount that we can raise the
 * usable window based on the following constraints
 *
 * 1. The window can never be shrunk once it is offered (RFC 793)
 * 2. We limit memory per socket
 *
 * RFC 1122:
 * "the suggested [SWS] avoidance algorithm for the receiver is to keep
 *  RECV.NEXT + RCV.WIN fixed until:
 *  RCV.BUFF - RCV.USER - RCV.WINDOW >= min(1/2 RCV.BUFF, MSS)"
 *
 * i.e. don't raise the right edge of the window until you can raise
 * it at least MSS bytes.
 *
 * Unfortunately, the recommended algorithm breaks header prediction,
 * since header prediction assumes th->window stays fixed.
 *
 * Strictly speaking, keeping th->window fixed violates the receiver
 * side SWS prevention criteria. The problem is that under this rule
 * a stream of single byte packets will cause the right side of the
 * window to always advance by a single byte.
 *
 * Of course, if the sender implements sender side SWS prevention
 * then this will not be a problem.
 *
 * BSD seems to make the following compromise:
 *
 *	If the free space is less than the 1/4 of the maximum
 *	space available and the free space is less than 1/2 mss,
 *	then set the window to 0.
 *	[ Actually, bsd uses MSS and 1/4 of maximal _window_ ]
 *	Otherwise, just prevent the window from shrinking
 *	and from being larger than the largest representable value.
 *
 * This prevents incremental opening of the window in the regime
 * where TCP is limited by the speed of the reader side taking
 * data out of the TCP receive queue. It does nothing about
 * those cases where the window is constrained on the sender side
 * because the pipeline is full.
 *
 * BSD also seems to "accidentally" limit itself to windows that are a
 * multiple of MSS, at least until the free space gets quite small.
 * This would appear to be a side effect of the mbuf implementation.
 * Combining these two algorithms results in the observed behavior
 * of having a fixed window size at almost all times.
 *
 * Below we obtain similar behavior by forcing the offered window to
 * a multiple of the mss when it is feasible to do so.
 *
 * Note, we don't "adjust" for TIMESTAMP or SACK option bytes.
 * Regular options like TIMESTAMP are taken into account.
 */
u32 __tcp_select_window(struct sock *sk)
{
	struct inet_connection_sock *icsk = inet_csk(sk);
	struct tcp_sock *tp = tcp_sk(sk);
	/* MSS for the peer's data.  Previous versions used mss_clamp
	 * here.  I don't know if the value based on our guesses
	 * of peer's MSS is better for the performance.  It's more correct
	 * but may be worse for the performance because of rcv_mss
	 * fluctuations.  --SAW  1998/11/1
	 */
	int mss = icsk->icsk_ack.rcv_mss;
	int free_space = tcp_space(sk);
	int allowed_space = tcp_full_space(sk);
	int full_space, window;

	if (sk_is_mptcp(sk))
		mptcp_space(sk, &free_space, &allowed_space);

	full_space = min_t(int, tp->window_clamp, allowed_space);

	if (unlikely(mss > full_space)) {
		mss = full_space;
		if (mss <= 0)
			return 0;
	}
	if (free_space < (full_space >> 1)) {
		icsk->icsk_ack.quick = 0;

		if (tcp_under_memory_pressure(sk))
			tp->rcv_ssthresh = min(tp->rcv_ssthresh,
					       4U * tp->advmss);

		/* free_space might become our new window, make sure we don't
		 * increase it due to wscale.
		 */
		free_space = round_down(free_space, 1 << tp->rx_opt.rcv_wscale);

		/* if free space is less than mss estimate, or is below 1/16th
		 * of the maximum allowed, try to move to zero-window, else
		 * tcp_clamp_window() will grow rcv buf up to tcp_rmem[2], and
		 * new incoming data is dropped due to memory limits.
		 * With large window, mss test triggers way too late in order
		 * to announce zero window in time before rmem limit kicks in.
		 */
		if (free_space < (allowed_space >> 4) || free_space < mss)
			return 0;
	}

	if (free_space > tp->rcv_ssthresh)
		free_space = tp->rcv_ssthresh;

	/* Don't do rounding if we are using window scaling, since the
	 * scaled window will not line up with the MSS boundary anyway.
	 */
	if (tp->rx_opt.rcv_wscale) {
		window = free_space;

		/* Advertise enough space so that it won't get scaled away.
		 * Import case: prevent zero window announcement if
		 * 1<<rcv_wscale > mss.
		 */
		window = ALIGN(window, (1 << tp->rx_opt.rcv_wscale));
	} else {
		window = tp->rcv_wnd;
		/* Get the largest window that is a nice multiple of mss.
		 * Window clamp already applied above.
		 * If our current window offering is within 1 mss of the
		 * free space we just keep it. This prevents the divide
		 * and multiply from happening most of the time.
		 * We also don't do any window rounding when the free space
		 * is too small.
		 */
		if (window <= free_space - mss || window > free_space)
			window = rounddown(free_space, mss);
		else if (mss == full_space &&
			 free_space > window + (full_space >> 1))
			window = free_space;
	}

	return window;
}

void tcp_skb_collapse_tstamp(struct sk_buff *skb,
			     const struct sk_buff *next_skb)
{
	if (unlikely(tcp_has_tx_tstamp(next_skb))) {
		const struct skb_shared_info *next_shinfo =
			skb_shinfo(next_skb);
		struct skb_shared_info *shinfo = skb_shinfo(skb);

		shinfo->tx_flags |= next_shinfo->tx_flags & SKBTX_ANY_TSTAMP;
		shinfo->tskey = next_shinfo->tskey;
		TCP_SKB_CB(skb)->txstamp_ack |=
			TCP_SKB_CB(next_skb)->txstamp_ack;
	}
}

/* Collapses two adjacent SKB's during retransmission. */
static bool tcp_collapse_retrans(struct sock *sk, struct sk_buff *skb)
{
	struct tcp_sock *tp = tcp_sk(sk);
	struct sk_buff *next_skb = skb_rb_next(skb);
	int next_skb_size;

	next_skb_size = next_skb->len;

	BUG_ON(tcp_skb_pcount(skb) != 1 || tcp_skb_pcount(next_skb) != 1);

	if (next_skb_size) {
		if (next_skb_size <= skb_availroom(skb))
			skb_copy_bits(next_skb, 0, skb_put(skb, next_skb_size),
				      next_skb_size);
		else if (!tcp_skb_shift(skb, next_skb, 1, next_skb_size))
			return false;
	}
	tcp_highest_sack_replace(sk, next_skb, skb);

	/* Update sequence range on original skb. */
	TCP_SKB_CB(skb)->end_seq = TCP_SKB_CB(next_skb)->end_seq;

	/* Merge over control information. This moves PSH/FIN etc. over */
	TCP_SKB_CB(skb)->tcp_flags |= TCP_SKB_CB(next_skb)->tcp_flags;

	/* All done, get rid of second SKB and account for it so
	 * packet counting does not break.
	 */
	TCP_SKB_CB(skb)->sacked |= TCP_SKB_CB(next_skb)->sacked & TCPCB_EVER_RETRANS;
	TCP_SKB_CB(skb)->eor = TCP_SKB_CB(next_skb)->eor;

	/* changed transmit queue under us so clear hints */
	tcp_clear_retrans_hints_partial(tp);
	if (next_skb == tp->retransmit_skb_hint)
		tp->retransmit_skb_hint = skb;

	tcp_adjust_pcount(sk, next_skb, tcp_skb_pcount(next_skb));

	tcp_skb_collapse_tstamp(skb, next_skb);

	tcp_rtx_queue_unlink_and_free(next_skb, sk);
	return true;
}

/* Check if coalescing SKBs is legal. */
static bool tcp_can_collapse(const struct sock *sk, const struct sk_buff *skb)
{
	if (tcp_skb_pcount(skb) > 1)
		return false;
	if (skb_cloned(skb))
		return false;
	/* Some heuristics for collapsing over SACK'd could be invented */
	if (TCP_SKB_CB(skb)->sacked & TCPCB_SACKED_ACKED)
		return false;

	return true;
}

/* Collapse packets in the retransmit queue to make to create
 * less packets on the wire. This is only done on retransmission.
 */
static void tcp_retrans_try_collapse(struct sock *sk, struct sk_buff *to,
				     int space)
{
	struct tcp_sock *tp = tcp_sk(sk);
	struct sk_buff *skb = to, *tmp;
	bool first = true;

	if (!sock_net(sk)->ipv4.sysctl_tcp_retrans_collapse)
		return;
	if (TCP_SKB_CB(skb)->tcp_flags & TCPHDR_SYN)
		return;

	skb_rbtree_walk_from_safe(skb, tmp) {
		if (!tcp_can_collapse(sk, skb))
			break;

		if (!tcp_skb_can_collapse(to, skb))
			break;

		space -= skb->len;

		if (first) {
			first = false;
			continue;
		}

		if (space < 0)
			break;

		if (after(TCP_SKB_CB(skb)->end_seq, tcp_wnd_end(tp)))
			break;

		if (!tcp_collapse_retrans(sk, to))
			break;
	}
}

/* This retransmits one SKB.  Policy decisions and retransmit queue
 * state updates are done by the caller.  Returns non-zero if an
 * error occurred which prevented the send.
 */
int __tcp_retransmit_skb(struct sock *sk, struct sk_buff *skb, int segs)
{
	struct inet_connection_sock *icsk = inet_csk(sk);
	struct tcp_sock *tp = tcp_sk(sk);
	unsigned int cur_mss;
	int diff, len, err;


	/* Inconclusive MTU probe */
	if (icsk->icsk_mtup.probe_size)
		icsk->icsk_mtup.probe_size = 0;

	/* Do not sent more than we queued. 1/4 is reserved for possible
	 * copying overhead: fragmentation, tunneling, mangling etc.
	 */
	if (refcount_read(&sk->sk_wmem_alloc) >
	    min_t(u32, sk->sk_wmem_queued + (sk->sk_wmem_queued >> 2),
		  sk->sk_sndbuf))
		return -EAGAIN;

	if (skb_still_in_host_queue(sk, skb))
		return -EBUSY;

	if (before(TCP_SKB_CB(skb)->seq, tp->snd_una)) {
		if (unlikely(before(TCP_SKB_CB(skb)->end_seq, tp->snd_una))) {
			WARN_ON_ONCE(1);
			return -EINVAL;
		}
		if (tcp_trim_head(sk, skb, tp->snd_una - TCP_SKB_CB(skb)->seq))
			return -ENOMEM;
	}

	if (inet_csk(sk)->icsk_af_ops->rebuild_header(sk))
		return -EHOSTUNREACH; /* Routing failure or similar. */

	cur_mss = tcp_current_mss(sk);

	/* If receiver has shrunk his window, and skb is out of
	 * new window, do not retransmit it. The exception is the
	 * case, when window is shrunk to zero. In this case
	 * our retransmit serves as a zero window probe.
	 */
	if (!before(TCP_SKB_CB(skb)->seq, tcp_wnd_end(tp)) &&
	    TCP_SKB_CB(skb)->seq != tp->snd_una)
		return -EAGAIN;

	len = cur_mss * segs;
	if (skb->len > len) {
		if (tcp_fragment(sk, TCP_FRAG_IN_RTX_QUEUE, skb, len,
				 cur_mss, GFP_ATOMIC))
			return -ENOMEM; /* We'll try again later. */
	} else {
		if (skb_unclone(skb, GFP_ATOMIC))
			return -ENOMEM;

		diff = tcp_skb_pcount(skb);
		tcp_set_skb_tso_segs(skb, cur_mss);
		diff -= tcp_skb_pcount(skb);
		if (diff)
			tcp_adjust_pcount(sk, skb, diff);
		if (skb->len < cur_mss)
			tcp_retrans_try_collapse(sk, skb, cur_mss);
	}

	/* RFC3168, section 6.1.1.1. ECN fallback
	 * As AccECN uses the same SYN flags (+ AE), this check covers both
	 * cases.
	 */
	if ((TCP_SKB_CB(skb)->tcp_flags & TCPHDR_SYN_ECN) == TCPHDR_SYN_ECN)
		tcp_ecn_clear_syn(sk, skb);

	/* Update global and local TCP statistics. */
	segs = tcp_skb_pcount(skb);
	TCP_ADD_STATS(sock_net(sk), TCP_MIB_RETRANSSEGS, segs);
	if (TCP_SKB_CB(skb)->tcp_flags & TCPHDR_SYN)
		__NET_INC_STATS(sock_net(sk), LINUX_MIB_TCPSYNRETRANS);
	tp->total_retrans += segs;
	tp->bytes_retrans += skb->len;

	/* make sure skb->data is aligned on arches that require it
	 * and check if ack-trimming & collapsing extended the headroom
	 * beyond what csum_start can cover.
	 */
	if (unlikely((NET_IP_ALIGN && ((unsigned long)skb->data & 3)) ||
		     skb_headroom(skb) >= 0xFFFF)) {
		struct sk_buff *nskb;

		tcp_skb_tsorted_save(skb) {
			nskb = __pskb_copy(skb, MAX_TCP_HEADER, GFP_ATOMIC);
			if (nskb) {
				nskb->dev = NULL;
				err = tcp_transmit_skb(sk, nskb, 0, GFP_ATOMIC);
			} else {
				err = -ENOBUFS;
			}
		} tcp_skb_tsorted_restore(skb);

		if (!err) {
			tcp_update_skb_after_send(sk, skb, tp->tcp_wstamp_ns);
			tcp_rate_skb_sent(sk, skb);
		}
	} else {
		err = tcp_transmit_skb(sk, skb, 1, GFP_ATOMIC);
	}

	/* To avoid taking spuriously low RTT samples based on a timestamp
	 * for a transmit that never happened, always mark EVER_RETRANS
	 */
	TCP_SKB_CB(skb)->sacked |= TCPCB_EVER_RETRANS;

	if (BPF_SOCK_OPS_TEST_FLAG(tp, BPF_SOCK_OPS_RETRANS_CB_FLAG))
		tcp_call_bpf_3arg(sk, BPF_SOCK_OPS_RETRANS_CB,
				  TCP_SKB_CB(skb)->seq, segs, err);

	if (likely(!err)) {
		trace_tcp_retransmit_skb(sk, skb);
	} else if (err != -EBUSY) {
		NET_ADD_STATS(sock_net(sk), LINUX_MIB_TCPRETRANSFAIL, segs);
	}
	return err;
}

int tcp_retransmit_skb(struct sock *sk, struct sk_buff *skb, int segs)
{
	struct tcp_sock *tp = tcp_sk(sk);
	int err = __tcp_retransmit_skb(sk, skb, segs);

	if (err == 0) {
#if FASTRETRANS_DEBUG > 0
		if (TCP_SKB_CB(skb)->sacked & TCPCB_SACKED_RETRANS) {
			net_dbg_ratelimited("retrans_out leaked\n");
		}
#endif
		TCP_SKB_CB(skb)->sacked |= TCPCB_RETRANS;
		tp->retrans_out += tcp_skb_pcount(skb);
	}

	/* Save stamp of the first (attempted) retransmit. */
	if (!tp->retrans_stamp)
		tp->retrans_stamp = tcp_skb_timestamp(skb);

	if (tp->undo_retrans < 0)
		tp->undo_retrans = 0;
	tp->undo_retrans += tcp_skb_pcount(skb);
	return err;
}

/* This gets called after a retransmit timeout, and the initially
 * retransmitted data is acknowledged.  It tries to continue
 * resending the rest of the retransmit queue, until either
 * we've sent it all or the congestion window limit is reached.
 */
void tcp_xmit_retransmit_queue(struct sock *sk)
{
	const struct inet_connection_sock *icsk = inet_csk(sk);
	struct sk_buff *skb, *rtx_head, *hole = NULL;
	struct tcp_sock *tp = tcp_sk(sk);
	bool rearm_timer = false;
	u32 max_segs;
	int mib_idx;

	if (!tp->packets_out)
		return;

	rtx_head = tcp_rtx_queue_head(sk);
	skb = tp->retransmit_skb_hint ?: rtx_head;
	max_segs = tcp_tso_segs(sk, tcp_current_mss(sk));
	skb_rbtree_walk_from(skb) {
		__u8 sacked;
		int segs;

		if (tcp_pacing_check(sk))
			break;

		/* we could do better than to assign each time */
		if (!hole)
			tp->retransmit_skb_hint = skb;

		segs = tp->snd_cwnd - tcp_packets_in_flight(tp);
		if (segs <= 0)
			break;
		sacked = TCP_SKB_CB(skb)->sacked;
		/* In case tcp_shift_skb_data() have aggregated large skbs,
		 * we need to make sure not sending too bigs TSO packets
		 */
		segs = min_t(int, segs, max_segs);

		if (tp->retrans_out >= tp->lost_out) {
			break;
		} else if (!(sacked & TCPCB_LOST)) {
			if (!hole && !(sacked & (TCPCB_SACKED_RETRANS|TCPCB_SACKED_ACKED)))
				hole = skb;
			continue;

		} else {
			if (icsk->icsk_ca_state != TCP_CA_Loss)
				mib_idx = LINUX_MIB_TCPFASTRETRANS;
			else
				mib_idx = LINUX_MIB_TCPSLOWSTARTRETRANS;
		}

		if (sacked & (TCPCB_SACKED_ACKED|TCPCB_SACKED_RETRANS))
			continue;

		if (tcp_small_queue_check(sk, skb, 1))
			break;

		if (tcp_retransmit_skb(sk, skb, segs))
			break;

		NET_ADD_STATS(sock_net(sk), mib_idx, tcp_skb_pcount(skb));

		if (tcp_in_cwnd_reduction(sk))
			tp->prr_out += tcp_skb_pcount(skb);

		if (skb == rtx_head &&
		    icsk->icsk_pending != ICSK_TIME_REO_TIMEOUT)
			rearm_timer = true;

	}
	if (rearm_timer)
		tcp_reset_xmit_timer(sk, ICSK_TIME_RETRANS,
				     inet_csk(sk)->icsk_rto,
				     TCP_RTO_MAX);
}

/* We allow to exceed memory limits for FIN packets to expedite
 * connection tear down and (memory) recovery.
 * Otherwise tcp_send_fin() could be tempted to either delay FIN
 * or even be forced to close flow without any FIN.
 * In general, we want to allow one skb per socket to avoid hangs
 * with edge trigger epoll()
 */
void sk_forced_mem_schedule(struct sock *sk, int size)
{
	int amt;

	if (size <= sk->sk_forward_alloc)
		return;
	amt = sk_mem_pages(size);
	sk->sk_forward_alloc += amt * SK_MEM_QUANTUM;
	sk_memory_allocated_add(sk, amt);

	if (mem_cgroup_sockets_enabled && sk->sk_memcg)
		mem_cgroup_charge_skmem(sk->sk_memcg, amt);
}

/* Send a FIN. The caller locks the socket for us.
 * We should try to send a FIN packet really hard, but eventually give up.
 */
void tcp_send_fin(struct sock *sk)
{
	struct sk_buff *skb, *tskb, *tail = tcp_write_queue_tail(sk);
	struct tcp_sock *tp = tcp_sk(sk);

	/* Optimization, tack on the FIN if we have one skb in write queue and
	 * this skb was not yet sent, or we are under memory pressure.
	 * Note: in the latter case, FIN packet will be sent after a timeout,
	 * as TCP stack thinks it has already been transmitted.
	 */
	tskb = tail;
	if (!tskb && tcp_under_memory_pressure(sk))
		tskb = skb_rb_last(&sk->tcp_rtx_queue);

	if (tskb) {
		TCP_SKB_CB(tskb)->tcp_flags |= TCPHDR_FIN;
		TCP_SKB_CB(tskb)->end_seq++;
		tp->write_seq++;
		if (!tail) {
			/* This means tskb was already sent.
			 * Pretend we included the FIN on previous transmit.
			 * We need to set tp->snd_nxt to the value it would have
			 * if FIN had been sent. This is because retransmit path
			 * does not change tp->snd_nxt.
			 */
			WRITE_ONCE(tp->snd_nxt, tp->snd_nxt + 1);
			return;
		}
	} else {
		skb = alloc_skb_fclone(MAX_TCP_HEADER, sk->sk_allocation);
		if (unlikely(!skb))
			return;

		INIT_LIST_HEAD(&skb->tcp_tsorted_anchor);
		skb_reserve(skb, MAX_TCP_HEADER);
		sk_forced_mem_schedule(sk, skb->truesize);
		/* FIN eats a sequence byte, write_seq advanced by tcp_queue_skb(). */
		tcp_init_nondata_skb(skb, tp->write_seq,
				     TCPHDR_ACK | TCPHDR_FIN);
		tcp_queue_skb(sk, skb);
	}
	__tcp_push_pending_frames(sk, tcp_current_mss(sk), TCP_NAGLE_OFF);
}

/* We get here when a process closes a file descriptor (either due to
 * an explicit close() or as a byproduct of exit()'ing) and there
 * was unread data in the receive queue.  This behavior is recommended
 * by RFC 2525, section 2.17.  -DaveM
 */
void tcp_send_active_reset(struct sock *sk, gfp_t priority)
{
	struct sk_buff *skb;

	TCP_INC_STATS(sock_net(sk), TCP_MIB_OUTRSTS);

	/* NOTE: No TCP options attached and we never retransmit this. */
	skb = alloc_skb(MAX_TCP_HEADER, priority);
	if (!skb) {
		NET_INC_STATS(sock_net(sk), LINUX_MIB_TCPABORTFAILED);
		return;
	}

	/* Reserve space for headers and prepare control bits. */
	skb_reserve(skb, MAX_TCP_HEADER);
	tcp_init_nondata_skb(skb, tcp_acceptable_seq(sk),
			     TCPHDR_ACK | TCPHDR_RST);
	tcp_mstamp_refresh(tcp_sk(sk));
	/* Send it off. */
	if (tcp_transmit_skb(sk, skb, 0, priority))
		NET_INC_STATS(sock_net(sk), LINUX_MIB_TCPABORTFAILED);

	/* skb of trace_tcp_send_reset() keeps the skb that caused RST,
	 * skb here is different to the troublesome skb, so use NULL
	 */
	trace_tcp_send_reset(sk, NULL);
}

/* Send a crossed SYN-ACK during socket establishment.
 * WARNING: This routine must only be called when we have already sent
 * a SYN packet that crossed the incoming SYN that caused this routine
 * to get called. If this assumption fails then the initial rcv_wnd
 * and rcv_wscale values will not be correct.
 */
int tcp_send_synack(struct sock *sk)
{
	struct sk_buff *skb;

	skb = tcp_rtx_queue_head(sk);
	if (!skb || !(TCP_SKB_CB(skb)->tcp_flags & TCPHDR_SYN)) {
		pr_err("%s: wrong queue state\n", __func__);
		return -EFAULT;
	}
	if (!(TCP_SKB_CB(skb)->tcp_flags & TCPHDR_ACK)) {
		if (skb_cloned(skb)) {
			struct sk_buff *nskb;

			tcp_skb_tsorted_save(skb) {
				nskb = skb_copy(skb, GFP_ATOMIC);
			} tcp_skb_tsorted_restore(skb);
			if (!nskb)
				return -ENOMEM;
			INIT_LIST_HEAD(&nskb->tcp_tsorted_anchor);
			tcp_highest_sack_replace(sk, skb, nskb);
			tcp_rtx_queue_unlink_and_free(skb, sk);
			__skb_header_release(nskb);
			tcp_rbtree_insert(&sk->tcp_rtx_queue, nskb);
			sk_wmem_queued_add(sk, nskb->truesize);
			sk_mem_charge(sk, nskb->truesize);
			skb = nskb;
		}

		TCP_SKB_CB(skb)->tcp_flags |= TCPHDR_ACK;
		tcp_ecn_send_synack(sk, skb);
	}
	return tcp_transmit_skb(sk, skb, 1, GFP_ATOMIC);
}

/**
 * tcp_make_synack - Allocate one skb and build a SYNACK packet.
 * @sk: listener socket
 * @dst: dst entry attached to the SYNACK. It is consumed and caller
 *       should not use it again.
 * @req: request_sock pointer
 * @foc: cookie for tcp fast open
 * @synack_type: Type of synack to prepare
 * @syn_skb: SYN packet just received.  It could be NULL for rtx case.
 */
struct sk_buff *tcp_make_synack(const struct sock *sk, struct dst_entry *dst,
				struct request_sock *req,
				struct tcp_fastopen_cookie *foc,
				enum tcp_synack_type synack_type,
				struct sk_buff *syn_skb)
{
	struct inet_request_sock *ireq = inet_rsk(req);
	const struct tcp_sock *tp = tcp_sk(sk);
	struct tcp_md5sig_key *md5 = NULL;
	struct tcp_out_options opts;
	struct sk_buff *skb;
	int tcp_header_size;
	struct tcphdr *th;
	int mss;
	u64 now;

	skb = alloc_skb(MAX_TCP_HEADER, GFP_ATOMIC);
	if (unlikely(!skb)) {
		dst_release(dst);
		return NULL;
	}
	/* Reserve space for headers. */
	skb_reserve(skb, MAX_TCP_HEADER);

	switch (synack_type) {
	case TCP_SYNACK_NORMAL:
		skb_set_owner_w(skb, req_to_sk(req));
		break;
	case TCP_SYNACK_COOKIE:
		/* Under synflood, we do not attach skb to a socket,
		 * to avoid false sharing.
		 */
		break;
	case TCP_SYNACK_FASTOPEN:
		/* sk is a const pointer, because we want to express multiple
		 * cpu might call us concurrently.
		 * sk->sk_wmem_alloc in an atomic, we can promote to rw.
		 */
		skb_set_owner_w(skb, (struct sock *)sk);
		break;
	}
	skb_dst_set(skb, dst);

	mss = tcp_mss_clamp(tp, dst_metric_advmss(dst));

	memset(&opts, 0, sizeof(opts));
	now = tcp_clock_ns();
#ifdef CONFIG_SYN_COOKIES
	if (unlikely(synack_type == TCP_SYNACK_COOKIE && ireq->tstamp_ok))
		skb->skb_mstamp_ns = cookie_init_timestamp(req, now);
	else
#endif
	{
		skb->skb_mstamp_ns = now;
		if (!tcp_rsk(req)->snt_synack) /* Timestamp first SYNACK */
			tcp_rsk(req)->snt_synack = tcp_skb_timestamp_us(skb);
	}

#ifdef CONFIG_TCP_MD5SIG
	rcu_read_lock();
	md5 = tcp_rsk(req)->af_specific->req_md5_lookup(sk, req_to_sk(req));
#endif
	skb_set_hash(skb, tcp_rsk(req)->txhash, PKT_HASH_TYPE_L4);
	/* bpf program will be interested in the tcp_flags */
	TCP_SKB_CB(skb)->tcp_flags = TCPHDR_SYN | TCPHDR_ACK;
	tcp_header_size = tcp_synack_options(sk, req, mss, skb, &opts, md5,
					     foc, synack_type,
					     syn_skb) + sizeof(*th);

	skb_push(skb, tcp_header_size);
	skb_reset_transport_header(skb);

	th = (struct tcphdr *)skb->data;
	memset(th, 0, sizeof(struct tcphdr));
	th->syn = 1;
	th->ack = 1;
	tcp_ecn_make_synack(req, th);
	th->source = htons(ireq->ir_num);
	th->dest = ireq->ir_rmt_port;
	skb->mark = ireq->ir_mark;
	skb->ip_summed = CHECKSUM_PARTIAL;
	th->seq = htonl(tcp_rsk(req)->snt_isn);
	/* XXX data is queued and acked as is. No buffer/window check */
	th->ack_seq = htonl(tcp_rsk(req)->rcv_nxt);

	/* RFC1323: The window in SYN & SYN/ACK segments is never scaled. */
	th->window = htons(min(req->rsk_rcv_wnd, 65535U));
	tcp_options_write((__be32 *)(th + 1), NULL, &opts);
	th->doff = (tcp_header_size >> 2);
	__TCP_INC_STATS(sock_net(sk), TCP_MIB_OUTSEGS);

#ifdef CONFIG_TCP_MD5SIG
	/* Okay, we have all we need - do the md5 hash if needed */
	if (md5)
		tcp_rsk(req)->af_specific->calc_md5_hash(opts.hash_location,
					       md5, req_to_sk(req), skb);
	rcu_read_unlock();
#endif

	bpf_skops_write_hdr_opt((struct sock *)sk, skb, req, syn_skb,
				synack_type, &opts);

	skb->skb_mstamp_ns = now;
	tcp_add_tx_delay(skb, tp);

	return skb;
}
EXPORT_SYMBOL(tcp_make_synack);

static void tcp_ca_dst_init(struct sock *sk, const struct dst_entry *dst)
{
	struct inet_connection_sock *icsk = inet_csk(sk);
	const struct tcp_congestion_ops *ca;
	u32 ca_key = dst_metric(dst, RTAX_CC_ALGO);

	if (ca_key == TCP_CA_UNSPEC)
		return;

	rcu_read_lock();
	ca = tcp_ca_find_key(ca_key);
	if (likely(ca && bpf_try_module_get(ca, ca->owner))) {
		bpf_module_put(icsk->icsk_ca_ops, icsk->icsk_ca_ops->owner);
		icsk->icsk_ca_dst_locked = tcp_ca_dst_locked(dst);
		icsk->icsk_ca_ops = ca;
	}
	rcu_read_unlock();
}

/* Do all connect socket setups that can be done AF independent. */
static void tcp_connect_init(struct sock *sk)
{
	const struct dst_entry *dst = __sk_dst_get(sk);
	struct tcp_sock *tp = tcp_sk(sk);
	__u8 rcv_wscale;
	u32 rcv_wnd;

	/* We'll fix this up when we get a response from the other end.
	 * See tcp_input.c:tcp_rcv_state_process case TCP_SYN_SENT.
	 */
	tp->tcp_header_len = sizeof(struct tcphdr);
	if (sock_net(sk)->ipv4.sysctl_tcp_timestamps)
		tp->tcp_header_len += TCPOLEN_TSTAMP_ALIGNED;

#ifdef CONFIG_TCP_MD5SIG
	if (tp->af_specific->md5_lookup(sk, sk))
		tp->tcp_header_len += TCPOLEN_MD5SIG_ALIGNED;
#endif

	/* If user gave his TCP_MAXSEG, record it to clamp */
	if (tp->rx_opt.user_mss)
		tp->rx_opt.mss_clamp = tp->rx_opt.user_mss;
	tp->max_window = 0;
	tcp_mtup_init(sk);
	tcp_sync_mss(sk, dst_mtu(dst));

	tcp_ca_dst_init(sk, dst);

	if (!tp->window_clamp)
		tp->window_clamp = dst_metric(dst, RTAX_WINDOW);
	tp->advmss = tcp_mss_clamp(tp, dst_metric_advmss(dst));

	tcp_initialize_rcv_mss(sk);

	/* limit the window selection if the user enforce a smaller rx buffer */
	if (sk->sk_userlocks & SOCK_RCVBUF_LOCK &&
	    (tp->window_clamp > tcp_full_space(sk) || tp->window_clamp == 0))
		tp->window_clamp = tcp_full_space(sk);

	rcv_wnd = tcp_rwnd_init_bpf(sk);
	if (rcv_wnd == 0)
		rcv_wnd = dst_metric(dst, RTAX_INITRWND);

	tcp_select_initial_window(sk, tcp_full_space(sk),
				  tp->advmss - (tp->rx_opt.ts_recent_stamp ? tp->tcp_header_len - sizeof(struct tcphdr) : 0),
				  &tp->rcv_wnd,
				  &tp->window_clamp,
				  sock_net(sk)->ipv4.sysctl_tcp_window_scaling,
				  &rcv_wscale,
				  rcv_wnd);

	tp->rx_opt.rcv_wscale = rcv_wscale;
	tp->rcv_ssthresh = tp->rcv_wnd;

	sk->sk_err = 0;
	sock_reset_flag(sk, SOCK_DONE);
	tp->snd_wnd = 0;
	tcp_init_wl(tp, 0);
	tcp_write_queue_purge(sk);
	tp->snd_una = tp->write_seq;
	tp->snd_sml = tp->write_seq;
	tp->snd_up = tp->write_seq;
	WRITE_ONCE(tp->snd_nxt, tp->write_seq);

	if (likely(!tp->repair))
		tp->rcv_nxt = 0;
	else
		tp->rcv_tstamp = tcp_jiffies32;
	tp->rcv_wup = tp->rcv_nxt;
	WRITE_ONCE(tp->copied_seq, tp->rcv_nxt);

	inet_csk(sk)->icsk_rto = tcp_timeout_init(sk);
	inet_csk(sk)->icsk_retransmits = 0;
	tcp_clear_retrans(tp);
}

static void tcp_connect_queue_skb(struct sock *sk, struct sk_buff *skb)
{
	struct tcp_sock *tp = tcp_sk(sk);
	struct tcp_skb_cb *tcb = TCP_SKB_CB(skb);

	tcb->end_seq += skb->len;
	__skb_header_release(skb);
	sk_wmem_queued_add(sk, skb->truesize);
	sk_mem_charge(sk, skb->truesize);
	WRITE_ONCE(tp->write_seq, tcb->end_seq);
	tp->packets_out += tcp_skb_pcount(skb);
}

/* Build and send a SYN with data and (cached) Fast Open cookie. However,
 * queue a data-only packet after the regular SYN, such that regular SYNs
 * are retransmitted on timeouts. Also if the remote SYN-ACK acknowledges
 * only the SYN sequence, the data are retransmitted in the first ACK.
 * If cookie is not cached or other error occurs, falls back to send a
 * regular SYN with Fast Open cookie request option.
 */
static int tcp_send_syn_data(struct sock *sk, struct sk_buff *syn)
{
	struct tcp_sock *tp = tcp_sk(sk);
	struct tcp_fastopen_request *fo = tp->fastopen_req;
	int space, err = 0;
	struct sk_buff *syn_data;

	tp->rx_opt.mss_clamp = tp->advmss;  /* If MSS is not cached */
	if (!tcp_fastopen_cookie_check(sk, &tp->rx_opt.mss_clamp, &fo->cookie))
		goto fallback;

	/* MSS for SYN-data is based on cached MSS and bounded by PMTU and
	 * user-MSS. Reserve maximum option space for middleboxes that add
	 * private TCP options. The cost is reduced data space in SYN :(
	 */
	tp->rx_opt.mss_clamp = tcp_mss_clamp(tp, tp->rx_opt.mss_clamp);

	space = __tcp_mtu_to_mss(sk, inet_csk(sk)->icsk_pmtu_cookie) -
		MAX_TCP_OPTION_SPACE;

	space = min_t(size_t, space, fo->size);

	/* limit to order-0 allocations */
	space = min_t(size_t, space, SKB_MAX_HEAD(MAX_TCP_HEADER));

	syn_data = sk_stream_alloc_skb(sk, space, sk->sk_allocation, false);
	if (!syn_data)
		goto fallback;
	syn_data->ip_summed = CHECKSUM_PARTIAL;
	memcpy(syn_data->cb, syn->cb, sizeof(syn->cb));
	if (space) {
		int copied = copy_from_iter(skb_put(syn_data, space), space,
					    &fo->data->msg_iter);
		if (unlikely(!copied)) {
			tcp_skb_tsorted_anchor_cleanup(syn_data);
			kfree_skb(syn_data);
			goto fallback;
		}
		if (copied != space) {
			skb_trim(syn_data, copied);
			space = copied;
		}
		skb_zcopy_set(syn_data, fo->uarg, NULL);
	}
	/* No more data pending in inet_wait_for_connect() */
	if (space == fo->size)
		fo->data = NULL;
	fo->copied = space;

	tcp_connect_queue_skb(sk, syn_data);
	if (syn_data->len)
		tcp_chrono_start(sk, TCP_CHRONO_BUSY);

	err = tcp_transmit_skb(sk, syn_data, 1, sk->sk_allocation);

	syn->skb_mstamp_ns = syn_data->skb_mstamp_ns;

	/* Now full SYN+DATA was cloned and sent (or not),
	 * remove the SYN from the original skb (syn_data)
	 * we keep in write queue in case of a retransmit, as we
	 * also have the SYN packet (with no data) in the same queue.
	 */
	TCP_SKB_CB(syn_data)->seq++;
	TCP_SKB_CB(syn_data)->tcp_flags = TCPHDR_ACK | TCPHDR_PSH;
	if (!err) {
		tp->syn_data = (fo->copied > 0);
		tcp_rbtree_insert(&sk->tcp_rtx_queue, syn_data);
		NET_INC_STATS(sock_net(sk), LINUX_MIB_TCPORIGDATASENT);
		goto done;
	}

	/* data was not sent, put it in write_queue */
	__skb_queue_tail(&sk->sk_write_queue, syn_data);
	tp->packets_out -= tcp_skb_pcount(syn_data);

fallback:
	/* Send a regular SYN with Fast Open cookie request option */
	if (fo->cookie.len > 0)
		fo->cookie.len = 0;
	err = tcp_transmit_skb(sk, syn, 1, sk->sk_allocation);
	if (err)
		tp->syn_fastopen = 0;
done:
	fo->cookie.len = -1;  /* Exclude Fast Open option for SYN retries */
	return err;
}

/* Build a SYN and send it off. */
int tcp_connect(struct sock *sk)
{
	struct tcp_sock *tp = tcp_sk(sk);
	struct sk_buff *buff;
	int err;

	tcp_call_bpf(sk, BPF_SOCK_OPS_TCP_CONNECT_CB, 0, NULL);

	if (inet_csk(sk)->icsk_af_ops->rebuild_header(sk))
		return -EHOSTUNREACH; /* Routing failure or similar. */

	tcp_connect_init(sk);

	if (unlikely(tp->repair)) {
		tcp_finish_connect(sk, NULL);
		return 0;
	}

	buff = sk_stream_alloc_skb(sk, 0, sk->sk_allocation, true);
	if (unlikely(!buff))
		return -ENOBUFS;

	tcp_init_nondata_skb(buff, tp->write_seq++, TCPHDR_SYN);
	tcp_mstamp_refresh(tp);
	tp->retrans_stamp = tcp_time_stamp(tp);
	tcp_connect_queue_skb(sk, buff);
	tcp_ecn_send_syn(sk, buff);
	tcp_rbtree_insert(&sk->tcp_rtx_queue, buff);

	/* Send off SYN; include data in Fast Open. */
	err = tp->fastopen_req ? tcp_send_syn_data(sk, buff) :
	      tcp_transmit_skb(sk, buff, 1, sk->sk_allocation);
	if (err == -ECONNREFUSED)
		return err;

	/* We change tp->snd_nxt after the tcp_transmit_skb() call
	 * in order to make this packet get counted in tcpOutSegs.
	 */
	WRITE_ONCE(tp->snd_nxt, tp->write_seq);
	tp->pushed_seq = tp->write_seq;
	buff = tcp_send_head(sk);
	if (unlikely(buff)) {
		WRITE_ONCE(tp->snd_nxt, TCP_SKB_CB(buff)->seq);
		tp->pushed_seq	= TCP_SKB_CB(buff)->seq;
	}
	TCP_INC_STATS(sock_net(sk), TCP_MIB_ACTIVEOPENS);

	/* Timer for repeating the SYN until an answer. */
	inet_csk_reset_xmit_timer(sk, ICSK_TIME_RETRANS,
				  inet_csk(sk)->icsk_rto, TCP_RTO_MAX);
	return 0;
}
EXPORT_SYMBOL(tcp_connect);

/* Send out a delayed ack, the caller does the policy checking
 * to see if we should even be here.  See tcp_input.c:tcp_ack_snd_check()
 * for details.
 */
void tcp_send_delayed_ack(struct sock *sk)
{
	struct inet_connection_sock *icsk = inet_csk(sk);
	int ato = icsk->icsk_ack.ato;
	unsigned long timeout;

	if (ato > TCP_DELACK_MIN) {
		const struct tcp_sock *tp = tcp_sk(sk);
		int max_ato = HZ / 2;

		if (inet_csk_in_pingpong_mode(sk) ||
		    (icsk->icsk_ack.pending & ICSK_ACK_PUSHED))
			max_ato = TCP_DELACK_MAX;

		/* Slow path, intersegment interval is "high". */

		/* If some rtt estimate is known, use it to bound delayed ack.
		 * Do not use inet_csk(sk)->icsk_rto here, use results of rtt measurements
		 * directly.
		 */
		if (tp->srtt_us) {
			int rtt = max_t(int, usecs_to_jiffies(tp->srtt_us >> 3),
					TCP_DELACK_MIN);

			if (rtt < max_ato)
				max_ato = rtt;
		}

		ato = min(ato, max_ato);
	}

	ato = min_t(u32, ato, inet_csk(sk)->icsk_delack_max);

	/* Stay within the limit we were given */
	timeout = jiffies + ato;

	/* Use new timeout only if there wasn't a older one earlier. */
	if (icsk->icsk_ack.pending & ICSK_ACK_TIMER) {
		/* If delack timer is about to expire, send ACK now. */
		if (time_before_eq(icsk->icsk_ack.timeout, jiffies + (ato >> 2))) {
			tcp_send_ack(sk);
			return;
		}

		if (!time_before(timeout, icsk->icsk_ack.timeout))
			timeout = icsk->icsk_ack.timeout;
	}
	icsk->icsk_ack.pending |= ICSK_ACK_SCHED | ICSK_ACK_TIMER;
	icsk->icsk_ack.timeout = timeout;
	sk_reset_timer(sk, &icsk->icsk_delack_timer, timeout);
}

/* This routine sends an ack and also updates the window. */
void __tcp_send_ack(struct sock *sk, u32 rcv_nxt, u16 flags)
{
	struct sk_buff *buff;

	/* If we have been reset, we may not send again. */
	if (sk->sk_state == TCP_CLOSE)
		return;

	/* We are not putting this on the write queue, so
	 * tcp_transmit_skb() will set the ownership to this
	 * sock.
	 */
	buff = alloc_skb(MAX_TCP_HEADER,
			 sk_gfp_mask(sk, GFP_ATOMIC | __GFP_NOWARN));
	if (unlikely(!buff)) {
		struct inet_connection_sock *icsk = inet_csk(sk);
		unsigned long delay;

		delay = TCP_DELACK_MAX << icsk->icsk_ack.retry;
		if (delay < TCP_RTO_MAX)
			icsk->icsk_ack.retry++;
		inet_csk_schedule_ack(sk);
		icsk->icsk_ack.ato = TCP_ATO_MIN;
		inet_csk_reset_xmit_timer(sk, ICSK_TIME_DACK, delay, TCP_RTO_MAX);
		return;
	}

	/* Reserve space for headers and prepare control bits. */
	skb_reserve(buff, MAX_TCP_HEADER);
	tcp_init_nondata_skb(buff, tcp_acceptable_seq(sk), TCPHDR_ACK | flags);

	/* We do not want pure acks influencing TCP Small Queues or fq/pacing
	 * too much.
	 * SKB_TRUESIZE(max(1 .. 66, MAX_TCP_HEADER)) is unfortunately ~784
	 */
	skb_set_tcp_pure_ack(buff);

	/* Send it off, this clears delayed acks for us. */
	__tcp_transmit_skb(sk, buff, 0, (__force gfp_t)0, rcv_nxt);
}
EXPORT_SYMBOL_GPL(__tcp_send_ack);

void tcp_send_ack(struct sock *sk)
{
	__tcp_send_ack(sk, tcp_sk(sk)->rcv_nxt, 0);
}

/* This routine sends a packet with an out of date sequence
 * number. It assumes the other end will try to ack it.
 *
 * Question: what should we make while urgent mode?
 * 4.4BSD forces sending single byte of data. We cannot send
 * out of window data, because we have SND.NXT==SND.MAX...
 *
 * Current solution: to send TWO zero-length segments in urgent mode:
 * one is with SEG.SEQ=SND.UNA to deliver urgent pointer, another is
 * out-of-date with SND.UNA-1 to probe window.
 */
static int tcp_xmit_probe_skb(struct sock *sk, int urgent, int mib)
{
	struct tcp_sock *tp = tcp_sk(sk);
	struct sk_buff *skb;

	/* We don't queue it, tcp_transmit_skb() sets ownership. */
	skb = alloc_skb(MAX_TCP_HEADER,
			sk_gfp_mask(sk, GFP_ATOMIC | __GFP_NOWARN));
	if (!skb)
		return -1;

	/* Reserve space for headers and set control bits. */
	skb_reserve(skb, MAX_TCP_HEADER);
	/* Use a previous sequence.  This should cause the other
	 * end to send an ack.  Don't queue or clone SKB, just
	 * send it.
	 */
	tcp_init_nondata_skb(skb, tp->snd_una - !urgent, TCPHDR_ACK);
	NET_INC_STATS(sock_net(sk), mib);
	return tcp_transmit_skb(sk, skb, 0, (__force gfp_t)0);
}

/* Called from setsockopt( ... TCP_REPAIR ) */
void tcp_send_window_probe(struct sock *sk)
{
	if (sk->sk_state == TCP_ESTABLISHED) {
		tcp_sk(sk)->snd_wl1 = tcp_sk(sk)->rcv_nxt - 1;
		tcp_mstamp_refresh(tcp_sk(sk));
		tcp_xmit_probe_skb(sk, 0, LINUX_MIB_TCPWINPROBE);
	}
}

/* Initiate keepalive or window probe from timer. */
int tcp_write_wakeup(struct sock *sk, int mib)
{
	struct tcp_sock *tp = tcp_sk(sk);
	struct sk_buff *skb;

	if (sk->sk_state == TCP_CLOSE)
		return -1;

	skb = tcp_send_head(sk);
	if (skb && before(TCP_SKB_CB(skb)->seq, tcp_wnd_end(tp))) {
		int err;
		unsigned int mss = tcp_current_mss(sk);
		unsigned int seg_size = tcp_wnd_end(tp) - TCP_SKB_CB(skb)->seq;

		if (before(tp->pushed_seq, TCP_SKB_CB(skb)->end_seq))
			tp->pushed_seq = TCP_SKB_CB(skb)->end_seq;

		/* We are probing the opening of a window
		 * but the window size is != 0
		 * must have been a result SWS avoidance ( sender )
		 */
		if (seg_size < TCP_SKB_CB(skb)->end_seq - TCP_SKB_CB(skb)->seq ||
		    skb->len > mss) {
			seg_size = min(seg_size, mss);
			TCP_SKB_CB(skb)->tcp_flags |= TCPHDR_PSH;
			if (tcp_fragment(sk, TCP_FRAG_IN_WRITE_QUEUE,
					 skb, seg_size, mss, GFP_ATOMIC))
				return -1;
		} else if (!tcp_skb_pcount(skb))
			tcp_set_skb_tso_segs(skb, mss);

		TCP_SKB_CB(skb)->tcp_flags |= TCPHDR_PSH;
		err = tcp_transmit_skb(sk, skb, 1, GFP_ATOMIC);
		if (!err)
			tcp_event_new_data_sent(sk, skb);
		return err;
	} else {
		if (between(tp->snd_up, tp->snd_una + 1, tp->snd_una + 0xFFFF))
			tcp_xmit_probe_skb(sk, 1, mib);
		return tcp_xmit_probe_skb(sk, 0, mib);
	}
}

/* A window probe timeout has occurred.  If window is not closed send
 * a partial packet else a zero probe.
 */
void tcp_send_probe0(struct sock *sk)
{
	struct inet_connection_sock *icsk = inet_csk(sk);
	struct tcp_sock *tp = tcp_sk(sk);
	struct net *net = sock_net(sk);
	unsigned long timeout;
	int err;

	err = tcp_write_wakeup(sk, LINUX_MIB_TCPWINPROBE);

	if (tp->packets_out || tcp_write_queue_empty(sk)) {
		/* Cancel probe timer, if it is not required. */
		icsk->icsk_probes_out = 0;
		icsk->icsk_backoff = 0;
		return;
	}

	icsk->icsk_probes_out++;
	if (err <= 0) {
		if (icsk->icsk_backoff < net->ipv4.sysctl_tcp_retries2)
			icsk->icsk_backoff++;
		timeout = tcp_probe0_when(sk, TCP_RTO_MAX);
	} else {
		/* If packet was not sent due to local congestion,
		 * Let senders fight for local resources conservatively.
		 */
		timeout = TCP_RESOURCE_PROBE_INTERVAL;
	}
	tcp_reset_xmit_timer(sk, ICSK_TIME_PROBE0, timeout, TCP_RTO_MAX);
}

int tcp_rtx_synack(const struct sock *sk, struct request_sock *req)
{
	const struct tcp_request_sock_ops *af_ops = tcp_rsk(req)->af_specific;
	struct flowi fl;
	int res;

	tcp_rsk(req)->txhash = net_tx_rndhash();
	res = af_ops->send_synack(sk, NULL, &fl, req, NULL, TCP_SYNACK_NORMAL,
				  NULL);
	if (!res) {
		__TCP_INC_STATS(sock_net(sk), TCP_MIB_RETRANSSEGS);
		__NET_INC_STATS(sock_net(sk), LINUX_MIB_TCPSYNRETRANS);
		if (unlikely(tcp_passive_fastopen(sk)))
			tcp_sk(sk)->total_retrans++;
		trace_tcp_retransmit_synack(sk, req);
	}
	return res;
}
EXPORT_SYMBOL(tcp_rtx_synack);<|MERGE_RESOLUTION|>--- conflicted
+++ resolved
@@ -988,12 +988,8 @@
 	/* Simultaneous open SYN/ACK needs AccECN option but not SYN */
 	if (unlikely((TCP_SKB_CB(skb)->tcp_flags & TCPHDR_ACK) &&
 		     tcp_ecn_mode_accecn(tp) &&
-<<<<<<< HEAD
 		     inet_csk(sk)->icsk_retransmits < 2 &&
-		     !(sock_net(sk)->ipv4.sysctl_tcp_ecn & TCP_ACCECN_NO_OPT) &&
-=======
 		     sock_net(sk)->ipv4.sysctl_tcp_ecn_option &&
->>>>>>> 8b7310b5
 		     (remaining >= TCPOLEN_EXP_ACCECN_BASE))) {
 		opts->ecn_bytes = synack_ecn_bytes;
 		remaining -= tcp_options_fit_accecn(opts, 0, remaining,
@@ -1071,13 +1067,8 @@
 
 	smc_set_option_cond(tcp_sk(sk), ireq, opts, &remaining);
 
-<<<<<<< HEAD
-	if (treq->accecn_ok && req->num_timeout < 1 &&
-	    !(sock_net(sk)->ipv4.sysctl_tcp_ecn & TCP_ACCECN_NO_OPT) &&
-=======
 	if (treq->accecn_ok && sock_net(sk)->ipv4.sysctl_tcp_ecn_option &&
->>>>>>> 8b7310b5
-	    (remaining >= TCPOLEN_EXP_ACCECN_BASE)) {
+	    req->num_timeout < 1 && (remaining >= TCPOLEN_EXP_ACCECN_BASE)) {
 		opts->ecn_bytes = synack_ecn_bytes;
 		remaining -= tcp_options_fit_accecn(opts, 0, remaining,
 						    tcp_synack_options_combine_saving(opts));
@@ -1153,19 +1144,12 @@
 		}
 	}
 
-<<<<<<< HEAD
 	if (tcp_ecn_mode_accecn(tp) &&
-	    (tp->saw_accecn_opt & TCP_ACCECN_OPT_SEEN) &&
-	    !(sock_net(sk)->ipv4.sysctl_tcp_ecn & TCP_ACCECN_NO_OPT)) {
-		if (tp->accecn_opt_demand ||
-		    (tcp_stamp_us_delta(tp->tcp_mstamp, tp->accecn_opt_tstamp) >=
-		     (tp->srtt_us >> (3 + TCP_ACCECN_BEACON_FREQ_SHIFT)))) {
-=======
-	if (tcp_ecn_mode_accecn(tp) && sock_net(sk)->ipv4.sysctl_tcp_ecn_option) {
+	    sock_net(sk)->ipv4.sysctl_tcp_ecn_option &&
+	    (tp->saw_accecn_opt & TCP_ACCECN_OPT_SEEN)) {
 		if (sock_net(sk)->ipv4.sysctl_tcp_ecn_option >= 2 ||
 		    tp->accecn_opt_demand ||
 		    tcp_accecn_option_beacon_check(tp)) {
->>>>>>> 8b7310b5
 			opts->ecn_bytes = tp->received_ecn_bytes;
 			size += tcp_options_fit_accecn(opts, tp->accecn_minlen,
 						       MAX_TCP_OPTION_SPACE - size,
