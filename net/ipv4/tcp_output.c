--- conflicted
+++ resolved
@@ -487,11 +487,8 @@
 #define OPTION_WSCALE		(1 << 3)
 #define OPTION_FAST_OPEN_COOKIE	(1 << 8)
 #define OPTION_SMC		(1 << 9)
-<<<<<<< HEAD
-#define OPTION_ACCECN		(1 << 10)
-=======
 #define OPTION_MPTCP		(1 << 10)
->>>>>>> 1e239225
+#define OPTION_ACCECN		(1 << 11)
 
 static void smc_options_write(__be32 *ptr, u16 *options)
 {
@@ -518,11 +515,8 @@
 	__u8 *hash_location;	/* temporary pointer, overloaded */
 	__u32 tsval, tsecr;	/* need to include OPTION_TS */
 	struct tcp_fastopen_cookie *fastopen_cookie;	/* Fast open cookie */
-<<<<<<< HEAD
+	struct mptcp_out_options mptcp;
 	u32 *ecn_bytes;		/* AccECN ECT/CE byte counters */
-=======
-	struct mptcp_out_options mptcp;
->>>>>>> 1e239225
 };
 
 static void mptcp_options_write(__be32 *ptr, struct tcp_out_options *opts)
