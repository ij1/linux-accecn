// SPDX-License-Identifier: GPL-2.0-only
/*
 * INET		An implementation of the TCP/IP protocol suite for the LINUX
 *		operating system.  INET is implemented using the  BSD Socket
 *		interface as the means of communication with the user level.
 *
 *		Implementation of the Transmission Control Protocol(TCP).
 *
 * Authors:	Ross Biro
 *		Fred N. van Kempen, <waltje@uWalt.NL.Mugnet.ORG>
 *		Mark Evans, <evansmp@uhura.aston.ac.uk>
 *		Corey Minyard <wf-rch!minyard@relay.EU.net>
 *		Florian La Roche, <flla@stud.uni-sb.de>
 *		Charles Hedrick, <hedrick@klinzhai.rutgers.edu>
 *		Linus Torvalds, <torvalds@cs.helsinki.fi>
 *		Alan Cox, <gw4pts@gw4pts.ampr.org>
 *		Matthew Dillon, <dillon@apollo.west.oic.com>
 *		Arnt Gulbrandsen, <agulbra@nvg.unit.no>
 *		Jorge Cwik, <jorge@laser.satlink.net>
 */

/*
 * Changes:	Pedro Roque	:	Retransmit queue handled by TCP.
 *				:	Fragmentation on mtu decrease
 *				:	Segment collapse on retransmit
 *				:	AF independence
 *
 *		Linus Torvalds	:	send_delayed_ack
 *		David S. Miller	:	Charge memory using the right skb
 *					during syn/ack processing.
 *		David S. Miller :	Output engine completely rewritten.
 *		Andrea Arcangeli:	SYNACK carry ts_recent in tsecr.
 *		Cacophonix Gaul :	draft-minshall-nagle-01
 *		J Hadi Salim	:	ECN support
 *
 */

#define pr_fmt(fmt) "TCP: " fmt

#include <net/tcp.h>
#include <net/mptcp.h>

#include <linux/compiler.h>
#include <linux/gfp.h>
#include <linux/module.h>
#include <linux/static_key.h>

#include <trace/events/tcp.h>

/* Refresh clocks of a TCP socket,
 * ensuring monotically increasing values.
 */
void tcp_mstamp_refresh(struct tcp_sock *tp)
{
	u64 val = tcp_clock_ns();

	tp->tcp_clock_cache = val;
	tp->tcp_mstamp = div_u64(val, NSEC_PER_USEC);
}

static bool tcp_write_xmit(struct sock *sk, unsigned int mss_now, int nonagle,
			   int push_one, gfp_t gfp);

/* Account for new data that has been sent to the network. */
static void tcp_event_new_data_sent(struct sock *sk, struct sk_buff *skb)
{
	struct inet_connection_sock *icsk = inet_csk(sk);
	struct tcp_sock *tp = tcp_sk(sk);
	unsigned int prior_packets = tp->packets_out;

	WRITE_ONCE(tp->snd_nxt, TCP_SKB_CB(skb)->end_seq);

	__skb_unlink(skb, &sk->sk_write_queue);
	tcp_rbtree_insert(&sk->tcp_rtx_queue, skb);

	if (tp->highest_sack == NULL)
		tp->highest_sack = skb;

	tp->packets_out += tcp_skb_pcount(skb);
	if (!prior_packets || icsk->icsk_pending == ICSK_TIME_LOSS_PROBE)
		tcp_rearm_rto(sk);

	NET_ADD_STATS(sock_net(sk), LINUX_MIB_TCPORIGDATASENT,
		      tcp_skb_pcount(skb));
}

/* SND.NXT, if window was not shrunk or the amount of shrunk was less than one
 * window scaling factor due to loss of precision.
 * If window has been shrunk, what should we make? It is not clear at all.
 * Using SND.UNA we will fail to open window, SND.NXT is out of window. :-(
 * Anything in between SND.UNA...SND.UNA+SND.WND also can be already
 * invalid. OK, let's make this for now:
 */
static inline __u32 tcp_acceptable_seq(const struct sock *sk)
{
	const struct tcp_sock *tp = tcp_sk(sk);

	if (!before(tcp_wnd_end(tp), tp->snd_nxt) ||
	    (tp->rx_opt.wscale_ok &&
	     ((tp->snd_nxt - tcp_wnd_end(tp)) < (1 << tp->rx_opt.rcv_wscale))))
		return tp->snd_nxt;
	else
		return tcp_wnd_end(tp);
}

/* Calculate mss to advertise in SYN segment.
 * RFC1122, RFC1063, draft-ietf-tcpimpl-pmtud-01 state that:
 *
 * 1. It is independent of path mtu.
 * 2. Ideally, it is maximal possible segment size i.e. 65535-40.
 * 3. For IPv4 it is reasonable to calculate it from maximal MTU of
 *    attached devices, because some buggy hosts are confused by
 *    large MSS.
 * 4. We do not make 3, we advertise MSS, calculated from first
 *    hop device mtu, but allow to raise it to ip_rt_min_advmss.
 *    This may be overridden via information stored in routing table.
 * 5. Value 65535 for MSS is valid in IPv6 and means "as large as possible,
 *    probably even Jumbo".
 */
static __u16 tcp_advertise_mss(struct sock *sk)
{
	struct tcp_sock *tp = tcp_sk(sk);
	const struct dst_entry *dst = __sk_dst_get(sk);
	int mss = tp->advmss;

	if (dst) {
		unsigned int metric = dst_metric_advmss(dst);

		if (metric < mss) {
			mss = metric;
			tp->advmss = mss;
		}
	}

	return (__u16)mss;
}

/* RFC2861. Reset CWND after idle period longer RTO to "restart window".
 * This is the first part of cwnd validation mechanism.
 */
void tcp_cwnd_restart(struct sock *sk, s32 delta)
{
	struct tcp_sock *tp = tcp_sk(sk);
	u32 restart_cwnd = tcp_init_cwnd(tp, __sk_dst_get(sk));
	u32 cwnd = tp->snd_cwnd;

	tcp_ca_event(sk, CA_EVENT_CWND_RESTART);

	tp->snd_ssthresh = tcp_current_ssthresh(sk);
	restart_cwnd = min(restart_cwnd, cwnd);

	while ((delta -= inet_csk(sk)->icsk_rto) > 0 && cwnd > restart_cwnd)
		cwnd >>= 1;
	tp->snd_cwnd = max(cwnd, restart_cwnd);
	tp->snd_cwnd_stamp = tcp_jiffies32;
	tp->snd_cwnd_used = 0;
}

/* Congestion state accounting after a packet has been sent. */
static void tcp_event_data_sent(struct tcp_sock *tp,
				struct sock *sk)
{
	struct inet_connection_sock *icsk = inet_csk(sk);
	const u32 now = tcp_jiffies32;

	if (tcp_packets_in_flight(tp) == 0)
		tcp_ca_event(sk, CA_EVENT_TX_START);

	/* If this is the first data packet sent in response to the
	 * previous received data,
	 * and it is a reply for ato after last received packet,
	 * increase pingpong count.
	 */
	if (before(tp->lsndtime, icsk->icsk_ack.lrcvtime) &&
	    (u32)(now - icsk->icsk_ack.lrcvtime) < icsk->icsk_ack.ato)
		inet_csk_inc_pingpong_cnt(sk);

	tp->lsndtime = now;
}

/* Account for an ACK we sent. */
static inline void tcp_event_ack_sent(struct sock *sk, unsigned int pkts,
				      u32 rcv_nxt)
{
	struct tcp_sock *tp = tcp_sk(sk);

	if (unlikely(tp->compressed_ack > TCP_FASTRETRANS_THRESH)) {
		NET_ADD_STATS(sock_net(sk), LINUX_MIB_TCPACKCOMPRESSED,
			      tp->compressed_ack - TCP_FASTRETRANS_THRESH);
		tp->compressed_ack = TCP_FASTRETRANS_THRESH;
		if (hrtimer_try_to_cancel(&tp->compressed_ack_timer) == 1)
			__sock_put(sk);
	}

	if (unlikely(rcv_nxt != tp->rcv_nxt))
		return;  /* Special ACK sent by DCTCP to reflect ECN */
	tcp_dec_quickack_mode(sk, pkts);
	inet_csk_clear_xmit_timer(sk, ICSK_TIME_DACK);
}

/* Determine a window scaling and initial window to offer.
 * Based on the assumption that the given amount of space
 * will be offered. Store the results in the tp structure.
 * NOTE: for smooth operation initial space offering should
 * be a multiple of mss if possible. We assume here that mss >= 1.
 * This MUST be enforced by all callers.
 */
void tcp_select_initial_window(const struct sock *sk, int __space, __u32 mss,
			       __u32 *rcv_wnd, __u32 *window_clamp,
			       int wscale_ok, __u8 *rcv_wscale,
			       __u32 init_rcv_wnd)
{
	unsigned int space = (__space < 0 ? 0 : __space);

	/* If no clamp set the clamp to the max possible scaled window */
	if (*window_clamp == 0)
		(*window_clamp) = (U16_MAX << TCP_MAX_WSCALE);
	space = min(*window_clamp, space);

	/* Quantize space offering to a multiple of mss if possible. */
	if (space > mss)
		space = rounddown(space, mss);

	/* NOTE: offering an initial window larger than 32767
	 * will break some buggy TCP stacks. If the admin tells us
	 * it is likely we could be speaking with such a buggy stack
	 * we will truncate our initial window offering to 32K-1
	 * unless the remote has sent us a window scaling option,
	 * which we interpret as a sign the remote TCP is not
	 * misinterpreting the window field as a signed quantity.
	 */
	if (sock_net(sk)->ipv4.sysctl_tcp_workaround_signed_windows)
		(*rcv_wnd) = min(space, MAX_TCP_WINDOW);
	else
		(*rcv_wnd) = min_t(u32, space, U16_MAX);

	if (init_rcv_wnd)
		*rcv_wnd = min(*rcv_wnd, init_rcv_wnd * mss);

	*rcv_wscale = 0;
	if (wscale_ok) {
		/* Set window scaling on max possible window */
		space = max_t(u32, space, sock_net(sk)->ipv4.sysctl_tcp_rmem[2]);
		space = max_t(u32, space, sysctl_rmem_max);
		space = min_t(u32, space, *window_clamp);
		*rcv_wscale = clamp_t(int, ilog2(space) - 15,
				      0, TCP_MAX_WSCALE);
	}
	/* Set the clamp no higher than max representable value */
	(*window_clamp) = min_t(__u32, U16_MAX << (*rcv_wscale), *window_clamp);
}
EXPORT_SYMBOL(tcp_select_initial_window);

/* Chose a new window to advertise, update state in tcp_sock for the
 * socket, and return result with RFC1323 scaling applied.  The return
 * value can be stuffed directly into th->window for an outgoing
 * frame.
 */
static u16 tcp_select_window(struct sock *sk)
{
	struct tcp_sock *tp = tcp_sk(sk);
	u32 old_win = tp->rcv_wnd;
	u32 cur_win = tcp_receive_window(tp);
	u32 new_win = __tcp_select_window(sk);

	/* Never shrink the offered window */
	if (new_win < cur_win) {
		/* Danger Will Robinson!
		 * Don't update rcv_wup/rcv_wnd here or else
		 * we will not be able to advertise a zero
		 * window in time.  --DaveM
		 *
		 * Relax Will Robinson.
		 */
		if (new_win == 0)
			NET_INC_STATS(sock_net(sk),
				      LINUX_MIB_TCPWANTZEROWINDOWADV);
		new_win = ALIGN(cur_win, 1 << tp->rx_opt.rcv_wscale);
	}
	tp->rcv_wnd = new_win;
	tp->rcv_wup = tp->rcv_nxt;

	/* Make sure we do not exceed the maximum possible
	 * scaled window.
	 */
	if (!tp->rx_opt.rcv_wscale &&
	    sock_net(sk)->ipv4.sysctl_tcp_workaround_signed_windows)
		new_win = min(new_win, MAX_TCP_WINDOW);
	else
		new_win = min(new_win, (65535U << tp->rx_opt.rcv_wscale));

	/* RFC1323 scaling applied */
	new_win >>= tp->rx_opt.rcv_wscale;

	/* If we advertise zero window, disable fast path. */
	if (new_win == 0) {
		tp->pred_flags = 0;
		if (old_win)
			NET_INC_STATS(sock_net(sk),
				      LINUX_MIB_TCPTOZEROWINDOWADV);
	} else if (old_win == 0) {
		NET_INC_STATS(sock_net(sk), LINUX_MIB_TCPFROMZEROWINDOWADV);
	}

	return new_win;
}

/* Packet ECN state for a SYN-ACK */
static void tcp_ecn_send_synack(struct sock *sk, struct sk_buff *skb)
{
	struct tcp_sock *tp = tcp_sk(sk);

	TCP_SKB_CB(skb)->tcp_flags &= ~TCPHDR_CWR;
	if (tcp_ecn_disabled(tp))
		TCP_SKB_CB(skb)->tcp_flags &= ~TCPHDR_ECE;
	else if (tcp_ca_needs_ecn(sk) ||
		 tcp_bpf_ca_needs_ecn(sk))
		INET_ECN_xmit(sk);
	/* Check if we want to negotiate AccECN */
	if (tp->ecn_flags & TCP_ECN_MODE_ACCECN) {
		u8 ect = tp->syn_ect_rcv;

		TCP_SKB_CB(skb)->tcp_flags &= ~TCPHDR_ACE;
		TCP_SKB_CB(skb)->tcp_flags |=
			TCPHDR_CWR * (ect != INET_ECN_ECT_0) |
			TCPHDR_ECE * (ect == INET_ECN_ECT_1);
		if (ect & 2)
			TCP_SKB_CB(skb)->tcp_flags |= TCPHDR_AE;
		tp->syn_ect_snt = inet_sk(sk)->tos & INET_ECN_MASK;
	}
}

/* Packet ECN state for a SYN.  */
static void tcp_ecn_send_syn(struct sock *sk, struct sk_buff *skb)
{
	struct tcp_sock *tp = tcp_sk(sk);
	bool bpf_needs_ecn = tcp_bpf_ca_needs_ecn(sk);
	bool use_accecn = sock_net(sk)->ipv4.sysctl_tcp_ecn == 3 ||
		tcp_ca_needs_accecn(sk);
	bool use_ecn = sock_net(sk)->ipv4.sysctl_tcp_ecn == 1 ||
		tcp_ca_needs_ecn(sk) || bpf_needs_ecn || use_accecn;

	if (!use_ecn) {
		const struct dst_entry *dst = __sk_dst_get(sk);

		if (dst && dst_feature(dst, RTAX_FEATURE_ECN))
			use_ecn = true;
	}

	tp->ecn_flags = 0;

	if (use_ecn) {
		if (tcp_ca_needs_ecn(sk) || bpf_needs_ecn)
			INET_ECN_xmit(sk);

		TCP_SKB_CB(skb)->tcp_flags |= TCPHDR_ECE | TCPHDR_CWR;
		if (use_accecn) {
			TCP_SKB_CB(skb)->tcp_flags |= TCPHDR_AE;
			tcp_ecn_mode_set(tp, TCP_ECN_MODE_PENDING);
			tp->syn_ect_snt = inet_sk(sk)->tos & INET_ECN_MASK;
		} else {
			tcp_ecn_mode_set(tp, TCP_ECN_MODE_RFC3168);
		}
	}
}

static void tcp_ecn_clear_syn(struct sock *sk, struct sk_buff *skb)
{
	if (sock_net(sk)->ipv4.sysctl_tcp_ecn_fallback) {
		/* tp->ecn_flags are cleared at a later point in time when
		 * SYN ACK is ultimatively being received.
		 */
		TCP_SKB_CB(skb)->tcp_flags &= ~TCPHDR_ACE;
	}
}

static void tcp_accecn_echo_syn_ect(struct tcphdr *th, u8 ect)
{
	th->ae = !!(ect & 2);
	th->cwr = ect != INET_ECN_ECT_0;
	th->ece = ect == INET_ECN_ECT_1;
}

static void
tcp_ecn_make_synack(const struct request_sock *req, struct tcphdr *th)
{
	if (tcp_rsk(req)->accecn_ok)
		tcp_accecn_echo_syn_ect(th, tcp_rsk(req)->syn_ect_rcv);
	else if (inet_rsk(req)->ecn_ok)
		th->ece = 1;
}

static bool tcp_accecn_use_reflector(struct tcp_sock *tp, struct sk_buff *skb)
{
	if ((tp->bytes_acked > 1) || (tp->bytes_received > 0)) {
		tp->ect_reflector_snd = 0;
		return false;
	} else if ((tp->bytes_acked == 0) &&
	           (TCP_SKB_CB(skb)->seq == tp->snd_una + 1)) {
		/* Transient state during simultaneous open 3rd ACK */
		return true;
	}
	if (TCP_SKB_CB(skb)->seq != tp->snd_una)
		return false;
	return true;
}

static void tcp_accecn_set_ace(struct tcp_sock *tp, struct sk_buff *skb,
			       struct tcphdr *th)
{
	u32 wire_ace;

	/* The final packet of the 3WHS or anything like it must reflect
	 * the SYN/ACK ECT instead of putting CEP into ACE field
	 */
	if (likely(!tp->ect_reflector_snd || !tcp_accecn_use_reflector(tp, skb))) {
		tp->received_ce_tx += min_t(u32, tcp_accecn_ace_deficit(tp),
					    TCP_ACCECN_ACE_MAX_DELTA);
		wire_ace = tp->received_ce_tx + TCP_ACCECN_CEP_INIT_OFFSET;
		th->ece = !!(wire_ace & 0x1);
		th->cwr = !!(wire_ace & 0x2);
		th->ae = !!(wire_ace & 0x4);
	} else {
		tcp_accecn_echo_syn_ect(th, tp->syn_ect_rcv);
	}
}

/* Set up ECN state for a packet on a ESTABLISHED socket that is about to
 * be sent.
 */
static void tcp_ecn_send(struct sock *sk, struct sk_buff *skb,
			 struct tcphdr *th, int tcp_header_len)
{
	struct tcp_sock *tp = tcp_sk(sk);

	if (!tcp_ecn_mode_any(tp))
		return;

	INET_ECN_xmit(sk);
	if (tcp_ecn_mode_accecn(tp)) {
		tcp_accecn_set_ace(tp, skb, th);
		skb_shinfo(skb)->gso_type |= SKB_GSO_TCP_ACCECN;
	} else {
		/* Not-retransmitted data segment: set ECT and inject CWR. */
		if (skb->len != tcp_header_len &&
		    !before(TCP_SKB_CB(skb)->seq, tp->snd_nxt)) {
			if (tp->ecn_flags & TCP_ECN_QUEUE_CWR) {
				tp->ecn_flags &= ~TCP_ECN_QUEUE_CWR;
				th->cwr = 1;
				skb_shinfo(skb)->gso_type |= SKB_GSO_TCP_ECN;
			}
		} else if (!tcp_ca_needs_ecn(sk)) {
			/* ACK or retransmitted segment: clear ECT|CE */
			INET_ECN_dontxmit(sk);
		}
		if (tp->ecn_flags & TCP_ECN_DEMAND_CWR)
			th->ece = 1;
	}
}

/* Constructs common control bits of non-data skb. If SYN/FIN is present,
 * auto increment end seqno.
 */
static void tcp_init_nondata_skb(struct sk_buff *skb, u32 seq, u8 flags)
{
	skb->ip_summed = CHECKSUM_PARTIAL;

	TCP_SKB_CB(skb)->tcp_flags = flags;
	TCP_SKB_CB(skb)->sacked = 0;

	tcp_skb_pcount_set(skb, 1);

	TCP_SKB_CB(skb)->seq = seq;
	if (flags & (TCPHDR_SYN | TCPHDR_FIN))
		seq++;
	TCP_SKB_CB(skb)->end_seq = seq;
}

static inline bool tcp_urg_mode(const struct tcp_sock *tp)
{
	return tp->snd_una != tp->snd_up;
}

#define OPTION_SACK_ADVERTISE	(1 << 0)
#define OPTION_TS		(1 << 1)
#define OPTION_MD5		(1 << 2)
#define OPTION_WSCALE		(1 << 3)
#define OPTION_FAST_OPEN_COOKIE	(1 << 8)
#define OPTION_SMC		(1 << 9)
#define OPTION_MPTCP		(1 << 10)

static void smc_options_write(__be32 *ptr, u16 *options)
{
#if IS_ENABLED(CONFIG_SMC)
	if (static_branch_unlikely(&tcp_have_smc)) {
		if (unlikely(OPTION_SMC & *options)) {
			*ptr++ = htonl((TCPOPT_NOP  << 24) |
				       (TCPOPT_NOP  << 16) |
				       (TCPOPT_EXP <<  8) |
				       (TCPOLEN_EXP_SMC_BASE));
			*ptr++ = htonl(TCPOPT_SMC_MAGIC);
		}
	}
#endif
}

struct tcp_out_options {
	u16 options;		/* bit field of OPTION_* */
	u16 mss;		/* 0 to disable */
	u8 ws;			/* window scale, 0 to disable */
	u8 num_sack_blocks;	/* number of SACK blocks to include */
	u8 hash_size;		/* bytes in hash_location */
	__u8 *hash_location;	/* temporary pointer, overloaded */
	__u32 tsval, tsecr;	/* need to include OPTION_TS */
	struct tcp_fastopen_cookie *fastopen_cookie;	/* Fast open cookie */
	struct mptcp_out_options mptcp;
};

<<<<<<< HEAD
#define NOP_LEFTOVER	((TCPOPT_NOP << 8) | TCPOPT_NOP)
=======
static void mptcp_options_write(__be32 *ptr, struct tcp_out_options *opts)
{
#if IS_ENABLED(CONFIG_MPTCP)
	if (unlikely(OPTION_MPTCP & opts->options))
		mptcp_write_options(ptr, &opts->mptcp);
#endif
}

>>>>>>> 6a0dcdcc
/* Write previously computed TCP options to the packet.
 *
 * Beware: Something in the Internet is very sensitive to the ordering of
 * TCP options, we learned this through the hard way, so be careful here.
 * Luckily we can at least blame others for their non-compliance but from
 * inter-operability perspective it seems that we're somewhat stuck with
 * the ordering which we have been using if we want to keep working with
 * those broken things (not that it currently hurts anybody as there isn't
 * particular reason why the ordering would need to be changed).
 *
 * At least SACK_PERM as the first option is known to lead to a disaster
 * (but it may well be that other scenarios fail similarly).
 */
static void tcp_options_write(__be32 *ptr, struct tcp_sock *tp,
			      struct tcp_out_options *opts)
{
	u16 options = opts->options;	/* mungable copy */
	u16 leftover_bytes = NOP_LEFTOVER;	/* replace next NOPs if avail */
	int leftover_size = 2;

	if (unlikely(OPTION_MD5 & options)) {
		*ptr++ = htonl((TCPOPT_NOP << 24) | (TCPOPT_NOP << 16) |
			       (TCPOPT_MD5SIG << 8) | TCPOLEN_MD5SIG);
		/* overload cookie hash location */
		opts->hash_location = (__u8 *)ptr;
		ptr += 4;
	}

	if (unlikely(opts->mss)) {
		*ptr++ = htonl((TCPOPT_MSS << 24) |
			       (TCPOLEN_MSS << 16) |
			       opts->mss);
	}

	if (likely(OPTION_TS & options)) {
		if (unlikely(OPTION_SACK_ADVERTISE & options)) {
			*ptr++ = htonl((TCPOPT_SACK_PERM << 24) |
				       (TCPOLEN_SACK_PERM << 16) |
				       (TCPOPT_TIMESTAMP << 8) |
				       TCPOLEN_TIMESTAMP);
			options &= ~OPTION_SACK_ADVERTISE;
		} else {
			*ptr++ = htonl((TCPOPT_NOP << 24) |
				       (TCPOPT_NOP << 16) |
				       (TCPOPT_TIMESTAMP << 8) |
				       TCPOLEN_TIMESTAMP);
		}
		*ptr++ = htonl(opts->tsval);
		*ptr++ = htonl(opts->tsecr);
	}

	if (unlikely(OPTION_SACK_ADVERTISE & options)) {
		*ptr++ = htonl((leftover_bytes << 16) |
			       (TCPOPT_SACK_PERM << 8) |
			       TCPOLEN_SACK_PERM);
		leftover_bytes = NOP_LEFTOVER;
	}

	if (unlikely(OPTION_WSCALE & options)) {
		u8 highbyte = TCPOPT_NOP;
		if (unlikely(leftover_size == 1))
			highbyte = leftover_bytes >> 8;
		*ptr++ = htonl((highbyte << 24) |
			       (TCPOPT_WINDOW << 16) |
			       (TCPOLEN_WINDOW << 8) |
			       opts->ws);
		leftover_bytes = NOP_LEFTOVER;
	}

	if (unlikely(opts->num_sack_blocks)) {
		struct tcp_sack_block *sp = tp->rx_opt.dsack ?
			tp->duplicate_sack : tp->selective_acks;
		int this_sack;

		*ptr++ = htonl((leftover_bytes << 16) |
			       (TCPOPT_SACK <<  8) |
			       (TCPOLEN_SACK_BASE + (opts->num_sack_blocks *
						     TCPOLEN_SACK_PERBLOCK)));

		for (this_sack = 0; this_sack < opts->num_sack_blocks;
		     ++this_sack) {
			*ptr++ = htonl(sp[this_sack].start_seq);
			*ptr++ = htonl(sp[this_sack].end_seq);
		}

		tp->rx_opt.dsack = 0;
	} else if (unlikely(leftover_bytes != NOP_LEFTOVER)) {
		*ptr++ = htonl((leftover_bytes << 16) |
			       (TCPOPT_NOP << 8) |
			       TCPOPT_NOP);
	}

	if (unlikely(OPTION_FAST_OPEN_COOKIE & options)) {
		struct tcp_fastopen_cookie *foc = opts->fastopen_cookie;
		u8 *p = (u8 *)ptr;
		u32 len; /* Fast Open option length */

		if (foc->exp) {
			len = TCPOLEN_EXP_FASTOPEN_BASE + foc->len;
			*ptr = htonl((TCPOPT_EXP << 24) | (len << 16) |
				     TCPOPT_FASTOPEN_MAGIC);
			p += TCPOLEN_EXP_FASTOPEN_BASE;
		} else {
			len = TCPOLEN_FASTOPEN_BASE + foc->len;
			*p++ = TCPOPT_FASTOPEN;
			*p++ = len;
		}

		memcpy(p, foc->val, foc->len);
		if ((len & 3) == 2) {
			p[foc->len] = TCPOPT_NOP;
			p[foc->len + 1] = TCPOPT_NOP;
		}
		ptr += (len + 3) >> 2;
	}

	smc_options_write(ptr, &options);

	mptcp_options_write(ptr, opts);
}

static void smc_set_option(const struct tcp_sock *tp,
			   struct tcp_out_options *opts,
			   unsigned int *remaining)
{
#if IS_ENABLED(CONFIG_SMC)
	if (static_branch_unlikely(&tcp_have_smc)) {
		if (tp->syn_smc) {
			if (*remaining >= TCPOLEN_EXP_SMC_BASE_ALIGNED) {
				opts->options |= OPTION_SMC;
				*remaining -= TCPOLEN_EXP_SMC_BASE_ALIGNED;
			}
		}
	}
#endif
}

static void smc_set_option_cond(const struct tcp_sock *tp,
				const struct inet_request_sock *ireq,
				struct tcp_out_options *opts,
				unsigned int *remaining)
{
#if IS_ENABLED(CONFIG_SMC)
	if (static_branch_unlikely(&tcp_have_smc)) {
		if (tp->syn_smc && ireq->smc_ok) {
			if (*remaining >= TCPOLEN_EXP_SMC_BASE_ALIGNED) {
				opts->options |= OPTION_SMC;
				*remaining -= TCPOLEN_EXP_SMC_BASE_ALIGNED;
			}
		}
	}
#endif
}

static void mptcp_set_option_cond(const struct request_sock *req,
				  struct tcp_out_options *opts,
				  unsigned int *remaining)
{
	if (rsk_is_mptcp(req)) {
		unsigned int size;

		if (mptcp_synack_options(req, &size, &opts->mptcp)) {
			if (*remaining >= size) {
				opts->options |= OPTION_MPTCP;
				*remaining -= size;
			}
		}
	}
}

/* Compute TCP options for SYN packets. This is not the final
 * network wire format yet.
 */
static unsigned int tcp_syn_options(struct sock *sk, struct sk_buff *skb,
				struct tcp_out_options *opts,
				struct tcp_md5sig_key **md5)
{
	struct tcp_sock *tp = tcp_sk(sk);
	unsigned int remaining = MAX_TCP_OPTION_SPACE;
	struct tcp_fastopen_request *fastopen = tp->fastopen_req;

	*md5 = NULL;
#ifdef CONFIG_TCP_MD5SIG
	if (static_branch_unlikely(&tcp_md5_needed) &&
	    rcu_access_pointer(tp->md5sig_info)) {
		*md5 = tp->af_specific->md5_lookup(sk, sk);
		if (*md5) {
			opts->options |= OPTION_MD5;
			remaining -= TCPOLEN_MD5SIG_ALIGNED;
		}
	}
#endif

	/* We always get an MSS option.  The option bytes which will be seen in
	 * normal data packets should timestamps be used, must be in the MSS
	 * advertised.  But we subtract them from tp->mss_cache so that
	 * calculations in tcp_sendmsg are simpler etc.  So account for this
	 * fact here if necessary.  If we don't do this correctly, as a
	 * receiver we won't recognize data packets as being full sized when we
	 * should, and thus we won't abide by the delayed ACK rules correctly.
	 * SACKs don't matter, we never delay an ACK when we have any of those
	 * going out.  */
	opts->mss = tcp_advertise_mss(sk);
	remaining -= TCPOLEN_MSS_ALIGNED;

	if (likely(sock_net(sk)->ipv4.sysctl_tcp_timestamps && !*md5)) {
		opts->options |= OPTION_TS;
		opts->tsval = tcp_skb_timestamp(skb) + tp->tsoffset;
		opts->tsecr = tp->rx_opt.ts_recent;
		remaining -= TCPOLEN_TSTAMP_ALIGNED;
	}
	if (likely(sock_net(sk)->ipv4.sysctl_tcp_window_scaling)) {
		opts->ws = tp->rx_opt.rcv_wscale;
		opts->options |= OPTION_WSCALE;
		remaining -= TCPOLEN_WSCALE_ALIGNED;
	}
	if (likely(sock_net(sk)->ipv4.sysctl_tcp_sack)) {
		opts->options |= OPTION_SACK_ADVERTISE;
		if (unlikely(!(OPTION_TS & opts->options)))
			remaining -= TCPOLEN_SACKPERM_ALIGNED;
	}

	if (fastopen && fastopen->cookie.len >= 0) {
		u32 need = fastopen->cookie.len;

		need += fastopen->cookie.exp ? TCPOLEN_EXP_FASTOPEN_BASE :
					       TCPOLEN_FASTOPEN_BASE;
		need = (need + 3) & ~3U;  /* Align to 32 bits */
		if (remaining >= need) {
			opts->options |= OPTION_FAST_OPEN_COOKIE;
			opts->fastopen_cookie = &fastopen->cookie;
			remaining -= need;
			tp->syn_fastopen = 1;
			tp->syn_fastopen_exp = fastopen->cookie.exp ? 1 : 0;
		}
	}

	smc_set_option(tp, opts, &remaining);

	if (sk_is_mptcp(sk)) {
		unsigned int size;

		if (mptcp_syn_options(sk, skb, &size, &opts->mptcp)) {
			opts->options |= OPTION_MPTCP;
			remaining -= size;
		}
	}

	return MAX_TCP_OPTION_SPACE - remaining;
}

/* Set up TCP options for SYN-ACKs. */
static unsigned int tcp_synack_options(const struct sock *sk,
				       struct request_sock *req,
				       unsigned int mss, struct sk_buff *skb,
				       struct tcp_out_options *opts,
				       const struct tcp_md5sig_key *md5,
				       struct tcp_fastopen_cookie *foc)
{
	struct inet_request_sock *ireq = inet_rsk(req);
	unsigned int remaining = MAX_TCP_OPTION_SPACE;

#ifdef CONFIG_TCP_MD5SIG
	if (md5) {
		opts->options |= OPTION_MD5;
		remaining -= TCPOLEN_MD5SIG_ALIGNED;

		/* We can't fit any SACK blocks in a packet with MD5 + TS
		 * options. There was discussion about disabling SACK
		 * rather than TS in order to fit in better with old,
		 * buggy kernels, but that was deemed to be unnecessary.
		 */
		ireq->tstamp_ok &= !ireq->sack_ok;
	}
#endif

	/* We always send an MSS option. */
	opts->mss = mss;
	remaining -= TCPOLEN_MSS_ALIGNED;

	if (likely(ireq->wscale_ok)) {
		opts->ws = ireq->rcv_wscale;
		opts->options |= OPTION_WSCALE;
		remaining -= TCPOLEN_WSCALE_ALIGNED;
	}
	if (likely(ireq->tstamp_ok)) {
		opts->options |= OPTION_TS;
		opts->tsval = tcp_skb_timestamp(skb) + tcp_rsk(req)->ts_off;
		opts->tsecr = req->ts_recent;
		remaining -= TCPOLEN_TSTAMP_ALIGNED;
	}
	if (likely(ireq->sack_ok)) {
		opts->options |= OPTION_SACK_ADVERTISE;
		if (unlikely(!ireq->tstamp_ok))
			remaining -= TCPOLEN_SACKPERM_ALIGNED;
	}
	if (foc != NULL && foc->len >= 0) {
		u32 need = foc->len;

		need += foc->exp ? TCPOLEN_EXP_FASTOPEN_BASE :
				   TCPOLEN_FASTOPEN_BASE;
		need = (need + 3) & ~3U;  /* Align to 32 bits */
		if (remaining >= need) {
			opts->options |= OPTION_FAST_OPEN_COOKIE;
			opts->fastopen_cookie = foc;
			remaining -= need;
		}
	}

	mptcp_set_option_cond(req, opts, &remaining);

	smc_set_option_cond(tcp_sk(sk), ireq, opts, &remaining);

	return MAX_TCP_OPTION_SPACE - remaining;
}

/* Compute TCP options for ESTABLISHED sockets. This is not the
 * final wire format yet.
 */
static unsigned int tcp_established_options(struct sock *sk, struct sk_buff *skb,
					struct tcp_out_options *opts,
					struct tcp_md5sig_key **md5)
{
	struct tcp_sock *tp = tcp_sk(sk);
	unsigned int size = 0;
	unsigned int eff_sacks;

	opts->options = 0;

	*md5 = NULL;
#ifdef CONFIG_TCP_MD5SIG
	if (static_branch_unlikely(&tcp_md5_needed) &&
	    rcu_access_pointer(tp->md5sig_info)) {
		*md5 = tp->af_specific->md5_lookup(sk, sk);
		if (*md5) {
			opts->options |= OPTION_MD5;
			size += TCPOLEN_MD5SIG_ALIGNED;
		}
	}
#endif

	if (likely(tp->rx_opt.tstamp_ok)) {
		opts->options |= OPTION_TS;
		opts->tsval = skb ? tcp_skb_timestamp(skb) + tp->tsoffset : 0;
		opts->tsecr = tp->rx_opt.ts_recent;
		size += TCPOLEN_TSTAMP_ALIGNED;
	}

	/* MPTCP options have precedence over SACK for the limited TCP
	 * option space because a MPTCP connection would be forced to
	 * fall back to regular TCP if a required multipath option is
	 * missing. SACK still gets a chance to use whatever space is
	 * left.
	 */
	if (sk_is_mptcp(sk)) {
		unsigned int remaining = MAX_TCP_OPTION_SPACE - size;
		unsigned int opt_size = 0;

		if (mptcp_established_options(sk, skb, &opt_size, remaining,
					      &opts->mptcp)) {
			opts->options |= OPTION_MPTCP;
			size += opt_size;
		}
	}

	eff_sacks = tp->rx_opt.num_sacks + tp->rx_opt.dsack;
	if (unlikely(eff_sacks)) {
		const unsigned int remaining = MAX_TCP_OPTION_SPACE - size;
		if (unlikely(remaining < TCPOLEN_SACK_BASE_ALIGNED +
					 TCPOLEN_SACK_PERBLOCK))
			return size;

		opts->num_sack_blocks =
			min_t(unsigned int, eff_sacks,
			      (remaining - TCPOLEN_SACK_BASE_ALIGNED) /
			      TCPOLEN_SACK_PERBLOCK);

		size += TCPOLEN_SACK_BASE_ALIGNED +
			opts->num_sack_blocks * TCPOLEN_SACK_PERBLOCK;
	}

	return size;
}


/* TCP SMALL QUEUES (TSQ)
 *
 * TSQ goal is to keep small amount of skbs per tcp flow in tx queues (qdisc+dev)
 * to reduce RTT and bufferbloat.
 * We do this using a special skb destructor (tcp_wfree).
 *
 * Its important tcp_wfree() can be replaced by sock_wfree() in the event skb
 * needs to be reallocated in a driver.
 * The invariant being skb->truesize subtracted from sk->sk_wmem_alloc
 *
 * Since transmit from skb destructor is forbidden, we use a tasklet
 * to process all sockets that eventually need to send more skbs.
 * We use one tasklet per cpu, with its own queue of sockets.
 */
struct tsq_tasklet {
	struct tasklet_struct	tasklet;
	struct list_head	head; /* queue of tcp sockets */
};
static DEFINE_PER_CPU(struct tsq_tasklet, tsq_tasklet);

static void tcp_tsq_write(struct sock *sk)
{
	if ((1 << sk->sk_state) &
	    (TCPF_ESTABLISHED | TCPF_FIN_WAIT1 | TCPF_CLOSING |
	     TCPF_CLOSE_WAIT  | TCPF_LAST_ACK)) {
		struct tcp_sock *tp = tcp_sk(sk);

		if (tp->lost_out > tp->retrans_out &&
		    tp->snd_cwnd > tcp_packets_in_flight(tp)) {
			tcp_mstamp_refresh(tp);
			tcp_xmit_retransmit_queue(sk);
		}

		tcp_write_xmit(sk, tcp_current_mss(sk), tp->nonagle,
			       0, GFP_ATOMIC);
	}
}

static void tcp_tsq_handler(struct sock *sk)
{
	bh_lock_sock(sk);
	if (!sock_owned_by_user(sk))
		tcp_tsq_write(sk);
	else if (!test_and_set_bit(TCP_TSQ_DEFERRED, &sk->sk_tsq_flags))
		sock_hold(sk);
	bh_unlock_sock(sk);
}
/*
 * One tasklet per cpu tries to send more skbs.
 * We run in tasklet context but need to disable irqs when
 * transferring tsq->head because tcp_wfree() might
 * interrupt us (non NAPI drivers)
 */
static void tcp_tasklet_func(unsigned long data)
{
	struct tsq_tasklet *tsq = (struct tsq_tasklet *)data;
	LIST_HEAD(list);
	unsigned long flags;
	struct list_head *q, *n;
	struct tcp_sock *tp;
	struct sock *sk;

	local_irq_save(flags);
	list_splice_init(&tsq->head, &list);
	local_irq_restore(flags);

	list_for_each_safe(q, n, &list) {
		tp = list_entry(q, struct tcp_sock, tsq_node);
		list_del(&tp->tsq_node);

		sk = (struct sock *)tp;
		smp_mb__before_atomic();
		clear_bit(TSQ_QUEUED, &sk->sk_tsq_flags);

		tcp_tsq_handler(sk);
		sk_free(sk);
	}
}

#define TCP_DEFERRED_ALL (TCPF_TSQ_DEFERRED |		\
			  TCPF_WRITE_TIMER_DEFERRED |	\
			  TCPF_DELACK_TIMER_DEFERRED |	\
			  TCPF_MTU_REDUCED_DEFERRED)
/**
 * tcp_release_cb - tcp release_sock() callback
 * @sk: socket
 *
 * called from release_sock() to perform protocol dependent
 * actions before socket release.
 */
void tcp_release_cb(struct sock *sk)
{
	unsigned long flags, nflags;

	/* perform an atomic operation only if at least one flag is set */
	do {
		flags = sk->sk_tsq_flags;
		if (!(flags & TCP_DEFERRED_ALL))
			return;
		nflags = flags & ~TCP_DEFERRED_ALL;
	} while (cmpxchg(&sk->sk_tsq_flags, flags, nflags) != flags);

	if (flags & TCPF_TSQ_DEFERRED) {
		tcp_tsq_write(sk);
		__sock_put(sk);
	}
	/* Here begins the tricky part :
	 * We are called from release_sock() with :
	 * 1) BH disabled
	 * 2) sk_lock.slock spinlock held
	 * 3) socket owned by us (sk->sk_lock.owned == 1)
	 *
	 * But following code is meant to be called from BH handlers,
	 * so we should keep BH disabled, but early release socket ownership
	 */
	sock_release_ownership(sk);

	if (flags & TCPF_WRITE_TIMER_DEFERRED) {
		tcp_write_timer_handler(sk);
		__sock_put(sk);
	}
	if (flags & TCPF_DELACK_TIMER_DEFERRED) {
		tcp_delack_timer_handler(sk);
		__sock_put(sk);
	}
	if (flags & TCPF_MTU_REDUCED_DEFERRED) {
		inet_csk(sk)->icsk_af_ops->mtu_reduced(sk);
		__sock_put(sk);
	}
}
EXPORT_SYMBOL(tcp_release_cb);

void __init tcp_tasklet_init(void)
{
	int i;

	for_each_possible_cpu(i) {
		struct tsq_tasklet *tsq = &per_cpu(tsq_tasklet, i);

		INIT_LIST_HEAD(&tsq->head);
		tasklet_init(&tsq->tasklet,
			     tcp_tasklet_func,
			     (unsigned long)tsq);
	}
}

/*
 * Write buffer destructor automatically called from kfree_skb.
 * We can't xmit new skbs from this context, as we might already
 * hold qdisc lock.
 */
void tcp_wfree(struct sk_buff *skb)
{
	struct sock *sk = skb->sk;
	struct tcp_sock *tp = tcp_sk(sk);
	unsigned long flags, nval, oval;

	/* Keep one reference on sk_wmem_alloc.
	 * Will be released by sk_free() from here or tcp_tasklet_func()
	 */
	WARN_ON(refcount_sub_and_test(skb->truesize - 1, &sk->sk_wmem_alloc));

	/* If this softirq is serviced by ksoftirqd, we are likely under stress.
	 * Wait until our queues (qdisc + devices) are drained.
	 * This gives :
	 * - less callbacks to tcp_write_xmit(), reducing stress (batches)
	 * - chance for incoming ACK (processed by another cpu maybe)
	 *   to migrate this flow (skb->ooo_okay will be eventually set)
	 */
	if (refcount_read(&sk->sk_wmem_alloc) >= SKB_TRUESIZE(1) && this_cpu_ksoftirqd() == current)
		goto out;

	for (oval = READ_ONCE(sk->sk_tsq_flags);; oval = nval) {
		struct tsq_tasklet *tsq;
		bool empty;

		if (!(oval & TSQF_THROTTLED) || (oval & TSQF_QUEUED))
			goto out;

		nval = (oval & ~TSQF_THROTTLED) | TSQF_QUEUED;
		nval = cmpxchg(&sk->sk_tsq_flags, oval, nval);
		if (nval != oval)
			continue;

		/* queue this socket to tasklet queue */
		local_irq_save(flags);
		tsq = this_cpu_ptr(&tsq_tasklet);
		empty = list_empty(&tsq->head);
		list_add(&tp->tsq_node, &tsq->head);
		if (empty)
			tasklet_schedule(&tsq->tasklet);
		local_irq_restore(flags);
		return;
	}
out:
	sk_free(sk);
}

/* Note: Called under soft irq.
 * We can call TCP stack right away, unless socket is owned by user.
 */
enum hrtimer_restart tcp_pace_kick(struct hrtimer *timer)
{
	struct tcp_sock *tp = container_of(timer, struct tcp_sock, pacing_timer);
	struct sock *sk = (struct sock *)tp;

	tcp_tsq_handler(sk);
	sock_put(sk);

	return HRTIMER_NORESTART;
}

static void tcp_update_skb_after_send(struct sock *sk, struct sk_buff *skb,
				      u64 prior_wstamp)
{
	struct tcp_sock *tp = tcp_sk(sk);

	if (sk->sk_pacing_status != SK_PACING_NONE) {
		unsigned long rate = sk->sk_pacing_rate;

		/* Original sch_fq does not pace first 10 MSS
		 * Note that tp->data_segs_out overflows after 2^32 packets,
		 * this is a minor annoyance.
		 */
		if (rate != ~0UL && rate && tp->data_segs_out >= 10) {
			u64 len_ns = div64_ul((u64)skb->len * NSEC_PER_SEC, rate);
			u64 credit = tp->tcp_wstamp_ns - prior_wstamp;

			/* take into account OS jitter */
			len_ns -= min_t(u64, len_ns / 2, credit);
			tp->tcp_wstamp_ns += len_ns;
		}
	}
	list_move_tail(&skb->tcp_tsorted_anchor, &tp->tsorted_sent_queue);
}

/* This routine actually transmits TCP packets queued in by
 * tcp_do_sendmsg().  This is used by both the initial
 * transmission and possible later retransmissions.
 * All SKB's seen here are completely headerless.  It is our
 * job to build the TCP header, and pass the packet down to
 * IP so it can do the same plus pass the packet off to the
 * device.
 *
 * We are working here with either a clone of the original
 * SKB, or a fresh unique copy made by the retransmit engine.
 */
static int __tcp_transmit_skb(struct sock *sk, struct sk_buff *skb,
			      int clone_it, gfp_t gfp_mask, u32 rcv_nxt)
{
	const struct inet_connection_sock *icsk = inet_csk(sk);
	struct inet_sock *inet;
	struct tcp_sock *tp;
	struct tcp_skb_cb *tcb;
	struct tcp_out_options opts;
	unsigned int tcp_options_size, tcp_header_size;
	struct sk_buff *oskb = NULL;
	struct tcp_md5sig_key *md5;
	struct tcphdr *th;
	u64 prior_wstamp;
	int err;

	BUG_ON(!skb || !tcp_skb_pcount(skb));
	tp = tcp_sk(sk);
	prior_wstamp = tp->tcp_wstamp_ns;
	tp->tcp_wstamp_ns = max(tp->tcp_wstamp_ns, tp->tcp_clock_cache);
	skb->skb_mstamp_ns = tp->tcp_wstamp_ns;
	if (clone_it) {
		TCP_SKB_CB(skb)->tx.in_flight = TCP_SKB_CB(skb)->end_seq
			- tp->snd_una;
		oskb = skb;

		tcp_skb_tsorted_save(oskb) {
			if (unlikely(skb_cloned(oskb)))
				skb = pskb_copy(oskb, gfp_mask);
			else
				skb = skb_clone(oskb, gfp_mask);
		} tcp_skb_tsorted_restore(oskb);

		if (unlikely(!skb))
			return -ENOBUFS;
	}

	inet = inet_sk(sk);
	tcb = TCP_SKB_CB(skb);
	memset(&opts, 0, sizeof(opts));

	if (unlikely(tcb->tcp_flags & TCPHDR_SYN)) {
		tcp_options_size = tcp_syn_options(sk, skb, &opts, &md5);
	} else {
		tcp_options_size = tcp_established_options(sk, skb, &opts,
							   &md5);
		/* Force a PSH flag on all (GSO) packets to expedite GRO flush
		 * at receiver : This slightly improve GRO performance.
		 * Note that we do not force the PSH flag for non GSO packets,
		 * because they might be sent under high congestion events,
		 * and in this case it is better to delay the delivery of 1-MSS
		 * packets and thus the corresponding ACK packet that would
		 * release the following packet.
		 */
		if (tcp_skb_pcount(skb) > 1)
			tcb->tcp_flags |= TCPHDR_PSH;
	}
	tcp_header_size = tcp_options_size + sizeof(struct tcphdr);

	/* if no packet is in qdisc/device queue, then allow XPS to select
	 * another queue. We can be called from tcp_tsq_handler()
	 * which holds one reference to sk.
	 *
	 * TODO: Ideally, in-flight pure ACK packets should not matter here.
	 * One way to get this would be to set skb->truesize = 2 on them.
	 */
	skb->ooo_okay = sk_wmem_alloc_get(sk) < SKB_TRUESIZE(1);

	/* If we had to use memory reserve to allocate this skb,
	 * this might cause drops if packet is looped back :
	 * Other socket might not have SOCK_MEMALLOC.
	 * Packets not looped back do not care about pfmemalloc.
	 */
	skb->pfmemalloc = 0;

	skb_push(skb, tcp_header_size);
	skb_reset_transport_header(skb);

	skb_orphan(skb);
	skb->sk = sk;
	skb->destructor = skb_is_tcp_pure_ack(skb) ? __sock_wfree : tcp_wfree;
	skb_set_hash_from_sk(skb, sk);
	refcount_add(skb->truesize, &sk->sk_wmem_alloc);

	skb_set_dst_pending_confirm(skb, sk->sk_dst_pending_confirm);

	/* Build TCP header and checksum it. */
	th = (struct tcphdr *)skb->data;
	th->source		= inet->inet_sport;
	th->dest		= inet->inet_dport;
	th->seq			= htonl(tcb->seq);
	th->ack_seq		= htonl(rcv_nxt);
	*(((__be16 *)th) + 6)	= htons(((tcp_header_size >> 2) << 12) |
					(tcb->tcp_flags & TCPHDR_FLAGS_MASK));

	th->check		= 0;
	th->urg_ptr		= 0;

	/* The urg_mode check is necessary during a below snd_una win probe */
	if (unlikely(tcp_urg_mode(tp) && before(tcb->seq, tp->snd_up))) {
		if (before(tp->snd_up, tcb->seq + 0x10000)) {
			th->urg_ptr = htons(tp->snd_up - tcb->seq);
			th->urg = 1;
		} else if (after(tcb->seq + 0xFFFF, tp->snd_nxt)) {
			th->urg_ptr = htons(0xFFFF);
			th->urg = 1;
		}
	}

	tcp_options_write((__be32 *)(th + 1), tp, &opts);
	skb_shinfo(skb)->gso_type = sk->sk_gso_type;
	if (likely(!(tcb->tcp_flags & TCPHDR_SYN))) {
		th->window      = htons(tcp_select_window(sk));
		tcp_ecn_send(sk, skb, th, tcp_header_size);
	} else {
		/* RFC1323: The window in SYN & SYN/ACK segments
		 * is never scaled.
		 */
		th->window	= htons(min(tp->rcv_wnd, 65535U));
	}
#ifdef CONFIG_TCP_MD5SIG
	/* Calculate the MD5 hash, as we have all we need now */
	if (md5) {
		sk_nocaps_add(sk, NETIF_F_GSO_MASK);
		tp->af_specific->calc_md5_hash(opts.hash_location,
					       md5, sk, skb);
	}
#endif

	icsk->icsk_af_ops->send_check(sk, skb);

	if (likely(tcb->tcp_flags & TCPHDR_ACK))
		tcp_event_ack_sent(sk, tcp_skb_pcount(skb), rcv_nxt);

	if (skb->len != tcp_header_size) {
		tcp_event_data_sent(tp, sk);
		tp->data_segs_out += tcp_skb_pcount(skb);
		tp->bytes_sent += skb->len - tcp_header_size;
	}

	if (after(tcb->end_seq, tp->snd_nxt) || tcb->seq == tcb->end_seq)
		TCP_ADD_STATS(sock_net(sk), TCP_MIB_OUTSEGS,
			      tcp_skb_pcount(skb));

	tp->segs_out += tcp_skb_pcount(skb);
	/* OK, its time to fill skb_shinfo(skb)->gso_{segs|size} */
	skb_shinfo(skb)->gso_segs = tcp_skb_pcount(skb);
	skb_shinfo(skb)->gso_size = tcp_skb_mss(skb);

	/* Leave earliest departure time in skb->tstamp (skb->skb_mstamp_ns) */

	/* Cleanup our debris for IP stacks */
	memset(skb->cb, 0, max(sizeof(struct inet_skb_parm),
			       sizeof(struct inet6_skb_parm)));

	tcp_add_tx_delay(skb, tp);

	err = icsk->icsk_af_ops->queue_xmit(sk, skb, &inet->cork.fl);

	if (unlikely(err > 0)) {
		tcp_enter_cwr(sk);
		err = net_xmit_eval(err);
	}
	if (!err && oskb) {
		tcp_update_skb_after_send(sk, oskb, prior_wstamp);
		tcp_rate_skb_sent(sk, oskb);
	}
	return err;
}

static int tcp_transmit_skb(struct sock *sk, struct sk_buff *skb, int clone_it,
			    gfp_t gfp_mask)
{
	return __tcp_transmit_skb(sk, skb, clone_it, gfp_mask,
				  tcp_sk(sk)->rcv_nxt);
}

/* This routine just queues the buffer for sending.
 *
 * NOTE: probe0 timer is not checked, do not forget tcp_push_pending_frames,
 * otherwise socket can stall.
 */
static void tcp_queue_skb(struct sock *sk, struct sk_buff *skb)
{
	struct tcp_sock *tp = tcp_sk(sk);

	/* Advance write_seq and place onto the write_queue. */
	WRITE_ONCE(tp->write_seq, TCP_SKB_CB(skb)->end_seq);
	__skb_header_release(skb);
	tcp_add_write_queue_tail(sk, skb);
	sk_wmem_queued_add(sk, skb->truesize);
	sk_mem_charge(sk, skb->truesize);
}

/* Initialize TSO segments for a packet. */
static void tcp_set_skb_tso_segs(struct sk_buff *skb, unsigned int mss_now)
{
	if (skb->len <= mss_now) {
		/* Avoid the costly divide in the normal
		 * non-TSO case.
		 */
		tcp_skb_pcount_set(skb, 1);
		TCP_SKB_CB(skb)->tcp_gso_size = 0;
	} else {
		tcp_skb_pcount_set(skb, DIV_ROUND_UP(skb->len, mss_now));
		TCP_SKB_CB(skb)->tcp_gso_size = mss_now;
	}
}

/* Pcount in the middle of the write queue got changed, we need to do various
 * tweaks to fix counters
 */
static void tcp_adjust_pcount(struct sock *sk, const struct sk_buff *skb, int decr)
{
	struct tcp_sock *tp = tcp_sk(sk);

	tp->packets_out -= decr;

	if (TCP_SKB_CB(skb)->sacked & TCPCB_SACKED_ACKED)
		tp->sacked_out -= decr;
	if (TCP_SKB_CB(skb)->sacked & TCPCB_SACKED_RETRANS)
		tp->retrans_out -= decr;
	if (TCP_SKB_CB(skb)->sacked & TCPCB_LOST)
		tp->lost_out -= decr;

	/* Reno case is special. Sigh... */
	if (tcp_is_reno(tp) && decr > 0)
		tp->sacked_out -= min_t(u32, tp->sacked_out, decr);

	if (tp->lost_skb_hint &&
	    before(TCP_SKB_CB(skb)->seq, TCP_SKB_CB(tp->lost_skb_hint)->seq) &&
	    (TCP_SKB_CB(skb)->sacked & TCPCB_SACKED_ACKED))
		tp->lost_cnt_hint -= decr;

	tcp_verify_left_out(tp);
}

static bool tcp_has_tx_tstamp(const struct sk_buff *skb)
{
	return TCP_SKB_CB(skb)->txstamp_ack ||
		(skb_shinfo(skb)->tx_flags & SKBTX_ANY_TSTAMP);
}

static void tcp_fragment_tstamp(struct sk_buff *skb, struct sk_buff *skb2)
{
	struct skb_shared_info *shinfo = skb_shinfo(skb);

	if (unlikely(tcp_has_tx_tstamp(skb)) &&
	    !before(shinfo->tskey, TCP_SKB_CB(skb2)->seq)) {
		struct skb_shared_info *shinfo2 = skb_shinfo(skb2);
		u8 tsflags = shinfo->tx_flags & SKBTX_ANY_TSTAMP;

		shinfo->tx_flags &= ~tsflags;
		shinfo2->tx_flags |= tsflags;
		swap(shinfo->tskey, shinfo2->tskey);
		TCP_SKB_CB(skb2)->txstamp_ack = TCP_SKB_CB(skb)->txstamp_ack;
		TCP_SKB_CB(skb)->txstamp_ack = 0;
	}
}

static void tcp_skb_fragment_eor(struct sk_buff *skb, struct sk_buff *skb2)
{
	TCP_SKB_CB(skb2)->eor = TCP_SKB_CB(skb)->eor;
	TCP_SKB_CB(skb)->eor = 0;
}

/* Insert buff after skb on the write or rtx queue of sk.  */
static void tcp_insert_write_queue_after(struct sk_buff *skb,
					 struct sk_buff *buff,
					 struct sock *sk,
					 enum tcp_queue tcp_queue)
{
	if (tcp_queue == TCP_FRAG_IN_WRITE_QUEUE)
		__skb_queue_after(&sk->sk_write_queue, skb, buff);
	else
		tcp_rbtree_insert(&sk->tcp_rtx_queue, buff);
}

/* Function to create two new TCP segments.  Shrinks the given segment
 * to the specified size and appends a new segment with the rest of the
 * packet to the list.  This won't be called frequently, I hope.
 * Remember, these are still headerless SKBs at this point.
 */
int tcp_fragment(struct sock *sk, enum tcp_queue tcp_queue,
		 struct sk_buff *skb, u32 len,
		 unsigned int mss_now, gfp_t gfp)
{
	struct tcp_sock *tp = tcp_sk(sk);
	struct sk_buff *buff;
	int nsize, old_factor;
	long limit;
	int nlen;
	u8 flags;

	if (WARN_ON(len > skb->len))
		return -EINVAL;

	nsize = skb_headlen(skb) - len;
	if (nsize < 0)
		nsize = 0;

	/* tcp_sendmsg() can overshoot sk_wmem_queued by one full size skb.
	 * We need some allowance to not penalize applications setting small
	 * SO_SNDBUF values.
	 * Also allow first and last skb in retransmit queue to be split.
	 */
	limit = sk->sk_sndbuf + 2 * SKB_TRUESIZE(GSO_MAX_SIZE);
	if (unlikely((sk->sk_wmem_queued >> 1) > limit &&
		     tcp_queue != TCP_FRAG_IN_WRITE_QUEUE &&
		     skb != tcp_rtx_queue_head(sk) &&
		     skb != tcp_rtx_queue_tail(sk))) {
		NET_INC_STATS(sock_net(sk), LINUX_MIB_TCPWQUEUETOOBIG);
		return -ENOMEM;
	}

	if (skb_unclone(skb, gfp))
		return -ENOMEM;

	/* Get a new skb... force flag on. */
	buff = sk_stream_alloc_skb(sk, nsize, gfp, true);
	if (!buff)
		return -ENOMEM; /* We'll just try again later. */
	skb_copy_decrypted(buff, skb);

	sk_wmem_queued_add(sk, buff->truesize);
	sk_mem_charge(sk, buff->truesize);
	nlen = skb->len - len - nsize;
	buff->truesize += nlen;
	skb->truesize -= nlen;

	/* Correct the sequence numbers. */
	TCP_SKB_CB(buff)->seq = TCP_SKB_CB(skb)->seq + len;
	TCP_SKB_CB(buff)->end_seq = TCP_SKB_CB(skb)->end_seq;
	TCP_SKB_CB(skb)->end_seq = TCP_SKB_CB(buff)->seq;

	/* PSH and FIN should only be set in the second packet. */
	flags = TCP_SKB_CB(skb)->tcp_flags;
	TCP_SKB_CB(skb)->tcp_flags = flags & ~(TCPHDR_FIN | TCPHDR_PSH);
	TCP_SKB_CB(buff)->tcp_flags = flags;
	TCP_SKB_CB(buff)->sacked = TCP_SKB_CB(skb)->sacked;
	tcp_skb_fragment_eor(skb, buff);

	skb_split(skb, buff, len);

	buff->ip_summed = CHECKSUM_PARTIAL;

	buff->tstamp = skb->tstamp;
	tcp_fragment_tstamp(skb, buff);

	old_factor = tcp_skb_pcount(skb);

	/* Fix up tso_factor for both original and new SKB.  */
	tcp_set_skb_tso_segs(skb, mss_now);
	tcp_set_skb_tso_segs(buff, mss_now);

	/* Update delivered info for the new segment */
	TCP_SKB_CB(buff)->tx = TCP_SKB_CB(skb)->tx;

	/* If this packet has been sent out already, we must
	 * adjust the various packet counters.
	 */
	if (!before(tp->snd_nxt, TCP_SKB_CB(buff)->end_seq)) {
		int diff = old_factor - tcp_skb_pcount(skb) -
			tcp_skb_pcount(buff);

		if (diff)
			tcp_adjust_pcount(sk, skb, diff);
	}

	/* Link BUFF into the send queue. */
	__skb_header_release(buff);
	tcp_insert_write_queue_after(skb, buff, sk, tcp_queue);
	if (tcp_queue == TCP_FRAG_IN_RTX_QUEUE)
		list_add(&buff->tcp_tsorted_anchor, &skb->tcp_tsorted_anchor);

	return 0;
}

/* This is similar to __pskb_pull_tail(). The difference is that pulled
 * data is not copied, but immediately discarded.
 */
static int __pskb_trim_head(struct sk_buff *skb, int len)
{
	struct skb_shared_info *shinfo;
	int i, k, eat;

	eat = min_t(int, len, skb_headlen(skb));
	if (eat) {
		__skb_pull(skb, eat);
		len -= eat;
		if (!len)
			return 0;
	}
	eat = len;
	k = 0;
	shinfo = skb_shinfo(skb);
	for (i = 0; i < shinfo->nr_frags; i++) {
		int size = skb_frag_size(&shinfo->frags[i]);

		if (size <= eat) {
			skb_frag_unref(skb, i);
			eat -= size;
		} else {
			shinfo->frags[k] = shinfo->frags[i];
			if (eat) {
				skb_frag_off_add(&shinfo->frags[k], eat);
				skb_frag_size_sub(&shinfo->frags[k], eat);
				eat = 0;
			}
			k++;
		}
	}
	shinfo->nr_frags = k;

	skb->data_len -= len;
	skb->len = skb->data_len;
	return len;
}

/* Remove acked data from a packet in the transmit queue. */
int tcp_trim_head(struct sock *sk, struct sk_buff *skb, u32 len)
{
	u32 delta_truesize;

	if (skb_unclone(skb, GFP_ATOMIC))
		return -ENOMEM;

	delta_truesize = __pskb_trim_head(skb, len);

	TCP_SKB_CB(skb)->seq += len;
	skb->ip_summed = CHECKSUM_PARTIAL;

	if (delta_truesize) {
		skb->truesize	   -= delta_truesize;
		sk_wmem_queued_add(sk, -delta_truesize);
		sk_mem_uncharge(sk, delta_truesize);
		sock_set_flag(sk, SOCK_QUEUE_SHRUNK);
	}

	/* Any change of skb->len requires recalculation of tso factor. */
	if (tcp_skb_pcount(skb) > 1)
		tcp_set_skb_tso_segs(skb, tcp_skb_mss(skb));

	return 0;
}

/* Calculate MSS not accounting any TCP options.  */
static inline int __tcp_mtu_to_mss(struct sock *sk, int pmtu)
{
	const struct tcp_sock *tp = tcp_sk(sk);
	const struct inet_connection_sock *icsk = inet_csk(sk);
	int mss_now;

	/* Calculate base mss without TCP options:
	   It is MMS_S - sizeof(tcphdr) of rfc1122
	 */
	mss_now = pmtu - icsk->icsk_af_ops->net_header_len - sizeof(struct tcphdr);

	/* IPv6 adds a frag_hdr in case RTAX_FEATURE_ALLFRAG is set */
	if (icsk->icsk_af_ops->net_frag_header_len) {
		const struct dst_entry *dst = __sk_dst_get(sk);

		if (dst && dst_allfrag(dst))
			mss_now -= icsk->icsk_af_ops->net_frag_header_len;
	}

	/* Clamp it (mss_clamp does not include tcp options) */
	if (mss_now > tp->rx_opt.mss_clamp)
		mss_now = tp->rx_opt.mss_clamp;

	/* Now subtract optional transport overhead */
	mss_now -= icsk->icsk_ext_hdr_len;

	/* Then reserve room for full set of TCP options and 8 bytes of data */
	mss_now = max(mss_now, sock_net(sk)->ipv4.sysctl_tcp_min_snd_mss);
	return mss_now;
}

/* Calculate MSS. Not accounting for SACKs here.  */
int tcp_mtu_to_mss(struct sock *sk, int pmtu)
{
	/* Subtract TCP options size, not including SACKs */
	return __tcp_mtu_to_mss(sk, pmtu) -
	       (tcp_sk(sk)->tcp_header_len - sizeof(struct tcphdr));
}

/* Inverse of above */
int tcp_mss_to_mtu(struct sock *sk, int mss)
{
	const struct tcp_sock *tp = tcp_sk(sk);
	const struct inet_connection_sock *icsk = inet_csk(sk);
	int mtu;

	mtu = mss +
	      tp->tcp_header_len +
	      icsk->icsk_ext_hdr_len +
	      icsk->icsk_af_ops->net_header_len;

	/* IPv6 adds a frag_hdr in case RTAX_FEATURE_ALLFRAG is set */
	if (icsk->icsk_af_ops->net_frag_header_len) {
		const struct dst_entry *dst = __sk_dst_get(sk);

		if (dst && dst_allfrag(dst))
			mtu += icsk->icsk_af_ops->net_frag_header_len;
	}
	return mtu;
}
EXPORT_SYMBOL(tcp_mss_to_mtu);

/* MTU probing init per socket */
void tcp_mtup_init(struct sock *sk)
{
	struct tcp_sock *tp = tcp_sk(sk);
	struct inet_connection_sock *icsk = inet_csk(sk);
	struct net *net = sock_net(sk);

	icsk->icsk_mtup.enabled = net->ipv4.sysctl_tcp_mtu_probing > 1;
	icsk->icsk_mtup.search_high = tp->rx_opt.mss_clamp + sizeof(struct tcphdr) +
			       icsk->icsk_af_ops->net_header_len;
	icsk->icsk_mtup.search_low = tcp_mss_to_mtu(sk, net->ipv4.sysctl_tcp_base_mss);
	icsk->icsk_mtup.probe_size = 0;
	if (icsk->icsk_mtup.enabled)
		icsk->icsk_mtup.probe_timestamp = tcp_jiffies32;
}
EXPORT_SYMBOL(tcp_mtup_init);

/* This function synchronize snd mss to current pmtu/exthdr set.

   tp->rx_opt.user_mss is mss set by user by TCP_MAXSEG. It does NOT counts
   for TCP options, but includes only bare TCP header.

   tp->rx_opt.mss_clamp is mss negotiated at connection setup.
   It is minimum of user_mss and mss received with SYN.
   It also does not include TCP options.

   inet_csk(sk)->icsk_pmtu_cookie is last pmtu, seen by this function.

   tp->mss_cache is current effective sending mss, including
   all tcp options except for SACKs. It is evaluated,
   taking into account current pmtu, but never exceeds
   tp->rx_opt.mss_clamp.

   NOTE1. rfc1122 clearly states that advertised MSS
   DOES NOT include either tcp or ip options.

   NOTE2. inet_csk(sk)->icsk_pmtu_cookie and tp->mss_cache
   are READ ONLY outside this function.		--ANK (980731)
 */
unsigned int tcp_sync_mss(struct sock *sk, u32 pmtu)
{
	struct tcp_sock *tp = tcp_sk(sk);
	struct inet_connection_sock *icsk = inet_csk(sk);
	int mss_now;

	if (icsk->icsk_mtup.search_high > pmtu)
		icsk->icsk_mtup.search_high = pmtu;

	mss_now = tcp_mtu_to_mss(sk, pmtu);
	mss_now = tcp_bound_to_half_wnd(tp, mss_now);

	/* And store cached results */
	icsk->icsk_pmtu_cookie = pmtu;
	if (icsk->icsk_mtup.enabled)
		mss_now = min(mss_now, tcp_mtu_to_mss(sk, icsk->icsk_mtup.search_low));
	tp->mss_cache = mss_now;

	return mss_now;
}
EXPORT_SYMBOL(tcp_sync_mss);

/* Compute the current effective MSS, taking SACKs and IP options,
 * and even PMTU discovery events into account.
 */
unsigned int tcp_current_mss(struct sock *sk)
{
	const struct tcp_sock *tp = tcp_sk(sk);
	const struct dst_entry *dst = __sk_dst_get(sk);
	u32 mss_now;
	unsigned int header_len;
	struct tcp_out_options opts;
	struct tcp_md5sig_key *md5;

	mss_now = tp->mss_cache;

	if (dst) {
		u32 mtu = dst_mtu(dst);
		if (mtu != inet_csk(sk)->icsk_pmtu_cookie)
			mss_now = tcp_sync_mss(sk, mtu);
	}

	header_len = tcp_established_options(sk, NULL, &opts, &md5) +
		     sizeof(struct tcphdr);
	/* The mss_cache is sized based on tp->tcp_header_len, which assumes
	 * some common options. If this is an odd packet (because we have SACK
	 * blocks etc) then our calculated header_len will be different, and
	 * we have to adjust mss_now correspondingly */
	if (header_len != tp->tcp_header_len) {
		int delta = (int) header_len - tp->tcp_header_len;
		mss_now -= delta;
	}

	return mss_now;
}

/* RFC2861, slow part. Adjust cwnd, after it was not full during one rto.
 * As additional protections, we do not touch cwnd in retransmission phases,
 * and if application hit its sndbuf limit recently.
 */
static void tcp_cwnd_application_limited(struct sock *sk)
{
	struct tcp_sock *tp = tcp_sk(sk);

	if (inet_csk(sk)->icsk_ca_state == TCP_CA_Open &&
	    sk->sk_socket && !test_bit(SOCK_NOSPACE, &sk->sk_socket->flags)) {
		/* Limited by application or receiver window. */
		u32 init_win = tcp_init_cwnd(tp, __sk_dst_get(sk));
		u32 win_used = max(tp->snd_cwnd_used, init_win);
		if (win_used < tp->snd_cwnd) {
			tp->snd_ssthresh = tcp_current_ssthresh(sk);
			tp->snd_cwnd = (tp->snd_cwnd + win_used) >> 1;
		}
		tp->snd_cwnd_used = 0;
	}
	tp->snd_cwnd_stamp = tcp_jiffies32;
}

static void tcp_cwnd_validate(struct sock *sk, bool is_cwnd_limited)
{
	const struct tcp_congestion_ops *ca_ops = inet_csk(sk)->icsk_ca_ops;
	struct tcp_sock *tp = tcp_sk(sk);

	/* Track the maximum number of outstanding packets in each
	 * window, and remember whether we were cwnd-limited then.
	 */
	if (!before(tp->snd_una, tp->max_packets_seq) ||
	    tp->packets_out > tp->max_packets_out) {
		tp->max_packets_out = tp->packets_out;
		tp->max_packets_seq = tp->snd_nxt;
		tp->is_cwnd_limited = is_cwnd_limited;
	}

	if (tcp_is_cwnd_limited(sk)) {
		/* Network is feed fully. */
		tp->snd_cwnd_used = 0;
		tp->snd_cwnd_stamp = tcp_jiffies32;
	} else {
		/* Network starves. */
		if (tp->packets_out > tp->snd_cwnd_used)
			tp->snd_cwnd_used = tp->packets_out;

		if (sock_net(sk)->ipv4.sysctl_tcp_slow_start_after_idle &&
		    (s32)(tcp_jiffies32 - tp->snd_cwnd_stamp) >= inet_csk(sk)->icsk_rto &&
		    !ca_ops->cong_control)
			tcp_cwnd_application_limited(sk);

		/* The following conditions together indicate the starvation
		 * is caused by insufficient sender buffer:
		 * 1) just sent some data (see tcp_write_xmit)
		 * 2) not cwnd limited (this else condition)
		 * 3) no more data to send (tcp_write_queue_empty())
		 * 4) application is hitting buffer limit (SOCK_NOSPACE)
		 */
		if (tcp_write_queue_empty(sk) && sk->sk_socket &&
		    test_bit(SOCK_NOSPACE, &sk->sk_socket->flags) &&
		    (1 << sk->sk_state) & (TCPF_ESTABLISHED | TCPF_CLOSE_WAIT))
			tcp_chrono_start(sk, TCP_CHRONO_SNDBUF_LIMITED);
	}
}

/* Minshall's variant of the Nagle send check. */
static bool tcp_minshall_check(const struct tcp_sock *tp)
{
	return after(tp->snd_sml, tp->snd_una) &&
		!after(tp->snd_sml, tp->snd_nxt);
}

/* Update snd_sml if this skb is under mss
 * Note that a TSO packet might end with a sub-mss segment
 * The test is really :
 * if ((skb->len % mss) != 0)
 *        tp->snd_sml = TCP_SKB_CB(skb)->end_seq;
 * But we can avoid doing the divide again given we already have
 *  skb_pcount = skb->len / mss_now
 */
static void tcp_minshall_update(struct tcp_sock *tp, unsigned int mss_now,
				const struct sk_buff *skb)
{
	if (skb->len < tcp_skb_pcount(skb) * mss_now)
		tp->snd_sml = TCP_SKB_CB(skb)->end_seq;
}

/* Return false, if packet can be sent now without violation Nagle's rules:
 * 1. It is full sized. (provided by caller in %partial bool)
 * 2. Or it contains FIN. (already checked by caller)
 * 3. Or TCP_CORK is not set, and TCP_NODELAY is set.
 * 4. Or TCP_CORK is not set, and all sent packets are ACKed.
 *    With Minshall's modification: all sent small packets are ACKed.
 */
static bool tcp_nagle_check(bool partial, const struct tcp_sock *tp,
			    int nonagle)
{
	return partial &&
		((nonagle & TCP_NAGLE_CORK) ||
		 (!nonagle && tp->packets_out && tcp_minshall_check(tp)));
}

/* Return how many segs we'd like on a TSO packet,
 * to send one TSO packet per ms
 */
static u32 tcp_tso_autosize(const struct sock *sk, unsigned int mss_now,
			    int min_tso_segs)
{
	u32 bytes, segs;

	bytes = min_t(unsigned long,
		      sk->sk_pacing_rate >> READ_ONCE(sk->sk_pacing_shift),
		      sk->sk_gso_max_size - 1 - MAX_TCP_HEADER);

	/* Goal is to send at least one packet per ms,
	 * not one big TSO packet every 100 ms.
	 * This preserves ACK clocking and is consistent
	 * with tcp_tso_should_defer() heuristic.
	 */
	segs = max_t(u32, bytes / mss_now, min_tso_segs);

	return segs;
}

/* Return the number of segments we want in the skb we are transmitting.
 * See if congestion control module wants to decide; otherwise, autosize.
 */
static u32 tcp_tso_segs(struct sock *sk, unsigned int mss_now)
{
	const struct tcp_congestion_ops *ca_ops = inet_csk(sk)->icsk_ca_ops;
	u32 min_tso, tso_segs;

	min_tso = ca_ops->min_tso_segs ?
			ca_ops->min_tso_segs(sk) :
			sock_net(sk)->ipv4.sysctl_tcp_min_tso_segs;

	tso_segs = tcp_tso_autosize(sk, mss_now, min_tso);
	return min_t(u32, tso_segs, sk->sk_gso_max_segs);
}

/* Returns the portion of skb which can be sent right away */
static unsigned int tcp_mss_split_point(const struct sock *sk,
					const struct sk_buff *skb,
					unsigned int mss_now,
					unsigned int max_segs,
					int nonagle)
{
	const struct tcp_sock *tp = tcp_sk(sk);
	u32 partial, needed, window, max_len;

	window = tcp_wnd_end(tp) - TCP_SKB_CB(skb)->seq;
	max_len = mss_now * max_segs;

	if (likely(max_len <= window && skb != tcp_write_queue_tail(sk)))
		return max_len;

	needed = min(skb->len, window);

	if (max_len <= needed)
		return max_len;

	partial = needed % mss_now;
	/* If last segment is not a full MSS, check if Nagle rules allow us
	 * to include this last segment in this skb.
	 * Otherwise, we'll split the skb at last MSS boundary
	 */
	if (tcp_nagle_check(partial != 0, tp, nonagle))
		return needed - partial;

	return needed;
}

/* Can at least one segment of SKB be sent right now, according to the
 * congestion window rules?  If so, return how many segments are allowed.
 */
static inline unsigned int tcp_cwnd_test(const struct tcp_sock *tp,
					 const struct sk_buff *skb)
{
	u32 in_flight, cwnd, halfcwnd;

	/* Don't be strict about the congestion window for the final FIN.  */
	if ((TCP_SKB_CB(skb)->tcp_flags & TCPHDR_FIN) &&
	    tcp_skb_pcount(skb) == 1)
		return 1;

	in_flight = tcp_packets_in_flight(tp);
	cwnd = tp->snd_cwnd;
	if (in_flight >= cwnd)
		return 0;

	/* For better scheduling, ensure we have at least
	 * 2 GSO packets in flight.
	 */
	halfcwnd = max(cwnd >> 1, 1U);
	return min(halfcwnd, cwnd - in_flight);
}

/* Initialize TSO state of a skb.
 * This must be invoked the first time we consider transmitting
 * SKB onto the wire.
 */
static int tcp_init_tso_segs(struct sk_buff *skb, unsigned int mss_now)
{
	int tso_segs = tcp_skb_pcount(skb);

	if (!tso_segs || (tso_segs > 1 && tcp_skb_mss(skb) != mss_now)) {
		tcp_set_skb_tso_segs(skb, mss_now);
		tso_segs = tcp_skb_pcount(skb);
	}
	return tso_segs;
}


/* Return true if the Nagle test allows this packet to be
 * sent now.
 */
static inline bool tcp_nagle_test(const struct tcp_sock *tp, const struct sk_buff *skb,
				  unsigned int cur_mss, int nonagle)
{
	/* Nagle rule does not apply to frames, which sit in the middle of the
	 * write_queue (they have no chances to get new data).
	 *
	 * This is implemented in the callers, where they modify the 'nonagle'
	 * argument based upon the location of SKB in the send queue.
	 */
	if (nonagle & TCP_NAGLE_PUSH)
		return true;

	/* Don't use the nagle rule for urgent data (or for the final FIN). */
	if (tcp_urg_mode(tp) || (TCP_SKB_CB(skb)->tcp_flags & TCPHDR_FIN))
		return true;

	if (!tcp_nagle_check(skb->len < cur_mss, tp, nonagle))
		return true;

	return false;
}

/* Does at least the first segment of SKB fit into the send window? */
static bool tcp_snd_wnd_test(const struct tcp_sock *tp,
			     const struct sk_buff *skb,
			     unsigned int cur_mss)
{
	u32 end_seq = TCP_SKB_CB(skb)->end_seq;

	if (skb->len > cur_mss)
		end_seq = TCP_SKB_CB(skb)->seq + cur_mss;

	return !after(end_seq, tcp_wnd_end(tp));
}

/* Trim TSO SKB to LEN bytes, put the remaining data into a new packet
 * which is put after SKB on the list.  It is very much like
 * tcp_fragment() except that it may make several kinds of assumptions
 * in order to speed up the splitting operation.  In particular, we
 * know that all the data is in scatter-gather pages, and that the
 * packet has never been sent out before (and thus is not cloned).
 */
static int tso_fragment(struct sock *sk, struct sk_buff *skb, unsigned int len,
			unsigned int mss_now, gfp_t gfp)
{
	int nlen = skb->len - len;
	struct sk_buff *buff;
	u8 flags;

	/* All of a TSO frame must be composed of paged data.  */
	if (skb->len != skb->data_len)
		return tcp_fragment(sk, TCP_FRAG_IN_WRITE_QUEUE,
				    skb, len, mss_now, gfp);

	buff = sk_stream_alloc_skb(sk, 0, gfp, true);
	if (unlikely(!buff))
		return -ENOMEM;
	skb_copy_decrypted(buff, skb);

	sk_wmem_queued_add(sk, buff->truesize);
	sk_mem_charge(sk, buff->truesize);
	buff->truesize += nlen;
	skb->truesize -= nlen;

	/* Correct the sequence numbers. */
	TCP_SKB_CB(buff)->seq = TCP_SKB_CB(skb)->seq + len;
	TCP_SKB_CB(buff)->end_seq = TCP_SKB_CB(skb)->end_seq;
	TCP_SKB_CB(skb)->end_seq = TCP_SKB_CB(buff)->seq;

	/* PSH and FIN should only be set in the second packet. */
	flags = TCP_SKB_CB(skb)->tcp_flags;
	TCP_SKB_CB(skb)->tcp_flags = flags & ~(TCPHDR_FIN | TCPHDR_PSH);
	TCP_SKB_CB(buff)->tcp_flags = flags;

	/* This packet was never sent out yet, so no SACK bits. */
	TCP_SKB_CB(buff)->sacked = 0;

	tcp_skb_fragment_eor(skb, buff);

	buff->ip_summed = CHECKSUM_PARTIAL;
	skb_split(skb, buff, len);
	tcp_fragment_tstamp(skb, buff);

	/* Fix up tso_factor for both original and new SKB.  */
	tcp_set_skb_tso_segs(skb, mss_now);
	tcp_set_skb_tso_segs(buff, mss_now);

	/* Link BUFF into the send queue. */
	__skb_header_release(buff);
	tcp_insert_write_queue_after(skb, buff, sk, TCP_FRAG_IN_WRITE_QUEUE);

	return 0;
}

/* Try to defer sending, if possible, in order to minimize the amount
 * of TSO splitting we do.  View it as a kind of TSO Nagle test.
 *
 * This algorithm is from John Heffner.
 */
static bool tcp_tso_should_defer(struct sock *sk, struct sk_buff *skb,
				 bool *is_cwnd_limited,
				 bool *is_rwnd_limited,
				 u32 max_segs)
{
	const struct inet_connection_sock *icsk = inet_csk(sk);
	u32 send_win, cong_win, limit, in_flight;
	struct tcp_sock *tp = tcp_sk(sk);
	struct sk_buff *head;
	int win_divisor;
	s64 delta;

	if (icsk->icsk_ca_state >= TCP_CA_Recovery)
		goto send_now;

	/* Avoid bursty behavior by allowing defer
	 * only if the last write was recent (1 ms).
	 * Note that tp->tcp_wstamp_ns can be in the future if we have
	 * packets waiting in a qdisc or device for EDT delivery.
	 */
	delta = tp->tcp_clock_cache - tp->tcp_wstamp_ns - NSEC_PER_MSEC;
	if (delta > 0)
		goto send_now;

	in_flight = tcp_packets_in_flight(tp);

	BUG_ON(tcp_skb_pcount(skb) <= 1);
	BUG_ON(tp->snd_cwnd <= in_flight);

	send_win = tcp_wnd_end(tp) - TCP_SKB_CB(skb)->seq;

	/* From in_flight test above, we know that cwnd > in_flight.  */
	cong_win = (tp->snd_cwnd - in_flight) * tp->mss_cache;

	limit = min(send_win, cong_win);

	/* If a full-sized TSO skb can be sent, do it. */
	if (limit >= max_segs * tp->mss_cache)
		goto send_now;

	/* Middle in queue won't get any more data, full sendable already? */
	if ((skb != tcp_write_queue_tail(sk)) && (limit >= skb->len))
		goto send_now;

	win_divisor = READ_ONCE(sock_net(sk)->ipv4.sysctl_tcp_tso_win_divisor);
	if (win_divisor) {
		u32 chunk = min(tp->snd_wnd, tp->snd_cwnd * tp->mss_cache);

		/* If at least some fraction of a window is available,
		 * just use it.
		 */
		chunk /= win_divisor;
		if (limit >= chunk)
			goto send_now;
	} else {
		/* Different approach, try not to defer past a single
		 * ACK.  Receiver should ACK every other full sized
		 * frame, so if we have space for more than 3 frames
		 * then send now.
		 */
		if (limit > tcp_max_tso_deferred_mss(tp) * tp->mss_cache)
			goto send_now;
	}

	/* TODO : use tsorted_sent_queue ? */
	head = tcp_rtx_queue_head(sk);
	if (!head)
		goto send_now;
	delta = tp->tcp_clock_cache - head->tstamp;
	/* If next ACK is likely to come too late (half srtt), do not defer */
	if ((s64)(delta - (u64)NSEC_PER_USEC * (tp->srtt_us >> 4)) < 0)
		goto send_now;

	/* Ok, it looks like it is advisable to defer.
	 * Three cases are tracked :
	 * 1) We are cwnd-limited
	 * 2) We are rwnd-limited
	 * 3) We are application limited.
	 */
	if (cong_win < send_win) {
		if (cong_win <= skb->len) {
			*is_cwnd_limited = true;
			return true;
		}
	} else {
		if (send_win <= skb->len) {
			*is_rwnd_limited = true;
			return true;
		}
	}

	/* If this packet won't get more data, do not wait. */
	if ((TCP_SKB_CB(skb)->tcp_flags & TCPHDR_FIN) ||
	    TCP_SKB_CB(skb)->eor)
		goto send_now;

	return true;

send_now:
	return false;
}

static inline void tcp_mtu_check_reprobe(struct sock *sk)
{
	struct inet_connection_sock *icsk = inet_csk(sk);
	struct tcp_sock *tp = tcp_sk(sk);
	struct net *net = sock_net(sk);
	u32 interval;
	s32 delta;

	interval = net->ipv4.sysctl_tcp_probe_interval;
	delta = tcp_jiffies32 - icsk->icsk_mtup.probe_timestamp;
	if (unlikely(delta >= interval * HZ)) {
		int mss = tcp_current_mss(sk);

		/* Update current search range */
		icsk->icsk_mtup.probe_size = 0;
		icsk->icsk_mtup.search_high = tp->rx_opt.mss_clamp +
			sizeof(struct tcphdr) +
			icsk->icsk_af_ops->net_header_len;
		icsk->icsk_mtup.search_low = tcp_mss_to_mtu(sk, mss);

		/* Update probe time stamp */
		icsk->icsk_mtup.probe_timestamp = tcp_jiffies32;
	}
}

static bool tcp_can_coalesce_send_queue_head(struct sock *sk, int len)
{
	struct sk_buff *skb, *next;

	skb = tcp_send_head(sk);
	tcp_for_write_queue_from_safe(skb, next, sk) {
		if (len <= skb->len)
			break;

		if (unlikely(TCP_SKB_CB(skb)->eor) || tcp_has_tx_tstamp(skb))
			return false;

		len -= skb->len;
	}

	return true;
}

/* Create a new MTU probe if we are ready.
 * MTU probe is regularly attempting to increase the path MTU by
 * deliberately sending larger packets.  This discovers routing
 * changes resulting in larger path MTUs.
 *
 * Returns 0 if we should wait to probe (no cwnd available),
 *         1 if a probe was sent,
 *         -1 otherwise
 */
static int tcp_mtu_probe(struct sock *sk)
{
	struct inet_connection_sock *icsk = inet_csk(sk);
	struct tcp_sock *tp = tcp_sk(sk);
	struct sk_buff *skb, *nskb, *next;
	struct net *net = sock_net(sk);
	int probe_size;
	int size_needed;
	int copy, len;
	int mss_now;
	int interval;

	/* Not currently probing/verifying,
	 * not in recovery,
	 * have enough cwnd, and
	 * not SACKing (the variable headers throw things off)
	 */
	if (likely(!icsk->icsk_mtup.enabled ||
		   icsk->icsk_mtup.probe_size ||
		   inet_csk(sk)->icsk_ca_state != TCP_CA_Open ||
		   tp->snd_cwnd < 11 ||
		   tp->rx_opt.num_sacks || tp->rx_opt.dsack))
		return -1;

	/* Use binary search for probe_size between tcp_mss_base,
	 * and current mss_clamp. if (search_high - search_low)
	 * smaller than a threshold, backoff from probing.
	 */
	mss_now = tcp_current_mss(sk);
	probe_size = tcp_mtu_to_mss(sk, (icsk->icsk_mtup.search_high +
				    icsk->icsk_mtup.search_low) >> 1);
	size_needed = probe_size + (tp->reordering + 1) * tp->mss_cache;
	interval = icsk->icsk_mtup.search_high - icsk->icsk_mtup.search_low;
	/* When misfortune happens, we are reprobing actively,
	 * and then reprobe timer has expired. We stick with current
	 * probing process by not resetting search range to its orignal.
	 */
	if (probe_size > tcp_mtu_to_mss(sk, icsk->icsk_mtup.search_high) ||
		interval < net->ipv4.sysctl_tcp_probe_threshold) {
		/* Check whether enough time has elaplased for
		 * another round of probing.
		 */
		tcp_mtu_check_reprobe(sk);
		return -1;
	}

	/* Have enough data in the send queue to probe? */
	if (tp->write_seq - tp->snd_nxt < size_needed)
		return -1;

	if (tp->snd_wnd < size_needed)
		return -1;
	if (after(tp->snd_nxt + size_needed, tcp_wnd_end(tp)))
		return 0;

	/* Do we need to wait to drain cwnd? With none in flight, don't stall */
	if (tcp_packets_in_flight(tp) + 2 > tp->snd_cwnd) {
		if (!tcp_packets_in_flight(tp))
			return -1;
		else
			return 0;
	}

	if (!tcp_can_coalesce_send_queue_head(sk, probe_size))
		return -1;

	/* We're allowed to probe.  Build it now. */
	nskb = sk_stream_alloc_skb(sk, probe_size, GFP_ATOMIC, false);
	if (!nskb)
		return -1;
	sk_wmem_queued_add(sk, nskb->truesize);
	sk_mem_charge(sk, nskb->truesize);

	skb = tcp_send_head(sk);
	skb_copy_decrypted(nskb, skb);

	TCP_SKB_CB(nskb)->seq = TCP_SKB_CB(skb)->seq;
	TCP_SKB_CB(nskb)->end_seq = TCP_SKB_CB(skb)->seq + probe_size;
	TCP_SKB_CB(nskb)->tcp_flags = TCPHDR_ACK;
	TCP_SKB_CB(nskb)->sacked = 0;
	nskb->csum = 0;
	nskb->ip_summed = CHECKSUM_PARTIAL;

	tcp_insert_write_queue_before(nskb, skb, sk);
	tcp_highest_sack_replace(sk, skb, nskb);

	len = 0;
	tcp_for_write_queue_from_safe(skb, next, sk) {
		copy = min_t(int, skb->len, probe_size - len);
		skb_copy_bits(skb, 0, skb_put(nskb, copy), copy);

		if (skb->len <= copy) {
			/* We've eaten all the data from this skb.
			 * Throw it away. */
			TCP_SKB_CB(nskb)->tcp_flags |= TCP_SKB_CB(skb)->tcp_flags;
			/* If this is the last SKB we copy and eor is set
			 * we need to propagate it to the new skb.
			 */
			TCP_SKB_CB(nskb)->eor = TCP_SKB_CB(skb)->eor;
			tcp_skb_collapse_tstamp(nskb, skb);
			tcp_unlink_write_queue(skb, sk);
			sk_wmem_free_skb(sk, skb);
		} else {
			TCP_SKB_CB(nskb)->tcp_flags |= TCP_SKB_CB(skb)->tcp_flags &
						   ~(TCPHDR_FIN|TCPHDR_PSH);
			if (!skb_shinfo(skb)->nr_frags) {
				skb_pull(skb, copy);
			} else {
				__pskb_trim_head(skb, copy);
				tcp_set_skb_tso_segs(skb, mss_now);
			}
			TCP_SKB_CB(skb)->seq += copy;
		}

		len += copy;

		if (len >= probe_size)
			break;
	}
	tcp_init_tso_segs(nskb, nskb->len);

	/* We're ready to send.  If this fails, the probe will
	 * be resegmented into mss-sized pieces by tcp_write_xmit().
	 */
	if (!tcp_transmit_skb(sk, nskb, 1, GFP_ATOMIC)) {
		/* Decrement cwnd here because we are sending
		 * effectively two packets. */
		tp->snd_cwnd--;
		tcp_event_new_data_sent(sk, nskb);

		icsk->icsk_mtup.probe_size = tcp_mss_to_mtu(sk, nskb->len);
		tp->mtu_probe.probe_seq_start = TCP_SKB_CB(nskb)->seq;
		tp->mtu_probe.probe_seq_end = TCP_SKB_CB(nskb)->end_seq;

		return 1;
	}

	return -1;
}

static bool tcp_pacing_check(struct sock *sk)
{
	struct tcp_sock *tp = tcp_sk(sk);

	if (!tcp_needs_internal_pacing(sk))
		return false;

	if (tp->tcp_wstamp_ns <= tp->tcp_clock_cache)
		return false;

	if (!hrtimer_is_queued(&tp->pacing_timer)) {
		hrtimer_start(&tp->pacing_timer,
			      ns_to_ktime(tp->tcp_wstamp_ns),
			      HRTIMER_MODE_ABS_PINNED_SOFT);
		sock_hold(sk);
	}
	return true;
}

/* TCP Small Queues :
 * Control number of packets in qdisc/devices to two packets / or ~1 ms.
 * (These limits are doubled for retransmits)
 * This allows for :
 *  - better RTT estimation and ACK scheduling
 *  - faster recovery
 *  - high rates
 * Alas, some drivers / subsystems require a fair amount
 * of queued bytes to ensure line rate.
 * One example is wifi aggregation (802.11 AMPDU)
 */
static bool tcp_small_queue_check(struct sock *sk, const struct sk_buff *skb,
				  unsigned int factor)
{
	unsigned long limit;

	limit = max_t(unsigned long,
		      2 * skb->truesize,
		      sk->sk_pacing_rate >> READ_ONCE(sk->sk_pacing_shift));
	if (sk->sk_pacing_status == SK_PACING_NONE)
		limit = min_t(unsigned long, limit,
			      sock_net(sk)->ipv4.sysctl_tcp_limit_output_bytes);
	limit <<= factor;

	if (static_branch_unlikely(&tcp_tx_delay_enabled) &&
	    tcp_sk(sk)->tcp_tx_delay) {
		u64 extra_bytes = (u64)sk->sk_pacing_rate * tcp_sk(sk)->tcp_tx_delay;

		/* TSQ is based on skb truesize sum (sk_wmem_alloc), so we
		 * approximate our needs assuming an ~100% skb->truesize overhead.
		 * USEC_PER_SEC is approximated by 2^20.
		 * do_div(extra_bytes, USEC_PER_SEC/2) is replaced by a right shift.
		 */
		extra_bytes >>= (20 - 1);
		limit += extra_bytes;
	}
	if (refcount_read(&sk->sk_wmem_alloc) > limit) {
		/* Always send skb if rtx queue is empty.
		 * No need to wait for TX completion to call us back,
		 * after softirq/tasklet schedule.
		 * This helps when TX completions are delayed too much.
		 */
		if (tcp_rtx_queue_empty(sk))
			return false;

		set_bit(TSQ_THROTTLED, &sk->sk_tsq_flags);
		/* It is possible TX completion already happened
		 * before we set TSQ_THROTTLED, so we must
		 * test again the condition.
		 */
		smp_mb__after_atomic();
		if (refcount_read(&sk->sk_wmem_alloc) > limit)
			return true;
	}
	return false;
}

static void tcp_chrono_set(struct tcp_sock *tp, const enum tcp_chrono new)
{
	const u32 now = tcp_jiffies32;
	enum tcp_chrono old = tp->chrono_type;

	if (old > TCP_CHRONO_UNSPEC)
		tp->chrono_stat[old - 1] += now - tp->chrono_start;
	tp->chrono_start = now;
	tp->chrono_type = new;
}

void tcp_chrono_start(struct sock *sk, const enum tcp_chrono type)
{
	struct tcp_sock *tp = tcp_sk(sk);

	/* If there are multiple conditions worthy of tracking in a
	 * chronograph then the highest priority enum takes precedence
	 * over the other conditions. So that if something "more interesting"
	 * starts happening, stop the previous chrono and start a new one.
	 */
	if (type > tp->chrono_type)
		tcp_chrono_set(tp, type);
}

void tcp_chrono_stop(struct sock *sk, const enum tcp_chrono type)
{
	struct tcp_sock *tp = tcp_sk(sk);


	/* There are multiple conditions worthy of tracking in a
	 * chronograph, so that the highest priority enum takes
	 * precedence over the other conditions (see tcp_chrono_start).
	 * If a condition stops, we only stop chrono tracking if
	 * it's the "most interesting" or current chrono we are
	 * tracking and starts busy chrono if we have pending data.
	 */
	if (tcp_rtx_and_write_queues_empty(sk))
		tcp_chrono_set(tp, TCP_CHRONO_UNSPEC);
	else if (type == tp->chrono_type)
		tcp_chrono_set(tp, TCP_CHRONO_BUSY);
}

/* This routine writes packets to the network.  It advances the
 * send_head.  This happens as incoming acks open up the remote
 * window for us.
 *
 * LARGESEND note: !tcp_urg_mode is overkill, only frames between
 * snd_up-64k-mss .. snd_up cannot be large. However, taking into
 * account rare use of URG, this is not a big flaw.
 *
 * Send at most one packet when push_one > 0. Temporarily ignore
 * cwnd limit to force at most one packet out when push_one == 2.

 * Returns true, if no segments are in flight and we have queued segments,
 * but cannot send anything now because of SWS or another problem.
 */
static bool tcp_write_xmit(struct sock *sk, unsigned int mss_now, int nonagle,
			   int push_one, gfp_t gfp)
{
	struct tcp_sock *tp = tcp_sk(sk);
	struct sk_buff *skb;
	unsigned int tso_segs, sent_pkts;
	int cwnd_quota;
	int result;
	bool is_cwnd_limited = false, is_rwnd_limited = false;
	u32 max_segs;

	sent_pkts = 0;

	tcp_mstamp_refresh(tp);
	if (!push_one) {
		/* Do MTU probing. */
		result = tcp_mtu_probe(sk);
		if (!result) {
			return false;
		} else if (result > 0) {
			sent_pkts = 1;
		}
	}

	max_segs = tcp_tso_segs(sk, mss_now);
	while ((skb = tcp_send_head(sk))) {
		unsigned int limit;

		if (unlikely(tp->repair) && tp->repair_queue == TCP_SEND_QUEUE) {
			/* "skb_mstamp_ns" is used as a start point for the retransmit timer */
			skb->skb_mstamp_ns = tp->tcp_wstamp_ns = tp->tcp_clock_cache;
			list_move_tail(&skb->tcp_tsorted_anchor, &tp->tsorted_sent_queue);
			tcp_init_tso_segs(skb, mss_now);
			goto repair; /* Skip network transmission */
		}

		if (tcp_pacing_check(sk))
			break;

		tso_segs = tcp_init_tso_segs(skb, mss_now);
		BUG_ON(!tso_segs);

		cwnd_quota = tcp_cwnd_test(tp, skb);
		if (!cwnd_quota) {
			if (push_one == 2)
				/* Force out a loss probe pkt. */
				cwnd_quota = 1;
			else
				break;
		}

		if (unlikely(!tcp_snd_wnd_test(tp, skb, mss_now))) {
			is_rwnd_limited = true;
			break;
		}

		if (tso_segs == 1) {
			if (unlikely(!tcp_nagle_test(tp, skb, mss_now,
						     (tcp_skb_is_last(sk, skb) ?
						      nonagle : TCP_NAGLE_PUSH))))
				break;
		} else {
			if (!push_one &&
			    tcp_tso_should_defer(sk, skb, &is_cwnd_limited,
						 &is_rwnd_limited, max_segs))
				break;
		}

		limit = mss_now;
		if (tso_segs > 1 && !tcp_urg_mode(tp))
			limit = tcp_mss_split_point(sk, skb, mss_now,
						    min_t(unsigned int,
							  cwnd_quota,
							  max_segs),
						    nonagle);

		if (skb->len > limit &&
		    unlikely(tso_fragment(sk, skb, limit, mss_now, gfp)))
			break;

		if (tcp_small_queue_check(sk, skb, 0))
			break;

		/* Argh, we hit an empty skb(), presumably a thread
		 * is sleeping in sendmsg()/sk_stream_wait_memory().
		 * We do not want to send a pure-ack packet and have
		 * a strange looking rtx queue with empty packet(s).
		 */
		if (TCP_SKB_CB(skb)->end_seq == TCP_SKB_CB(skb)->seq)
			break;

		if (unlikely(tcp_transmit_skb(sk, skb, 1, gfp)))
			break;

repair:
		/* Advance the send_head.  This one is sent out.
		 * This call will increment packets_out.
		 */
		tcp_event_new_data_sent(sk, skb);

		tcp_minshall_update(tp, mss_now, skb);
		sent_pkts += tcp_skb_pcount(skb);

		if (push_one)
			break;
	}

	if (is_rwnd_limited)
		tcp_chrono_start(sk, TCP_CHRONO_RWND_LIMITED);
	else
		tcp_chrono_stop(sk, TCP_CHRONO_RWND_LIMITED);

	if (likely(sent_pkts)) {
		if (tcp_in_cwnd_reduction(sk))
			tp->prr_out += sent_pkts;

		/* Send one loss probe per tail loss episode. */
		if (push_one != 2)
			tcp_schedule_loss_probe(sk, false);
		is_cwnd_limited |= (tcp_packets_in_flight(tp) >= tp->snd_cwnd);
		tcp_cwnd_validate(sk, is_cwnd_limited);
		return false;
	}
	return !tp->packets_out && !tcp_write_queue_empty(sk);
}

bool tcp_schedule_loss_probe(struct sock *sk, bool advancing_rto)
{
	struct inet_connection_sock *icsk = inet_csk(sk);
	struct tcp_sock *tp = tcp_sk(sk);
	u32 timeout, rto_delta_us;
	int early_retrans;

	/* Don't do any loss probe on a Fast Open connection before 3WHS
	 * finishes.
	 */
	if (rcu_access_pointer(tp->fastopen_rsk))
		return false;

	early_retrans = sock_net(sk)->ipv4.sysctl_tcp_early_retrans;
	/* Schedule a loss probe in 2*RTT for SACK capable connections
	 * not in loss recovery, that are either limited by cwnd or application.
	 */
	if ((early_retrans != 3 && early_retrans != 4) ||
	    !tp->packets_out || !tcp_is_sack(tp) ||
	    (icsk->icsk_ca_state != TCP_CA_Open &&
	     icsk->icsk_ca_state != TCP_CA_CWR))
		return false;

	/* Probe timeout is 2*rtt. Add minimum RTO to account
	 * for delayed ack when there's one outstanding packet. If no RTT
	 * sample is available then probe after TCP_TIMEOUT_INIT.
	 */
	if (tp->srtt_us) {
		timeout = usecs_to_jiffies(tp->srtt_us >> 2);
		if (tp->packets_out == 1)
			timeout += TCP_RTO_MIN;
		else
			timeout += TCP_TIMEOUT_MIN;
	} else {
		timeout = TCP_TIMEOUT_INIT;
	}

	/* If the RTO formula yields an earlier time, then use that time. */
	rto_delta_us = advancing_rto ?
			jiffies_to_usecs(inet_csk(sk)->icsk_rto) :
			tcp_rto_delta_us(sk);  /* How far in future is RTO? */
	if (rto_delta_us > 0)
		timeout = min_t(u32, timeout, usecs_to_jiffies(rto_delta_us));

	tcp_reset_xmit_timer(sk, ICSK_TIME_LOSS_PROBE, timeout,
			     TCP_RTO_MAX, NULL);
	return true;
}

/* Thanks to skb fast clones, we can detect if a prior transmit of
 * a packet is still in a qdisc or driver queue.
 * In this case, there is very little point doing a retransmit !
 */
static bool skb_still_in_host_queue(const struct sock *sk,
				    const struct sk_buff *skb)
{
	if (unlikely(skb_fclone_busy(sk, skb))) {
		NET_INC_STATS(sock_net(sk),
			      LINUX_MIB_TCPSPURIOUS_RTX_HOSTQUEUES);
		return true;
	}
	return false;
}

/* When probe timeout (PTO) fires, try send a new segment if possible, else
 * retransmit the last segment.
 */
void tcp_send_loss_probe(struct sock *sk)
{
	struct tcp_sock *tp = tcp_sk(sk);
	struct sk_buff *skb;
	int pcount;
	int mss = tcp_current_mss(sk);

	skb = tcp_send_head(sk);
	if (skb && tcp_snd_wnd_test(tp, skb, mss)) {
		pcount = tp->packets_out;
		tcp_write_xmit(sk, mss, TCP_NAGLE_OFF, 2, GFP_ATOMIC);
		if (tp->packets_out > pcount)
			goto probe_sent;
		goto rearm_timer;
	}
	skb = skb_rb_last(&sk->tcp_rtx_queue);
	if (unlikely(!skb)) {
		WARN_ONCE(tp->packets_out,
			  "invalid inflight: %u state %u cwnd %u mss %d\n",
			  tp->packets_out, sk->sk_state, tp->snd_cwnd, mss);
		inet_csk(sk)->icsk_pending = 0;
		return;
	}

	/* At most one outstanding TLP retransmission. */
	if (tp->tlp_high_seq)
		goto rearm_timer;

	if (skb_still_in_host_queue(sk, skb))
		goto rearm_timer;

	pcount = tcp_skb_pcount(skb);
	if (WARN_ON(!pcount))
		goto rearm_timer;

	if ((pcount > 1) && (skb->len > (pcount - 1) * mss)) {
		if (unlikely(tcp_fragment(sk, TCP_FRAG_IN_RTX_QUEUE, skb,
					  (pcount - 1) * mss, mss,
					  GFP_ATOMIC)))
			goto rearm_timer;
		skb = skb_rb_next(skb);
	}

	if (WARN_ON(!skb || !tcp_skb_pcount(skb)))
		goto rearm_timer;

	if (__tcp_retransmit_skb(sk, skb, 1))
		goto rearm_timer;

	/* Record snd_nxt for loss detection. */
	tp->tlp_high_seq = tp->snd_nxt;

probe_sent:
	NET_INC_STATS(sock_net(sk), LINUX_MIB_TCPLOSSPROBES);
	/* Reset s.t. tcp_rearm_rto will restart timer from now */
	inet_csk(sk)->icsk_pending = 0;
rearm_timer:
	tcp_rearm_rto(sk);
}

/* Push out any pending frames which were held back due to
 * TCP_CORK or attempt at coalescing tiny packets.
 * The socket must be locked by the caller.
 */
void __tcp_push_pending_frames(struct sock *sk, unsigned int cur_mss,
			       int nonagle)
{
	/* If we are closed, the bytes will have to remain here.
	 * In time closedown will finish, we empty the write queue and
	 * all will be happy.
	 */
	if (unlikely(sk->sk_state == TCP_CLOSE))
		return;

	if (tcp_write_xmit(sk, cur_mss, nonagle, 0,
			   sk_gfp_mask(sk, GFP_ATOMIC)))
		tcp_check_probe_timer(sk);
}

/* Send _single_ skb sitting at the send head. This function requires
 * true push pending frames to setup probe timer etc.
 */
void tcp_push_one(struct sock *sk, unsigned int mss_now)
{
	struct sk_buff *skb = tcp_send_head(sk);

	BUG_ON(!skb || skb->len < mss_now);

	tcp_write_xmit(sk, mss_now, TCP_NAGLE_PUSH, 1, sk->sk_allocation);
}

/* This function returns the amount that we can raise the
 * usable window based on the following constraints
 *
 * 1. The window can never be shrunk once it is offered (RFC 793)
 * 2. We limit memory per socket
 *
 * RFC 1122:
 * "the suggested [SWS] avoidance algorithm for the receiver is to keep
 *  RECV.NEXT + RCV.WIN fixed until:
 *  RCV.BUFF - RCV.USER - RCV.WINDOW >= min(1/2 RCV.BUFF, MSS)"
 *
 * i.e. don't raise the right edge of the window until you can raise
 * it at least MSS bytes.
 *
 * Unfortunately, the recommended algorithm breaks header prediction,
 * since header prediction assumes th->window stays fixed.
 *
 * Strictly speaking, keeping th->window fixed violates the receiver
 * side SWS prevention criteria. The problem is that under this rule
 * a stream of single byte packets will cause the right side of the
 * window to always advance by a single byte.
 *
 * Of course, if the sender implements sender side SWS prevention
 * then this will not be a problem.
 *
 * BSD seems to make the following compromise:
 *
 *	If the free space is less than the 1/4 of the maximum
 *	space available and the free space is less than 1/2 mss,
 *	then set the window to 0.
 *	[ Actually, bsd uses MSS and 1/4 of maximal _window_ ]
 *	Otherwise, just prevent the window from shrinking
 *	and from being larger than the largest representable value.
 *
 * This prevents incremental opening of the window in the regime
 * where TCP is limited by the speed of the reader side taking
 * data out of the TCP receive queue. It does nothing about
 * those cases where the window is constrained on the sender side
 * because the pipeline is full.
 *
 * BSD also seems to "accidentally" limit itself to windows that are a
 * multiple of MSS, at least until the free space gets quite small.
 * This would appear to be a side effect of the mbuf implementation.
 * Combining these two algorithms results in the observed behavior
 * of having a fixed window size at almost all times.
 *
 * Below we obtain similar behavior by forcing the offered window to
 * a multiple of the mss when it is feasible to do so.
 *
 * Note, we don't "adjust" for TIMESTAMP or SACK option bytes.
 * Regular options like TIMESTAMP are taken into account.
 */
u32 __tcp_select_window(struct sock *sk)
{
	struct inet_connection_sock *icsk = inet_csk(sk);
	struct tcp_sock *tp = tcp_sk(sk);
	/* MSS for the peer's data.  Previous versions used mss_clamp
	 * here.  I don't know if the value based on our guesses
	 * of peer's MSS is better for the performance.  It's more correct
	 * but may be worse for the performance because of rcv_mss
	 * fluctuations.  --SAW  1998/11/1
	 */
	int mss = icsk->icsk_ack.rcv_mss;
	int free_space = tcp_space(sk);
	int allowed_space = tcp_full_space(sk);
	int full_space = min_t(int, tp->window_clamp, allowed_space);
	int window;

	if (unlikely(mss > full_space)) {
		mss = full_space;
		if (mss <= 0)
			return 0;
	}
	if (free_space < (full_space >> 1)) {
		icsk->icsk_ack.quick = 0;

		if (tcp_under_memory_pressure(sk))
			tp->rcv_ssthresh = min(tp->rcv_ssthresh,
					       4U * tp->advmss);

		/* free_space might become our new window, make sure we don't
		 * increase it due to wscale.
		 */
		free_space = round_down(free_space, 1 << tp->rx_opt.rcv_wscale);

		/* if free space is less than mss estimate, or is below 1/16th
		 * of the maximum allowed, try to move to zero-window, else
		 * tcp_clamp_window() will grow rcv buf up to tcp_rmem[2], and
		 * new incoming data is dropped due to memory limits.
		 * With large window, mss test triggers way too late in order
		 * to announce zero window in time before rmem limit kicks in.
		 */
		if (free_space < (allowed_space >> 4) || free_space < mss)
			return 0;
	}

	if (free_space > tp->rcv_ssthresh)
		free_space = tp->rcv_ssthresh;

	/* Don't do rounding if we are using window scaling, since the
	 * scaled window will not line up with the MSS boundary anyway.
	 */
	if (tp->rx_opt.rcv_wscale) {
		window = free_space;

		/* Advertise enough space so that it won't get scaled away.
		 * Import case: prevent zero window announcement if
		 * 1<<rcv_wscale > mss.
		 */
		window = ALIGN(window, (1 << tp->rx_opt.rcv_wscale));
	} else {
		window = tp->rcv_wnd;
		/* Get the largest window that is a nice multiple of mss.
		 * Window clamp already applied above.
		 * If our current window offering is within 1 mss of the
		 * free space we just keep it. This prevents the divide
		 * and multiply from happening most of the time.
		 * We also don't do any window rounding when the free space
		 * is too small.
		 */
		if (window <= free_space - mss || window > free_space)
			window = rounddown(free_space, mss);
		else if (mss == full_space &&
			 free_space > window + (full_space >> 1))
			window = free_space;
	}

	return window;
}

void tcp_skb_collapse_tstamp(struct sk_buff *skb,
			     const struct sk_buff *next_skb)
{
	if (unlikely(tcp_has_tx_tstamp(next_skb))) {
		const struct skb_shared_info *next_shinfo =
			skb_shinfo(next_skb);
		struct skb_shared_info *shinfo = skb_shinfo(skb);

		shinfo->tx_flags |= next_shinfo->tx_flags & SKBTX_ANY_TSTAMP;
		shinfo->tskey = next_shinfo->tskey;
		TCP_SKB_CB(skb)->txstamp_ack |=
			TCP_SKB_CB(next_skb)->txstamp_ack;
	}
}

/* Collapses two adjacent SKB's during retransmission. */
static bool tcp_collapse_retrans(struct sock *sk, struct sk_buff *skb)
{
	struct tcp_sock *tp = tcp_sk(sk);
	struct sk_buff *next_skb = skb_rb_next(skb);
	int next_skb_size;

	next_skb_size = next_skb->len;

	BUG_ON(tcp_skb_pcount(skb) != 1 || tcp_skb_pcount(next_skb) != 1);

	if (next_skb_size) {
		if (next_skb_size <= skb_availroom(skb))
			skb_copy_bits(next_skb, 0, skb_put(skb, next_skb_size),
				      next_skb_size);
		else if (!tcp_skb_shift(skb, next_skb, 1, next_skb_size))
			return false;
	}
	tcp_highest_sack_replace(sk, next_skb, skb);

	/* Update sequence range on original skb. */
	TCP_SKB_CB(skb)->end_seq = TCP_SKB_CB(next_skb)->end_seq;

	/* Merge over control information. This moves PSH/FIN etc. over */
	TCP_SKB_CB(skb)->tcp_flags |= TCP_SKB_CB(next_skb)->tcp_flags;

	/* All done, get rid of second SKB and account for it so
	 * packet counting does not break.
	 */
	TCP_SKB_CB(skb)->sacked |= TCP_SKB_CB(next_skb)->sacked & TCPCB_EVER_RETRANS;
	TCP_SKB_CB(skb)->eor = TCP_SKB_CB(next_skb)->eor;

	/* changed transmit queue under us so clear hints */
	tcp_clear_retrans_hints_partial(tp);
	if (next_skb == tp->retransmit_skb_hint)
		tp->retransmit_skb_hint = skb;

	tcp_adjust_pcount(sk, next_skb, tcp_skb_pcount(next_skb));

	tcp_skb_collapse_tstamp(skb, next_skb);

	tcp_rtx_queue_unlink_and_free(next_skb, sk);
	return true;
}

/* Check if coalescing SKBs is legal. */
static bool tcp_can_collapse(const struct sock *sk, const struct sk_buff *skb)
{
	if (tcp_skb_pcount(skb) > 1)
		return false;
	if (skb_cloned(skb))
		return false;
	/* Some heuristics for collapsing over SACK'd could be invented */
	if (TCP_SKB_CB(skb)->sacked & TCPCB_SACKED_ACKED)
		return false;

	return true;
}

/* Collapse packets in the retransmit queue to make to create
 * less packets on the wire. This is only done on retransmission.
 */
static void tcp_retrans_try_collapse(struct sock *sk, struct sk_buff *to,
				     int space)
{
	struct tcp_sock *tp = tcp_sk(sk);
	struct sk_buff *skb = to, *tmp;
	bool first = true;

	if (!sock_net(sk)->ipv4.sysctl_tcp_retrans_collapse)
		return;
	if (TCP_SKB_CB(skb)->tcp_flags & TCPHDR_SYN)
		return;

	skb_rbtree_walk_from_safe(skb, tmp) {
		if (!tcp_can_collapse(sk, skb))
			break;

		if (!tcp_skb_can_collapse(to, skb))
			break;

		space -= skb->len;

		if (first) {
			first = false;
			continue;
		}

		if (space < 0)
			break;

		if (after(TCP_SKB_CB(skb)->end_seq, tcp_wnd_end(tp)))
			break;

		if (!tcp_collapse_retrans(sk, to))
			break;
	}
}

/* This retransmits one SKB.  Policy decisions and retransmit queue
 * state updates are done by the caller.  Returns non-zero if an
 * error occurred which prevented the send.
 */
int __tcp_retransmit_skb(struct sock *sk, struct sk_buff *skb, int segs)
{
	struct inet_connection_sock *icsk = inet_csk(sk);
	struct tcp_sock *tp = tcp_sk(sk);
	unsigned int cur_mss;
	int diff, len, err;


	/* Inconclusive MTU probe */
	if (icsk->icsk_mtup.probe_size)
		icsk->icsk_mtup.probe_size = 0;

	/* Do not sent more than we queued. 1/4 is reserved for possible
	 * copying overhead: fragmentation, tunneling, mangling etc.
	 */
	if (refcount_read(&sk->sk_wmem_alloc) >
	    min_t(u32, sk->sk_wmem_queued + (sk->sk_wmem_queued >> 2),
		  sk->sk_sndbuf))
		return -EAGAIN;

	if (skb_still_in_host_queue(sk, skb))
		return -EBUSY;

	if (before(TCP_SKB_CB(skb)->seq, tp->snd_una)) {
		if (unlikely(before(TCP_SKB_CB(skb)->end_seq, tp->snd_una))) {
			WARN_ON_ONCE(1);
			return -EINVAL;
		}
		if (tcp_trim_head(sk, skb, tp->snd_una - TCP_SKB_CB(skb)->seq))
			return -ENOMEM;
	}

	if (inet_csk(sk)->icsk_af_ops->rebuild_header(sk))
		return -EHOSTUNREACH; /* Routing failure or similar. */

	cur_mss = tcp_current_mss(sk);

	/* If receiver has shrunk his window, and skb is out of
	 * new window, do not retransmit it. The exception is the
	 * case, when window is shrunk to zero. In this case
	 * our retransmit serves as a zero window probe.
	 */
	if (!before(TCP_SKB_CB(skb)->seq, tcp_wnd_end(tp)) &&
	    TCP_SKB_CB(skb)->seq != tp->snd_una)
		return -EAGAIN;

	len = cur_mss * segs;
	if (skb->len > len) {
		if (tcp_fragment(sk, TCP_FRAG_IN_RTX_QUEUE, skb, len,
				 cur_mss, GFP_ATOMIC))
			return -ENOMEM; /* We'll try again later. */
	} else {
		if (skb_unclone(skb, GFP_ATOMIC))
			return -ENOMEM;

		diff = tcp_skb_pcount(skb);
		tcp_set_skb_tso_segs(skb, cur_mss);
		diff -= tcp_skb_pcount(skb);
		if (diff)
			tcp_adjust_pcount(sk, skb, diff);
		if (skb->len < cur_mss)
			tcp_retrans_try_collapse(sk, skb, cur_mss);
	}

	/* RFC3168, section 6.1.1.1. ECN fallback
	 * As AccECN uses the same SYN flags (+ AE), this check covers both
	 * cases.
	 */
	if ((TCP_SKB_CB(skb)->tcp_flags & TCPHDR_SYN_ECN) == TCPHDR_SYN_ECN)
		tcp_ecn_clear_syn(sk, skb);

	/* Update global and local TCP statistics. */
	segs = tcp_skb_pcount(skb);
	TCP_ADD_STATS(sock_net(sk), TCP_MIB_RETRANSSEGS, segs);
	if (TCP_SKB_CB(skb)->tcp_flags & TCPHDR_SYN)
		__NET_INC_STATS(sock_net(sk), LINUX_MIB_TCPSYNRETRANS);
	tp->total_retrans += segs;
	tp->bytes_retrans += skb->len;

	/* make sure skb->data is aligned on arches that require it
	 * and check if ack-trimming & collapsing extended the headroom
	 * beyond what csum_start can cover.
	 */
	if (unlikely((NET_IP_ALIGN && ((unsigned long)skb->data & 3)) ||
		     skb_headroom(skb) >= 0xFFFF)) {
		struct sk_buff *nskb;

		tcp_skb_tsorted_save(skb) {
			nskb = __pskb_copy(skb, MAX_TCP_HEADER, GFP_ATOMIC);
			err = nskb ? tcp_transmit_skb(sk, nskb, 0, GFP_ATOMIC) :
				     -ENOBUFS;
		} tcp_skb_tsorted_restore(skb);

		if (!err) {
			tcp_update_skb_after_send(sk, skb, tp->tcp_wstamp_ns);
			tcp_rate_skb_sent(sk, skb);
		}
	} else {
		err = tcp_transmit_skb(sk, skb, 1, GFP_ATOMIC);
	}

	/* To avoid taking spuriously low RTT samples based on a timestamp
	 * for a transmit that never happened, always mark EVER_RETRANS
	 */
	TCP_SKB_CB(skb)->sacked |= TCPCB_EVER_RETRANS;

	if (BPF_SOCK_OPS_TEST_FLAG(tp, BPF_SOCK_OPS_RETRANS_CB_FLAG))
		tcp_call_bpf_3arg(sk, BPF_SOCK_OPS_RETRANS_CB,
				  TCP_SKB_CB(skb)->seq, segs, err);

	if (likely(!err)) {
		trace_tcp_retransmit_skb(sk, skb);
	} else if (err != -EBUSY) {
		NET_ADD_STATS(sock_net(sk), LINUX_MIB_TCPRETRANSFAIL, segs);
	}
	return err;
}

int tcp_retransmit_skb(struct sock *sk, struct sk_buff *skb, int segs)
{
	struct tcp_sock *tp = tcp_sk(sk);
	int err = __tcp_retransmit_skb(sk, skb, segs);

	if (err == 0) {
#if FASTRETRANS_DEBUG > 0
		if (TCP_SKB_CB(skb)->sacked & TCPCB_SACKED_RETRANS) {
			net_dbg_ratelimited("retrans_out leaked\n");
		}
#endif
		TCP_SKB_CB(skb)->sacked |= TCPCB_RETRANS;
		tp->retrans_out += tcp_skb_pcount(skb);
	}

	/* Save stamp of the first (attempted) retransmit. */
	if (!tp->retrans_stamp)
		tp->retrans_stamp = tcp_skb_timestamp(skb);

	if (tp->undo_retrans < 0)
		tp->undo_retrans = 0;
	tp->undo_retrans += tcp_skb_pcount(skb);
	return err;
}

/* This gets called after a retransmit timeout, and the initially
 * retransmitted data is acknowledged.  It tries to continue
 * resending the rest of the retransmit queue, until either
 * we've sent it all or the congestion window limit is reached.
 */
void tcp_xmit_retransmit_queue(struct sock *sk)
{
	const struct inet_connection_sock *icsk = inet_csk(sk);
	struct sk_buff *skb, *rtx_head, *hole = NULL;
	struct tcp_sock *tp = tcp_sk(sk);
	u32 max_segs;
	int mib_idx;

	if (!tp->packets_out)
		return;

	rtx_head = tcp_rtx_queue_head(sk);
	skb = tp->retransmit_skb_hint ?: rtx_head;
	max_segs = tcp_tso_segs(sk, tcp_current_mss(sk));
	skb_rbtree_walk_from(skb) {
		__u8 sacked;
		int segs;

		if (tcp_pacing_check(sk))
			break;

		/* we could do better than to assign each time */
		if (!hole)
			tp->retransmit_skb_hint = skb;

		segs = tp->snd_cwnd - tcp_packets_in_flight(tp);
		if (segs <= 0)
			return;
		sacked = TCP_SKB_CB(skb)->sacked;
		/* In case tcp_shift_skb_data() have aggregated large skbs,
		 * we need to make sure not sending too bigs TSO packets
		 */
		segs = min_t(int, segs, max_segs);

		if (tp->retrans_out >= tp->lost_out) {
			break;
		} else if (!(sacked & TCPCB_LOST)) {
			if (!hole && !(sacked & (TCPCB_SACKED_RETRANS|TCPCB_SACKED_ACKED)))
				hole = skb;
			continue;

		} else {
			if (icsk->icsk_ca_state != TCP_CA_Loss)
				mib_idx = LINUX_MIB_TCPFASTRETRANS;
			else
				mib_idx = LINUX_MIB_TCPSLOWSTARTRETRANS;
		}

		if (sacked & (TCPCB_SACKED_ACKED|TCPCB_SACKED_RETRANS))
			continue;

		if (tcp_small_queue_check(sk, skb, 1))
			return;

		if (tcp_retransmit_skb(sk, skb, segs))
			return;

		NET_ADD_STATS(sock_net(sk), mib_idx, tcp_skb_pcount(skb));

		if (tcp_in_cwnd_reduction(sk))
			tp->prr_out += tcp_skb_pcount(skb);

		if (skb == rtx_head &&
		    icsk->icsk_pending != ICSK_TIME_REO_TIMEOUT)
			tcp_reset_xmit_timer(sk, ICSK_TIME_RETRANS,
					     inet_csk(sk)->icsk_rto,
					     TCP_RTO_MAX,
					     skb);
	}
}

/* We allow to exceed memory limits for FIN packets to expedite
 * connection tear down and (memory) recovery.
 * Otherwise tcp_send_fin() could be tempted to either delay FIN
 * or even be forced to close flow without any FIN.
 * In general, we want to allow one skb per socket to avoid hangs
 * with edge trigger epoll()
 */
void sk_forced_mem_schedule(struct sock *sk, int size)
{
	int amt;

	if (size <= sk->sk_forward_alloc)
		return;
	amt = sk_mem_pages(size);
	sk->sk_forward_alloc += amt * SK_MEM_QUANTUM;
	sk_memory_allocated_add(sk, amt);

	if (mem_cgroup_sockets_enabled && sk->sk_memcg)
		mem_cgroup_charge_skmem(sk->sk_memcg, amt);
}

/* Send a FIN. The caller locks the socket for us.
 * We should try to send a FIN packet really hard, but eventually give up.
 */
void tcp_send_fin(struct sock *sk)
{
	struct sk_buff *skb, *tskb, *tail = tcp_write_queue_tail(sk);
	struct tcp_sock *tp = tcp_sk(sk);

	/* Optimization, tack on the FIN if we have one skb in write queue and
	 * this skb was not yet sent, or we are under memory pressure.
	 * Note: in the latter case, FIN packet will be sent after a timeout,
	 * as TCP stack thinks it has already been transmitted.
	 */
	tskb = tail;
	if (!tskb && tcp_under_memory_pressure(sk))
		tskb = skb_rb_last(&sk->tcp_rtx_queue);

	if (tskb) {
		TCP_SKB_CB(tskb)->tcp_flags |= TCPHDR_FIN;
		TCP_SKB_CB(tskb)->end_seq++;
		tp->write_seq++;
		if (!tail) {
			/* This means tskb was already sent.
			 * Pretend we included the FIN on previous transmit.
			 * We need to set tp->snd_nxt to the value it would have
			 * if FIN had been sent. This is because retransmit path
			 * does not change tp->snd_nxt.
			 */
			WRITE_ONCE(tp->snd_nxt, tp->snd_nxt + 1);
			return;
		}
	} else {
		skb = alloc_skb_fclone(MAX_TCP_HEADER, sk->sk_allocation);
		if (unlikely(!skb))
			return;

		INIT_LIST_HEAD(&skb->tcp_tsorted_anchor);
		skb_reserve(skb, MAX_TCP_HEADER);
		sk_forced_mem_schedule(sk, skb->truesize);
		/* FIN eats a sequence byte, write_seq advanced by tcp_queue_skb(). */
		tcp_init_nondata_skb(skb, tp->write_seq,
				     TCPHDR_ACK | TCPHDR_FIN);
		tcp_queue_skb(sk, skb);
	}
	__tcp_push_pending_frames(sk, tcp_current_mss(sk), TCP_NAGLE_OFF);
}

/* We get here when a process closes a file descriptor (either due to
 * an explicit close() or as a byproduct of exit()'ing) and there
 * was unread data in the receive queue.  This behavior is recommended
 * by RFC 2525, section 2.17.  -DaveM
 */
void tcp_send_active_reset(struct sock *sk, gfp_t priority)
{
	struct sk_buff *skb;

	TCP_INC_STATS(sock_net(sk), TCP_MIB_OUTRSTS);

	/* NOTE: No TCP options attached and we never retransmit this. */
	skb = alloc_skb(MAX_TCP_HEADER, priority);
	if (!skb) {
		NET_INC_STATS(sock_net(sk), LINUX_MIB_TCPABORTFAILED);
		return;
	}

	/* Reserve space for headers and prepare control bits. */
	skb_reserve(skb, MAX_TCP_HEADER);
	tcp_init_nondata_skb(skb, tcp_acceptable_seq(sk),
			     TCPHDR_ACK | TCPHDR_RST);
	tcp_mstamp_refresh(tcp_sk(sk));
	/* Send it off. */
	if (tcp_transmit_skb(sk, skb, 0, priority))
		NET_INC_STATS(sock_net(sk), LINUX_MIB_TCPABORTFAILED);

	/* skb of trace_tcp_send_reset() keeps the skb that caused RST,
	 * skb here is different to the troublesome skb, so use NULL
	 */
	trace_tcp_send_reset(sk, NULL);
}

/* Send a crossed SYN-ACK during socket establishment.
 * WARNING: This routine must only be called when we have already sent
 * a SYN packet that crossed the incoming SYN that caused this routine
 * to get called. If this assumption fails then the initial rcv_wnd
 * and rcv_wscale values will not be correct.
 */
int tcp_send_synack(struct sock *sk)
{
	struct sk_buff *skb;

	skb = tcp_rtx_queue_head(sk);
	if (!skb || !(TCP_SKB_CB(skb)->tcp_flags & TCPHDR_SYN)) {
		pr_err("%s: wrong queue state\n", __func__);
		return -EFAULT;
	}
	if (!(TCP_SKB_CB(skb)->tcp_flags & TCPHDR_ACK)) {
		if (skb_cloned(skb)) {
			struct sk_buff *nskb;

			tcp_skb_tsorted_save(skb) {
				nskb = skb_copy(skb, GFP_ATOMIC);
			} tcp_skb_tsorted_restore(skb);
			if (!nskb)
				return -ENOMEM;
			INIT_LIST_HEAD(&nskb->tcp_tsorted_anchor);
			tcp_rtx_queue_unlink_and_free(skb, sk);
			__skb_header_release(nskb);
			tcp_rbtree_insert(&sk->tcp_rtx_queue, nskb);
			sk_wmem_queued_add(sk, nskb->truesize);
			sk_mem_charge(sk, nskb->truesize);
			skb = nskb;
		}

		TCP_SKB_CB(skb)->tcp_flags |= TCPHDR_ACK;
		tcp_ecn_send_synack(sk, skb);
	}
	return tcp_transmit_skb(sk, skb, 1, GFP_ATOMIC);
}

/**
 * tcp_make_synack - Prepare a SYN-ACK.
 * sk: listener socket
 * dst: dst entry attached to the SYNACK
 * req: request_sock pointer
 *
 * Allocate one skb and build a SYNACK packet.
 * @dst is consumed : Caller should not use it again.
 */
struct sk_buff *tcp_make_synack(const struct sock *sk, struct dst_entry *dst,
				struct request_sock *req,
				struct tcp_fastopen_cookie *foc,
				enum tcp_synack_type synack_type)
{
	struct inet_request_sock *ireq = inet_rsk(req);
	const struct tcp_sock *tp = tcp_sk(sk);
	struct tcp_md5sig_key *md5 = NULL;
	struct tcp_out_options opts;
	struct sk_buff *skb;
	int tcp_header_size;
	struct tcphdr *th;
	int mss;
	u64 now;

	skb = alloc_skb(MAX_TCP_HEADER, GFP_ATOMIC);
	if (unlikely(!skb)) {
		dst_release(dst);
		return NULL;
	}
	/* Reserve space for headers. */
	skb_reserve(skb, MAX_TCP_HEADER);

	switch (synack_type) {
	case TCP_SYNACK_NORMAL:
		skb_set_owner_w(skb, req_to_sk(req));
		break;
	case TCP_SYNACK_COOKIE:
		/* Under synflood, we do not attach skb to a socket,
		 * to avoid false sharing.
		 */
		break;
	case TCP_SYNACK_FASTOPEN:
		/* sk is a const pointer, because we want to express multiple
		 * cpu might call us concurrently.
		 * sk->sk_wmem_alloc in an atomic, we can promote to rw.
		 */
		skb_set_owner_w(skb, (struct sock *)sk);
		break;
	}
	skb_dst_set(skb, dst);

	mss = tcp_mss_clamp(tp, dst_metric_advmss(dst));

	memset(&opts, 0, sizeof(opts));
	now = tcp_clock_ns();
#ifdef CONFIG_SYN_COOKIES
	if (unlikely(req->cookie_ts))
		skb->skb_mstamp_ns = cookie_init_timestamp(req, now);
	else
#endif
	{
		skb->skb_mstamp_ns = now;
		if (!tcp_rsk(req)->snt_synack) /* Timestamp first SYNACK */
			tcp_rsk(req)->snt_synack = tcp_skb_timestamp_us(skb);
	}

#ifdef CONFIG_TCP_MD5SIG
	rcu_read_lock();
	md5 = tcp_rsk(req)->af_specific->req_md5_lookup(sk, req_to_sk(req));
#endif
	skb_set_hash(skb, tcp_rsk(req)->txhash, PKT_HASH_TYPE_L4);
	tcp_header_size = tcp_synack_options(sk, req, mss, skb, &opts, md5,
					     foc) + sizeof(*th);

	skb_push(skb, tcp_header_size);
	skb_reset_transport_header(skb);

	th = (struct tcphdr *)skb->data;
	memset(th, 0, sizeof(struct tcphdr));
	th->syn = 1;
	th->ack = 1;
	tcp_ecn_make_synack(req, th);
	th->source = htons(ireq->ir_num);
	th->dest = ireq->ir_rmt_port;
	skb->mark = ireq->ir_mark;
	skb->ip_summed = CHECKSUM_PARTIAL;
	th->seq = htonl(tcp_rsk(req)->snt_isn);
	/* XXX data is queued and acked as is. No buffer/window check */
	th->ack_seq = htonl(tcp_rsk(req)->rcv_nxt);

	/* RFC1323: The window in SYN & SYN/ACK segments is never scaled. */
	th->window = htons(min(req->rsk_rcv_wnd, 65535U));
	tcp_options_write((__be32 *)(th + 1), NULL, &opts);
	th->doff = (tcp_header_size >> 2);
	__TCP_INC_STATS(sock_net(sk), TCP_MIB_OUTSEGS);

#ifdef CONFIG_TCP_MD5SIG
	/* Okay, we have all we need - do the md5 hash if needed */
	if (md5)
		tcp_rsk(req)->af_specific->calc_md5_hash(opts.hash_location,
					       md5, req_to_sk(req), skb);
	rcu_read_unlock();
#endif

	skb->skb_mstamp_ns = now;
	tcp_add_tx_delay(skb, tp);

	return skb;
}
EXPORT_SYMBOL(tcp_make_synack);

static void tcp_ca_dst_init(struct sock *sk, const struct dst_entry *dst)
{
	struct inet_connection_sock *icsk = inet_csk(sk);
	const struct tcp_congestion_ops *ca;
	u32 ca_key = dst_metric(dst, RTAX_CC_ALGO);

	if (ca_key == TCP_CA_UNSPEC)
		return;

	rcu_read_lock();
	ca = tcp_ca_find_key(ca_key);
	if (likely(ca && bpf_try_module_get(ca, ca->owner))) {
		bpf_module_put(icsk->icsk_ca_ops, icsk->icsk_ca_ops->owner);
		icsk->icsk_ca_dst_locked = tcp_ca_dst_locked(dst);
		icsk->icsk_ca_ops = ca;
	}
	rcu_read_unlock();
}

/* Do all connect socket setups that can be done AF independent. */
static void tcp_connect_init(struct sock *sk)
{
	const struct dst_entry *dst = __sk_dst_get(sk);
	struct tcp_sock *tp = tcp_sk(sk);
	__u8 rcv_wscale;
	u32 rcv_wnd;

	/* We'll fix this up when we get a response from the other end.
	 * See tcp_input.c:tcp_rcv_state_process case TCP_SYN_SENT.
	 */
	tp->tcp_header_len = sizeof(struct tcphdr);
	if (sock_net(sk)->ipv4.sysctl_tcp_timestamps)
		tp->tcp_header_len += TCPOLEN_TSTAMP_ALIGNED;

#ifdef CONFIG_TCP_MD5SIG
	if (tp->af_specific->md5_lookup(sk, sk))
		tp->tcp_header_len += TCPOLEN_MD5SIG_ALIGNED;
#endif

	/* If user gave his TCP_MAXSEG, record it to clamp */
	if (tp->rx_opt.user_mss)
		tp->rx_opt.mss_clamp = tp->rx_opt.user_mss;
	tp->max_window = 0;
	tcp_mtup_init(sk);
	tcp_sync_mss(sk, dst_mtu(dst));

	tcp_ca_dst_init(sk, dst);

	if (!tp->window_clamp)
		tp->window_clamp = dst_metric(dst, RTAX_WINDOW);
	tp->advmss = tcp_mss_clamp(tp, dst_metric_advmss(dst));

	tcp_initialize_rcv_mss(sk);

	/* limit the window selection if the user enforce a smaller rx buffer */
	if (sk->sk_userlocks & SOCK_RCVBUF_LOCK &&
	    (tp->window_clamp > tcp_full_space(sk) || tp->window_clamp == 0))
		tp->window_clamp = tcp_full_space(sk);

	rcv_wnd = tcp_rwnd_init_bpf(sk);
	if (rcv_wnd == 0)
		rcv_wnd = dst_metric(dst, RTAX_INITRWND);

	tcp_select_initial_window(sk, tcp_full_space(sk),
				  tp->advmss - (tp->rx_opt.ts_recent_stamp ? tp->tcp_header_len - sizeof(struct tcphdr) : 0),
				  &tp->rcv_wnd,
				  &tp->window_clamp,
				  sock_net(sk)->ipv4.sysctl_tcp_window_scaling,
				  &rcv_wscale,
				  rcv_wnd);

	tp->rx_opt.rcv_wscale = rcv_wscale;
	tp->rcv_ssthresh = tp->rcv_wnd;

	sk->sk_err = 0;
	sock_reset_flag(sk, SOCK_DONE);
	tp->snd_wnd = 0;
	tcp_init_wl(tp, 0);
	tcp_write_queue_purge(sk);
	tp->snd_una = tp->write_seq;
	tp->snd_sml = tp->write_seq;
	tp->snd_up = tp->write_seq;
	WRITE_ONCE(tp->snd_nxt, tp->write_seq);

	if (likely(!tp->repair))
		tp->rcv_nxt = 0;
	else
		tp->rcv_tstamp = tcp_jiffies32;
	tp->rcv_wup = tp->rcv_nxt;
	WRITE_ONCE(tp->copied_seq, tp->rcv_nxt);

	inet_csk(sk)->icsk_rto = tcp_timeout_init(sk);
	inet_csk(sk)->icsk_retransmits = 0;
	tcp_clear_retrans(tp);
}

static void tcp_connect_queue_skb(struct sock *sk, struct sk_buff *skb)
{
	struct tcp_sock *tp = tcp_sk(sk);
	struct tcp_skb_cb *tcb = TCP_SKB_CB(skb);

	tcb->end_seq += skb->len;
	__skb_header_release(skb);
	sk_wmem_queued_add(sk, skb->truesize);
	sk_mem_charge(sk, skb->truesize);
	WRITE_ONCE(tp->write_seq, tcb->end_seq);
	tp->packets_out += tcp_skb_pcount(skb);
}

/* Build and send a SYN with data and (cached) Fast Open cookie. However,
 * queue a data-only packet after the regular SYN, such that regular SYNs
 * are retransmitted on timeouts. Also if the remote SYN-ACK acknowledges
 * only the SYN sequence, the data are retransmitted in the first ACK.
 * If cookie is not cached or other error occurs, falls back to send a
 * regular SYN with Fast Open cookie request option.
 */
static int tcp_send_syn_data(struct sock *sk, struct sk_buff *syn)
{
	struct tcp_sock *tp = tcp_sk(sk);
	struct tcp_fastopen_request *fo = tp->fastopen_req;
	int space, err = 0;
	struct sk_buff *syn_data;

	tp->rx_opt.mss_clamp = tp->advmss;  /* If MSS is not cached */
	if (!tcp_fastopen_cookie_check(sk, &tp->rx_opt.mss_clamp, &fo->cookie))
		goto fallback;

	/* MSS for SYN-data is based on cached MSS and bounded by PMTU and
	 * user-MSS. Reserve maximum option space for middleboxes that add
	 * private TCP options. The cost is reduced data space in SYN :(
	 */
	tp->rx_opt.mss_clamp = tcp_mss_clamp(tp, tp->rx_opt.mss_clamp);

	space = __tcp_mtu_to_mss(sk, inet_csk(sk)->icsk_pmtu_cookie) -
		MAX_TCP_OPTION_SPACE;

	space = min_t(size_t, space, fo->size);

	/* limit to order-0 allocations */
	space = min_t(size_t, space, SKB_MAX_HEAD(MAX_TCP_HEADER));

	syn_data = sk_stream_alloc_skb(sk, space, sk->sk_allocation, false);
	if (!syn_data)
		goto fallback;
	syn_data->ip_summed = CHECKSUM_PARTIAL;
	memcpy(syn_data->cb, syn->cb, sizeof(syn->cb));
	if (space) {
		int copied = copy_from_iter(skb_put(syn_data, space), space,
					    &fo->data->msg_iter);
		if (unlikely(!copied)) {
			tcp_skb_tsorted_anchor_cleanup(syn_data);
			kfree_skb(syn_data);
			goto fallback;
		}
		if (copied != space) {
			skb_trim(syn_data, copied);
			space = copied;
		}
		skb_zcopy_set(syn_data, fo->uarg, NULL);
	}
	/* No more data pending in inet_wait_for_connect() */
	if (space == fo->size)
		fo->data = NULL;
	fo->copied = space;

	tcp_connect_queue_skb(sk, syn_data);
	if (syn_data->len)
		tcp_chrono_start(sk, TCP_CHRONO_BUSY);

	err = tcp_transmit_skb(sk, syn_data, 1, sk->sk_allocation);

	syn->skb_mstamp_ns = syn_data->skb_mstamp_ns;

	/* Now full SYN+DATA was cloned and sent (or not),
	 * remove the SYN from the original skb (syn_data)
	 * we keep in write queue in case of a retransmit, as we
	 * also have the SYN packet (with no data) in the same queue.
	 */
	TCP_SKB_CB(syn_data)->seq++;
	TCP_SKB_CB(syn_data)->tcp_flags = TCPHDR_ACK | TCPHDR_PSH;
	if (!err) {
		tp->syn_data = (fo->copied > 0);
		tcp_rbtree_insert(&sk->tcp_rtx_queue, syn_data);
		NET_INC_STATS(sock_net(sk), LINUX_MIB_TCPORIGDATASENT);
		goto done;
	}

	/* data was not sent, put it in write_queue */
	__skb_queue_tail(&sk->sk_write_queue, syn_data);
	tp->packets_out -= tcp_skb_pcount(syn_data);

fallback:
	/* Send a regular SYN with Fast Open cookie request option */
	if (fo->cookie.len > 0)
		fo->cookie.len = 0;
	err = tcp_transmit_skb(sk, syn, 1, sk->sk_allocation);
	if (err)
		tp->syn_fastopen = 0;
done:
	fo->cookie.len = -1;  /* Exclude Fast Open option for SYN retries */
	return err;
}

/* Build a SYN and send it off. */
int tcp_connect(struct sock *sk)
{
	struct tcp_sock *tp = tcp_sk(sk);
	struct sk_buff *buff;
	int err;

	tcp_call_bpf(sk, BPF_SOCK_OPS_TCP_CONNECT_CB, 0, NULL);

	if (inet_csk(sk)->icsk_af_ops->rebuild_header(sk))
		return -EHOSTUNREACH; /* Routing failure or similar. */

	tcp_connect_init(sk);

	if (unlikely(tp->repair)) {
		tcp_finish_connect(sk, NULL);
		return 0;
	}

	buff = sk_stream_alloc_skb(sk, 0, sk->sk_allocation, true);
	if (unlikely(!buff))
		return -ENOBUFS;

	tcp_init_nondata_skb(buff, tp->write_seq++, TCPHDR_SYN);
	tcp_mstamp_refresh(tp);
	tp->retrans_stamp = tcp_time_stamp(tp);
	tcp_connect_queue_skb(sk, buff);
	tcp_ecn_send_syn(sk, buff);
	tcp_rbtree_insert(&sk->tcp_rtx_queue, buff);

	/* Send off SYN; include data in Fast Open. */
	err = tp->fastopen_req ? tcp_send_syn_data(sk, buff) :
	      tcp_transmit_skb(sk, buff, 1, sk->sk_allocation);
	if (err == -ECONNREFUSED)
		return err;

	/* We change tp->snd_nxt after the tcp_transmit_skb() call
	 * in order to make this packet get counted in tcpOutSegs.
	 */
	WRITE_ONCE(tp->snd_nxt, tp->write_seq);
	tp->pushed_seq = tp->write_seq;
	buff = tcp_send_head(sk);
	if (unlikely(buff)) {
		WRITE_ONCE(tp->snd_nxt, TCP_SKB_CB(buff)->seq);
		tp->pushed_seq	= TCP_SKB_CB(buff)->seq;
	}
	TCP_INC_STATS(sock_net(sk), TCP_MIB_ACTIVEOPENS);

	/* Timer for repeating the SYN until an answer. */
	inet_csk_reset_xmit_timer(sk, ICSK_TIME_RETRANS,
				  inet_csk(sk)->icsk_rto, TCP_RTO_MAX);
	return 0;
}
EXPORT_SYMBOL(tcp_connect);

/* Send out a delayed ack, the caller does the policy checking
 * to see if we should even be here.  See tcp_input.c:tcp_ack_snd_check()
 * for details.
 */
void tcp_send_delayed_ack(struct sock *sk)
{
	struct inet_connection_sock *icsk = inet_csk(sk);
	int ato = icsk->icsk_ack.ato;
	unsigned long timeout;

	if (ato > TCP_DELACK_MIN) {
		const struct tcp_sock *tp = tcp_sk(sk);
		int max_ato = HZ / 2;

		if (inet_csk_in_pingpong_mode(sk) ||
		    (icsk->icsk_ack.pending & ICSK_ACK_PUSHED))
			max_ato = TCP_DELACK_MAX;

		/* Slow path, intersegment interval is "high". */

		/* If some rtt estimate is known, use it to bound delayed ack.
		 * Do not use inet_csk(sk)->icsk_rto here, use results of rtt measurements
		 * directly.
		 */
		if (tp->srtt_us) {
			int rtt = max_t(int, usecs_to_jiffies(tp->srtt_us >> 3),
					TCP_DELACK_MIN);

			if (rtt < max_ato)
				max_ato = rtt;
		}

		ato = min(ato, max_ato);
	}

	/* Stay within the limit we were given */
	timeout = jiffies + ato;

	/* Use new timeout only if there wasn't a older one earlier. */
	if (icsk->icsk_ack.pending & ICSK_ACK_TIMER) {
		/* If delack timer was blocked or is about to expire,
		 * send ACK now.
		 */
		if (icsk->icsk_ack.blocked ||
		    time_before_eq(icsk->icsk_ack.timeout, jiffies + (ato >> 2))) {
			tcp_send_ack(sk);
			return;
		}

		if (!time_before(timeout, icsk->icsk_ack.timeout))
			timeout = icsk->icsk_ack.timeout;
	}
	icsk->icsk_ack.pending |= ICSK_ACK_SCHED | ICSK_ACK_TIMER;
	icsk->icsk_ack.timeout = timeout;
	sk_reset_timer(sk, &icsk->icsk_delack_timer, timeout);
}

/* This routine sends an ack and also updates the window. */
void __tcp_send_ack(struct sock *sk, u32 rcv_nxt)
{
	struct sk_buff *buff;

	/* If we have been reset, we may not send again. */
	if (sk->sk_state == TCP_CLOSE)
		return;

	/* We are not putting this on the write queue, so
	 * tcp_transmit_skb() will set the ownership to this
	 * sock.
	 */
	buff = alloc_skb(MAX_TCP_HEADER,
			 sk_gfp_mask(sk, GFP_ATOMIC | __GFP_NOWARN));
	if (unlikely(!buff)) {
		inet_csk_schedule_ack(sk);
		inet_csk(sk)->icsk_ack.ato = TCP_ATO_MIN;
		inet_csk_reset_xmit_timer(sk, ICSK_TIME_DACK,
					  TCP_DELACK_MAX, TCP_RTO_MAX);
		return;
	}

	/* Reserve space for headers and prepare control bits. */
	skb_reserve(buff, MAX_TCP_HEADER);
	tcp_init_nondata_skb(buff, tcp_acceptable_seq(sk), TCPHDR_ACK);

	/* We do not want pure acks influencing TCP Small Queues or fq/pacing
	 * too much.
	 * SKB_TRUESIZE(max(1 .. 66, MAX_TCP_HEADER)) is unfortunately ~784
	 */
	skb_set_tcp_pure_ack(buff);

	/* Send it off, this clears delayed acks for us. */
	__tcp_transmit_skb(sk, buff, 0, (__force gfp_t)0, rcv_nxt);
}
EXPORT_SYMBOL_GPL(__tcp_send_ack);

void tcp_send_ack(struct sock *sk)
{
	__tcp_send_ack(sk, tcp_sk(sk)->rcv_nxt);
}

/* This routine sends a packet with an out of date sequence
 * number. It assumes the other end will try to ack it.
 *
 * Question: what should we make while urgent mode?
 * 4.4BSD forces sending single byte of data. We cannot send
 * out of window data, because we have SND.NXT==SND.MAX...
 *
 * Current solution: to send TWO zero-length segments in urgent mode:
 * one is with SEG.SEQ=SND.UNA to deliver urgent pointer, another is
 * out-of-date with SND.UNA-1 to probe window.
 */
static int tcp_xmit_probe_skb(struct sock *sk, int urgent, int mib)
{
	struct tcp_sock *tp = tcp_sk(sk);
	struct sk_buff *skb;

	/* We don't queue it, tcp_transmit_skb() sets ownership. */
	skb = alloc_skb(MAX_TCP_HEADER,
			sk_gfp_mask(sk, GFP_ATOMIC | __GFP_NOWARN));
	if (!skb)
		return -1;

	/* Reserve space for headers and set control bits. */
	skb_reserve(skb, MAX_TCP_HEADER);
	/* Use a previous sequence.  This should cause the other
	 * end to send an ack.  Don't queue or clone SKB, just
	 * send it.
	 */
	tcp_init_nondata_skb(skb, tp->snd_una - !urgent, TCPHDR_ACK);
	NET_INC_STATS(sock_net(sk), mib);
	return tcp_transmit_skb(sk, skb, 0, (__force gfp_t)0);
}

/* Called from setsockopt( ... TCP_REPAIR ) */
void tcp_send_window_probe(struct sock *sk)
{
	if (sk->sk_state == TCP_ESTABLISHED) {
		tcp_sk(sk)->snd_wl1 = tcp_sk(sk)->rcv_nxt - 1;
		tcp_mstamp_refresh(tcp_sk(sk));
		tcp_xmit_probe_skb(sk, 0, LINUX_MIB_TCPWINPROBE);
	}
}

/* Initiate keepalive or window probe from timer. */
int tcp_write_wakeup(struct sock *sk, int mib)
{
	struct tcp_sock *tp = tcp_sk(sk);
	struct sk_buff *skb;

	if (sk->sk_state == TCP_CLOSE)
		return -1;

	skb = tcp_send_head(sk);
	if (skb && before(TCP_SKB_CB(skb)->seq, tcp_wnd_end(tp))) {
		int err;
		unsigned int mss = tcp_current_mss(sk);
		unsigned int seg_size = tcp_wnd_end(tp) - TCP_SKB_CB(skb)->seq;

		if (before(tp->pushed_seq, TCP_SKB_CB(skb)->end_seq))
			tp->pushed_seq = TCP_SKB_CB(skb)->end_seq;

		/* We are probing the opening of a window
		 * but the window size is != 0
		 * must have been a result SWS avoidance ( sender )
		 */
		if (seg_size < TCP_SKB_CB(skb)->end_seq - TCP_SKB_CB(skb)->seq ||
		    skb->len > mss) {
			seg_size = min(seg_size, mss);
			TCP_SKB_CB(skb)->tcp_flags |= TCPHDR_PSH;
			if (tcp_fragment(sk, TCP_FRAG_IN_WRITE_QUEUE,
					 skb, seg_size, mss, GFP_ATOMIC))
				return -1;
		} else if (!tcp_skb_pcount(skb))
			tcp_set_skb_tso_segs(skb, mss);

		TCP_SKB_CB(skb)->tcp_flags |= TCPHDR_PSH;
		err = tcp_transmit_skb(sk, skb, 1, GFP_ATOMIC);
		if (!err)
			tcp_event_new_data_sent(sk, skb);
		return err;
	} else {
		if (between(tp->snd_up, tp->snd_una + 1, tp->snd_una + 0xFFFF))
			tcp_xmit_probe_skb(sk, 1, mib);
		return tcp_xmit_probe_skb(sk, 0, mib);
	}
}

/* A window probe timeout has occurred.  If window is not closed send
 * a partial packet else a zero probe.
 */
void tcp_send_probe0(struct sock *sk)
{
	struct inet_connection_sock *icsk = inet_csk(sk);
	struct tcp_sock *tp = tcp_sk(sk);
	struct net *net = sock_net(sk);
	unsigned long timeout;
	int err;

	err = tcp_write_wakeup(sk, LINUX_MIB_TCPWINPROBE);

	if (tp->packets_out || tcp_write_queue_empty(sk)) {
		/* Cancel probe timer, if it is not required. */
		icsk->icsk_probes_out = 0;
		icsk->icsk_backoff = 0;
		return;
	}

	icsk->icsk_probes_out++;
	if (err <= 0) {
		if (icsk->icsk_backoff < net->ipv4.sysctl_tcp_retries2)
			icsk->icsk_backoff++;
		timeout = tcp_probe0_when(sk, TCP_RTO_MAX);
	} else {
		/* If packet was not sent due to local congestion,
		 * Let senders fight for local resources conservatively.
		 */
		timeout = TCP_RESOURCE_PROBE_INTERVAL;
	}
	tcp_reset_xmit_timer(sk, ICSK_TIME_PROBE0, timeout, TCP_RTO_MAX, NULL);
}

int tcp_rtx_synack(const struct sock *sk, struct request_sock *req)
{
	const struct tcp_request_sock_ops *af_ops = tcp_rsk(req)->af_specific;
	struct flowi fl;
	int res;

	tcp_rsk(req)->txhash = net_tx_rndhash();
	res = af_ops->send_synack(sk, NULL, &fl, req, NULL, TCP_SYNACK_NORMAL);
	if (!res) {
		__TCP_INC_STATS(sock_net(sk), TCP_MIB_RETRANSSEGS);
		__NET_INC_STATS(sock_net(sk), LINUX_MIB_TCPSYNRETRANS);
		if (unlikely(tcp_passive_fastopen(sk)))
			tcp_sk(sk)->total_retrans++;
		trace_tcp_retransmit_synack(sk, req);
	}
	return res;
}
EXPORT_SYMBOL(tcp_rtx_synack);<|MERGE_RESOLUTION|>--- conflicted
+++ resolved
@@ -516,9 +516,6 @@
 	struct mptcp_out_options mptcp;
 };
 
-<<<<<<< HEAD
-#define NOP_LEFTOVER	((TCPOPT_NOP << 8) | TCPOPT_NOP)
-=======
 static void mptcp_options_write(__be32 *ptr, struct tcp_out_options *opts)
 {
 #if IS_ENABLED(CONFIG_MPTCP)
@@ -527,7 +524,8 @@
 #endif
 }
 
->>>>>>> 6a0dcdcc
+#define NOP_LEFTOVER	((TCPOPT_NOP << 8) | TCPOPT_NOP)
+
 /* Write previously computed TCP options to the packet.
  *
  * Beware: Something in the Internet is very sensitive to the ordering of
