--- conflicted
+++ resolved
@@ -487,11 +487,8 @@
 #define OPTION_WSCALE		(1 << 3)
 #define OPTION_FAST_OPEN_COOKIE	(1 << 8)
 #define OPTION_SMC		(1 << 9)
-<<<<<<< HEAD
-#define OPTION_ACCECN		(1 << 10)
-=======
 #define OPTION_MPTCP		(1 << 10)
->>>>>>> 08a45c59
+#define OPTION_ACCECN		(1 << 11)
 
 static void smc_options_write(__be32 *ptr, u16 *options)
 {
@@ -518,13 +515,8 @@
 	__u8 *hash_location;	/* temporary pointer, overloaded */
 	__u32 tsval, tsecr;	/* need to include OPTION_TS */
 	struct tcp_fastopen_cookie *fastopen_cookie;	/* Fast open cookie */
-<<<<<<< HEAD
+	struct mptcp_out_options mptcp;
 	u32 *ecn_bytes;		/* AccECN ECT/CE byte counters */
-};
-
-#define NOP_LEFTOVER	((TCPOPT_NOP << 8) | TCPOPT_NOP)
-=======
-	struct mptcp_out_options mptcp;
 };
 
 static void mptcp_options_write(__be32 *ptr, struct tcp_out_options *opts)
@@ -535,7 +527,8 @@
 #endif
 }
 
->>>>>>> 08a45c59
+#define NOP_LEFTOVER	((TCPOPT_NOP << 8) | TCPOPT_NOP)
+
 /* Write previously computed TCP options to the packet.
  *
  * Beware: Something in the Internet is very sensitive to the ordering of
