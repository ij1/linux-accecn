// SPDX-License-Identifier: GPL-2.0-only
/*
 * INET		An implementation of the TCP/IP protocol suite for the LINUX
 *		operating system.  INET is implemented using the  BSD Socket
 *		interface as the means of communication with the user level.
 *
 *		Implementation of the Transmission Control Protocol(TCP).
 *
 * Authors:	Ross Biro
 *		Fred N. van Kempen, <waltje@uWalt.NL.Mugnet.ORG>
 *		Mark Evans, <evansmp@uhura.aston.ac.uk>
 *		Corey Minyard <wf-rch!minyard@relay.EU.net>
 *		Florian La Roche, <flla@stud.uni-sb.de>
 *		Charles Hedrick, <hedrick@klinzhai.rutgers.edu>
 *		Linus Torvalds, <torvalds@cs.helsinki.fi>
 *		Alan Cox, <gw4pts@gw4pts.ampr.org>
 *		Matthew Dillon, <dillon@apollo.west.oic.com>
 *		Arnt Gulbrandsen, <agulbra@nvg.unit.no>
 *		Jorge Cwik, <jorge@laser.satlink.net>
 */

/*
 * Changes:	Pedro Roque	:	Retransmit queue handled by TCP.
 *				:	Fragmentation on mtu decrease
 *				:	Segment collapse on retransmit
 *				:	AF independence
 *
 *		Linus Torvalds	:	send_delayed_ack
 *		David S. Miller	:	Charge memory using the right skb
 *					during syn/ack processing.
 *		David S. Miller :	Output engine completely rewritten.
 *		Andrea Arcangeli:	SYNACK carry ts_recent in tsecr.
 *		Cacophonix Gaul :	draft-minshall-nagle-01
 *		J Hadi Salim	:	ECN support
 *
 */

#define pr_fmt(fmt) "TCP: " fmt

#include <net/tcp.h>

#include <linux/compiler.h>
#include <linux/gfp.h>
#include <linux/module.h>
#include <linux/static_key.h>

#include <trace/events/tcp.h>

/* Refresh clocks of a TCP socket,
 * ensuring monotically increasing values.
 */
void tcp_mstamp_refresh(struct tcp_sock *tp)
{
	u64 val = tcp_clock_ns();

	tp->tcp_clock_cache = val;
	tp->tcp_mstamp = div_u64(val, NSEC_PER_USEC);
}

static bool tcp_write_xmit(struct sock *sk, unsigned int mss_now, int nonagle,
			   int push_one, gfp_t gfp);

/* Account for new data that has been sent to the network. */
static void tcp_event_new_data_sent(struct sock *sk, struct sk_buff *skb)
{
	struct inet_connection_sock *icsk = inet_csk(sk);
	struct tcp_sock *tp = tcp_sk(sk);
	unsigned int prior_packets = tp->packets_out;

	WRITE_ONCE(tp->snd_nxt, TCP_SKB_CB(skb)->end_seq);

	__skb_unlink(skb, &sk->sk_write_queue);
	tcp_rbtree_insert(&sk->tcp_rtx_queue, skb);

	tp->packets_out += tcp_skb_pcount(skb);
	if (!prior_packets || icsk->icsk_pending == ICSK_TIME_LOSS_PROBE)
		tcp_rearm_rto(sk);

	NET_ADD_STATS(sock_net(sk), LINUX_MIB_TCPORIGDATASENT,
		      tcp_skb_pcount(skb));
}

/* SND.NXT, if window was not shrunk or the amount of shrunk was less than one
 * window scaling factor due to loss of precision.
 * If window has been shrunk, what should we make? It is not clear at all.
 * Using SND.UNA we will fail to open window, SND.NXT is out of window. :-(
 * Anything in between SND.UNA...SND.UNA+SND.WND also can be already
 * invalid. OK, let's make this for now:
 */
static inline __u32 tcp_acceptable_seq(const struct sock *sk)
{
	const struct tcp_sock *tp = tcp_sk(sk);

	if (!before(tcp_wnd_end(tp), tp->snd_nxt) ||
	    (tp->rx_opt.wscale_ok &&
	     ((tp->snd_nxt - tcp_wnd_end(tp)) < (1 << tp->rx_opt.rcv_wscale))))
		return tp->snd_nxt;
	else
		return tcp_wnd_end(tp);
}

/* Calculate mss to advertise in SYN segment.
 * RFC1122, RFC1063, draft-ietf-tcpimpl-pmtud-01 state that:
 *
 * 1. It is independent of path mtu.
 * 2. Ideally, it is maximal possible segment size i.e. 65535-40.
 * 3. For IPv4 it is reasonable to calculate it from maximal MTU of
 *    attached devices, because some buggy hosts are confused by
 *    large MSS.
 * 4. We do not make 3, we advertise MSS, calculated from first
 *    hop device mtu, but allow to raise it to ip_rt_min_advmss.
 *    This may be overridden via information stored in routing table.
 * 5. Value 65535 for MSS is valid in IPv6 and means "as large as possible,
 *    probably even Jumbo".
 */
static __u16 tcp_advertise_mss(struct sock *sk)
{
	struct tcp_sock *tp = tcp_sk(sk);
	const struct dst_entry *dst = __sk_dst_get(sk);
	int mss = tp->advmss;

	if (dst) {
		unsigned int metric = dst_metric_advmss(dst);

		if (metric < mss) {
			mss = metric;
			tp->advmss = mss;
		}
	}

	return (__u16)mss;
}

/* RFC2861. Reset CWND after idle period longer RTO to "restart window".
 * This is the first part of cwnd validation mechanism.
 */
void tcp_cwnd_restart(struct sock *sk, s32 delta)
{
	struct tcp_sock *tp = tcp_sk(sk);
	u32 restart_cwnd = tcp_init_cwnd(tp, __sk_dst_get(sk));
	u32 cwnd = tp->snd_cwnd;

	tcp_ca_event(sk, CA_EVENT_CWND_RESTART);

	tp->snd_ssthresh = tcp_current_ssthresh(sk);
	restart_cwnd = min(restart_cwnd, cwnd);

	while ((delta -= inet_csk(sk)->icsk_rto) > 0 && cwnd > restart_cwnd)
		cwnd >>= 1;
	tp->snd_cwnd = max(cwnd, restart_cwnd);
	tp->snd_cwnd_stamp = tcp_jiffies32;
	tp->snd_cwnd_used = 0;
}

/* Congestion state accounting after a packet has been sent. */
static void tcp_event_data_sent(struct tcp_sock *tp,
				struct sock *sk)
{
	struct inet_connection_sock *icsk = inet_csk(sk);
	const u32 now = tcp_jiffies32;

	if (tcp_packets_in_flight(tp) == 0)
		tcp_ca_event(sk, CA_EVENT_TX_START);

	/* If this is the first data packet sent in response to the
	 * previous received data,
	 * and it is a reply for ato after last received packet,
	 * increase pingpong count.
	 */
	if (before(tp->lsndtime, icsk->icsk_ack.lrcvtime) &&
	    (u32)(now - icsk->icsk_ack.lrcvtime) < icsk->icsk_ack.ato)
		inet_csk_inc_pingpong_cnt(sk);

	tp->lsndtime = now;
}

/* Account for an ACK we sent. */
static inline void tcp_event_ack_sent(struct sock *sk, unsigned int pkts,
				      u32 rcv_nxt)
{
	struct tcp_sock *tp = tcp_sk(sk);

	if (unlikely(tp->compressed_ack > TCP_FASTRETRANS_THRESH)) {
		NET_ADD_STATS(sock_net(sk), LINUX_MIB_TCPACKCOMPRESSED,
			      tp->compressed_ack - TCP_FASTRETRANS_THRESH);
		tp->compressed_ack = TCP_FASTRETRANS_THRESH;
		if (hrtimer_try_to_cancel(&tp->compressed_ack_timer) == 1)
			__sock_put(sk);
	}

	if (unlikely(rcv_nxt != tp->rcv_nxt))
		return;  /* Special ACK sent by DCTCP to reflect ECN */
	tcp_dec_quickack_mode(sk, pkts);
	inet_csk_clear_xmit_timer(sk, ICSK_TIME_DACK);
}

/* Determine a window scaling and initial window to offer.
 * Based on the assumption that the given amount of space
 * will be offered. Store the results in the tp structure.
 * NOTE: for smooth operation initial space offering should
 * be a multiple of mss if possible. We assume here that mss >= 1.
 * This MUST be enforced by all callers.
 */
void tcp_select_initial_window(const struct sock *sk, int __space, __u32 mss,
			       __u32 *rcv_wnd, __u32 *window_clamp,
			       int wscale_ok, __u8 *rcv_wscale,
			       __u32 init_rcv_wnd)
{
	unsigned int space = (__space < 0 ? 0 : __space);

	/* If no clamp set the clamp to the max possible scaled window */
	if (*window_clamp == 0)
		(*window_clamp) = (U16_MAX << TCP_MAX_WSCALE);
	space = min(*window_clamp, space);

	/* Quantize space offering to a multiple of mss if possible. */
	if (space > mss)
		space = rounddown(space, mss);

	/* NOTE: offering an initial window larger than 32767
	 * will break some buggy TCP stacks. If the admin tells us
	 * it is likely we could be speaking with such a buggy stack
	 * we will truncate our initial window offering to 32K-1
	 * unless the remote has sent us a window scaling option,
	 * which we interpret as a sign the remote TCP is not
	 * misinterpreting the window field as a signed quantity.
	 */
	if (sock_net(sk)->ipv4.sysctl_tcp_workaround_signed_windows)
		(*rcv_wnd) = min(space, MAX_TCP_WINDOW);
	else
		(*rcv_wnd) = min_t(u32, space, U16_MAX);

	if (init_rcv_wnd)
		*rcv_wnd = min(*rcv_wnd, init_rcv_wnd * mss);

	*rcv_wscale = 0;
	if (wscale_ok) {
		/* Set window scaling on max possible window */
		space = max_t(u32, space, sock_net(sk)->ipv4.sysctl_tcp_rmem[2]);
		space = max_t(u32, space, sysctl_rmem_max);
		space = min_t(u32, space, *window_clamp);
		*rcv_wscale = clamp_t(int, ilog2(space) - 15,
				      0, TCP_MAX_WSCALE);
	}
	/* Set the clamp no higher than max representable value */
	(*window_clamp) = min_t(__u32, U16_MAX << (*rcv_wscale), *window_clamp);
}
EXPORT_SYMBOL(tcp_select_initial_window);

/* Chose a new window to advertise, update state in tcp_sock for the
 * socket, and return result with RFC1323 scaling applied.  The return
 * value can be stuffed directly into th->window for an outgoing
 * frame.
 */
static u16 tcp_select_window(struct sock *sk)
{
	struct tcp_sock *tp = tcp_sk(sk);
	u32 old_win = tp->rcv_wnd;
	u32 cur_win = tcp_receive_window(tp);
	u32 new_win = __tcp_select_window(sk);

	/* Never shrink the offered window */
	if (new_win < cur_win) {
		/* Danger Will Robinson!
		 * Don't update rcv_wup/rcv_wnd here or else
		 * we will not be able to advertise a zero
		 * window in time.  --DaveM
		 *
		 * Relax Will Robinson.
		 */
		if (new_win == 0)
			NET_INC_STATS(sock_net(sk),
				      LINUX_MIB_TCPWANTZEROWINDOWADV);
		new_win = ALIGN(cur_win, 1 << tp->rx_opt.rcv_wscale);
	}
	tp->rcv_wnd = new_win;
	tp->rcv_wup = tp->rcv_nxt;

	/* Make sure we do not exceed the maximum possible
	 * scaled window.
	 */
	if (!tp->rx_opt.rcv_wscale &&
	    sock_net(sk)->ipv4.sysctl_tcp_workaround_signed_windows)
		new_win = min(new_win, MAX_TCP_WINDOW);
	else
		new_win = min(new_win, (65535U << tp->rx_opt.rcv_wscale));

	/* RFC1323 scaling applied */
	new_win >>= tp->rx_opt.rcv_wscale;

	/* If we advertise zero window, disable fast path. */
	if (new_win == 0) {
		tp->pred_flags = 0;
		if (old_win)
			NET_INC_STATS(sock_net(sk),
				      LINUX_MIB_TCPTOZEROWINDOWADV);
	} else if (old_win == 0) {
		NET_INC_STATS(sock_net(sk), LINUX_MIB_TCPFROMZEROWINDOWADV);
	}

	return new_win;
}

/* Packet ECN state for a SYN-ACK */
static void tcp_ecn_send_synack(struct sock *sk, struct sk_buff *skb)
{
	struct tcp_sock *tp = tcp_sk(sk);

	TCP_SKB_CB(skb)->tcp_flags &= ~TCPHDR_CWR;
	if (tcp_ecn_disabled(tp))
		TCP_SKB_CB(skb)->tcp_flags &= ~TCPHDR_ECE;
	else if (tcp_ca_needs_ecn(sk) ||
		 tcp_bpf_ca_needs_ecn(sk))
		INET_ECN_xmit(sk);
	/* Check if we want to negotiate AccECN */
	if (tcp_ecn_mode_pending(tp)) {
		u8 ect = tp->syn_ect_rcv;

		TCP_SKB_CB(skb)->tcp_flags &= ~TCPHDR_ACE;
		TCP_SKB_CB(skb)->tcp_flags |=
			TCPHDR_CWR * (ect != INET_ECN_ECT_0) |
			TCPHDR_ECE * (ect == INET_ECN_ECT_1);
		if (ect & 2)
			TCP_SKB_CB(skb)->tcp_flags |= TCPHDR_AE;
		tp->syn_ect_snt = inet_sk(sk)->tos & INET_ECN_MASK;
	}
}

/* Packet ECN state for a SYN.  */
static void tcp_ecn_send_syn(struct sock *sk, struct sk_buff *skb)
{
	struct tcp_sock *tp = tcp_sk(sk);
	bool bpf_needs_ecn = tcp_bpf_ca_needs_ecn(sk);
	bool use_accecn = sock_net(sk)->ipv4.sysctl_tcp_ecn == 3 ||
		tcp_ca_needs_accecn(sk);
	bool use_ecn = sock_net(sk)->ipv4.sysctl_tcp_ecn == 1 ||
		tcp_ca_needs_ecn(sk) || bpf_needs_ecn || use_accecn;

	if (!use_ecn) {
		const struct dst_entry *dst = __sk_dst_get(sk);

		if (dst && dst_feature(dst, RTAX_FEATURE_ECN))
			use_ecn = true;
	}

	tp->ecn_flags = 0;

	if (use_ecn) {
		if (tcp_ca_needs_ecn(sk) || bpf_needs_ecn)
			INET_ECN_xmit(sk);

		TCP_SKB_CB(skb)->tcp_flags |= TCPHDR_ECE | TCPHDR_CWR;
		if (use_accecn) {
			TCP_SKB_CB(skb)->tcp_flags |= TCPHDR_AE;
			tcp_ecn_mode_set(tp, TCP_ECN_MODE_PENDING);
			tp->syn_ect_snt = inet_sk(sk)->tos & INET_ECN_MASK;
		} else {
			tcp_ecn_mode_set(tp, TCP_ECN_MODE_RFC3168);
		}
	}
}

static void tcp_ecn_clear_syn(struct sock *sk, struct sk_buff *skb)
{
	if (sock_net(sk)->ipv4.sysctl_tcp_ecn_fallback) {
		/* tp->ecn_flags are cleared at a later point in time when
		 * SYN ACK is ultimatively being received.
		 */
		TCP_SKB_CB(skb)->tcp_flags &= ~TCPHDR_ACE;
	}
}

static void tcp_accecn_echo_syn_ect(struct tcphdr *th, u8 ect)
{
	th->ae = !!(ect & 2);
	th->cwr = ect != INET_ECN_ECT_0;
	th->ece = ect == INET_ECN_ECT_1;
}

static void
tcp_ecn_make_synack(const struct request_sock *req, struct tcphdr *th)
{
	if (tcp_rsk(req)->accecn_ok)
		tcp_accecn_echo_syn_ect(th, tcp_rsk(req)->syn_ect_rcv);
	else if (inet_rsk(req)->ecn_ok)
		th->ece = 1;
}

static void tcp_accecn_set_ace(struct tcphdr *th, struct tcp_sock *tp)
{
	if (likely(tcp_ecn_mode_accecn(tp))) {
		tp->received_ce_tx += min_t(u32, tcp_accecn_ace_deficit(tp),
					    TCP_ACCECN_ACE_MAX_DELTA);
		th->ece = !!(tp->received_ce_tx & 0x1);
		th->cwr = !!(tp->received_ce_tx & 0x2);
		th->ae = !!(tp->received_ce_tx & 0x4);
	} else {
		/* The final packet of the 3WHS must reflect the SYN/ACK ECT */
		tcp_accecn_echo_syn_ect(th, tp->syn_ect_rcv);
		tcp_ecn_mode_set(tp, TCP_ECN_MODE_ACCECN);
	}
}

/* Set up ECN state for a packet on a ESTABLISHED socket that is about to
 * be sent.
 */
static void tcp_ecn_send(struct sock *sk, struct sk_buff *skb,
			 struct tcphdr *th, int tcp_header_len)
{
	struct tcp_sock *tp = tcp_sk(sk);

	if (!tcp_ecn_mode_any(tp))
		return;

	INET_ECN_xmit(sk);
	if (tcp_ecn_mode_accecn(tp)) {
		tcp_accecn_set_ace(th, tp);
		skb_shinfo(skb)->gso_type |= SKB_GSO_TCP_ACCECN;
	} else {
		/* Not-retransmitted data segment: set ECT and inject CWR. */
		if (skb->len != tcp_header_len &&
		    !before(TCP_SKB_CB(skb)->seq, tp->snd_nxt)) {
			if (tp->ecn_flags & TCP_ECN_QUEUE_CWR) {
				tp->ecn_flags &= ~TCP_ECN_QUEUE_CWR;
				th->cwr = 1;
				skb_shinfo(skb)->gso_type |= SKB_GSO_TCP_ECN;
			}
		} else if (!tcp_ca_needs_ecn(sk)) {
			/* ACK or retransmitted segment: clear ECT|CE */
			INET_ECN_dontxmit(sk);
		}
		if (tp->ecn_flags & TCP_ECN_DEMAND_CWR)
			th->ece = 1;
	}
}

/* Constructs common control bits of non-data skb. If SYN/FIN is present,
 * auto increment end seqno.
 */
static void tcp_init_nondata_skb(struct sk_buff *skb, u32 seq, u8 flags)
{
	skb->ip_summed = CHECKSUM_PARTIAL;

	TCP_SKB_CB(skb)->tcp_flags = flags;
	TCP_SKB_CB(skb)->sacked = 0;

	tcp_skb_pcount_set(skb, 1);

	TCP_SKB_CB(skb)->seq = seq;
	if (flags & (TCPHDR_SYN | TCPHDR_FIN))
		seq++;
	TCP_SKB_CB(skb)->end_seq = seq;
}

static inline bool tcp_urg_mode(const struct tcp_sock *tp)
{
	return tp->snd_una != tp->snd_up;
}

#define OPTION_SACK_ADVERTISE	(1 << 0)
#define OPTION_TS		(1 << 1)
#define OPTION_MD5		(1 << 2)
#define OPTION_WSCALE		(1 << 3)
#define OPTION_FAST_OPEN_COOKIE	(1 << 8)
#define OPTION_SMC		(1 << 9)
#define OPTION_ACCECN		(1 << 10)

static void smc_options_write(__be32 *ptr, u16 *options)
{
#if IS_ENABLED(CONFIG_SMC)
	if (static_branch_unlikely(&tcp_have_smc)) {
		if (unlikely(OPTION_SMC & *options)) {
			*ptr++ = htonl((TCPOPT_NOP  << 24) |
				       (TCPOPT_NOP  << 16) |
				       (TCPOPT_EXP <<  8) |
				       (TCPOLEN_EXP_SMC_BASE));
			*ptr++ = htonl(TCPOPT_SMC_MAGIC);
		}
	}
#endif
}

struct tcp_out_options {
	u16 options;		/* bit field of OPTION_* */
	u16 mss;		/* 0 to disable */
	u8 ws;			/* window scale, 0 to disable */
	u8 num_sack_blocks:3,	/* number of SACK blocks to include */
	   num_ecn_bytes:2;	/* number of AccECN fields needed */
	u8 hash_size;		/* bytes in hash_location */
	__u8 *hash_location;	/* temporary pointer, overloaded */
	__u32 tsval, tsecr;	/* need to include OPTION_TS */
	struct tcp_fastopen_cookie *fastopen_cookie;	/* Fast open cookie */
	u32 *ecn_bytes;		/* AccECN ECT/CE byte counters */
};

#define NOP_LEFTOVER	((TCPOPT_NOP << 8) | TCPOPT_NOP)
/* Write previously computed TCP options to the packet.
 *
 * Beware: Something in the Internet is very sensitive to the ordering of
 * TCP options, we learned this through the hard way, so be careful here.
 * Luckily we can at least blame others for their non-compliance but from
 * inter-operability perspective it seems that we're somewhat stuck with
 * the ordering which we have been using if we want to keep working with
 * those broken things (not that it currently hurts anybody as there isn't
 * particular reason why the ordering would need to be changed).
 *
 * At least SACK_PERM as the first option is known to lead to a disaster
 * (but it may well be that other scenarios fail similarly).
 */
static void tcp_options_write(__be32 *ptr, struct tcp_sock *tp,
			      struct tcp_out_options *opts)
{
	u16 options = opts->options;	/* mungable copy */
	u16 leftover_bytes = NOP_LEFTOVER;	/* replace next NOPs if avail */
	int leftover_size = 2;

	if (unlikely(OPTION_MD5 & options)) {
		*ptr++ = htonl((TCPOPT_NOP << 24) | (TCPOPT_NOP << 16) |
			       (TCPOPT_MD5SIG << 8) | TCPOLEN_MD5SIG);
		/* overload cookie hash location */
		opts->hash_location = (__u8 *)ptr;
		ptr += 4;
	}

	if (unlikely(opts->mss)) {
		*ptr++ = htonl((TCPOPT_MSS << 24) |
			       (TCPOLEN_MSS << 16) |
			       opts->mss);
	}

	if (likely(OPTION_TS & options)) {
		if (unlikely(OPTION_SACK_ADVERTISE & options)) {
			*ptr++ = htonl((TCPOPT_SACK_PERM << 24) |
				       (TCPOLEN_SACK_PERM << 16) |
				       (TCPOPT_TIMESTAMP << 8) |
				       TCPOLEN_TIMESTAMP);
			options &= ~OPTION_SACK_ADVERTISE;
		} else {
			*ptr++ = htonl((TCPOPT_NOP << 24) |
				       (TCPOPT_NOP << 16) |
				       (TCPOPT_TIMESTAMP << 8) |
				       TCPOLEN_TIMESTAMP);
		}
		*ptr++ = htonl(opts->tsval);
		*ptr++ = htonl(opts->tsecr);
	}

	if (unlikely(OPTION_ACCECN & options)) {
		u8 len = TCPOLEN_EXP_ACCECN_BASE + opts->num_ecn_bytes * 3;
		*ptr++ = htonl((TCPOPT_EXP << 24) | (len << 16) |
			       TCPOPT_ACCECN_MAGIC);
		if (opts->num_ecn_bytes > 0) {
			*ptr++ = htonl((opts->ecn_bytes[INET_ECN_ECT_0 - 1] << 8) |
				       (opts->num_ecn_bytes > 1 ?
				        (opts->ecn_bytes[INET_ECN_CE - 1] >> 16) & 0xff :
				        TCPOPT_NOP));
			if (opts->num_ecn_bytes == 2) {
				leftover_bytes = (opts->ecn_bytes[INET_ECN_ECT_1 - 1] >> 8) & 0xffff;
			} else {
				*ptr++ = htonl((opts->ecn_bytes[INET_ECN_CE - 1] << 16) |
					       ((opts->ecn_bytes[INET_ECN_ECT_1 - 1] >> 8) & 0xffff));
				leftover_bytes = ((opts->ecn_bytes[INET_ECN_ECT_1 - 1] & 0xff) << 8) |
						TCPOPT_NOP;
				leftover_size = 1;
			}
		}
		if (tp != NULL)
			tp->accecn_minlen = 0;
	}
	if (unlikely(OPTION_SACK_ADVERTISE & options)) {
		*ptr++ = htonl((leftover_bytes << 16) |
			       (TCPOPT_SACK_PERM << 8) |
			       TCPOLEN_SACK_PERM);
		leftover_bytes = NOP_LEFTOVER;
	}

	if (unlikely(OPTION_WSCALE & options)) {
		u8 highbyte = TCPOPT_NOP;
		if (unlikely(leftover_size == 1))
			highbyte = leftover_bytes >> 8;
		*ptr++ = htonl((highbyte << 24) |
			       (TCPOPT_WINDOW << 16) |
			       (TCPOLEN_WINDOW << 8) |
			       opts->ws);
		leftover_bytes = NOP_LEFTOVER;
	}

	if (unlikely(opts->num_sack_blocks)) {
		struct tcp_sack_block *sp = tp->rx_opt.dsack ?
			tp->duplicate_sack : tp->selective_acks;
		int this_sack;

		*ptr++ = htonl((leftover_bytes << 16) |
			       (TCPOPT_SACK <<  8) |
			       (TCPOLEN_SACK_BASE + (opts->num_sack_blocks *
						     TCPOLEN_SACK_PERBLOCK)));

		for (this_sack = 0; this_sack < opts->num_sack_blocks;
		     ++this_sack) {
			*ptr++ = htonl(sp[this_sack].start_seq);
			*ptr++ = htonl(sp[this_sack].end_seq);
		}

		tp->rx_opt.dsack = 0;
	} else if (unlikely(leftover_bytes != NOP_LEFTOVER)) {
		*ptr++ = htonl((leftover_bytes << 16) |
			       (TCPOPT_NOP << 8) |
			       TCPOPT_NOP);
	}

	if (unlikely(OPTION_FAST_OPEN_COOKIE & options)) {
		struct tcp_fastopen_cookie *foc = opts->fastopen_cookie;
		u8 *p = (u8 *)ptr;
		u32 len; /* Fast Open option length */

		if (foc->exp) {
			len = TCPOLEN_EXP_FASTOPEN_BASE + foc->len;
			*ptr = htonl((TCPOPT_EXP << 24) | (len << 16) |
				     TCPOPT_FASTOPEN_MAGIC);
			p += TCPOLEN_EXP_FASTOPEN_BASE;
		} else {
			len = TCPOLEN_FASTOPEN_BASE + foc->len;
			*p++ = TCPOPT_FASTOPEN;
			*p++ = len;
		}

		memcpy(p, foc->val, foc->len);
		if ((len & 3) == 2) {
			p[foc->len] = TCPOPT_NOP;
			p[foc->len + 1] = TCPOPT_NOP;
		}
		ptr += (len + 3) >> 2;
	}

	smc_options_write(ptr, &options);
}

static void smc_set_option(const struct tcp_sock *tp,
			   struct tcp_out_options *opts,
			   unsigned int *remaining)
{
#if IS_ENABLED(CONFIG_SMC)
	if (static_branch_unlikely(&tcp_have_smc)) {
		if (tp->syn_smc) {
			if (*remaining >= TCPOLEN_EXP_SMC_BASE_ALIGNED) {
				opts->options |= OPTION_SMC;
				*remaining -= TCPOLEN_EXP_SMC_BASE_ALIGNED;
			}
		}
	}
#endif
}

static void smc_set_option_cond(const struct tcp_sock *tp,
				const struct inet_request_sock *ireq,
				struct tcp_out_options *opts,
				unsigned int *remaining)
{
#if IS_ENABLED(CONFIG_SMC)
	if (static_branch_unlikely(&tcp_have_smc)) {
		if (tp->syn_smc && ireq->smc_ok) {
			if (*remaining >= TCPOLEN_EXP_SMC_BASE_ALIGNED) {
				opts->options |= OPTION_SMC;
				*remaining -= TCPOLEN_EXP_SMC_BASE_ALIGNED;
			}
		}
	}
#endif
}

/* Compute TCP options for SYN packets. This is not the final
 * network wire format yet.
 */
static unsigned int tcp_syn_options(struct sock *sk, struct sk_buff *skb,
				struct tcp_out_options *opts,
				struct tcp_md5sig_key **md5)
{
	struct tcp_sock *tp = tcp_sk(sk);
	unsigned int remaining = MAX_TCP_OPTION_SPACE;
	struct tcp_fastopen_request *fastopen = tp->fastopen_req;

	*md5 = NULL;
#ifdef CONFIG_TCP_MD5SIG
	if (static_branch_unlikely(&tcp_md5_needed) &&
	    rcu_access_pointer(tp->md5sig_info)) {
		*md5 = tp->af_specific->md5_lookup(sk, sk);
		if (*md5) {
			opts->options |= OPTION_MD5;
			remaining -= TCPOLEN_MD5SIG_ALIGNED;
		}
	}
#endif

	/* We always get an MSS option.  The option bytes which will be seen in
	 * normal data packets should timestamps be used, must be in the MSS
	 * advertised.  But we subtract them from tp->mss_cache so that
	 * calculations in tcp_sendmsg are simpler etc.  So account for this
	 * fact here if necessary.  If we don't do this correctly, as a
	 * receiver we won't recognize data packets as being full sized when we
	 * should, and thus we won't abide by the delayed ACK rules correctly.
	 * SACKs don't matter, we never delay an ACK when we have any of those
	 * going out.  */
	opts->mss = tcp_advertise_mss(sk);
	remaining -= TCPOLEN_MSS_ALIGNED;

	if (likely(sock_net(sk)->ipv4.sysctl_tcp_timestamps && !*md5)) {
		opts->options |= OPTION_TS;
		opts->tsval = tcp_skb_timestamp(skb) + tp->tsoffset;
		opts->tsecr = tp->rx_opt.ts_recent;
		remaining -= TCPOLEN_TSTAMP_ALIGNED;
	}
	if (likely(sock_net(sk)->ipv4.sysctl_tcp_window_scaling)) {
		opts->ws = tp->rx_opt.rcv_wscale;
		opts->options |= OPTION_WSCALE;
		remaining -= TCPOLEN_WSCALE_ALIGNED;
	}
	if (likely(sock_net(sk)->ipv4.sysctl_tcp_sack)) {
		opts->options |= OPTION_SACK_ADVERTISE;
		if (unlikely(!(OPTION_TS & opts->options)))
			remaining -= TCPOLEN_SACKPERM_ALIGNED;
	}

	if (fastopen && fastopen->cookie.len >= 0) {
		u32 need = fastopen->cookie.len;

		need += fastopen->cookie.exp ? TCPOLEN_EXP_FASTOPEN_BASE :
					       TCPOLEN_FASTOPEN_BASE;
		need = (need + 3) & ~3U;  /* Align to 32 bits */
		if (remaining >= need) {
			opts->options |= OPTION_FAST_OPEN_COOKIE;
			opts->fastopen_cookie = &fastopen->cookie;
			remaining -= need;
			tp->syn_fastopen = 1;
			tp->syn_fastopen_exp = fastopen->cookie.exp ? 1 : 0;
		}
	}

	smc_set_option(tp, opts, &remaining);

	return MAX_TCP_OPTION_SPACE - remaining;
}

/* Initial values for AccECN option, ordered is based on ECN field bits
 * similar to received_ecn_bytes. Used for SYN/ACK AccECN option.
 */
u32 synack_ecn_bytes[3] = {
	TCP_ACCECN_E1B_INIT, TCP_ACCECN_E0B_INIT, TCP_ACCECN_CEB_INIT
};

static u32 tcp_synack_options_combine_saving(struct tcp_out_options *opts)
{
	/* How much there's room for combining with the aligment padding? */
	if ((opts->options & (OPTION_SACK_ADVERTISE|OPTION_TS)) ==
	    OPTION_SACK_ADVERTISE)
		return 2;
	else if (opts->options & OPTION_WSCALE)
		return 1;
	return 0;
}

/* AccECN can take here and there take advantage of NOPs for alignment of
 * other options
 */
static int tcp_options_fit_accecn(struct tcp_out_options *opts, int required,
				  int remaining, int max_combine_saving)
{
	int size = TCP_ACCECN_MAXSIZE;

	while (opts->num_ecn_bytes >= required) {
		int leftover_size = size & 0x3;
		/* Larger than 2 cannot be combined currently with anything */
		if ((leftover_size > 2) || (max_combine_saving < leftover_size))
			leftover_size = 0;

		if (remaining >= size - leftover_size)
			break;

		opts->num_ecn_bytes--;
		size -= TCPOLEN_ACCECN_PERCOUNTER;
	}
	if (opts->num_ecn_bytes < required)
		return 0;
	return size;
}

/* Set up TCP options for SYN-ACKs. */
static unsigned int tcp_synack_options(const struct sock *sk,
				       struct request_sock *req,
				       unsigned int mss, struct sk_buff *skb,
				       struct tcp_out_options *opts,
				       const struct tcp_md5sig_key *md5,
				       struct tcp_fastopen_cookie *foc)
{
	struct inet_request_sock *ireq = inet_rsk(req);
	struct tcp_request_sock *treq = tcp_rsk(req);
	unsigned int remaining = MAX_TCP_OPTION_SPACE;

#ifdef CONFIG_TCP_MD5SIG
	if (md5) {
		opts->options |= OPTION_MD5;
		remaining -= TCPOLEN_MD5SIG_ALIGNED;

		/* We can't fit any SACK blocks in a packet with MD5 + TS
		 * options. There was discussion about disabling SACK
		 * rather than TS in order to fit in better with old,
		 * buggy kernels, but that was deemed to be unnecessary.
		 */
		ireq->tstamp_ok &= !ireq->sack_ok;
	}
#endif

	/* We always send an MSS option. */
	opts->mss = mss;
	remaining -= TCPOLEN_MSS_ALIGNED;

	if (likely(ireq->wscale_ok)) {
		opts->ws = ireq->rcv_wscale;
		opts->options |= OPTION_WSCALE;
		remaining -= TCPOLEN_WSCALE_ALIGNED;
	}
	if (likely(ireq->tstamp_ok)) {
		opts->options |= OPTION_TS;
		opts->tsval = tcp_skb_timestamp(skb) + tcp_rsk(req)->ts_off;
		opts->tsecr = req->ts_recent;
		remaining -= TCPOLEN_TSTAMP_ALIGNED;
	}
	if (likely(ireq->sack_ok)) {
		opts->options |= OPTION_SACK_ADVERTISE;
		if (unlikely(!ireq->tstamp_ok))
			remaining -= TCPOLEN_SACKPERM_ALIGNED;
	}
	if (foc != NULL && foc->len >= 0) {
		u32 need = foc->len;

		need += foc->exp ? TCPOLEN_EXP_FASTOPEN_BASE :
				   TCPOLEN_FASTOPEN_BASE;
		need = (need + 3) & ~3U;  /* Align to 32 bits */
		if (remaining >= need) {
			opts->options |= OPTION_FAST_OPEN_COOKIE;
			opts->fastopen_cookie = foc;
			remaining -= need;
		}
	}

	smc_set_option_cond(tcp_sk(sk), ireq, opts, &remaining);

	if (treq->accecn_ok) {
		if (remaining >= TCPOLEN_EXP_ACCECN_BASE) {
			int need = TCP_ACCECN_MAXSIZE;
			opts->options |= OPTION_ACCECN;
			opts->ecn_bytes = synack_ecn_bytes;
			opts->num_ecn_bytes = TCP_ACCECN_NUMCOUNTERS;
			if (unlikely(remaining < need))
				need = tcp_options_fit_accecn(opts, 0, remaining,
							      tcp_synack_options_combine_saving(opts));
			remaining -= need;
		}
	}

	return MAX_TCP_OPTION_SPACE - remaining;
}

/* Compute TCP options for ESTABLISHED sockets. This is not the
 * final wire format yet.
 */
static unsigned int tcp_established_options(struct sock *sk, struct sk_buff *skb,
					struct tcp_out_options *opts,
					struct tcp_md5sig_key **md5)
{
	struct tcp_sock *tp = tcp_sk(sk);
	unsigned int size = 0;
	unsigned int eff_sacks;

	opts->options = 0;

	*md5 = NULL;
#ifdef CONFIG_TCP_MD5SIG
	if (static_branch_unlikely(&tcp_md5_needed) &&
	    rcu_access_pointer(tp->md5sig_info)) {
		*md5 = tp->af_specific->md5_lookup(sk, sk);
		if (*md5) {
			opts->options |= OPTION_MD5;
			size += TCPOLEN_MD5SIG_ALIGNED;
		}
	}
#endif

	if (likely(tp->rx_opt.tstamp_ok)) {
		opts->options |= OPTION_TS;
		opts->tsval = skb ? tcp_skb_timestamp(skb) + tp->tsoffset : 0;
		opts->tsecr = tp->rx_opt.ts_recent;
		size += TCPOLEN_TSTAMP_ALIGNED;
	}

	eff_sacks = tp->rx_opt.num_sacks + tp->rx_opt.dsack;
	if (unlikely(eff_sacks)) {
		const unsigned int remaining = MAX_TCP_OPTION_SPACE - size;
		opts->num_sack_blocks =
			min_t(unsigned int, eff_sacks,
			      (remaining - TCPOLEN_SACK_BASE_ALIGNED) /
			      TCPOLEN_SACK_PERBLOCK);
		if (likely(opts->num_sack_blocks))
			size += TCPOLEN_SACK_BASE_ALIGNED +
				opts->num_sack_blocks * TCPOLEN_SACK_PERBLOCK;
	}

	if (tcp_ecn_mode_accecn(tp)) {
		int need = TCP_ACCECN_MAXSIZE;
		int remaining = MAX_TCP_OPTION_SPACE - size;
		opts->num_ecn_bytes = TCP_ACCECN_NUMCOUNTERS;
		if (unlikely(remaining < need))
			need = tcp_options_fit_accecn(opts,
						      tp->accecn_minlen,
						      remaining,
						      opts->num_sack_blocks > 0 ?
						      2 : 0);
		if (need > 0) {
			opts->options |= OPTION_ACCECN;
			opts->ecn_bytes = tp->received_ecn_bytes;
			size += need;
		}
	}


	return size;
}


/* TCP SMALL QUEUES (TSQ)
 *
 * TSQ goal is to keep small amount of skbs per tcp flow in tx queues (qdisc+dev)
 * to reduce RTT and bufferbloat.
 * We do this using a special skb destructor (tcp_wfree).
 *
 * Its important tcp_wfree() can be replaced by sock_wfree() in the event skb
 * needs to be reallocated in a driver.
 * The invariant being skb->truesize subtracted from sk->sk_wmem_alloc
 *
 * Since transmit from skb destructor is forbidden, we use a tasklet
 * to process all sockets that eventually need to send more skbs.
 * We use one tasklet per cpu, with its own queue of sockets.
 */
struct tsq_tasklet {
	struct tasklet_struct	tasklet;
	struct list_head	head; /* queue of tcp sockets */
};
static DEFINE_PER_CPU(struct tsq_tasklet, tsq_tasklet);

static void tcp_tsq_write(struct sock *sk)
{
	if ((1 << sk->sk_state) &
	    (TCPF_ESTABLISHED | TCPF_FIN_WAIT1 | TCPF_CLOSING |
	     TCPF_CLOSE_WAIT  | TCPF_LAST_ACK)) {
		struct tcp_sock *tp = tcp_sk(sk);

		if (tp->lost_out > tp->retrans_out &&
		    tp->snd_cwnd > tcp_packets_in_flight(tp)) {
			tcp_mstamp_refresh(tp);
			tcp_xmit_retransmit_queue(sk);
		}

		tcp_write_xmit(sk, tcp_current_mss(sk), tp->nonagle,
			       0, GFP_ATOMIC);
	}
}

static void tcp_tsq_handler(struct sock *sk)
{
	bh_lock_sock(sk);
	if (!sock_owned_by_user(sk))
		tcp_tsq_write(sk);
	else if (!test_and_set_bit(TCP_TSQ_DEFERRED, &sk->sk_tsq_flags))
		sock_hold(sk);
	bh_unlock_sock(sk);
}
/*
 * One tasklet per cpu tries to send more skbs.
 * We run in tasklet context but need to disable irqs when
 * transferring tsq->head because tcp_wfree() might
 * interrupt us (non NAPI drivers)
 */
static void tcp_tasklet_func(unsigned long data)
{
	struct tsq_tasklet *tsq = (struct tsq_tasklet *)data;
	LIST_HEAD(list);
	unsigned long flags;
	struct list_head *q, *n;
	struct tcp_sock *tp;
	struct sock *sk;

	local_irq_save(flags);
	list_splice_init(&tsq->head, &list);
	local_irq_restore(flags);

	list_for_each_safe(q, n, &list) {
		tp = list_entry(q, struct tcp_sock, tsq_node);
		list_del(&tp->tsq_node);

		sk = (struct sock *)tp;
		smp_mb__before_atomic();
		clear_bit(TSQ_QUEUED, &sk->sk_tsq_flags);

		tcp_tsq_handler(sk);
		sk_free(sk);
	}
}

#define TCP_DEFERRED_ALL (TCPF_TSQ_DEFERRED |		\
			  TCPF_WRITE_TIMER_DEFERRED |	\
			  TCPF_DELACK_TIMER_DEFERRED |	\
			  TCPF_MTU_REDUCED_DEFERRED)
/**
 * tcp_release_cb - tcp release_sock() callback
 * @sk: socket
 *
 * called from release_sock() to perform protocol dependent
 * actions before socket release.
 */
void tcp_release_cb(struct sock *sk)
{
	unsigned long flags, nflags;

	/* perform an atomic operation only if at least one flag is set */
	do {
		flags = sk->sk_tsq_flags;
		if (!(flags & TCP_DEFERRED_ALL))
			return;
		nflags = flags & ~TCP_DEFERRED_ALL;
	} while (cmpxchg(&sk->sk_tsq_flags, flags, nflags) != flags);

	if (flags & TCPF_TSQ_DEFERRED) {
		tcp_tsq_write(sk);
		__sock_put(sk);
	}
	/* Here begins the tricky part :
	 * We are called from release_sock() with :
	 * 1) BH disabled
	 * 2) sk_lock.slock spinlock held
	 * 3) socket owned by us (sk->sk_lock.owned == 1)
	 *
	 * But following code is meant to be called from BH handlers,
	 * so we should keep BH disabled, but early release socket ownership
	 */
	sock_release_ownership(sk);

	if (flags & TCPF_WRITE_TIMER_DEFERRED) {
		tcp_write_timer_handler(sk);
		__sock_put(sk);
	}
	if (flags & TCPF_DELACK_TIMER_DEFERRED) {
		tcp_delack_timer_handler(sk);
		__sock_put(sk);
	}
	if (flags & TCPF_MTU_REDUCED_DEFERRED) {
		inet_csk(sk)->icsk_af_ops->mtu_reduced(sk);
		__sock_put(sk);
	}
}
EXPORT_SYMBOL(tcp_release_cb);

void __init tcp_tasklet_init(void)
{
	int i;

	for_each_possible_cpu(i) {
		struct tsq_tasklet *tsq = &per_cpu(tsq_tasklet, i);

		INIT_LIST_HEAD(&tsq->head);
		tasklet_init(&tsq->tasklet,
			     tcp_tasklet_func,
			     (unsigned long)tsq);
	}
}

/*
 * Write buffer destructor automatically called from kfree_skb.
 * We can't xmit new skbs from this context, as we might already
 * hold qdisc lock.
 */
void tcp_wfree(struct sk_buff *skb)
{
	struct sock *sk = skb->sk;
	struct tcp_sock *tp = tcp_sk(sk);
	unsigned long flags, nval, oval;

	/* Keep one reference on sk_wmem_alloc.
	 * Will be released by sk_free() from here or tcp_tasklet_func()
	 */
	WARN_ON(refcount_sub_and_test(skb->truesize - 1, &sk->sk_wmem_alloc));

	/* If this softirq is serviced by ksoftirqd, we are likely under stress.
	 * Wait until our queues (qdisc + devices) are drained.
	 * This gives :
	 * - less callbacks to tcp_write_xmit(), reducing stress (batches)
	 * - chance for incoming ACK (processed by another cpu maybe)
	 *   to migrate this flow (skb->ooo_okay will be eventually set)
	 */
	if (refcount_read(&sk->sk_wmem_alloc) >= SKB_TRUESIZE(1) && this_cpu_ksoftirqd() == current)
		goto out;

	for (oval = READ_ONCE(sk->sk_tsq_flags);; oval = nval) {
		struct tsq_tasklet *tsq;
		bool empty;

		if (!(oval & TSQF_THROTTLED) || (oval & TSQF_QUEUED))
			goto out;

		nval = (oval & ~TSQF_THROTTLED) | TSQF_QUEUED;
		nval = cmpxchg(&sk->sk_tsq_flags, oval, nval);
		if (nval != oval)
			continue;

		/* queue this socket to tasklet queue */
		local_irq_save(flags);
		tsq = this_cpu_ptr(&tsq_tasklet);
		empty = list_empty(&tsq->head);
		list_add(&tp->tsq_node, &tsq->head);
		if (empty)
			tasklet_schedule(&tsq->tasklet);
		local_irq_restore(flags);
		return;
	}
out:
	sk_free(sk);
}

/* Note: Called under soft irq.
 * We can call TCP stack right away, unless socket is owned by user.
 */
enum hrtimer_restart tcp_pace_kick(struct hrtimer *timer)
{
	struct tcp_sock *tp = container_of(timer, struct tcp_sock, pacing_timer);
	struct sock *sk = (struct sock *)tp;

	tcp_tsq_handler(sk);
	sock_put(sk);

	return HRTIMER_NORESTART;
}

static void tcp_update_skb_after_send(struct sock *sk, struct sk_buff *skb,
				      u64 prior_wstamp)
{
	struct tcp_sock *tp = tcp_sk(sk);

	if (sk->sk_pacing_status != SK_PACING_NONE) {
		unsigned long rate = sk->sk_pacing_rate;

		/* Original sch_fq does not pace first 10 MSS
		 * Note that tp->data_segs_out overflows after 2^32 packets,
		 * this is a minor annoyance.
		 */
		if (rate != ~0UL && rate && tp->data_segs_out >= 10) {
			u64 len_ns = div64_ul((u64)skb->len * NSEC_PER_SEC, rate);
			u64 credit = tp->tcp_wstamp_ns - prior_wstamp;

			/* take into account OS jitter */
			len_ns -= min_t(u64, len_ns / 2, credit);
			tp->tcp_wstamp_ns += len_ns;
		}
	}
	list_move_tail(&skb->tcp_tsorted_anchor, &tp->tsorted_sent_queue);
}

/* This routine actually transmits TCP packets queued in by
 * tcp_do_sendmsg().  This is used by both the initial
 * transmission and possible later retransmissions.
 * All SKB's seen here are completely headerless.  It is our
 * job to build the TCP header, and pass the packet down to
 * IP so it can do the same plus pass the packet off to the
 * device.
 *
 * We are working here with either a clone of the original
 * SKB, or a fresh unique copy made by the retransmit engine.
 */
static int __tcp_transmit_skb(struct sock *sk, struct sk_buff *skb,
			      int clone_it, gfp_t gfp_mask, u32 rcv_nxt)
{
	const struct inet_connection_sock *icsk = inet_csk(sk);
	struct inet_sock *inet;
	struct tcp_sock *tp;
	struct tcp_skb_cb *tcb;
	struct tcp_out_options opts;
	unsigned int tcp_options_size, tcp_header_size;
	struct sk_buff *oskb = NULL;
	struct tcp_md5sig_key *md5;
	struct tcphdr *th;
	u64 prior_wstamp;
	int err;

	BUG_ON(!skb || !tcp_skb_pcount(skb));
	tp = tcp_sk(sk);
	prior_wstamp = tp->tcp_wstamp_ns;
	tp->tcp_wstamp_ns = max(tp->tcp_wstamp_ns, tp->tcp_clock_cache);
	skb->skb_mstamp_ns = tp->tcp_wstamp_ns;
	if (clone_it) {
		TCP_SKB_CB(skb)->tx.in_flight = TCP_SKB_CB(skb)->end_seq
			- tp->snd_una;
		oskb = skb;

		tcp_skb_tsorted_save(oskb) {
			if (unlikely(skb_cloned(oskb)))
				skb = pskb_copy(oskb, gfp_mask);
			else
				skb = skb_clone(oskb, gfp_mask);
		} tcp_skb_tsorted_restore(oskb);

		if (unlikely(!skb))
			return -ENOBUFS;
	}

	inet = inet_sk(sk);
	tcb = TCP_SKB_CB(skb);
	memset(&opts, 0, sizeof(opts));

	if (unlikely(tcb->tcp_flags & TCPHDR_SYN)) {
		tcp_options_size = tcp_syn_options(sk, skb, &opts, &md5);
	} else {
		tcp_options_size = tcp_established_options(sk, skb, &opts,
							   &md5);
		/* Force a PSH flag on all (GSO) packets to expedite GRO flush
		 * at receiver : This slightly improve GRO performance.
		 * Note that we do not force the PSH flag for non GSO packets,
		 * because they might be sent under high congestion events,
		 * and in this case it is better to delay the delivery of 1-MSS
		 * packets and thus the corresponding ACK packet that would
		 * release the following packet.
		 */
		if (tcp_skb_pcount(skb) > 1)
			tcb->tcp_flags |= TCPHDR_PSH;
	}
	tcp_header_size = tcp_options_size + sizeof(struct tcphdr);

	/* if no packet is in qdisc/device queue, then allow XPS to select
	 * another queue. We can be called from tcp_tsq_handler()
	 * which holds one reference to sk.
	 *
	 * TODO: Ideally, in-flight pure ACK packets should not matter here.
	 * One way to get this would be to set skb->truesize = 2 on them.
	 */
	skb->ooo_okay = sk_wmem_alloc_get(sk) < SKB_TRUESIZE(1);

	/* If we had to use memory reserve to allocate this skb,
	 * this might cause drops if packet is looped back :
	 * Other socket might not have SOCK_MEMALLOC.
	 * Packets not looped back do not care about pfmemalloc.
	 */
	skb->pfmemalloc = 0;

	skb_push(skb, tcp_header_size);
	skb_reset_transport_header(skb);

	skb_orphan(skb);
	skb->sk = sk;
	skb->destructor = skb_is_tcp_pure_ack(skb) ? __sock_wfree : tcp_wfree;
	skb_set_hash_from_sk(skb, sk);
	refcount_add(skb->truesize, &sk->sk_wmem_alloc);

	skb_set_dst_pending_confirm(skb, sk->sk_dst_pending_confirm);

	/* Build TCP header and checksum it. */
	th = (struct tcphdr *)skb->data;
	th->source		= inet->inet_sport;
	th->dest		= inet->inet_dport;
	th->seq			= htonl(tcb->seq);
	th->ack_seq		= htonl(rcv_nxt);
	*(((__be16 *)th) + 6)	= htons(((tcp_header_size >> 2) << 12) |
					(tcb->tcp_flags & TCPHDR_FLAGS_MASK));

	th->check		= 0;
	th->urg_ptr		= 0;

	/* The urg_mode check is necessary during a below snd_una win probe */
	if (unlikely(tcp_urg_mode(tp) && before(tcb->seq, tp->snd_up))) {
		if (before(tp->snd_up, tcb->seq + 0x10000)) {
			th->urg_ptr = htons(tp->snd_up - tcb->seq);
			th->urg = 1;
		} else if (after(tcb->seq + 0xFFFF, tp->snd_nxt)) {
			th->urg_ptr = htons(0xFFFF);
			th->urg = 1;
		}
	}

	tcp_options_write((__be32 *)(th + 1), tp, &opts);
	skb_shinfo(skb)->gso_type = sk->sk_gso_type;
	if (likely(!(tcb->tcp_flags & TCPHDR_SYN))) {
		th->window      = htons(tcp_select_window(sk));
		tcp_ecn_send(sk, skb, th, tcp_header_size);
	} else {
		/* RFC1323: The window in SYN & SYN/ACK segments
		 * is never scaled.
		 */
		th->window	= htons(min(tp->rcv_wnd, 65535U));
	}
#ifdef CONFIG_TCP_MD5SIG
	/* Calculate the MD5 hash, as we have all we need now */
	if (md5) {
		sk_nocaps_add(sk, NETIF_F_GSO_MASK);
		tp->af_specific->calc_md5_hash(opts.hash_location,
					       md5, sk, skb);
	}
#endif

	icsk->icsk_af_ops->send_check(sk, skb);

	if (likely(tcb->tcp_flags & TCPHDR_ACK))
		tcp_event_ack_sent(sk, tcp_skb_pcount(skb), rcv_nxt);

	if (skb->len != tcp_header_size) {
		tcp_event_data_sent(tp, sk);
		tp->data_segs_out += tcp_skb_pcount(skb);
		tp->bytes_sent += skb->len - tcp_header_size;
	}

	if (after(tcb->end_seq, tp->snd_nxt) || tcb->seq == tcb->end_seq)
		TCP_ADD_STATS(sock_net(sk), TCP_MIB_OUTSEGS,
			      tcp_skb_pcount(skb));

	tp->segs_out += tcp_skb_pcount(skb);
	/* OK, its time to fill skb_shinfo(skb)->gso_{segs|size} */
	skb_shinfo(skb)->gso_segs = tcp_skb_pcount(skb);
	skb_shinfo(skb)->gso_size = tcp_skb_mss(skb);

	/* Leave earliest departure time in skb->tstamp (skb->skb_mstamp_ns) */

	/* Cleanup our debris for IP stacks */
	memset(skb->cb, 0, max(sizeof(struct inet_skb_parm),
			       sizeof(struct inet6_skb_parm)));

	tcp_add_tx_delay(skb, tp);

	err = icsk->icsk_af_ops->queue_xmit(sk, skb, &inet->cork.fl);

	if (unlikely(err > 0)) {
		tcp_enter_cwr(sk);
		err = net_xmit_eval(err);
	}
	if (!err && oskb) {
		tcp_update_skb_after_send(sk, oskb, prior_wstamp);
		tcp_rate_skb_sent(sk, oskb);
	}
	return err;
}

static int tcp_transmit_skb(struct sock *sk, struct sk_buff *skb, int clone_it,
			    gfp_t gfp_mask)
{
	return __tcp_transmit_skb(sk, skb, clone_it, gfp_mask,
				  tcp_sk(sk)->rcv_nxt);
}

/* This routine just queues the buffer for sending.
 *
 * NOTE: probe0 timer is not checked, do not forget tcp_push_pending_frames,
 * otherwise socket can stall.
 */
static void tcp_queue_skb(struct sock *sk, struct sk_buff *skb)
{
	struct tcp_sock *tp = tcp_sk(sk);

	/* Advance write_seq and place onto the write_queue. */
	WRITE_ONCE(tp->write_seq, TCP_SKB_CB(skb)->end_seq);
	__skb_header_release(skb);
	tcp_add_write_queue_tail(sk, skb);
	sk_wmem_queued_add(sk, skb->truesize);
	sk_mem_charge(sk, skb->truesize);
}

/* Initialize TSO segments for a packet. */
static void tcp_set_skb_tso_segs(struct sk_buff *skb, unsigned int mss_now)
{
	if (skb->len <= mss_now) {
		/* Avoid the costly divide in the normal
		 * non-TSO case.
		 */
		tcp_skb_pcount_set(skb, 1);
		TCP_SKB_CB(skb)->tcp_gso_size = 0;
	} else {
		tcp_skb_pcount_set(skb, DIV_ROUND_UP(skb->len, mss_now));
		TCP_SKB_CB(skb)->tcp_gso_size = mss_now;
	}
}

/* Pcount in the middle of the write queue got changed, we need to do various
 * tweaks to fix counters
 */
static void tcp_adjust_pcount(struct sock *sk, const struct sk_buff *skb, int decr)
{
	struct tcp_sock *tp = tcp_sk(sk);

	tp->packets_out -= decr;

	if (TCP_SKB_CB(skb)->sacked & TCPCB_SACKED_ACKED)
		tp->sacked_out -= decr;
	if (TCP_SKB_CB(skb)->sacked & TCPCB_SACKED_RETRANS)
		tp->retrans_out -= decr;
	if (TCP_SKB_CB(skb)->sacked & TCPCB_LOST)
		tp->lost_out -= decr;

	/* Reno case is special. Sigh... */
	if (tcp_is_reno(tp) && decr > 0)
		tp->sacked_out -= min_t(u32, tp->sacked_out, decr);

	if (tp->lost_skb_hint &&
	    before(TCP_SKB_CB(skb)->seq, TCP_SKB_CB(tp->lost_skb_hint)->seq) &&
	    (TCP_SKB_CB(skb)->sacked & TCPCB_SACKED_ACKED))
		tp->lost_cnt_hint -= decr;

	tcp_verify_left_out(tp);
}

static bool tcp_has_tx_tstamp(const struct sk_buff *skb)
{
	return TCP_SKB_CB(skb)->txstamp_ack ||
		(skb_shinfo(skb)->tx_flags & SKBTX_ANY_TSTAMP);
}

static void tcp_fragment_tstamp(struct sk_buff *skb, struct sk_buff *skb2)
{
	struct skb_shared_info *shinfo = skb_shinfo(skb);

	if (unlikely(tcp_has_tx_tstamp(skb)) &&
	    !before(shinfo->tskey, TCP_SKB_CB(skb2)->seq)) {
		struct skb_shared_info *shinfo2 = skb_shinfo(skb2);
		u8 tsflags = shinfo->tx_flags & SKBTX_ANY_TSTAMP;

		shinfo->tx_flags &= ~tsflags;
		shinfo2->tx_flags |= tsflags;
		swap(shinfo->tskey, shinfo2->tskey);
		TCP_SKB_CB(skb2)->txstamp_ack = TCP_SKB_CB(skb)->txstamp_ack;
		TCP_SKB_CB(skb)->txstamp_ack = 0;
	}
}

static void tcp_skb_fragment_eor(struct sk_buff *skb, struct sk_buff *skb2)
{
	TCP_SKB_CB(skb2)->eor = TCP_SKB_CB(skb)->eor;
	TCP_SKB_CB(skb)->eor = 0;
}

/* Insert buff after skb on the write or rtx queue of sk.  */
static void tcp_insert_write_queue_after(struct sk_buff *skb,
					 struct sk_buff *buff,
					 struct sock *sk,
					 enum tcp_queue tcp_queue)
{
	if (tcp_queue == TCP_FRAG_IN_WRITE_QUEUE)
		__skb_queue_after(&sk->sk_write_queue, skb, buff);
	else
		tcp_rbtree_insert(&sk->tcp_rtx_queue, buff);
}

/* Function to create two new TCP segments.  Shrinks the given segment
 * to the specified size and appends a new segment with the rest of the
 * packet to the list.  This won't be called frequently, I hope.
 * Remember, these are still headerless SKBs at this point.
 */
int tcp_fragment(struct sock *sk, enum tcp_queue tcp_queue,
		 struct sk_buff *skb, u32 len,
		 unsigned int mss_now, gfp_t gfp)
{
	struct tcp_sock *tp = tcp_sk(sk);
	struct sk_buff *buff;
	int nsize, old_factor;
	long limit;
	int nlen;
	u8 flags;

	if (WARN_ON(len > skb->len))
		return -EINVAL;

	nsize = skb_headlen(skb) - len;
	if (nsize < 0)
		nsize = 0;

	/* tcp_sendmsg() can overshoot sk_wmem_queued by one full size skb.
	 * We need some allowance to not penalize applications setting small
	 * SO_SNDBUF values.
	 * Also allow first and last skb in retransmit queue to be split.
	 */
	limit = sk->sk_sndbuf + 2 * SKB_TRUESIZE(GSO_MAX_SIZE);
	if (unlikely((sk->sk_wmem_queued >> 1) > limit &&
		     tcp_queue != TCP_FRAG_IN_WRITE_QUEUE &&
		     skb != tcp_rtx_queue_head(sk) &&
		     skb != tcp_rtx_queue_tail(sk))) {
		NET_INC_STATS(sock_net(sk), LINUX_MIB_TCPWQUEUETOOBIG);
		return -ENOMEM;
	}

	if (skb_unclone(skb, gfp))
		return -ENOMEM;

	/* Get a new skb... force flag on. */
	buff = sk_stream_alloc_skb(sk, nsize, gfp, true);
	if (!buff)
		return -ENOMEM; /* We'll just try again later. */
	skb_copy_decrypted(buff, skb);

	sk_wmem_queued_add(sk, buff->truesize);
	sk_mem_charge(sk, buff->truesize);
	nlen = skb->len - len - nsize;
	buff->truesize += nlen;
	skb->truesize -= nlen;

	/* Correct the sequence numbers. */
	TCP_SKB_CB(buff)->seq = TCP_SKB_CB(skb)->seq + len;
	TCP_SKB_CB(buff)->end_seq = TCP_SKB_CB(skb)->end_seq;
	TCP_SKB_CB(skb)->end_seq = TCP_SKB_CB(buff)->seq;

	/* PSH and FIN should only be set in the second packet. */
	flags = TCP_SKB_CB(skb)->tcp_flags;
	TCP_SKB_CB(skb)->tcp_flags = flags & ~(TCPHDR_FIN | TCPHDR_PSH);
	TCP_SKB_CB(buff)->tcp_flags = flags;
	TCP_SKB_CB(buff)->sacked = TCP_SKB_CB(skb)->sacked;
	tcp_skb_fragment_eor(skb, buff);

	skb_split(skb, buff, len);

	buff->ip_summed = CHECKSUM_PARTIAL;

	buff->tstamp = skb->tstamp;
	tcp_fragment_tstamp(skb, buff);

	old_factor = tcp_skb_pcount(skb);

	/* Fix up tso_factor for both original and new SKB.  */
	tcp_set_skb_tso_segs(skb, mss_now);
	tcp_set_skb_tso_segs(buff, mss_now);

	/* Update delivered info for the new segment */
	TCP_SKB_CB(buff)->tx = TCP_SKB_CB(skb)->tx;

	/* If this packet has been sent out already, we must
	 * adjust the various packet counters.
	 */
	if (!before(tp->snd_nxt, TCP_SKB_CB(buff)->end_seq)) {
		int diff = old_factor - tcp_skb_pcount(skb) -
			tcp_skb_pcount(buff);

		if (diff)
			tcp_adjust_pcount(sk, skb, diff);
	}

	/* Link BUFF into the send queue. */
	__skb_header_release(buff);
	tcp_insert_write_queue_after(skb, buff, sk, tcp_queue);
	if (tcp_queue == TCP_FRAG_IN_RTX_QUEUE)
		list_add(&buff->tcp_tsorted_anchor, &skb->tcp_tsorted_anchor);

	return 0;
}

/* This is similar to __pskb_pull_tail(). The difference is that pulled
 * data is not copied, but immediately discarded.
 */
static int __pskb_trim_head(struct sk_buff *skb, int len)
{
	struct skb_shared_info *shinfo;
	int i, k, eat;

	eat = min_t(int, len, skb_headlen(skb));
	if (eat) {
		__skb_pull(skb, eat);
		len -= eat;
		if (!len)
			return 0;
	}
	eat = len;
	k = 0;
	shinfo = skb_shinfo(skb);
	for (i = 0; i < shinfo->nr_frags; i++) {
		int size = skb_frag_size(&shinfo->frags[i]);

		if (size <= eat) {
			skb_frag_unref(skb, i);
			eat -= size;
		} else {
			shinfo->frags[k] = shinfo->frags[i];
			if (eat) {
				skb_frag_off_add(&shinfo->frags[k], eat);
				skb_frag_size_sub(&shinfo->frags[k], eat);
				eat = 0;
			}
			k++;
		}
	}
	shinfo->nr_frags = k;

	skb->data_len -= len;
	skb->len = skb->data_len;
	return len;
}

/* Remove acked data from a packet in the transmit queue. */
int tcp_trim_head(struct sock *sk, struct sk_buff *skb, u32 len)
{
	u32 delta_truesize;

	if (skb_unclone(skb, GFP_ATOMIC))
		return -ENOMEM;

	delta_truesize = __pskb_trim_head(skb, len);

	TCP_SKB_CB(skb)->seq += len;
	skb->ip_summed = CHECKSUM_PARTIAL;

	if (delta_truesize) {
		skb->truesize	   -= delta_truesize;
		sk_wmem_queued_add(sk, -delta_truesize);
		sk_mem_uncharge(sk, delta_truesize);
		sock_set_flag(sk, SOCK_QUEUE_SHRUNK);
	}

	/* Any change of skb->len requires recalculation of tso factor. */
	if (tcp_skb_pcount(skb) > 1)
		tcp_set_skb_tso_segs(skb, tcp_skb_mss(skb));

	return 0;
}

/* Calculate MSS not accounting any TCP options.  */
static inline int __tcp_mtu_to_mss(struct sock *sk, int pmtu)
{
	const struct tcp_sock *tp = tcp_sk(sk);
	const struct inet_connection_sock *icsk = inet_csk(sk);
	int mss_now;

	/* Calculate base mss without TCP options:
	   It is MMS_S - sizeof(tcphdr) of rfc1122
	 */
	mss_now = pmtu - icsk->icsk_af_ops->net_header_len - sizeof(struct tcphdr);

	/* IPv6 adds a frag_hdr in case RTAX_FEATURE_ALLFRAG is set */
	if (icsk->icsk_af_ops->net_frag_header_len) {
		const struct dst_entry *dst = __sk_dst_get(sk);

		if (dst && dst_allfrag(dst))
			mss_now -= icsk->icsk_af_ops->net_frag_header_len;
	}

	/* Clamp it (mss_clamp does not include tcp options) */
	if (mss_now > tp->rx_opt.mss_clamp)
		mss_now = tp->rx_opt.mss_clamp;

	/* Now subtract optional transport overhead */
	mss_now -= icsk->icsk_ext_hdr_len;

	/* Then reserve room for full set of TCP options and 8 bytes of data */
	mss_now = max(mss_now, sock_net(sk)->ipv4.sysctl_tcp_min_snd_mss);
	return mss_now;
}

/* Calculate MSS. Not accounting for SACKs here.  */
int tcp_mtu_to_mss(struct sock *sk, int pmtu)
{
	/* Subtract TCP options size, not including SACKs */
	return __tcp_mtu_to_mss(sk, pmtu) -
	       (tcp_sk(sk)->tcp_header_len - sizeof(struct tcphdr));
}

/* Inverse of above */
int tcp_mss_to_mtu(struct sock *sk, int mss)
{
	const struct tcp_sock *tp = tcp_sk(sk);
	const struct inet_connection_sock *icsk = inet_csk(sk);
	int mtu;

	mtu = mss +
	      tp->tcp_header_len +
	      icsk->icsk_ext_hdr_len +
	      icsk->icsk_af_ops->net_header_len;

	/* IPv6 adds a frag_hdr in case RTAX_FEATURE_ALLFRAG is set */
	if (icsk->icsk_af_ops->net_frag_header_len) {
		const struct dst_entry *dst = __sk_dst_get(sk);

		if (dst && dst_allfrag(dst))
			mtu += icsk->icsk_af_ops->net_frag_header_len;
	}
	return mtu;
}
EXPORT_SYMBOL(tcp_mss_to_mtu);

/* MTU probing init per socket */
void tcp_mtup_init(struct sock *sk)
{
	struct tcp_sock *tp = tcp_sk(sk);
	struct inet_connection_sock *icsk = inet_csk(sk);
	struct net *net = sock_net(sk);

	icsk->icsk_mtup.enabled = net->ipv4.sysctl_tcp_mtu_probing > 1;
	icsk->icsk_mtup.search_high = tp->rx_opt.mss_clamp + sizeof(struct tcphdr) +
			       icsk->icsk_af_ops->net_header_len;
	icsk->icsk_mtup.search_low = tcp_mss_to_mtu(sk, net->ipv4.sysctl_tcp_base_mss);
	icsk->icsk_mtup.probe_size = 0;
	if (icsk->icsk_mtup.enabled)
		icsk->icsk_mtup.probe_timestamp = tcp_jiffies32;
}
EXPORT_SYMBOL(tcp_mtup_init);

/* This function synchronize snd mss to current pmtu/exthdr set.

   tp->rx_opt.user_mss is mss set by user by TCP_MAXSEG. It does NOT counts
   for TCP options, but includes only bare TCP header.

   tp->rx_opt.mss_clamp is mss negotiated at connection setup.
   It is minimum of user_mss and mss received with SYN.
   It also does not include TCP options.

   inet_csk(sk)->icsk_pmtu_cookie is last pmtu, seen by this function.

   tp->mss_cache is current effective sending mss, including
   all tcp options except for SACKs. It is evaluated,
   taking into account current pmtu, but never exceeds
   tp->rx_opt.mss_clamp.

   NOTE1. rfc1122 clearly states that advertised MSS
   DOES NOT include either tcp or ip options.

   NOTE2. inet_csk(sk)->icsk_pmtu_cookie and tp->mss_cache
   are READ ONLY outside this function.		--ANK (980731)
 */
unsigned int tcp_sync_mss(struct sock *sk, u32 pmtu)
{
	struct tcp_sock *tp = tcp_sk(sk);
	struct inet_connection_sock *icsk = inet_csk(sk);
	int mss_now;

	if (icsk->icsk_mtup.search_high > pmtu)
		icsk->icsk_mtup.search_high = pmtu;

	mss_now = tcp_mtu_to_mss(sk, pmtu);
	mss_now = tcp_bound_to_half_wnd(tp, mss_now);

	/* And store cached results */
	icsk->icsk_pmtu_cookie = pmtu;
	if (icsk->icsk_mtup.enabled)
		mss_now = min(mss_now, tcp_mtu_to_mss(sk, icsk->icsk_mtup.search_low));
	tp->mss_cache = mss_now;

	return mss_now;
}
EXPORT_SYMBOL(tcp_sync_mss);

/* Compute the current effective MSS, taking SACKs and IP options,
 * and even PMTU discovery events into account.
 */
unsigned int tcp_current_mss(struct sock *sk)
{
	const struct tcp_sock *tp = tcp_sk(sk);
	const struct dst_entry *dst = __sk_dst_get(sk);
	u32 mss_now;
	unsigned int header_len;
	struct tcp_out_options opts;
	struct tcp_md5sig_key *md5;

	mss_now = tp->mss_cache;

	if (dst) {
		u32 mtu = dst_mtu(dst);
		if (mtu != inet_csk(sk)->icsk_pmtu_cookie)
			mss_now = tcp_sync_mss(sk, mtu);
	}

	header_len = tcp_established_options(sk, NULL, &opts, &md5) +
		     sizeof(struct tcphdr);
	/* The mss_cache is sized based on tp->tcp_header_len, which assumes
	 * some common options. If this is an odd packet (because we have SACK
	 * blocks etc) then our calculated header_len will be different, and
	 * we have to adjust mss_now correspondingly */
	if (header_len != tp->tcp_header_len) {
		int delta = (int) header_len - tp->tcp_header_len;
		mss_now -= delta;
	}

	return mss_now;
}

/* RFC2861, slow part. Adjust cwnd, after it was not full during one rto.
 * As additional protections, we do not touch cwnd in retransmission phases,
 * and if application hit its sndbuf limit recently.
 */
static void tcp_cwnd_application_limited(struct sock *sk)
{
	struct tcp_sock *tp = tcp_sk(sk);

	if (inet_csk(sk)->icsk_ca_state == TCP_CA_Open &&
	    sk->sk_socket && !test_bit(SOCK_NOSPACE, &sk->sk_socket->flags)) {
		/* Limited by application or receiver window. */
		u32 init_win = tcp_init_cwnd(tp, __sk_dst_get(sk));
		u32 win_used = max(tp->snd_cwnd_used, init_win);
		if (win_used < tp->snd_cwnd) {
			tp->snd_ssthresh = tcp_current_ssthresh(sk);
			tp->snd_cwnd = (tp->snd_cwnd + win_used) >> 1;
		}
		tp->snd_cwnd_used = 0;
	}
	tp->snd_cwnd_stamp = tcp_jiffies32;
}

static void tcp_cwnd_validate(struct sock *sk, bool is_cwnd_limited)
{
	const struct tcp_congestion_ops *ca_ops = inet_csk(sk)->icsk_ca_ops;
	struct tcp_sock *tp = tcp_sk(sk);

	/* Track the maximum number of outstanding packets in each
	 * window, and remember whether we were cwnd-limited then.
	 */
	if (!before(tp->snd_una, tp->max_packets_seq) ||
	    tp->packets_out > tp->max_packets_out) {
		tp->max_packets_out = tp->packets_out;
		tp->max_packets_seq = tp->snd_nxt;
		tp->is_cwnd_limited = is_cwnd_limited;
	}

	if (tcp_is_cwnd_limited(sk)) {
		/* Network is feed fully. */
		tp->snd_cwnd_used = 0;
		tp->snd_cwnd_stamp = tcp_jiffies32;
	} else {
		/* Network starves. */
		if (tp->packets_out > tp->snd_cwnd_used)
			tp->snd_cwnd_used = tp->packets_out;

		if (sock_net(sk)->ipv4.sysctl_tcp_slow_start_after_idle &&
		    (s32)(tcp_jiffies32 - tp->snd_cwnd_stamp) >= inet_csk(sk)->icsk_rto &&
		    !ca_ops->cong_control)
			tcp_cwnd_application_limited(sk);

		/* The following conditions together indicate the starvation
		 * is caused by insufficient sender buffer:
		 * 1) just sent some data (see tcp_write_xmit)
		 * 2) not cwnd limited (this else condition)
		 * 3) no more data to send (tcp_write_queue_empty())
		 * 4) application is hitting buffer limit (SOCK_NOSPACE)
		 */
		if (tcp_write_queue_empty(sk) && sk->sk_socket &&
		    test_bit(SOCK_NOSPACE, &sk->sk_socket->flags) &&
		    (1 << sk->sk_state) & (TCPF_ESTABLISHED | TCPF_CLOSE_WAIT))
			tcp_chrono_start(sk, TCP_CHRONO_SNDBUF_LIMITED);
	}
}

/* Minshall's variant of the Nagle send check. */
static bool tcp_minshall_check(const struct tcp_sock *tp)
{
	return after(tp->snd_sml, tp->snd_una) &&
		!after(tp->snd_sml, tp->snd_nxt);
}

/* Update snd_sml if this skb is under mss
 * Note that a TSO packet might end with a sub-mss segment
 * The test is really :
 * if ((skb->len % mss) != 0)
 *        tp->snd_sml = TCP_SKB_CB(skb)->end_seq;
 * But we can avoid doing the divide again given we already have
 *  skb_pcount = skb->len / mss_now
 */
static void tcp_minshall_update(struct tcp_sock *tp, unsigned int mss_now,
				const struct sk_buff *skb)
{
	if (skb->len < tcp_skb_pcount(skb) * mss_now)
		tp->snd_sml = TCP_SKB_CB(skb)->end_seq;
}

/* Return false, if packet can be sent now without violation Nagle's rules:
 * 1. It is full sized. (provided by caller in %partial bool)
 * 2. Or it contains FIN. (already checked by caller)
 * 3. Or TCP_CORK is not set, and TCP_NODELAY is set.
 * 4. Or TCP_CORK is not set, and all sent packets are ACKed.
 *    With Minshall's modification: all sent small packets are ACKed.
 */
static bool tcp_nagle_check(bool partial, const struct tcp_sock *tp,
			    int nonagle)
{
	return partial &&
		((nonagle & TCP_NAGLE_CORK) ||
		 (!nonagle && tp->packets_out && tcp_minshall_check(tp)));
}

/* Return how many segs we'd like on a TSO packet,
 * to send one TSO packet per ms
 */
static u32 tcp_tso_autosize(const struct sock *sk, unsigned int mss_now,
			    int min_tso_segs)
{
	u32 bytes, segs;

	bytes = min_t(unsigned long,
		      sk->sk_pacing_rate >> sk->sk_pacing_shift,
		      sk->sk_gso_max_size - 1 - MAX_TCP_HEADER);

	/* Goal is to send at least one packet per ms,
	 * not one big TSO packet every 100 ms.
	 * This preserves ACK clocking and is consistent
	 * with tcp_tso_should_defer() heuristic.
	 */
	segs = max_t(u32, bytes / mss_now, min_tso_segs);

	return segs;
}

/* Return the number of segments we want in the skb we are transmitting.
 * See if congestion control module wants to decide; otherwise, autosize.
 */
static u32 tcp_tso_segs(struct sock *sk, unsigned int mss_now)
{
	const struct tcp_congestion_ops *ca_ops = inet_csk(sk)->icsk_ca_ops;
	u32 min_tso, tso_segs;

	min_tso = ca_ops->min_tso_segs ?
			ca_ops->min_tso_segs(sk) :
			sock_net(sk)->ipv4.sysctl_tcp_min_tso_segs;

	tso_segs = tcp_tso_autosize(sk, mss_now, min_tso);
	return min_t(u32, tso_segs, sk->sk_gso_max_segs);
}

/* Returns the portion of skb which can be sent right away */
static unsigned int tcp_mss_split_point(const struct sock *sk,
					const struct sk_buff *skb,
					unsigned int mss_now,
					unsigned int max_segs,
					int nonagle)
{
	const struct tcp_sock *tp = tcp_sk(sk);
	u32 partial, needed, window, max_len;

	window = tcp_wnd_end(tp) - TCP_SKB_CB(skb)->seq;
	max_len = mss_now * max_segs;

	if (likely(max_len <= window && skb != tcp_write_queue_tail(sk)))
		return max_len;

	needed = min(skb->len, window);

	if (max_len <= needed)
		return max_len;

	partial = needed % mss_now;
	/* If last segment is not a full MSS, check if Nagle rules allow us
	 * to include this last segment in this skb.
	 * Otherwise, we'll split the skb at last MSS boundary
	 */
	if (tcp_nagle_check(partial != 0, tp, nonagle))
		return needed - partial;

	return needed;
}

/* Can at least one segment of SKB be sent right now, according to the
 * congestion window rules?  If so, return how many segments are allowed.
 */
static inline unsigned int tcp_cwnd_test(const struct tcp_sock *tp,
					 const struct sk_buff *skb)
{
	u32 in_flight, cwnd, halfcwnd;

	/* Don't be strict about the congestion window for the final FIN.  */
	if ((TCP_SKB_CB(skb)->tcp_flags & TCPHDR_FIN) &&
	    tcp_skb_pcount(skb) == 1)
		return 1;

	in_flight = tcp_packets_in_flight(tp);
	cwnd = tp->snd_cwnd;
	if (in_flight >= cwnd)
		return 0;

	/* For better scheduling, ensure we have at least
	 * 2 GSO packets in flight.
	 */
	halfcwnd = max(cwnd >> 1, 1U);
	return min(halfcwnd, cwnd - in_flight);
}

/* Initialize TSO state of a skb.
 * This must be invoked the first time we consider transmitting
 * SKB onto the wire.
 */
static int tcp_init_tso_segs(struct sk_buff *skb, unsigned int mss_now)
{
	int tso_segs = tcp_skb_pcount(skb);

	if (!tso_segs || (tso_segs > 1 && tcp_skb_mss(skb) != mss_now)) {
		tcp_set_skb_tso_segs(skb, mss_now);
		tso_segs = tcp_skb_pcount(skb);
	}
	return tso_segs;
}


/* Return true if the Nagle test allows this packet to be
 * sent now.
 */
static inline bool tcp_nagle_test(const struct tcp_sock *tp, const struct sk_buff *skb,
				  unsigned int cur_mss, int nonagle)
{
	/* Nagle rule does not apply to frames, which sit in the middle of the
	 * write_queue (they have no chances to get new data).
	 *
	 * This is implemented in the callers, where they modify the 'nonagle'
	 * argument based upon the location of SKB in the send queue.
	 */
	if (nonagle & TCP_NAGLE_PUSH)
		return true;

	/* Don't use the nagle rule for urgent data (or for the final FIN). */
	if (tcp_urg_mode(tp) || (TCP_SKB_CB(skb)->tcp_flags & TCPHDR_FIN))
		return true;

	if (!tcp_nagle_check(skb->len < cur_mss, tp, nonagle))
		return true;

	return false;
}

/* Does at least the first segment of SKB fit into the send window? */
static bool tcp_snd_wnd_test(const struct tcp_sock *tp,
			     const struct sk_buff *skb,
			     unsigned int cur_mss)
{
	u32 end_seq = TCP_SKB_CB(skb)->end_seq;

	if (skb->len > cur_mss)
		end_seq = TCP_SKB_CB(skb)->seq + cur_mss;

	return !after(end_seq, tcp_wnd_end(tp));
}

/* Runaway ACE deficit possible? */
static bool tcp_accecn_deficit_runaway_test(const struct tcp_sock *tp,
					    int cwnd_quota)
{
	if (!tcp_ecn_mode_accecn(tp))
		return false;
	return (tcp_accecn_ace_deficit(tp) >= 2 * TCP_ACCECN_ACE_MAX_DELTA) &&
	       (cwnd_quota > TCP_ACCECN_ACE_MAX_DELTA - 1);
}

/* Trim TSO SKB to LEN bytes, put the remaining data into a new packet
 * which is put after SKB on the list.  It is very much like
 * tcp_fragment() except that it may make several kinds of assumptions
 * in order to speed up the splitting operation.  In particular, we
 * know that all the data is in scatter-gather pages, and that the
 * packet has never been sent out before (and thus is not cloned).
 */
static int tso_fragment(struct sock *sk, struct sk_buff *skb, unsigned int len,
			unsigned int mss_now, gfp_t gfp)
{
	int nlen = skb->len - len;
	struct sk_buff *buff;
	u8 flags;

	/* All of a TSO frame must be composed of paged data.  */
	if (skb->len != skb->data_len)
		return tcp_fragment(sk, TCP_FRAG_IN_WRITE_QUEUE,
				    skb, len, mss_now, gfp);

	buff = sk_stream_alloc_skb(sk, 0, gfp, true);
	if (unlikely(!buff))
		return -ENOMEM;
	skb_copy_decrypted(buff, skb);

	sk_wmem_queued_add(sk, buff->truesize);
	sk_mem_charge(sk, buff->truesize);
	buff->truesize += nlen;
	skb->truesize -= nlen;

	/* Correct the sequence numbers. */
	TCP_SKB_CB(buff)->seq = TCP_SKB_CB(skb)->seq + len;
	TCP_SKB_CB(buff)->end_seq = TCP_SKB_CB(skb)->end_seq;
	TCP_SKB_CB(skb)->end_seq = TCP_SKB_CB(buff)->seq;

	/* PSH and FIN should only be set in the second packet. */
	flags = TCP_SKB_CB(skb)->tcp_flags;
	TCP_SKB_CB(skb)->tcp_flags = flags & ~(TCPHDR_FIN | TCPHDR_PSH);
	TCP_SKB_CB(buff)->tcp_flags = flags;

	/* This packet was never sent out yet, so no SACK bits. */
	TCP_SKB_CB(buff)->sacked = 0;

	tcp_skb_fragment_eor(skb, buff);

	buff->ip_summed = CHECKSUM_PARTIAL;
	skb_split(skb, buff, len);
	tcp_fragment_tstamp(skb, buff);

	/* Fix up tso_factor for both original and new SKB.  */
	tcp_set_skb_tso_segs(skb, mss_now);
	tcp_set_skb_tso_segs(buff, mss_now);

	/* Link BUFF into the send queue. */
	__skb_header_release(buff);
	tcp_insert_write_queue_after(skb, buff, sk, TCP_FRAG_IN_WRITE_QUEUE);

	return 0;
}

/* Try to defer sending, if possible, in order to minimize the amount
 * of TSO splitting we do.  View it as a kind of TSO Nagle test.
 *
 * This algorithm is from John Heffner.
 */
static bool tcp_tso_should_defer(struct sock *sk, struct sk_buff *skb,
				 bool *is_cwnd_limited,
				 bool *is_rwnd_limited,
				 u32 max_segs)
{
	const struct inet_connection_sock *icsk = inet_csk(sk);
	u32 send_win, cong_win, limit, in_flight;
	struct tcp_sock *tp = tcp_sk(sk);
	struct sk_buff *head;
	int win_divisor;
	s64 delta;

	if (icsk->icsk_ca_state >= TCP_CA_Recovery)
		goto send_now;

	/* Avoid bursty behavior by allowing defer
	 * only if the last write was recent (1 ms).
	 * Note that tp->tcp_wstamp_ns can be in the future if we have
	 * packets waiting in a qdisc or device for EDT delivery.
	 */
	delta = tp->tcp_clock_cache - tp->tcp_wstamp_ns - NSEC_PER_MSEC;
	if (delta > 0)
		goto send_now;

	in_flight = tcp_packets_in_flight(tp);

	BUG_ON(tcp_skb_pcount(skb) <= 1);
	BUG_ON(tp->snd_cwnd <= in_flight);

	send_win = tcp_wnd_end(tp) - TCP_SKB_CB(skb)->seq;

	/* From in_flight test above, we know that cwnd > in_flight.  */
	cong_win = (tp->snd_cwnd - in_flight) * tp->mss_cache;

	limit = min(send_win, cong_win);

	/* If a full-sized TSO skb can be sent, do it. */
	if (limit >= max_segs * tp->mss_cache)
		goto send_now;

	/* Middle in queue won't get any more data, full sendable already? */
	if ((skb != tcp_write_queue_tail(sk)) && (limit >= skb->len))
		goto send_now;

	win_divisor = READ_ONCE(sock_net(sk)->ipv4.sysctl_tcp_tso_win_divisor);
	if (win_divisor) {
		u32 chunk = min(tp->snd_wnd, tp->snd_cwnd * tp->mss_cache);

		/* If at least some fraction of a window is available,
		 * just use it.
		 */
		chunk /= win_divisor;
		if (limit >= chunk)
			goto send_now;
	} else {
		/* Different approach, try not to defer past a single
		 * ACK.  Receiver should ACK every other full sized
		 * frame, so if we have space for more than 3 frames
		 * then send now.
		 */
		if (limit > tcp_max_tso_deferred_mss(tp) * tp->mss_cache)
			goto send_now;
	}

	/* TODO : use tsorted_sent_queue ? */
	head = tcp_rtx_queue_head(sk);
	if (!head)
		goto send_now;
	delta = tp->tcp_clock_cache - head->tstamp;
	/* If next ACK is likely to come too late (half srtt), do not defer */
	if ((s64)(delta - (u64)NSEC_PER_USEC * (tp->srtt_us >> 4)) < 0)
		goto send_now;

	/* Ok, it looks like it is advisable to defer.
	 * Three cases are tracked :
	 * 1) We are cwnd-limited
	 * 2) We are rwnd-limited
	 * 3) We are application limited.
	 */
	if (cong_win < send_win) {
		if (cong_win <= skb->len) {
			*is_cwnd_limited = true;
			return true;
		}
	} else {
		if (send_win <= skb->len) {
			*is_rwnd_limited = true;
			return true;
		}
	}

	/* If this packet won't get more data, do not wait. */
	if ((TCP_SKB_CB(skb)->tcp_flags & TCPHDR_FIN) ||
	    TCP_SKB_CB(skb)->eor)
		goto send_now;

	return true;

send_now:
	return false;
}

static inline void tcp_mtu_check_reprobe(struct sock *sk)
{
	struct inet_connection_sock *icsk = inet_csk(sk);
	struct tcp_sock *tp = tcp_sk(sk);
	struct net *net = sock_net(sk);
	u32 interval;
	s32 delta;

	interval = net->ipv4.sysctl_tcp_probe_interval;
	delta = tcp_jiffies32 - icsk->icsk_mtup.probe_timestamp;
	if (unlikely(delta >= interval * HZ)) {
		int mss = tcp_current_mss(sk);

		/* Update current search range */
		icsk->icsk_mtup.probe_size = 0;
		icsk->icsk_mtup.search_high = tp->rx_opt.mss_clamp +
			sizeof(struct tcphdr) +
			icsk->icsk_af_ops->net_header_len;
		icsk->icsk_mtup.search_low = tcp_mss_to_mtu(sk, mss);

		/* Update probe time stamp */
		icsk->icsk_mtup.probe_timestamp = tcp_jiffies32;
	}
}

static bool tcp_can_coalesce_send_queue_head(struct sock *sk, int len)
{
	struct sk_buff *skb, *next;

	skb = tcp_send_head(sk);
	tcp_for_write_queue_from_safe(skb, next, sk) {
		if (len <= skb->len)
			break;

		if (unlikely(TCP_SKB_CB(skb)->eor) || tcp_has_tx_tstamp(skb))
			return false;

		len -= skb->len;
	}

	return true;
}

/* Create a new MTU probe if we are ready.
 * MTU probe is regularly attempting to increase the path MTU by
 * deliberately sending larger packets.  This discovers routing
 * changes resulting in larger path MTUs.
 *
 * Returns 0 if we should wait to probe (no cwnd available),
 *         1 if a probe was sent,
 *         -1 otherwise
 */
static int tcp_mtu_probe(struct sock *sk)
{
	struct inet_connection_sock *icsk = inet_csk(sk);
	struct tcp_sock *tp = tcp_sk(sk);
	struct sk_buff *skb, *nskb, *next;
	struct net *net = sock_net(sk);
	int probe_size;
	int size_needed;
	int copy, len;
	int mss_now;
	int interval;

	/* Not currently probing/verifying,
	 * not in recovery,
	 * have enough cwnd, and
	 * not SACKing (the variable headers throw things off)
	 */
	if (likely(!icsk->icsk_mtup.enabled ||
		   icsk->icsk_mtup.probe_size ||
		   inet_csk(sk)->icsk_ca_state != TCP_CA_Open ||
		   tp->snd_cwnd < 11 ||
		   tp->rx_opt.num_sacks || tp->rx_opt.dsack))
		return -1;

	/* Use binary search for probe_size between tcp_mss_base,
	 * and current mss_clamp. if (search_high - search_low)
	 * smaller than a threshold, backoff from probing.
	 */
	mss_now = tcp_current_mss(sk);
	probe_size = tcp_mtu_to_mss(sk, (icsk->icsk_mtup.search_high +
				    icsk->icsk_mtup.search_low) >> 1);
	size_needed = probe_size + (tp->reordering + 1) * tp->mss_cache;
	interval = icsk->icsk_mtup.search_high - icsk->icsk_mtup.search_low;
	/* When misfortune happens, we are reprobing actively,
	 * and then reprobe timer has expired. We stick with current
	 * probing process by not resetting search range to its orignal.
	 */
	if (probe_size > tcp_mtu_to_mss(sk, icsk->icsk_mtup.search_high) ||
		interval < net->ipv4.sysctl_tcp_probe_threshold) {
		/* Check whether enough time has elaplased for
		 * another round of probing.
		 */
		tcp_mtu_check_reprobe(sk);
		return -1;
	}

	/* Have enough data in the send queue to probe? */
	if (tp->write_seq - tp->snd_nxt < size_needed)
		return -1;

	if (tp->snd_wnd < size_needed)
		return -1;
	if (after(tp->snd_nxt + size_needed, tcp_wnd_end(tp)))
		return 0;

	/* Do we need to wait to drain cwnd? With none in flight, don't stall */
	if (tcp_packets_in_flight(tp) + 2 > tp->snd_cwnd) {
		if (!tcp_packets_in_flight(tp))
			return -1;
		else
			return 0;
	}

	if (!tcp_can_coalesce_send_queue_head(sk, probe_size))
		return -1;

	/* We're allowed to probe.  Build it now. */
	nskb = sk_stream_alloc_skb(sk, probe_size, GFP_ATOMIC, false);
	if (!nskb)
		return -1;
	sk_wmem_queued_add(sk, nskb->truesize);
	sk_mem_charge(sk, nskb->truesize);

	skb = tcp_send_head(sk);
	skb_copy_decrypted(nskb, skb);

	TCP_SKB_CB(nskb)->seq = TCP_SKB_CB(skb)->seq;
	TCP_SKB_CB(nskb)->end_seq = TCP_SKB_CB(skb)->seq + probe_size;
	TCP_SKB_CB(nskb)->tcp_flags = TCPHDR_ACK;
	TCP_SKB_CB(nskb)->sacked = 0;
	nskb->csum = 0;
	nskb->ip_summed = CHECKSUM_PARTIAL;

	tcp_insert_write_queue_before(nskb, skb, sk);
	tcp_highest_sack_replace(sk, skb, nskb);

	len = 0;
	tcp_for_write_queue_from_safe(skb, next, sk) {
		copy = min_t(int, skb->len, probe_size - len);
		skb_copy_bits(skb, 0, skb_put(nskb, copy), copy);

		if (skb->len <= copy) {
			/* We've eaten all the data from this skb.
			 * Throw it away. */
			TCP_SKB_CB(nskb)->tcp_flags |= TCP_SKB_CB(skb)->tcp_flags;
			/* If this is the last SKB we copy and eor is set
			 * we need to propagate it to the new skb.
			 */
			TCP_SKB_CB(nskb)->eor = TCP_SKB_CB(skb)->eor;
			tcp_skb_collapse_tstamp(nskb, skb);
			tcp_unlink_write_queue(skb, sk);
			sk_wmem_free_skb(sk, skb);
		} else {
			TCP_SKB_CB(nskb)->tcp_flags |= TCP_SKB_CB(skb)->tcp_flags &
						   ~(TCPHDR_FIN|TCPHDR_PSH);
			if (!skb_shinfo(skb)->nr_frags) {
				skb_pull(skb, copy);
			} else {
				__pskb_trim_head(skb, copy);
				tcp_set_skb_tso_segs(skb, mss_now);
			}
			TCP_SKB_CB(skb)->seq += copy;
		}

		len += copy;

		if (len >= probe_size)
			break;
	}
	tcp_init_tso_segs(nskb, nskb->len);

	/* We're ready to send.  If this fails, the probe will
	 * be resegmented into mss-sized pieces by tcp_write_xmit().
	 */
	if (!tcp_transmit_skb(sk, nskb, 1, GFP_ATOMIC)) {
		/* Decrement cwnd here because we are sending
		 * effectively two packets. */
		tp->snd_cwnd--;
		tcp_event_new_data_sent(sk, nskb);

		icsk->icsk_mtup.probe_size = tcp_mss_to_mtu(sk, nskb->len);
		tp->mtu_probe.probe_seq_start = TCP_SKB_CB(nskb)->seq;
		tp->mtu_probe.probe_seq_end = TCP_SKB_CB(nskb)->end_seq;

		return 1;
	}

	return -1;
}

static bool tcp_pacing_check(struct sock *sk)
{
	struct tcp_sock *tp = tcp_sk(sk);

	if (!tcp_needs_internal_pacing(sk))
		return false;

	if (tp->tcp_wstamp_ns <= tp->tcp_clock_cache)
		return false;

	if (!hrtimer_is_queued(&tp->pacing_timer)) {
		hrtimer_start(&tp->pacing_timer,
			      ns_to_ktime(tp->tcp_wstamp_ns),
			      HRTIMER_MODE_ABS_PINNED_SOFT);
		sock_hold(sk);
	}
	return true;
}

/* TCP Small Queues :
 * Control number of packets in qdisc/devices to two packets / or ~1 ms.
 * (These limits are doubled for retransmits)
 * This allows for :
 *  - better RTT estimation and ACK scheduling
 *  - faster recovery
 *  - high rates
 * Alas, some drivers / subsystems require a fair amount
 * of queued bytes to ensure line rate.
 * One example is wifi aggregation (802.11 AMPDU)
 */
static bool tcp_small_queue_check(struct sock *sk, const struct sk_buff *skb,
				  unsigned int factor)
{
	unsigned long limit;

	limit = max_t(unsigned long,
		      2 * skb->truesize,
		      sk->sk_pacing_rate >> sk->sk_pacing_shift);
	if (sk->sk_pacing_status == SK_PACING_NONE)
		limit = min_t(unsigned long, limit,
			      sock_net(sk)->ipv4.sysctl_tcp_limit_output_bytes);
	limit <<= factor;

	if (static_branch_unlikely(&tcp_tx_delay_enabled) &&
	    tcp_sk(sk)->tcp_tx_delay) {
		u64 extra_bytes = (u64)sk->sk_pacing_rate * tcp_sk(sk)->tcp_tx_delay;

		/* TSQ is based on skb truesize sum (sk_wmem_alloc), so we
		 * approximate our needs assuming an ~100% skb->truesize overhead.
		 * USEC_PER_SEC is approximated by 2^20.
		 * do_div(extra_bytes, USEC_PER_SEC/2) is replaced by a right shift.
		 */
		extra_bytes >>= (20 - 1);
		limit += extra_bytes;
	}
	if (refcount_read(&sk->sk_wmem_alloc) > limit) {
		/* Always send skb if rtx queue is empty.
		 * No need to wait for TX completion to call us back,
		 * after softirq/tasklet schedule.
		 * This helps when TX completions are delayed too much.
		 */
		if (tcp_rtx_queue_empty(sk))
			return false;

		set_bit(TSQ_THROTTLED, &sk->sk_tsq_flags);
		/* It is possible TX completion already happened
		 * before we set TSQ_THROTTLED, so we must
		 * test again the condition.
		 */
		smp_mb__after_atomic();
		if (refcount_read(&sk->sk_wmem_alloc) > limit)
			return true;
	}
	return false;
}

static void tcp_chrono_set(struct tcp_sock *tp, const enum tcp_chrono new)
{
	const u32 now = tcp_jiffies32;
	enum tcp_chrono old = tp->chrono_type;

	if (old > TCP_CHRONO_UNSPEC)
		tp->chrono_stat[old - 1] += now - tp->chrono_start;
	tp->chrono_start = now;
	tp->chrono_type = new;
}

void tcp_chrono_start(struct sock *sk, const enum tcp_chrono type)
{
	struct tcp_sock *tp = tcp_sk(sk);

	/* If there are multiple conditions worthy of tracking in a
	 * chronograph then the highest priority enum takes precedence
	 * over the other conditions. So that if something "more interesting"
	 * starts happening, stop the previous chrono and start a new one.
	 */
	if (type > tp->chrono_type)
		tcp_chrono_set(tp, type);
}

void tcp_chrono_stop(struct sock *sk, const enum tcp_chrono type)
{
	struct tcp_sock *tp = tcp_sk(sk);


	/* There are multiple conditions worthy of tracking in a
	 * chronograph, so that the highest priority enum takes
	 * precedence over the other conditions (see tcp_chrono_start).
	 * If a condition stops, we only stop chrono tracking if
	 * it's the "most interesting" or current chrono we are
	 * tracking and starts busy chrono if we have pending data.
	 */
	if (tcp_rtx_and_write_queues_empty(sk))
		tcp_chrono_set(tp, TCP_CHRONO_UNSPEC);
	else if (type == tp->chrono_type)
		tcp_chrono_set(tp, TCP_CHRONO_BUSY);
}

/* This routine writes packets to the network.  It advances the
 * send_head.  This happens as incoming acks open up the remote
 * window for us.
 *
 * LARGESEND note: !tcp_urg_mode is overkill, only frames between
 * snd_up-64k-mss .. snd_up cannot be large. However, taking into
 * account rare use of URG, this is not a big flaw.
 *
 * Send at most one packet when push_one > 0. Temporarily ignore
 * cwnd limit to force at most one packet out when push_one == 2.

 * Returns true, if no segments are in flight and we have queued segments,
 * but cannot send anything now because of SWS or another problem.
 */
static bool tcp_write_xmit(struct sock *sk, unsigned int mss_now, int nonagle,
			   int push_one, gfp_t gfp)
{
	struct tcp_sock *tp = tcp_sk(sk);
	struct sk_buff *skb;
	unsigned int tso_segs, sent_pkts;
	int cwnd_quota;
	int result;
	bool is_cwnd_limited = false, is_rwnd_limited = false;
	u32 max_segs;

	sent_pkts = 0;

	tcp_mstamp_refresh(tp);
	if (!push_one) {
		/* Do MTU probing. */
		result = tcp_mtu_probe(sk);
		if (!result) {
			return false;
		} else if (result > 0) {
			sent_pkts = 1;
		}
	}

	max_segs = tcp_tso_segs(sk, mss_now);
	while ((skb = tcp_send_head(sk))) {
		unsigned int limit;

		if (unlikely(tp->repair) && tp->repair_queue == TCP_SEND_QUEUE) {
			/* "skb_mstamp_ns" is used as a start point for the retransmit timer */
			skb->skb_mstamp_ns = tp->tcp_wstamp_ns = tp->tcp_clock_cache;
			list_move_tail(&skb->tcp_tsorted_anchor, &tp->tsorted_sent_queue);
			tcp_init_tso_segs(skb, mss_now);
			goto repair; /* Skip network transmission */
		}

		if (tcp_pacing_check(sk))
			break;

		tso_segs = tcp_init_tso_segs(skb, mss_now);
		BUG_ON(!tso_segs);

		cwnd_quota = tcp_cwnd_test(tp, skb);
		if (!cwnd_quota) {
			if (push_one == 2)
				/* Force out a loss probe pkt. */
				cwnd_quota = 1;
			else
				break;
		}

		if (unlikely(!tcp_snd_wnd_test(tp, skb, mss_now))) {
			is_rwnd_limited = true;
			break;
		}

		if (tso_segs == 1) {
			if (unlikely(!tcp_nagle_test(tp, skb, mss_now,
						     (tcp_skb_is_last(sk, skb) ?
						      nonagle : TCP_NAGLE_PUSH))))
				break;
		} else {
<<<<<<< HEAD
			bool ace_deficit_limit;
=======
			bool ace_deficit_limit = false;;
>>>>>>> 075083c7

			if (unlikely(tcp_accecn_deficit_runaway_test(tp,
								     cwnd_quota))) {
				cwnd_quota = TCP_ACCECN_ACE_MAX_DELTA - 1;
				ace_deficit_limit = true;
<<<<<<< HEAD
			} else
				ace_deficit_limit = false;
=======
			}
>>>>>>> 075083c7

			if (!push_one && !ace_deficit_limit &&
			    tcp_tso_should_defer(sk, skb, &is_cwnd_limited,
						 &is_rwnd_limited, max_segs))
				break;
		}

		limit = mss_now;
		if (tso_segs > 1 && !tcp_urg_mode(tp))
			limit = tcp_mss_split_point(sk, skb, mss_now,
						    min_t(unsigned int,
							  cwnd_quota,
							  max_segs),
						    nonagle);

		if (skb->len > limit &&
		    unlikely(tso_fragment(sk, skb, limit, mss_now, gfp)))
			break;

		if (tcp_small_queue_check(sk, skb, 0))
			break;

		if (unlikely(tcp_transmit_skb(sk, skb, 1, gfp)))
			break;

repair:
		/* Advance the send_head.  This one is sent out.
		 * This call will increment packets_out.
		 */
		tcp_event_new_data_sent(sk, skb);

		tcp_minshall_update(tp, mss_now, skb);
		sent_pkts += tcp_skb_pcount(skb);

		if (push_one)
			break;
	}

	if (is_rwnd_limited)
		tcp_chrono_start(sk, TCP_CHRONO_RWND_LIMITED);
	else
		tcp_chrono_stop(sk, TCP_CHRONO_RWND_LIMITED);

	if (likely(sent_pkts)) {
		if (tcp_in_cwnd_reduction(sk))
			tp->prr_out += sent_pkts;

		/* Send one loss probe per tail loss episode. */
		if (push_one != 2)
			tcp_schedule_loss_probe(sk, false);
		is_cwnd_limited |= (tcp_packets_in_flight(tp) >= tp->snd_cwnd);
		tcp_cwnd_validate(sk, is_cwnd_limited);
		return false;
	}
	return !tp->packets_out && !tcp_write_queue_empty(sk);
}

bool tcp_schedule_loss_probe(struct sock *sk, bool advancing_rto)
{
	struct inet_connection_sock *icsk = inet_csk(sk);
	struct tcp_sock *tp = tcp_sk(sk);
	u32 timeout, rto_delta_us;
	int early_retrans;

	/* Don't do any loss probe on a Fast Open connection before 3WHS
	 * finishes.
	 */
	if (rcu_access_pointer(tp->fastopen_rsk))
		return false;

	early_retrans = sock_net(sk)->ipv4.sysctl_tcp_early_retrans;
	/* Schedule a loss probe in 2*RTT for SACK capable connections
	 * not in loss recovery, that are either limited by cwnd or application.
	 */
	if ((early_retrans != 3 && early_retrans != 4) ||
	    !tp->packets_out || !tcp_is_sack(tp) ||
	    (icsk->icsk_ca_state != TCP_CA_Open &&
	     icsk->icsk_ca_state != TCP_CA_CWR))
		return false;

	/* Probe timeout is 2*rtt. Add minimum RTO to account
	 * for delayed ack when there's one outstanding packet. If no RTT
	 * sample is available then probe after TCP_TIMEOUT_INIT.
	 */
	if (tp->srtt_us) {
		timeout = usecs_to_jiffies(tp->srtt_us >> 2);
		if (tp->packets_out == 1)
			timeout += TCP_RTO_MIN;
		else
			timeout += TCP_TIMEOUT_MIN;
	} else {
		timeout = TCP_TIMEOUT_INIT;
	}

	/* If the RTO formula yields an earlier time, then use that time. */
	rto_delta_us = advancing_rto ?
			jiffies_to_usecs(inet_csk(sk)->icsk_rto) :
			tcp_rto_delta_us(sk);  /* How far in future is RTO? */
	if (rto_delta_us > 0)
		timeout = min_t(u32, timeout, usecs_to_jiffies(rto_delta_us));

	tcp_reset_xmit_timer(sk, ICSK_TIME_LOSS_PROBE, timeout,
			     TCP_RTO_MAX, NULL);
	return true;
}

/* Thanks to skb fast clones, we can detect if a prior transmit of
 * a packet is still in a qdisc or driver queue.
 * In this case, there is very little point doing a retransmit !
 */
static bool skb_still_in_host_queue(const struct sock *sk,
				    const struct sk_buff *skb)
{
	if (unlikely(skb_fclone_busy(sk, skb))) {
		NET_INC_STATS(sock_net(sk),
			      LINUX_MIB_TCPSPURIOUS_RTX_HOSTQUEUES);
		return true;
	}
	return false;
}

/* When probe timeout (PTO) fires, try send a new segment if possible, else
 * retransmit the last segment.
 */
void tcp_send_loss_probe(struct sock *sk)
{
	struct tcp_sock *tp = tcp_sk(sk);
	struct sk_buff *skb;
	int pcount;
	int mss = tcp_current_mss(sk);

	skb = tcp_send_head(sk);
	if (skb && tcp_snd_wnd_test(tp, skb, mss)) {
		pcount = tp->packets_out;
		tcp_write_xmit(sk, mss, TCP_NAGLE_OFF, 2, GFP_ATOMIC);
		if (tp->packets_out > pcount)
			goto probe_sent;
		goto rearm_timer;
	}
	skb = skb_rb_last(&sk->tcp_rtx_queue);
	if (unlikely(!skb)) {
		WARN_ONCE(tp->packets_out,
			  "invalid inflight: %u state %u cwnd %u mss %d\n",
			  tp->packets_out, sk->sk_state, tp->snd_cwnd, mss);
		inet_csk(sk)->icsk_pending = 0;
		return;
	}

	/* At most one outstanding TLP retransmission. */
	if (tp->tlp_high_seq)
		goto rearm_timer;

	if (skb_still_in_host_queue(sk, skb))
		goto rearm_timer;

	pcount = tcp_skb_pcount(skb);
	if (WARN_ON(!pcount))
		goto rearm_timer;

	if ((pcount > 1) && (skb->len > (pcount - 1) * mss)) {
		if (unlikely(tcp_fragment(sk, TCP_FRAG_IN_RTX_QUEUE, skb,
					  (pcount - 1) * mss, mss,
					  GFP_ATOMIC)))
			goto rearm_timer;
		skb = skb_rb_next(skb);
	}

	if (WARN_ON(!skb || !tcp_skb_pcount(skb)))
		goto rearm_timer;

	if (__tcp_retransmit_skb(sk, skb, 1))
		goto rearm_timer;

	/* Record snd_nxt for loss detection. */
	tp->tlp_high_seq = tp->snd_nxt;

probe_sent:
	NET_INC_STATS(sock_net(sk), LINUX_MIB_TCPLOSSPROBES);
	/* Reset s.t. tcp_rearm_rto will restart timer from now */
	inet_csk(sk)->icsk_pending = 0;
rearm_timer:
	tcp_rearm_rto(sk);
}

/* Push out any pending frames which were held back due to
 * TCP_CORK or attempt at coalescing tiny packets.
 * The socket must be locked by the caller.
 */
void __tcp_push_pending_frames(struct sock *sk, unsigned int cur_mss,
			       int nonagle)
{
	/* If we are closed, the bytes will have to remain here.
	 * In time closedown will finish, we empty the write queue and
	 * all will be happy.
	 */
	if (unlikely(sk->sk_state == TCP_CLOSE))
		return;

	if (tcp_write_xmit(sk, cur_mss, nonagle, 0,
			   sk_gfp_mask(sk, GFP_ATOMIC)))
		tcp_check_probe_timer(sk);
}

/* Send _single_ skb sitting at the send head. This function requires
 * true push pending frames to setup probe timer etc.
 */
void tcp_push_one(struct sock *sk, unsigned int mss_now)
{
	struct sk_buff *skb = tcp_send_head(sk);

	BUG_ON(!skb || skb->len < mss_now);

	tcp_write_xmit(sk, mss_now, TCP_NAGLE_PUSH, 1, sk->sk_allocation);
}

/* This function returns the amount that we can raise the
 * usable window based on the following constraints
 *
 * 1. The window can never be shrunk once it is offered (RFC 793)
 * 2. We limit memory per socket
 *
 * RFC 1122:
 * "the suggested [SWS] avoidance algorithm for the receiver is to keep
 *  RECV.NEXT + RCV.WIN fixed until:
 *  RCV.BUFF - RCV.USER - RCV.WINDOW >= min(1/2 RCV.BUFF, MSS)"
 *
 * i.e. don't raise the right edge of the window until you can raise
 * it at least MSS bytes.
 *
 * Unfortunately, the recommended algorithm breaks header prediction,
 * since header prediction assumes th->window stays fixed.
 *
 * Strictly speaking, keeping th->window fixed violates the receiver
 * side SWS prevention criteria. The problem is that under this rule
 * a stream of single byte packets will cause the right side of the
 * window to always advance by a single byte.
 *
 * Of course, if the sender implements sender side SWS prevention
 * then this will not be a problem.
 *
 * BSD seems to make the following compromise:
 *
 *	If the free space is less than the 1/4 of the maximum
 *	space available and the free space is less than 1/2 mss,
 *	then set the window to 0.
 *	[ Actually, bsd uses MSS and 1/4 of maximal _window_ ]
 *	Otherwise, just prevent the window from shrinking
 *	and from being larger than the largest representable value.
 *
 * This prevents incremental opening of the window in the regime
 * where TCP is limited by the speed of the reader side taking
 * data out of the TCP receive queue. It does nothing about
 * those cases where the window is constrained on the sender side
 * because the pipeline is full.
 *
 * BSD also seems to "accidentally" limit itself to windows that are a
 * multiple of MSS, at least until the free space gets quite small.
 * This would appear to be a side effect of the mbuf implementation.
 * Combining these two algorithms results in the observed behavior
 * of having a fixed window size at almost all times.
 *
 * Below we obtain similar behavior by forcing the offered window to
 * a multiple of the mss when it is feasible to do so.
 *
 * Note, we don't "adjust" for TIMESTAMP or SACK option bytes.
 * Regular options like TIMESTAMP are taken into account.
 */
u32 __tcp_select_window(struct sock *sk)
{
	struct inet_connection_sock *icsk = inet_csk(sk);
	struct tcp_sock *tp = tcp_sk(sk);
	/* MSS for the peer's data.  Previous versions used mss_clamp
	 * here.  I don't know if the value based on our guesses
	 * of peer's MSS is better for the performance.  It's more correct
	 * but may be worse for the performance because of rcv_mss
	 * fluctuations.  --SAW  1998/11/1
	 */
	int mss = icsk->icsk_ack.rcv_mss;
	int free_space = tcp_space(sk);
	int allowed_space = tcp_full_space(sk);
	int full_space = min_t(int, tp->window_clamp, allowed_space);
	int window;

	if (unlikely(mss > full_space)) {
		mss = full_space;
		if (mss <= 0)
			return 0;
	}
	if (free_space < (full_space >> 1)) {
		icsk->icsk_ack.quick = 0;

		if (tcp_under_memory_pressure(sk))
			tp->rcv_ssthresh = min(tp->rcv_ssthresh,
					       4U * tp->advmss);

		/* free_space might become our new window, make sure we don't
		 * increase it due to wscale.
		 */
		free_space = round_down(free_space, 1 << tp->rx_opt.rcv_wscale);

		/* if free space is less than mss estimate, or is below 1/16th
		 * of the maximum allowed, try to move to zero-window, else
		 * tcp_clamp_window() will grow rcv buf up to tcp_rmem[2], and
		 * new incoming data is dropped due to memory limits.
		 * With large window, mss test triggers way too late in order
		 * to announce zero window in time before rmem limit kicks in.
		 */
		if (free_space < (allowed_space >> 4) || free_space < mss)
			return 0;
	}

	if (free_space > tp->rcv_ssthresh)
		free_space = tp->rcv_ssthresh;

	/* Don't do rounding if we are using window scaling, since the
	 * scaled window will not line up with the MSS boundary anyway.
	 */
	if (tp->rx_opt.rcv_wscale) {
		window = free_space;

		/* Advertise enough space so that it won't get scaled away.
		 * Import case: prevent zero window announcement if
		 * 1<<rcv_wscale > mss.
		 */
		window = ALIGN(window, (1 << tp->rx_opt.rcv_wscale));
	} else {
		window = tp->rcv_wnd;
		/* Get the largest window that is a nice multiple of mss.
		 * Window clamp already applied above.
		 * If our current window offering is within 1 mss of the
		 * free space we just keep it. This prevents the divide
		 * and multiply from happening most of the time.
		 * We also don't do any window rounding when the free space
		 * is too small.
		 */
		if (window <= free_space - mss || window > free_space)
			window = rounddown(free_space, mss);
		else if (mss == full_space &&
			 free_space > window + (full_space >> 1))
			window = free_space;
	}

	return window;
}

void tcp_skb_collapse_tstamp(struct sk_buff *skb,
			     const struct sk_buff *next_skb)
{
	if (unlikely(tcp_has_tx_tstamp(next_skb))) {
		const struct skb_shared_info *next_shinfo =
			skb_shinfo(next_skb);
		struct skb_shared_info *shinfo = skb_shinfo(skb);

		shinfo->tx_flags |= next_shinfo->tx_flags & SKBTX_ANY_TSTAMP;
		shinfo->tskey = next_shinfo->tskey;
		TCP_SKB_CB(skb)->txstamp_ack |=
			TCP_SKB_CB(next_skb)->txstamp_ack;
	}
}

/* Collapses two adjacent SKB's during retransmission. */
static bool tcp_collapse_retrans(struct sock *sk, struct sk_buff *skb)
{
	struct tcp_sock *tp = tcp_sk(sk);
	struct sk_buff *next_skb = skb_rb_next(skb);
	int next_skb_size;

	next_skb_size = next_skb->len;

	BUG_ON(tcp_skb_pcount(skb) != 1 || tcp_skb_pcount(next_skb) != 1);

	if (next_skb_size) {
		if (next_skb_size <= skb_availroom(skb))
			skb_copy_bits(next_skb, 0, skb_put(skb, next_skb_size),
				      next_skb_size);
		else if (!tcp_skb_shift(skb, next_skb, 1, next_skb_size))
			return false;
	}
	tcp_highest_sack_replace(sk, next_skb, skb);

	/* Update sequence range on original skb. */
	TCP_SKB_CB(skb)->end_seq = TCP_SKB_CB(next_skb)->end_seq;

	/* Merge over control information. This moves PSH/FIN etc. over */
	TCP_SKB_CB(skb)->tcp_flags |= TCP_SKB_CB(next_skb)->tcp_flags;

	/* All done, get rid of second SKB and account for it so
	 * packet counting does not break.
	 */
	TCP_SKB_CB(skb)->sacked |= TCP_SKB_CB(next_skb)->sacked & TCPCB_EVER_RETRANS;
	TCP_SKB_CB(skb)->eor = TCP_SKB_CB(next_skb)->eor;

	/* changed transmit queue under us so clear hints */
	tcp_clear_retrans_hints_partial(tp);
	if (next_skb == tp->retransmit_skb_hint)
		tp->retransmit_skb_hint = skb;

	tcp_adjust_pcount(sk, next_skb, tcp_skb_pcount(next_skb));

	tcp_skb_collapse_tstamp(skb, next_skb);

	tcp_rtx_queue_unlink_and_free(next_skb, sk);
	return true;
}

/* Check if coalescing SKBs is legal. */
static bool tcp_can_collapse(const struct sock *sk, const struct sk_buff *skb)
{
	if (tcp_skb_pcount(skb) > 1)
		return false;
	if (skb_cloned(skb))
		return false;
	/* Some heuristics for collapsing over SACK'd could be invented */
	if (TCP_SKB_CB(skb)->sacked & TCPCB_SACKED_ACKED)
		return false;

	return true;
}

/* Collapse packets in the retransmit queue to make to create
 * less packets on the wire. This is only done on retransmission.
 */
static void tcp_retrans_try_collapse(struct sock *sk, struct sk_buff *to,
				     int space)
{
	struct tcp_sock *tp = tcp_sk(sk);
	struct sk_buff *skb = to, *tmp;
	bool first = true;

	if (!sock_net(sk)->ipv4.sysctl_tcp_retrans_collapse)
		return;
	if (TCP_SKB_CB(skb)->tcp_flags & TCPHDR_SYN)
		return;

	skb_rbtree_walk_from_safe(skb, tmp) {
		if (!tcp_can_collapse(sk, skb))
			break;

		if (!tcp_skb_can_collapse_to(to))
			break;

		space -= skb->len;

		if (first) {
			first = false;
			continue;
		}

		if (space < 0)
			break;

		if (after(TCP_SKB_CB(skb)->end_seq, tcp_wnd_end(tp)))
			break;

		if (!tcp_collapse_retrans(sk, to))
			break;
	}
}

/* This retransmits one SKB.  Policy decisions and retransmit queue
 * state updates are done by the caller.  Returns non-zero if an
 * error occurred which prevented the send.
 */
int __tcp_retransmit_skb(struct sock *sk, struct sk_buff *skb, int segs)
{
	struct inet_connection_sock *icsk = inet_csk(sk);
	struct tcp_sock *tp = tcp_sk(sk);
	unsigned int cur_mss;
	int diff, len, err;


	/* Inconclusive MTU probe */
	if (icsk->icsk_mtup.probe_size)
		icsk->icsk_mtup.probe_size = 0;

	/* Do not sent more than we queued. 1/4 is reserved for possible
	 * copying overhead: fragmentation, tunneling, mangling etc.
	 */
	if (refcount_read(&sk->sk_wmem_alloc) >
	    min_t(u32, sk->sk_wmem_queued + (sk->sk_wmem_queued >> 2),
		  sk->sk_sndbuf))
		return -EAGAIN;

	if (skb_still_in_host_queue(sk, skb))
		return -EBUSY;

	if (before(TCP_SKB_CB(skb)->seq, tp->snd_una)) {
		if (unlikely(before(TCP_SKB_CB(skb)->end_seq, tp->snd_una))) {
			WARN_ON_ONCE(1);
			return -EINVAL;
		}
		if (tcp_trim_head(sk, skb, tp->snd_una - TCP_SKB_CB(skb)->seq))
			return -ENOMEM;
	}

	if (inet_csk(sk)->icsk_af_ops->rebuild_header(sk))
		return -EHOSTUNREACH; /* Routing failure or similar. */

	cur_mss = tcp_current_mss(sk);

	/* If receiver has shrunk his window, and skb is out of
	 * new window, do not retransmit it. The exception is the
	 * case, when window is shrunk to zero. In this case
	 * our retransmit serves as a zero window probe.
	 */
	if (!before(TCP_SKB_CB(skb)->seq, tcp_wnd_end(tp)) &&
	    TCP_SKB_CB(skb)->seq != tp->snd_una)
		return -EAGAIN;

	len = cur_mss * segs;
	if (skb->len > len) {
		if (tcp_fragment(sk, TCP_FRAG_IN_RTX_QUEUE, skb, len,
				 cur_mss, GFP_ATOMIC))
			return -ENOMEM; /* We'll try again later. */
	} else {
		if (skb_unclone(skb, GFP_ATOMIC))
			return -ENOMEM;

		diff = tcp_skb_pcount(skb);
		tcp_set_skb_tso_segs(skb, cur_mss);
		diff -= tcp_skb_pcount(skb);
		if (diff)
			tcp_adjust_pcount(sk, skb, diff);
		if (skb->len < cur_mss)
			tcp_retrans_try_collapse(sk, skb, cur_mss);
	}

	/* RFC3168, section 6.1.1.1. ECN fallback
	 * As AccECN uses the same SYN flags (+ AE), this check covers both
	 * cases.
	 */
	if ((TCP_SKB_CB(skb)->tcp_flags & TCPHDR_SYN_ECN) == TCPHDR_SYN_ECN)
		tcp_ecn_clear_syn(sk, skb);

	/* Update global and local TCP statistics. */
	segs = tcp_skb_pcount(skb);
	TCP_ADD_STATS(sock_net(sk), TCP_MIB_RETRANSSEGS, segs);
	if (TCP_SKB_CB(skb)->tcp_flags & TCPHDR_SYN)
		__NET_INC_STATS(sock_net(sk), LINUX_MIB_TCPSYNRETRANS);
	tp->total_retrans += segs;
	tp->bytes_retrans += skb->len;

	/* make sure skb->data is aligned on arches that require it
	 * and check if ack-trimming & collapsing extended the headroom
	 * beyond what csum_start can cover.
	 */
	if (unlikely((NET_IP_ALIGN && ((unsigned long)skb->data & 3)) ||
		     skb_headroom(skb) >= 0xFFFF)) {
		struct sk_buff *nskb;

		tcp_skb_tsorted_save(skb) {
			nskb = __pskb_copy(skb, MAX_TCP_HEADER, GFP_ATOMIC);
			err = nskb ? tcp_transmit_skb(sk, nskb, 0, GFP_ATOMIC) :
				     -ENOBUFS;
		} tcp_skb_tsorted_restore(skb);

		if (!err) {
			tcp_update_skb_after_send(sk, skb, tp->tcp_wstamp_ns);
			tcp_rate_skb_sent(sk, skb);
		}
	} else {
		err = tcp_transmit_skb(sk, skb, 1, GFP_ATOMIC);
	}

	/* To avoid taking spuriously low RTT samples based on a timestamp
	 * for a transmit that never happened, always mark EVER_RETRANS
	 */
	TCP_SKB_CB(skb)->sacked |= TCPCB_EVER_RETRANS;

	if (BPF_SOCK_OPS_TEST_FLAG(tp, BPF_SOCK_OPS_RETRANS_CB_FLAG))
		tcp_call_bpf_3arg(sk, BPF_SOCK_OPS_RETRANS_CB,
				  TCP_SKB_CB(skb)->seq, segs, err);

	if (likely(!err)) {
		trace_tcp_retransmit_skb(sk, skb);
	} else if (err != -EBUSY) {
		NET_ADD_STATS(sock_net(sk), LINUX_MIB_TCPRETRANSFAIL, segs);
	}
	return err;
}

int tcp_retransmit_skb(struct sock *sk, struct sk_buff *skb, int segs)
{
	struct tcp_sock *tp = tcp_sk(sk);
	int err = __tcp_retransmit_skb(sk, skb, segs);

	if (err == 0) {
#if FASTRETRANS_DEBUG > 0
		if (TCP_SKB_CB(skb)->sacked & TCPCB_SACKED_RETRANS) {
			net_dbg_ratelimited("retrans_out leaked\n");
		}
#endif
		TCP_SKB_CB(skb)->sacked |= TCPCB_RETRANS;
		tp->retrans_out += tcp_skb_pcount(skb);
	}

	/* Save stamp of the first (attempted) retransmit. */
	if (!tp->retrans_stamp)
		tp->retrans_stamp = tcp_skb_timestamp(skb);

	if (tp->undo_retrans < 0)
		tp->undo_retrans = 0;
	tp->undo_retrans += tcp_skb_pcount(skb);
	return err;
}

/* This gets called after a retransmit timeout, and the initially
 * retransmitted data is acknowledged.  It tries to continue
 * resending the rest of the retransmit queue, until either
 * we've sent it all or the congestion window limit is reached.
 */
void tcp_xmit_retransmit_queue(struct sock *sk)
{
	const struct inet_connection_sock *icsk = inet_csk(sk);
	struct sk_buff *skb, *rtx_head, *hole = NULL;
	struct tcp_sock *tp = tcp_sk(sk);
	u32 max_segs;
	int mib_idx;

	if (!tp->packets_out)
		return;

	rtx_head = tcp_rtx_queue_head(sk);
	skb = tp->retransmit_skb_hint ?: rtx_head;
	max_segs = tcp_tso_segs(sk, tcp_current_mss(sk));
	skb_rbtree_walk_from(skb) {
		__u8 sacked;
		int segs;

		if (tcp_pacing_check(sk))
			break;

		/* we could do better than to assign each time */
		if (!hole)
			tp->retransmit_skb_hint = skb;

		segs = tp->snd_cwnd - tcp_packets_in_flight(tp);
		if (segs <= 0)
			return;
		sacked = TCP_SKB_CB(skb)->sacked;
		/* In case tcp_shift_skb_data() have aggregated large skbs,
		 * we need to make sure not sending too bigs TSO packets
		 */
		segs = min_t(int, segs, max_segs);

		if (tp->retrans_out >= tp->lost_out) {
			break;
		} else if (!(sacked & TCPCB_LOST)) {
			if (!hole && !(sacked & (TCPCB_SACKED_RETRANS|TCPCB_SACKED_ACKED)))
				hole = skb;
			continue;

		} else {
			if (icsk->icsk_ca_state != TCP_CA_Loss)
				mib_idx = LINUX_MIB_TCPFASTRETRANS;
			else
				mib_idx = LINUX_MIB_TCPSLOWSTARTRETRANS;
		}

		if (sacked & (TCPCB_SACKED_ACKED|TCPCB_SACKED_RETRANS))
			continue;

		if (tcp_small_queue_check(sk, skb, 1))
			return;

		if (tcp_retransmit_skb(sk, skb, segs))
			return;

		NET_ADD_STATS(sock_net(sk), mib_idx, tcp_skb_pcount(skb));

		if (tcp_in_cwnd_reduction(sk))
			tp->prr_out += tcp_skb_pcount(skb);

		if (skb == rtx_head &&
		    icsk->icsk_pending != ICSK_TIME_REO_TIMEOUT)
			tcp_reset_xmit_timer(sk, ICSK_TIME_RETRANS,
					     inet_csk(sk)->icsk_rto,
					     TCP_RTO_MAX,
					     skb);
	}
}

/* We allow to exceed memory limits for FIN packets to expedite
 * connection tear down and (memory) recovery.
 * Otherwise tcp_send_fin() could be tempted to either delay FIN
 * or even be forced to close flow without any FIN.
 * In general, we want to allow one skb per socket to avoid hangs
 * with edge trigger epoll()
 */
void sk_forced_mem_schedule(struct sock *sk, int size)
{
	int amt;

	if (size <= sk->sk_forward_alloc)
		return;
	amt = sk_mem_pages(size);
	sk->sk_forward_alloc += amt * SK_MEM_QUANTUM;
	sk_memory_allocated_add(sk, amt);

	if (mem_cgroup_sockets_enabled && sk->sk_memcg)
		mem_cgroup_charge_skmem(sk->sk_memcg, amt);
}

/* Send a FIN. The caller locks the socket for us.
 * We should try to send a FIN packet really hard, but eventually give up.
 */
void tcp_send_fin(struct sock *sk)
{
	struct sk_buff *skb, *tskb = tcp_write_queue_tail(sk);
	struct tcp_sock *tp = tcp_sk(sk);

	/* Optimization, tack on the FIN if we have one skb in write queue and
	 * this skb was not yet sent, or we are under memory pressure.
	 * Note: in the latter case, FIN packet will be sent after a timeout,
	 * as TCP stack thinks it has already been transmitted.
	 */
	if (!tskb && tcp_under_memory_pressure(sk))
		tskb = skb_rb_last(&sk->tcp_rtx_queue);

	if (tskb) {
		TCP_SKB_CB(tskb)->tcp_flags |= TCPHDR_FIN;
		TCP_SKB_CB(tskb)->end_seq++;
		tp->write_seq++;
		if (tcp_write_queue_empty(sk)) {
			/* This means tskb was already sent.
			 * Pretend we included the FIN on previous transmit.
			 * We need to set tp->snd_nxt to the value it would have
			 * if FIN had been sent. This is because retransmit path
			 * does not change tp->snd_nxt.
			 */
			WRITE_ONCE(tp->snd_nxt, tp->snd_nxt + 1);
			return;
		}
	} else {
		skb = alloc_skb_fclone(MAX_TCP_HEADER, sk->sk_allocation);
		if (unlikely(!skb))
			return;

		INIT_LIST_HEAD(&skb->tcp_tsorted_anchor);
		skb_reserve(skb, MAX_TCP_HEADER);
		sk_forced_mem_schedule(sk, skb->truesize);
		/* FIN eats a sequence byte, write_seq advanced by tcp_queue_skb(). */
		tcp_init_nondata_skb(skb, tp->write_seq,
				     TCPHDR_ACK | TCPHDR_FIN);
		tcp_queue_skb(sk, skb);
	}
	__tcp_push_pending_frames(sk, tcp_current_mss(sk), TCP_NAGLE_OFF);
}

/* We get here when a process closes a file descriptor (either due to
 * an explicit close() or as a byproduct of exit()'ing) and there
 * was unread data in the receive queue.  This behavior is recommended
 * by RFC 2525, section 2.17.  -DaveM
 */
void tcp_send_active_reset(struct sock *sk, gfp_t priority)
{
	struct sk_buff *skb;

	TCP_INC_STATS(sock_net(sk), TCP_MIB_OUTRSTS);

	/* NOTE: No TCP options attached and we never retransmit this. */
	skb = alloc_skb(MAX_TCP_HEADER, priority);
	if (!skb) {
		NET_INC_STATS(sock_net(sk), LINUX_MIB_TCPABORTFAILED);
		return;
	}

	/* Reserve space for headers and prepare control bits. */
	skb_reserve(skb, MAX_TCP_HEADER);
	tcp_init_nondata_skb(skb, tcp_acceptable_seq(sk),
			     TCPHDR_ACK | TCPHDR_RST);
	tcp_mstamp_refresh(tcp_sk(sk));
	/* Send it off. */
	if (tcp_transmit_skb(sk, skb, 0, priority))
		NET_INC_STATS(sock_net(sk), LINUX_MIB_TCPABORTFAILED);

	/* skb of trace_tcp_send_reset() keeps the skb that caused RST,
	 * skb here is different to the troublesome skb, so use NULL
	 */
	trace_tcp_send_reset(sk, NULL);
}

/* Send a crossed SYN-ACK during socket establishment.
 * WARNING: This routine must only be called when we have already sent
 * a SYN packet that crossed the incoming SYN that caused this routine
 * to get called. If this assumption fails then the initial rcv_wnd
 * and rcv_wscale values will not be correct.
 */
int tcp_send_synack(struct sock *sk)
{
	struct sk_buff *skb;

	skb = tcp_rtx_queue_head(sk);
	if (!skb || !(TCP_SKB_CB(skb)->tcp_flags & TCPHDR_SYN)) {
		pr_err("%s: wrong queue state\n", __func__);
		return -EFAULT;
	}
	if (!(TCP_SKB_CB(skb)->tcp_flags & TCPHDR_ACK)) {
		if (skb_cloned(skb)) {
			struct sk_buff *nskb;

			tcp_skb_tsorted_save(skb) {
				nskb = skb_copy(skb, GFP_ATOMIC);
			} tcp_skb_tsorted_restore(skb);
			if (!nskb)
				return -ENOMEM;
			INIT_LIST_HEAD(&nskb->tcp_tsorted_anchor);
			tcp_rtx_queue_unlink_and_free(skb, sk);
			__skb_header_release(nskb);
			tcp_rbtree_insert(&sk->tcp_rtx_queue, nskb);
			sk_wmem_queued_add(sk, nskb->truesize);
			sk_mem_charge(sk, nskb->truesize);
			skb = nskb;
		}

		TCP_SKB_CB(skb)->tcp_flags |= TCPHDR_ACK;
		tcp_ecn_send_synack(sk, skb);
	}
	return tcp_transmit_skb(sk, skb, 1, GFP_ATOMIC);
}

/**
 * tcp_make_synack - Prepare a SYN-ACK.
 * sk: listener socket
 * dst: dst entry attached to the SYNACK
 * req: request_sock pointer
 *
 * Allocate one skb and build a SYNACK packet.
 * @dst is consumed : Caller should not use it again.
 */
struct sk_buff *tcp_make_synack(const struct sock *sk, struct dst_entry *dst,
				struct request_sock *req,
				struct tcp_fastopen_cookie *foc,
				enum tcp_synack_type synack_type)
{
	struct inet_request_sock *ireq = inet_rsk(req);
	const struct tcp_sock *tp = tcp_sk(sk);
	struct tcp_md5sig_key *md5 = NULL;
	struct tcp_out_options opts;
	struct sk_buff *skb;
	int tcp_header_size;
	struct tcphdr *th;
	int mss;
	u64 now;

	skb = alloc_skb(MAX_TCP_HEADER, GFP_ATOMIC);
	if (unlikely(!skb)) {
		dst_release(dst);
		return NULL;
	}
	/* Reserve space for headers. */
	skb_reserve(skb, MAX_TCP_HEADER);

	switch (synack_type) {
	case TCP_SYNACK_NORMAL:
		skb_set_owner_w(skb, req_to_sk(req));
		break;
	case TCP_SYNACK_COOKIE:
		/* Under synflood, we do not attach skb to a socket,
		 * to avoid false sharing.
		 */
		break;
	case TCP_SYNACK_FASTOPEN:
		/* sk is a const pointer, because we want to express multiple
		 * cpu might call us concurrently.
		 * sk->sk_wmem_alloc in an atomic, we can promote to rw.
		 */
		skb_set_owner_w(skb, (struct sock *)sk);
		break;
	}
	skb_dst_set(skb, dst);

	mss = tcp_mss_clamp(tp, dst_metric_advmss(dst));

	memset(&opts, 0, sizeof(opts));
	now = tcp_clock_ns();
#ifdef CONFIG_SYN_COOKIES
	if (unlikely(req->cookie_ts))
		skb->skb_mstamp_ns = cookie_init_timestamp(req, now);
	else
#endif
	{
		skb->skb_mstamp_ns = now;
		if (!tcp_rsk(req)->snt_synack) /* Timestamp first SYNACK */
			tcp_rsk(req)->snt_synack = tcp_skb_timestamp_us(skb);
	}

#ifdef CONFIG_TCP_MD5SIG
	rcu_read_lock();
	md5 = tcp_rsk(req)->af_specific->req_md5_lookup(sk, req_to_sk(req));
#endif
	skb_set_hash(skb, tcp_rsk(req)->txhash, PKT_HASH_TYPE_L4);
	tcp_header_size = tcp_synack_options(sk, req, mss, skb, &opts, md5,
					     foc) + sizeof(*th);

	skb_push(skb, tcp_header_size);
	skb_reset_transport_header(skb);

	th = (struct tcphdr *)skb->data;
	memset(th, 0, sizeof(struct tcphdr));
	th->syn = 1;
	th->ack = 1;
	tcp_ecn_make_synack(req, th);
	th->source = htons(ireq->ir_num);
	th->dest = ireq->ir_rmt_port;
	skb->mark = ireq->ir_mark;
	skb->ip_summed = CHECKSUM_PARTIAL;
	th->seq = htonl(tcp_rsk(req)->snt_isn);
	/* XXX data is queued and acked as is. No buffer/window check */
	th->ack_seq = htonl(tcp_rsk(req)->rcv_nxt);

	/* RFC1323: The window in SYN & SYN/ACK segments is never scaled. */
	th->window = htons(min(req->rsk_rcv_wnd, 65535U));
	tcp_options_write((__be32 *)(th + 1), NULL, &opts);
	th->doff = (tcp_header_size >> 2);
	__TCP_INC_STATS(sock_net(sk), TCP_MIB_OUTSEGS);

#ifdef CONFIG_TCP_MD5SIG
	/* Okay, we have all we need - do the md5 hash if needed */
	if (md5)
		tcp_rsk(req)->af_specific->calc_md5_hash(opts.hash_location,
					       md5, req_to_sk(req), skb);
	rcu_read_unlock();
#endif

	skb->skb_mstamp_ns = now;
	tcp_add_tx_delay(skb, tp);

	return skb;
}
EXPORT_SYMBOL(tcp_make_synack);

static void tcp_ca_dst_init(struct sock *sk, const struct dst_entry *dst)
{
	struct inet_connection_sock *icsk = inet_csk(sk);
	const struct tcp_congestion_ops *ca;
	u32 ca_key = dst_metric(dst, RTAX_CC_ALGO);

	if (ca_key == TCP_CA_UNSPEC)
		return;

	rcu_read_lock();
	ca = tcp_ca_find_key(ca_key);
	if (likely(ca && try_module_get(ca->owner))) {
		module_put(icsk->icsk_ca_ops->owner);
		icsk->icsk_ca_dst_locked = tcp_ca_dst_locked(dst);
		icsk->icsk_ca_ops = ca;
	}
	rcu_read_unlock();
}

/* Do all connect socket setups that can be done AF independent. */
static void tcp_connect_init(struct sock *sk)
{
	const struct dst_entry *dst = __sk_dst_get(sk);
	struct tcp_sock *tp = tcp_sk(sk);
	__u8 rcv_wscale;
	u32 rcv_wnd;

	/* We'll fix this up when we get a response from the other end.
	 * See tcp_input.c:tcp_rcv_state_process case TCP_SYN_SENT.
	 */
	tp->tcp_header_len = sizeof(struct tcphdr);
	if (sock_net(sk)->ipv4.sysctl_tcp_timestamps)
		tp->tcp_header_len += TCPOLEN_TSTAMP_ALIGNED;

#ifdef CONFIG_TCP_MD5SIG
	if (tp->af_specific->md5_lookup(sk, sk))
		tp->tcp_header_len += TCPOLEN_MD5SIG_ALIGNED;
#endif

	/* If user gave his TCP_MAXSEG, record it to clamp */
	if (tp->rx_opt.user_mss)
		tp->rx_opt.mss_clamp = tp->rx_opt.user_mss;
	tp->max_window = 0;
	tcp_mtup_init(sk);
	tcp_sync_mss(sk, dst_mtu(dst));

	tcp_ca_dst_init(sk, dst);

	if (!tp->window_clamp)
		tp->window_clamp = dst_metric(dst, RTAX_WINDOW);
	tp->advmss = tcp_mss_clamp(tp, dst_metric_advmss(dst));

	tcp_initialize_rcv_mss(sk);

	/* limit the window selection if the user enforce a smaller rx buffer */
	if (sk->sk_userlocks & SOCK_RCVBUF_LOCK &&
	    (tp->window_clamp > tcp_full_space(sk) || tp->window_clamp == 0))
		tp->window_clamp = tcp_full_space(sk);

	rcv_wnd = tcp_rwnd_init_bpf(sk);
	if (rcv_wnd == 0)
		rcv_wnd = dst_metric(dst, RTAX_INITRWND);

	tcp_select_initial_window(sk, tcp_full_space(sk),
				  tp->advmss - (tp->rx_opt.ts_recent_stamp ? tp->tcp_header_len - sizeof(struct tcphdr) : 0),
				  &tp->rcv_wnd,
				  &tp->window_clamp,
				  sock_net(sk)->ipv4.sysctl_tcp_window_scaling,
				  &rcv_wscale,
				  rcv_wnd);

	tp->rx_opt.rcv_wscale = rcv_wscale;
	tp->rcv_ssthresh = tp->rcv_wnd;

	sk->sk_err = 0;
	sock_reset_flag(sk, SOCK_DONE);
	tp->snd_wnd = 0;
	tcp_init_wl(tp, 0);
	tcp_write_queue_purge(sk);
	tp->snd_una = tp->write_seq;
	tp->snd_sml = tp->write_seq;
	tp->snd_up = tp->write_seq;
	WRITE_ONCE(tp->snd_nxt, tp->write_seq);

	if (likely(!tp->repair))
		tp->rcv_nxt = 0;
	else
		tp->rcv_tstamp = tcp_jiffies32;
	tp->rcv_wup = tp->rcv_nxt;
	WRITE_ONCE(tp->copied_seq, tp->rcv_nxt);

	inet_csk(sk)->icsk_rto = tcp_timeout_init(sk);
	inet_csk(sk)->icsk_retransmits = 0;
	tcp_clear_retrans(tp);
}

static void tcp_connect_queue_skb(struct sock *sk, struct sk_buff *skb)
{
	struct tcp_sock *tp = tcp_sk(sk);
	struct tcp_skb_cb *tcb = TCP_SKB_CB(skb);

	tcb->end_seq += skb->len;
	__skb_header_release(skb);
	sk_wmem_queued_add(sk, skb->truesize);
	sk_mem_charge(sk, skb->truesize);
	WRITE_ONCE(tp->write_seq, tcb->end_seq);
	tp->packets_out += tcp_skb_pcount(skb);
}

/* Build and send a SYN with data and (cached) Fast Open cookie. However,
 * queue a data-only packet after the regular SYN, such that regular SYNs
 * are retransmitted on timeouts. Also if the remote SYN-ACK acknowledges
 * only the SYN sequence, the data are retransmitted in the first ACK.
 * If cookie is not cached or other error occurs, falls back to send a
 * regular SYN with Fast Open cookie request option.
 */
static int tcp_send_syn_data(struct sock *sk, struct sk_buff *syn)
{
	struct tcp_sock *tp = tcp_sk(sk);
	struct tcp_fastopen_request *fo = tp->fastopen_req;
	int space, err = 0;
	struct sk_buff *syn_data;

	tp->rx_opt.mss_clamp = tp->advmss;  /* If MSS is not cached */
	if (!tcp_fastopen_cookie_check(sk, &tp->rx_opt.mss_clamp, &fo->cookie))
		goto fallback;

	/* MSS for SYN-data is based on cached MSS and bounded by PMTU and
	 * user-MSS. Reserve maximum option space for middleboxes that add
	 * private TCP options. The cost is reduced data space in SYN :(
	 */
	tp->rx_opt.mss_clamp = tcp_mss_clamp(tp, tp->rx_opt.mss_clamp);

	space = __tcp_mtu_to_mss(sk, inet_csk(sk)->icsk_pmtu_cookie) -
		MAX_TCP_OPTION_SPACE;

	space = min_t(size_t, space, fo->size);

	/* limit to order-0 allocations */
	space = min_t(size_t, space, SKB_MAX_HEAD(MAX_TCP_HEADER));

	syn_data = sk_stream_alloc_skb(sk, space, sk->sk_allocation, false);
	if (!syn_data)
		goto fallback;
	syn_data->ip_summed = CHECKSUM_PARTIAL;
	memcpy(syn_data->cb, syn->cb, sizeof(syn->cb));
	if (space) {
		int copied = copy_from_iter(skb_put(syn_data, space), space,
					    &fo->data->msg_iter);
		if (unlikely(!copied)) {
			tcp_skb_tsorted_anchor_cleanup(syn_data);
			kfree_skb(syn_data);
			goto fallback;
		}
		if (copied != space) {
			skb_trim(syn_data, copied);
			space = copied;
		}
		skb_zcopy_set(syn_data, fo->uarg, NULL);
	}
	/* No more data pending in inet_wait_for_connect() */
	if (space == fo->size)
		fo->data = NULL;
	fo->copied = space;

	tcp_connect_queue_skb(sk, syn_data);
	if (syn_data->len)
		tcp_chrono_start(sk, TCP_CHRONO_BUSY);

	err = tcp_transmit_skb(sk, syn_data, 1, sk->sk_allocation);

	syn->skb_mstamp_ns = syn_data->skb_mstamp_ns;

	/* Now full SYN+DATA was cloned and sent (or not),
	 * remove the SYN from the original skb (syn_data)
	 * we keep in write queue in case of a retransmit, as we
	 * also have the SYN packet (with no data) in the same queue.
	 */
	TCP_SKB_CB(syn_data)->seq++;
	TCP_SKB_CB(syn_data)->tcp_flags = TCPHDR_ACK | TCPHDR_PSH;
	if (!err) {
		tp->syn_data = (fo->copied > 0);
		tcp_rbtree_insert(&sk->tcp_rtx_queue, syn_data);
		NET_INC_STATS(sock_net(sk), LINUX_MIB_TCPORIGDATASENT);
		goto done;
	}

	/* data was not sent, put it in write_queue */
	__skb_queue_tail(&sk->sk_write_queue, syn_data);
	tp->packets_out -= tcp_skb_pcount(syn_data);

fallback:
	/* Send a regular SYN with Fast Open cookie request option */
	if (fo->cookie.len > 0)
		fo->cookie.len = 0;
	err = tcp_transmit_skb(sk, syn, 1, sk->sk_allocation);
	if (err)
		tp->syn_fastopen = 0;
done:
	fo->cookie.len = -1;  /* Exclude Fast Open option for SYN retries */
	return err;
}

/* Build a SYN and send it off. */
int tcp_connect(struct sock *sk)
{
	struct tcp_sock *tp = tcp_sk(sk);
	struct sk_buff *buff;
	int err;

	tcp_call_bpf(sk, BPF_SOCK_OPS_TCP_CONNECT_CB, 0, NULL);

	if (inet_csk(sk)->icsk_af_ops->rebuild_header(sk))
		return -EHOSTUNREACH; /* Routing failure or similar. */

	tcp_connect_init(sk);

	if (unlikely(tp->repair)) {
		tcp_finish_connect(sk, NULL);
		return 0;
	}

	buff = sk_stream_alloc_skb(sk, 0, sk->sk_allocation, true);
	if (unlikely(!buff))
		return -ENOBUFS;

	tcp_init_nondata_skb(buff, tp->write_seq++, TCPHDR_SYN);
	tcp_mstamp_refresh(tp);
	tp->retrans_stamp = tcp_time_stamp(tp);
	tcp_connect_queue_skb(sk, buff);
	tcp_ecn_send_syn(sk, buff);
	tcp_rbtree_insert(&sk->tcp_rtx_queue, buff);

	/* Send off SYN; include data in Fast Open. */
	err = tp->fastopen_req ? tcp_send_syn_data(sk, buff) :
	      tcp_transmit_skb(sk, buff, 1, sk->sk_allocation);
	if (err == -ECONNREFUSED)
		return err;

	/* We change tp->snd_nxt after the tcp_transmit_skb() call
	 * in order to make this packet get counted in tcpOutSegs.
	 */
	WRITE_ONCE(tp->snd_nxt, tp->write_seq);
	tp->pushed_seq = tp->write_seq;
	buff = tcp_send_head(sk);
	if (unlikely(buff)) {
		WRITE_ONCE(tp->snd_nxt, TCP_SKB_CB(buff)->seq);
		tp->pushed_seq	= TCP_SKB_CB(buff)->seq;
	}
	TCP_INC_STATS(sock_net(sk), TCP_MIB_ACTIVEOPENS);

	/* Timer for repeating the SYN until an answer. */
	inet_csk_reset_xmit_timer(sk, ICSK_TIME_RETRANS,
				  inet_csk(sk)->icsk_rto, TCP_RTO_MAX);
	return 0;
}
EXPORT_SYMBOL(tcp_connect);

/* Send out a delayed ack, the caller does the policy checking
 * to see if we should even be here.  See tcp_input.c:tcp_ack_snd_check()
 * for details.
 */
void tcp_send_delayed_ack(struct sock *sk)
{
	struct inet_connection_sock *icsk = inet_csk(sk);
	int ato = icsk->icsk_ack.ato;
	unsigned long timeout;

	if (ato > TCP_DELACK_MIN) {
		const struct tcp_sock *tp = tcp_sk(sk);
		int max_ato = HZ / 2;

		if (inet_csk_in_pingpong_mode(sk) ||
		    (icsk->icsk_ack.pending & ICSK_ACK_PUSHED))
			max_ato = TCP_DELACK_MAX;

		/* Slow path, intersegment interval is "high". */

		/* If some rtt estimate is known, use it to bound delayed ack.
		 * Do not use inet_csk(sk)->icsk_rto here, use results of rtt measurements
		 * directly.
		 */
		if (tp->srtt_us) {
			int rtt = max_t(int, usecs_to_jiffies(tp->srtt_us >> 3),
					TCP_DELACK_MIN);

			if (rtt < max_ato)
				max_ato = rtt;
		}

		ato = min(ato, max_ato);
	}

	/* Stay within the limit we were given */
	timeout = jiffies + ato;

	/* Use new timeout only if there wasn't a older one earlier. */
	if (icsk->icsk_ack.pending & ICSK_ACK_TIMER) {
		/* If delack timer was blocked or is about to expire,
		 * send ACK now.
		 */
		if (icsk->icsk_ack.blocked ||
		    time_before_eq(icsk->icsk_ack.timeout, jiffies + (ato >> 2))) {
			tcp_send_ack(sk);
			return;
		}

		if (!time_before(timeout, icsk->icsk_ack.timeout))
			timeout = icsk->icsk_ack.timeout;
	}
	icsk->icsk_ack.pending |= ICSK_ACK_SCHED | ICSK_ACK_TIMER;
	icsk->icsk_ack.timeout = timeout;
	sk_reset_timer(sk, &icsk->icsk_delack_timer, timeout);
}

/* This routine sends an ack and also updates the window. */
void __tcp_send_ack(struct sock *sk, u32 rcv_nxt)
{
	struct sk_buff *buff;

	/* If we have been reset, we may not send again. */
	if (sk->sk_state == TCP_CLOSE)
		return;

	/* We are not putting this on the write queue, so
	 * tcp_transmit_skb() will set the ownership to this
	 * sock.
	 */
	buff = alloc_skb(MAX_TCP_HEADER,
			 sk_gfp_mask(sk, GFP_ATOMIC | __GFP_NOWARN));
	if (unlikely(!buff)) {
		inet_csk_schedule_ack(sk);
		inet_csk(sk)->icsk_ack.ato = TCP_ATO_MIN;
		inet_csk_reset_xmit_timer(sk, ICSK_TIME_DACK,
					  TCP_DELACK_MAX, TCP_RTO_MAX);
		return;
	}

	/* Reserve space for headers and prepare control bits. */
	skb_reserve(buff, MAX_TCP_HEADER);
	tcp_init_nondata_skb(buff, tcp_acceptable_seq(sk), TCPHDR_ACK);

	/* We do not want pure acks influencing TCP Small Queues or fq/pacing
	 * too much.
	 * SKB_TRUESIZE(max(1 .. 66, MAX_TCP_HEADER)) is unfortunately ~784
	 */
	skb_set_tcp_pure_ack(buff);

	/* Send it off, this clears delayed acks for us. */
	__tcp_transmit_skb(sk, buff, 0, (__force gfp_t)0, rcv_nxt);
}
EXPORT_SYMBOL_GPL(__tcp_send_ack);

void tcp_send_ack(struct sock *sk)
{
	__tcp_send_ack(sk, tcp_sk(sk)->rcv_nxt);
}

/* This routine sends a packet with an out of date sequence
 * number. It assumes the other end will try to ack it.
 *
 * Question: what should we make while urgent mode?
 * 4.4BSD forces sending single byte of data. We cannot send
 * out of window data, because we have SND.NXT==SND.MAX...
 *
 * Current solution: to send TWO zero-length segments in urgent mode:
 * one is with SEG.SEQ=SND.UNA to deliver urgent pointer, another is
 * out-of-date with SND.UNA-1 to probe window.
 */
static int tcp_xmit_probe_skb(struct sock *sk, int urgent, int mib)
{
	struct tcp_sock *tp = tcp_sk(sk);
	struct sk_buff *skb;

	/* We don't queue it, tcp_transmit_skb() sets ownership. */
	skb = alloc_skb(MAX_TCP_HEADER,
			sk_gfp_mask(sk, GFP_ATOMIC | __GFP_NOWARN));
	if (!skb)
		return -1;

	/* Reserve space for headers and set control bits. */
	skb_reserve(skb, MAX_TCP_HEADER);
	/* Use a previous sequence.  This should cause the other
	 * end to send an ack.  Don't queue or clone SKB, just
	 * send it.
	 */
	tcp_init_nondata_skb(skb, tp->snd_una - !urgent, TCPHDR_ACK);
	NET_INC_STATS(sock_net(sk), mib);
	return tcp_transmit_skb(sk, skb, 0, (__force gfp_t)0);
}

/* Called from setsockopt( ... TCP_REPAIR ) */
void tcp_send_window_probe(struct sock *sk)
{
	if (sk->sk_state == TCP_ESTABLISHED) {
		tcp_sk(sk)->snd_wl1 = tcp_sk(sk)->rcv_nxt - 1;
		tcp_mstamp_refresh(tcp_sk(sk));
		tcp_xmit_probe_skb(sk, 0, LINUX_MIB_TCPWINPROBE);
	}
}

/* Initiate keepalive or window probe from timer. */
int tcp_write_wakeup(struct sock *sk, int mib)
{
	struct tcp_sock *tp = tcp_sk(sk);
	struct sk_buff *skb;

	if (sk->sk_state == TCP_CLOSE)
		return -1;

	skb = tcp_send_head(sk);
	if (skb && before(TCP_SKB_CB(skb)->seq, tcp_wnd_end(tp))) {
		int err;
		unsigned int mss = tcp_current_mss(sk);
		unsigned int seg_size = tcp_wnd_end(tp) - TCP_SKB_CB(skb)->seq;

		if (before(tp->pushed_seq, TCP_SKB_CB(skb)->end_seq))
			tp->pushed_seq = TCP_SKB_CB(skb)->end_seq;

		/* We are probing the opening of a window
		 * but the window size is != 0
		 * must have been a result SWS avoidance ( sender )
		 */
		if (seg_size < TCP_SKB_CB(skb)->end_seq - TCP_SKB_CB(skb)->seq ||
		    skb->len > mss) {
			seg_size = min(seg_size, mss);
			TCP_SKB_CB(skb)->tcp_flags |= TCPHDR_PSH;
			if (tcp_fragment(sk, TCP_FRAG_IN_WRITE_QUEUE,
					 skb, seg_size, mss, GFP_ATOMIC))
				return -1;
		} else if (!tcp_skb_pcount(skb))
			tcp_set_skb_tso_segs(skb, mss);

		TCP_SKB_CB(skb)->tcp_flags |= TCPHDR_PSH;
		err = tcp_transmit_skb(sk, skb, 1, GFP_ATOMIC);
		if (!err)
			tcp_event_new_data_sent(sk, skb);
		return err;
	} else {
		if (between(tp->snd_up, tp->snd_una + 1, tp->snd_una + 0xFFFF))
			tcp_xmit_probe_skb(sk, 1, mib);
		return tcp_xmit_probe_skb(sk, 0, mib);
	}
}

/* A window probe timeout has occurred.  If window is not closed send
 * a partial packet else a zero probe.
 */
void tcp_send_probe0(struct sock *sk)
{
	struct inet_connection_sock *icsk = inet_csk(sk);
	struct tcp_sock *tp = tcp_sk(sk);
	struct net *net = sock_net(sk);
	unsigned long timeout;
	int err;

	err = tcp_write_wakeup(sk, LINUX_MIB_TCPWINPROBE);

	if (tp->packets_out || tcp_write_queue_empty(sk)) {
		/* Cancel probe timer, if it is not required. */
		icsk->icsk_probes_out = 0;
		icsk->icsk_backoff = 0;
		return;
	}

	icsk->icsk_probes_out++;
	if (err <= 0) {
		if (icsk->icsk_backoff < net->ipv4.sysctl_tcp_retries2)
			icsk->icsk_backoff++;
		timeout = tcp_probe0_when(sk, TCP_RTO_MAX);
	} else {
		/* If packet was not sent due to local congestion,
		 * Let senders fight for local resources conservatively.
		 */
		timeout = TCP_RESOURCE_PROBE_INTERVAL;
	}
	tcp_reset_xmit_timer(sk, ICSK_TIME_PROBE0, timeout, TCP_RTO_MAX, NULL);
}

int tcp_rtx_synack(const struct sock *sk, struct request_sock *req)
{
	const struct tcp_request_sock_ops *af_ops = tcp_rsk(req)->af_specific;
	struct flowi fl;
	int res;

	tcp_rsk(req)->txhash = net_tx_rndhash();
	res = af_ops->send_synack(sk, NULL, &fl, req, NULL, TCP_SYNACK_NORMAL);
	if (!res) {
		__TCP_INC_STATS(sock_net(sk), TCP_MIB_RETRANSSEGS);
		__NET_INC_STATS(sock_net(sk), LINUX_MIB_TCPSYNRETRANS);
		if (unlikely(tcp_passive_fastopen(sk)))
			tcp_sk(sk)->total_retrans++;
		trace_tcp_retransmit_synack(sk, req);
	}
	return res;
}
EXPORT_SYMBOL(tcp_rtx_synack);<|MERGE_RESOLUTION|>--- conflicted
+++ resolved
@@ -2589,22 +2589,13 @@
 						      nonagle : TCP_NAGLE_PUSH))))
 				break;
 		} else {
-<<<<<<< HEAD
-			bool ace_deficit_limit;
-=======
 			bool ace_deficit_limit = false;;
->>>>>>> 075083c7
 
 			if (unlikely(tcp_accecn_deficit_runaway_test(tp,
 								     cwnd_quota))) {
 				cwnd_quota = TCP_ACCECN_ACE_MAX_DELTA - 1;
 				ace_deficit_limit = true;
-<<<<<<< HEAD
-			} else
-				ace_deficit_limit = false;
-=======
 			}
->>>>>>> 075083c7
 
 			if (!push_one && !ace_deficit_limit &&
 			    tcp_tso_should_defer(sk, skb, &is_cwnd_limited,
