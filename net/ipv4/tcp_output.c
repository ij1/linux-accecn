// SPDX-License-Identifier: GPL-2.0-only
/*
 * INET		An implementation of the TCP/IP protocol suite for the LINUX
 *		operating system.  INET is implemented using the  BSD Socket
 *		interface as the means of communication with the user level.
 *
 *		Implementation of the Transmission Control Protocol(TCP).
 *
 * Authors:	Ross Biro
 *		Fred N. van Kempen, <waltje@uWalt.NL.Mugnet.ORG>
 *		Mark Evans, <evansmp@uhura.aston.ac.uk>
 *		Corey Minyard <wf-rch!minyard@relay.EU.net>
 *		Florian La Roche, <flla@stud.uni-sb.de>
 *		Charles Hedrick, <hedrick@klinzhai.rutgers.edu>
 *		Linus Torvalds, <torvalds@cs.helsinki.fi>
 *		Alan Cox, <gw4pts@gw4pts.ampr.org>
 *		Matthew Dillon, <dillon@apollo.west.oic.com>
 *		Arnt Gulbrandsen, <agulbra@nvg.unit.no>
 *		Jorge Cwik, <jorge@laser.satlink.net>
 */

/*
 * Changes:	Pedro Roque	:	Retransmit queue handled by TCP.
 *				:	Fragmentation on mtu decrease
 *				:	Segment collapse on retransmit
 *				:	AF independence
 *
 *		Linus Torvalds	:	send_delayed_ack
 *		David S. Miller	:	Charge memory using the right skb
 *					during syn/ack processing.
 *		David S. Miller :	Output engine completely rewritten.
 *		Andrea Arcangeli:	SYNACK carry ts_recent in tsecr.
 *		Cacophonix Gaul :	draft-minshall-nagle-01
 *		J Hadi Salim	:	ECN support
 *
 */

#define pr_fmt(fmt) "TCP: " fmt

#include <net/tcp.h>
#include <net/mptcp.h>

#include <linux/compiler.h>
#include <linux/gfp.h>
#include <linux/module.h>
#include <linux/static_key.h>

#include <trace/events/tcp.h>

/* Refresh clocks of a TCP socket,
 * ensuring monotically increasing values.
 */
void tcp_mstamp_refresh(struct tcp_sock *tp)
{
	u64 val = tcp_clock_ns();

	tp->tcp_clock_cache = val;
	tp->tcp_mstamp = div_u64(val, NSEC_PER_USEC);
}

static bool tcp_write_xmit(struct sock *sk, unsigned int mss_now, int nonagle,
			   int push_one, gfp_t gfp);

/* Account for new data that has been sent to the network. */
static void tcp_event_new_data_sent(struct sock *sk, struct sk_buff *skb)
{
	struct inet_connection_sock *icsk = inet_csk(sk);
	struct tcp_sock *tp = tcp_sk(sk);
	unsigned int prior_packets = tp->packets_out;

	WRITE_ONCE(tp->snd_nxt, TCP_SKB_CB(skb)->end_seq);

	__skb_unlink(skb, &sk->sk_write_queue);
	tcp_rbtree_insert(&sk->tcp_rtx_queue, skb);

	if (tp->highest_sack == NULL)
		tp->highest_sack = skb;

	tp->packets_out += tcp_skb_pcount(skb);
	if (!prior_packets || icsk->icsk_pending == ICSK_TIME_LOSS_PROBE)
		tcp_rearm_rto(sk);

	NET_ADD_STATS(sock_net(sk), LINUX_MIB_TCPORIGDATASENT,
		      tcp_skb_pcount(skb));
}

/* SND.NXT, if window was not shrunk or the amount of shrunk was less than one
 * window scaling factor due to loss of precision.
 * If window has been shrunk, what should we make? It is not clear at all.
 * Using SND.UNA we will fail to open window, SND.NXT is out of window. :-(
 * Anything in between SND.UNA...SND.UNA+SND.WND also can be already
 * invalid. OK, let's make this for now:
 */
static inline __u32 tcp_acceptable_seq(const struct sock *sk)
{
	const struct tcp_sock *tp = tcp_sk(sk);

	if (!before(tcp_wnd_end(tp), tp->snd_nxt) ||
	    (tp->rx_opt.wscale_ok &&
	     ((tp->snd_nxt - tcp_wnd_end(tp)) < (1 << tp->rx_opt.rcv_wscale))))
		return tp->snd_nxt;
	else
		return tcp_wnd_end(tp);
}

/* Calculate mss to advertise in SYN segment.
 * RFC1122, RFC1063, draft-ietf-tcpimpl-pmtud-01 state that:
 *
 * 1. It is independent of path mtu.
 * 2. Ideally, it is maximal possible segment size i.e. 65535-40.
 * 3. For IPv4 it is reasonable to calculate it from maximal MTU of
 *    attached devices, because some buggy hosts are confused by
 *    large MSS.
 * 4. We do not make 3, we advertise MSS, calculated from first
 *    hop device mtu, but allow to raise it to ip_rt_min_advmss.
 *    This may be overridden via information stored in routing table.
 * 5. Value 65535 for MSS is valid in IPv6 and means "as large as possible,
 *    probably even Jumbo".
 */
static __u16 tcp_advertise_mss(struct sock *sk)
{
	struct tcp_sock *tp = tcp_sk(sk);
	const struct dst_entry *dst = __sk_dst_get(sk);
	int mss = tp->advmss;

	if (dst) {
		unsigned int metric = dst_metric_advmss(dst);

		if (metric < mss) {
			mss = metric;
			tp->advmss = mss;
		}
	}

	return (__u16)mss;
}

/* RFC2861. Reset CWND after idle period longer RTO to "restart window".
 * This is the first part of cwnd validation mechanism.
 */
void tcp_cwnd_restart(struct sock *sk, s32 delta)
{
	struct tcp_sock *tp = tcp_sk(sk);
	u32 restart_cwnd = tcp_init_cwnd(tp, __sk_dst_get(sk));
	u32 cwnd = tp->snd_cwnd;

	tcp_ca_event(sk, CA_EVENT_CWND_RESTART);

	tp->snd_ssthresh = tcp_current_ssthresh(sk);
	restart_cwnd = min(restart_cwnd, cwnd);

	while ((delta -= inet_csk(sk)->icsk_rto) > 0 && cwnd > restart_cwnd)
		cwnd >>= 1;
	tp->snd_cwnd = max(cwnd, restart_cwnd);
	tp->snd_cwnd_stamp = tcp_jiffies32;
	tp->snd_cwnd_used = 0;
}

/* Congestion state accounting after a packet has been sent. */
static void tcp_event_data_sent(struct tcp_sock *tp,
				struct sock *sk)
{
	struct inet_connection_sock *icsk = inet_csk(sk);
	const u32 now = tcp_jiffies32;

	if (tcp_packets_in_flight(tp) == 0)
		tcp_ca_event(sk, CA_EVENT_TX_START);

	/* If this is the first data packet sent in response to the
	 * previous received data,
	 * and it is a reply for ato after last received packet,
	 * increase pingpong count.
	 */
	if (before(tp->lsndtime, icsk->icsk_ack.lrcvtime) &&
	    (u32)(now - icsk->icsk_ack.lrcvtime) < icsk->icsk_ack.ato)
		inet_csk_inc_pingpong_cnt(sk);

	tp->lsndtime = now;
}

/* Account for an ACK we sent. */
static inline void tcp_event_ack_sent(struct sock *sk, unsigned int pkts,
				      u32 rcv_nxt)
{
	struct tcp_sock *tp = tcp_sk(sk);

	if (unlikely(tp->compressed_ack)) {
		NET_ADD_STATS(sock_net(sk), LINUX_MIB_TCPACKCOMPRESSED,
			      tp->compressed_ack);
		tp->compressed_ack = 0;
		if (hrtimer_try_to_cancel(&tp->compressed_ack_timer) == 1)
			__sock_put(sk);
	}

	if (unlikely(rcv_nxt != tp->rcv_nxt))
		return;  /* Special ACK sent by DCTCP to reflect ECN */
	tcp_dec_quickack_mode(sk, pkts);
	inet_csk_clear_xmit_timer(sk, ICSK_TIME_DACK);
}

/* Determine a window scaling and initial window to offer.
 * Based on the assumption that the given amount of space
 * will be offered. Store the results in the tp structure.
 * NOTE: for smooth operation initial space offering should
 * be a multiple of mss if possible. We assume here that mss >= 1.
 * This MUST be enforced by all callers.
 */
void tcp_select_initial_window(const struct sock *sk, int __space, __u32 mss,
			       __u32 *rcv_wnd, __u32 *window_clamp,
			       int wscale_ok, __u8 *rcv_wscale,
			       __u32 init_rcv_wnd)
{
	unsigned int space = (__space < 0 ? 0 : __space);

	/* If no clamp set the clamp to the max possible scaled window */
	if (*window_clamp == 0)
		(*window_clamp) = (U16_MAX << TCP_MAX_WSCALE);
	space = min(*window_clamp, space);

	/* Quantize space offering to a multiple of mss if possible. */
	if (space > mss)
		space = rounddown(space, mss);

	/* NOTE: offering an initial window larger than 32767
	 * will break some buggy TCP stacks. If the admin tells us
	 * it is likely we could be speaking with such a buggy stack
	 * we will truncate our initial window offering to 32K-1
	 * unless the remote has sent us a window scaling option,
	 * which we interpret as a sign the remote TCP is not
	 * misinterpreting the window field as a signed quantity.
	 */
	if (sock_net(sk)->ipv4.sysctl_tcp_workaround_signed_windows)
		(*rcv_wnd) = min(space, MAX_TCP_WINDOW);
	else
		(*rcv_wnd) = min_t(u32, space, U16_MAX);

	if (init_rcv_wnd)
		*rcv_wnd = min(*rcv_wnd, init_rcv_wnd * mss);

	*rcv_wscale = 0;
	if (wscale_ok) {
		/* Set window scaling on max possible window */
		space = max_t(u32, space, sock_net(sk)->ipv4.sysctl_tcp_rmem[2]);
		space = max_t(u32, space, sysctl_rmem_max);
		space = min_t(u32, space, *window_clamp);
		*rcv_wscale = clamp_t(int, ilog2(space) - 15,
				      0, TCP_MAX_WSCALE);
	}
	/* Set the clamp no higher than max representable value */
	(*window_clamp) = min_t(__u32, U16_MAX << (*rcv_wscale), *window_clamp);
}
EXPORT_SYMBOL(tcp_select_initial_window);

/* Chose a new window to advertise, update state in tcp_sock for the
 * socket, and return result with RFC1323 scaling applied.  The return
 * value can be stuffed directly into th->window for an outgoing
 * frame.
 */
static u16 tcp_select_window(struct sock *sk)
{
	struct tcp_sock *tp = tcp_sk(sk);
	u32 old_win = tp->rcv_wnd;
	u32 cur_win = tcp_receive_window(tp);
	u32 new_win = __tcp_select_window(sk);

	/* Never shrink the offered window */
	if (new_win < cur_win) {
		/* Danger Will Robinson!
		 * Don't update rcv_wup/rcv_wnd here or else
		 * we will not be able to advertise a zero
		 * window in time.  --DaveM
		 *
		 * Relax Will Robinson.
		 */
		if (new_win == 0)
			NET_INC_STATS(sock_net(sk),
				      LINUX_MIB_TCPWANTZEROWINDOWADV);
		new_win = ALIGN(cur_win, 1 << tp->rx_opt.rcv_wscale);
	}
	tp->rcv_wnd = new_win;
	tp->rcv_wup = tp->rcv_nxt;

	/* Make sure we do not exceed the maximum possible
	 * scaled window.
	 */
	if (!tp->rx_opt.rcv_wscale &&
	    sock_net(sk)->ipv4.sysctl_tcp_workaround_signed_windows)
		new_win = min(new_win, MAX_TCP_WINDOW);
	else
		new_win = min(new_win, (65535U << tp->rx_opt.rcv_wscale));

	/* RFC1323 scaling applied */
	new_win >>= tp->rx_opt.rcv_wscale;

	/* If we advertise zero window, disable fast path. */
	if (new_win == 0) {
		tp->pred_flags = 0;
		if (old_win)
			NET_INC_STATS(sock_net(sk),
				      LINUX_MIB_TCPTOZEROWINDOWADV);
	} else if (old_win == 0) {
		NET_INC_STATS(sock_net(sk), LINUX_MIB_TCPFROMZEROWINDOWADV);
	}

	return new_win;
}

/* Packet ECN state for a SYN-ACK */
static void tcp_ecn_send_synack(struct sock *sk, struct sk_buff *skb)
{
	struct tcp_sock *tp = tcp_sk(sk);

	TCP_SKB_CB(skb)->tcp_flags &= ~TCPHDR_CWR;
	if (tcp_ecn_disabled(tp))
		TCP_SKB_CB(skb)->tcp_flags &= ~TCPHDR_ECE;
	else if (tcp_ca_needs_ecn(sk) ||
		 tcp_bpf_ca_needs_ecn(sk))
		INET_ECN_xmit(sk);

	if (tp->ecn_flags & TCP_ECN_MODE_ACCECN) {
		TCP_SKB_CB(skb)->tcp_flags &= ~TCPHDR_ACE;
		TCP_SKB_CB(skb)->tcp_flags |=
			tcp_accecn_reflector_flags(tp->syn_ect_rcv);
		tp->syn_ect_snt = inet_sk(sk)->tos & INET_ECN_MASK;
	}
}

/* Packet ECN state for a SYN.  */
static void tcp_ecn_send_syn(struct sock *sk, struct sk_buff *skb)
{
	struct tcp_sock *tp = tcp_sk(sk);
	bool bpf_needs_ecn = tcp_bpf_ca_needs_ecn(sk);
	bool use_ecn, use_accecn;

	use_accecn = sock_net(sk)->ipv4.sysctl_tcp_ecn == 5 ||
		     tcp_ca_needs_accecn(sk);
	use_ecn = sock_net(sk)->ipv4.sysctl_tcp_ecn == 1 ||
		  sock_net(sk)->ipv4.sysctl_tcp_ecn == 3 ||
		  tcp_ca_needs_ecn(sk) || bpf_needs_ecn || use_accecn;

	if (!use_ecn) {
		const struct dst_entry *dst = __sk_dst_get(sk);

		if (dst && dst_feature(dst, RTAX_FEATURE_ECN))
			use_ecn = true;
	}

	tp->ecn_flags = 0;

	if (use_ecn) {
		if (tcp_ca_needs_ecn(sk) || bpf_needs_ecn)
			INET_ECN_xmit(sk);

		TCP_SKB_CB(skb)->tcp_flags |= TCPHDR_ECE | TCPHDR_CWR;
		if (use_accecn) {
			TCP_SKB_CB(skb)->tcp_flags |= TCPHDR_AE;
			tcp_ecn_mode_set(tp, TCP_ECN_MODE_PENDING);
			tp->syn_ect_snt = inet_sk(sk)->tos & INET_ECN_MASK;
		} else {
			tcp_ecn_mode_set(tp, TCP_ECN_MODE_RFC3168);
		}
	}
}

static void tcp_ecn_clear_syn(struct sock *sk, struct sk_buff *skb)
{
	if (sock_net(sk)->ipv4.sysctl_tcp_ecn_fallback) {
		/* tp->ecn_flags are cleared at a later point in time when
		 * SYN ACK is ultimatively being received.
		 */
		TCP_SKB_CB(skb)->tcp_flags &= ~TCPHDR_ACE;
	}
}

static void tcp_accecn_echo_syn_ect(struct tcphdr *th, u8 ect)
{
	th->ae = !!(ect & INET_ECN_ECT_0);
	th->cwr = ect != INET_ECN_ECT_0;
	th->ece = ect == INET_ECN_ECT_1;
}

static void
tcp_ecn_make_synack(const struct request_sock *req, struct tcphdr *th)
{
	if (tcp_rsk(req)->accecn_ok)
		tcp_accecn_echo_syn_ect(th, tcp_rsk(req)->syn_ect_rcv);
	else if (inet_rsk(req)->ecn_ok)
		th->ece = 1;
}

static void tcp_accecn_set_ace(struct tcp_sock *tp, struct sk_buff *skb,
			       struct tcphdr *th)
{
	u32 wire_ace;

	/* The final packet of the 3WHS or anything like it must reflect
	 * the SYN/ACK ECT instead of putting CEP into ACE field, such
	 * case show up in tcp_flags.
	 */
	if (likely(!(TCP_SKB_CB(skb)->tcp_flags & TCPHDR_ACE))) {
		tp->received_ce_tx += min_t(u32, tcp_accecn_ace_deficit(tp),
					    TCP_ACCECN_ACE_MAX_DELTA);
		wire_ace = tp->received_ce_tx + TCP_ACCECN_CEP_INIT_OFFSET;
		th->ece = !!(wire_ace & 0x1);
		th->cwr = !!(wire_ace & 0x2);
		th->ae = !!(wire_ace & 0x4);
	}
}

/* Set up ECN state for a packet on a ESTABLISHED socket that is about to
 * be sent.
 */
static void tcp_ecn_send(struct sock *sk, struct sk_buff *skb,
			 struct tcphdr *th, int tcp_header_len)
{
	struct tcp_sock *tp = tcp_sk(sk);

	if (!tcp_ecn_mode_any(tp))
		return;

	if (!tp->ecn_fail)
		INET_ECN_xmit(sk);
	if (tcp_ecn_mode_accecn(tp)) {
		tcp_accecn_set_ace(tp, skb, th);
		skb_shinfo(skb)->gso_type |= SKB_GSO_TCP_ACCECN;
	} else {
		/* Not-retransmitted data segment: set ECT and inject CWR. */
		if (skb->len != tcp_header_len &&
		    !before(TCP_SKB_CB(skb)->seq, tp->snd_nxt)) {
			if (tp->ecn_flags & TCP_ECN_QUEUE_CWR) {
				tp->ecn_flags &= ~TCP_ECN_QUEUE_CWR;
				th->cwr = 1;
				skb_shinfo(skb)->gso_type |= SKB_GSO_TCP_ECN;
			}
		} else if (!tcp_ca_needs_ecn(sk)) {
			/* ACK or retransmitted segment: clear ECT|CE */
			INET_ECN_dontxmit(sk);
		}
		if (tp->ecn_flags & TCP_ECN_DEMAND_CWR)
			th->ece = 1;
	}
}

/* Constructs common control bits of non-data skb. If SYN/FIN is present,
 * auto increment end seqno.
 */
static void tcp_init_nondata_skb(struct sk_buff *skb, u32 seq, u16 flags)
{
	skb->ip_summed = CHECKSUM_PARTIAL;

	TCP_SKB_CB(skb)->tcp_flags = flags;
	TCP_SKB_CB(skb)->sacked = 0;

	tcp_skb_pcount_set(skb, 1);

	TCP_SKB_CB(skb)->seq = seq;
	if (flags & (TCPHDR_SYN | TCPHDR_FIN))
		seq++;
	TCP_SKB_CB(skb)->end_seq = seq;
}

static inline bool tcp_urg_mode(const struct tcp_sock *tp)
{
	return tp->snd_una != tp->snd_up;
}

#define OPTION_SACK_ADVERTISE	(1 << 0)
#define OPTION_TS		(1 << 1)
#define OPTION_MD5		(1 << 2)
#define OPTION_WSCALE		(1 << 3)
#define OPTION_FAST_OPEN_COOKIE	(1 << 8)
#define OPTION_SMC		(1 << 9)
#define OPTION_MPTCP		(1 << 10)
#define OPTION_ACCECN		(1 << 11)

static void smc_options_write(__be32 *ptr, u16 *options)
{
#if IS_ENABLED(CONFIG_SMC)
	if (static_branch_unlikely(&tcp_have_smc)) {
		if (unlikely(OPTION_SMC & *options)) {
			*ptr++ = htonl((TCPOPT_NOP  << 24) |
				       (TCPOPT_NOP  << 16) |
				       (TCPOPT_EXP <<  8) |
				       (TCPOLEN_EXP_SMC_BASE));
			*ptr++ = htonl(TCPOPT_SMC_MAGIC);
		}
	}
#endif
}

struct tcp_out_options {
	u16 options;		/* bit field of OPTION_* */
	u16 mss;		/* 0 to disable */
	u8 ws;			/* window scale, 0 to disable */
	u8 num_sack_blocks;	/* number of SACK blocks to include */
	u8 num_ecn_bytes;	/* number of AccECN fields needed */
	u8 hash_size;		/* bytes in hash_location */
	u8 bpf_opt_len;		/* length of BPF hdr option */
	__u8 *hash_location;	/* temporary pointer, overloaded */
	__u32 tsval, tsecr;	/* need to include OPTION_TS */
	struct tcp_fastopen_cookie *fastopen_cookie;	/* Fast open cookie */
	struct mptcp_out_options mptcp;
	u32 *ecn_bytes;		/* AccECN ECT/CE byte counters */
};

static void mptcp_options_write(__be32 *ptr, struct tcp_out_options *opts)
{
#if IS_ENABLED(CONFIG_MPTCP)
	if (unlikely(OPTION_MPTCP & opts->options))
		mptcp_write_options(ptr, &opts->mptcp);
#endif
}

#ifdef CONFIG_CGROUP_BPF
static int bpf_skops_write_hdr_opt_arg0(struct sk_buff *skb,
					enum tcp_synack_type synack_type)
{
	if (unlikely(!skb))
		return BPF_WRITE_HDR_TCP_CURRENT_MSS;

	if (unlikely(synack_type == TCP_SYNACK_COOKIE))
		return BPF_WRITE_HDR_TCP_SYNACK_COOKIE;

	return 0;
}

/* req, syn_skb and synack_type are used when writing synack */
static void bpf_skops_hdr_opt_len(struct sock *sk, struct sk_buff *skb,
				  struct request_sock *req,
				  struct sk_buff *syn_skb,
				  enum tcp_synack_type synack_type,
				  struct tcp_out_options *opts,
				  unsigned int *remaining)
{
	struct bpf_sock_ops_kern sock_ops;
	int err;

	if (likely(!BPF_SOCK_OPS_TEST_FLAG(tcp_sk(sk),
					   BPF_SOCK_OPS_WRITE_HDR_OPT_CB_FLAG)) ||
	    !*remaining)
		return;

	/* *remaining has already been aligned to 4 bytes, so *remaining >= 4 */

	/* init sock_ops */
	memset(&sock_ops, 0, offsetof(struct bpf_sock_ops_kern, temp));

	sock_ops.op = BPF_SOCK_OPS_HDR_OPT_LEN_CB;

	if (req) {
		/* The listen "sk" cannot be passed here because
		 * it is not locked.  It would not make too much
		 * sense to do bpf_setsockopt(listen_sk) based
		 * on individual connection request also.
		 *
		 * Thus, "req" is passed here and the cgroup-bpf-progs
		 * of the listen "sk" will be run.
		 *
		 * "req" is also used here for fastopen even the "sk" here is
		 * a fullsock "child" sk.  It is to keep the behavior
		 * consistent between fastopen and non-fastopen on
		 * the bpf programming side.
		 */
		sock_ops.sk = (struct sock *)req;
		sock_ops.syn_skb = syn_skb;
	} else {
		sock_owned_by_me(sk);

		sock_ops.is_fullsock = 1;
		sock_ops.sk = sk;
	}

	sock_ops.args[0] = bpf_skops_write_hdr_opt_arg0(skb, synack_type);
	sock_ops.remaining_opt_len = *remaining;
	/* tcp_current_mss() does not pass a skb */
	if (skb)
		bpf_skops_init_skb(&sock_ops, skb, 0);

	err = BPF_CGROUP_RUN_PROG_SOCK_OPS_SK(&sock_ops, sk);

	if (err || sock_ops.remaining_opt_len == *remaining)
		return;

	opts->bpf_opt_len = *remaining - sock_ops.remaining_opt_len;
	/* round up to 4 bytes */
	opts->bpf_opt_len = (opts->bpf_opt_len + 3) & ~3;

	*remaining -= opts->bpf_opt_len;
}

static void bpf_skops_write_hdr_opt(struct sock *sk, struct sk_buff *skb,
				    struct request_sock *req,
				    struct sk_buff *syn_skb,
				    enum tcp_synack_type synack_type,
				    struct tcp_out_options *opts)
{
	u8 first_opt_off, nr_written, max_opt_len = opts->bpf_opt_len;
	struct bpf_sock_ops_kern sock_ops;
	int err;

	if (likely(!max_opt_len))
		return;

	memset(&sock_ops, 0, offsetof(struct bpf_sock_ops_kern, temp));

	sock_ops.op = BPF_SOCK_OPS_WRITE_HDR_OPT_CB;

	if (req) {
		sock_ops.sk = (struct sock *)req;
		sock_ops.syn_skb = syn_skb;
	} else {
		sock_owned_by_me(sk);

		sock_ops.is_fullsock = 1;
		sock_ops.sk = sk;
	}

	sock_ops.args[0] = bpf_skops_write_hdr_opt_arg0(skb, synack_type);
	sock_ops.remaining_opt_len = max_opt_len;
	first_opt_off = tcp_hdrlen(skb) - max_opt_len;
	bpf_skops_init_skb(&sock_ops, skb, first_opt_off);

	err = BPF_CGROUP_RUN_PROG_SOCK_OPS_SK(&sock_ops, sk);

	if (err)
		nr_written = 0;
	else
		nr_written = max_opt_len - sock_ops.remaining_opt_len;

	if (nr_written < max_opt_len)
		memset(skb->data + first_opt_off + nr_written, TCPOPT_NOP,
		       max_opt_len - nr_written);
}
#else
static void bpf_skops_hdr_opt_len(struct sock *sk, struct sk_buff *skb,
				  struct request_sock *req,
				  struct sk_buff *syn_skb,
				  enum tcp_synack_type synack_type,
				  struct tcp_out_options *opts,
				  unsigned int *remaining)
{
}

static void bpf_skops_write_hdr_opt(struct sock *sk, struct sk_buff *skb,
				    struct request_sock *req,
				    struct sk_buff *syn_skb,
				    enum tcp_synack_type synack_type,
				    struct tcp_out_options *opts)
{
}
#endif

#define NOP_LEFTOVER	((TCPOPT_NOP << 8) | TCPOPT_NOP)

/* Write previously computed TCP options to the packet.
 *
 * Beware: Something in the Internet is very sensitive to the ordering of
 * TCP options, we learned this through the hard way, so be careful here.
 * Luckily we can at least blame others for their non-compliance but from
 * inter-operability perspective it seems that we're somewhat stuck with
 * the ordering which we have been using if we want to keep working with
 * those broken things (not that it currently hurts anybody as there isn't
 * particular reason why the ordering would need to be changed).
 *
 * At least SACK_PERM as the first option is known to lead to a disaster
 * (but it may well be that other scenarios fail similarly).
 */
static void tcp_options_write(__be32 *ptr, struct tcp_sock *tp,
			      struct tcp_out_options *opts)
{
	u16 leftover_bytes = NOP_LEFTOVER;	/* replace next NOPs if avail */
	u16 options = opts->options;	/* mungable copy */
	int leftover_size = 2;

	if (unlikely(OPTION_MD5 & options)) {
		*ptr++ = htonl((TCPOPT_NOP << 24) | (TCPOPT_NOP << 16) |
			       (TCPOPT_MD5SIG << 8) | TCPOLEN_MD5SIG);
		/* overload cookie hash location */
		opts->hash_location = (__u8 *)ptr;
		ptr += 4;
	}

	if (unlikely(opts->mss)) {
		*ptr++ = htonl((TCPOPT_MSS << 24) |
			       (TCPOLEN_MSS << 16) |
			       opts->mss);
	}

	if (likely(OPTION_TS & options)) {
		if (unlikely(OPTION_SACK_ADVERTISE & options)) {
			*ptr++ = htonl((TCPOPT_SACK_PERM << 24) |
				       (TCPOLEN_SACK_PERM << 16) |
				       (TCPOPT_TIMESTAMP << 8) |
				       TCPOLEN_TIMESTAMP);
			options &= ~OPTION_SACK_ADVERTISE;
		} else {
			*ptr++ = htonl((TCPOPT_NOP << 24) |
				       (TCPOPT_NOP << 16) |
				       (TCPOPT_TIMESTAMP << 8) |
				       TCPOLEN_TIMESTAMP);
		}
		*ptr++ = htonl(opts->tsval);
		*ptr++ = htonl(opts->tsecr);
	}

	if (unlikely(OPTION_ACCECN & options)) {
		u32 e0b = opts->ecn_bytes[INET_ECN_ECT_0 - 1] + TCP_ACCECN_E0B_INIT_OFFSET;
		u32 e1b = opts->ecn_bytes[INET_ECN_ECT_1 - 1] + TCP_ACCECN_E1B_INIT_OFFSET;
		u32 ceb = opts->ecn_bytes[INET_ECN_CE - 1] + TCP_ACCECN_CEB_INIT_OFFSET;
		u8 len = TCPOLEN_EXP_ACCECN_BASE +
			 opts->num_ecn_bytes * TCPOLEN_ACCECN_PERCOUNTER;

		*ptr++ = htonl((TCPOPT_EXP << 24) | (len << 16) |
			       TCPOPT_ACCECN_MAGIC);
		if (opts->num_ecn_bytes > 0) {
			*ptr++ = htonl((e0b << 8) |
				       (opts->num_ecn_bytes > 1 ?
					(ceb >> 16) & 0xff :
					TCPOPT_NOP));
			if (opts->num_ecn_bytes == 2) {
				leftover_bytes = ceb & 0xffff;
			} else {
				*ptr++ = htonl((ceb << 16) |
					       ((e1b >> 8) & 0xffff));
				leftover_bytes = ((e1b & 0xff) << 8) |
						TCPOPT_NOP;
				leftover_size = 1;
			}
		}
		if (tp != NULL) {
			tp->accecn_minlen = 0;
			if (tp->accecn_opt_demand)
				tp->accecn_opt_demand--;
		}
	}
	if (unlikely(OPTION_SACK_ADVERTISE & options)) {
		*ptr++ = htonl((leftover_bytes << 16) |
			       (TCPOPT_SACK_PERM << 8) |
			       TCPOLEN_SACK_PERM);
		leftover_bytes = NOP_LEFTOVER;
	}

	if (unlikely(OPTION_WSCALE & options)) {
		u8 highbyte = TCPOPT_NOP;

		if (unlikely(leftover_size == 1))
			highbyte = leftover_bytes >> 8;
		*ptr++ = htonl((highbyte << 24) |
			       (TCPOPT_WINDOW << 16) |
			       (TCPOLEN_WINDOW << 8) |
			       opts->ws);
		leftover_bytes = NOP_LEFTOVER;
	}

	if (unlikely(opts->num_sack_blocks)) {
		struct tcp_sack_block *sp = tp->rx_opt.dsack ?
			tp->duplicate_sack : tp->selective_acks;
		int this_sack;

		*ptr++ = htonl((leftover_bytes << 16) |
			       (TCPOPT_SACK <<  8) |
			       (TCPOLEN_SACK_BASE + (opts->num_sack_blocks *
						     TCPOLEN_SACK_PERBLOCK)));

		for (this_sack = 0; this_sack < opts->num_sack_blocks;
		     ++this_sack) {
			*ptr++ = htonl(sp[this_sack].start_seq);
			*ptr++ = htonl(sp[this_sack].end_seq);
		}

		tp->rx_opt.dsack = 0;
	} else if (unlikely(leftover_bytes != NOP_LEFTOVER)) {
		*ptr++ = htonl((leftover_bytes << 16) |
			       (TCPOPT_NOP << 8) |
			       TCPOPT_NOP);
	}

	if (unlikely(OPTION_FAST_OPEN_COOKIE & options)) {
		struct tcp_fastopen_cookie *foc = opts->fastopen_cookie;
		u8 *p = (u8 *)ptr;
		u32 len; /* Fast Open option length */

		if (foc->exp) {
			len = TCPOLEN_EXP_FASTOPEN_BASE + foc->len;
			*ptr = htonl((TCPOPT_EXP << 24) | (len << 16) |
				     TCPOPT_FASTOPEN_MAGIC);
			p += TCPOLEN_EXP_FASTOPEN_BASE;
		} else {
			len = TCPOLEN_FASTOPEN_BASE + foc->len;
			*p++ = TCPOPT_FASTOPEN;
			*p++ = len;
		}

		memcpy(p, foc->val, foc->len);
		if ((len & 3) == 2) {
			p[foc->len] = TCPOPT_NOP;
			p[foc->len + 1] = TCPOPT_NOP;
		}
		ptr += (len + 3) >> 2;
	}

	smc_options_write(ptr, &options);

	mptcp_options_write(ptr, opts);
}

static void smc_set_option(const struct tcp_sock *tp,
			   struct tcp_out_options *opts,
			   unsigned int *remaining)
{
#if IS_ENABLED(CONFIG_SMC)
	if (static_branch_unlikely(&tcp_have_smc)) {
		if (tp->syn_smc) {
			if (*remaining >= TCPOLEN_EXP_SMC_BASE_ALIGNED) {
				opts->options |= OPTION_SMC;
				*remaining -= TCPOLEN_EXP_SMC_BASE_ALIGNED;
			}
		}
	}
#endif
}

static void smc_set_option_cond(const struct tcp_sock *tp,
				const struct inet_request_sock *ireq,
				struct tcp_out_options *opts,
				unsigned int *remaining)
{
#if IS_ENABLED(CONFIG_SMC)
	if (static_branch_unlikely(&tcp_have_smc)) {
		if (tp->syn_smc && ireq->smc_ok) {
			if (*remaining >= TCPOLEN_EXP_SMC_BASE_ALIGNED) {
				opts->options |= OPTION_SMC;
				*remaining -= TCPOLEN_EXP_SMC_BASE_ALIGNED;
			}
		}
	}
#endif
}

static void mptcp_set_option_cond(const struct request_sock *req,
				  struct tcp_out_options *opts,
				  unsigned int *remaining)
{
	if (rsk_is_mptcp(req)) {
		unsigned int size;

		if (mptcp_synack_options(req, &size, &opts->mptcp)) {
			if (*remaining >= size) {
				opts->options |= OPTION_MPTCP;
				*remaining -= size;
			}
		}
	}
}

/* Initial values for AccECN option, ordered is based on ECN field bits
 * similar to received_ecn_bytes. Used for SYN/ACK AccECN option.
 */
u32 synack_ecn_bytes[3] = { 0, 0, 0 };

static u32 tcp_synack_options_combine_saving(struct tcp_out_options *opts)
{
	/* How much there's room for combining with the alignment padding? */
	if ((opts->options & (OPTION_SACK_ADVERTISE|OPTION_TS)) ==
	    OPTION_SACK_ADVERTISE)
		return 2;
	else if (opts->options & OPTION_WSCALE)
		return 1;
	return 0;
}

/* AccECN can take here and there take advantage of NOPs for alignment of
 * other options
 */
static int tcp_options_fit_accecn(struct tcp_out_options *opts, int required,
				  int remaining, int max_combine_saving)
{
	int size = TCP_ACCECN_MAXSIZE;

	opts->num_ecn_bytes = TCP_ACCECN_NUMCOUNTERS;

	while (opts->num_ecn_bytes >= required) {
		int leftover_size = size & 0x3;
		/* Pad to dword if cannot combine */
		if (leftover_size > max_combine_saving)
			leftover_size = -((4 - leftover_size) & 0x3);

		if (remaining >= size - leftover_size) {
			size -= leftover_size;
			break;
		}

		opts->num_ecn_bytes--;
		size -= TCPOLEN_ACCECN_PERCOUNTER;
	}
	if (opts->num_ecn_bytes < required)
		return 0;

	opts->options |= OPTION_ACCECN;
	return size;
}

/* Compute TCP options for SYN packets. This is not the final
 * network wire format yet.
 */
static unsigned int tcp_syn_options(struct sock *sk, struct sk_buff *skb,
				struct tcp_out_options *opts,
				struct tcp_md5sig_key **md5)
{
	struct tcp_sock *tp = tcp_sk(sk);
	unsigned int remaining = MAX_TCP_OPTION_SPACE;
	struct tcp_fastopen_request *fastopen = tp->fastopen_req;

	*md5 = NULL;
#ifdef CONFIG_TCP_MD5SIG
	if (static_branch_unlikely(&tcp_md5_needed) &&
	    rcu_access_pointer(tp->md5sig_info)) {
		*md5 = tp->af_specific->md5_lookup(sk, sk);
		if (*md5) {
			opts->options |= OPTION_MD5;
			remaining -= TCPOLEN_MD5SIG_ALIGNED;
		}
	}
#endif

	/* We always get an MSS option.  The option bytes which will be seen in
	 * normal data packets should timestamps be used, must be in the MSS
	 * advertised.  But we subtract them from tp->mss_cache so that
	 * calculations in tcp_sendmsg are simpler etc.  So account for this
	 * fact here if necessary.  If we don't do this correctly, as a
	 * receiver we won't recognize data packets as being full sized when we
	 * should, and thus we won't abide by the delayed ACK rules correctly.
	 * SACKs don't matter, we never delay an ACK when we have any of those
	 * going out.  */
	opts->mss = tcp_advertise_mss(sk);
	remaining -= TCPOLEN_MSS_ALIGNED;

	if (likely(sock_net(sk)->ipv4.sysctl_tcp_timestamps && !*md5)) {
		opts->options |= OPTION_TS;
		opts->tsval = tcp_skb_timestamp(skb) + tp->tsoffset;
		opts->tsecr = tp->rx_opt.ts_recent;
		remaining -= TCPOLEN_TSTAMP_ALIGNED;
	}
	if (likely(sock_net(sk)->ipv4.sysctl_tcp_window_scaling)) {
		opts->ws = tp->rx_opt.rcv_wscale;
		opts->options |= OPTION_WSCALE;
		remaining -= TCPOLEN_WSCALE_ALIGNED;
	}
	if (likely(sock_net(sk)->ipv4.sysctl_tcp_sack)) {
		opts->options |= OPTION_SACK_ADVERTISE;
		if (unlikely(!(OPTION_TS & opts->options)))
			remaining -= TCPOLEN_SACKPERM_ALIGNED;
	}

	if (fastopen && fastopen->cookie.len >= 0) {
		u32 need = fastopen->cookie.len;

		need += fastopen->cookie.exp ? TCPOLEN_EXP_FASTOPEN_BASE :
					       TCPOLEN_FASTOPEN_BASE;
		need = (need + 3) & ~3U;  /* Align to 32 bits */
		if (remaining >= need) {
			opts->options |= OPTION_FAST_OPEN_COOKIE;
			opts->fastopen_cookie = &fastopen->cookie;
			remaining -= need;
			tp->syn_fastopen = 1;
			tp->syn_fastopen_exp = fastopen->cookie.exp ? 1 : 0;
		}
	}

	smc_set_option(tp, opts, &remaining);

	if (sk_is_mptcp(sk)) {
		unsigned int size;

		if (mptcp_syn_options(sk, skb, &size, &opts->mptcp)) {
			opts->options |= OPTION_MPTCP;
			remaining -= size;
		}
	}

	/* Simultaneous open SYN/ACK needs AccECN option but not SYN */
	if (unlikely((TCP_SKB_CB(skb)->tcp_flags & TCPHDR_ACK) &&
		     tcp_ecn_mode_accecn(tp) &&
		     sock_net(sk)->ipv4.sysctl_tcp_ecn_option &&
		     (remaining >= TCPOLEN_EXP_ACCECN_BASE))) {
		opts->ecn_bytes = synack_ecn_bytes;
		remaining -= tcp_options_fit_accecn(opts, 0, remaining,
						    tcp_synack_options_combine_saving(opts));
	}

	bpf_skops_hdr_opt_len(sk, skb, NULL, NULL, 0, opts, &remaining);

	return MAX_TCP_OPTION_SPACE - remaining;
}

/* Set up TCP options for SYN-ACKs. */
static unsigned int tcp_synack_options(const struct sock *sk,
				       struct request_sock *req,
				       unsigned int mss, struct sk_buff *skb,
				       struct tcp_out_options *opts,
				       const struct tcp_md5sig_key *md5,
				       struct tcp_fastopen_cookie *foc,
				       enum tcp_synack_type synack_type,
				       struct sk_buff *syn_skb)
{
	struct inet_request_sock *ireq = inet_rsk(req);
	unsigned int remaining = MAX_TCP_OPTION_SPACE;
	struct tcp_request_sock *treq = tcp_rsk(req);

#ifdef CONFIG_TCP_MD5SIG
	if (md5) {
		opts->options |= OPTION_MD5;
		remaining -= TCPOLEN_MD5SIG_ALIGNED;

		/* We can't fit any SACK blocks in a packet with MD5 + TS
		 * options. There was discussion about disabling SACK
		 * rather than TS in order to fit in better with old,
		 * buggy kernels, but that was deemed to be unnecessary.
		 */
		if (synack_type != TCP_SYNACK_COOKIE)
			ireq->tstamp_ok &= !ireq->sack_ok;
	}
#endif

	/* We always send an MSS option. */
	opts->mss = mss;
	remaining -= TCPOLEN_MSS_ALIGNED;

	if (likely(ireq->wscale_ok)) {
		opts->ws = ireq->rcv_wscale;
		opts->options |= OPTION_WSCALE;
		remaining -= TCPOLEN_WSCALE_ALIGNED;
	}
	if (likely(ireq->tstamp_ok)) {
		opts->options |= OPTION_TS;
		opts->tsval = tcp_skb_timestamp(skb) + tcp_rsk(req)->ts_off;
		opts->tsecr = req->ts_recent;
		remaining -= TCPOLEN_TSTAMP_ALIGNED;
	}
	if (likely(ireq->sack_ok)) {
		opts->options |= OPTION_SACK_ADVERTISE;
		if (unlikely(!ireq->tstamp_ok))
			remaining -= TCPOLEN_SACKPERM_ALIGNED;
	}
	if (foc != NULL && foc->len >= 0) {
		u32 need = foc->len;

		need += foc->exp ? TCPOLEN_EXP_FASTOPEN_BASE :
				   TCPOLEN_FASTOPEN_BASE;
		need = (need + 3) & ~3U;  /* Align to 32 bits */
		if (remaining >= need) {
			opts->options |= OPTION_FAST_OPEN_COOKIE;
			opts->fastopen_cookie = foc;
			remaining -= need;
		}
	}

	mptcp_set_option_cond(req, opts, &remaining);

	smc_set_option_cond(tcp_sk(sk), ireq, opts, &remaining);

	if (treq->accecn_ok && sock_net(sk)->ipv4.sysctl_tcp_ecn_option &&
	    (remaining >= TCPOLEN_EXP_ACCECN_BASE)) {
		opts->ecn_bytes = synack_ecn_bytes;
		remaining -= tcp_options_fit_accecn(opts, 0, remaining,
						    tcp_synack_options_combine_saving(opts));
	}

	bpf_skops_hdr_opt_len((struct sock *)sk, skb, req, syn_skb,
			      synack_type, opts, &remaining);

	return MAX_TCP_OPTION_SPACE - remaining;
}

/* Compute TCP options for ESTABLISHED sockets. This is not the
 * final wire format yet.
 */
static unsigned int tcp_established_options(struct sock *sk, struct sk_buff *skb,
					struct tcp_out_options *opts,
					struct tcp_md5sig_key **md5)
{
	struct tcp_sock *tp = tcp_sk(sk);
	unsigned int size = 0;
	unsigned int eff_sacks;

	opts->options = 0;

	*md5 = NULL;
#ifdef CONFIG_TCP_MD5SIG
	if (static_branch_unlikely(&tcp_md5_needed) &&
	    rcu_access_pointer(tp->md5sig_info)) {
		*md5 = tp->af_specific->md5_lookup(sk, sk);
		if (*md5) {
			opts->options |= OPTION_MD5;
			size += TCPOLEN_MD5SIG_ALIGNED;
		}
	}
#endif

	if (likely(tp->rx_opt.tstamp_ok)) {
		opts->options |= OPTION_TS;
		opts->tsval = skb ? tcp_skb_timestamp(skb) + tp->tsoffset : 0;
		opts->tsecr = tp->rx_opt.ts_recent;
		size += TCPOLEN_TSTAMP_ALIGNED;
	}

	/* MPTCP options have precedence over SACK for the limited TCP
	 * option space because a MPTCP connection would be forced to
	 * fall back to regular TCP if a required multipath option is
	 * missing. SACK still gets a chance to use whatever space is
	 * left.
	 */
	if (sk_is_mptcp(sk)) {
		unsigned int remaining = MAX_TCP_OPTION_SPACE - size;
		unsigned int opt_size = 0;

		if (mptcp_established_options(sk, skb, &opt_size, remaining,
					      &opts->mptcp)) {
			opts->options |= OPTION_MPTCP;
			size += opt_size;
		}
	}

	eff_sacks = tp->rx_opt.num_sacks + tp->rx_opt.dsack;
	if (unlikely(eff_sacks)) {
		const unsigned int remaining = MAX_TCP_OPTION_SPACE - size;
		if (likely(remaining >= TCPOLEN_SACK_BASE_ALIGNED +
					 TCPOLEN_SACK_PERBLOCK)) {
			opts->num_sack_blocks =
				min_t(unsigned int, eff_sacks,
				      (remaining - TCPOLEN_SACK_BASE_ALIGNED) /
				      TCPOLEN_SACK_PERBLOCK);

			size += TCPOLEN_SACK_BASE_ALIGNED +
				opts->num_sack_blocks * TCPOLEN_SACK_PERBLOCK;
		}
	}

<<<<<<< HEAD
	if (tcp_ecn_mode_accecn(tp) && sock_net(sk)->ipv4.sysctl_tcp_ecn_option) {
		if (sock_net(sk)->ipv4.sysctl_tcp_ecn_option >= 2 ||
		    tp->accecn_opt_demand) {
			opts->ecn_bytes = tp->received_ecn_bytes;
			size += tcp_options_fit_accecn(opts, tp->accecn_minlen,
						       MAX_TCP_OPTION_SPACE - size,
						       opts->num_sack_blocks > 0 ?
						       2 : 0);
		}
=======
	if (tcp_ecn_mode_accecn(tp) &&
	    sock_net(sk)->ipv4.sysctl_tcp_ecn_option) {
		opts->ecn_bytes = tp->received_ecn_bytes;
		size += tcp_options_fit_accecn(opts, tp->accecn_minlen,
					       MAX_TCP_OPTION_SPACE - size,
					       opts->num_sack_blocks > 0 ? 2 : 0);
>>>>>>> b92da220
	}

	if (unlikely(BPF_SOCK_OPS_TEST_FLAG(tp,
					    BPF_SOCK_OPS_WRITE_HDR_OPT_CB_FLAG))) {
		unsigned int remaining = MAX_TCP_OPTION_SPACE - size;

		bpf_skops_hdr_opt_len(sk, skb, NULL, NULL, 0, opts, &remaining);

		size = MAX_TCP_OPTION_SPACE - remaining;
	}

	return size;
}


/* TCP SMALL QUEUES (TSQ)
 *
 * TSQ goal is to keep small amount of skbs per tcp flow in tx queues (qdisc+dev)
 * to reduce RTT and bufferbloat.
 * We do this using a special skb destructor (tcp_wfree).
 *
 * Its important tcp_wfree() can be replaced by sock_wfree() in the event skb
 * needs to be reallocated in a driver.
 * The invariant being skb->truesize subtracted from sk->sk_wmem_alloc
 *
 * Since transmit from skb destructor is forbidden, we use a tasklet
 * to process all sockets that eventually need to send more skbs.
 * We use one tasklet per cpu, with its own queue of sockets.
 */
struct tsq_tasklet {
	struct tasklet_struct	tasklet;
	struct list_head	head; /* queue of tcp sockets */
};
static DEFINE_PER_CPU(struct tsq_tasklet, tsq_tasklet);

static void tcp_tsq_write(struct sock *sk)
{
	if ((1 << sk->sk_state) &
	    (TCPF_ESTABLISHED | TCPF_FIN_WAIT1 | TCPF_CLOSING |
	     TCPF_CLOSE_WAIT  | TCPF_LAST_ACK)) {
		struct tcp_sock *tp = tcp_sk(sk);

		if (tp->lost_out > tp->retrans_out &&
		    tp->snd_cwnd > tcp_packets_in_flight(tp)) {
			tcp_mstamp_refresh(tp);
			tcp_xmit_retransmit_queue(sk);
		}

		tcp_write_xmit(sk, tcp_current_mss(sk), tp->nonagle,
			       0, GFP_ATOMIC);
	}
}

static void tcp_tsq_handler(struct sock *sk)
{
	bh_lock_sock(sk);
	if (!sock_owned_by_user(sk))
		tcp_tsq_write(sk);
	else if (!test_and_set_bit(TCP_TSQ_DEFERRED, &sk->sk_tsq_flags))
		sock_hold(sk);
	bh_unlock_sock(sk);
}
/*
 * One tasklet per cpu tries to send more skbs.
 * We run in tasklet context but need to disable irqs when
 * transferring tsq->head because tcp_wfree() might
 * interrupt us (non NAPI drivers)
 */
static void tcp_tasklet_func(unsigned long data)
{
	struct tsq_tasklet *tsq = (struct tsq_tasklet *)data;
	LIST_HEAD(list);
	unsigned long flags;
	struct list_head *q, *n;
	struct tcp_sock *tp;
	struct sock *sk;

	local_irq_save(flags);
	list_splice_init(&tsq->head, &list);
	local_irq_restore(flags);

	list_for_each_safe(q, n, &list) {
		tp = list_entry(q, struct tcp_sock, tsq_node);
		list_del(&tp->tsq_node);

		sk = (struct sock *)tp;
		smp_mb__before_atomic();
		clear_bit(TSQ_QUEUED, &sk->sk_tsq_flags);

		tcp_tsq_handler(sk);
		sk_free(sk);
	}
}

#define TCP_DEFERRED_ALL (TCPF_TSQ_DEFERRED |		\
			  TCPF_WRITE_TIMER_DEFERRED |	\
			  TCPF_DELACK_TIMER_DEFERRED |	\
			  TCPF_MTU_REDUCED_DEFERRED)
/**
 * tcp_release_cb - tcp release_sock() callback
 * @sk: socket
 *
 * called from release_sock() to perform protocol dependent
 * actions before socket release.
 */
void tcp_release_cb(struct sock *sk)
{
	unsigned long flags, nflags;

	/* perform an atomic operation only if at least one flag is set */
	do {
		flags = sk->sk_tsq_flags;
		if (!(flags & TCP_DEFERRED_ALL))
			return;
		nflags = flags & ~TCP_DEFERRED_ALL;
	} while (cmpxchg(&sk->sk_tsq_flags, flags, nflags) != flags);

	if (flags & TCPF_TSQ_DEFERRED) {
		tcp_tsq_write(sk);
		__sock_put(sk);
	}
	/* Here begins the tricky part :
	 * We are called from release_sock() with :
	 * 1) BH disabled
	 * 2) sk_lock.slock spinlock held
	 * 3) socket owned by us (sk->sk_lock.owned == 1)
	 *
	 * But following code is meant to be called from BH handlers,
	 * so we should keep BH disabled, but early release socket ownership
	 */
	sock_release_ownership(sk);

	if (flags & TCPF_WRITE_TIMER_DEFERRED) {
		tcp_write_timer_handler(sk);
		__sock_put(sk);
	}
	if (flags & TCPF_DELACK_TIMER_DEFERRED) {
		tcp_delack_timer_handler(sk);
		__sock_put(sk);
	}
	if (flags & TCPF_MTU_REDUCED_DEFERRED) {
		inet_csk(sk)->icsk_af_ops->mtu_reduced(sk);
		__sock_put(sk);
	}
}
EXPORT_SYMBOL(tcp_release_cb);

void __init tcp_tasklet_init(void)
{
	int i;

	for_each_possible_cpu(i) {
		struct tsq_tasklet *tsq = &per_cpu(tsq_tasklet, i);

		INIT_LIST_HEAD(&tsq->head);
		tasklet_init(&tsq->tasklet,
			     tcp_tasklet_func,
			     (unsigned long)tsq);
	}
}

/*
 * Write buffer destructor automatically called from kfree_skb.
 * We can't xmit new skbs from this context, as we might already
 * hold qdisc lock.
 */
void tcp_wfree(struct sk_buff *skb)
{
	struct sock *sk = skb->sk;
	struct tcp_sock *tp = tcp_sk(sk);
	unsigned long flags, nval, oval;

	/* Keep one reference on sk_wmem_alloc.
	 * Will be released by sk_free() from here or tcp_tasklet_func()
	 */
	WARN_ON(refcount_sub_and_test(skb->truesize - 1, &sk->sk_wmem_alloc));

	/* If this softirq is serviced by ksoftirqd, we are likely under stress.
	 * Wait until our queues (qdisc + devices) are drained.
	 * This gives :
	 * - less callbacks to tcp_write_xmit(), reducing stress (batches)
	 * - chance for incoming ACK (processed by another cpu maybe)
	 *   to migrate this flow (skb->ooo_okay will be eventually set)
	 */
	if (refcount_read(&sk->sk_wmem_alloc) >= SKB_TRUESIZE(1) && this_cpu_ksoftirqd() == current)
		goto out;

	for (oval = READ_ONCE(sk->sk_tsq_flags);; oval = nval) {
		struct tsq_tasklet *tsq;
		bool empty;

		if (!(oval & TSQF_THROTTLED) || (oval & TSQF_QUEUED))
			goto out;

		nval = (oval & ~TSQF_THROTTLED) | TSQF_QUEUED;
		nval = cmpxchg(&sk->sk_tsq_flags, oval, nval);
		if (nval != oval)
			continue;

		/* queue this socket to tasklet queue */
		local_irq_save(flags);
		tsq = this_cpu_ptr(&tsq_tasklet);
		empty = list_empty(&tsq->head);
		list_add(&tp->tsq_node, &tsq->head);
		if (empty)
			tasklet_schedule(&tsq->tasklet);
		local_irq_restore(flags);
		return;
	}
out:
	sk_free(sk);
}

/* Note: Called under soft irq.
 * We can call TCP stack right away, unless socket is owned by user.
 */
enum hrtimer_restart tcp_pace_kick(struct hrtimer *timer)
{
	struct tcp_sock *tp = container_of(timer, struct tcp_sock, pacing_timer);
	struct sock *sk = (struct sock *)tp;

	tcp_tsq_handler(sk);
	sock_put(sk);

	return HRTIMER_NORESTART;
}

static void tcp_update_skb_after_send(struct sock *sk, struct sk_buff *skb,
				      u64 prior_wstamp)
{
	struct tcp_sock *tp = tcp_sk(sk);

	if (sk->sk_pacing_status != SK_PACING_NONE) {
		unsigned long rate = sk->sk_pacing_rate;

		/* Original sch_fq does not pace first 10 MSS
		 * Note that tp->data_segs_out overflows after 2^32 packets,
		 * this is a minor annoyance.
		 */
		if (rate != ~0UL && rate && tp->data_segs_out >= 10) {
			u64 len_ns = div64_ul((u64)skb->len * NSEC_PER_SEC, rate);
			u64 credit = tp->tcp_wstamp_ns - prior_wstamp;

			/* take into account OS jitter */
			len_ns -= min_t(u64, len_ns / 2, credit);
			tp->tcp_wstamp_ns += len_ns;
		}
	}
	list_move_tail(&skb->tcp_tsorted_anchor, &tp->tsorted_sent_queue);
}

INDIRECT_CALLABLE_DECLARE(int ip_queue_xmit(struct sock *sk, struct sk_buff *skb, struct flowi *fl));
INDIRECT_CALLABLE_DECLARE(int inet6_csk_xmit(struct sock *sk, struct sk_buff *skb, struct flowi *fl));
INDIRECT_CALLABLE_DECLARE(void tcp_v4_send_check(struct sock *sk, struct sk_buff *skb));

/* This routine actually transmits TCP packets queued in by
 * tcp_do_sendmsg().  This is used by both the initial
 * transmission and possible later retransmissions.
 * All SKB's seen here are completely headerless.  It is our
 * job to build the TCP header, and pass the packet down to
 * IP so it can do the same plus pass the packet off to the
 * device.
 *
 * We are working here with either a clone of the original
 * SKB, or a fresh unique copy made by the retransmit engine.
 */
static int __tcp_transmit_skb(struct sock *sk, struct sk_buff *skb,
			      int clone_it, gfp_t gfp_mask, u32 rcv_nxt)
{
	const struct inet_connection_sock *icsk = inet_csk(sk);
	struct inet_sock *inet;
	struct tcp_sock *tp;
	struct tcp_skb_cb *tcb;
	struct tcp_out_options opts;
	unsigned int tcp_options_size, tcp_header_size;
	struct sk_buff *oskb = NULL;
	struct tcp_md5sig_key *md5;
	struct tcphdr *th;
	u64 prior_wstamp;
	int err;

	BUG_ON(!skb || !tcp_skb_pcount(skb));
	tp = tcp_sk(sk);
	prior_wstamp = tp->tcp_wstamp_ns;
	tp->tcp_wstamp_ns = max(tp->tcp_wstamp_ns, tp->tcp_clock_cache);
	skb->skb_mstamp_ns = tp->tcp_wstamp_ns;
	if (clone_it) {
		TCP_SKB_CB(skb)->tx.in_flight = TCP_SKB_CB(skb)->end_seq
			- tp->snd_una;
		oskb = skb;

		tcp_skb_tsorted_save(oskb) {
			if (unlikely(skb_cloned(oskb)))
				skb = pskb_copy(oskb, gfp_mask);
			else
				skb = skb_clone(oskb, gfp_mask);
		} tcp_skb_tsorted_restore(oskb);

		if (unlikely(!skb))
			return -ENOBUFS;
		/* retransmit skbs might have a non zero value in skb->dev
		 * because skb->dev is aliased with skb->rbnode.rb_left
		 */
		skb->dev = NULL;
	}

	inet = inet_sk(sk);
	tcb = TCP_SKB_CB(skb);
	memset(&opts, 0, sizeof(opts));

	if (unlikely(tcb->tcp_flags & TCPHDR_SYN)) {
		tcp_options_size = tcp_syn_options(sk, skb, &opts, &md5);
	} else {
		tcp_options_size = tcp_established_options(sk, skb, &opts,
							   &md5);
		/* Force a PSH flag on all (GSO) packets to expedite GRO flush
		 * at receiver : This slightly improve GRO performance.
		 * Note that we do not force the PSH flag for non GSO packets,
		 * because they might be sent under high congestion events,
		 * and in this case it is better to delay the delivery of 1-MSS
		 * packets and thus the corresponding ACK packet that would
		 * release the following packet.
		 */
		if (tcp_skb_pcount(skb) > 1)
			tcb->tcp_flags |= TCPHDR_PSH;
	}
	tcp_header_size = tcp_options_size + sizeof(struct tcphdr);

	/* if no packet is in qdisc/device queue, then allow XPS to select
	 * another queue. We can be called from tcp_tsq_handler()
	 * which holds one reference to sk.
	 *
	 * TODO: Ideally, in-flight pure ACK packets should not matter here.
	 * One way to get this would be to set skb->truesize = 2 on them.
	 */
	skb->ooo_okay = sk_wmem_alloc_get(sk) < SKB_TRUESIZE(1);

	/* If we had to use memory reserve to allocate this skb,
	 * this might cause drops if packet is looped back :
	 * Other socket might not have SOCK_MEMALLOC.
	 * Packets not looped back do not care about pfmemalloc.
	 */
	skb->pfmemalloc = 0;

	skb_push(skb, tcp_header_size);
	skb_reset_transport_header(skb);

	skb_orphan(skb);
	skb->sk = sk;
	skb->destructor = skb_is_tcp_pure_ack(skb) ? __sock_wfree : tcp_wfree;
	skb_set_hash_from_sk(skb, sk);
	refcount_add(skb->truesize, &sk->sk_wmem_alloc);

	skb_set_dst_pending_confirm(skb, sk->sk_dst_pending_confirm);

	/* Build TCP header and checksum it. */
	th = (struct tcphdr *)skb->data;
	th->source		= inet->inet_sport;
	th->dest		= inet->inet_dport;
	th->seq			= htonl(tcb->seq);
	th->ack_seq		= htonl(rcv_nxt);
	*(((__be16 *)th) + 6)	= htons(((tcp_header_size >> 2) << 12) |
					(tcb->tcp_flags & TCPHDR_FLAGS_MASK));

	th->check		= 0;
	th->urg_ptr		= 0;

	/* The urg_mode check is necessary during a below snd_una win probe */
	if (unlikely(tcp_urg_mode(tp) && before(tcb->seq, tp->snd_up))) {
		if (before(tp->snd_up, tcb->seq + 0x10000)) {
			th->urg_ptr = htons(tp->snd_up - tcb->seq);
			th->urg = 1;
		} else if (after(tcb->seq + 0xFFFF, tp->snd_nxt)) {
			th->urg_ptr = htons(0xFFFF);
			th->urg = 1;
		}
	}

	tcp_options_write((__be32 *)(th + 1), tp, &opts);
	skb_shinfo(skb)->gso_type = sk->sk_gso_type;
	if (likely(!(tcb->tcp_flags & TCPHDR_SYN))) {
		th->window      = htons(tcp_select_window(sk));
		tcp_ecn_send(sk, skb, th, tcp_header_size);
	} else {
		/* RFC1323: The window in SYN & SYN/ACK segments
		 * is never scaled.
		 */
		th->window	= htons(min(tp->rcv_wnd, 65535U));
	}
#ifdef CONFIG_TCP_MD5SIG
	/* Calculate the MD5 hash, as we have all we need now */
	if (md5) {
		sk_nocaps_add(sk, NETIF_F_GSO_MASK);
		tp->af_specific->calc_md5_hash(opts.hash_location,
					       md5, sk, skb);
	}
#endif

	/* BPF prog is the last one writing header option */
	bpf_skops_write_hdr_opt(sk, skb, NULL, NULL, 0, &opts);

	INDIRECT_CALL_INET(icsk->icsk_af_ops->send_check,
			   tcp_v6_send_check, tcp_v4_send_check,
			   sk, skb);

	if (likely(tcb->tcp_flags & TCPHDR_ACK))
		tcp_event_ack_sent(sk, tcp_skb_pcount(skb), rcv_nxt);

	if (skb->len != tcp_header_size) {
		tcp_event_data_sent(tp, sk);
		tp->data_segs_out += tcp_skb_pcount(skb);
		tp->bytes_sent += skb->len - tcp_header_size;
	}

	if (after(tcb->end_seq, tp->snd_nxt) || tcb->seq == tcb->end_seq)
		TCP_ADD_STATS(sock_net(sk), TCP_MIB_OUTSEGS,
			      tcp_skb_pcount(skb));

	tp->segs_out += tcp_skb_pcount(skb);
	/* OK, its time to fill skb_shinfo(skb)->gso_{segs|size} */
	skb_shinfo(skb)->gso_segs = tcp_skb_pcount(skb);
	skb_shinfo(skb)->gso_size = tcp_skb_mss(skb);

	/* Leave earliest departure time in skb->tstamp (skb->skb_mstamp_ns) */

	/* Cleanup our debris for IP stacks */
	memset(skb->cb, 0, max(sizeof(struct inet_skb_parm),
			       sizeof(struct inet6_skb_parm)));

	tcp_add_tx_delay(skb, tp);

	err = INDIRECT_CALL_INET(icsk->icsk_af_ops->queue_xmit,
				 inet6_csk_xmit, ip_queue_xmit,
				 sk, skb, &inet->cork.fl);

	if (unlikely(err > 0)) {
		tcp_enter_cwr(sk);
		err = net_xmit_eval(err);
	}
	if (!err && oskb) {
		tcp_update_skb_after_send(sk, oskb, prior_wstamp);
		tcp_rate_skb_sent(sk, oskb);
	}
	return err;
}

static int tcp_transmit_skb(struct sock *sk, struct sk_buff *skb, int clone_it,
			    gfp_t gfp_mask)
{
	return __tcp_transmit_skb(sk, skb, clone_it, gfp_mask,
				  tcp_sk(sk)->rcv_nxt);
}

/* This routine just queues the buffer for sending.
 *
 * NOTE: probe0 timer is not checked, do not forget tcp_push_pending_frames,
 * otherwise socket can stall.
 */
static void tcp_queue_skb(struct sock *sk, struct sk_buff *skb)
{
	struct tcp_sock *tp = tcp_sk(sk);

	/* Advance write_seq and place onto the write_queue. */
	WRITE_ONCE(tp->write_seq, TCP_SKB_CB(skb)->end_seq);
	__skb_header_release(skb);
	tcp_add_write_queue_tail(sk, skb);
	sk_wmem_queued_add(sk, skb->truesize);
	sk_mem_charge(sk, skb->truesize);
}

/* Initialize TSO segments for a packet. */
static void tcp_set_skb_tso_segs(struct sk_buff *skb, unsigned int mss_now)
{
	if (skb->len <= mss_now) {
		/* Avoid the costly divide in the normal
		 * non-TSO case.
		 */
		tcp_skb_pcount_set(skb, 1);
		TCP_SKB_CB(skb)->tcp_gso_size = 0;
	} else {
		tcp_skb_pcount_set(skb, DIV_ROUND_UP(skb->len, mss_now));
		TCP_SKB_CB(skb)->tcp_gso_size = mss_now;
	}
}

/* Pcount in the middle of the write queue got changed, we need to do various
 * tweaks to fix counters
 */
static void tcp_adjust_pcount(struct sock *sk, const struct sk_buff *skb, int decr)
{
	struct tcp_sock *tp = tcp_sk(sk);

	tp->packets_out -= decr;

	if (TCP_SKB_CB(skb)->sacked & TCPCB_SACKED_ACKED)
		tp->sacked_out -= decr;
	if (TCP_SKB_CB(skb)->sacked & TCPCB_SACKED_RETRANS)
		tp->retrans_out -= decr;
	if (TCP_SKB_CB(skb)->sacked & TCPCB_LOST)
		tp->lost_out -= decr;

	/* Reno case is special. Sigh... */
	if (tcp_is_reno(tp) && decr > 0)
		tp->sacked_out -= min_t(u32, tp->sacked_out, decr);

	if (tp->lost_skb_hint &&
	    before(TCP_SKB_CB(skb)->seq, TCP_SKB_CB(tp->lost_skb_hint)->seq) &&
	    (TCP_SKB_CB(skb)->sacked & TCPCB_SACKED_ACKED))
		tp->lost_cnt_hint -= decr;

	tcp_verify_left_out(tp);
}

static bool tcp_has_tx_tstamp(const struct sk_buff *skb)
{
	return TCP_SKB_CB(skb)->txstamp_ack ||
		(skb_shinfo(skb)->tx_flags & SKBTX_ANY_TSTAMP);
}

static void tcp_fragment_tstamp(struct sk_buff *skb, struct sk_buff *skb2)
{
	struct skb_shared_info *shinfo = skb_shinfo(skb);

	if (unlikely(tcp_has_tx_tstamp(skb)) &&
	    !before(shinfo->tskey, TCP_SKB_CB(skb2)->seq)) {
		struct skb_shared_info *shinfo2 = skb_shinfo(skb2);
		u8 tsflags = shinfo->tx_flags & SKBTX_ANY_TSTAMP;

		shinfo->tx_flags &= ~tsflags;
		shinfo2->tx_flags |= tsflags;
		swap(shinfo->tskey, shinfo2->tskey);
		TCP_SKB_CB(skb2)->txstamp_ack = TCP_SKB_CB(skb)->txstamp_ack;
		TCP_SKB_CB(skb)->txstamp_ack = 0;
	}
}

static void tcp_skb_fragment_eor(struct sk_buff *skb, struct sk_buff *skb2)
{
	TCP_SKB_CB(skb2)->eor = TCP_SKB_CB(skb)->eor;
	TCP_SKB_CB(skb)->eor = 0;
}

/* Insert buff after skb on the write or rtx queue of sk.  */
static void tcp_insert_write_queue_after(struct sk_buff *skb,
					 struct sk_buff *buff,
					 struct sock *sk,
					 enum tcp_queue tcp_queue)
{
	if (tcp_queue == TCP_FRAG_IN_WRITE_QUEUE)
		__skb_queue_after(&sk->sk_write_queue, skb, buff);
	else
		tcp_rbtree_insert(&sk->tcp_rtx_queue, buff);
}

/* Function to create two new TCP segments.  Shrinks the given segment
 * to the specified size and appends a new segment with the rest of the
 * packet to the list.  This won't be called frequently, I hope.
 * Remember, these are still headerless SKBs at this point.
 */
int tcp_fragment(struct sock *sk, enum tcp_queue tcp_queue,
		 struct sk_buff *skb, u32 len,
		 unsigned int mss_now, gfp_t gfp)
{
	struct tcp_sock *tp = tcp_sk(sk);
	struct sk_buff *buff;
	int nsize, old_factor;
	long limit;
	int nlen;
	u8 flags;

	if (WARN_ON(len > skb->len))
		return -EINVAL;

	nsize = skb_headlen(skb) - len;
	if (nsize < 0)
		nsize = 0;

	/* tcp_sendmsg() can overshoot sk_wmem_queued by one full size skb.
	 * We need some allowance to not penalize applications setting small
	 * SO_SNDBUF values.
	 * Also allow first and last skb in retransmit queue to be split.
	 */
	limit = sk->sk_sndbuf + 2 * SKB_TRUESIZE(GSO_MAX_SIZE);
	if (unlikely((sk->sk_wmem_queued >> 1) > limit &&
		     tcp_queue != TCP_FRAG_IN_WRITE_QUEUE &&
		     skb != tcp_rtx_queue_head(sk) &&
		     skb != tcp_rtx_queue_tail(sk))) {
		NET_INC_STATS(sock_net(sk), LINUX_MIB_TCPWQUEUETOOBIG);
		return -ENOMEM;
	}

	if (skb_unclone(skb, gfp))
		return -ENOMEM;

	/* Get a new skb... force flag on. */
	buff = sk_stream_alloc_skb(sk, nsize, gfp, true);
	if (!buff)
		return -ENOMEM; /* We'll just try again later. */
	skb_copy_decrypted(buff, skb);

	sk_wmem_queued_add(sk, buff->truesize);
	sk_mem_charge(sk, buff->truesize);
	nlen = skb->len - len - nsize;
	buff->truesize += nlen;
	skb->truesize -= nlen;

	/* Correct the sequence numbers. */
	TCP_SKB_CB(buff)->seq = TCP_SKB_CB(skb)->seq + len;
	TCP_SKB_CB(buff)->end_seq = TCP_SKB_CB(skb)->end_seq;
	TCP_SKB_CB(skb)->end_seq = TCP_SKB_CB(buff)->seq;

	/* PSH and FIN should only be set in the second packet. */
	flags = TCP_SKB_CB(skb)->tcp_flags;
	TCP_SKB_CB(skb)->tcp_flags = flags & ~(TCPHDR_FIN | TCPHDR_PSH);
	TCP_SKB_CB(buff)->tcp_flags = flags;
	TCP_SKB_CB(buff)->sacked = TCP_SKB_CB(skb)->sacked;
	tcp_skb_fragment_eor(skb, buff);

	skb_split(skb, buff, len);

	buff->ip_summed = CHECKSUM_PARTIAL;

	buff->tstamp = skb->tstamp;
	tcp_fragment_tstamp(skb, buff);

	old_factor = tcp_skb_pcount(skb);

	/* Fix up tso_factor for both original and new SKB.  */
	tcp_set_skb_tso_segs(skb, mss_now);
	tcp_set_skb_tso_segs(buff, mss_now);

	/* Update delivered info for the new segment */
	TCP_SKB_CB(buff)->tx = TCP_SKB_CB(skb)->tx;

	/* If this packet has been sent out already, we must
	 * adjust the various packet counters.
	 */
	if (!before(tp->snd_nxt, TCP_SKB_CB(buff)->end_seq)) {
		int diff = old_factor - tcp_skb_pcount(skb) -
			tcp_skb_pcount(buff);

		if (diff)
			tcp_adjust_pcount(sk, skb, diff);
	}

	/* Link BUFF into the send queue. */
	__skb_header_release(buff);
	tcp_insert_write_queue_after(skb, buff, sk, tcp_queue);
	if (tcp_queue == TCP_FRAG_IN_RTX_QUEUE)
		list_add(&buff->tcp_tsorted_anchor, &skb->tcp_tsorted_anchor);

	return 0;
}

/* This is similar to __pskb_pull_tail(). The difference is that pulled
 * data is not copied, but immediately discarded.
 */
static int __pskb_trim_head(struct sk_buff *skb, int len)
{
	struct skb_shared_info *shinfo;
	int i, k, eat;

	eat = min_t(int, len, skb_headlen(skb));
	if (eat) {
		__skb_pull(skb, eat);
		len -= eat;
		if (!len)
			return 0;
	}
	eat = len;
	k = 0;
	shinfo = skb_shinfo(skb);
	for (i = 0; i < shinfo->nr_frags; i++) {
		int size = skb_frag_size(&shinfo->frags[i]);

		if (size <= eat) {
			skb_frag_unref(skb, i);
			eat -= size;
		} else {
			shinfo->frags[k] = shinfo->frags[i];
			if (eat) {
				skb_frag_off_add(&shinfo->frags[k], eat);
				skb_frag_size_sub(&shinfo->frags[k], eat);
				eat = 0;
			}
			k++;
		}
	}
	shinfo->nr_frags = k;

	skb->data_len -= len;
	skb->len = skb->data_len;
	return len;
}

/* Remove acked data from a packet in the transmit queue. */
int tcp_trim_head(struct sock *sk, struct sk_buff *skb, u32 len)
{
	u32 delta_truesize;

	if (skb_unclone(skb, GFP_ATOMIC))
		return -ENOMEM;

	delta_truesize = __pskb_trim_head(skb, len);

	TCP_SKB_CB(skb)->seq += len;
	skb->ip_summed = CHECKSUM_PARTIAL;

	if (delta_truesize) {
		skb->truesize	   -= delta_truesize;
		sk_wmem_queued_add(sk, -delta_truesize);
		sk_mem_uncharge(sk, delta_truesize);
	}

	/* Any change of skb->len requires recalculation of tso factor. */
	if (tcp_skb_pcount(skb) > 1)
		tcp_set_skb_tso_segs(skb, tcp_skb_mss(skb));

	return 0;
}

/* Calculate MSS not accounting any TCP options.  */
static inline int __tcp_mtu_to_mss(struct sock *sk, int pmtu)
{
	const struct tcp_sock *tp = tcp_sk(sk);
	const struct inet_connection_sock *icsk = inet_csk(sk);
	int mss_now;

	/* Calculate base mss without TCP options:
	   It is MMS_S - sizeof(tcphdr) of rfc1122
	 */
	mss_now = pmtu - icsk->icsk_af_ops->net_header_len - sizeof(struct tcphdr);

	/* IPv6 adds a frag_hdr in case RTAX_FEATURE_ALLFRAG is set */
	if (icsk->icsk_af_ops->net_frag_header_len) {
		const struct dst_entry *dst = __sk_dst_get(sk);

		if (dst && dst_allfrag(dst))
			mss_now -= icsk->icsk_af_ops->net_frag_header_len;
	}

	/* Clamp it (mss_clamp does not include tcp options) */
	if (mss_now > tp->rx_opt.mss_clamp)
		mss_now = tp->rx_opt.mss_clamp;

	/* Now subtract optional transport overhead */
	mss_now -= icsk->icsk_ext_hdr_len;

	/* Then reserve room for full set of TCP options and 8 bytes of data */
	mss_now = max(mss_now, sock_net(sk)->ipv4.sysctl_tcp_min_snd_mss);
	return mss_now;
}

/* Calculate MSS. Not accounting for SACKs here.  */
int tcp_mtu_to_mss(struct sock *sk, int pmtu)
{
	/* Subtract TCP options size, not including SACKs */
	return __tcp_mtu_to_mss(sk, pmtu) -
	       (tcp_sk(sk)->tcp_header_len - sizeof(struct tcphdr));
}

/* Inverse of above */
int tcp_mss_to_mtu(struct sock *sk, int mss)
{
	const struct tcp_sock *tp = tcp_sk(sk);
	const struct inet_connection_sock *icsk = inet_csk(sk);
	int mtu;

	mtu = mss +
	      tp->tcp_header_len +
	      icsk->icsk_ext_hdr_len +
	      icsk->icsk_af_ops->net_header_len;

	/* IPv6 adds a frag_hdr in case RTAX_FEATURE_ALLFRAG is set */
	if (icsk->icsk_af_ops->net_frag_header_len) {
		const struct dst_entry *dst = __sk_dst_get(sk);

		if (dst && dst_allfrag(dst))
			mtu += icsk->icsk_af_ops->net_frag_header_len;
	}
	return mtu;
}
EXPORT_SYMBOL(tcp_mss_to_mtu);

/* MTU probing init per socket */
void tcp_mtup_init(struct sock *sk)
{
	struct tcp_sock *tp = tcp_sk(sk);
	struct inet_connection_sock *icsk = inet_csk(sk);
	struct net *net = sock_net(sk);

	icsk->icsk_mtup.enabled = net->ipv4.sysctl_tcp_mtu_probing > 1;
	icsk->icsk_mtup.search_high = tp->rx_opt.mss_clamp + sizeof(struct tcphdr) +
			       icsk->icsk_af_ops->net_header_len;
	icsk->icsk_mtup.search_low = tcp_mss_to_mtu(sk, net->ipv4.sysctl_tcp_base_mss);
	icsk->icsk_mtup.probe_size = 0;
	if (icsk->icsk_mtup.enabled)
		icsk->icsk_mtup.probe_timestamp = tcp_jiffies32;
}
EXPORT_SYMBOL(tcp_mtup_init);

/* This function synchronize snd mss to current pmtu/exthdr set.

   tp->rx_opt.user_mss is mss set by user by TCP_MAXSEG. It does NOT counts
   for TCP options, but includes only bare TCP header.

   tp->rx_opt.mss_clamp is mss negotiated at connection setup.
   It is minimum of user_mss and mss received with SYN.
   It also does not include TCP options.

   inet_csk(sk)->icsk_pmtu_cookie is last pmtu, seen by this function.

   tp->mss_cache is current effective sending mss, including
   all tcp options except for SACKs. It is evaluated,
   taking into account current pmtu, but never exceeds
   tp->rx_opt.mss_clamp.

   NOTE1. rfc1122 clearly states that advertised MSS
   DOES NOT include either tcp or ip options.

   NOTE2. inet_csk(sk)->icsk_pmtu_cookie and tp->mss_cache
   are READ ONLY outside this function.		--ANK (980731)
 */
unsigned int tcp_sync_mss(struct sock *sk, u32 pmtu)
{
	struct tcp_sock *tp = tcp_sk(sk);
	struct inet_connection_sock *icsk = inet_csk(sk);
	int mss_now;

	if (icsk->icsk_mtup.search_high > pmtu)
		icsk->icsk_mtup.search_high = pmtu;

	mss_now = tcp_mtu_to_mss(sk, pmtu);
	mss_now = tcp_bound_to_half_wnd(tp, mss_now);

	/* And store cached results */
	icsk->icsk_pmtu_cookie = pmtu;
	if (icsk->icsk_mtup.enabled)
		mss_now = min(mss_now, tcp_mtu_to_mss(sk, icsk->icsk_mtup.search_low));
	tp->mss_cache = mss_now;

	return mss_now;
}
EXPORT_SYMBOL(tcp_sync_mss);

/* Compute the current effective MSS, taking SACKs and IP options,
 * and even PMTU discovery events into account.
 */
unsigned int tcp_current_mss(struct sock *sk)
{
	const struct tcp_sock *tp = tcp_sk(sk);
	const struct dst_entry *dst = __sk_dst_get(sk);
	u32 mss_now;
	unsigned int header_len;
	struct tcp_out_options opts;
	struct tcp_md5sig_key *md5;

	mss_now = tp->mss_cache;

	if (dst) {
		u32 mtu = dst_mtu(dst);
		if (mtu != inet_csk(sk)->icsk_pmtu_cookie)
			mss_now = tcp_sync_mss(sk, mtu);
	}

	header_len = tcp_established_options(sk, NULL, &opts, &md5) +
		     sizeof(struct tcphdr);
	/* The mss_cache is sized based on tp->tcp_header_len, which assumes
	 * some common options. If this is an odd packet (because we have SACK
	 * blocks etc) then our calculated header_len will be different, and
	 * we have to adjust mss_now correspondingly */
	if (header_len != tp->tcp_header_len) {
		int delta = (int) header_len - tp->tcp_header_len;
		mss_now -= delta;
	}

	return mss_now;
}

/* RFC2861, slow part. Adjust cwnd, after it was not full during one rto.
 * As additional protections, we do not touch cwnd in retransmission phases,
 * and if application hit its sndbuf limit recently.
 */
static void tcp_cwnd_application_limited(struct sock *sk)
{
	struct tcp_sock *tp = tcp_sk(sk);

	if (inet_csk(sk)->icsk_ca_state == TCP_CA_Open &&
	    sk->sk_socket && !test_bit(SOCK_NOSPACE, &sk->sk_socket->flags)) {
		/* Limited by application or receiver window. */
		u32 init_win = tcp_init_cwnd(tp, __sk_dst_get(sk));
		u32 win_used = max(tp->snd_cwnd_used, init_win);
		if (win_used < tp->snd_cwnd) {
			tp->snd_ssthresh = tcp_current_ssthresh(sk);
			tp->snd_cwnd = (tp->snd_cwnd + win_used) >> 1;
		}
		tp->snd_cwnd_used = 0;
	}
	tp->snd_cwnd_stamp = tcp_jiffies32;
}

static void tcp_cwnd_validate(struct sock *sk, bool is_cwnd_limited)
{
	const struct tcp_congestion_ops *ca_ops = inet_csk(sk)->icsk_ca_ops;
	struct tcp_sock *tp = tcp_sk(sk);

	/* Track the maximum number of outstanding packets in each
	 * window, and remember whether we were cwnd-limited then.
	 */
	if (!before(tp->snd_una, tp->max_packets_seq) ||
	    tp->packets_out > tp->max_packets_out ||
	    is_cwnd_limited) {
		tp->max_packets_out = tp->packets_out;
		tp->max_packets_seq = tp->snd_nxt;
		tp->is_cwnd_limited = is_cwnd_limited;
	}

	if (tcp_is_cwnd_limited(sk)) {
		/* Network is feed fully. */
		tp->snd_cwnd_used = 0;
		tp->snd_cwnd_stamp = tcp_jiffies32;
	} else {
		/* Network starves. */
		if (tp->packets_out > tp->snd_cwnd_used)
			tp->snd_cwnd_used = tp->packets_out;

		if (sock_net(sk)->ipv4.sysctl_tcp_slow_start_after_idle &&
		    (s32)(tcp_jiffies32 - tp->snd_cwnd_stamp) >= inet_csk(sk)->icsk_rto &&
		    !ca_ops->cong_control)
			tcp_cwnd_application_limited(sk);

		/* The following conditions together indicate the starvation
		 * is caused by insufficient sender buffer:
		 * 1) just sent some data (see tcp_write_xmit)
		 * 2) not cwnd limited (this else condition)
		 * 3) no more data to send (tcp_write_queue_empty())
		 * 4) application is hitting buffer limit (SOCK_NOSPACE)
		 */
		if (tcp_write_queue_empty(sk) && sk->sk_socket &&
		    test_bit(SOCK_NOSPACE, &sk->sk_socket->flags) &&
		    (1 << sk->sk_state) & (TCPF_ESTABLISHED | TCPF_CLOSE_WAIT))
			tcp_chrono_start(sk, TCP_CHRONO_SNDBUF_LIMITED);
	}
}

/* Minshall's variant of the Nagle send check. */
static bool tcp_minshall_check(const struct tcp_sock *tp)
{
	return after(tp->snd_sml, tp->snd_una) &&
		!after(tp->snd_sml, tp->snd_nxt);
}

/* Update snd_sml if this skb is under mss
 * Note that a TSO packet might end with a sub-mss segment
 * The test is really :
 * if ((skb->len % mss) != 0)
 *        tp->snd_sml = TCP_SKB_CB(skb)->end_seq;
 * But we can avoid doing the divide again given we already have
 *  skb_pcount = skb->len / mss_now
 */
static void tcp_minshall_update(struct tcp_sock *tp, unsigned int mss_now,
				const struct sk_buff *skb)
{
	if (skb->len < tcp_skb_pcount(skb) * mss_now)
		tp->snd_sml = TCP_SKB_CB(skb)->end_seq;
}

/* Return false, if packet can be sent now without violation Nagle's rules:
 * 1. It is full sized. (provided by caller in %partial bool)
 * 2. Or it contains FIN. (already checked by caller)
 * 3. Or TCP_CORK is not set, and TCP_NODELAY is set.
 * 4. Or TCP_CORK is not set, and all sent packets are ACKed.
 *    With Minshall's modification: all sent small packets are ACKed.
 */
static bool tcp_nagle_check(bool partial, const struct tcp_sock *tp,
			    int nonagle)
{
	return partial &&
		((nonagle & TCP_NAGLE_CORK) ||
		 (!nonagle && tp->packets_out && tcp_minshall_check(tp)));
}

/* Return how many segs we'd like on a TSO packet,
 * to send one TSO packet per ms
 */
static u32 tcp_tso_autosize(const struct sock *sk, unsigned int mss_now,
			    int min_tso_segs)
{
	u32 bytes, segs;

	bytes = min_t(unsigned long,
		      sk->sk_pacing_rate >> READ_ONCE(sk->sk_pacing_shift),
		      sk->sk_gso_max_size - 1 - MAX_TCP_HEADER);

	/* Goal is to send at least one packet per ms,
	 * not one big TSO packet every 100 ms.
	 * This preserves ACK clocking and is consistent
	 * with tcp_tso_should_defer() heuristic.
	 */
	segs = max_t(u32, bytes / mss_now, min_tso_segs);

	return segs;
}

/* Return the number of segments we want in the skb we are transmitting.
 * See if congestion control module wants to decide; otherwise, autosize.
 */
static u32 tcp_tso_segs(struct sock *sk, unsigned int mss_now)
{
	const struct tcp_congestion_ops *ca_ops = inet_csk(sk)->icsk_ca_ops;
	u32 min_tso, tso_segs;

	min_tso = ca_ops->min_tso_segs ?
			ca_ops->min_tso_segs(sk) :
			sock_net(sk)->ipv4.sysctl_tcp_min_tso_segs;

	tso_segs = tcp_tso_autosize(sk, mss_now, min_tso);
	return min_t(u32, tso_segs, sk->sk_gso_max_segs);
}

/* Returns the portion of skb which can be sent right away */
static unsigned int tcp_mss_split_point(const struct sock *sk,
					const struct sk_buff *skb,
					unsigned int mss_now,
					unsigned int max_segs,
					int nonagle)
{
	const struct tcp_sock *tp = tcp_sk(sk);
	u32 partial, needed, window, max_len;

	window = tcp_wnd_end(tp) - TCP_SKB_CB(skb)->seq;
	max_len = mss_now * max_segs;

	if (likely(max_len <= window && skb != tcp_write_queue_tail(sk)))
		return max_len;

	needed = min(skb->len, window);

	if (max_len <= needed)
		return max_len;

	partial = needed % mss_now;
	/* If last segment is not a full MSS, check if Nagle rules allow us
	 * to include this last segment in this skb.
	 * Otherwise, we'll split the skb at last MSS boundary
	 */
	if (tcp_nagle_check(partial != 0, tp, nonagle))
		return needed - partial;

	return needed;
}

/* Can at least one segment of SKB be sent right now, according to the
 * congestion window rules?  If so, return how many segments are allowed.
 */
static inline unsigned int tcp_cwnd_test(const struct tcp_sock *tp,
					 const struct sk_buff *skb)
{
	u32 in_flight, cwnd, halfcwnd;

	/* Don't be strict about the congestion window for the final FIN.  */
	if ((TCP_SKB_CB(skb)->tcp_flags & TCPHDR_FIN) &&
	    tcp_skb_pcount(skb) == 1)
		return 1;

	in_flight = tcp_packets_in_flight(tp);
	cwnd = tp->snd_cwnd;
	if (in_flight >= cwnd)
		return 0;

	/* For better scheduling, ensure we have at least
	 * 2 GSO packets in flight.
	 */
	halfcwnd = max(cwnd >> 1, 1U);
	return min(halfcwnd, cwnd - in_flight);
}

/* Initialize TSO state of a skb.
 * This must be invoked the first time we consider transmitting
 * SKB onto the wire.
 */
static int tcp_init_tso_segs(struct sk_buff *skb, unsigned int mss_now)
{
	int tso_segs = tcp_skb_pcount(skb);

	if (!tso_segs || (tso_segs > 1 && tcp_skb_mss(skb) != mss_now)) {
		tcp_set_skb_tso_segs(skb, mss_now);
		tso_segs = tcp_skb_pcount(skb);
	}
	return tso_segs;
}


/* Return true if the Nagle test allows this packet to be
 * sent now.
 */
static inline bool tcp_nagle_test(const struct tcp_sock *tp, const struct sk_buff *skb,
				  unsigned int cur_mss, int nonagle)
{
	/* Nagle rule does not apply to frames, which sit in the middle of the
	 * write_queue (they have no chances to get new data).
	 *
	 * This is implemented in the callers, where they modify the 'nonagle'
	 * argument based upon the location of SKB in the send queue.
	 */
	if (nonagle & TCP_NAGLE_PUSH)
		return true;

	/* Don't use the nagle rule for urgent data (or for the final FIN). */
	if (tcp_urg_mode(tp) || (TCP_SKB_CB(skb)->tcp_flags & TCPHDR_FIN))
		return true;

	if (!tcp_nagle_check(skb->len < cur_mss, tp, nonagle))
		return true;

	return false;
}

/* Does at least the first segment of SKB fit into the send window? */
static bool tcp_snd_wnd_test(const struct tcp_sock *tp,
			     const struct sk_buff *skb,
			     unsigned int cur_mss)
{
	u32 end_seq = TCP_SKB_CB(skb)->end_seq;

	if (skb->len > cur_mss)
		end_seq = TCP_SKB_CB(skb)->seq + cur_mss;

	return !after(end_seq, tcp_wnd_end(tp));
}

/* Trim TSO SKB to LEN bytes, put the remaining data into a new packet
 * which is put after SKB on the list.  It is very much like
 * tcp_fragment() except that it may make several kinds of assumptions
 * in order to speed up the splitting operation.  In particular, we
 * know that all the data is in scatter-gather pages, and that the
 * packet has never been sent out before (and thus is not cloned).
 */
static int tso_fragment(struct sock *sk, struct sk_buff *skb, unsigned int len,
			unsigned int mss_now, gfp_t gfp)
{
	int nlen = skb->len - len;
	struct sk_buff *buff;
	u8 flags;

	/* All of a TSO frame must be composed of paged data.  */
	if (skb->len != skb->data_len)
		return tcp_fragment(sk, TCP_FRAG_IN_WRITE_QUEUE,
				    skb, len, mss_now, gfp);

	buff = sk_stream_alloc_skb(sk, 0, gfp, true);
	if (unlikely(!buff))
		return -ENOMEM;
	skb_copy_decrypted(buff, skb);

	sk_wmem_queued_add(sk, buff->truesize);
	sk_mem_charge(sk, buff->truesize);
	buff->truesize += nlen;
	skb->truesize -= nlen;

	/* Correct the sequence numbers. */
	TCP_SKB_CB(buff)->seq = TCP_SKB_CB(skb)->seq + len;
	TCP_SKB_CB(buff)->end_seq = TCP_SKB_CB(skb)->end_seq;
	TCP_SKB_CB(skb)->end_seq = TCP_SKB_CB(buff)->seq;

	/* PSH and FIN should only be set in the second packet. */
	flags = TCP_SKB_CB(skb)->tcp_flags;
	TCP_SKB_CB(skb)->tcp_flags = flags & ~(TCPHDR_FIN | TCPHDR_PSH);
	TCP_SKB_CB(buff)->tcp_flags = flags;

	/* This packet was never sent out yet, so no SACK bits. */
	TCP_SKB_CB(buff)->sacked = 0;

	tcp_skb_fragment_eor(skb, buff);

	buff->ip_summed = CHECKSUM_PARTIAL;
	skb_split(skb, buff, len);
	tcp_fragment_tstamp(skb, buff);

	/* Fix up tso_factor for both original and new SKB.  */
	tcp_set_skb_tso_segs(skb, mss_now);
	tcp_set_skb_tso_segs(buff, mss_now);

	/* Link BUFF into the send queue. */
	__skb_header_release(buff);
	tcp_insert_write_queue_after(skb, buff, sk, TCP_FRAG_IN_WRITE_QUEUE);

	return 0;
}

/* Try to defer sending, if possible, in order to minimize the amount
 * of TSO splitting we do.  View it as a kind of TSO Nagle test.
 *
 * This algorithm is from John Heffner.
 */
static bool tcp_tso_should_defer(struct sock *sk, struct sk_buff *skb,
				 bool *is_cwnd_limited,
				 bool *is_rwnd_limited,
				 u32 max_segs)
{
	const struct inet_connection_sock *icsk = inet_csk(sk);
	u32 send_win, cong_win, limit, in_flight;
	struct tcp_sock *tp = tcp_sk(sk);
	struct sk_buff *head;
	int win_divisor;
	s64 delta;

	if (icsk->icsk_ca_state >= TCP_CA_Recovery)
		goto send_now;

	/* Avoid bursty behavior by allowing defer
	 * only if the last write was recent (1 ms).
	 * Note that tp->tcp_wstamp_ns can be in the future if we have
	 * packets waiting in a qdisc or device for EDT delivery.
	 */
	delta = tp->tcp_clock_cache - tp->tcp_wstamp_ns - NSEC_PER_MSEC;
	if (delta > 0)
		goto send_now;

	in_flight = tcp_packets_in_flight(tp);

	BUG_ON(tcp_skb_pcount(skb) <= 1);
	BUG_ON(tp->snd_cwnd <= in_flight);

	send_win = tcp_wnd_end(tp) - TCP_SKB_CB(skb)->seq;

	/* From in_flight test above, we know that cwnd > in_flight.  */
	cong_win = (tp->snd_cwnd - in_flight) * tp->mss_cache;

	limit = min(send_win, cong_win);

	/* If a full-sized TSO skb can be sent, do it. */
	if (limit >= max_segs * tp->mss_cache)
		goto send_now;

	/* Middle in queue won't get any more data, full sendable already? */
	if ((skb != tcp_write_queue_tail(sk)) && (limit >= skb->len))
		goto send_now;

	win_divisor = READ_ONCE(sock_net(sk)->ipv4.sysctl_tcp_tso_win_divisor);
	if (win_divisor) {
		u32 chunk = min(tp->snd_wnd, tp->snd_cwnd * tp->mss_cache);

		/* If at least some fraction of a window is available,
		 * just use it.
		 */
		chunk /= win_divisor;
		if (limit >= chunk)
			goto send_now;
	} else {
		/* Different approach, try not to defer past a single
		 * ACK.  Receiver should ACK every other full sized
		 * frame, so if we have space for more than 3 frames
		 * then send now.
		 */
		if (limit > tcp_max_tso_deferred_mss(tp) * tp->mss_cache)
			goto send_now;
	}

	/* TODO : use tsorted_sent_queue ? */
	head = tcp_rtx_queue_head(sk);
	if (!head)
		goto send_now;
	delta = tp->tcp_clock_cache - head->tstamp;
	/* If next ACK is likely to come too late (half srtt), do not defer */
	if ((s64)(delta - (u64)NSEC_PER_USEC * (tp->srtt_us >> 4)) < 0)
		goto send_now;

	/* Ok, it looks like it is advisable to defer.
	 * Three cases are tracked :
	 * 1) We are cwnd-limited
	 * 2) We are rwnd-limited
	 * 3) We are application limited.
	 */
	if (cong_win < send_win) {
		if (cong_win <= skb->len) {
			*is_cwnd_limited = true;
			return true;
		}
	} else {
		if (send_win <= skb->len) {
			*is_rwnd_limited = true;
			return true;
		}
	}

	/* If this packet won't get more data, do not wait. */
	if ((TCP_SKB_CB(skb)->tcp_flags & TCPHDR_FIN) ||
	    TCP_SKB_CB(skb)->eor)
		goto send_now;

	return true;

send_now:
	return false;
}

static inline void tcp_mtu_check_reprobe(struct sock *sk)
{
	struct inet_connection_sock *icsk = inet_csk(sk);
	struct tcp_sock *tp = tcp_sk(sk);
	struct net *net = sock_net(sk);
	u32 interval;
	s32 delta;

	interval = net->ipv4.sysctl_tcp_probe_interval;
	delta = tcp_jiffies32 - icsk->icsk_mtup.probe_timestamp;
	if (unlikely(delta >= interval * HZ)) {
		int mss = tcp_current_mss(sk);

		/* Update current search range */
		icsk->icsk_mtup.probe_size = 0;
		icsk->icsk_mtup.search_high = tp->rx_opt.mss_clamp +
			sizeof(struct tcphdr) +
			icsk->icsk_af_ops->net_header_len;
		icsk->icsk_mtup.search_low = tcp_mss_to_mtu(sk, mss);

		/* Update probe time stamp */
		icsk->icsk_mtup.probe_timestamp = tcp_jiffies32;
	}
}

static bool tcp_can_coalesce_send_queue_head(struct sock *sk, int len)
{
	struct sk_buff *skb, *next;

	skb = tcp_send_head(sk);
	tcp_for_write_queue_from_safe(skb, next, sk) {
		if (len <= skb->len)
			break;

		if (unlikely(TCP_SKB_CB(skb)->eor) || tcp_has_tx_tstamp(skb))
			return false;

		len -= skb->len;
	}

	return true;
}

/* Create a new MTU probe if we are ready.
 * MTU probe is regularly attempting to increase the path MTU by
 * deliberately sending larger packets.  This discovers routing
 * changes resulting in larger path MTUs.
 *
 * Returns 0 if we should wait to probe (no cwnd available),
 *         1 if a probe was sent,
 *         -1 otherwise
 */
static int tcp_mtu_probe(struct sock *sk)
{
	struct inet_connection_sock *icsk = inet_csk(sk);
	struct tcp_sock *tp = tcp_sk(sk);
	struct sk_buff *skb, *nskb, *next;
	struct net *net = sock_net(sk);
	int probe_size;
	int size_needed;
	int copy, len;
	int mss_now;
	int interval;

	/* Not currently probing/verifying,
	 * not in recovery,
	 * have enough cwnd, and
	 * not SACKing (the variable headers throw things off)
	 */
	if (likely(!icsk->icsk_mtup.enabled ||
		   icsk->icsk_mtup.probe_size ||
		   inet_csk(sk)->icsk_ca_state != TCP_CA_Open ||
		   tp->snd_cwnd < 11 ||
		   tp->rx_opt.num_sacks || tp->rx_opt.dsack))
		return -1;

	/* Use binary search for probe_size between tcp_mss_base,
	 * and current mss_clamp. if (search_high - search_low)
	 * smaller than a threshold, backoff from probing.
	 */
	mss_now = tcp_current_mss(sk);
	probe_size = tcp_mtu_to_mss(sk, (icsk->icsk_mtup.search_high +
				    icsk->icsk_mtup.search_low) >> 1);
	size_needed = probe_size + (tp->reordering + 1) * tp->mss_cache;
	interval = icsk->icsk_mtup.search_high - icsk->icsk_mtup.search_low;
	/* When misfortune happens, we are reprobing actively,
	 * and then reprobe timer has expired. We stick with current
	 * probing process by not resetting search range to its orignal.
	 */
	if (probe_size > tcp_mtu_to_mss(sk, icsk->icsk_mtup.search_high) ||
		interval < net->ipv4.sysctl_tcp_probe_threshold) {
		/* Check whether enough time has elaplased for
		 * another round of probing.
		 */
		tcp_mtu_check_reprobe(sk);
		return -1;
	}

	/* Have enough data in the send queue to probe? */
	if (tp->write_seq - tp->snd_nxt < size_needed)
		return -1;

	if (tp->snd_wnd < size_needed)
		return -1;
	if (after(tp->snd_nxt + size_needed, tcp_wnd_end(tp)))
		return 0;

	/* Do we need to wait to drain cwnd? With none in flight, don't stall */
	if (tcp_packets_in_flight(tp) + 2 > tp->snd_cwnd) {
		if (!tcp_packets_in_flight(tp))
			return -1;
		else
			return 0;
	}

	if (!tcp_can_coalesce_send_queue_head(sk, probe_size))
		return -1;

	/* We're allowed to probe.  Build it now. */
	nskb = sk_stream_alloc_skb(sk, probe_size, GFP_ATOMIC, false);
	if (!nskb)
		return -1;
	sk_wmem_queued_add(sk, nskb->truesize);
	sk_mem_charge(sk, nskb->truesize);

	skb = tcp_send_head(sk);
	skb_copy_decrypted(nskb, skb);

	TCP_SKB_CB(nskb)->seq = TCP_SKB_CB(skb)->seq;
	TCP_SKB_CB(nskb)->end_seq = TCP_SKB_CB(skb)->seq + probe_size;
	TCP_SKB_CB(nskb)->tcp_flags = TCPHDR_ACK;
	TCP_SKB_CB(nskb)->sacked = 0;
	nskb->csum = 0;
	nskb->ip_summed = CHECKSUM_PARTIAL;

	tcp_insert_write_queue_before(nskb, skb, sk);
	tcp_highest_sack_replace(sk, skb, nskb);

	len = 0;
	tcp_for_write_queue_from_safe(skb, next, sk) {
		copy = min_t(int, skb->len, probe_size - len);
		skb_copy_bits(skb, 0, skb_put(nskb, copy), copy);

		if (skb->len <= copy) {
			/* We've eaten all the data from this skb.
			 * Throw it away. */
			TCP_SKB_CB(nskb)->tcp_flags |= TCP_SKB_CB(skb)->tcp_flags;
			/* If this is the last SKB we copy and eor is set
			 * we need to propagate it to the new skb.
			 */
			TCP_SKB_CB(nskb)->eor = TCP_SKB_CB(skb)->eor;
			tcp_skb_collapse_tstamp(nskb, skb);
			tcp_unlink_write_queue(skb, sk);
			sk_wmem_free_skb(sk, skb);
		} else {
			TCP_SKB_CB(nskb)->tcp_flags |= TCP_SKB_CB(skb)->tcp_flags &
						   ~(TCPHDR_FIN|TCPHDR_PSH);
			if (!skb_shinfo(skb)->nr_frags) {
				skb_pull(skb, copy);
			} else {
				__pskb_trim_head(skb, copy);
				tcp_set_skb_tso_segs(skb, mss_now);
			}
			TCP_SKB_CB(skb)->seq += copy;
		}

		len += copy;

		if (len >= probe_size)
			break;
	}
	tcp_init_tso_segs(nskb, nskb->len);

	/* We're ready to send.  If this fails, the probe will
	 * be resegmented into mss-sized pieces by tcp_write_xmit().
	 */
	if (!tcp_transmit_skb(sk, nskb, 1, GFP_ATOMIC)) {
		/* Decrement cwnd here because we are sending
		 * effectively two packets. */
		tp->snd_cwnd--;
		tcp_event_new_data_sent(sk, nskb);

		icsk->icsk_mtup.probe_size = tcp_mss_to_mtu(sk, nskb->len);
		tp->mtu_probe.probe_seq_start = TCP_SKB_CB(nskb)->seq;
		tp->mtu_probe.probe_seq_end = TCP_SKB_CB(nskb)->end_seq;

		return 1;
	}

	return -1;
}

static bool tcp_pacing_check(struct sock *sk)
{
	struct tcp_sock *tp = tcp_sk(sk);

	if (!tcp_needs_internal_pacing(sk))
		return false;

	if (tp->tcp_wstamp_ns <= tp->tcp_clock_cache)
		return false;

	if (!hrtimer_is_queued(&tp->pacing_timer)) {
		hrtimer_start(&tp->pacing_timer,
			      ns_to_ktime(tp->tcp_wstamp_ns),
			      HRTIMER_MODE_ABS_PINNED_SOFT);
		sock_hold(sk);
	}
	return true;
}

/* TCP Small Queues :
 * Control number of packets in qdisc/devices to two packets / or ~1 ms.
 * (These limits are doubled for retransmits)
 * This allows for :
 *  - better RTT estimation and ACK scheduling
 *  - faster recovery
 *  - high rates
 * Alas, some drivers / subsystems require a fair amount
 * of queued bytes to ensure line rate.
 * One example is wifi aggregation (802.11 AMPDU)
 */
static bool tcp_small_queue_check(struct sock *sk, const struct sk_buff *skb,
				  unsigned int factor)
{
	unsigned long limit;

	limit = max_t(unsigned long,
		      2 * skb->truesize,
		      sk->sk_pacing_rate >> READ_ONCE(sk->sk_pacing_shift));
	if (sk->sk_pacing_status == SK_PACING_NONE)
		limit = min_t(unsigned long, limit,
			      sock_net(sk)->ipv4.sysctl_tcp_limit_output_bytes);
	limit <<= factor;

	if (static_branch_unlikely(&tcp_tx_delay_enabled) &&
	    tcp_sk(sk)->tcp_tx_delay) {
		u64 extra_bytes = (u64)sk->sk_pacing_rate * tcp_sk(sk)->tcp_tx_delay;

		/* TSQ is based on skb truesize sum (sk_wmem_alloc), so we
		 * approximate our needs assuming an ~100% skb->truesize overhead.
		 * USEC_PER_SEC is approximated by 2^20.
		 * do_div(extra_bytes, USEC_PER_SEC/2) is replaced by a right shift.
		 */
		extra_bytes >>= (20 - 1);
		limit += extra_bytes;
	}
	if (refcount_read(&sk->sk_wmem_alloc) > limit) {
		/* Always send skb if rtx queue is empty.
		 * No need to wait for TX completion to call us back,
		 * after softirq/tasklet schedule.
		 * This helps when TX completions are delayed too much.
		 */
		if (tcp_rtx_queue_empty(sk))
			return false;

		set_bit(TSQ_THROTTLED, &sk->sk_tsq_flags);
		/* It is possible TX completion already happened
		 * before we set TSQ_THROTTLED, so we must
		 * test again the condition.
		 */
		smp_mb__after_atomic();
		if (refcount_read(&sk->sk_wmem_alloc) > limit)
			return true;
	}
	return false;
}

static void tcp_chrono_set(struct tcp_sock *tp, const enum tcp_chrono new)
{
	const u32 now = tcp_jiffies32;
	enum tcp_chrono old = tp->chrono_type;

	if (old > TCP_CHRONO_UNSPEC)
		tp->chrono_stat[old - 1] += now - tp->chrono_start;
	tp->chrono_start = now;
	tp->chrono_type = new;
}

void tcp_chrono_start(struct sock *sk, const enum tcp_chrono type)
{
	struct tcp_sock *tp = tcp_sk(sk);

	/* If there are multiple conditions worthy of tracking in a
	 * chronograph then the highest priority enum takes precedence
	 * over the other conditions. So that if something "more interesting"
	 * starts happening, stop the previous chrono and start a new one.
	 */
	if (type > tp->chrono_type)
		tcp_chrono_set(tp, type);
}

void tcp_chrono_stop(struct sock *sk, const enum tcp_chrono type)
{
	struct tcp_sock *tp = tcp_sk(sk);


	/* There are multiple conditions worthy of tracking in a
	 * chronograph, so that the highest priority enum takes
	 * precedence over the other conditions (see tcp_chrono_start).
	 * If a condition stops, we only stop chrono tracking if
	 * it's the "most interesting" or current chrono we are
	 * tracking and starts busy chrono if we have pending data.
	 */
	if (tcp_rtx_and_write_queues_empty(sk))
		tcp_chrono_set(tp, TCP_CHRONO_UNSPEC);
	else if (type == tp->chrono_type)
		tcp_chrono_set(tp, TCP_CHRONO_BUSY);
}

/* This routine writes packets to the network.  It advances the
 * send_head.  This happens as incoming acks open up the remote
 * window for us.
 *
 * LARGESEND note: !tcp_urg_mode is overkill, only frames between
 * snd_up-64k-mss .. snd_up cannot be large. However, taking into
 * account rare use of URG, this is not a big flaw.
 *
 * Send at most one packet when push_one > 0. Temporarily ignore
 * cwnd limit to force at most one packet out when push_one == 2.

 * Returns true, if no segments are in flight and we have queued segments,
 * but cannot send anything now because of SWS or another problem.
 */
static bool tcp_write_xmit(struct sock *sk, unsigned int mss_now, int nonagle,
			   int push_one, gfp_t gfp)
{
	struct tcp_sock *tp = tcp_sk(sk);
	struct sk_buff *skb;
	unsigned int tso_segs, sent_pkts;
	int cwnd_quota;
	int result;
	bool is_cwnd_limited = false, is_rwnd_limited = false;
	u32 max_segs;

	sent_pkts = 0;

	tcp_mstamp_refresh(tp);
	if (!push_one) {
		/* Do MTU probing. */
		result = tcp_mtu_probe(sk);
		if (!result) {
			return false;
		} else if (result > 0) {
			sent_pkts = 1;
		}
	}

	max_segs = tcp_tso_segs(sk, mss_now);
	while ((skb = tcp_send_head(sk))) {
		unsigned int limit;

		if (unlikely(tp->repair) && tp->repair_queue == TCP_SEND_QUEUE) {
			/* "skb_mstamp_ns" is used as a start point for the retransmit timer */
			skb->skb_mstamp_ns = tp->tcp_wstamp_ns = tp->tcp_clock_cache;
			list_move_tail(&skb->tcp_tsorted_anchor, &tp->tsorted_sent_queue);
			tcp_init_tso_segs(skb, mss_now);
			goto repair; /* Skip network transmission */
		}

		if (tcp_pacing_check(sk))
			break;

		tso_segs = tcp_init_tso_segs(skb, mss_now);
		BUG_ON(!tso_segs);

		cwnd_quota = tcp_cwnd_test(tp, skb);
		if (!cwnd_quota) {
			if (push_one == 2)
				/* Force out a loss probe pkt. */
				cwnd_quota = 1;
			else
				break;
		}

		if (unlikely(!tcp_snd_wnd_test(tp, skb, mss_now))) {
			is_rwnd_limited = true;
			break;
		}

		if (tso_segs == 1) {
			if (unlikely(!tcp_nagle_test(tp, skb, mss_now,
						     (tcp_skb_is_last(sk, skb) ?
						      nonagle : TCP_NAGLE_PUSH))))
				break;
		} else {
			if (!push_one &&
			    tcp_tso_should_defer(sk, skb, &is_cwnd_limited,
						 &is_rwnd_limited, max_segs))
				break;
		}

		limit = mss_now;
		if (tso_segs > 1 && !tcp_urg_mode(tp))
			limit = tcp_mss_split_point(sk, skb, mss_now,
						    min_t(unsigned int,
							  cwnd_quota,
							  max_segs),
						    nonagle);

		if (skb->len > limit &&
		    unlikely(tso_fragment(sk, skb, limit, mss_now, gfp)))
			break;

		if (tcp_small_queue_check(sk, skb, 0))
			break;

		/* Argh, we hit an empty skb(), presumably a thread
		 * is sleeping in sendmsg()/sk_stream_wait_memory().
		 * We do not want to send a pure-ack packet and have
		 * a strange looking rtx queue with empty packet(s).
		 */
		if (TCP_SKB_CB(skb)->end_seq == TCP_SKB_CB(skb)->seq)
			break;

		if (unlikely(tcp_transmit_skb(sk, skb, 1, gfp)))
			break;

repair:
		/* Advance the send_head.  This one is sent out.
		 * This call will increment packets_out.
		 */
		tcp_event_new_data_sent(sk, skb);

		tcp_minshall_update(tp, mss_now, skb);
		sent_pkts += tcp_skb_pcount(skb);

		if (push_one)
			break;
	}

	if (is_rwnd_limited)
		tcp_chrono_start(sk, TCP_CHRONO_RWND_LIMITED);
	else
		tcp_chrono_stop(sk, TCP_CHRONO_RWND_LIMITED);

	is_cwnd_limited |= (tcp_packets_in_flight(tp) >= tp->snd_cwnd);
	if (likely(sent_pkts || is_cwnd_limited))
		tcp_cwnd_validate(sk, is_cwnd_limited);

	if (likely(sent_pkts)) {
		if (tcp_in_cwnd_reduction(sk))
			tp->prr_out += sent_pkts;

		/* Send one loss probe per tail loss episode. */
		if (push_one != 2)
			tcp_schedule_loss_probe(sk, false);
		return false;
	}
	return !tp->packets_out && !tcp_write_queue_empty(sk);
}

bool tcp_schedule_loss_probe(struct sock *sk, bool advancing_rto)
{
	struct inet_connection_sock *icsk = inet_csk(sk);
	struct tcp_sock *tp = tcp_sk(sk);
	u32 timeout, rto_delta_us;
	int early_retrans;

	/* Don't do any loss probe on a Fast Open connection before 3WHS
	 * finishes.
	 */
	if (rcu_access_pointer(tp->fastopen_rsk))
		return false;

	early_retrans = sock_net(sk)->ipv4.sysctl_tcp_early_retrans;
	/* Schedule a loss probe in 2*RTT for SACK capable connections
	 * not in loss recovery, that are either limited by cwnd or application.
	 */
	if ((early_retrans != 3 && early_retrans != 4) ||
	    !tp->packets_out || !tcp_is_sack(tp) ||
	    (icsk->icsk_ca_state != TCP_CA_Open &&
	     icsk->icsk_ca_state != TCP_CA_CWR))
		return false;

	/* Probe timeout is 2*rtt. Add minimum RTO to account
	 * for delayed ack when there's one outstanding packet. If no RTT
	 * sample is available then probe after TCP_TIMEOUT_INIT.
	 */
	if (tp->srtt_us) {
		timeout = usecs_to_jiffies(tp->srtt_us >> 2);
		if (tp->packets_out == 1)
			timeout += TCP_RTO_MIN;
		else
			timeout += TCP_TIMEOUT_MIN;
	} else {
		timeout = TCP_TIMEOUT_INIT;
	}

	/* If the RTO formula yields an earlier time, then use that time. */
	rto_delta_us = advancing_rto ?
			jiffies_to_usecs(inet_csk(sk)->icsk_rto) :
			tcp_rto_delta_us(sk);  /* How far in future is RTO? */
	if (rto_delta_us > 0)
		timeout = min_t(u32, timeout, usecs_to_jiffies(rto_delta_us));

	tcp_reset_xmit_timer(sk, ICSK_TIME_LOSS_PROBE, timeout, TCP_RTO_MAX);
	return true;
}

/* Thanks to skb fast clones, we can detect if a prior transmit of
 * a packet is still in a qdisc or driver queue.
 * In this case, there is very little point doing a retransmit !
 */
static bool skb_still_in_host_queue(const struct sock *sk,
				    const struct sk_buff *skb)
{
	if (unlikely(skb_fclone_busy(sk, skb))) {
		NET_INC_STATS(sock_net(sk),
			      LINUX_MIB_TCPSPURIOUS_RTX_HOSTQUEUES);
		return true;
	}
	return false;
}

/* When probe timeout (PTO) fires, try send a new segment if possible, else
 * retransmit the last segment.
 */
void tcp_send_loss_probe(struct sock *sk)
{
	struct tcp_sock *tp = tcp_sk(sk);
	struct sk_buff *skb;
	int pcount;
	int mss = tcp_current_mss(sk);

	/* At most one outstanding TLP */
	if (tp->tlp_high_seq)
		goto rearm_timer;

	tp->tlp_retrans = 0;
	skb = tcp_send_head(sk);
	if (skb && tcp_snd_wnd_test(tp, skb, mss)) {
		pcount = tp->packets_out;
		tcp_write_xmit(sk, mss, TCP_NAGLE_OFF, 2, GFP_ATOMIC);
		if (tp->packets_out > pcount)
			goto probe_sent;
		goto rearm_timer;
	}
	skb = skb_rb_last(&sk->tcp_rtx_queue);
	if (unlikely(!skb)) {
		WARN_ONCE(tp->packets_out,
			  "invalid inflight: %u state %u cwnd %u mss %d\n",
			  tp->packets_out, sk->sk_state, tp->snd_cwnd, mss);
		inet_csk(sk)->icsk_pending = 0;
		return;
	}

	if (skb_still_in_host_queue(sk, skb))
		goto rearm_timer;

	pcount = tcp_skb_pcount(skb);
	if (WARN_ON(!pcount))
		goto rearm_timer;

	if ((pcount > 1) && (skb->len > (pcount - 1) * mss)) {
		if (unlikely(tcp_fragment(sk, TCP_FRAG_IN_RTX_QUEUE, skb,
					  (pcount - 1) * mss, mss,
					  GFP_ATOMIC)))
			goto rearm_timer;
		skb = skb_rb_next(skb);
	}

	if (WARN_ON(!skb || !tcp_skb_pcount(skb)))
		goto rearm_timer;

	if (__tcp_retransmit_skb(sk, skb, 1))
		goto rearm_timer;

	tp->tlp_retrans = 1;

probe_sent:
	/* Record snd_nxt for loss detection. */
	tp->tlp_high_seq = tp->snd_nxt;

	NET_INC_STATS(sock_net(sk), LINUX_MIB_TCPLOSSPROBES);
	/* Reset s.t. tcp_rearm_rto will restart timer from now */
	inet_csk(sk)->icsk_pending = 0;
rearm_timer:
	tcp_rearm_rto(sk);
}

/* Push out any pending frames which were held back due to
 * TCP_CORK or attempt at coalescing tiny packets.
 * The socket must be locked by the caller.
 */
void __tcp_push_pending_frames(struct sock *sk, unsigned int cur_mss,
			       int nonagle)
{
	/* If we are closed, the bytes will have to remain here.
	 * In time closedown will finish, we empty the write queue and
	 * all will be happy.
	 */
	if (unlikely(sk->sk_state == TCP_CLOSE))
		return;

	if (tcp_write_xmit(sk, cur_mss, nonagle, 0,
			   sk_gfp_mask(sk, GFP_ATOMIC)))
		tcp_check_probe_timer(sk);
}

/* Send _single_ skb sitting at the send head. This function requires
 * true push pending frames to setup probe timer etc.
 */
void tcp_push_one(struct sock *sk, unsigned int mss_now)
{
	struct sk_buff *skb = tcp_send_head(sk);

	BUG_ON(!skb || skb->len < mss_now);

	tcp_write_xmit(sk, mss_now, TCP_NAGLE_PUSH, 1, sk->sk_allocation);
}

/* This function returns the amount that we can raise the
 * usable window based on the following constraints
 *
 * 1. The window can never be shrunk once it is offered (RFC 793)
 * 2. We limit memory per socket
 *
 * RFC 1122:
 * "the suggested [SWS] avoidance algorithm for the receiver is to keep
 *  RECV.NEXT + RCV.WIN fixed until:
 *  RCV.BUFF - RCV.USER - RCV.WINDOW >= min(1/2 RCV.BUFF, MSS)"
 *
 * i.e. don't raise the right edge of the window until you can raise
 * it at least MSS bytes.
 *
 * Unfortunately, the recommended algorithm breaks header prediction,
 * since header prediction assumes th->window stays fixed.
 *
 * Strictly speaking, keeping th->window fixed violates the receiver
 * side SWS prevention criteria. The problem is that under this rule
 * a stream of single byte packets will cause the right side of the
 * window to always advance by a single byte.
 *
 * Of course, if the sender implements sender side SWS prevention
 * then this will not be a problem.
 *
 * BSD seems to make the following compromise:
 *
 *	If the free space is less than the 1/4 of the maximum
 *	space available and the free space is less than 1/2 mss,
 *	then set the window to 0.
 *	[ Actually, bsd uses MSS and 1/4 of maximal _window_ ]
 *	Otherwise, just prevent the window from shrinking
 *	and from being larger than the largest representable value.
 *
 * This prevents incremental opening of the window in the regime
 * where TCP is limited by the speed of the reader side taking
 * data out of the TCP receive queue. It does nothing about
 * those cases where the window is constrained on the sender side
 * because the pipeline is full.
 *
 * BSD also seems to "accidentally" limit itself to windows that are a
 * multiple of MSS, at least until the free space gets quite small.
 * This would appear to be a side effect of the mbuf implementation.
 * Combining these two algorithms results in the observed behavior
 * of having a fixed window size at almost all times.
 *
 * Below we obtain similar behavior by forcing the offered window to
 * a multiple of the mss when it is feasible to do so.
 *
 * Note, we don't "adjust" for TIMESTAMP or SACK option bytes.
 * Regular options like TIMESTAMP are taken into account.
 */
u32 __tcp_select_window(struct sock *sk)
{
	struct inet_connection_sock *icsk = inet_csk(sk);
	struct tcp_sock *tp = tcp_sk(sk);
	/* MSS for the peer's data.  Previous versions used mss_clamp
	 * here.  I don't know if the value based on our guesses
	 * of peer's MSS is better for the performance.  It's more correct
	 * but may be worse for the performance because of rcv_mss
	 * fluctuations.  --SAW  1998/11/1
	 */
	int mss = icsk->icsk_ack.rcv_mss;
	int free_space = tcp_space(sk);
	int allowed_space = tcp_full_space(sk);
	int full_space, window;

	if (sk_is_mptcp(sk))
		mptcp_space(sk, &free_space, &allowed_space);

	full_space = min_t(int, tp->window_clamp, allowed_space);

	if (unlikely(mss > full_space)) {
		mss = full_space;
		if (mss <= 0)
			return 0;
	}
	if (free_space < (full_space >> 1)) {
		icsk->icsk_ack.quick = 0;

		if (tcp_under_memory_pressure(sk))
			tp->rcv_ssthresh = min(tp->rcv_ssthresh,
					       4U * tp->advmss);

		/* free_space might become our new window, make sure we don't
		 * increase it due to wscale.
		 */
		free_space = round_down(free_space, 1 << tp->rx_opt.rcv_wscale);

		/* if free space is less than mss estimate, or is below 1/16th
		 * of the maximum allowed, try to move to zero-window, else
		 * tcp_clamp_window() will grow rcv buf up to tcp_rmem[2], and
		 * new incoming data is dropped due to memory limits.
		 * With large window, mss test triggers way too late in order
		 * to announce zero window in time before rmem limit kicks in.
		 */
		if (free_space < (allowed_space >> 4) || free_space < mss)
			return 0;
	}

	if (free_space > tp->rcv_ssthresh)
		free_space = tp->rcv_ssthresh;

	/* Don't do rounding if we are using window scaling, since the
	 * scaled window will not line up with the MSS boundary anyway.
	 */
	if (tp->rx_opt.rcv_wscale) {
		window = free_space;

		/* Advertise enough space so that it won't get scaled away.
		 * Import case: prevent zero window announcement if
		 * 1<<rcv_wscale > mss.
		 */
		window = ALIGN(window, (1 << tp->rx_opt.rcv_wscale));
	} else {
		window = tp->rcv_wnd;
		/* Get the largest window that is a nice multiple of mss.
		 * Window clamp already applied above.
		 * If our current window offering is within 1 mss of the
		 * free space we just keep it. This prevents the divide
		 * and multiply from happening most of the time.
		 * We also don't do any window rounding when the free space
		 * is too small.
		 */
		if (window <= free_space - mss || window > free_space)
			window = rounddown(free_space, mss);
		else if (mss == full_space &&
			 free_space > window + (full_space >> 1))
			window = free_space;
	}

	return window;
}

void tcp_skb_collapse_tstamp(struct sk_buff *skb,
			     const struct sk_buff *next_skb)
{
	if (unlikely(tcp_has_tx_tstamp(next_skb))) {
		const struct skb_shared_info *next_shinfo =
			skb_shinfo(next_skb);
		struct skb_shared_info *shinfo = skb_shinfo(skb);

		shinfo->tx_flags |= next_shinfo->tx_flags & SKBTX_ANY_TSTAMP;
		shinfo->tskey = next_shinfo->tskey;
		TCP_SKB_CB(skb)->txstamp_ack |=
			TCP_SKB_CB(next_skb)->txstamp_ack;
	}
}

/* Collapses two adjacent SKB's during retransmission. */
static bool tcp_collapse_retrans(struct sock *sk, struct sk_buff *skb)
{
	struct tcp_sock *tp = tcp_sk(sk);
	struct sk_buff *next_skb = skb_rb_next(skb);
	int next_skb_size;

	next_skb_size = next_skb->len;

	BUG_ON(tcp_skb_pcount(skb) != 1 || tcp_skb_pcount(next_skb) != 1);

	if (next_skb_size) {
		if (next_skb_size <= skb_availroom(skb))
			skb_copy_bits(next_skb, 0, skb_put(skb, next_skb_size),
				      next_skb_size);
		else if (!tcp_skb_shift(skb, next_skb, 1, next_skb_size))
			return false;
	}
	tcp_highest_sack_replace(sk, next_skb, skb);

	/* Update sequence range on original skb. */
	TCP_SKB_CB(skb)->end_seq = TCP_SKB_CB(next_skb)->end_seq;

	/* Merge over control information. This moves PSH/FIN etc. over */
	TCP_SKB_CB(skb)->tcp_flags |= TCP_SKB_CB(next_skb)->tcp_flags;

	/* All done, get rid of second SKB and account for it so
	 * packet counting does not break.
	 */
	TCP_SKB_CB(skb)->sacked |= TCP_SKB_CB(next_skb)->sacked & TCPCB_EVER_RETRANS;
	TCP_SKB_CB(skb)->eor = TCP_SKB_CB(next_skb)->eor;

	/* changed transmit queue under us so clear hints */
	tcp_clear_retrans_hints_partial(tp);
	if (next_skb == tp->retransmit_skb_hint)
		tp->retransmit_skb_hint = skb;

	tcp_adjust_pcount(sk, next_skb, tcp_skb_pcount(next_skb));

	tcp_skb_collapse_tstamp(skb, next_skb);

	tcp_rtx_queue_unlink_and_free(next_skb, sk);
	return true;
}

/* Check if coalescing SKBs is legal. */
static bool tcp_can_collapse(const struct sock *sk, const struct sk_buff *skb)
{
	if (tcp_skb_pcount(skb) > 1)
		return false;
	if (skb_cloned(skb))
		return false;
	/* Some heuristics for collapsing over SACK'd could be invented */
	if (TCP_SKB_CB(skb)->sacked & TCPCB_SACKED_ACKED)
		return false;

	return true;
}

/* Collapse packets in the retransmit queue to make to create
 * less packets on the wire. This is only done on retransmission.
 */
static void tcp_retrans_try_collapse(struct sock *sk, struct sk_buff *to,
				     int space)
{
	struct tcp_sock *tp = tcp_sk(sk);
	struct sk_buff *skb = to, *tmp;
	bool first = true;

	if (!sock_net(sk)->ipv4.sysctl_tcp_retrans_collapse)
		return;
	if (TCP_SKB_CB(skb)->tcp_flags & TCPHDR_SYN)
		return;

	skb_rbtree_walk_from_safe(skb, tmp) {
		if (!tcp_can_collapse(sk, skb))
			break;

		if (!tcp_skb_can_collapse(to, skb))
			break;

		space -= skb->len;

		if (first) {
			first = false;
			continue;
		}

		if (space < 0)
			break;

		if (after(TCP_SKB_CB(skb)->end_seq, tcp_wnd_end(tp)))
			break;

		if (!tcp_collapse_retrans(sk, to))
			break;
	}
}

/* This retransmits one SKB.  Policy decisions and retransmit queue
 * state updates are done by the caller.  Returns non-zero if an
 * error occurred which prevented the send.
 */
int __tcp_retransmit_skb(struct sock *sk, struct sk_buff *skb, int segs)
{
	struct inet_connection_sock *icsk = inet_csk(sk);
	struct tcp_sock *tp = tcp_sk(sk);
	unsigned int cur_mss;
	int diff, len, err;


	/* Inconclusive MTU probe */
	if (icsk->icsk_mtup.probe_size)
		icsk->icsk_mtup.probe_size = 0;

	/* Do not sent more than we queued. 1/4 is reserved for possible
	 * copying overhead: fragmentation, tunneling, mangling etc.
	 */
	if (refcount_read(&sk->sk_wmem_alloc) >
	    min_t(u32, sk->sk_wmem_queued + (sk->sk_wmem_queued >> 2),
		  sk->sk_sndbuf))
		return -EAGAIN;

	if (skb_still_in_host_queue(sk, skb))
		return -EBUSY;

	if (before(TCP_SKB_CB(skb)->seq, tp->snd_una)) {
		if (unlikely(before(TCP_SKB_CB(skb)->end_seq, tp->snd_una))) {
			WARN_ON_ONCE(1);
			return -EINVAL;
		}
		if (tcp_trim_head(sk, skb, tp->snd_una - TCP_SKB_CB(skb)->seq))
			return -ENOMEM;
	}

	if (inet_csk(sk)->icsk_af_ops->rebuild_header(sk))
		return -EHOSTUNREACH; /* Routing failure or similar. */

	cur_mss = tcp_current_mss(sk);

	/* If receiver has shrunk his window, and skb is out of
	 * new window, do not retransmit it. The exception is the
	 * case, when window is shrunk to zero. In this case
	 * our retransmit serves as a zero window probe.
	 */
	if (!before(TCP_SKB_CB(skb)->seq, tcp_wnd_end(tp)) &&
	    TCP_SKB_CB(skb)->seq != tp->snd_una)
		return -EAGAIN;

	len = cur_mss * segs;
	if (skb->len > len) {
		if (tcp_fragment(sk, TCP_FRAG_IN_RTX_QUEUE, skb, len,
				 cur_mss, GFP_ATOMIC))
			return -ENOMEM; /* We'll try again later. */
	} else {
		if (skb_unclone(skb, GFP_ATOMIC))
			return -ENOMEM;

		diff = tcp_skb_pcount(skb);
		tcp_set_skb_tso_segs(skb, cur_mss);
		diff -= tcp_skb_pcount(skb);
		if (diff)
			tcp_adjust_pcount(sk, skb, diff);
		if (skb->len < cur_mss)
			tcp_retrans_try_collapse(sk, skb, cur_mss);
	}

	/* RFC3168, section 6.1.1.1. ECN fallback
	 * As AccECN uses the same SYN flags (+ AE), this check covers both
	 * cases.
	 */
	if ((TCP_SKB_CB(skb)->tcp_flags & TCPHDR_SYN_ECN) == TCPHDR_SYN_ECN)
		tcp_ecn_clear_syn(sk, skb);

	/* Update global and local TCP statistics. */
	segs = tcp_skb_pcount(skb);
	TCP_ADD_STATS(sock_net(sk), TCP_MIB_RETRANSSEGS, segs);
	if (TCP_SKB_CB(skb)->tcp_flags & TCPHDR_SYN)
		__NET_INC_STATS(sock_net(sk), LINUX_MIB_TCPSYNRETRANS);
	tp->total_retrans += segs;
	tp->bytes_retrans += skb->len;

	/* make sure skb->data is aligned on arches that require it
	 * and check if ack-trimming & collapsing extended the headroom
	 * beyond what csum_start can cover.
	 */
	if (unlikely((NET_IP_ALIGN && ((unsigned long)skb->data & 3)) ||
		     skb_headroom(skb) >= 0xFFFF)) {
		struct sk_buff *nskb;

		tcp_skb_tsorted_save(skb) {
			nskb = __pskb_copy(skb, MAX_TCP_HEADER, GFP_ATOMIC);
			if (nskb) {
				nskb->dev = NULL;
				err = tcp_transmit_skb(sk, nskb, 0, GFP_ATOMIC);
			} else {
				err = -ENOBUFS;
			}
		} tcp_skb_tsorted_restore(skb);

		if (!err) {
			tcp_update_skb_after_send(sk, skb, tp->tcp_wstamp_ns);
			tcp_rate_skb_sent(sk, skb);
		}
	} else {
		err = tcp_transmit_skb(sk, skb, 1, GFP_ATOMIC);
	}

	/* To avoid taking spuriously low RTT samples based on a timestamp
	 * for a transmit that never happened, always mark EVER_RETRANS
	 */
	TCP_SKB_CB(skb)->sacked |= TCPCB_EVER_RETRANS;

	if (BPF_SOCK_OPS_TEST_FLAG(tp, BPF_SOCK_OPS_RETRANS_CB_FLAG))
		tcp_call_bpf_3arg(sk, BPF_SOCK_OPS_RETRANS_CB,
				  TCP_SKB_CB(skb)->seq, segs, err);

	if (likely(!err)) {
		trace_tcp_retransmit_skb(sk, skb);
	} else if (err != -EBUSY) {
		NET_ADD_STATS(sock_net(sk), LINUX_MIB_TCPRETRANSFAIL, segs);
	}
	return err;
}

int tcp_retransmit_skb(struct sock *sk, struct sk_buff *skb, int segs)
{
	struct tcp_sock *tp = tcp_sk(sk);
	int err = __tcp_retransmit_skb(sk, skb, segs);

	if (err == 0) {
#if FASTRETRANS_DEBUG > 0
		if (TCP_SKB_CB(skb)->sacked & TCPCB_SACKED_RETRANS) {
			net_dbg_ratelimited("retrans_out leaked\n");
		}
#endif
		TCP_SKB_CB(skb)->sacked |= TCPCB_RETRANS;
		tp->retrans_out += tcp_skb_pcount(skb);
	}

	/* Save stamp of the first (attempted) retransmit. */
	if (!tp->retrans_stamp)
		tp->retrans_stamp = tcp_skb_timestamp(skb);

	if (tp->undo_retrans < 0)
		tp->undo_retrans = 0;
	tp->undo_retrans += tcp_skb_pcount(skb);
	return err;
}

/* This gets called after a retransmit timeout, and the initially
 * retransmitted data is acknowledged.  It tries to continue
 * resending the rest of the retransmit queue, until either
 * we've sent it all or the congestion window limit is reached.
 */
void tcp_xmit_retransmit_queue(struct sock *sk)
{
	const struct inet_connection_sock *icsk = inet_csk(sk);
	struct sk_buff *skb, *rtx_head, *hole = NULL;
	struct tcp_sock *tp = tcp_sk(sk);
	bool rearm_timer = false;
	u32 max_segs;
	int mib_idx;

	if (!tp->packets_out)
		return;

	rtx_head = tcp_rtx_queue_head(sk);
	skb = tp->retransmit_skb_hint ?: rtx_head;
	max_segs = tcp_tso_segs(sk, tcp_current_mss(sk));
	skb_rbtree_walk_from(skb) {
		__u8 sacked;
		int segs;

		if (tcp_pacing_check(sk))
			break;

		/* we could do better than to assign each time */
		if (!hole)
			tp->retransmit_skb_hint = skb;

		segs = tp->snd_cwnd - tcp_packets_in_flight(tp);
		if (segs <= 0)
			break;
		sacked = TCP_SKB_CB(skb)->sacked;
		/* In case tcp_shift_skb_data() have aggregated large skbs,
		 * we need to make sure not sending too bigs TSO packets
		 */
		segs = min_t(int, segs, max_segs);

		if (tp->retrans_out >= tp->lost_out) {
			break;
		} else if (!(sacked & TCPCB_LOST)) {
			if (!hole && !(sacked & (TCPCB_SACKED_RETRANS|TCPCB_SACKED_ACKED)))
				hole = skb;
			continue;

		} else {
			if (icsk->icsk_ca_state != TCP_CA_Loss)
				mib_idx = LINUX_MIB_TCPFASTRETRANS;
			else
				mib_idx = LINUX_MIB_TCPSLOWSTARTRETRANS;
		}

		if (sacked & (TCPCB_SACKED_ACKED|TCPCB_SACKED_RETRANS))
			continue;

		if (tcp_small_queue_check(sk, skb, 1))
			break;

		if (tcp_retransmit_skb(sk, skb, segs))
			break;

		NET_ADD_STATS(sock_net(sk), mib_idx, tcp_skb_pcount(skb));

		if (tcp_in_cwnd_reduction(sk))
			tp->prr_out += tcp_skb_pcount(skb);

		if (skb == rtx_head &&
		    icsk->icsk_pending != ICSK_TIME_REO_TIMEOUT)
			rearm_timer = true;

	}
	if (rearm_timer)
		tcp_reset_xmit_timer(sk, ICSK_TIME_RETRANS,
				     inet_csk(sk)->icsk_rto,
				     TCP_RTO_MAX);
}

/* We allow to exceed memory limits for FIN packets to expedite
 * connection tear down and (memory) recovery.
 * Otherwise tcp_send_fin() could be tempted to either delay FIN
 * or even be forced to close flow without any FIN.
 * In general, we want to allow one skb per socket to avoid hangs
 * with edge trigger epoll()
 */
void sk_forced_mem_schedule(struct sock *sk, int size)
{
	int amt;

	if (size <= sk->sk_forward_alloc)
		return;
	amt = sk_mem_pages(size);
	sk->sk_forward_alloc += amt * SK_MEM_QUANTUM;
	sk_memory_allocated_add(sk, amt);

	if (mem_cgroup_sockets_enabled && sk->sk_memcg)
		mem_cgroup_charge_skmem(sk->sk_memcg, amt);
}

/* Send a FIN. The caller locks the socket for us.
 * We should try to send a FIN packet really hard, but eventually give up.
 */
void tcp_send_fin(struct sock *sk)
{
	struct sk_buff *skb, *tskb, *tail = tcp_write_queue_tail(sk);
	struct tcp_sock *tp = tcp_sk(sk);

	/* Optimization, tack on the FIN if we have one skb in write queue and
	 * this skb was not yet sent, or we are under memory pressure.
	 * Note: in the latter case, FIN packet will be sent after a timeout,
	 * as TCP stack thinks it has already been transmitted.
	 */
	tskb = tail;
	if (!tskb && tcp_under_memory_pressure(sk))
		tskb = skb_rb_last(&sk->tcp_rtx_queue);

	if (tskb) {
		TCP_SKB_CB(tskb)->tcp_flags |= TCPHDR_FIN;
		TCP_SKB_CB(tskb)->end_seq++;
		tp->write_seq++;
		if (!tail) {
			/* This means tskb was already sent.
			 * Pretend we included the FIN on previous transmit.
			 * We need to set tp->snd_nxt to the value it would have
			 * if FIN had been sent. This is because retransmit path
			 * does not change tp->snd_nxt.
			 */
			WRITE_ONCE(tp->snd_nxt, tp->snd_nxt + 1);
			return;
		}
	} else {
		skb = alloc_skb_fclone(MAX_TCP_HEADER, sk->sk_allocation);
		if (unlikely(!skb))
			return;

		INIT_LIST_HEAD(&skb->tcp_tsorted_anchor);
		skb_reserve(skb, MAX_TCP_HEADER);
		sk_forced_mem_schedule(sk, skb->truesize);
		/* FIN eats a sequence byte, write_seq advanced by tcp_queue_skb(). */
		tcp_init_nondata_skb(skb, tp->write_seq,
				     TCPHDR_ACK | TCPHDR_FIN);
		tcp_queue_skb(sk, skb);
	}
	__tcp_push_pending_frames(sk, tcp_current_mss(sk), TCP_NAGLE_OFF);
}

/* We get here when a process closes a file descriptor (either due to
 * an explicit close() or as a byproduct of exit()'ing) and there
 * was unread data in the receive queue.  This behavior is recommended
 * by RFC 2525, section 2.17.  -DaveM
 */
void tcp_send_active_reset(struct sock *sk, gfp_t priority)
{
	struct sk_buff *skb;

	TCP_INC_STATS(sock_net(sk), TCP_MIB_OUTRSTS);

	/* NOTE: No TCP options attached and we never retransmit this. */
	skb = alloc_skb(MAX_TCP_HEADER, priority);
	if (!skb) {
		NET_INC_STATS(sock_net(sk), LINUX_MIB_TCPABORTFAILED);
		return;
	}

	/* Reserve space for headers and prepare control bits. */
	skb_reserve(skb, MAX_TCP_HEADER);
	tcp_init_nondata_skb(skb, tcp_acceptable_seq(sk),
			     TCPHDR_ACK | TCPHDR_RST);
	tcp_mstamp_refresh(tcp_sk(sk));
	/* Send it off. */
	if (tcp_transmit_skb(sk, skb, 0, priority))
		NET_INC_STATS(sock_net(sk), LINUX_MIB_TCPABORTFAILED);

	/* skb of trace_tcp_send_reset() keeps the skb that caused RST,
	 * skb here is different to the troublesome skb, so use NULL
	 */
	trace_tcp_send_reset(sk, NULL);
}

/* Send a crossed SYN-ACK during socket establishment.
 * WARNING: This routine must only be called when we have already sent
 * a SYN packet that crossed the incoming SYN that caused this routine
 * to get called. If this assumption fails then the initial rcv_wnd
 * and rcv_wscale values will not be correct.
 */
int tcp_send_synack(struct sock *sk)
{
	struct sk_buff *skb;

	skb = tcp_rtx_queue_head(sk);
	if (!skb || !(TCP_SKB_CB(skb)->tcp_flags & TCPHDR_SYN)) {
		pr_err("%s: wrong queue state\n", __func__);
		return -EFAULT;
	}
	if (!(TCP_SKB_CB(skb)->tcp_flags & TCPHDR_ACK)) {
		if (skb_cloned(skb)) {
			struct sk_buff *nskb;

			tcp_skb_tsorted_save(skb) {
				nskb = skb_copy(skb, GFP_ATOMIC);
			} tcp_skb_tsorted_restore(skb);
			if (!nskb)
				return -ENOMEM;
			INIT_LIST_HEAD(&nskb->tcp_tsorted_anchor);
			tcp_highest_sack_replace(sk, skb, nskb);
			tcp_rtx_queue_unlink_and_free(skb, sk);
			__skb_header_release(nskb);
			tcp_rbtree_insert(&sk->tcp_rtx_queue, nskb);
			sk_wmem_queued_add(sk, nskb->truesize);
			sk_mem_charge(sk, nskb->truesize);
			skb = nskb;
		}

		TCP_SKB_CB(skb)->tcp_flags |= TCPHDR_ACK;
		tcp_ecn_send_synack(sk, skb);
	}
	return tcp_transmit_skb(sk, skb, 1, GFP_ATOMIC);
}

/**
 * tcp_make_synack - Allocate one skb and build a SYNACK packet.
 * @sk: listener socket
 * @dst: dst entry attached to the SYNACK. It is consumed and caller
 *       should not use it again.
 * @req: request_sock pointer
 * @foc: cookie for tcp fast open
 * @synack_type: Type of synack to prepare
 * @syn_skb: SYN packet just received.  It could be NULL for rtx case.
 */
struct sk_buff *tcp_make_synack(const struct sock *sk, struct dst_entry *dst,
				struct request_sock *req,
				struct tcp_fastopen_cookie *foc,
				enum tcp_synack_type synack_type,
				struct sk_buff *syn_skb)
{
	struct inet_request_sock *ireq = inet_rsk(req);
	const struct tcp_sock *tp = tcp_sk(sk);
	struct tcp_md5sig_key *md5 = NULL;
	struct tcp_out_options opts;
	struct sk_buff *skb;
	int tcp_header_size;
	struct tcphdr *th;
	int mss;
	u64 now;

	skb = alloc_skb(MAX_TCP_HEADER, GFP_ATOMIC);
	if (unlikely(!skb)) {
		dst_release(dst);
		return NULL;
	}
	/* Reserve space for headers. */
	skb_reserve(skb, MAX_TCP_HEADER);

	switch (synack_type) {
	case TCP_SYNACK_NORMAL:
		skb_set_owner_w(skb, req_to_sk(req));
		break;
	case TCP_SYNACK_COOKIE:
		/* Under synflood, we do not attach skb to a socket,
		 * to avoid false sharing.
		 */
		break;
	case TCP_SYNACK_FASTOPEN:
		/* sk is a const pointer, because we want to express multiple
		 * cpu might call us concurrently.
		 * sk->sk_wmem_alloc in an atomic, we can promote to rw.
		 */
		skb_set_owner_w(skb, (struct sock *)sk);
		break;
	}
	skb_dst_set(skb, dst);

	mss = tcp_mss_clamp(tp, dst_metric_advmss(dst));

	memset(&opts, 0, sizeof(opts));
	now = tcp_clock_ns();
#ifdef CONFIG_SYN_COOKIES
	if (unlikely(synack_type == TCP_SYNACK_COOKIE && ireq->tstamp_ok))
		skb->skb_mstamp_ns = cookie_init_timestamp(req, now);
	else
#endif
	{
		skb->skb_mstamp_ns = now;
		if (!tcp_rsk(req)->snt_synack) /* Timestamp first SYNACK */
			tcp_rsk(req)->snt_synack = tcp_skb_timestamp_us(skb);
	}

#ifdef CONFIG_TCP_MD5SIG
	rcu_read_lock();
	md5 = tcp_rsk(req)->af_specific->req_md5_lookup(sk, req_to_sk(req));
#endif
	skb_set_hash(skb, tcp_rsk(req)->txhash, PKT_HASH_TYPE_L4);
	/* bpf program will be interested in the tcp_flags */
	TCP_SKB_CB(skb)->tcp_flags = TCPHDR_SYN | TCPHDR_ACK;
	tcp_header_size = tcp_synack_options(sk, req, mss, skb, &opts, md5,
					     foc, synack_type,
					     syn_skb) + sizeof(*th);

	skb_push(skb, tcp_header_size);
	skb_reset_transport_header(skb);

	th = (struct tcphdr *)skb->data;
	memset(th, 0, sizeof(struct tcphdr));
	th->syn = 1;
	th->ack = 1;
	tcp_ecn_make_synack(req, th);
	th->source = htons(ireq->ir_num);
	th->dest = ireq->ir_rmt_port;
	skb->mark = ireq->ir_mark;
	skb->ip_summed = CHECKSUM_PARTIAL;
	th->seq = htonl(tcp_rsk(req)->snt_isn);
	/* XXX data is queued and acked as is. No buffer/window check */
	th->ack_seq = htonl(tcp_rsk(req)->rcv_nxt);

	/* RFC1323: The window in SYN & SYN/ACK segments is never scaled. */
	th->window = htons(min(req->rsk_rcv_wnd, 65535U));
	tcp_options_write((__be32 *)(th + 1), NULL, &opts);
	th->doff = (tcp_header_size >> 2);
	__TCP_INC_STATS(sock_net(sk), TCP_MIB_OUTSEGS);

#ifdef CONFIG_TCP_MD5SIG
	/* Okay, we have all we need - do the md5 hash if needed */
	if (md5)
		tcp_rsk(req)->af_specific->calc_md5_hash(opts.hash_location,
					       md5, req_to_sk(req), skb);
	rcu_read_unlock();
#endif

	bpf_skops_write_hdr_opt((struct sock *)sk, skb, req, syn_skb,
				synack_type, &opts);

	skb->skb_mstamp_ns = now;
	tcp_add_tx_delay(skb, tp);

	return skb;
}
EXPORT_SYMBOL(tcp_make_synack);

static void tcp_ca_dst_init(struct sock *sk, const struct dst_entry *dst)
{
	struct inet_connection_sock *icsk = inet_csk(sk);
	const struct tcp_congestion_ops *ca;
	u32 ca_key = dst_metric(dst, RTAX_CC_ALGO);

	if (ca_key == TCP_CA_UNSPEC)
		return;

	rcu_read_lock();
	ca = tcp_ca_find_key(ca_key);
	if (likely(ca && bpf_try_module_get(ca, ca->owner))) {
		bpf_module_put(icsk->icsk_ca_ops, icsk->icsk_ca_ops->owner);
		icsk->icsk_ca_dst_locked = tcp_ca_dst_locked(dst);
		icsk->icsk_ca_ops = ca;
	}
	rcu_read_unlock();
}

/* Do all connect socket setups that can be done AF independent. */
static void tcp_connect_init(struct sock *sk)
{
	const struct dst_entry *dst = __sk_dst_get(sk);
	struct tcp_sock *tp = tcp_sk(sk);
	__u8 rcv_wscale;
	u32 rcv_wnd;

	/* We'll fix this up when we get a response from the other end.
	 * See tcp_input.c:tcp_rcv_state_process case TCP_SYN_SENT.
	 */
	tp->tcp_header_len = sizeof(struct tcphdr);
	if (sock_net(sk)->ipv4.sysctl_tcp_timestamps)
		tp->tcp_header_len += TCPOLEN_TSTAMP_ALIGNED;

#ifdef CONFIG_TCP_MD5SIG
	if (tp->af_specific->md5_lookup(sk, sk))
		tp->tcp_header_len += TCPOLEN_MD5SIG_ALIGNED;
#endif

	/* If user gave his TCP_MAXSEG, record it to clamp */
	if (tp->rx_opt.user_mss)
		tp->rx_opt.mss_clamp = tp->rx_opt.user_mss;
	tp->max_window = 0;
	tcp_mtup_init(sk);
	tcp_sync_mss(sk, dst_mtu(dst));

	tcp_ca_dst_init(sk, dst);

	if (!tp->window_clamp)
		tp->window_clamp = dst_metric(dst, RTAX_WINDOW);
	tp->advmss = tcp_mss_clamp(tp, dst_metric_advmss(dst));

	tcp_initialize_rcv_mss(sk);

	/* limit the window selection if the user enforce a smaller rx buffer */
	if (sk->sk_userlocks & SOCK_RCVBUF_LOCK &&
	    (tp->window_clamp > tcp_full_space(sk) || tp->window_clamp == 0))
		tp->window_clamp = tcp_full_space(sk);

	rcv_wnd = tcp_rwnd_init_bpf(sk);
	if (rcv_wnd == 0)
		rcv_wnd = dst_metric(dst, RTAX_INITRWND);

	tcp_select_initial_window(sk, tcp_full_space(sk),
				  tp->advmss - (tp->rx_opt.ts_recent_stamp ? tp->tcp_header_len - sizeof(struct tcphdr) : 0),
				  &tp->rcv_wnd,
				  &tp->window_clamp,
				  sock_net(sk)->ipv4.sysctl_tcp_window_scaling,
				  &rcv_wscale,
				  rcv_wnd);

	tp->rx_opt.rcv_wscale = rcv_wscale;
	tp->rcv_ssthresh = tp->rcv_wnd;

	sk->sk_err = 0;
	sock_reset_flag(sk, SOCK_DONE);
	tp->snd_wnd = 0;
	tcp_init_wl(tp, 0);
	tcp_write_queue_purge(sk);
	tp->snd_una = tp->write_seq;
	tp->snd_sml = tp->write_seq;
	tp->snd_up = tp->write_seq;
	WRITE_ONCE(tp->snd_nxt, tp->write_seq);

	if (likely(!tp->repair))
		tp->rcv_nxt = 0;
	else
		tp->rcv_tstamp = tcp_jiffies32;
	tp->rcv_wup = tp->rcv_nxt;
	WRITE_ONCE(tp->copied_seq, tp->rcv_nxt);

	inet_csk(sk)->icsk_rto = tcp_timeout_init(sk);
	inet_csk(sk)->icsk_retransmits = 0;
	tcp_clear_retrans(tp);
}

static void tcp_connect_queue_skb(struct sock *sk, struct sk_buff *skb)
{
	struct tcp_sock *tp = tcp_sk(sk);
	struct tcp_skb_cb *tcb = TCP_SKB_CB(skb);

	tcb->end_seq += skb->len;
	__skb_header_release(skb);
	sk_wmem_queued_add(sk, skb->truesize);
	sk_mem_charge(sk, skb->truesize);
	WRITE_ONCE(tp->write_seq, tcb->end_seq);
	tp->packets_out += tcp_skb_pcount(skb);
}

/* Build and send a SYN with data and (cached) Fast Open cookie. However,
 * queue a data-only packet after the regular SYN, such that regular SYNs
 * are retransmitted on timeouts. Also if the remote SYN-ACK acknowledges
 * only the SYN sequence, the data are retransmitted in the first ACK.
 * If cookie is not cached or other error occurs, falls back to send a
 * regular SYN with Fast Open cookie request option.
 */
static int tcp_send_syn_data(struct sock *sk, struct sk_buff *syn)
{
	struct tcp_sock *tp = tcp_sk(sk);
	struct tcp_fastopen_request *fo = tp->fastopen_req;
	int space, err = 0;
	struct sk_buff *syn_data;

	tp->rx_opt.mss_clamp = tp->advmss;  /* If MSS is not cached */
	if (!tcp_fastopen_cookie_check(sk, &tp->rx_opt.mss_clamp, &fo->cookie))
		goto fallback;

	/* MSS for SYN-data is based on cached MSS and bounded by PMTU and
	 * user-MSS. Reserve maximum option space for middleboxes that add
	 * private TCP options. The cost is reduced data space in SYN :(
	 */
	tp->rx_opt.mss_clamp = tcp_mss_clamp(tp, tp->rx_opt.mss_clamp);

	space = __tcp_mtu_to_mss(sk, inet_csk(sk)->icsk_pmtu_cookie) -
		MAX_TCP_OPTION_SPACE;

	space = min_t(size_t, space, fo->size);

	/* limit to order-0 allocations */
	space = min_t(size_t, space, SKB_MAX_HEAD(MAX_TCP_HEADER));

	syn_data = sk_stream_alloc_skb(sk, space, sk->sk_allocation, false);
	if (!syn_data)
		goto fallback;
	syn_data->ip_summed = CHECKSUM_PARTIAL;
	memcpy(syn_data->cb, syn->cb, sizeof(syn->cb));
	if (space) {
		int copied = copy_from_iter(skb_put(syn_data, space), space,
					    &fo->data->msg_iter);
		if (unlikely(!copied)) {
			tcp_skb_tsorted_anchor_cleanup(syn_data);
			kfree_skb(syn_data);
			goto fallback;
		}
		if (copied != space) {
			skb_trim(syn_data, copied);
			space = copied;
		}
		skb_zcopy_set(syn_data, fo->uarg, NULL);
	}
	/* No more data pending in inet_wait_for_connect() */
	if (space == fo->size)
		fo->data = NULL;
	fo->copied = space;

	tcp_connect_queue_skb(sk, syn_data);
	if (syn_data->len)
		tcp_chrono_start(sk, TCP_CHRONO_BUSY);

	err = tcp_transmit_skb(sk, syn_data, 1, sk->sk_allocation);

	syn->skb_mstamp_ns = syn_data->skb_mstamp_ns;

	/* Now full SYN+DATA was cloned and sent (or not),
	 * remove the SYN from the original skb (syn_data)
	 * we keep in write queue in case of a retransmit, as we
	 * also have the SYN packet (with no data) in the same queue.
	 */
	TCP_SKB_CB(syn_data)->seq++;
	TCP_SKB_CB(syn_data)->tcp_flags = TCPHDR_ACK | TCPHDR_PSH;
	if (!err) {
		tp->syn_data = (fo->copied > 0);
		tcp_rbtree_insert(&sk->tcp_rtx_queue, syn_data);
		NET_INC_STATS(sock_net(sk), LINUX_MIB_TCPORIGDATASENT);
		goto done;
	}

	/* data was not sent, put it in write_queue */
	__skb_queue_tail(&sk->sk_write_queue, syn_data);
	tp->packets_out -= tcp_skb_pcount(syn_data);

fallback:
	/* Send a regular SYN with Fast Open cookie request option */
	if (fo->cookie.len > 0)
		fo->cookie.len = 0;
	err = tcp_transmit_skb(sk, syn, 1, sk->sk_allocation);
	if (err)
		tp->syn_fastopen = 0;
done:
	fo->cookie.len = -1;  /* Exclude Fast Open option for SYN retries */
	return err;
}

/* Build a SYN and send it off. */
int tcp_connect(struct sock *sk)
{
	struct tcp_sock *tp = tcp_sk(sk);
	struct sk_buff *buff;
	int err;

	tcp_call_bpf(sk, BPF_SOCK_OPS_TCP_CONNECT_CB, 0, NULL);

	if (inet_csk(sk)->icsk_af_ops->rebuild_header(sk))
		return -EHOSTUNREACH; /* Routing failure or similar. */

	tcp_connect_init(sk);

	if (unlikely(tp->repair)) {
		tcp_finish_connect(sk, NULL);
		return 0;
	}

	buff = sk_stream_alloc_skb(sk, 0, sk->sk_allocation, true);
	if (unlikely(!buff))
		return -ENOBUFS;

	tcp_init_nondata_skb(buff, tp->write_seq++, TCPHDR_SYN);
	tcp_mstamp_refresh(tp);
	tp->retrans_stamp = tcp_time_stamp(tp);
	tcp_connect_queue_skb(sk, buff);
	tcp_ecn_send_syn(sk, buff);
	tcp_rbtree_insert(&sk->tcp_rtx_queue, buff);

	/* Send off SYN; include data in Fast Open. */
	err = tp->fastopen_req ? tcp_send_syn_data(sk, buff) :
	      tcp_transmit_skb(sk, buff, 1, sk->sk_allocation);
	if (err == -ECONNREFUSED)
		return err;

	/* We change tp->snd_nxt after the tcp_transmit_skb() call
	 * in order to make this packet get counted in tcpOutSegs.
	 */
	WRITE_ONCE(tp->snd_nxt, tp->write_seq);
	tp->pushed_seq = tp->write_seq;
	buff = tcp_send_head(sk);
	if (unlikely(buff)) {
		WRITE_ONCE(tp->snd_nxt, TCP_SKB_CB(buff)->seq);
		tp->pushed_seq	= TCP_SKB_CB(buff)->seq;
	}
	TCP_INC_STATS(sock_net(sk), TCP_MIB_ACTIVEOPENS);

	/* Timer for repeating the SYN until an answer. */
	inet_csk_reset_xmit_timer(sk, ICSK_TIME_RETRANS,
				  inet_csk(sk)->icsk_rto, TCP_RTO_MAX);
	return 0;
}
EXPORT_SYMBOL(tcp_connect);

/* Send out a delayed ack, the caller does the policy checking
 * to see if we should even be here.  See tcp_input.c:tcp_ack_snd_check()
 * for details.
 */
void tcp_send_delayed_ack(struct sock *sk)
{
	struct inet_connection_sock *icsk = inet_csk(sk);
	int ato = icsk->icsk_ack.ato;
	unsigned long timeout;

	if (ato > TCP_DELACK_MIN) {
		const struct tcp_sock *tp = tcp_sk(sk);
		int max_ato = HZ / 2;

		if (inet_csk_in_pingpong_mode(sk) ||
		    (icsk->icsk_ack.pending & ICSK_ACK_PUSHED))
			max_ato = TCP_DELACK_MAX;

		/* Slow path, intersegment interval is "high". */

		/* If some rtt estimate is known, use it to bound delayed ack.
		 * Do not use inet_csk(sk)->icsk_rto here, use results of rtt measurements
		 * directly.
		 */
		if (tp->srtt_us) {
			int rtt = max_t(int, usecs_to_jiffies(tp->srtt_us >> 3),
					TCP_DELACK_MIN);

			if (rtt < max_ato)
				max_ato = rtt;
		}

		ato = min(ato, max_ato);
	}

	ato = min_t(u32, ato, inet_csk(sk)->icsk_delack_max);

	/* Stay within the limit we were given */
	timeout = jiffies + ato;

	/* Use new timeout only if there wasn't a older one earlier. */
	if (icsk->icsk_ack.pending & ICSK_ACK_TIMER) {
		/* If delack timer is about to expire, send ACK now. */
		if (time_before_eq(icsk->icsk_ack.timeout, jiffies + (ato >> 2))) {
			tcp_send_ack(sk);
			return;
		}

		if (!time_before(timeout, icsk->icsk_ack.timeout))
			timeout = icsk->icsk_ack.timeout;
	}
	icsk->icsk_ack.pending |= ICSK_ACK_SCHED | ICSK_ACK_TIMER;
	icsk->icsk_ack.timeout = timeout;
	sk_reset_timer(sk, &icsk->icsk_delack_timer, timeout);
}

/* This routine sends an ack and also updates the window. */
void __tcp_send_ack(struct sock *sk, u32 rcv_nxt, u16 flags)
{
	struct sk_buff *buff;

	/* If we have been reset, we may not send again. */
	if (sk->sk_state == TCP_CLOSE)
		return;

	/* We are not putting this on the write queue, so
	 * tcp_transmit_skb() will set the ownership to this
	 * sock.
	 */
	buff = alloc_skb(MAX_TCP_HEADER,
			 sk_gfp_mask(sk, GFP_ATOMIC | __GFP_NOWARN));
	if (unlikely(!buff)) {
		struct inet_connection_sock *icsk = inet_csk(sk);
		unsigned long delay;

		delay = TCP_DELACK_MAX << icsk->icsk_ack.retry;
		if (delay < TCP_RTO_MAX)
			icsk->icsk_ack.retry++;
		inet_csk_schedule_ack(sk);
		icsk->icsk_ack.ato = TCP_ATO_MIN;
		inet_csk_reset_xmit_timer(sk, ICSK_TIME_DACK, delay, TCP_RTO_MAX);
		return;
	}

	/* Reserve space for headers and prepare control bits. */
	skb_reserve(buff, MAX_TCP_HEADER);
	tcp_init_nondata_skb(buff, tcp_acceptable_seq(sk), TCPHDR_ACK | flags);

	/* We do not want pure acks influencing TCP Small Queues or fq/pacing
	 * too much.
	 * SKB_TRUESIZE(max(1 .. 66, MAX_TCP_HEADER)) is unfortunately ~784
	 */
	skb_set_tcp_pure_ack(buff);

	/* Send it off, this clears delayed acks for us. */
	__tcp_transmit_skb(sk, buff, 0, (__force gfp_t)0, rcv_nxt);
}
EXPORT_SYMBOL_GPL(__tcp_send_ack);

void tcp_send_ack(struct sock *sk)
{
	__tcp_send_ack(sk, tcp_sk(sk)->rcv_nxt, 0);
}

/* This routine sends a packet with an out of date sequence
 * number. It assumes the other end will try to ack it.
 *
 * Question: what should we make while urgent mode?
 * 4.4BSD forces sending single byte of data. We cannot send
 * out of window data, because we have SND.NXT==SND.MAX...
 *
 * Current solution: to send TWO zero-length segments in urgent mode:
 * one is with SEG.SEQ=SND.UNA to deliver urgent pointer, another is
 * out-of-date with SND.UNA-1 to probe window.
 */
static int tcp_xmit_probe_skb(struct sock *sk, int urgent, int mib)
{
	struct tcp_sock *tp = tcp_sk(sk);
	struct sk_buff *skb;

	/* We don't queue it, tcp_transmit_skb() sets ownership. */
	skb = alloc_skb(MAX_TCP_HEADER,
			sk_gfp_mask(sk, GFP_ATOMIC | __GFP_NOWARN));
	if (!skb)
		return -1;

	/* Reserve space for headers and set control bits. */
	skb_reserve(skb, MAX_TCP_HEADER);
	/* Use a previous sequence.  This should cause the other
	 * end to send an ack.  Don't queue or clone SKB, just
	 * send it.
	 */
	tcp_init_nondata_skb(skb, tp->snd_una - !urgent, TCPHDR_ACK);
	NET_INC_STATS(sock_net(sk), mib);
	return tcp_transmit_skb(sk, skb, 0, (__force gfp_t)0);
}

/* Called from setsockopt( ... TCP_REPAIR ) */
void tcp_send_window_probe(struct sock *sk)
{
	if (sk->sk_state == TCP_ESTABLISHED) {
		tcp_sk(sk)->snd_wl1 = tcp_sk(sk)->rcv_nxt - 1;
		tcp_mstamp_refresh(tcp_sk(sk));
		tcp_xmit_probe_skb(sk, 0, LINUX_MIB_TCPWINPROBE);
	}
}

/* Initiate keepalive or window probe from timer. */
int tcp_write_wakeup(struct sock *sk, int mib)
{
	struct tcp_sock *tp = tcp_sk(sk);
	struct sk_buff *skb;

	if (sk->sk_state == TCP_CLOSE)
		return -1;

	skb = tcp_send_head(sk);
	if (skb && before(TCP_SKB_CB(skb)->seq, tcp_wnd_end(tp))) {
		int err;
		unsigned int mss = tcp_current_mss(sk);
		unsigned int seg_size = tcp_wnd_end(tp) - TCP_SKB_CB(skb)->seq;

		if (before(tp->pushed_seq, TCP_SKB_CB(skb)->end_seq))
			tp->pushed_seq = TCP_SKB_CB(skb)->end_seq;

		/* We are probing the opening of a window
		 * but the window size is != 0
		 * must have been a result SWS avoidance ( sender )
		 */
		if (seg_size < TCP_SKB_CB(skb)->end_seq - TCP_SKB_CB(skb)->seq ||
		    skb->len > mss) {
			seg_size = min(seg_size, mss);
			TCP_SKB_CB(skb)->tcp_flags |= TCPHDR_PSH;
			if (tcp_fragment(sk, TCP_FRAG_IN_WRITE_QUEUE,
					 skb, seg_size, mss, GFP_ATOMIC))
				return -1;
		} else if (!tcp_skb_pcount(skb))
			tcp_set_skb_tso_segs(skb, mss);

		TCP_SKB_CB(skb)->tcp_flags |= TCPHDR_PSH;
		err = tcp_transmit_skb(sk, skb, 1, GFP_ATOMIC);
		if (!err)
			tcp_event_new_data_sent(sk, skb);
		return err;
	} else {
		if (between(tp->snd_up, tp->snd_una + 1, tp->snd_una + 0xFFFF))
			tcp_xmit_probe_skb(sk, 1, mib);
		return tcp_xmit_probe_skb(sk, 0, mib);
	}
}

/* A window probe timeout has occurred.  If window is not closed send
 * a partial packet else a zero probe.
 */
void tcp_send_probe0(struct sock *sk)
{
	struct inet_connection_sock *icsk = inet_csk(sk);
	struct tcp_sock *tp = tcp_sk(sk);
	struct net *net = sock_net(sk);
	unsigned long timeout;
	int err;

	err = tcp_write_wakeup(sk, LINUX_MIB_TCPWINPROBE);

	if (tp->packets_out || tcp_write_queue_empty(sk)) {
		/* Cancel probe timer, if it is not required. */
		icsk->icsk_probes_out = 0;
		icsk->icsk_backoff = 0;
		return;
	}

	icsk->icsk_probes_out++;
	if (err <= 0) {
		if (icsk->icsk_backoff < net->ipv4.sysctl_tcp_retries2)
			icsk->icsk_backoff++;
		timeout = tcp_probe0_when(sk, TCP_RTO_MAX);
	} else {
		/* If packet was not sent due to local congestion,
		 * Let senders fight for local resources conservatively.
		 */
		timeout = TCP_RESOURCE_PROBE_INTERVAL;
	}
	tcp_reset_xmit_timer(sk, ICSK_TIME_PROBE0, timeout, TCP_RTO_MAX);
}

int tcp_rtx_synack(const struct sock *sk, struct request_sock *req)
{
	const struct tcp_request_sock_ops *af_ops = tcp_rsk(req)->af_specific;
	struct flowi fl;
	int res;

	tcp_rsk(req)->txhash = net_tx_rndhash();
	res = af_ops->send_synack(sk, NULL, &fl, req, NULL, TCP_SYNACK_NORMAL,
				  NULL);
	if (!res) {
		__TCP_INC_STATS(sock_net(sk), TCP_MIB_RETRANSSEGS);
		__NET_INC_STATS(sock_net(sk), LINUX_MIB_TCPSYNRETRANS);
		if (unlikely(tcp_passive_fastopen(sk)))
			tcp_sk(sk)->total_retrans++;
		trace_tcp_retransmit_synack(sk, req);
	}
	return res;
}
EXPORT_SYMBOL(tcp_rtx_synack);<|MERGE_RESOLUTION|>--- conflicted
+++ resolved
@@ -1136,8 +1136,8 @@
 		}
 	}
 
-<<<<<<< HEAD
-	if (tcp_ecn_mode_accecn(tp) && sock_net(sk)->ipv4.sysctl_tcp_ecn_option) {
+	if (tcp_ecn_mode_accecn(tp) &&
+	    sock_net(sk)->ipv4.sysctl_tcp_ecn_option) {
 		if (sock_net(sk)->ipv4.sysctl_tcp_ecn_option >= 2 ||
 		    tp->accecn_opt_demand) {
 			opts->ecn_bytes = tp->received_ecn_bytes;
@@ -1146,14 +1146,6 @@
 						       opts->num_sack_blocks > 0 ?
 						       2 : 0);
 		}
-=======
-	if (tcp_ecn_mode_accecn(tp) &&
-	    sock_net(sk)->ipv4.sysctl_tcp_ecn_option) {
-		opts->ecn_bytes = tp->received_ecn_bytes;
-		size += tcp_options_fit_accecn(opts, tp->accecn_minlen,
-					       MAX_TCP_OPTION_SPACE - size,
-					       opts->num_sack_blocks > 0 ? 2 : 0);
->>>>>>> b92da220
 	}
 
 	if (unlikely(BPF_SOCK_OPS_TEST_FLAG(tp,
