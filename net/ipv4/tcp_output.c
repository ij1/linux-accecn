--- conflicted
+++ resolved
@@ -765,13 +765,8 @@
 						      max_combine_saving);
 			if (opts->options & OPTION_ACCECN)
 				return size - TCPOLEN_SACK_PERBLOCK;
-<<<<<<< HEAD
-			else
-				opts->num_sack_blocks++;
-=======
 
 			opts->num_sack_blocks++;
->>>>>>> 30fc329b
 		}
 		return 0;
 	}
