// SPDX-License-Identifier: GPL-2.0
/*
 * sysctl_net_ipv4.c: sysctl interface to net IPV4 subsystem.
 *
 * Begun April 1, 1996, Mike Shaver.
 * Added /proc/sys/net/ipv4 directory entry (empty =) ). [MS]
 */

#include <linux/mm.h>
#include <linux/module.h>
#include <linux/sysctl.h>
#include <linux/igmp.h>
#include <linux/inetdevice.h>
#include <linux/seqlock.h>
#include <linux/init.h>
#include <linux/slab.h>
#include <linux/nsproxy.h>
#include <linux/swap.h>
#include <net/snmp.h>
#include <net/icmp.h>
#include <net/ip.h>
#include <net/route.h>
#include <net/tcp.h>
#include <net/udp.h>
#include <net/cipso_ipv4.h>
#include <net/inet_frag.h>
#include <net/ping.h>
#include <net/protocol.h>
#include <net/netevent.h>

static int two = 2;
static int four = 4;
static int thousand = 1000;
static int gso_max_segs = GSO_MAX_SEGS;
static int tcp_retr1_max = 255;
static int ip_local_port_range_min[] = { 1, 1 };
static int ip_local_port_range_max[] = { 65535, 65535 };
static int tcp_adv_win_scale_min = -31;
static int tcp_adv_win_scale_max = 31;
static int tcp_min_snd_mss_min = TCP_MIN_SND_MSS;
static int tcp_min_snd_mss_max = 65535;
static int ip_privileged_port_min;
static int ip_privileged_port_max = 65535;
static int ip_ttl_min = 1;
static int ip_ttl_max = 255;
static int tcp_syn_retries_min = 1;
static int tcp_syn_retries_max = MAX_TCP_SYNCNT;
static int ip_ping_group_range_min[] = { 0, 0 };
static int ip_ping_group_range_max[] = { GID_T_MAX, GID_T_MAX };
static int comp_sack_nr_max = 255;
static u32 u32_max_div_HZ = UINT_MAX / HZ;
static int one_day_secs = 24 * 3600;

/* obsolete */
static int sysctl_tcp_low_latency __read_mostly;

/* Update system visible IP port range */
static void set_local_port_range(struct net *net, int range[2])
{
	bool same_parity = !((range[0] ^ range[1]) & 1);

	write_seqlock_bh(&net->ipv4.ip_local_ports.lock);
	if (same_parity && !net->ipv4.ip_local_ports.warned) {
		net->ipv4.ip_local_ports.warned = true;
		pr_err_ratelimited("ip_local_port_range: prefer different parity for start/end values.\n");
	}
	net->ipv4.ip_local_ports.range[0] = range[0];
	net->ipv4.ip_local_ports.range[1] = range[1];
	write_sequnlock_bh(&net->ipv4.ip_local_ports.lock);
}

/* Validate changes from /proc interface. */
static int ipv4_local_port_range(struct ctl_table *table, int write,
				 void *buffer, size_t *lenp, loff_t *ppos)
{
	struct net *net =
		container_of(table->data, struct net, ipv4.ip_local_ports.range);
	int ret;
	int range[2];
	struct ctl_table tmp = {
		.data = &range,
		.maxlen = sizeof(range),
		.mode = table->mode,
		.extra1 = &ip_local_port_range_min,
		.extra2 = &ip_local_port_range_max,
	};

	inet_get_local_port_range(net, &range[0], &range[1]);

	ret = proc_dointvec_minmax(&tmp, write, buffer, lenp, ppos);

	if (write && ret == 0) {
		/* Ensure that the upper limit is not smaller than the lower,
		 * and that the lower does not encroach upon the privileged
		 * port limit.
		 */
		if ((range[1] < range[0]) ||
		    (range[0] < net->ipv4.sysctl_ip_prot_sock))
			ret = -EINVAL;
		else
			set_local_port_range(net, range);
	}

	return ret;
}

/* Validate changes from /proc interface. */
static int ipv4_privileged_ports(struct ctl_table *table, int write,
				void *buffer, size_t *lenp, loff_t *ppos)
{
	struct net *net = container_of(table->data, struct net,
	    ipv4.sysctl_ip_prot_sock);
	int ret;
	int pports;
	int range[2];
	struct ctl_table tmp = {
		.data = &pports,
		.maxlen = sizeof(pports),
		.mode = table->mode,
		.extra1 = &ip_privileged_port_min,
		.extra2 = &ip_privileged_port_max,
	};

	pports = net->ipv4.sysctl_ip_prot_sock;

	ret = proc_dointvec_minmax(&tmp, write, buffer, lenp, ppos);

	if (write && ret == 0) {
		inet_get_local_port_range(net, &range[0], &range[1]);
		/* Ensure that the local port range doesn't overlap with the
		 * privileged port range.
		 */
		if (range[0] < pports)
			ret = -EINVAL;
		else
			net->ipv4.sysctl_ip_prot_sock = pports;
	}

	return ret;
}

static void inet_get_ping_group_range_table(struct ctl_table *table, kgid_t *low, kgid_t *high)
{
	kgid_t *data = table->data;
	struct net *net =
		container_of(table->data, struct net, ipv4.ping_group_range.range);
	unsigned int seq;
	do {
		seq = read_seqbegin(&net->ipv4.ping_group_range.lock);

		*low = data[0];
		*high = data[1];
	} while (read_seqretry(&net->ipv4.ping_group_range.lock, seq));
}

/* Update system visible IP port range */
static void set_ping_group_range(struct ctl_table *table, kgid_t low, kgid_t high)
{
	kgid_t *data = table->data;
	struct net *net =
		container_of(table->data, struct net, ipv4.ping_group_range.range);
	write_seqlock(&net->ipv4.ping_group_range.lock);
	data[0] = low;
	data[1] = high;
	write_sequnlock(&net->ipv4.ping_group_range.lock);
}

/* Validate changes from /proc interface. */
static int ipv4_ping_group_range(struct ctl_table *table, int write,
				 void *buffer, size_t *lenp, loff_t *ppos)
{
	struct user_namespace *user_ns = current_user_ns();
	int ret;
	gid_t urange[2];
	kgid_t low, high;
	struct ctl_table tmp = {
		.data = &urange,
		.maxlen = sizeof(urange),
		.mode = table->mode,
		.extra1 = &ip_ping_group_range_min,
		.extra2 = &ip_ping_group_range_max,
	};

	inet_get_ping_group_range_table(table, &low, &high);
	urange[0] = from_kgid_munged(user_ns, low);
	urange[1] = from_kgid_munged(user_ns, high);
	ret = proc_dointvec_minmax(&tmp, write, buffer, lenp, ppos);

	if (write && ret == 0) {
		low = make_kgid(user_ns, urange[0]);
		high = make_kgid(user_ns, urange[1]);
		if (!gid_valid(low) || !gid_valid(high))
			return -EINVAL;
		if (urange[1] < urange[0] || gid_lt(high, low)) {
			low = make_kgid(&init_user_ns, 1);
			high = make_kgid(&init_user_ns, 0);
		}
		set_ping_group_range(table, low, high);
	}

	return ret;
}

static int ipv4_fwd_update_priority(struct ctl_table *table, int write,
				    void *buffer, size_t *lenp, loff_t *ppos)
{
	struct net *net;
	int ret;

	net = container_of(table->data, struct net,
			   ipv4.sysctl_ip_fwd_update_priority);
	ret = proc_dointvec_minmax(table, write, buffer, lenp, ppos);
	if (write && ret == 0)
		call_netevent_notifiers(NETEVENT_IPV4_FWD_UPDATE_PRIORITY_UPDATE,
					net);

	return ret;
}

static int proc_tcp_congestion_control(struct ctl_table *ctl, int write,
				       void *buffer, size_t *lenp, loff_t *ppos)
{
	struct net *net = container_of(ctl->data, struct net,
				       ipv4.tcp_congestion_control);
	char val[TCP_CA_NAME_MAX];
	struct ctl_table tbl = {
		.data = val,
		.maxlen = TCP_CA_NAME_MAX,
	};
	int ret;

	tcp_get_default_congestion_control(net, val);

	ret = proc_dostring(&tbl, write, buffer, lenp, ppos);
	if (write && ret == 0)
		ret = tcp_set_default_congestion_control(net, val);
	return ret;
}

static int proc_tcp_available_congestion_control(struct ctl_table *ctl,
						 int write, void *buffer,
						 size_t *lenp, loff_t *ppos)
{
	struct ctl_table tbl = { .maxlen = TCP_CA_BUF_MAX, };
	int ret;

	tbl.data = kmalloc(tbl.maxlen, GFP_USER);
	if (!tbl.data)
		return -ENOMEM;
	tcp_get_available_congestion_control(tbl.data, TCP_CA_BUF_MAX);
	ret = proc_dostring(&tbl, write, buffer, lenp, ppos);
	kfree(tbl.data);
	return ret;
}

static int proc_allowed_congestion_control(struct ctl_table *ctl,
					   int write, void *buffer,
					   size_t *lenp, loff_t *ppos)
{
	struct ctl_table tbl = { .maxlen = TCP_CA_BUF_MAX };
	int ret;

	tbl.data = kmalloc(tbl.maxlen, GFP_USER);
	if (!tbl.data)
		return -ENOMEM;

	tcp_get_allowed_congestion_control(tbl.data, tbl.maxlen);
	ret = proc_dostring(&tbl, write, buffer, lenp, ppos);
	if (write && ret == 0)
		ret = tcp_set_allowed_congestion_control(tbl.data);
	kfree(tbl.data);
	return ret;
}

static int sscanf_key(char *buf, __le32 *key)
{
	u32 user_key[4];
	int i, ret = 0;

	if (sscanf(buf, "%x-%x-%x-%x", user_key, user_key + 1,
		   user_key + 2, user_key + 3) != 4) {
		ret = -EINVAL;
	} else {
		for (i = 0; i < ARRAY_SIZE(user_key); i++)
			key[i] = cpu_to_le32(user_key[i]);
	}
	pr_debug("proc TFO key set 0x%x-%x-%x-%x <- 0x%s: %u\n",
		 user_key[0], user_key[1], user_key[2], user_key[3], buf, ret);

	return ret;
}

static int proc_tcp_fastopen_key(struct ctl_table *table, int write,
				 void *buffer, size_t *lenp, loff_t *ppos)
{
	struct net *net = container_of(table->data, struct net,
	    ipv4.sysctl_tcp_fastopen);
	/* maxlen to print the list of keys in hex (*2), with dashes
	 * separating doublewords and a comma in between keys.
	 */
	struct ctl_table tbl = { .maxlen = ((TCP_FASTOPEN_KEY_LENGTH *
					    2 * TCP_FASTOPEN_KEY_MAX) +
					    (TCP_FASTOPEN_KEY_MAX * 5)) };
	u32 user_key[TCP_FASTOPEN_KEY_BUF_LENGTH / sizeof(u32)];
	__le32 key[TCP_FASTOPEN_KEY_BUF_LENGTH / sizeof(__le32)];
	char *backup_data;
	int ret, i = 0, off = 0, n_keys;

	tbl.data = kmalloc(tbl.maxlen, GFP_KERNEL);
	if (!tbl.data)
		return -ENOMEM;

	n_keys = tcp_fastopen_get_cipher(net, NULL, (u64 *)key);
	if (!n_keys) {
		memset(&key[0], 0, TCP_FASTOPEN_KEY_LENGTH);
		n_keys = 1;
	}

	for (i = 0; i < n_keys * 4; i++)
		user_key[i] = le32_to_cpu(key[i]);

	for (i = 0; i < n_keys; i++) {
		off += snprintf(tbl.data + off, tbl.maxlen - off,
				"%08x-%08x-%08x-%08x",
				user_key[i * 4],
				user_key[i * 4 + 1],
				user_key[i * 4 + 2],
				user_key[i * 4 + 3]);

		if (WARN_ON_ONCE(off >= tbl.maxlen - 1))
			break;

		if (i + 1 < n_keys)
			off += snprintf(tbl.data + off, tbl.maxlen - off, ",");
	}

	ret = proc_dostring(&tbl, write, buffer, lenp, ppos);

	if (write && ret == 0) {
		backup_data = strchr(tbl.data, ',');
		if (backup_data) {
			*backup_data = '\0';
			backup_data++;
		}
		if (sscanf_key(tbl.data, key)) {
			ret = -EINVAL;
			goto bad_key;
		}
		if (backup_data) {
			if (sscanf_key(backup_data, key + 4)) {
				ret = -EINVAL;
				goto bad_key;
			}
		}
		tcp_fastopen_reset_cipher(net, NULL, key,
					  backup_data ? key + 4 : NULL);
	}

bad_key:
	kfree(tbl.data);
	return ret;
}

static void proc_configure_early_demux(int enabled, int protocol)
{
	struct net_protocol *ipprot;
#if IS_ENABLED(CONFIG_IPV6)
	struct inet6_protocol *ip6prot;
#endif

	rcu_read_lock();

	ipprot = rcu_dereference(inet_protos[protocol]);
	if (ipprot)
		ipprot->early_demux = enabled ? ipprot->early_demux_handler :
						NULL;

#if IS_ENABLED(CONFIG_IPV6)
	ip6prot = rcu_dereference(inet6_protos[protocol]);
	if (ip6prot)
		ip6prot->early_demux = enabled ? ip6prot->early_demux_handler :
						 NULL;
#endif
	rcu_read_unlock();
}

static int proc_tcp_early_demux(struct ctl_table *table, int write,
				void *buffer, size_t *lenp, loff_t *ppos)
{
	int ret = 0;

	ret = proc_dointvec(table, write, buffer, lenp, ppos);

	if (write && !ret) {
		int enabled = init_net.ipv4.sysctl_tcp_early_demux;

		proc_configure_early_demux(enabled, IPPROTO_TCP);
	}

	return ret;
}

static int proc_udp_early_demux(struct ctl_table *table, int write,
				void *buffer, size_t *lenp, loff_t *ppos)
{
	int ret = 0;

	ret = proc_dointvec(table, write, buffer, lenp, ppos);

	if (write && !ret) {
		int enabled = init_net.ipv4.sysctl_udp_early_demux;

		proc_configure_early_demux(enabled, IPPROTO_UDP);
	}

	return ret;
}

static int proc_tfo_blackhole_detect_timeout(struct ctl_table *table,
					     int write, void *buffer,
					     size_t *lenp, loff_t *ppos)
{
	struct net *net = container_of(table->data, struct net,
	    ipv4.sysctl_tcp_fastopen_blackhole_timeout);
	int ret;

	ret = proc_dointvec_minmax(table, write, buffer, lenp, ppos);
	if (write && ret == 0)
		atomic_set(&net->ipv4.tfo_active_disable_times, 0);

	return ret;
}

static int proc_tcp_available_ulp(struct ctl_table *ctl,
				  int write, void *buffer, size_t *lenp,
				  loff_t *ppos)
{
	struct ctl_table tbl = { .maxlen = TCP_ULP_BUF_MAX, };
	int ret;

	tbl.data = kmalloc(tbl.maxlen, GFP_USER);
	if (!tbl.data)
		return -ENOMEM;
	tcp_get_available_ulp(tbl.data, TCP_ULP_BUF_MAX);
	ret = proc_dostring(&tbl, write, buffer, lenp, ppos);
	kfree(tbl.data);

	return ret;
}

#ifdef CONFIG_IP_ROUTE_MULTIPATH
static int proc_fib_multipath_hash_policy(struct ctl_table *table, int write,
					  void *buffer, size_t *lenp,
					  loff_t *ppos)
{
	struct net *net = container_of(table->data, struct net,
	    ipv4.sysctl_fib_multipath_hash_policy);
	int ret;

	ret = proc_dointvec_minmax(table, write, buffer, lenp, ppos);
	if (write && ret == 0)
		call_netevent_notifiers(NETEVENT_IPV4_MPATH_HASH_UPDATE, net);

	return ret;
}
#endif

static struct ctl_table ipv4_table[] = {
	{
		.procname	= "tcp_max_orphans",
		.data		= &sysctl_tcp_max_orphans,
		.maxlen		= sizeof(int),
		.mode		= 0644,
		.proc_handler	= proc_dointvec
	},
	{
		.procname	= "inet_peer_threshold",
		.data		= &inet_peer_threshold,
		.maxlen		= sizeof(int),
		.mode		= 0644,
		.proc_handler	= proc_dointvec
	},
	{
		.procname	= "inet_peer_minttl",
		.data		= &inet_peer_minttl,
		.maxlen		= sizeof(int),
		.mode		= 0644,
		.proc_handler	= proc_dointvec_jiffies,
	},
	{
		.procname	= "inet_peer_maxttl",
		.data		= &inet_peer_maxttl,
		.maxlen		= sizeof(int),
		.mode		= 0644,
		.proc_handler	= proc_dointvec_jiffies,
	},
	{
		.procname	= "tcp_mem",
		.maxlen		= sizeof(sysctl_tcp_mem),
		.data		= &sysctl_tcp_mem,
		.mode		= 0644,
		.proc_handler	= proc_doulongvec_minmax,
	},
	{
		.procname	= "tcp_low_latency",
		.data		= &sysctl_tcp_low_latency,
		.maxlen		= sizeof(int),
		.mode		= 0644,
		.proc_handler	= proc_dointvec
	},
#ifdef CONFIG_NETLABEL
	{
		.procname	= "cipso_cache_enable",
		.data		= &cipso_v4_cache_enabled,
		.maxlen		= sizeof(int),
		.mode		= 0644,
		.proc_handler	= proc_dointvec,
	},
	{
		.procname	= "cipso_cache_bucket_size",
		.data		= &cipso_v4_cache_bucketsize,
		.maxlen		= sizeof(int),
		.mode		= 0644,
		.proc_handler	= proc_dointvec,
	},
	{
		.procname	= "cipso_rbm_optfmt",
		.data		= &cipso_v4_rbm_optfmt,
		.maxlen		= sizeof(int),
		.mode		= 0644,
		.proc_handler	= proc_dointvec,
	},
	{
		.procname	= "cipso_rbm_strictvalid",
		.data		= &cipso_v4_rbm_strictvalid,
		.maxlen		= sizeof(int),
		.mode		= 0644,
		.proc_handler	= proc_dointvec,
	},
#endif /* CONFIG_NETLABEL */
	{
		.procname	= "tcp_available_ulp",
		.maxlen		= TCP_ULP_BUF_MAX,
		.mode		= 0444,
		.proc_handler   = proc_tcp_available_ulp,
	},
	{
		.procname	= "icmp_msgs_per_sec",
		.data		= &sysctl_icmp_msgs_per_sec,
		.maxlen		= sizeof(int),
		.mode		= 0644,
		.proc_handler	= proc_dointvec_minmax,
		.extra1		= SYSCTL_ZERO,
	},
	{
		.procname	= "icmp_msgs_burst",
		.data		= &sysctl_icmp_msgs_burst,
		.maxlen		= sizeof(int),
		.mode		= 0644,
		.proc_handler	= proc_dointvec_minmax,
		.extra1		= SYSCTL_ZERO,
	},
	{
		.procname	= "udp_mem",
		.data		= &sysctl_udp_mem,
		.maxlen		= sizeof(sysctl_udp_mem),
		.mode		= 0644,
		.proc_handler	= proc_doulongvec_minmax,
	},
	{
		.procname	= "fib_sync_mem",
		.data		= &sysctl_fib_sync_mem,
		.maxlen		= sizeof(sysctl_fib_sync_mem),
		.mode		= 0644,
		.proc_handler	= proc_douintvec_minmax,
		.extra1		= &sysctl_fib_sync_mem_min,
		.extra2		= &sysctl_fib_sync_mem_max,
	},
	{
		.procname	= "tcp_rx_skb_cache",
		.data		= &tcp_rx_skb_cache_key.key,
		.mode		= 0644,
		.proc_handler	= proc_do_static_key,
	},
	{
		.procname	= "tcp_tx_skb_cache",
		.data		= &tcp_tx_skb_cache_key.key,
		.mode		= 0644,
		.proc_handler	= proc_do_static_key,
	},
	{ }
};

static struct ctl_table ipv4_net_table[] = {
	{
		.procname	= "icmp_echo_ignore_all",
		.data		= &init_net.ipv4.sysctl_icmp_echo_ignore_all,
		.maxlen		= sizeof(int),
		.mode		= 0644,
		.proc_handler	= proc_dointvec
	},
	{
		.procname	= "icmp_echo_ignore_broadcasts",
		.data		= &init_net.ipv4.sysctl_icmp_echo_ignore_broadcasts,
		.maxlen		= sizeof(int),
		.mode		= 0644,
		.proc_handler	= proc_dointvec
	},
	{
		.procname	= "icmp_ignore_bogus_error_responses",
		.data		= &init_net.ipv4.sysctl_icmp_ignore_bogus_error_responses,
		.maxlen		= sizeof(int),
		.mode		= 0644,
		.proc_handler	= proc_dointvec
	},
	{
		.procname	= "icmp_errors_use_inbound_ifaddr",
		.data		= &init_net.ipv4.sysctl_icmp_errors_use_inbound_ifaddr,
		.maxlen		= sizeof(int),
		.mode		= 0644,
		.proc_handler	= proc_dointvec
	},
	{
		.procname	= "icmp_ratelimit",
		.data		= &init_net.ipv4.sysctl_icmp_ratelimit,
		.maxlen		= sizeof(int),
		.mode		= 0644,
		.proc_handler	= proc_dointvec_ms_jiffies,
	},
	{
		.procname	= "icmp_ratemask",
		.data		= &init_net.ipv4.sysctl_icmp_ratemask,
		.maxlen		= sizeof(int),
		.mode		= 0644,
		.proc_handler	= proc_dointvec
	},
	{
		.procname	= "ping_group_range",
		.data		= &init_net.ipv4.ping_group_range.range,
		.maxlen		= sizeof(gid_t)*2,
		.mode		= 0644,
		.proc_handler	= ipv4_ping_group_range,
	},
#ifdef CONFIG_NET_L3_MASTER_DEV
	{
		.procname	= "raw_l3mdev_accept",
		.data		= &init_net.ipv4.sysctl_raw_l3mdev_accept,
		.maxlen		= sizeof(int),
		.mode		= 0644,
		.proc_handler	= proc_dointvec_minmax,
		.extra1		= SYSCTL_ZERO,
		.extra2		= SYSCTL_ONE,
	},
#endif
	{
		.procname	= "tcp_ecn",
		.data		= &init_net.ipv4.sysctl_tcp_ecn,
		.maxlen		= sizeof(int),
		.mode		= 0644,
		.proc_handler	= proc_dointvec
	},
	{
		.procname	= "tcp_ecn_option",
		.data		= &init_net.ipv4.sysctl_tcp_ecn_option,
		.maxlen		= sizeof(int),
		.mode		= 0644,
		.proc_handler	= proc_dointvec
	},
	{
<<<<<<< HEAD
		.procname	= "tcp_ecn_trust_byte_heuristic",
		.data		= &init_net.ipv4.sysctl_tcp_ecn_trust_byte_heuristic,
		.maxlen		= sizeof(int),
		.mode		= 0644,
		.proc_handler	= proc_dointvec
	},
	{
=======
>>>>>>> f60eed78
		.procname	= "tcp_ecn_option_beacon",
		.data		= &init_net.ipv4.sysctl_tcp_ecn_option_beacon,
		.maxlen		= sizeof(int),
		.mode		= 0644,
		.proc_handler	= proc_dointvec
	},
	{
		.procname	= "tcp_ecn_fallback",
		.data		= &init_net.ipv4.sysctl_tcp_ecn_fallback,
		.maxlen		= sizeof(int),
		.mode		= 0644,
		.proc_handler	= proc_dointvec
	},
	{
		.procname	= "tcp_ecn_unsafe_cep",
		.data		= &init_net.ipv4.sysctl_tcp_ecn_unsafe_cep,
		.maxlen		= sizeof(int),
		.mode		= 0644,
		.proc_handler	= proc_dointvec
	},
	{
		.procname	= "ip_dynaddr",
		.data		= &init_net.ipv4.sysctl_ip_dynaddr,
		.maxlen		= sizeof(int),
		.mode		= 0644,
		.proc_handler	= proc_dointvec
	},
	{
		.procname	= "ip_early_demux",
		.data		= &init_net.ipv4.sysctl_ip_early_demux,
		.maxlen		= sizeof(int),
		.mode		= 0644,
		.proc_handler	= proc_dointvec
	},
	{
		.procname       = "udp_early_demux",
		.data           = &init_net.ipv4.sysctl_udp_early_demux,
		.maxlen         = sizeof(int),
		.mode           = 0644,
		.proc_handler   = proc_udp_early_demux
	},
	{
		.procname       = "tcp_early_demux",
		.data           = &init_net.ipv4.sysctl_tcp_early_demux,
		.maxlen         = sizeof(int),
		.mode           = 0644,
		.proc_handler   = proc_tcp_early_demux
	},
	{
		.procname       = "nexthop_compat_mode",
		.data           = &init_net.ipv4.sysctl_nexthop_compat_mode,
		.maxlen         = sizeof(int),
		.mode           = 0644,
		.proc_handler   = proc_dointvec_minmax,
		.extra1		= SYSCTL_ZERO,
		.extra2		= SYSCTL_ONE,
	},
	{
		.procname	= "ip_default_ttl",
		.data		= &init_net.ipv4.sysctl_ip_default_ttl,
		.maxlen		= sizeof(int),
		.mode		= 0644,
		.proc_handler	= proc_dointvec_minmax,
		.extra1		= &ip_ttl_min,
		.extra2		= &ip_ttl_max,
	},
	{
		.procname	= "ip_local_port_range",
		.maxlen		= sizeof(init_net.ipv4.ip_local_ports.range),
		.data		= &init_net.ipv4.ip_local_ports.range,
		.mode		= 0644,
		.proc_handler	= ipv4_local_port_range,
	},
	{
		.procname	= "ip_local_reserved_ports",
		.data		= &init_net.ipv4.sysctl_local_reserved_ports,
		.maxlen		= 65536,
		.mode		= 0644,
		.proc_handler	= proc_do_large_bitmap,
	},
	{
		.procname	= "ip_no_pmtu_disc",
		.data		= &init_net.ipv4.sysctl_ip_no_pmtu_disc,
		.maxlen		= sizeof(int),
		.mode		= 0644,
		.proc_handler	= proc_dointvec
	},
	{
		.procname	= "ip_forward_use_pmtu",
		.data		= &init_net.ipv4.sysctl_ip_fwd_use_pmtu,
		.maxlen		= sizeof(int),
		.mode		= 0644,
		.proc_handler	= proc_dointvec,
	},
	{
		.procname	= "ip_forward_update_priority",
		.data		= &init_net.ipv4.sysctl_ip_fwd_update_priority,
		.maxlen		= sizeof(int),
		.mode		= 0644,
		.proc_handler   = ipv4_fwd_update_priority,
		.extra1		= SYSCTL_ZERO,
		.extra2		= SYSCTL_ONE,
	},
	{
		.procname	= "ip_nonlocal_bind",
		.data		= &init_net.ipv4.sysctl_ip_nonlocal_bind,
		.maxlen		= sizeof(int),
		.mode		= 0644,
		.proc_handler	= proc_dointvec
	},
	{
		.procname	= "ip_autobind_reuse",
		.data		= &init_net.ipv4.sysctl_ip_autobind_reuse,
		.maxlen		= sizeof(int),
		.mode		= 0644,
		.proc_handler	= proc_dointvec_minmax,
		.extra1         = SYSCTL_ZERO,
		.extra2         = SYSCTL_ONE,
	},
	{
		.procname	= "fwmark_reflect",
		.data		= &init_net.ipv4.sysctl_fwmark_reflect,
		.maxlen		= sizeof(int),
		.mode		= 0644,
		.proc_handler	= proc_dointvec,
	},
	{
		.procname	= "tcp_fwmark_accept",
		.data		= &init_net.ipv4.sysctl_tcp_fwmark_accept,
		.maxlen		= sizeof(int),
		.mode		= 0644,
		.proc_handler	= proc_dointvec,
	},
#ifdef CONFIG_NET_L3_MASTER_DEV
	{
		.procname	= "tcp_l3mdev_accept",
		.data		= &init_net.ipv4.sysctl_tcp_l3mdev_accept,
		.maxlen		= sizeof(int),
		.mode		= 0644,
		.proc_handler	= proc_dointvec_minmax,
		.extra1		= SYSCTL_ZERO,
		.extra2		= SYSCTL_ONE,
	},
#endif
	{
		.procname	= "tcp_mtu_probing",
		.data		= &init_net.ipv4.sysctl_tcp_mtu_probing,
		.maxlen		= sizeof(int),
		.mode		= 0644,
		.proc_handler	= proc_dointvec,
	},
	{
		.procname	= "tcp_base_mss",
		.data		= &init_net.ipv4.sysctl_tcp_base_mss,
		.maxlen		= sizeof(int),
		.mode		= 0644,
		.proc_handler	= proc_dointvec,
	},
	{
		.procname	= "tcp_min_snd_mss",
		.data		= &init_net.ipv4.sysctl_tcp_min_snd_mss,
		.maxlen		= sizeof(int),
		.mode		= 0644,
		.proc_handler	= proc_dointvec_minmax,
		.extra1		= &tcp_min_snd_mss_min,
		.extra2		= &tcp_min_snd_mss_max,
	},
	{
		.procname	= "tcp_mtu_probe_floor",
		.data		= &init_net.ipv4.sysctl_tcp_mtu_probe_floor,
		.maxlen		= sizeof(int),
		.mode		= 0644,
		.proc_handler	= proc_dointvec_minmax,
		.extra1		= &tcp_min_snd_mss_min,
		.extra2		= &tcp_min_snd_mss_max,
	},
	{
		.procname	= "tcp_probe_threshold",
		.data		= &init_net.ipv4.sysctl_tcp_probe_threshold,
		.maxlen		= sizeof(int),
		.mode		= 0644,
		.proc_handler	= proc_dointvec,
	},
	{
		.procname	= "tcp_probe_interval",
		.data		= &init_net.ipv4.sysctl_tcp_probe_interval,
		.maxlen		= sizeof(u32),
		.mode		= 0644,
		.proc_handler	= proc_douintvec_minmax,
		.extra2		= &u32_max_div_HZ,
	},
	{
		.procname	= "igmp_link_local_mcast_reports",
		.data		= &init_net.ipv4.sysctl_igmp_llm_reports,
		.maxlen		= sizeof(int),
		.mode		= 0644,
		.proc_handler	= proc_dointvec
	},
	{
		.procname	= "igmp_max_memberships",
		.data		= &init_net.ipv4.sysctl_igmp_max_memberships,
		.maxlen		= sizeof(int),
		.mode		= 0644,
		.proc_handler	= proc_dointvec
	},
	{
		.procname	= "igmp_max_msf",
		.data		= &init_net.ipv4.sysctl_igmp_max_msf,
		.maxlen		= sizeof(int),
		.mode		= 0644,
		.proc_handler	= proc_dointvec
	},
#ifdef CONFIG_IP_MULTICAST
	{
		.procname	= "igmp_qrv",
		.data		= &init_net.ipv4.sysctl_igmp_qrv,
		.maxlen		= sizeof(int),
		.mode		= 0644,
		.proc_handler	= proc_dointvec_minmax,
		.extra1		= SYSCTL_ONE
	},
#endif
	{
		.procname	= "tcp_congestion_control",
		.data		= &init_net.ipv4.tcp_congestion_control,
		.mode		= 0644,
		.maxlen		= TCP_CA_NAME_MAX,
		.proc_handler	= proc_tcp_congestion_control,
	},
	{
		.procname	= "tcp_available_congestion_control",
		.maxlen		= TCP_CA_BUF_MAX,
		.mode		= 0444,
		.proc_handler   = proc_tcp_available_congestion_control,
	},
	{
		.procname	= "tcp_allowed_congestion_control",
		.maxlen		= TCP_CA_BUF_MAX,
		.mode		= 0644,
		.proc_handler   = proc_allowed_congestion_control,
	},
	{
		.procname	= "tcp_keepalive_time",
		.data		= &init_net.ipv4.sysctl_tcp_keepalive_time,
		.maxlen		= sizeof(int),
		.mode		= 0644,
		.proc_handler	= proc_dointvec_jiffies,
	},
	{
		.procname	= "tcp_keepalive_probes",
		.data		= &init_net.ipv4.sysctl_tcp_keepalive_probes,
		.maxlen		= sizeof(int),
		.mode		= 0644,
		.proc_handler	= proc_dointvec
	},
	{
		.procname	= "tcp_keepalive_intvl",
		.data		= &init_net.ipv4.sysctl_tcp_keepalive_intvl,
		.maxlen		= sizeof(int),
		.mode		= 0644,
		.proc_handler	= proc_dointvec_jiffies,
	},
	{
		.procname	= "tcp_syn_retries",
		.data		= &init_net.ipv4.sysctl_tcp_syn_retries,
		.maxlen		= sizeof(int),
		.mode		= 0644,
		.proc_handler	= proc_dointvec_minmax,
		.extra1		= &tcp_syn_retries_min,
		.extra2		= &tcp_syn_retries_max
	},
	{
		.procname	= "tcp_synack_retries",
		.data		= &init_net.ipv4.sysctl_tcp_synack_retries,
		.maxlen		= sizeof(int),
		.mode		= 0644,
		.proc_handler	= proc_dointvec
	},
#ifdef CONFIG_SYN_COOKIES
	{
		.procname	= "tcp_syncookies",
		.data		= &init_net.ipv4.sysctl_tcp_syncookies,
		.maxlen		= sizeof(int),
		.mode		= 0644,
		.proc_handler	= proc_dointvec
	},
#endif
	{
		.procname	= "tcp_reordering",
		.data		= &init_net.ipv4.sysctl_tcp_reordering,
		.maxlen		= sizeof(int),
		.mode		= 0644,
		.proc_handler	= proc_dointvec
	},
	{
		.procname	= "tcp_retries1",
		.data		= &init_net.ipv4.sysctl_tcp_retries1,
		.maxlen		= sizeof(int),
		.mode		= 0644,
		.proc_handler	= proc_dointvec_minmax,
		.extra2		= &tcp_retr1_max
	},
	{
		.procname	= "tcp_retries2",
		.data		= &init_net.ipv4.sysctl_tcp_retries2,
		.maxlen		= sizeof(int),
		.mode		= 0644,
		.proc_handler	= proc_dointvec
	},
	{
		.procname	= "tcp_orphan_retries",
		.data		= &init_net.ipv4.sysctl_tcp_orphan_retries,
		.maxlen		= sizeof(int),
		.mode		= 0644,
		.proc_handler	= proc_dointvec
	},
	{
		.procname	= "tcp_fin_timeout",
		.data		= &init_net.ipv4.sysctl_tcp_fin_timeout,
		.maxlen		= sizeof(int),
		.mode		= 0644,
		.proc_handler	= proc_dointvec_jiffies,
	},
	{
		.procname	= "tcp_notsent_lowat",
		.data		= &init_net.ipv4.sysctl_tcp_notsent_lowat,
		.maxlen		= sizeof(unsigned int),
		.mode		= 0644,
		.proc_handler	= proc_douintvec,
	},
	{
		.procname	= "tcp_tw_reuse",
		.data		= &init_net.ipv4.sysctl_tcp_tw_reuse,
		.maxlen		= sizeof(int),
		.mode		= 0644,
		.proc_handler	= proc_dointvec_minmax,
		.extra1		= SYSCTL_ZERO,
		.extra2		= &two,
	},
	{
		.procname	= "tcp_max_tw_buckets",
		.data		= &init_net.ipv4.tcp_death_row.sysctl_max_tw_buckets,
		.maxlen		= sizeof(int),
		.mode		= 0644,
		.proc_handler	= proc_dointvec
	},
	{
		.procname	= "tcp_max_syn_backlog",
		.data		= &init_net.ipv4.sysctl_max_syn_backlog,
		.maxlen		= sizeof(int),
		.mode		= 0644,
		.proc_handler	= proc_dointvec
	},
	{
		.procname	= "tcp_fastopen",
		.data		= &init_net.ipv4.sysctl_tcp_fastopen,
		.maxlen		= sizeof(int),
		.mode		= 0644,
		.proc_handler	= proc_dointvec,
	},
	{
		.procname	= "tcp_fastopen_key",
		.mode		= 0600,
		.data		= &init_net.ipv4.sysctl_tcp_fastopen,
		/* maxlen to print the list of keys in hex (*2), with dashes
		 * separating doublewords and a comma in between keys.
		 */
		.maxlen		= ((TCP_FASTOPEN_KEY_LENGTH *
				   2 * TCP_FASTOPEN_KEY_MAX) +
				   (TCP_FASTOPEN_KEY_MAX * 5)),
		.proc_handler	= proc_tcp_fastopen_key,
	},
	{
		.procname	= "tcp_fastopen_blackhole_timeout_sec",
		.data		= &init_net.ipv4.sysctl_tcp_fastopen_blackhole_timeout,
		.maxlen		= sizeof(int),
		.mode		= 0644,
		.proc_handler	= proc_tfo_blackhole_detect_timeout,
		.extra1		= SYSCTL_ZERO,
	},
#ifdef CONFIG_IP_ROUTE_MULTIPATH
	{
		.procname	= "fib_multipath_use_neigh",
		.data		= &init_net.ipv4.sysctl_fib_multipath_use_neigh,
		.maxlen		= sizeof(int),
		.mode		= 0644,
		.proc_handler	= proc_dointvec_minmax,
		.extra1		= SYSCTL_ZERO,
		.extra2		= SYSCTL_ONE,
	},
	{
		.procname	= "fib_multipath_hash_policy",
		.data		= &init_net.ipv4.sysctl_fib_multipath_hash_policy,
		.maxlen		= sizeof(int),
		.mode		= 0644,
		.proc_handler	= proc_fib_multipath_hash_policy,
		.extra1		= SYSCTL_ZERO,
		.extra2		= &two,
	},
#endif
	{
		.procname	= "ip_unprivileged_port_start",
		.maxlen		= sizeof(int),
		.data		= &init_net.ipv4.sysctl_ip_prot_sock,
		.mode		= 0644,
		.proc_handler	= ipv4_privileged_ports,
	},
#ifdef CONFIG_NET_L3_MASTER_DEV
	{
		.procname	= "udp_l3mdev_accept",
		.data		= &init_net.ipv4.sysctl_udp_l3mdev_accept,
		.maxlen		= sizeof(int),
		.mode		= 0644,
		.proc_handler	= proc_dointvec_minmax,
		.extra1		= SYSCTL_ZERO,
		.extra2		= SYSCTL_ONE,
	},
#endif
	{
		.procname	= "tcp_sack",
		.data		= &init_net.ipv4.sysctl_tcp_sack,
		.maxlen		= sizeof(int),
		.mode		= 0644,
		.proc_handler	= proc_dointvec
	},
	{
		.procname	= "tcp_window_scaling",
		.data		= &init_net.ipv4.sysctl_tcp_window_scaling,
		.maxlen		= sizeof(int),
		.mode		= 0644,
		.proc_handler	= proc_dointvec
	},
	{
		.procname	= "tcp_timestamps",
		.data		= &init_net.ipv4.sysctl_tcp_timestamps,
		.maxlen		= sizeof(int),
		.mode		= 0644,
		.proc_handler	= proc_dointvec
	},
	{
		.procname	= "tcp_early_retrans",
		.data		= &init_net.ipv4.sysctl_tcp_early_retrans,
		.maxlen		= sizeof(int),
		.mode		= 0644,
		.proc_handler	= proc_dointvec_minmax,
		.extra1		= SYSCTL_ZERO,
		.extra2		= &four,
	},
	{
		.procname	= "tcp_recovery",
		.data		= &init_net.ipv4.sysctl_tcp_recovery,
		.maxlen		= sizeof(int),
		.mode		= 0644,
		.proc_handler	= proc_dointvec,
	},
	{
		.procname       = "tcp_thin_linear_timeouts",
		.data           = &init_net.ipv4.sysctl_tcp_thin_linear_timeouts,
		.maxlen         = sizeof(int),
		.mode           = 0644,
		.proc_handler   = proc_dointvec
	},
	{
		.procname	= "tcp_slow_start_after_idle",
		.data		= &init_net.ipv4.sysctl_tcp_slow_start_after_idle,
		.maxlen		= sizeof(int),
		.mode		= 0644,
		.proc_handler	= proc_dointvec
	},
	{
		.procname	= "tcp_retrans_collapse",
		.data		= &init_net.ipv4.sysctl_tcp_retrans_collapse,
		.maxlen		= sizeof(int),
		.mode		= 0644,
		.proc_handler	= proc_dointvec
	},
	{
		.procname	= "tcp_stdurg",
		.data		= &init_net.ipv4.sysctl_tcp_stdurg,
		.maxlen		= sizeof(int),
		.mode		= 0644,
		.proc_handler	= proc_dointvec
	},
	{
		.procname	= "tcp_rfc1337",
		.data		= &init_net.ipv4.sysctl_tcp_rfc1337,
		.maxlen		= sizeof(int),
		.mode		= 0644,
		.proc_handler	= proc_dointvec
	},
	{
		.procname	= "tcp_abort_on_overflow",
		.data		= &init_net.ipv4.sysctl_tcp_abort_on_overflow,
		.maxlen		= sizeof(int),
		.mode		= 0644,
		.proc_handler	= proc_dointvec
	},
	{
		.procname	= "tcp_fack",
		.data		= &init_net.ipv4.sysctl_tcp_fack,
		.maxlen		= sizeof(int),
		.mode		= 0644,
		.proc_handler	= proc_dointvec
	},
	{
		.procname	= "tcp_max_reordering",
		.data		= &init_net.ipv4.sysctl_tcp_max_reordering,
		.maxlen		= sizeof(int),
		.mode		= 0644,
		.proc_handler	= proc_dointvec
	},
	{
		.procname	= "tcp_dsack",
		.data		= &init_net.ipv4.sysctl_tcp_dsack,
		.maxlen		= sizeof(int),
		.mode		= 0644,
		.proc_handler	= proc_dointvec
	},
	{
		.procname	= "tcp_app_win",
		.data		= &init_net.ipv4.sysctl_tcp_app_win,
		.maxlen		= sizeof(int),
		.mode		= 0644,
		.proc_handler	= proc_dointvec
	},
	{
		.procname	= "tcp_adv_win_scale",
		.data		= &init_net.ipv4.sysctl_tcp_adv_win_scale,
		.maxlen		= sizeof(int),
		.mode		= 0644,
		.proc_handler	= proc_dointvec_minmax,
		.extra1		= &tcp_adv_win_scale_min,
		.extra2		= &tcp_adv_win_scale_max,
	},
	{
		.procname	= "tcp_frto",
		.data		= &init_net.ipv4.sysctl_tcp_frto,
		.maxlen		= sizeof(int),
		.mode		= 0644,
		.proc_handler	= proc_dointvec
	},
	{
		.procname	= "tcp_no_metrics_save",
		.data		= &init_net.ipv4.sysctl_tcp_nometrics_save,
		.maxlen		= sizeof(int),
		.mode		= 0644,
		.proc_handler	= proc_dointvec,
	},
	{
		.procname	= "tcp_no_ssthresh_metrics_save",
		.data		= &init_net.ipv4.sysctl_tcp_no_ssthresh_metrics_save,
		.maxlen		= sizeof(int),
		.mode		= 0644,
		.proc_handler	= proc_dointvec_minmax,
		.extra1		= SYSCTL_ZERO,
		.extra2		= SYSCTL_ONE,
	},
	{
		.procname	= "tcp_moderate_rcvbuf",
		.data		= &init_net.ipv4.sysctl_tcp_moderate_rcvbuf,
		.maxlen		= sizeof(int),
		.mode		= 0644,
		.proc_handler	= proc_dointvec,
	},
	{
		.procname	= "tcp_tso_win_divisor",
		.data		= &init_net.ipv4.sysctl_tcp_tso_win_divisor,
		.maxlen		= sizeof(int),
		.mode		= 0644,
		.proc_handler	= proc_dointvec,
	},
	{
		.procname	= "tcp_workaround_signed_windows",
		.data		= &init_net.ipv4.sysctl_tcp_workaround_signed_windows,
		.maxlen		= sizeof(int),
		.mode		= 0644,
		.proc_handler	= proc_dointvec
	},
	{
		.procname	= "tcp_limit_output_bytes",
		.data		= &init_net.ipv4.sysctl_tcp_limit_output_bytes,
		.maxlen		= sizeof(int),
		.mode		= 0644,
		.proc_handler	= proc_dointvec
	},
	{
		.procname	= "tcp_challenge_ack_limit",
		.data		= &init_net.ipv4.sysctl_tcp_challenge_ack_limit,
		.maxlen		= sizeof(int),
		.mode		= 0644,
		.proc_handler	= proc_dointvec
	},
	{
		.procname	= "tcp_min_tso_segs",
		.data		= &init_net.ipv4.sysctl_tcp_min_tso_segs,
		.maxlen		= sizeof(int),
		.mode		= 0644,
		.proc_handler	= proc_dointvec_minmax,
		.extra1		= SYSCTL_ONE,
		.extra2		= &gso_max_segs,
	},
	{
		.procname	= "tcp_min_rtt_wlen",
		.data		= &init_net.ipv4.sysctl_tcp_min_rtt_wlen,
		.maxlen		= sizeof(int),
		.mode		= 0644,
		.proc_handler	= proc_dointvec_minmax,
		.extra1		= SYSCTL_ZERO,
		.extra2		= &one_day_secs
	},
	{
		.procname	= "tcp_autocorking",
		.data		= &init_net.ipv4.sysctl_tcp_autocorking,
		.maxlen		= sizeof(int),
		.mode		= 0644,
		.proc_handler	= proc_dointvec_minmax,
		.extra1		= SYSCTL_ZERO,
		.extra2		= SYSCTL_ONE,
	},
	{
		.procname	= "tcp_invalid_ratelimit",
		.data		= &init_net.ipv4.sysctl_tcp_invalid_ratelimit,
		.maxlen		= sizeof(int),
		.mode		= 0644,
		.proc_handler	= proc_dointvec_ms_jiffies,
	},
	{
		.procname	= "tcp_pacing_ss_ratio",
		.data		= &init_net.ipv4.sysctl_tcp_pacing_ss_ratio,
		.maxlen		= sizeof(int),
		.mode		= 0644,
		.proc_handler	= proc_dointvec_minmax,
		.extra1		= SYSCTL_ZERO,
		.extra2		= &thousand,
	},
	{
		.procname	= "tcp_pacing_ca_ratio",
		.data		= &init_net.ipv4.sysctl_tcp_pacing_ca_ratio,
		.maxlen		= sizeof(int),
		.mode		= 0644,
		.proc_handler	= proc_dointvec_minmax,
		.extra1		= SYSCTL_ZERO,
		.extra2		= &thousand,
	},
	{
		.procname	= "tcp_pace_iw",
		.data		= &init_net.ipv4.sysctl_tcp_pace_iw,
		.maxlen		= sizeof(int),
		.mode		= 0644,
		.proc_handler	= proc_dointvec
	},
	{
		.procname	= "tcp_wmem",
		.data		= &init_net.ipv4.sysctl_tcp_wmem,
		.maxlen		= sizeof(init_net.ipv4.sysctl_tcp_wmem),
		.mode		= 0644,
		.proc_handler	= proc_dointvec_minmax,
		.extra1		= SYSCTL_ONE,
	},
	{
		.procname	= "tcp_rmem",
		.data		= &init_net.ipv4.sysctl_tcp_rmem,
		.maxlen		= sizeof(init_net.ipv4.sysctl_tcp_rmem),
		.mode		= 0644,
		.proc_handler	= proc_dointvec_minmax,
		.extra1		= SYSCTL_ONE,
	},
	{
		.procname	= "tcp_comp_sack_delay_ns",
		.data		= &init_net.ipv4.sysctl_tcp_comp_sack_delay_ns,
		.maxlen		= sizeof(unsigned long),
		.mode		= 0644,
		.proc_handler	= proc_doulongvec_minmax,
	},
	{
		.procname	= "tcp_comp_sack_slack_ns",
		.data		= &init_net.ipv4.sysctl_tcp_comp_sack_slack_ns,
		.maxlen		= sizeof(unsigned long),
		.mode		= 0644,
		.proc_handler	= proc_doulongvec_minmax,
	},
	{
		.procname	= "tcp_comp_sack_nr",
		.data		= &init_net.ipv4.sysctl_tcp_comp_sack_nr,
		.maxlen		= sizeof(int),
		.mode		= 0644,
		.proc_handler	= proc_dointvec_minmax,
		.extra1		= SYSCTL_ZERO,
		.extra2		= &comp_sack_nr_max,
	},
	{
		.procname       = "tcp_reflect_tos",
		.data           = &init_net.ipv4.sysctl_tcp_reflect_tos,
		.maxlen         = sizeof(int),
		.mode           = 0644,
		.proc_handler   = proc_dointvec_minmax,
		.extra1         = SYSCTL_ZERO,
		.extra2         = SYSCTL_ONE,
	},
	{
		.procname	= "udp_rmem_min",
		.data		= &init_net.ipv4.sysctl_udp_rmem_min,
		.maxlen		= sizeof(init_net.ipv4.sysctl_udp_rmem_min),
		.mode		= 0644,
		.proc_handler	= proc_dointvec_minmax,
		.extra1		= SYSCTL_ONE
	},
	{
		.procname	= "udp_wmem_min",
		.data		= &init_net.ipv4.sysctl_udp_wmem_min,
		.maxlen		= sizeof(init_net.ipv4.sysctl_udp_wmem_min),
		.mode		= 0644,
		.proc_handler	= proc_dointvec_minmax,
		.extra1		= SYSCTL_ONE
	},
	{ }
};

static __net_init int ipv4_sysctl_init_net(struct net *net)
{
	struct ctl_table *table;

	table = ipv4_net_table;
	if (!net_eq(net, &init_net)) {
		int i;

		table = kmemdup(table, sizeof(ipv4_net_table), GFP_KERNEL);
		if (!table)
			goto err_alloc;

		/* Update the variables to point into the current struct net */
		for (i = 0; i < ARRAY_SIZE(ipv4_net_table) - 1; i++)
			table[i].data += (void *)net - (void *)&init_net;
	}

	net->ipv4.ipv4_hdr = register_net_sysctl(net, "net/ipv4", table);
	if (!net->ipv4.ipv4_hdr)
		goto err_reg;

	net->ipv4.sysctl_local_reserved_ports = kzalloc(65536 / 8, GFP_KERNEL);
	if (!net->ipv4.sysctl_local_reserved_ports)
		goto err_ports;

	return 0;

err_ports:
	unregister_net_sysctl_table(net->ipv4.ipv4_hdr);
err_reg:
	if (!net_eq(net, &init_net))
		kfree(table);
err_alloc:
	return -ENOMEM;
}

static __net_exit void ipv4_sysctl_exit_net(struct net *net)
{
	struct ctl_table *table;

	kfree(net->ipv4.sysctl_local_reserved_ports);
	table = net->ipv4.ipv4_hdr->ctl_table_arg;
	unregister_net_sysctl_table(net->ipv4.ipv4_hdr);
	kfree(table);
}

static __net_initdata struct pernet_operations ipv4_sysctl_ops = {
	.init = ipv4_sysctl_init_net,
	.exit = ipv4_sysctl_exit_net,
};

static __init int sysctl_ipv4_init(void)
{
	struct ctl_table_header *hdr;

	hdr = register_net_sysctl(&init_net, "net/ipv4", ipv4_table);
	if (!hdr)
		return -ENOMEM;

	if (register_pernet_subsys(&ipv4_sysctl_ops)) {
		unregister_net_sysctl_table(hdr);
		return -ENOMEM;
	}

	return 0;
}

__initcall(sysctl_ipv4_init);<|MERGE_RESOLUTION|>--- conflicted
+++ resolved
@@ -667,16 +667,6 @@
 		.proc_handler	= proc_dointvec
 	},
 	{
-<<<<<<< HEAD
-		.procname	= "tcp_ecn_trust_byte_heuristic",
-		.data		= &init_net.ipv4.sysctl_tcp_ecn_trust_byte_heuristic,
-		.maxlen		= sizeof(int),
-		.mode		= 0644,
-		.proc_handler	= proc_dointvec
-	},
-	{
-=======
->>>>>>> f60eed78
 		.procname	= "tcp_ecn_option_beacon",
 		.data		= &init_net.ipv4.sysctl_tcp_ecn_option_beacon,
 		.maxlen		= sizeof(int),
