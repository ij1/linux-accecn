/* Copyright (C) 2007-2012 B.A.T.M.A.N. contributors:
 *
 * Marek Lindner, Simon Wunderlich
 *
 * This program is free software; you can redistribute it and/or
 * modify it under the terms of version 2 of the GNU General Public
 * License as published by the Free Software Foundation.
 *
 * This program is distributed in the hope that it will be useful, but
 * WITHOUT ANY WARRANTY; without even the implied warranty of
 * MERCHANTABILITY or FITNESS FOR A PARTICULAR PURPOSE. See the GNU
 * General Public License for more details.
 *
 * You should have received a copy of the GNU General Public License
 * along with this program; if not, write to the Free Software
 * Foundation, Inc., 51 Franklin Street, Fifth Floor, Boston, MA
 * 02110-1301, USA
 */

#include "main.h"
#include "routing.h"
#include "send.h"
#include "soft-interface.h"
#include "hard-interface.h"
#include "icmp_socket.h"
#include "translation-table.h"
#include "originator.h"
#include "vis.h"
#include "unicast.h"
#include "bridge_loop_avoidance.h"

static int batadv_route_unicast_packet(struct sk_buff *skb,
				       struct batadv_hard_iface *recv_if);

void batadv_slide_own_bcast_window(struct batadv_hard_iface *hard_iface)
{
	struct batadv_priv *bat_priv = netdev_priv(hard_iface->soft_iface);
	struct batadv_hashtable *hash = bat_priv->orig_hash;
	struct hlist_node *node;
	struct hlist_head *head;
	struct batadv_orig_node *orig_node;
	unsigned long *word;
	uint32_t i;
	size_t word_index;
	uint8_t *w;

	for (i = 0; i < hash->size; i++) {
		head = &hash->table[i];

		rcu_read_lock();
		hlist_for_each_entry_rcu(orig_node, node, head, hash_entry) {
			spin_lock_bh(&orig_node->ogm_cnt_lock);
			word_index = hard_iface->if_num * BATADV_NUM_WORDS;
			word = &(orig_node->bcast_own[word_index]);

			batadv_bit_get_packet(bat_priv, word, 1, 0);
			w = &orig_node->bcast_own_sum[hard_iface->if_num];
			*w = bitmap_weight(word, BATADV_TQ_LOCAL_WINDOW_SIZE);
			spin_unlock_bh(&orig_node->ogm_cnt_lock);
		}
		rcu_read_unlock();
	}
}

static void _batadv_update_route(struct batadv_priv *bat_priv,
				 struct batadv_orig_node *orig_node,
				 struct batadv_neigh_node *neigh_node)
{
	struct batadv_neigh_node *curr_router;

	curr_router = batadv_orig_node_get_router(orig_node);

	/* route deleted */
	if ((curr_router) && (!neigh_node)) {
		batadv_dbg(BATADV_DBG_ROUTES, bat_priv,
			   "Deleting route towards: %pM\n", orig_node->orig);
		batadv_tt_global_del_orig(bat_priv, orig_node,
					  "Deleted route towards originator");

	/* route added */
	} else if ((!curr_router) && (neigh_node)) {

		batadv_dbg(BATADV_DBG_ROUTES, bat_priv,
			   "Adding route towards: %pM (via %pM)\n",
			   orig_node->orig, neigh_node->addr);
	/* route changed */
	} else if (neigh_node && curr_router) {
		batadv_dbg(BATADV_DBG_ROUTES, bat_priv,
			   "Changing route towards: %pM (now via %pM - was via %pM)\n",
			   orig_node->orig, neigh_node->addr,
			   curr_router->addr);
	}

	if (curr_router)
		batadv_neigh_node_free_ref(curr_router);

	/* increase refcount of new best neighbor */
	if (neigh_node && !atomic_inc_not_zero(&neigh_node->refcount))
		neigh_node = NULL;

	spin_lock_bh(&orig_node->neigh_list_lock);
	rcu_assign_pointer(orig_node->router, neigh_node);
	spin_unlock_bh(&orig_node->neigh_list_lock);

	/* decrease refcount of previous best neighbor */
	if (curr_router)
		batadv_neigh_node_free_ref(curr_router);
}

void batadv_update_route(struct batadv_priv *bat_priv,
			 struct batadv_orig_node *orig_node,
			 struct batadv_neigh_node *neigh_node)
{
	struct batadv_neigh_node *router = NULL;

	if (!orig_node)
		goto out;

	router = batadv_orig_node_get_router(orig_node);

	if (router != neigh_node)
		_batadv_update_route(bat_priv, orig_node, neigh_node);

out:
	if (router)
		batadv_neigh_node_free_ref(router);
}

/* caller must hold the neigh_list_lock */
void batadv_bonding_candidate_del(struct batadv_orig_node *orig_node,
				  struct batadv_neigh_node *neigh_node)
{
	/* this neighbor is not part of our candidate list */
	if (list_empty(&neigh_node->bonding_list))
		goto out;

	list_del_rcu(&neigh_node->bonding_list);
	INIT_LIST_HEAD(&neigh_node->bonding_list);
	batadv_neigh_node_free_ref(neigh_node);
	atomic_dec(&orig_node->bond_candidates);

out:
	return;
}

void batadv_bonding_candidate_add(struct batadv_orig_node *orig_node,
				  struct batadv_neigh_node *neigh_node)
{
	struct hlist_node *node;
	struct batadv_neigh_node *tmp_neigh_node, *router = NULL;
	uint8_t interference_candidate = 0;

	spin_lock_bh(&orig_node->neigh_list_lock);

	/* only consider if it has the same primary address ...  */
	if (!batadv_compare_eth(orig_node->orig,
				neigh_node->orig_node->primary_addr))
		goto candidate_del;

	router = batadv_orig_node_get_router(orig_node);
	if (!router)
		goto candidate_del;

	/* ... and is good enough to be considered */
	if (neigh_node->tq_avg < router->tq_avg - BATADV_BONDING_TQ_THRESHOLD)
		goto candidate_del;

	/* check if we have another candidate with the same mac address or
	 * interface. If we do, we won't select this candidate because of
	 * possible interference.
	 */
	hlist_for_each_entry_rcu(tmp_neigh_node, node,
				 &orig_node->neigh_list, list) {

		if (tmp_neigh_node == neigh_node)
			continue;

		/* we only care if the other candidate is even
		 * considered as candidate.
		 */
		if (list_empty(&tmp_neigh_node->bonding_list))
			continue;

		if ((neigh_node->if_incoming == tmp_neigh_node->if_incoming) ||
		    (batadv_compare_eth(neigh_node->addr,
					tmp_neigh_node->addr))) {
			interference_candidate = 1;
			break;
		}
	}

	/* don't care further if it is an interference candidate */
	if (interference_candidate)
		goto candidate_del;

	/* this neighbor already is part of our candidate list */
	if (!list_empty(&neigh_node->bonding_list))
		goto out;

	if (!atomic_inc_not_zero(&neigh_node->refcount))
		goto out;

	list_add_rcu(&neigh_node->bonding_list, &orig_node->bond_list);
	atomic_inc(&orig_node->bond_candidates);
	goto out;

candidate_del:
	batadv_bonding_candidate_del(orig_node, neigh_node);

out:
	spin_unlock_bh(&orig_node->neigh_list_lock);

	if (router)
		batadv_neigh_node_free_ref(router);
}

/* copy primary address for bonding */
void
batadv_bonding_save_primary(const struct batadv_orig_node *orig_node,
			    struct batadv_orig_node *orig_neigh_node,
			    const struct batadv_ogm_packet *batman_ogm_packet)
{
	if (!(batman_ogm_packet->flags & BATADV_PRIMARIES_FIRST_HOP))
		return;

	memcpy(orig_neigh_node->primary_addr, orig_node->orig, ETH_ALEN);
}

/* checks whether the host restarted and is in the protection time.
 * returns:
 *  0 if the packet is to be accepted
 *  1 if the packet is to be ignored.
 */
int batadv_window_protected(struct batadv_priv *bat_priv, int32_t seq_num_diff,
			    unsigned long *last_reset)
{
	if (seq_num_diff <= -BATADV_TQ_LOCAL_WINDOW_SIZE ||
	    seq_num_diff >= BATADV_EXPECTED_SEQNO_RANGE) {
		if (!batadv_has_timed_out(*last_reset,
					  BATADV_RESET_PROTECTION_MS))
			return 1;

		*last_reset = jiffies;
		batadv_dbg(BATADV_DBG_BATMAN, bat_priv,
			   "old packet received, start protection\n");
	}

	return 0;
}

bool batadv_check_management_packet(struct sk_buff *skb,
				    struct batadv_hard_iface *hard_iface,
				    int header_len)
{
	struct ethhdr *ethhdr;

	/* drop packet if it has not necessary minimum size */
	if (unlikely(!pskb_may_pull(skb, header_len)))
		return false;

	ethhdr = (struct ethhdr *)skb_mac_header(skb);

	/* packet with broadcast indication but unicast recipient */
	if (!is_broadcast_ether_addr(ethhdr->h_dest))
		return false;

	/* packet with broadcast sender address */
	if (is_broadcast_ether_addr(ethhdr->h_source))
		return false;

	/* create a copy of the skb, if needed, to modify it. */
	if (skb_cow(skb, 0) < 0)
		return false;

	/* keep skb linear */
	if (skb_linearize(skb) < 0)
		return false;

	return true;
}

static int batadv_recv_my_icmp_packet(struct batadv_priv *bat_priv,
				      struct sk_buff *skb, size_t icmp_len)
{
	struct batadv_hard_iface *primary_if = NULL;
	struct batadv_orig_node *orig_node = NULL;
	struct batadv_neigh_node *router = NULL;
	struct batadv_icmp_packet_rr *icmp_packet;
	int ret = NET_RX_DROP;

	icmp_packet = (struct batadv_icmp_packet_rr *)skb->data;

	/* add data to device queue */
	if (icmp_packet->msg_type != BATADV_ECHO_REQUEST) {
		batadv_socket_receive_packet(icmp_packet, icmp_len);
		goto out;
	}

	primary_if = batadv_primary_if_get_selected(bat_priv);
	if (!primary_if)
		goto out;

	/* answer echo request (ping) */
	/* get routing information */
	orig_node = batadv_orig_hash_find(bat_priv, icmp_packet->orig);
	if (!orig_node)
		goto out;

	router = batadv_orig_node_get_router(orig_node);
	if (!router)
		goto out;

	/* create a copy of the skb, if needed, to modify it. */
	if (skb_cow(skb, ETH_HLEN) < 0)
		goto out;

	icmp_packet = (struct batadv_icmp_packet_rr *)skb->data;

	memcpy(icmp_packet->dst, icmp_packet->orig, ETH_ALEN);
	memcpy(icmp_packet->orig, primary_if->net_dev->dev_addr, ETH_ALEN);
	icmp_packet->msg_type = BATADV_ECHO_REPLY;
	icmp_packet->header.ttl = BATADV_TTL;

	batadv_send_skb_packet(skb, router->if_incoming, router->addr);
	ret = NET_RX_SUCCESS;

out:
	if (primary_if)
		batadv_hardif_free_ref(primary_if);
	if (router)
		batadv_neigh_node_free_ref(router);
	if (orig_node)
		batadv_orig_node_free_ref(orig_node);
	return ret;
}

static int batadv_recv_icmp_ttl_exceeded(struct batadv_priv *bat_priv,
					 struct sk_buff *skb)
{
	struct batadv_hard_iface *primary_if = NULL;
	struct batadv_orig_node *orig_node = NULL;
	struct batadv_neigh_node *router = NULL;
	struct batadv_icmp_packet *icmp_packet;
	int ret = NET_RX_DROP;

	icmp_packet = (struct batadv_icmp_packet *)skb->data;

	/* send TTL exceeded if packet is an echo request (traceroute) */
	if (icmp_packet->msg_type != BATADV_ECHO_REQUEST) {
		pr_debug("Warning - can't forward icmp packet from %pM to %pM: ttl exceeded\n",
			 icmp_packet->orig, icmp_packet->dst);
		goto out;
	}

	primary_if = batadv_primary_if_get_selected(bat_priv);
	if (!primary_if)
		goto out;

	/* get routing information */
	orig_node = batadv_orig_hash_find(bat_priv, icmp_packet->orig);
	if (!orig_node)
		goto out;

	router = batadv_orig_node_get_router(orig_node);
	if (!router)
		goto out;

	/* create a copy of the skb, if needed, to modify it. */
	if (skb_cow(skb, ETH_HLEN) < 0)
		goto out;

	icmp_packet = (struct batadv_icmp_packet *)skb->data;

	memcpy(icmp_packet->dst, icmp_packet->orig, ETH_ALEN);
	memcpy(icmp_packet->orig, primary_if->net_dev->dev_addr, ETH_ALEN);
	icmp_packet->msg_type = BATADV_TTL_EXCEEDED;
	icmp_packet->header.ttl = BATADV_TTL;

	batadv_send_skb_packet(skb, router->if_incoming, router->addr);
	ret = NET_RX_SUCCESS;

out:
	if (primary_if)
		batadv_hardif_free_ref(primary_if);
	if (router)
		batadv_neigh_node_free_ref(router);
	if (orig_node)
		batadv_orig_node_free_ref(orig_node);
	return ret;
}


int batadv_recv_icmp_packet(struct sk_buff *skb,
			    struct batadv_hard_iface *recv_if)
{
	struct batadv_priv *bat_priv = netdev_priv(recv_if->soft_iface);
	struct batadv_icmp_packet_rr *icmp_packet;
	struct ethhdr *ethhdr;
	struct batadv_orig_node *orig_node = NULL;
	struct batadv_neigh_node *router = NULL;
	int hdr_size = sizeof(struct batadv_icmp_packet);
	int ret = NET_RX_DROP;

	/* we truncate all incoming icmp packets if they don't match our size */
	if (skb->len >= sizeof(struct batadv_icmp_packet_rr))
		hdr_size = sizeof(struct batadv_icmp_packet_rr);

	/* drop packet if it has not necessary minimum size */
	if (unlikely(!pskb_may_pull(skb, hdr_size)))
		goto out;

	ethhdr = (struct ethhdr *)skb_mac_header(skb);

	/* packet with unicast indication but broadcast recipient */
	if (is_broadcast_ether_addr(ethhdr->h_dest))
		goto out;

	/* packet with broadcast sender address */
	if (is_broadcast_ether_addr(ethhdr->h_source))
		goto out;

	/* not for me */
	if (!batadv_is_my_mac(ethhdr->h_dest))
		goto out;

	icmp_packet = (struct batadv_icmp_packet_rr *)skb->data;

	/* add record route information if not full */
	if ((hdr_size == sizeof(struct batadv_icmp_packet_rr)) &&
	    (icmp_packet->rr_cur < BATADV_RR_LEN)) {
		memcpy(&(icmp_packet->rr[icmp_packet->rr_cur]),
		       ethhdr->h_dest, ETH_ALEN);
		icmp_packet->rr_cur++;
	}

	/* packet for me */
	if (batadv_is_my_mac(icmp_packet->dst))
		return batadv_recv_my_icmp_packet(bat_priv, skb, hdr_size);

	/* TTL exceeded */
	if (icmp_packet->header.ttl < 2)
		return batadv_recv_icmp_ttl_exceeded(bat_priv, skb);

	/* get routing information */
	orig_node = batadv_orig_hash_find(bat_priv, icmp_packet->dst);
	if (!orig_node)
		goto out;

	router = batadv_orig_node_get_router(orig_node);
	if (!router)
		goto out;

	/* create a copy of the skb, if needed, to modify it. */
	if (skb_cow(skb, ETH_HLEN) < 0)
		goto out;

	icmp_packet = (struct batadv_icmp_packet_rr *)skb->data;

	/* decrement ttl */
	icmp_packet->header.ttl--;

	/* route it */
	batadv_send_skb_packet(skb, router->if_incoming, router->addr);
	ret = NET_RX_SUCCESS;

out:
	if (router)
		batadv_neigh_node_free_ref(router);
	if (orig_node)
		batadv_orig_node_free_ref(orig_node);
	return ret;
}

/* In the bonding case, send the packets in a round
 * robin fashion over the remaining interfaces.
 *
 * This method rotates the bonding list and increases the
 * returned router's refcount.
 */
static struct batadv_neigh_node *
batadv_find_bond_router(struct batadv_orig_node *primary_orig,
			const struct batadv_hard_iface *recv_if)
{
	struct batadv_neigh_node *tmp_neigh_node;
	struct batadv_neigh_node *router = NULL, *first_candidate = NULL;

	rcu_read_lock();
	list_for_each_entry_rcu(tmp_neigh_node, &primary_orig->bond_list,
				bonding_list) {
		if (!first_candidate)
			first_candidate = tmp_neigh_node;

		/* recv_if == NULL on the first node. */
		if (tmp_neigh_node->if_incoming == recv_if)
			continue;

		if (!atomic_inc_not_zero(&tmp_neigh_node->refcount))
			continue;

		router = tmp_neigh_node;
		break;
	}

	/* use the first candidate if nothing was found. */
	if (!router && first_candidate &&
	    atomic_inc_not_zero(&first_candidate->refcount))
		router = first_candidate;

	if (!router)
		goto out;

	/* selected should point to the next element
	 * after the current router
	 */
	spin_lock_bh(&primary_orig->neigh_list_lock);
	/* this is a list_move(), which unfortunately
	 * does not exist as rcu version
	 */
	list_del_rcu(&primary_orig->bond_list);
	list_add_rcu(&primary_orig->bond_list,
		     &router->bonding_list);
	spin_unlock_bh(&primary_orig->neigh_list_lock);

out:
	rcu_read_unlock();
	return router;
}

/* Interface Alternating: Use the best of the
 * remaining candidates which are not using
 * this interface.
 *
 * Increases the returned router's refcount
 */
static struct batadv_neigh_node *
batadv_find_ifalter_router(struct batadv_orig_node *primary_orig,
			   const struct batadv_hard_iface *recv_if)
{
	struct batadv_neigh_node *tmp_neigh_node;
	struct batadv_neigh_node *router = NULL, *first_candidate = NULL;

	rcu_read_lock();
	list_for_each_entry_rcu(tmp_neigh_node, &primary_orig->bond_list,
				bonding_list) {
		if (!first_candidate)
			first_candidate = tmp_neigh_node;

		/* recv_if == NULL on the first node. */
		if (tmp_neigh_node->if_incoming == recv_if)
			continue;

		if (!atomic_inc_not_zero(&tmp_neigh_node->refcount))
			continue;

		/* if we don't have a router yet
		 * or this one is better, choose it.
		 */
		if ((!router) ||
		    (tmp_neigh_node->tq_avg > router->tq_avg)) {
			/* decrement refcount of
			 * previously selected router
			 */
			if (router)
				batadv_neigh_node_free_ref(router);

			router = tmp_neigh_node;
			atomic_inc_not_zero(&router->refcount);
		}

		batadv_neigh_node_free_ref(tmp_neigh_node);
	}

	/* use the first candidate if nothing was found. */
	if (!router && first_candidate &&
	    atomic_inc_not_zero(&first_candidate->refcount))
		router = first_candidate;

	rcu_read_unlock();
	return router;
}

int batadv_recv_tt_query(struct sk_buff *skb, struct batadv_hard_iface *recv_if)
{
	struct batadv_priv *bat_priv = netdev_priv(recv_if->soft_iface);
	struct batadv_tt_query_packet *tt_query;
	uint16_t tt_size;
	struct ethhdr *ethhdr;
	char tt_flag;
	size_t packet_size;

	/* drop packet if it has not necessary minimum size */
	if (unlikely(!pskb_may_pull(skb,
				    sizeof(struct batadv_tt_query_packet))))
		goto out;

	/* I could need to modify it */
	if (skb_cow(skb, sizeof(struct batadv_tt_query_packet)) < 0)
		goto out;

	ethhdr = (struct ethhdr *)skb_mac_header(skb);

	/* packet with unicast indication but broadcast recipient */
	if (is_broadcast_ether_addr(ethhdr->h_dest))
		goto out;

	/* packet with broadcast sender address */
	if (is_broadcast_ether_addr(ethhdr->h_source))
		goto out;

	tt_query = (struct batadv_tt_query_packet *)skb->data;

	switch (tt_query->flags & BATADV_TT_QUERY_TYPE_MASK) {
	case BATADV_TT_REQUEST:
		batadv_inc_counter(bat_priv, BATADV_CNT_TT_REQUEST_RX);

		/* If we cannot provide an answer the tt_request is
		 * forwarded
		 */
		if (!batadv_send_tt_response(bat_priv, tt_query)) {
			if (tt_query->flags & BATADV_TT_FULL_TABLE)
				tt_flag = 'F';
			else
				tt_flag = '.';

			batadv_dbg(BATADV_DBG_TT, bat_priv,
				   "Routing TT_REQUEST to %pM [%c]\n",
				   tt_query->dst,
				   tt_flag);
			return batadv_route_unicast_packet(skb, recv_if);
		}
		break;
	case BATADV_TT_RESPONSE:
		batadv_inc_counter(bat_priv, BATADV_CNT_TT_RESPONSE_RX);

		if (batadv_is_my_mac(tt_query->dst)) {
			/* packet needs to be linearized to access the TT
			 * changes
			 */
			if (skb_linearize(skb) < 0)
				goto out;
			/* skb_linearize() possibly changed skb->data */
<<<<<<< HEAD
			tt_query = (struct tt_query_packet *)skb->data;
=======
			tt_query = (struct batadv_tt_query_packet *)skb->data;
>>>>>>> 28c42c28

			tt_size = batadv_tt_len(ntohs(tt_query->tt_data));

			/* Ensure we have all the claimed data */
			packet_size = sizeof(struct batadv_tt_query_packet);
			packet_size += tt_size;
			if (unlikely(skb_headlen(skb) < packet_size))
				goto out;

			batadv_handle_tt_response(bat_priv, tt_query);
		} else {
			if (tt_query->flags & BATADV_TT_FULL_TABLE)
				tt_flag =  'F';
			else
				tt_flag = '.';
			batadv_dbg(BATADV_DBG_TT, bat_priv,
				   "Routing TT_RESPONSE to %pM [%c]\n",
				   tt_query->dst,
				   tt_flag);
			return batadv_route_unicast_packet(skb, recv_if);
		}
		break;
	}

out:
	/* returning NET_RX_DROP will make the caller function kfree the skb */
	return NET_RX_DROP;
}

int batadv_recv_roam_adv(struct sk_buff *skb, struct batadv_hard_iface *recv_if)
{
	struct batadv_priv *bat_priv = netdev_priv(recv_if->soft_iface);
	struct batadv_roam_adv_packet *roam_adv_packet;
	struct batadv_orig_node *orig_node;
	struct ethhdr *ethhdr;

	/* drop packet if it has not necessary minimum size */
	if (unlikely(!pskb_may_pull(skb,
				    sizeof(struct batadv_roam_adv_packet))))
		goto out;

	ethhdr = (struct ethhdr *)skb_mac_header(skb);

	/* packet with unicast indication but broadcast recipient */
	if (is_broadcast_ether_addr(ethhdr->h_dest))
		goto out;

	/* packet with broadcast sender address */
	if (is_broadcast_ether_addr(ethhdr->h_source))
		goto out;

	batadv_inc_counter(bat_priv, BATADV_CNT_TT_ROAM_ADV_RX);

	roam_adv_packet = (struct batadv_roam_adv_packet *)skb->data;

	if (!batadv_is_my_mac(roam_adv_packet->dst))
		return batadv_route_unicast_packet(skb, recv_if);

	/* check if it is a backbone gateway. we don't accept
	 * roaming advertisement from it, as it has the same
	 * entries as we have.
	 */
	if (batadv_bla_is_backbone_gw_orig(bat_priv, roam_adv_packet->src))
		goto out;

	orig_node = batadv_orig_hash_find(bat_priv, roam_adv_packet->src);
	if (!orig_node)
		goto out;

	batadv_dbg(BATADV_DBG_TT, bat_priv,
		   "Received ROAMING_ADV from %pM (client %pM)\n",
		   roam_adv_packet->src, roam_adv_packet->client);

	batadv_tt_global_add(bat_priv, orig_node, roam_adv_packet->client,
			     BATADV_TT_CLIENT_ROAM,
			     atomic_read(&orig_node->last_ttvn) + 1);

	/* Roaming phase starts: I have new information but the ttvn has not
	 * been incremented yet. This flag will make me check all the incoming
	 * packets for the correct destination.
	 */
	bat_priv->tt_poss_change = true;

	batadv_orig_node_free_ref(orig_node);
out:
	/* returning NET_RX_DROP will make the caller function kfree the skb */
	return NET_RX_DROP;
}

/* find a suitable router for this originator, and use
 * bonding if possible. increases the found neighbors
 * refcount.
 */
struct batadv_neigh_node *
batadv_find_router(struct batadv_priv *bat_priv,
		   struct batadv_orig_node *orig_node,
		   const struct batadv_hard_iface *recv_if)
{
	struct batadv_orig_node *primary_orig_node;
	struct batadv_orig_node *router_orig;
	struct batadv_neigh_node *router;
	static uint8_t zero_mac[ETH_ALEN] = {0, 0, 0, 0, 0, 0};
	int bonding_enabled;
	uint8_t *primary_addr;

	if (!orig_node)
		return NULL;

	router = batadv_orig_node_get_router(orig_node);
	if (!router)
		goto err;

	/* without bonding, the first node should
	 * always choose the default router.
	 */
	bonding_enabled = atomic_read(&bat_priv->bonding);

	rcu_read_lock();
	/* select default router to output */
	router_orig = router->orig_node;
	if (!router_orig)
		goto err_unlock;

	if ((!recv_if) && (!bonding_enabled))
		goto return_router;

	primary_addr = router_orig->primary_addr;

	/* if we have something in the primary_addr, we can search
	 * for a potential bonding candidate.
	 */
	if (batadv_compare_eth(primary_addr, zero_mac))
		goto return_router;

	/* find the orig_node which has the primary interface. might
	 * even be the same as our router_orig in many cases
	 */
	if (batadv_compare_eth(primary_addr, router_orig->orig)) {
		primary_orig_node = router_orig;
	} else {
		primary_orig_node = batadv_orig_hash_find(bat_priv,
							  primary_addr);
		if (!primary_orig_node)
			goto return_router;

		batadv_orig_node_free_ref(primary_orig_node);
	}

	/* with less than 2 candidates, we can't do any
	 * bonding and prefer the original router.
	 */
	if (atomic_read(&primary_orig_node->bond_candidates) < 2)
		goto return_router;

	/* all nodes between should choose a candidate which
	 * is is not on the interface where the packet came
	 * in.
	 */
	batadv_neigh_node_free_ref(router);

	if (bonding_enabled)
		router = batadv_find_bond_router(primary_orig_node, recv_if);
	else
		router = batadv_find_ifalter_router(primary_orig_node, recv_if);

return_router:
	if (router && router->if_incoming->if_status != BATADV_IF_ACTIVE)
		goto err_unlock;

	rcu_read_unlock();
	return router;
err_unlock:
	rcu_read_unlock();
err:
	if (router)
		batadv_neigh_node_free_ref(router);
	return NULL;
}

static int batadv_check_unicast_packet(struct sk_buff *skb, int hdr_size)
{
	struct ethhdr *ethhdr;

	/* drop packet if it has not necessary minimum size */
	if (unlikely(!pskb_may_pull(skb, hdr_size)))
		return -1;

	ethhdr = (struct ethhdr *)skb_mac_header(skb);

	/* packet with unicast indication but broadcast recipient */
	if (is_broadcast_ether_addr(ethhdr->h_dest))
		return -1;

	/* packet with broadcast sender address */
	if (is_broadcast_ether_addr(ethhdr->h_source))
		return -1;

	/* not for me */
	if (!batadv_is_my_mac(ethhdr->h_dest))
		return -1;

	return 0;
}

static int batadv_route_unicast_packet(struct sk_buff *skb,
				       struct batadv_hard_iface *recv_if)
{
	struct batadv_priv *bat_priv = netdev_priv(recv_if->soft_iface);
	struct batadv_orig_node *orig_node = NULL;
	struct batadv_neigh_node *neigh_node = NULL;
	struct batadv_unicast_packet *unicast_packet;
	struct ethhdr *ethhdr = (struct ethhdr *)skb_mac_header(skb);
	int ret = NET_RX_DROP;
	struct sk_buff *new_skb;

	unicast_packet = (struct batadv_unicast_packet *)skb->data;

	/* TTL exceeded */
	if (unicast_packet->header.ttl < 2) {
		pr_debug("Warning - can't forward unicast packet from %pM to %pM: ttl exceeded\n",
			 ethhdr->h_source, unicast_packet->dest);
		goto out;
	}

	/* get routing information */
	orig_node = batadv_orig_hash_find(bat_priv, unicast_packet->dest);

	if (!orig_node)
		goto out;

	/* find_router() increases neigh_nodes refcount if found. */
	neigh_node = batadv_find_router(bat_priv, orig_node, recv_if);

	if (!neigh_node)
		goto out;

	/* create a copy of the skb, if needed, to modify it. */
	if (skb_cow(skb, ETH_HLEN) < 0)
		goto out;

	unicast_packet = (struct batadv_unicast_packet *)skb->data;

	if (unicast_packet->header.packet_type == BATADV_UNICAST &&
	    atomic_read(&bat_priv->fragmentation) &&
	    skb->len > neigh_node->if_incoming->net_dev->mtu) {
		ret = batadv_frag_send_skb(skb, bat_priv,
					   neigh_node->if_incoming,
					   neigh_node->addr);
		goto out;
	}

	if (unicast_packet->header.packet_type == BATADV_UNICAST_FRAG &&
	    batadv_frag_can_reassemble(skb,
				       neigh_node->if_incoming->net_dev->mtu)) {

		ret = batadv_frag_reassemble_skb(skb, bat_priv, &new_skb);

		if (ret == NET_RX_DROP)
			goto out;

		/* packet was buffered for late merge */
		if (!new_skb) {
			ret = NET_RX_SUCCESS;
			goto out;
		}

		skb = new_skb;
		unicast_packet = (struct batadv_unicast_packet *)skb->data;
	}

	/* decrement ttl */
	unicast_packet->header.ttl--;

	/* Update stats counter */
	batadv_inc_counter(bat_priv, BATADV_CNT_FORWARD);
	batadv_add_counter(bat_priv, BATADV_CNT_FORWARD_BYTES,
			   skb->len + ETH_HLEN);

	/* route it */
	batadv_send_skb_packet(skb, neigh_node->if_incoming, neigh_node->addr);
	ret = NET_RX_SUCCESS;

out:
	if (neigh_node)
		batadv_neigh_node_free_ref(neigh_node);
	if (orig_node)
		batadv_orig_node_free_ref(orig_node);
	return ret;
}

static int batadv_check_unicast_ttvn(struct batadv_priv *bat_priv,
				     struct sk_buff *skb) {
	uint8_t curr_ttvn;
	struct batadv_orig_node *orig_node;
	struct ethhdr *ethhdr;
	struct batadv_hard_iface *primary_if;
	struct batadv_unicast_packet *unicast_packet;
	bool tt_poss_change;
	int is_old_ttvn;

	/* I could need to modify it */
	if (skb_cow(skb, sizeof(struct batadv_unicast_packet)) < 0)
		return 0;

	unicast_packet = (struct batadv_unicast_packet *)skb->data;

	if (batadv_is_my_mac(unicast_packet->dest)) {
		tt_poss_change = bat_priv->tt_poss_change;
		curr_ttvn = (uint8_t)atomic_read(&bat_priv->ttvn);
	} else {
		orig_node = batadv_orig_hash_find(bat_priv,
						  unicast_packet->dest);

		if (!orig_node)
			return 0;

		curr_ttvn = (uint8_t)atomic_read(&orig_node->last_ttvn);
		tt_poss_change = orig_node->tt_poss_change;
		batadv_orig_node_free_ref(orig_node);
	}

	/* Check whether I have to reroute the packet */
	is_old_ttvn = batadv_seq_before(unicast_packet->ttvn, curr_ttvn);
	if (is_old_ttvn || tt_poss_change) {
		/* check if there is enough data before accessing it */
		if (pskb_may_pull(skb, sizeof(struct batadv_unicast_packet) +
				  ETH_HLEN) < 0)
			return 0;

		ethhdr = (struct ethhdr *)(skb->data + sizeof(*unicast_packet));

		/* we don't have an updated route for this client, so we should
		 * not try to reroute the packet!!
		 */
		if (batadv_tt_global_client_is_roaming(bat_priv,
						       ethhdr->h_dest))
			return 1;

		orig_node = batadv_transtable_search(bat_priv, NULL,
						     ethhdr->h_dest);

		if (!orig_node) {
			if (!batadv_is_my_client(bat_priv, ethhdr->h_dest))
				return 0;
			primary_if = batadv_primary_if_get_selected(bat_priv);
			if (!primary_if)
				return 0;
			memcpy(unicast_packet->dest,
			       primary_if->net_dev->dev_addr, ETH_ALEN);
			batadv_hardif_free_ref(primary_if);
		} else {
			memcpy(unicast_packet->dest, orig_node->orig,
			       ETH_ALEN);
			curr_ttvn = (uint8_t)
				atomic_read(&orig_node->last_ttvn);
			batadv_orig_node_free_ref(orig_node);
		}

		batadv_dbg(BATADV_DBG_ROUTES, bat_priv,
			   "TTVN mismatch (old_ttvn %u new_ttvn %u)! Rerouting unicast packet (for %pM) to %pM\n",
			   unicast_packet->ttvn, curr_ttvn, ethhdr->h_dest,
			   unicast_packet->dest);

		unicast_packet->ttvn = curr_ttvn;
	}
	return 1;
}

int batadv_recv_unicast_packet(struct sk_buff *skb,
			       struct batadv_hard_iface *recv_if)
{
	struct batadv_priv *bat_priv = netdev_priv(recv_if->soft_iface);
	struct batadv_unicast_packet *unicast_packet;
	int hdr_size = sizeof(*unicast_packet);

	if (batadv_check_unicast_packet(skb, hdr_size) < 0)
		return NET_RX_DROP;

	if (!batadv_check_unicast_ttvn(bat_priv, skb))
		return NET_RX_DROP;

	unicast_packet = (struct batadv_unicast_packet *)skb->data;

	/* packet for me */
	if (batadv_is_my_mac(unicast_packet->dest)) {
		batadv_interface_rx(recv_if->soft_iface, skb, recv_if,
				    hdr_size);
		return NET_RX_SUCCESS;
	}

	return batadv_route_unicast_packet(skb, recv_if);
}

int batadv_recv_ucast_frag_packet(struct sk_buff *skb,
				  struct batadv_hard_iface *recv_if)
{
	struct batadv_priv *bat_priv = netdev_priv(recv_if->soft_iface);
	struct batadv_unicast_frag_packet *unicast_packet;
	int hdr_size = sizeof(*unicast_packet);
	struct sk_buff *new_skb = NULL;
	int ret;

	if (batadv_check_unicast_packet(skb, hdr_size) < 0)
		return NET_RX_DROP;

	if (!batadv_check_unicast_ttvn(bat_priv, skb))
		return NET_RX_DROP;

	unicast_packet = (struct batadv_unicast_frag_packet *)skb->data;

	/* packet for me */
	if (batadv_is_my_mac(unicast_packet->dest)) {

		ret = batadv_frag_reassemble_skb(skb, bat_priv, &new_skb);

		if (ret == NET_RX_DROP)
			return NET_RX_DROP;

		/* packet was buffered for late merge */
		if (!new_skb)
			return NET_RX_SUCCESS;

		batadv_interface_rx(recv_if->soft_iface, new_skb, recv_if,
				    sizeof(struct batadv_unicast_packet));
		return NET_RX_SUCCESS;
	}

	return batadv_route_unicast_packet(skb, recv_if);
}


int batadv_recv_bcast_packet(struct sk_buff *skb,
			     struct batadv_hard_iface *recv_if)
{
	struct batadv_priv *bat_priv = netdev_priv(recv_if->soft_iface);
	struct batadv_orig_node *orig_node = NULL;
	struct batadv_bcast_packet *bcast_packet;
	struct ethhdr *ethhdr;
	int hdr_size = sizeof(*bcast_packet);
	int ret = NET_RX_DROP;
	int32_t seq_diff;

	/* drop packet if it has not necessary minimum size */
	if (unlikely(!pskb_may_pull(skb, hdr_size)))
		goto out;

	ethhdr = (struct ethhdr *)skb_mac_header(skb);

	/* packet with broadcast indication but unicast recipient */
	if (!is_broadcast_ether_addr(ethhdr->h_dest))
		goto out;

	/* packet with broadcast sender address */
	if (is_broadcast_ether_addr(ethhdr->h_source))
		goto out;

	/* ignore broadcasts sent by myself */
	if (batadv_is_my_mac(ethhdr->h_source))
		goto out;

	bcast_packet = (struct batadv_bcast_packet *)skb->data;

	/* ignore broadcasts originated by myself */
	if (batadv_is_my_mac(bcast_packet->orig))
		goto out;

	if (bcast_packet->header.ttl < 2)
		goto out;

	orig_node = batadv_orig_hash_find(bat_priv, bcast_packet->orig);

	if (!orig_node)
		goto out;

	spin_lock_bh(&orig_node->bcast_seqno_lock);

	/* check whether the packet is a duplicate */
	if (batadv_test_bit(orig_node->bcast_bits, orig_node->last_bcast_seqno,
			    ntohl(bcast_packet->seqno)))
		goto spin_unlock;

	seq_diff = ntohl(bcast_packet->seqno) - orig_node->last_bcast_seqno;

	/* check whether the packet is old and the host just restarted. */
	if (batadv_window_protected(bat_priv, seq_diff,
				    &orig_node->bcast_seqno_reset))
		goto spin_unlock;

	/* mark broadcast in flood history, update window position
	 * if required.
	 */
	if (batadv_bit_get_packet(bat_priv, orig_node->bcast_bits, seq_diff, 1))
		orig_node->last_bcast_seqno = ntohl(bcast_packet->seqno);

	spin_unlock_bh(&orig_node->bcast_seqno_lock);

	/* check whether this has been sent by another originator before */
	if (batadv_bla_check_bcast_duplist(bat_priv, bcast_packet, hdr_size))
		goto out;

	/* rebroadcast packet */
	batadv_add_bcast_packet_to_list(bat_priv, skb, 1);

	/* don't hand the broadcast up if it is from an originator
	 * from the same backbone.
	 */
	if (batadv_bla_is_backbone_gw(skb, orig_node, hdr_size))
		goto out;

	/* broadcast for me */
	batadv_interface_rx(recv_if->soft_iface, skb, recv_if, hdr_size);
	ret = NET_RX_SUCCESS;
	goto out;

spin_unlock:
	spin_unlock_bh(&orig_node->bcast_seqno_lock);
out:
	if (orig_node)
		batadv_orig_node_free_ref(orig_node);
	return ret;
}

int batadv_recv_vis_packet(struct sk_buff *skb,
			   struct batadv_hard_iface *recv_if)
{
	struct batadv_vis_packet *vis_packet;
	struct ethhdr *ethhdr;
	struct batadv_priv *bat_priv = netdev_priv(recv_if->soft_iface);
	int hdr_size = sizeof(*vis_packet);

	/* keep skb linear */
	if (skb_linearize(skb) < 0)
		return NET_RX_DROP;

	if (unlikely(!pskb_may_pull(skb, hdr_size)))
		return NET_RX_DROP;

	vis_packet = (struct batadv_vis_packet *)skb->data;
	ethhdr = (struct ethhdr *)skb_mac_header(skb);

	/* not for me */
	if (!batadv_is_my_mac(ethhdr->h_dest))
		return NET_RX_DROP;

	/* ignore own packets */
	if (batadv_is_my_mac(vis_packet->vis_orig))
		return NET_RX_DROP;

	if (batadv_is_my_mac(vis_packet->sender_orig))
		return NET_RX_DROP;

	switch (vis_packet->vis_type) {
	case BATADV_VIS_TYPE_SERVER_SYNC:
		batadv_receive_server_sync_packet(bat_priv, vis_packet,
						  skb_headlen(skb));
		break;

	case BATADV_VIS_TYPE_CLIENT_UPDATE:
		batadv_receive_client_update_packet(bat_priv, vis_packet,
						    skb_headlen(skb));
		break;

	default:	/* ignore unknown packet */
		break;
	}

	/* We take a copy of the data in the packet, so we should
	 * always free the skbuf.
	 */
	return NET_RX_DROP;
}<|MERGE_RESOLUTION|>--- conflicted
+++ resolved
@@ -639,11 +639,7 @@
 			if (skb_linearize(skb) < 0)
 				goto out;
 			/* skb_linearize() possibly changed skb->data */
-<<<<<<< HEAD
-			tt_query = (struct tt_query_packet *)skb->data;
-=======
 			tt_query = (struct batadv_tt_query_packet *)skb->data;
->>>>>>> 28c42c28
 
 			tt_size = batadv_tt_len(ntohs(tt_query->tt_data));
 
