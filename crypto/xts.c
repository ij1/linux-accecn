// SPDX-License-Identifier: GPL-2.0-or-later
/* XTS: as defined in IEEE1619/D16
 *	http://grouper.ieee.org/groups/1619/email/pdf00086.pdf
 *
 * Copyright (c) 2007 Rik Snel <rsnel@cube.dyndns.org>
 *
 * Based on ecb.c
 * Copyright (c) 2006 Herbert Xu <herbert@gondor.apana.org.au>
 */
#include <crypto/internal/skcipher.h>
#include <crypto/scatterwalk.h>
#include <linux/err.h>
#include <linux/init.h>
#include <linux/kernel.h>
#include <linux/module.h>
#include <linux/scatterlist.h>
#include <linux/slab.h>

#include <crypto/xts.h>
#include <crypto/b128ops.h>
#include <crypto/gf128mul.h>

struct priv {
	struct crypto_skcipher *child;
	struct crypto_cipher *tweak;
};

struct xts_instance_ctx {
	struct crypto_skcipher_spawn spawn;
	char name[CRYPTO_MAX_ALG_NAME];
};

struct rctx {
	le128 t;
	struct scatterlist *tail;
	struct scatterlist sg[2];
	struct skcipher_request subreq;
};

static int setkey(struct crypto_skcipher *parent, const u8 *key,
		  unsigned int keylen)
{
	struct priv *ctx = crypto_skcipher_ctx(parent);
	struct crypto_skcipher *child;
	struct crypto_cipher *tweak;
	int err;

	err = xts_verify_key(parent, key, keylen);
	if (err)
		return err;

	keylen /= 2;

	/* we need two cipher instances: one to compute the initial 'tweak'
	 * by encrypting the IV (usually the 'plain' iv) and the other
	 * one to encrypt and decrypt the data */

	/* tweak cipher, uses Key2 i.e. the second half of *key */
	tweak = ctx->tweak;
	crypto_cipher_clear_flags(tweak, CRYPTO_TFM_REQ_MASK);
	crypto_cipher_set_flags(tweak, crypto_skcipher_get_flags(parent) &
				       CRYPTO_TFM_REQ_MASK);
	err = crypto_cipher_setkey(tweak, key + keylen, keylen);
	if (err)
		return err;

	/* data cipher, uses Key1 i.e. the first half of *key */
	child = ctx->child;
	crypto_skcipher_clear_flags(child, CRYPTO_TFM_REQ_MASK);
	crypto_skcipher_set_flags(child, crypto_skcipher_get_flags(parent) &
					 CRYPTO_TFM_REQ_MASK);
	return crypto_skcipher_setkey(child, key, keylen);
}

/*
 * We compute the tweak masks twice (both before and after the ECB encryption or
 * decryption) to avoid having to allocate a temporary buffer and/or make
 * mutliple calls to the 'ecb(..)' instance, which usually would be slower than
 * just doing the gf128mul_x_ble() calls again.
 */
static int xor_tweak(struct skcipher_request *req, bool second_pass, bool enc)
{
	struct rctx *rctx = skcipher_request_ctx(req);
	struct crypto_skcipher *tfm = crypto_skcipher_reqtfm(req);
	const bool cts = (req->cryptlen % XTS_BLOCK_SIZE);
	const int bs = XTS_BLOCK_SIZE;
	struct skcipher_walk w;
	le128 t = rctx->t;
	int err;

	if (second_pass) {
		req = &rctx->subreq;
		/* set to our TFM to enforce correct alignment: */
		skcipher_request_set_tfm(req, tfm);
	}
	err = skcipher_walk_virt(&w, req, false);

	while (w.nbytes) {
		unsigned int avail = w.nbytes;
		le128 *wsrc;
		le128 *wdst;

		wsrc = w.src.virt.addr;
		wdst = w.dst.virt.addr;

		do {
			if (unlikely(cts) &&
			    w.total - w.nbytes + avail < 2 * XTS_BLOCK_SIZE) {
				if (!enc) {
					if (second_pass)
						rctx->t = t;
					gf128mul_x_ble(&t, &t);
				}
				le128_xor(wdst, &t, wsrc);
				if (enc && second_pass)
					gf128mul_x_ble(&rctx->t, &t);
				skcipher_walk_done(&w, avail - bs);
				return 0;
			}

			le128_xor(wdst++, &t, wsrc++);
			gf128mul_x_ble(&t, &t);
		} while ((avail -= bs) >= bs);

		err = skcipher_walk_done(&w, avail);
	}

	return err;
}

static int xor_tweak_pre(struct skcipher_request *req, bool enc)
{
	return xor_tweak(req, false, enc);
}

static int xor_tweak_post(struct skcipher_request *req, bool enc)
{
	return xor_tweak(req, true, enc);
}

static void cts_done(struct crypto_async_request *areq, int err)
{
	struct skcipher_request *req = areq->data;
	le128 b;

	if (!err) {
		struct rctx *rctx = skcipher_request_ctx(req);

		scatterwalk_map_and_copy(&b, rctx->tail, 0, XTS_BLOCK_SIZE, 0);
		le128_xor(&b, &rctx->t, &b);
		scatterwalk_map_and_copy(&b, rctx->tail, 0, XTS_BLOCK_SIZE, 1);
	}

	skcipher_request_complete(req, err);
}

static int cts_final(struct skcipher_request *req,
		     int (*crypt)(struct skcipher_request *req))
{
	struct priv *ctx = crypto_skcipher_ctx(crypto_skcipher_reqtfm(req));
	int offset = req->cryptlen & ~(XTS_BLOCK_SIZE - 1);
	struct rctx *rctx = skcipher_request_ctx(req);
	struct skcipher_request *subreq = &rctx->subreq;
	int tail = req->cryptlen % XTS_BLOCK_SIZE;
	le128 b[2];
	int err;

	rctx->tail = scatterwalk_ffwd(rctx->sg, req->dst,
				      offset - XTS_BLOCK_SIZE);

	scatterwalk_map_and_copy(b, rctx->tail, 0, XTS_BLOCK_SIZE, 0);
	memcpy(b + 1, b, tail);
	scatterwalk_map_and_copy(b, req->src, offset, tail, 0);

	le128_xor(b, &rctx->t, b);

	scatterwalk_map_and_copy(b, rctx->tail, 0, XTS_BLOCK_SIZE + tail, 1);

	skcipher_request_set_tfm(subreq, ctx->child);
	skcipher_request_set_callback(subreq, req->base.flags, cts_done, req);
	skcipher_request_set_crypt(subreq, rctx->tail, rctx->tail,
				   XTS_BLOCK_SIZE, NULL);

	err = crypt(subreq);
	if (err)
		return err;

	scatterwalk_map_and_copy(b, rctx->tail, 0, XTS_BLOCK_SIZE, 0);
	le128_xor(b, &rctx->t, b);
	scatterwalk_map_and_copy(b, rctx->tail, 0, XTS_BLOCK_SIZE, 1);

	return 0;
}

static void encrypt_done(struct crypto_async_request *areq, int err)
{
	struct skcipher_request *req = areq->data;

	if (!err) {
		struct rctx *rctx = skcipher_request_ctx(req);

		rctx->subreq.base.flags &= ~CRYPTO_TFM_REQ_MAY_SLEEP;
		err = xor_tweak_post(req, true);

		if (!err && unlikely(req->cryptlen % XTS_BLOCK_SIZE)) {
			err = cts_final(req, crypto_skcipher_encrypt);
			if (err == -EINPROGRESS)
				return;
		}
	}

	skcipher_request_complete(req, err);
}

static void decrypt_done(struct crypto_async_request *areq, int err)
{
	struct skcipher_request *req = areq->data;

	if (!err) {
		struct rctx *rctx = skcipher_request_ctx(req);

		rctx->subreq.base.flags &= ~CRYPTO_TFM_REQ_MAY_SLEEP;
		err = xor_tweak_post(req, false);

		if (!err && unlikely(req->cryptlen % XTS_BLOCK_SIZE)) {
			err = cts_final(req, crypto_skcipher_decrypt);
			if (err == -EINPROGRESS)
				return;
		}
	}

	skcipher_request_complete(req, err);
}

static int init_crypt(struct skcipher_request *req, crypto_completion_t compl)
{
	struct priv *ctx = crypto_skcipher_ctx(crypto_skcipher_reqtfm(req));
	struct rctx *rctx = skcipher_request_ctx(req);
	struct skcipher_request *subreq = &rctx->subreq;

	if (req->cryptlen < XTS_BLOCK_SIZE)
		return -EINVAL;

	skcipher_request_set_tfm(subreq, ctx->child);
	skcipher_request_set_callback(subreq, req->base.flags, compl, req);
	skcipher_request_set_crypt(subreq, req->dst, req->dst,
				   req->cryptlen & ~(XTS_BLOCK_SIZE - 1), NULL);

	/* calculate first value of T */
	crypto_cipher_encrypt_one(ctx->tweak, (u8 *)&rctx->t, req->iv);

	return 0;
}

static int encrypt(struct skcipher_request *req)
{
	struct rctx *rctx = skcipher_request_ctx(req);
	struct skcipher_request *subreq = &rctx->subreq;
	int err;

	err = init_crypt(req, encrypt_done) ?:
	      xor_tweak_pre(req, true) ?:
	      crypto_skcipher_encrypt(subreq) ?:
	      xor_tweak_post(req, true);

	if (err || likely((req->cryptlen % XTS_BLOCK_SIZE) == 0))
		return err;

	return cts_final(req, crypto_skcipher_encrypt);
}

static int decrypt(struct skcipher_request *req)
{
	struct rctx *rctx = skcipher_request_ctx(req);
	struct skcipher_request *subreq = &rctx->subreq;
	int err;

	err = init_crypt(req, decrypt_done) ?:
	      xor_tweak_pre(req, false) ?:
	      crypto_skcipher_decrypt(subreq) ?:
	      xor_tweak_post(req, false);

	if (err || likely((req->cryptlen % XTS_BLOCK_SIZE) == 0))
		return err;

	return cts_final(req, crypto_skcipher_decrypt);
}

static int init_tfm(struct crypto_skcipher *tfm)
{
	struct skcipher_instance *inst = skcipher_alg_instance(tfm);
	struct xts_instance_ctx *ictx = skcipher_instance_ctx(inst);
	struct priv *ctx = crypto_skcipher_ctx(tfm);
	struct crypto_skcipher *child;
	struct crypto_cipher *tweak;

	child = crypto_spawn_skcipher(&ictx->spawn);
	if (IS_ERR(child))
		return PTR_ERR(child);

	ctx->child = child;

	tweak = crypto_alloc_cipher(ictx->name, 0, 0);
	if (IS_ERR(tweak)) {
		crypto_free_skcipher(ctx->child);
		return PTR_ERR(tweak);
	}

	ctx->tweak = tweak;

	crypto_skcipher_set_reqsize(tfm, crypto_skcipher_reqsize(child) +
					 sizeof(struct rctx));

	return 0;
}

static void exit_tfm(struct crypto_skcipher *tfm)
{
	struct priv *ctx = crypto_skcipher_ctx(tfm);

	crypto_free_skcipher(ctx->child);
	crypto_free_cipher(ctx->tweak);
}

static void free_inst(struct skcipher_instance *inst)
{
	crypto_drop_skcipher(skcipher_instance_ctx(inst));
	kfree(inst);
}

static int create(struct crypto_template *tmpl, struct rtattr **tb)
{
	struct skcipher_instance *inst;
	struct crypto_attr_type *algt;
	struct xts_instance_ctx *ctx;
	struct skcipher_alg *alg;
	const char *cipher_name;
	u32 mask;
	int err;

	algt = crypto_get_attr_type(tb);
	if (IS_ERR(algt))
		return PTR_ERR(algt);

	if ((algt->type ^ CRYPTO_ALG_TYPE_SKCIPHER) & algt->mask)
		return -EINVAL;

	cipher_name = crypto_attr_alg_name(tb[1]);
	if (IS_ERR(cipher_name))
		return PTR_ERR(cipher_name);

	inst = kzalloc(sizeof(*inst) + sizeof(*ctx), GFP_KERNEL);
	if (!inst)
		return -ENOMEM;

	ctx = skcipher_instance_ctx(inst);

	mask = crypto_requires_off(algt->type, algt->mask,
				   CRYPTO_ALG_NEED_FALLBACK |
				   CRYPTO_ALG_ASYNC);

	err = crypto_grab_skcipher(&ctx->spawn, skcipher_crypto_instance(inst),
				   cipher_name, 0, mask);
	if (err == -ENOENT) {
		err = -ENAMETOOLONG;
		if (snprintf(ctx->name, CRYPTO_MAX_ALG_NAME, "ecb(%s)",
			     cipher_name) >= CRYPTO_MAX_ALG_NAME)
			goto err_free_inst;

		err = crypto_grab_skcipher(&ctx->spawn,
					   skcipher_crypto_instance(inst),
					   ctx->name, 0, mask);
	}

	if (err)
		goto err_free_inst;

	alg = crypto_skcipher_spawn_alg(&ctx->spawn);

	err = -EINVAL;
	if (alg->base.cra_blocksize != XTS_BLOCK_SIZE)
		goto err_free_inst;

	if (crypto_skcipher_alg_ivsize(alg))
		goto err_free_inst;

	err = crypto_inst_setname(skcipher_crypto_instance(inst), "xts",
				  &alg->base);
	if (err)
		goto err_free_inst;

	err = -EINVAL;
	cipher_name = alg->base.cra_name;

	/* Alas we screwed up the naming so we have to mangle the
	 * cipher name.
	 */
	if (!strncmp(cipher_name, "ecb(", 4)) {
		unsigned len;

		len = strlcpy(ctx->name, cipher_name + 4, sizeof(ctx->name));
		if (len < 2 || len >= sizeof(ctx->name))
			goto err_free_inst;

		if (ctx->name[len - 1] != ')')
			goto err_free_inst;

		ctx->name[len - 1] = 0;

		if (snprintf(inst->alg.base.cra_name, CRYPTO_MAX_ALG_NAME,
			     "xts(%s)", ctx->name) >= CRYPTO_MAX_ALG_NAME) {
			err = -ENAMETOOLONG;
			goto err_free_inst;
		}
	} else
		goto err_free_inst;

	inst->alg.base.cra_flags = alg->base.cra_flags & CRYPTO_ALG_ASYNC;
	inst->alg.base.cra_priority = alg->base.cra_priority;
	inst->alg.base.cra_blocksize = XTS_BLOCK_SIZE;
	inst->alg.base.cra_alignmask = alg->base.cra_alignmask |
				       (__alignof__(u64) - 1);

	inst->alg.ivsize = XTS_BLOCK_SIZE;
	inst->alg.min_keysize = crypto_skcipher_alg_min_keysize(alg) * 2;
	inst->alg.max_keysize = crypto_skcipher_alg_max_keysize(alg) * 2;

	inst->alg.base.cra_ctxsize = sizeof(struct priv);

	inst->alg.init = init_tfm;
	inst->alg.exit = exit_tfm;

	inst->alg.setkey = setkey;
	inst->alg.encrypt = encrypt;
	inst->alg.decrypt = decrypt;

	inst->free = free_inst;

	err = skcipher_register_instance(tmpl, inst);
	if (err) {
err_free_inst:
<<<<<<< HEAD
		free(inst);
=======
		free_inst(inst);
>>>>>>> 358c7c61
	}
	return err;
}

static struct crypto_template crypto_tmpl = {
	.name = "xts",
	.create = create,
	.module = THIS_MODULE,
};

static int __init crypto_module_init(void)
{
	return crypto_register_template(&crypto_tmpl);
}

static void __exit crypto_module_exit(void)
{
	crypto_unregister_template(&crypto_tmpl);
}

subsys_initcall(crypto_module_init);
module_exit(crypto_module_exit);

MODULE_LICENSE("GPL");
MODULE_DESCRIPTION("XTS block cipher mode");
MODULE_ALIAS_CRYPTO("xts");<|MERGE_RESOLUTION|>--- conflicted
+++ resolved
@@ -439,11 +439,7 @@
 	err = skcipher_register_instance(tmpl, inst);
 	if (err) {
 err_free_inst:
-<<<<<<< HEAD
-		free(inst);
-=======
 		free_inst(inst);
->>>>>>> 358c7c61
 	}
 	return err;
 }
