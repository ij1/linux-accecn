/*
 * Copyright(c) 2016 Intel Corporation.
 *
 * This file is provided under a dual BSD/GPLv2 license.  When using or
 * redistributing this file, you may do so under either license.
 *
 * GPL LICENSE SUMMARY
 *
 * This program is free software; you can redistribute it and/or modify
 * it under the terms of version 2 of the GNU General Public License as
 * published by the Free Software Foundation.
 *
 * This program is distributed in the hope that it will be useful, but
 * WITHOUT ANY WARRANTY; without even the implied warranty of
 * MERCHANTABILITY or FITNESS FOR A PARTICULAR PURPOSE.  See the GNU
 * General Public License for more details.
 *
 * BSD LICENSE
 *
 * Redistribution and use in source and binary forms, with or without
 * modification, are permitted provided that the following conditions
 * are met:
 *
 *  - Redistributions of source code must retain the above copyright
 *    notice, this list of conditions and the following disclaimer.
 *  - Redistributions in binary form must reproduce the above copyright
 *    notice, this list of conditions and the following disclaimer in
 *    the documentation and/or other materials provided with the
 *    distribution.
 *  - Neither the name of Intel Corporation nor the names of its
 *    contributors may be used to endorse or promote products derived
 *    from this software without specific prior written permission.
 *
 * THIS SOFTWARE IS PROVIDED BY THE COPYRIGHT HOLDERS AND CONTRIBUTORS
 * "AS IS" AND ANY EXPRESS OR IMPLIED WARRANTIES, INCLUDING, BUT NOT
 * LIMITED TO, THE IMPLIED WARRANTIES OF MERCHANTABILITY AND FITNESS FOR
 * A PARTICULAR PURPOSE ARE DISCLAIMED. IN NO EVENT SHALL THE COPYRIGHT
 * OWNER OR CONTRIBUTORS BE LIABLE FOR ANY DIRECT, INDIRECT, INCIDENTAL,
 * SPECIAL, EXEMPLARY, OR CONSEQUENTIAL DAMAGES (INCLUDING, BUT NOT
 * LIMITED TO, PROCUREMENT OF SUBSTITUTE GOODS OR SERVICES; LOSS OF USE,
 * DATA, OR PROFITS; OR BUSINESS INTERRUPTION) HOWEVER CAUSED AND ON ANY
 * THEORY OF LIABILITY, WHETHER IN CONTRACT, STRICT LIABILITY, OR TORT
 * (INCLUDING NEGLIGENCE OR OTHERWISE) ARISING IN ANY WAY OUT OF THE USE
 * OF THIS SOFTWARE, EVEN IF ADVISED OF THE POSSIBILITY OF SUCH DAMAGE.
 *
 */

#include <linux/slab.h>
#include "ah.h"
#include "vt.h" /* for prints */

/**
 * rvt_check_ah - validate the attributes of AH
 * @ibdev: the ib device
 * @ah_attr: the attributes of the AH
 *
 * If driver supports a more detailed check_ah function call back to it
 * otherwise just check the basics.
 *
 * Return: 0 on success
 */
int rvt_check_ah(struct ib_device *ibdev,
		 struct rdma_ah_attr *ah_attr)
{
	int err;
	int port_num = rdma_ah_get_port_num(ah_attr);
	struct ib_port_attr port_attr;
	struct rvt_dev_info *rdi = ib_to_rvt(ibdev);
	u8 ah_flags = rdma_ah_get_ah_flags(ah_attr);
	u8 static_rate = rdma_ah_get_static_rate(ah_attr);

	err = ib_query_port(ibdev, port_num, &port_attr);
	if (err)
		return -EINVAL;
	if (port_num < 1 ||
	    port_num > ibdev->phys_port_cnt)
		return -EINVAL;
	if (static_rate != IB_RATE_PORT_CURRENT &&
	    ib_rate_to_mbps(static_rate) < 0)
		return -EINVAL;
	if ((ah_flags & IB_AH_GRH) &&
	    rdma_ah_read_grh(ah_attr)->sgid_index >= port_attr.gid_tbl_len)
		return -EINVAL;
	if (rdi->driver_f.check_ah)
		return rdi->driver_f.check_ah(ibdev, ah_attr);
	return 0;
}
EXPORT_SYMBOL(rvt_check_ah);

/**
 * rvt_create_ah - create an address handle
 * @ibah: the IB address handle
 * @ah_attr: the attributes of the AH
 * @create_flags: create address handle flags (see enum rdma_create_ah_flags)
 * @udata: pointer to user's input output buffer information.
 *
 * This may be called from interrupt context.
 *
 * Return: 0 on success
 */
<<<<<<< HEAD
struct ib_ah *rvt_create_ah(struct ib_pd *pd,
			    struct rdma_ah_attr *ah_attr,
			    u32 create_flags,
			    struct ib_udata *udata)
=======
int rvt_create_ah(struct ib_ah *ibah, struct rdma_ah_attr *ah_attr,
		  u32 create_flags, struct ib_udata *udata)
>>>>>>> 0ecfebd2
{
	struct rvt_ah *ah = ibah_to_rvtah(ibah);
	struct rvt_dev_info *dev = ib_to_rvt(ibah->device);
	unsigned long flags;

	if (rvt_check_ah(ibah->device, ah_attr))
		return -EINVAL;

	spin_lock_irqsave(&dev->n_ahs_lock, flags);
	if (dev->n_ahs_allocated == dev->dparms.props.max_ah) {
		spin_unlock_irqrestore(&dev->n_ahs_lock, flags);
		return -ENOMEM;
	}

	dev->n_ahs_allocated++;
	spin_unlock_irqrestore(&dev->n_ahs_lock, flags);

	rdma_copy_ah_attr(&ah->attr, ah_attr);

	atomic_set(&ah->refcount, 0);

	if (dev->driver_f.notify_new_ah)
		dev->driver_f.notify_new_ah(ibah->device, ah_attr, ah);

	return 0;
}

/**
 * rvt_destory_ah - Destory an address handle
 * @ibah: address handle
 * @destroy_flags: destroy address handle flags (see enum rdma_destroy_ah_flags)
<<<<<<< HEAD
 *
 * Return: 0 on success
 */
int rvt_destroy_ah(struct ib_ah *ibah, u32 destroy_flags)
=======
 * @udata: user data or NULL for kernel object
 *
 * Return: 0 on success
 */
void rvt_destroy_ah(struct ib_ah *ibah, u32 destroy_flags)
>>>>>>> 0ecfebd2
{
	struct rvt_dev_info *dev = ib_to_rvt(ibah->device);
	struct rvt_ah *ah = ibah_to_rvtah(ibah);
	unsigned long flags;

	WARN_ON_ONCE(atomic_read(&ah->refcount));

	spin_lock_irqsave(&dev->n_ahs_lock, flags);
	dev->n_ahs_allocated--;
	spin_unlock_irqrestore(&dev->n_ahs_lock, flags);

	rdma_destroy_ah_attr(&ah->attr);
}

/**
 * rvt_modify_ah - modify an ah with given attrs
 * @ibah: address handle to modify
 * @ah_attr: attrs to apply
 *
 * Return: 0 on success
 */
int rvt_modify_ah(struct ib_ah *ibah, struct rdma_ah_attr *ah_attr)
{
	struct rvt_ah *ah = ibah_to_rvtah(ibah);

	if (rvt_check_ah(ibah->device, ah_attr))
		return -EINVAL;

	ah->attr = *ah_attr;

	return 0;
}

/**
 * rvt_query_ah - return attrs for ah
 * @ibah: address handle to query
 * @ah_attr: return info in this
 *
 * Return: always 0
 */
int rvt_query_ah(struct ib_ah *ibah, struct rdma_ah_attr *ah_attr)
{
	struct rvt_ah *ah = ibah_to_rvtah(ibah);

	*ah_attr = ah->attr;

	return 0;
}<|MERGE_RESOLUTION|>--- conflicted
+++ resolved
@@ -98,15 +98,8 @@
  *
  * Return: 0 on success
  */
-<<<<<<< HEAD
-struct ib_ah *rvt_create_ah(struct ib_pd *pd,
-			    struct rdma_ah_attr *ah_attr,
-			    u32 create_flags,
-			    struct ib_udata *udata)
-=======
 int rvt_create_ah(struct ib_ah *ibah, struct rdma_ah_attr *ah_attr,
 		  u32 create_flags, struct ib_udata *udata)
->>>>>>> 0ecfebd2
 {
 	struct rvt_ah *ah = ibah_to_rvtah(ibah);
 	struct rvt_dev_info *dev = ib_to_rvt(ibah->device);
@@ -138,18 +131,11 @@
  * rvt_destory_ah - Destory an address handle
  * @ibah: address handle
  * @destroy_flags: destroy address handle flags (see enum rdma_destroy_ah_flags)
-<<<<<<< HEAD
- *
- * Return: 0 on success
- */
-int rvt_destroy_ah(struct ib_ah *ibah, u32 destroy_flags)
-=======
  * @udata: user data or NULL for kernel object
  *
  * Return: 0 on success
  */
 void rvt_destroy_ah(struct ib_ah *ibah, u32 destroy_flags)
->>>>>>> 0ecfebd2
 {
 	struct rvt_dev_info *dev = ib_to_rvt(ibah->device);
 	struct rvt_ah *ah = ibah_to_rvtah(ibah);
