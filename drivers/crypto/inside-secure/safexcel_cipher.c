--- conflicted
+++ resolved
@@ -34,10 +34,7 @@
 };
 
 struct safexcel_cipher_req {
-<<<<<<< HEAD
-=======
 	enum safexcel_cipher_direction direction;
->>>>>>> 03a0dded
 	bool needs_inv;
 };
 
@@ -399,11 +396,7 @@
 	struct safexcel_crypto_priv *priv = ctx->priv;
 	int ret;
 
-<<<<<<< HEAD
-	ret = safexcel_invalidate_cache(async, &ctx->base, priv,
-=======
 	ret = safexcel_invalidate_cache(async, priv,
->>>>>>> 03a0dded
 					ctx->base.ctxr_dma, ring, request);
 	if (unlikely(ret))
 		return ret;
@@ -419,11 +412,6 @@
 			 int *commands, int *results)
 {
 	struct skcipher_request *req = skcipher_request_cast(async);
-<<<<<<< HEAD
-	struct safexcel_cipher_req *sreq = skcipher_request_ctx(req);
-	int ret;
-
-=======
 	struct safexcel_cipher_ctx *ctx = crypto_tfm_ctx(req->base.tfm);
 	struct safexcel_cipher_req *sreq = skcipher_request_ctx(req);
 	struct safexcel_crypto_priv *priv = ctx->priv;
@@ -431,7 +419,6 @@
 
 	BUG_ON(priv->version == EIP97 && sreq->needs_inv);
 
->>>>>>> 03a0dded
 	if (sreq->needs_inv)
 		ret = safexcel_cipher_send_inv(async, ring, request,
 					       commands, results);
@@ -490,19 +477,11 @@
 	int ret, ring;
 
 	sreq->needs_inv = false;
-<<<<<<< HEAD
-	ctx->direction = dir;
-	ctx->mode = mode;
-
-	if (ctx->base.ctxr) {
-		if (ctx->base.needs_inv) {
-=======
 	sreq->direction = dir;
 	ctx->mode = mode;
 
 	if (ctx->base.ctxr) {
 		if (priv->version == EIP197 && ctx->base.needs_inv) {
->>>>>>> 03a0dded
 			sreq->needs_inv = true;
 			ctx->base.needs_inv = false;
 		}
