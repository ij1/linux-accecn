/*
 * FSI core driver
 *
 * Copyright (C) IBM Corporation 2016
 *
 * This program is free software; you can redistribute it and/or modify
 * it under the terms of the GNU General Public License version 2 as
 * published by the Free Software Foundation.
 *
 * This program is distributed in the hope that it will be useful,
 * but WITHOUT ANY WARRANTY; without even the implied warranty of
 * MERCHANTABILITY or FITNESS FOR A PARTICULAR PURPOSE.  See the
 * GNU General Public License for more details.
 */

#include <linux/crc4.h>
#include <linux/device.h>
#include <linux/fsi.h>
#include <linux/idr.h>
#include <linux/module.h>
#include <linux/slab.h>
#include <linux/bitops.h>

#include "fsi-master.h"

#define CREATE_TRACE_POINTS
#include <trace/events/fsi.h>

#define FSI_SLAVE_CONF_NEXT_MASK	GENMASK(31, 31)
#define FSI_SLAVE_CONF_SLOTS_MASK	GENMASK(23, 16)
#define FSI_SLAVE_CONF_SLOTS_SHIFT	16
#define FSI_SLAVE_CONF_VERSION_MASK	GENMASK(15, 12)
#define FSI_SLAVE_CONF_VERSION_SHIFT	12
#define FSI_SLAVE_CONF_TYPE_MASK	GENMASK(11, 4)
#define FSI_SLAVE_CONF_TYPE_SHIFT	4
#define FSI_SLAVE_CONF_CRC_SHIFT	4
#define FSI_SLAVE_CONF_CRC_MASK		GENMASK(3, 0)
#define FSI_SLAVE_CONF_DATA_BITS	28

#define FSI_PEEK_BASE			0x410

static const int engine_page_size = 0x400;

#define FSI_SLAVE_BASE			0x800

/*
 * FSI slave engine control register offsets
 */
#define FSI_SMODE		0x0	/* R/W: Mode register */
#define FSI_SISC		0x8	/* R/W: Interrupt condition */
#define FSI_SSTAT		0x14	/* R  : Slave status */
#define FSI_LLMODE		0x100	/* R/W: Link layer mode register */

/*
 * SMODE fields
 */
#define FSI_SMODE_WSC		0x80000000	/* Warm start done */
#define FSI_SMODE_ECRC		0x20000000	/* Hw CRC check */
#define FSI_SMODE_SID_SHIFT	24		/* ID shift */
#define FSI_SMODE_SID_MASK	3		/* ID Mask */
#define FSI_SMODE_ED_SHIFT	20		/* Echo delay shift */
#define FSI_SMODE_ED_MASK	0xf		/* Echo delay mask */
#define FSI_SMODE_SD_SHIFT	16		/* Send delay shift */
#define FSI_SMODE_SD_MASK	0xf		/* Send delay mask */
#define FSI_SMODE_LBCRR_SHIFT	8		/* Clk ratio shift */
#define FSI_SMODE_LBCRR_MASK	0xf		/* Clk ratio mask */

/*
 * LLMODE fields
 */
#define FSI_LLMODE_ASYNC	0x1

#define FSI_SLAVE_SIZE_23b		0x800000

static DEFINE_IDA(master_ida);

struct fsi_slave {
	struct device		dev;
	struct fsi_master	*master;
	int			id;
	int			link;
	uint32_t		size;	/* size of slave address space */
};

#define to_fsi_master(d) container_of(d, struct fsi_master, dev)
#define to_fsi_slave(d) container_of(d, struct fsi_slave, dev)

static const int slave_retries = 2;
static int discard_errors;

static int fsi_master_read(struct fsi_master *master, int link,
		uint8_t slave_id, uint32_t addr, void *val, size_t size);
static int fsi_master_write(struct fsi_master *master, int link,
		uint8_t slave_id, uint32_t addr, const void *val, size_t size);
static int fsi_master_break(struct fsi_master *master, int link);

/*
 * fsi_device_read() / fsi_device_write() / fsi_device_peek()
 *
 * FSI endpoint-device support
 *
 * Read / write / peek accessors for a client
 *
 * Parameters:
 * dev:  Structure passed to FSI client device drivers on probe().
 * addr: FSI address of given device.  Client should pass in its base address
 *       plus desired offset to access its register space.
 * val:  For read/peek this is the value read at the specified address. For
 *       write this is value to write to the specified address.
 *       The data in val must be FSI bus endian (big endian).
 * size: Size in bytes of the operation.  Sizes supported are 1, 2 and 4 bytes.
 *       Addresses must be aligned on size boundaries or an error will result.
 */
int fsi_device_read(struct fsi_device *dev, uint32_t addr, void *val,
		size_t size)
{
	if (addr > dev->size || size > dev->size || addr > dev->size - size)
		return -EINVAL;

	return fsi_slave_read(dev->slave, dev->addr + addr, val, size);
}
EXPORT_SYMBOL_GPL(fsi_device_read);

int fsi_device_write(struct fsi_device *dev, uint32_t addr, const void *val,
		size_t size)
{
	if (addr > dev->size || size > dev->size || addr > dev->size - size)
		return -EINVAL;

	return fsi_slave_write(dev->slave, dev->addr + addr, val, size);
}
EXPORT_SYMBOL_GPL(fsi_device_write);

int fsi_device_peek(struct fsi_device *dev, void *val)
{
	uint32_t addr = FSI_PEEK_BASE + ((dev->unit - 2) * sizeof(uint32_t));

	return fsi_slave_read(dev->slave, addr, val, sizeof(uint32_t));
}

static void fsi_device_release(struct device *_device)
{
	struct fsi_device *device = to_fsi_dev(_device);

	kfree(device);
}

static struct fsi_device *fsi_create_device(struct fsi_slave *slave)
{
	struct fsi_device *dev;

	dev = kzalloc(sizeof(*dev), GFP_KERNEL);
	if (!dev)
		return NULL;

	dev->dev.parent = &slave->dev;
	dev->dev.bus = &fsi_bus_type;
	dev->dev.release = fsi_device_release;

	return dev;
}

/* FSI slave support */
static int fsi_slave_calc_addr(struct fsi_slave *slave, uint32_t *addrp,
		uint8_t *idp)
{
	uint32_t addr = *addrp;
	uint8_t id = *idp;

	if (addr > slave->size)
		return -EINVAL;

	/* For 23 bit addressing, we encode the extra two bits in the slave
	 * id (and the slave's actual ID needs to be 0).
	 */
	if (addr > 0x1fffff) {
		if (slave->id != 0)
			return -EINVAL;
		id = (addr >> 21) & 0x3;
		addr &= 0x1fffff;
	}

	*addrp = addr;
	*idp = id;
	return 0;
}

int fsi_slave_report_and_clear_errors(struct fsi_slave *slave)
{
	struct fsi_master *master = slave->master;
	uint32_t irq, stat;
	int rc, link;
	uint8_t id;

	link = slave->link;
	id = slave->id;

	rc = fsi_master_read(master, link, id, FSI_SLAVE_BASE + FSI_SISC,
			&irq, sizeof(irq));
	if (rc)
		return rc;

	rc =  fsi_master_read(master, link, id, FSI_SLAVE_BASE + FSI_SSTAT,
			&stat, sizeof(stat));
	if (rc)
		return rc;

	dev_info(&slave->dev, "status: 0x%08x, sisc: 0x%08x\n",
			be32_to_cpu(stat), be32_to_cpu(irq));

	/* clear interrupts */
	return fsi_master_write(master, link, id, FSI_SLAVE_BASE + FSI_SISC,
			&irq, sizeof(irq));
}

static int fsi_slave_set_smode(struct fsi_master *master, int link, int id);

int fsi_slave_handle_error(struct fsi_slave *slave, bool write, uint32_t addr,
		size_t size)
{
	struct fsi_master *master = slave->master;
	int rc, link;
	uint32_t reg;
	uint8_t id;

	if (discard_errors)
		return -1;

	link = slave->link;
	id = slave->id;

	dev_dbg(&slave->dev, "handling error on %s to 0x%08x[%zd]",
			write ? "write" : "read", addr, size);

	/* try a simple clear of error conditions, which may fail if we've lost
	 * communication with the slave
	 */
	rc = fsi_slave_report_and_clear_errors(slave);
	if (!rc)
		return 0;

	/* send a TERM and retry */
	if (master->term) {
		rc = master->term(master, link, id);
		if (!rc) {
			rc = fsi_master_read(master, link, id, 0,
					&reg, sizeof(reg));
			if (!rc)
				rc = fsi_slave_report_and_clear_errors(slave);
			if (!rc)
				return 0;
		}
	}

	/* getting serious, reset the slave via BREAK */
	rc = fsi_master_break(master, link);
	if (rc)
		return rc;

	rc = fsi_slave_set_smode(master, link, id);
	if (rc)
		return rc;

	return fsi_slave_report_and_clear_errors(slave);
}

int fsi_slave_read(struct fsi_slave *slave, uint32_t addr,
			void *val, size_t size)
{
	uint8_t id = slave->id;
	int rc, err_rc, i;

	rc = fsi_slave_calc_addr(slave, &addr, &id);
	if (rc)
		return rc;

	for (i = 0; i < slave_retries; i++) {
		rc = fsi_master_read(slave->master, slave->link,
				id, addr, val, size);
		if (!rc)
			break;

		err_rc = fsi_slave_handle_error(slave, false, addr, size);
		if (err_rc)
			break;
	}

	return rc;
}
EXPORT_SYMBOL_GPL(fsi_slave_read);

int fsi_slave_write(struct fsi_slave *slave, uint32_t addr,
			const void *val, size_t size)
{
	uint8_t id = slave->id;
	int rc, err_rc, i;

	rc = fsi_slave_calc_addr(slave, &addr, &id);
	if (rc)
		return rc;

	for (i = 0; i < slave_retries; i++) {
		rc = fsi_master_write(slave->master, slave->link,
				id, addr, val, size);
		if (!rc)
			break;

		err_rc = fsi_slave_handle_error(slave, true, addr, size);
		if (err_rc)
			break;
	}

	return rc;
}
EXPORT_SYMBOL_GPL(fsi_slave_write);

extern int fsi_slave_claim_range(struct fsi_slave *slave,
		uint32_t addr, uint32_t size)
{
	if (addr + size < addr)
		return -EINVAL;

	if (addr + size > slave->size)
		return -EINVAL;

	/* todo: check for overlapping claims */
	return 0;
}
EXPORT_SYMBOL_GPL(fsi_slave_claim_range);

extern void fsi_slave_release_range(struct fsi_slave *slave,
		uint32_t addr, uint32_t size)
{
}
EXPORT_SYMBOL_GPL(fsi_slave_release_range);

static int fsi_slave_scan(struct fsi_slave *slave)
{
	uint32_t engine_addr;
	uint32_t conf;
	int rc, i;

	/*
	 * scan engines
	 *
	 * We keep the peek mode and slave engines for the core; so start
	 * at the third slot in the configuration table. We also need to
	 * skip the chip ID entry at the start of the address space.
	 */
	engine_addr = engine_page_size * 3;
	for (i = 2; i < engine_page_size / sizeof(uint32_t); i++) {
		uint8_t slots, version, type, crc;
		struct fsi_device *dev;

		rc = fsi_slave_read(slave, (i + 1) * sizeof(conf),
				&conf, sizeof(conf));
		if (rc) {
			dev_warn(&slave->dev,
				"error reading slave registers\n");
			return -1;
		}
		conf = be32_to_cpu(conf);

		crc = crc4(0, conf, 32);
		if (crc) {
			dev_warn(&slave->dev,
				"crc error in slave register at 0x%04x\n",
				i);
			return -1;
		}

		slots = (conf & FSI_SLAVE_CONF_SLOTS_MASK)
			>> FSI_SLAVE_CONF_SLOTS_SHIFT;
		version = (conf & FSI_SLAVE_CONF_VERSION_MASK)
			>> FSI_SLAVE_CONF_VERSION_SHIFT;
		type = (conf & FSI_SLAVE_CONF_TYPE_MASK)
			>> FSI_SLAVE_CONF_TYPE_SHIFT;

		/*
		 * Unused address areas are marked by a zero type value; this
		 * skips the defined address areas
		 */
		if (type != 0 && slots != 0) {

			/* create device */
			dev = fsi_create_device(slave);
			if (!dev)
				return -ENOMEM;

			dev->slave = slave;
			dev->engine_type = type;
			dev->version = version;
			dev->unit = i;
			dev->addr = engine_addr;
			dev->size = slots * engine_page_size;

			dev_dbg(&slave->dev,
			"engine[%i]: type %x, version %x, addr %x size %x\n",
					dev->unit, dev->engine_type, version,
					dev->addr, dev->size);

			dev_set_name(&dev->dev, "%02x:%02x:%02x:%02x",
					slave->master->idx, slave->link,
					slave->id, i - 2);

			rc = device_register(&dev->dev);
			if (rc) {
				dev_warn(&slave->dev, "add failed: %d\n", rc);
				put_device(&dev->dev);
			}
		}

		engine_addr += slots * engine_page_size;

		if (!(conf & FSI_SLAVE_CONF_NEXT_MASK))
			break;
	}

	return 0;
}

static ssize_t fsi_slave_sysfs_raw_read(struct file *file,
		struct kobject *kobj, struct bin_attribute *attr, char *buf,
		loff_t off, size_t count)
{
	struct fsi_slave *slave = to_fsi_slave(kobj_to_dev(kobj));
	size_t total_len, read_len;
	int rc;

	if (off < 0)
		return -EINVAL;

	if (off > 0xffffffff || count > 0xffffffff || off + count > 0xffffffff)
		return -EINVAL;

	for (total_len = 0; total_len < count; total_len += read_len) {
		read_len = min_t(size_t, count, 4);
		read_len -= off & 0x3;

		rc = fsi_slave_read(slave, off, buf + total_len, read_len);
		if (rc)
			return rc;

		off += read_len;
	}

	return count;
}

static ssize_t fsi_slave_sysfs_raw_write(struct file *file,
		struct kobject *kobj, struct bin_attribute *attr,
		char *buf, loff_t off, size_t count)
{
	struct fsi_slave *slave = to_fsi_slave(kobj_to_dev(kobj));
	size_t total_len, write_len;
	int rc;

	if (off < 0)
		return -EINVAL;

	if (off > 0xffffffff || count > 0xffffffff || off + count > 0xffffffff)
		return -EINVAL;

	for (total_len = 0; total_len < count; total_len += write_len) {
		write_len = min_t(size_t, count, 4);
		write_len -= off & 0x3;

		rc = fsi_slave_write(slave, off, buf + total_len, write_len);
		if (rc)
			return rc;

		off += write_len;
	}

	return count;
}

<<<<<<< HEAD
static struct bin_attribute fsi_slave_raw_attr = {
=======
static const struct bin_attribute fsi_slave_raw_attr = {
>>>>>>> bb176f67
	.attr = {
		.name = "raw",
		.mode = 0600,
	},
	.size = 0,
	.read = fsi_slave_sysfs_raw_read,
	.write = fsi_slave_sysfs_raw_write,
};

static ssize_t fsi_slave_sysfs_term_write(struct file *file,
		struct kobject *kobj, struct bin_attribute *attr,
		char *buf, loff_t off, size_t count)
{
	struct fsi_slave *slave = to_fsi_slave(kobj_to_dev(kobj));
	struct fsi_master *master = slave->master;

	if (!master->term)
		return -ENODEV;

	master->term(master, slave->link, slave->id);
	return count;
}

<<<<<<< HEAD
static struct bin_attribute fsi_slave_term_attr = {
=======
static const struct bin_attribute fsi_slave_term_attr = {
>>>>>>> bb176f67
	.attr = {
		.name = "term",
		.mode = 0200,
	},
	.size = 0,
	.write = fsi_slave_sysfs_term_write,
};

/* Encode slave local bus echo delay */
static inline uint32_t fsi_smode_echodly(int x)
{
	return (x & FSI_SMODE_ED_MASK) << FSI_SMODE_ED_SHIFT;
}

/* Encode slave local bus send delay */
static inline uint32_t fsi_smode_senddly(int x)
{
	return (x & FSI_SMODE_SD_MASK) << FSI_SMODE_SD_SHIFT;
}

/* Encode slave local bus clock rate ratio */
static inline uint32_t fsi_smode_lbcrr(int x)
{
	return (x & FSI_SMODE_LBCRR_MASK) << FSI_SMODE_LBCRR_SHIFT;
}

/* Encode slave ID */
static inline uint32_t fsi_smode_sid(int x)
{
	return (x & FSI_SMODE_SID_MASK) << FSI_SMODE_SID_SHIFT;
}

static uint32_t fsi_slave_smode(int id)
{
	return FSI_SMODE_WSC | FSI_SMODE_ECRC
		| fsi_smode_sid(id)
		| fsi_smode_echodly(0xf) | fsi_smode_senddly(0xf)
		| fsi_smode_lbcrr(0x8);
}

static int fsi_slave_set_smode(struct fsi_master *master, int link, int id)
{
	uint32_t smode;

	/* set our smode register with the slave ID field to 0; this enables
	 * extended slave addressing
	 */
	smode = fsi_slave_smode(id);
	smode = cpu_to_be32(smode);

	return fsi_master_write(master, link, id, FSI_SLAVE_BASE + FSI_SMODE,
			&smode, sizeof(smode));
}

static void fsi_slave_release(struct device *dev)
{
	struct fsi_slave *slave = to_fsi_slave(dev);

	kfree(slave);
}

static int fsi_slave_init(struct fsi_master *master, int link, uint8_t id)
{
	uint32_t chip_id, llmode;
	struct fsi_slave *slave;
	uint8_t crc;
	int rc;

	/* Currently, we only support single slaves on a link, and use the
	 * full 23-bit address range
	 */
	if (id != 0)
		return -EINVAL;

	rc = fsi_master_read(master, link, id, 0, &chip_id, sizeof(chip_id));
	if (rc) {
		dev_dbg(&master->dev, "can't read slave %02x:%02x %d\n",
				link, id, rc);
		return -ENODEV;
	}
	chip_id = be32_to_cpu(chip_id);

	crc = crc4(0, chip_id, 32);
	if (crc) {
		dev_warn(&master->dev, "slave %02x:%02x invalid chip id CRC!\n",
				link, id);
		return -EIO;
	}

	dev_info(&master->dev, "fsi: found chip %08x at %02x:%02x:%02x\n",
			chip_id, master->idx, link, id);

	rc = fsi_slave_set_smode(master, link, id);
	if (rc) {
		dev_warn(&master->dev,
				"can't set smode on slave:%02x:%02x %d\n",
				link, id, rc);
		return -ENODEV;
	}

	/* If we're behind a master that doesn't provide a self-running bus
	 * clock, put the slave into async mode
	 */
	if (master->flags & FSI_MASTER_FLAG_SWCLOCK) {
		llmode = cpu_to_be32(FSI_LLMODE_ASYNC);
		rc = fsi_master_write(master, link, id,
				FSI_SLAVE_BASE + FSI_LLMODE,
				&llmode, sizeof(llmode));
		if (rc)
			dev_warn(&master->dev,
				"can't set llmode on slave:%02x:%02x %d\n",
				link, id, rc);
	}

	/* We can communicate with a slave; create the slave device and
	 * register.
	 */
	slave = kzalloc(sizeof(*slave), GFP_KERNEL);
	if (!slave)
		return -ENOMEM;

	slave->master = master;
	slave->dev.parent = &master->dev;
	slave->dev.release = fsi_slave_release;
	slave->link = link;
	slave->id = id;
	slave->size = FSI_SLAVE_SIZE_23b;

	dev_set_name(&slave->dev, "slave@%02x:%02x", link, id);
	rc = device_register(&slave->dev);
	if (rc < 0) {
		dev_warn(&master->dev, "failed to create slave device: %d\n",
				rc);
		put_device(&slave->dev);
		return rc;
	}

	rc = device_create_bin_file(&slave->dev, &fsi_slave_raw_attr);
	if (rc)
		dev_warn(&slave->dev, "failed to create raw attr: %d\n", rc);

	rc = device_create_bin_file(&slave->dev, &fsi_slave_term_attr);
	if (rc)
		dev_warn(&slave->dev, "failed to create term attr: %d\n", rc);

	rc = fsi_slave_scan(slave);
	if (rc)
		dev_dbg(&master->dev, "failed during slave scan with: %d\n",
				rc);

	return rc;
}

/* FSI master support */
static int fsi_check_access(uint32_t addr, size_t size)
{
	if (size != 1 && size != 2 && size != 4)
		return -EINVAL;

	if ((addr & 0x3) != (size & 0x3))
		return -EINVAL;

	return 0;
}

static int fsi_master_read(struct fsi_master *master, int link,
		uint8_t slave_id, uint32_t addr, void *val, size_t size)
{
	int rc;

	trace_fsi_master_read(master, link, slave_id, addr, size);

	rc = fsi_check_access(addr, size);
	if (!rc)
		rc = master->read(master, link, slave_id, addr, val, size);

	trace_fsi_master_rw_result(master, link, slave_id, addr, size,
			false, val, rc);

	return rc;
}

static int fsi_master_write(struct fsi_master *master, int link,
		uint8_t slave_id, uint32_t addr, const void *val, size_t size)
{
	int rc;

	trace_fsi_master_write(master, link, slave_id, addr, size, val);

	rc = fsi_check_access(addr, size);
	if (!rc)
		rc = master->write(master, link, slave_id, addr, val, size);

	trace_fsi_master_rw_result(master, link, slave_id, addr, size,
			true, val, rc);

	return rc;
}

static int fsi_master_link_enable(struct fsi_master *master, int link)
{
	if (master->link_enable)
		return master->link_enable(master, link);

	return 0;
}

/*
 * Issue a break command on this link
 */
static int fsi_master_break(struct fsi_master *master, int link)
{
	trace_fsi_master_break(master, link);

	if (master->send_break)
		return master->send_break(master, link);

	return 0;
}

static int fsi_master_scan(struct fsi_master *master)
{
	int link, rc;

	for (link = 0; link < master->n_links; link++) {
		rc = fsi_master_link_enable(master, link);
		if (rc) {
			dev_dbg(&master->dev,
				"enable link %d failed: %d\n", link, rc);
			continue;
		}
		rc = fsi_master_break(master, link);
		if (rc) {
			dev_dbg(&master->dev,
				"break to link %d failed: %d\n", link, rc);
			continue;
		}

		fsi_slave_init(master, link, 0);
	}

	return 0;
}

static int fsi_slave_remove_device(struct device *dev, void *arg)
{
	device_unregister(dev);
	return 0;
}

static int fsi_master_remove_slave(struct device *dev, void *arg)
{
	device_for_each_child(dev, NULL, fsi_slave_remove_device);
	device_unregister(dev);
	return 0;
}

static void fsi_master_unscan(struct fsi_master *master)
{
	device_for_each_child(&master->dev, NULL, fsi_master_remove_slave);
}

static ssize_t master_rescan_store(struct device *dev,
		struct device_attribute *attr, const char *buf, size_t count)
{
	struct fsi_master *master = to_fsi_master(dev);
	int rc;

	fsi_master_unscan(master);
	rc = fsi_master_scan(master);
	if (rc < 0)
		return rc;

	return count;
}

static DEVICE_ATTR(rescan, 0200, NULL, master_rescan_store);

static ssize_t master_break_store(struct device *dev,
		struct device_attribute *attr, const char *buf, size_t count)
{
	struct fsi_master *master = to_fsi_master(dev);

	fsi_master_break(master, 0);

	return count;
}

static DEVICE_ATTR(break, 0200, NULL, master_break_store);

int fsi_master_register(struct fsi_master *master)
{
	int rc;

	if (!master)
		return -EINVAL;

	master->idx = ida_simple_get(&master_ida, 0, INT_MAX, GFP_KERNEL);
	dev_set_name(&master->dev, "fsi%d", master->idx);

	rc = device_register(&master->dev);
	if (rc) {
		ida_simple_remove(&master_ida, master->idx);
		return rc;
	}

	rc = device_create_file(&master->dev, &dev_attr_rescan);
	if (rc) {
		device_unregister(&master->dev);
		ida_simple_remove(&master_ida, master->idx);
		return rc;
	}

	rc = device_create_file(&master->dev, &dev_attr_break);
	if (rc) {
		device_unregister(&master->dev);
		ida_simple_remove(&master_ida, master->idx);
		return rc;
	}

	fsi_master_scan(master);

	return 0;
}
EXPORT_SYMBOL_GPL(fsi_master_register);

void fsi_master_unregister(struct fsi_master *master)
{
	if (master->idx >= 0) {
		ida_simple_remove(&master_ida, master->idx);
		master->idx = -1;
	}

	fsi_master_unscan(master);
	device_unregister(&master->dev);
}
EXPORT_SYMBOL_GPL(fsi_master_unregister);

/* FSI core & Linux bus type definitions */

static int fsi_bus_match(struct device *dev, struct device_driver *drv)
{
	struct fsi_device *fsi_dev = to_fsi_dev(dev);
	struct fsi_driver *fsi_drv = to_fsi_drv(drv);
	const struct fsi_device_id *id;

	if (!fsi_drv->id_table)
		return 0;

	for (id = fsi_drv->id_table; id->engine_type; id++) {
		if (id->engine_type != fsi_dev->engine_type)
			continue;
		if (id->version == FSI_VERSION_ANY ||
				id->version == fsi_dev->version)
			return 1;
	}

	return 0;
}

int fsi_driver_register(struct fsi_driver *fsi_drv)
{
	if (!fsi_drv)
		return -EINVAL;
	if (!fsi_drv->id_table)
		return -EINVAL;

	return driver_register(&fsi_drv->drv);
}
EXPORT_SYMBOL_GPL(fsi_driver_register);

void fsi_driver_unregister(struct fsi_driver *fsi_drv)
{
	driver_unregister(&fsi_drv->drv);
}
EXPORT_SYMBOL_GPL(fsi_driver_unregister);

struct bus_type fsi_bus_type = {
	.name		= "fsi",
	.match		= fsi_bus_match,
};
EXPORT_SYMBOL_GPL(fsi_bus_type);

static int __init fsi_init(void)
{
	return bus_register(&fsi_bus_type);
}
postcore_initcall(fsi_init);

static void fsi_exit(void)
{
	bus_unregister(&fsi_bus_type);
}
module_exit(fsi_exit);
module_param(discard_errors, int, 0664);
MODULE_LICENSE("GPL");
MODULE_PARM_DESC(discard_errors, "Don't invoke error handling on bus accesses");<|MERGE_RESOLUTION|>--- conflicted
+++ resolved
@@ -475,11 +475,7 @@
 	return count;
 }
 
-<<<<<<< HEAD
-static struct bin_attribute fsi_slave_raw_attr = {
-=======
 static const struct bin_attribute fsi_slave_raw_attr = {
->>>>>>> bb176f67
 	.attr = {
 		.name = "raw",
 		.mode = 0600,
@@ -503,11 +499,7 @@
 	return count;
 }
 
-<<<<<<< HEAD
-static struct bin_attribute fsi_slave_term_attr = {
-=======
 static const struct bin_attribute fsi_slave_term_attr = {
->>>>>>> bb176f67
 	.attr = {
 		.name = "term",
 		.mode = 0200,
