/*
 * Copyright (C) 2011 Texas Instruments Incorporated - http://www.ti.com/
 * Author: Rob Clark <rob@ti.com>
 *
 * This program is free software; you can redistribute it and/or modify it
 * under the terms of the GNU General Public License version 2 as published by
 * the Free Software Foundation.
 *
 * This program is distributed in the hope that it will be useful, but WITHOUT
 * ANY WARRANTY; without even the implied warranty of MERCHANTABILITY or
 * FITNESS FOR A PARTICULAR PURPOSE.  See the GNU General Public License for
 * more details.
 *
 * You should have received a copy of the GNU General Public License along with
 * this program.  If not, see <http://www.gnu.org/licenses/>.
 */

#include <drm/drm_atomic_helper.h>
#include <drm/drm_crtc.h>
#include <drm/drm_crtc_helper.h>

#include "omap_drv.h"

/*
 * connector funcs
 */

#define to_omap_connector(x) container_of(x, struct omap_connector, base)

struct omap_connector {
	struct drm_connector base;
	struct omap_dss_device *output;
	struct omap_dss_device *display;
	struct omap_dss_device *hpd;
	bool hdmi_mode;
};

static void omap_connector_hpd_notify(struct drm_connector *connector,
				      struct omap_dss_device *src,
				      enum drm_connector_status status)
{
	if (status == connector_status_disconnected) {
		/*
		 * If the source is an HDMI encoder, notify it of disconnection.
		 * This is required to let the HDMI encoder reset any internal
		 * state related to connection status, such as the CEC address.
		 */
		if (src && src->type == OMAP_DISPLAY_TYPE_HDMI &&
		    src->ops->hdmi.lost_hotplug)
			src->ops->hdmi.lost_hotplug(src);
	}
}

static void omap_connector_hpd_cb(void *cb_data,
				  enum drm_connector_status status)
{
	struct omap_connector *omap_connector = cb_data;
	struct drm_connector *connector = &omap_connector->base;
	struct drm_device *dev = connector->dev;
	enum drm_connector_status old_status;

	mutex_lock(&dev->mode_config.mutex);
	old_status = connector->status;
	connector->status = status;
	mutex_unlock(&dev->mode_config.mutex);

	if (old_status == status)
		return;

	omap_connector_hpd_notify(connector, omap_connector->hpd, status);

	drm_kms_helper_hotplug_event(dev);
}

void omap_connector_enable_hpd(struct drm_connector *connector)
{
	struct omap_connector *omap_connector = to_omap_connector(connector);
	struct omap_dss_device *hpd = omap_connector->hpd;

	if (hpd)
		hpd->ops->register_hpd_cb(hpd, omap_connector_hpd_cb,
					  omap_connector);
}

void omap_connector_disable_hpd(struct drm_connector *connector)
{
	struct omap_connector *omap_connector = to_omap_connector(connector);
	struct omap_dss_device *hpd = omap_connector->hpd;

	if (hpd)
		hpd->ops->unregister_hpd_cb(hpd);
}

bool omap_connector_get_hdmi_mode(struct drm_connector *connector)
{
	struct omap_connector *omap_connector = to_omap_connector(connector);

	return omap_connector->hdmi_mode;
}

static struct omap_dss_device *
omap_connector_find_device(struct drm_connector *connector,
			   enum omap_dss_device_ops_flag op)
{
	struct omap_connector *omap_connector = to_omap_connector(connector);
	struct omap_dss_device *dssdev;

	for (dssdev = omap_connector->display; dssdev; dssdev = dssdev->src) {
		if (dssdev->ops_flags & op)
			return dssdev;
	}

	return NULL;
}

static enum drm_connector_status omap_connector_detect(
		struct drm_connector *connector, bool force)
{
	struct omap_connector *omap_connector = to_omap_connector(connector);
	struct omap_dss_device *dssdev;
	enum drm_connector_status status;

	dssdev = omap_connector_find_device(connector,
					    OMAP_DSS_DEVICE_OP_DETECT);

	if (dssdev) {
		status = dssdev->ops->detect(dssdev)
		       ? connector_status_connected
		       : connector_status_disconnected;

		omap_connector_hpd_notify(connector, dssdev->src, status);
	} else {
		switch (omap_connector->display->type) {
		case OMAP_DISPLAY_TYPE_DPI:
		case OMAP_DISPLAY_TYPE_DBI:
		case OMAP_DISPLAY_TYPE_SDI:
		case OMAP_DISPLAY_TYPE_DSI:
			status = connector_status_connected;
			break;
		default:
			status = connector_status_unknown;
			break;
		}
	}

	VERB("%s: %d (force=%d)", omap_connector->display->name, status, force);

	return status;
}

static void omap_connector_destroy(struct drm_connector *connector)
{
	struct omap_connector *omap_connector = to_omap_connector(connector);

	DBG("%s", omap_connector->display->name);

	if (omap_connector->hpd) {
		struct omap_dss_device *hpd = omap_connector->hpd;

		hpd->ops->unregister_hpd_cb(hpd);
		omapdss_device_put(hpd);
		omap_connector->hpd = NULL;
	}

	drm_connector_unregister(connector);
	drm_connector_cleanup(connector);

	omapdss_device_put(omap_connector->output);
	omapdss_device_put(omap_connector->display);
<<<<<<< HEAD
=======

	kfree(omap_connector);
>>>>>>> f9885ef8
}

#define MAX_EDID  512

static int omap_connector_get_modes_edid(struct drm_connector *connector,
					 struct omap_dss_device *dssdev)
{
	struct omap_connector *omap_connector = to_omap_connector(connector);
	enum drm_connector_status status;
	void *edid;
	int n;

	status = omap_connector_detect(connector, false);
	if (status != connector_status_connected)
		goto no_edid;

	edid = kzalloc(MAX_EDID, GFP_KERNEL);
	if (!edid)
		goto no_edid;

	if (dssdev->ops->read_edid(dssdev, edid, MAX_EDID) <= 0 ||
	    !drm_edid_is_valid(edid)) {
		kfree(edid);
		goto no_edid;
	}
<<<<<<< HEAD

	drm_connector_update_edid_property(connector, edid);
	n = drm_add_edid_modes(connector, edid);

	omap_connector->hdmi_mode = drm_detect_hdmi_monitor(edid);

	kfree(edid);
	return n;

no_edid:
	drm_connector_update_edid_property(connector, NULL);
	return 0;
}

static int omap_connector_get_modes(struct drm_connector *connector)
{
	struct omap_connector *omap_connector = to_omap_connector(connector);
	struct omap_dss_device *dssdev;
	struct drm_display_mode *mode;
	struct videomode vm = {0};

	DBG("%s", omap_connector->display->name);

	/*
	 * If display exposes EDID, then we parse that in the normal way to
	 * build table of supported modes.
	 */
	dssdev = omap_connector_find_device(connector,
					    OMAP_DSS_DEVICE_OP_EDID);
	if (dssdev)
		return omap_connector_get_modes_edid(connector, dssdev);

=======

	drm_connector_update_edid_property(connector, edid);
	n = drm_add_edid_modes(connector, edid);

	omap_connector->hdmi_mode = drm_detect_hdmi_monitor(edid);

	kfree(edid);
	return n;

no_edid:
	drm_connector_update_edid_property(connector, NULL);
	return 0;
}

static int omap_connector_get_modes(struct drm_connector *connector)
{
	struct omap_connector *omap_connector = to_omap_connector(connector);
	struct omap_dss_device *dssdev;
	struct drm_display_mode *mode;
	struct videomode vm = {0};

	DBG("%s", omap_connector->display->name);

	/*
	 * If display exposes EDID, then we parse that in the normal way to
	 * build table of supported modes.
	 */
	dssdev = omap_connector_find_device(connector,
					    OMAP_DSS_DEVICE_OP_EDID);
	if (dssdev)
		return omap_connector_get_modes_edid(connector, dssdev);

>>>>>>> f9885ef8
	/*
	 * Otherwise we have either a fixed resolution panel or an output that
	 * doesn't support modes discovery (e.g. DVI or VGA with the DDC bus
	 * unconnected, or analog TV). Start by querying the size.
	 */
	dssdev = omap_connector->display;
	if (dssdev->driver && dssdev->driver->get_size)
		dssdev->driver->get_size(dssdev,
					 &connector->display_info.width_mm,
					 &connector->display_info.height_mm);

	/*
	 * Iterate over the pipeline to find the first device that can provide
	 * timing information. If we can't find any, we just let the KMS core
	 * add the default modes.
	 */
	for (dssdev = omap_connector->display; dssdev; dssdev = dssdev->src) {
		if (dssdev->ops->get_timings)
			break;
	}
	if (!dssdev)
		return 0;

	/* Add a single mode corresponding to the fixed panel timings. */
	mode = drm_mode_create(connector->dev);
	if (!mode)
		return 0;

	dssdev->ops->get_timings(dssdev, &vm);

	drm_display_mode_from_videomode(&vm, mode);

	mode->type = DRM_MODE_TYPE_DRIVER | DRM_MODE_TYPE_PREFERRED;
	drm_mode_set_name(mode);
	drm_mode_probed_add(connector, mode);

	return 1;
}

static int omap_connector_mode_valid(struct drm_connector *connector,
				 struct drm_display_mode *mode)
{
	struct omap_connector *omap_connector = to_omap_connector(connector);
	enum omap_channel channel = omap_connector->output->dispc_channel;
	struct omap_drm_private *priv = connector->dev->dev_private;
	struct omap_dss_device *dssdev;
	struct videomode vm = {0};
	struct drm_device *dev = connector->dev;
	struct drm_display_mode *new_mode;
	int r, ret = MODE_BAD;

	drm_display_mode_to_videomode(mode, &vm);
	mode->vrefresh = drm_mode_vrefresh(mode);

	r = priv->dispc_ops->mgr_check_timings(priv->dispc, channel, &vm);
	if (r)
		goto done;
<<<<<<< HEAD

	for (dssdev = omap_connector->output; dssdev; dssdev = dssdev->next) {
		if (!dssdev->ops->check_timings)
			continue;

=======

	for (dssdev = omap_connector->output; dssdev; dssdev = dssdev->next) {
		if (!dssdev->ops->check_timings)
			continue;

>>>>>>> f9885ef8
		r = dssdev->ops->check_timings(dssdev, &vm);
		if (r)
			goto done;
	}

	/* check if vrefresh is still valid */
	new_mode = drm_mode_duplicate(dev, mode);
	if (!new_mode)
		return MODE_BAD;

	new_mode->clock = vm.pixelclock / 1000;
	new_mode->vrefresh = 0;
	if (mode->vrefresh == drm_mode_vrefresh(new_mode))
		ret = MODE_OK;
	drm_mode_destroy(dev, new_mode);

done:
	DBG("connector: mode %s: "
			"%d:\"%s\" %d %d %d %d %d %d %d %d %d %d 0x%x 0x%x",
			(ret == MODE_OK) ? "valid" : "invalid",
			mode->base.id, mode->name, mode->vrefresh, mode->clock,
			mode->hdisplay, mode->hsync_start,
			mode->hsync_end, mode->htotal,
			mode->vdisplay, mode->vsync_start,
			mode->vsync_end, mode->vtotal, mode->type, mode->flags);

	return ret;
}

static const struct drm_connector_funcs omap_connector_funcs = {
	.reset = drm_atomic_helper_connector_reset,
	.detect = omap_connector_detect,
	.fill_modes = drm_helper_probe_single_connector_modes,
	.destroy = omap_connector_destroy,
	.atomic_duplicate_state = drm_atomic_helper_connector_duplicate_state,
	.atomic_destroy_state = drm_atomic_helper_connector_destroy_state,
};

static const struct drm_connector_helper_funcs omap_connector_helper_funcs = {
	.get_modes = omap_connector_get_modes,
	.mode_valid = omap_connector_mode_valid,
};

static int omap_connector_get_type(struct omap_dss_device *display)
{
	switch (display->type) {
	case OMAP_DISPLAY_TYPE_HDMI:
		return DRM_MODE_CONNECTOR_HDMIA;
	case OMAP_DISPLAY_TYPE_DVI:
		return DRM_MODE_CONNECTOR_DVID;
	case OMAP_DISPLAY_TYPE_DSI:
		return DRM_MODE_CONNECTOR_DSI;
	case OMAP_DISPLAY_TYPE_DPI:
	case OMAP_DISPLAY_TYPE_DBI:
		return DRM_MODE_CONNECTOR_DPI;
	case OMAP_DISPLAY_TYPE_VENC:
		/* TODO: This could also be composite */
		return DRM_MODE_CONNECTOR_SVIDEO;
	case OMAP_DISPLAY_TYPE_SDI:
		return DRM_MODE_CONNECTOR_LVDS;
	default:
		return DRM_MODE_CONNECTOR_Unknown;
	}
}

/* initialize connector */
struct drm_connector *omap_connector_init(struct drm_device *dev,
					  struct omap_dss_device *output,
					  struct omap_dss_device *display,
					  struct drm_encoder *encoder)
{
	struct drm_connector *connector = NULL;
	struct omap_connector *omap_connector;
	struct omap_dss_device *dssdev;

	DBG("%s", display->name);

	omap_connector = kzalloc(sizeof(*omap_connector), GFP_KERNEL);
	if (!omap_connector)
		goto fail;

	omap_connector->output = omapdss_device_get(output);
	omap_connector->display = omapdss_device_get(display);

	connector = &omap_connector->base;
	connector->interlace_allowed = 1;
	connector->doublescan_allowed = 0;

	drm_connector_init(dev, connector, &omap_connector_funcs,
			   omap_connector_get_type(display));
	drm_connector_helper_add(connector, &omap_connector_helper_funcs);

	/*
	 * Initialize connector status handling. First try to find a device that
	 * supports hot-plug reporting. If it fails, fall back to a device that
	 * support polling. If that fails too, we don't support hot-plug
	 * detection at all.
	 */
	dssdev = omap_connector_find_device(connector, OMAP_DSS_DEVICE_OP_HPD);
	if (dssdev) {
		omap_connector->hpd = omapdss_device_get(dssdev);
		connector->polled = DRM_CONNECTOR_POLL_HPD;
	} else {
		dssdev = omap_connector_find_device(connector,
						    OMAP_DSS_DEVICE_OP_DETECT);
		if (dssdev)
			connector->polled = DRM_CONNECTOR_POLL_CONNECT |
					    DRM_CONNECTOR_POLL_DISCONNECT;
	}

	return connector;

fail:
	if (connector)
		omap_connector_destroy(connector);

	return NULL;
}<|MERGE_RESOLUTION|>--- conflicted
+++ resolved
@@ -167,11 +167,8 @@
 
 	omapdss_device_put(omap_connector->output);
 	omapdss_device_put(omap_connector->display);
-<<<<<<< HEAD
-=======
 
 	kfree(omap_connector);
->>>>>>> f9885ef8
 }
 
 #define MAX_EDID  512
@@ -197,7 +194,6 @@
 		kfree(edid);
 		goto no_edid;
 	}
-<<<<<<< HEAD
 
 	drm_connector_update_edid_property(connector, edid);
 	n = drm_add_edid_modes(connector, edid);
@@ -230,40 +226,6 @@
 	if (dssdev)
 		return omap_connector_get_modes_edid(connector, dssdev);
 
-=======
-
-	drm_connector_update_edid_property(connector, edid);
-	n = drm_add_edid_modes(connector, edid);
-
-	omap_connector->hdmi_mode = drm_detect_hdmi_monitor(edid);
-
-	kfree(edid);
-	return n;
-
-no_edid:
-	drm_connector_update_edid_property(connector, NULL);
-	return 0;
-}
-
-static int omap_connector_get_modes(struct drm_connector *connector)
-{
-	struct omap_connector *omap_connector = to_omap_connector(connector);
-	struct omap_dss_device *dssdev;
-	struct drm_display_mode *mode;
-	struct videomode vm = {0};
-
-	DBG("%s", omap_connector->display->name);
-
-	/*
-	 * If display exposes EDID, then we parse that in the normal way to
-	 * build table of supported modes.
-	 */
-	dssdev = omap_connector_find_device(connector,
-					    OMAP_DSS_DEVICE_OP_EDID);
-	if (dssdev)
-		return omap_connector_get_modes_edid(connector, dssdev);
-
->>>>>>> f9885ef8
 	/*
 	 * Otherwise we have either a fixed resolution panel or an output that
 	 * doesn't support modes discovery (e.g. DVI or VGA with the DDC bus
@@ -321,19 +283,11 @@
 	r = priv->dispc_ops->mgr_check_timings(priv->dispc, channel, &vm);
 	if (r)
 		goto done;
-<<<<<<< HEAD
 
 	for (dssdev = omap_connector->output; dssdev; dssdev = dssdev->next) {
 		if (!dssdev->ops->check_timings)
 			continue;
 
-=======
-
-	for (dssdev = omap_connector->output; dssdev; dssdev = dssdev->next) {
-		if (!dssdev->ops->check_timings)
-			continue;
-
->>>>>>> f9885ef8
 		r = dssdev->ops->check_timings(dssdev, &vm);
 		if (r)
 			goto done;
