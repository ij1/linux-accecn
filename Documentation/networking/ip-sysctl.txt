--- conflicted
+++ resolved
@@ -311,13 +311,8 @@
 	If the kernel detects that ECN connection misbehaves, enable fall
 	back to non-ECN. Currently, this knob implements the fallback
 	from RFC3168, section 6.1.1.1., as well as the ECT codepoint bleaching
-<<<<<<< HEAD
-    detection during the Accurate ECN handshake, but we reserve that in future,
-	additional detection mechanisms could be implemented under this
-=======
 	detection during the Accurate ECN handshake, but we reserve that in
 	future, additional detection mechanisms could be implemented under this
->>>>>>> 814c8354
 	knob. The value	is not used, if tcp_ecn or per route (or congestion
 	control) ECN settings are disabled.
 	Default: 1 (fallback enabled)
