--- conflicted
+++ resolved
@@ -301,19 +301,6 @@
 	negotiation (Accurate ECN, ECN, or no ECN).
 
 	Possible values are:
-<<<<<<< HEAD
-		0 Disable ECN.  Neither initiate nor accept ECN.
-		1 Enable ECN when requested by incoming connections and
-		  also request ECN on outgoing connection attempts.
-		2 Enable ECN when requested by incoming connections
-		  but do not request ECN on outgoing connections.
-		3 Enable ECN or AccECN when requested by incoming connections
-		  but do not request ECN on outgoing connections.
-		4 Enable AccECN when requested by incoming connections and
-		  also request AccECN on outgoing connection attempts.
-	    0x103 Same as 3 but suppress sending Accurate ECN TCP option.
-	    0x104 Same as 4 but suppress sending Accurate ECN TCP option.
-=======
 		  0 Disable ECN.  Neither initiate nor accept ECN.
 		  1 Enable ECN when requested by incoming connections and
 		    also request ECN on outgoing connection attempts.
@@ -326,11 +313,7 @@
 		  5 Enable AccECN when requested by incoming connections and
 		    also request AccECN on outgoing connection attempts.
 	0x103-0x105 Same as 3-5 but suppress sending Accurate ECN TCP option.
->>>>>>> 8477f212
 	Default: 2
-
-	Note that the highest variant of ECN feedback that both peers support
-	is chosen by the ECN negotiation (Accurate ECN, ECN, or no ECN).
 
 tcp_ecn_fallback - BOOLEAN
 	If the kernel detects that ECN connection misbehaves, enable fall
