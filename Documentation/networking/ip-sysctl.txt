/proc/sys/net/ipv4/* Variables:

ip_forward - BOOLEAN
	0 - disabled (default)
	not 0 - enabled

	Forward Packets between interfaces.

	This variable is special, its change resets all configuration
	parameters to their default state (RFC1122 for hosts, RFC1812
	for routers)

ip_default_ttl - INTEGER
	Default value of TTL field (Time To Live) for outgoing (but not
	forwarded) IP packets. Should be between 1 and 255 inclusive.
	Default: 64 (as recommended by RFC1700)

ip_no_pmtu_disc - INTEGER
	Disable Path MTU Discovery. If enabled in mode 1 and a
	fragmentation-required ICMP is received, the PMTU to this
	destination will be set to min_pmtu (see below). You will need
	to raise min_pmtu to the smallest interface MTU on your system
	manually if you want to avoid locally generated fragments.

	In mode 2 incoming Path MTU Discovery messages will be
	discarded. Outgoing frames are handled the same as in mode 1,
	implicitly setting IP_PMTUDISC_DONT on every created socket.

	Mode 3 is a hardened pmtu discover mode. The kernel will only
	accept fragmentation-needed errors if the underlying protocol
	can verify them besides a plain socket lookup. Current
	protocols for which pmtu events will be honored are TCP, SCTP
	and DCCP as they verify e.g. the sequence number or the
	association. This mode should not be enabled globally but is
	only intended to secure e.g. name servers in namespaces where
	TCP path mtu must still work but path MTU information of other
	protocols should be discarded. If enabled globally this mode
	could break other protocols.

	Possible values: 0-3
	Default: FALSE

min_pmtu - INTEGER
	default 552 - minimum discovered Path MTU

ip_forward_use_pmtu - BOOLEAN
	By default we don't trust protocol path MTUs while forwarding
	because they could be easily forged and can lead to unwanted
	fragmentation by the router.
	You only need to enable this if you have user-space software
	which tries to discover path mtus by itself and depends on the
	kernel honoring this information. This is normally not the
	case.
	Default: 0 (disabled)
	Possible values:
	0 - disabled
	1 - enabled

fwmark_reflect - BOOLEAN
	Controls the fwmark of kernel-generated IPv4 reply packets that are not
	associated with a socket for example, TCP RSTs or ICMP echo replies).
	If unset, these packets have a fwmark of zero. If set, they have the
	fwmark of the packet they are replying to.
	Default: 0

fib_multipath_use_neigh - BOOLEAN
	Use status of existing neighbor entry when determining nexthop for
	multipath routes. If disabled, neighbor information is not used and
	packets could be directed to a failed nexthop. Only valid for kernels
	built with CONFIG_IP_ROUTE_MULTIPATH enabled.
	Default: 0 (disabled)
	Possible values:
	0 - disabled
	1 - enabled

fib_multipath_hash_policy - INTEGER
	Controls which hash policy to use for multipath routes. Only valid
	for kernels built with CONFIG_IP_ROUTE_MULTIPATH enabled.
	Default: 0 (Layer 3)
	Possible values:
	0 - Layer 3
	1 - Layer 4
	2 - Layer 3 or inner Layer 3 if present

fib_sync_mem - UNSIGNED INTEGER
	Amount of dirty memory from fib entries that can be backlogged before
	synchronize_rcu is forced.
	  Default: 512kB   Minimum: 64kB   Maximum: 64MB

ip_forward_update_priority - INTEGER
	Whether to update SKB priority from "TOS" field in IPv4 header after it
	is forwarded. The new SKB priority is mapped from TOS field value
	according to an rt_tos2priority table (see e.g. man tc-prio).
	Default: 1 (Update priority.)
	Possible values:
	0 - Do not update priority.
	1 - Update priority.

route/max_size - INTEGER
	Maximum number of routes allowed in the kernel.  Increase
	this when using large numbers of interfaces and/or routes.
	From linux kernel 3.6 onwards, this is deprecated for ipv4
	as route cache is no longer used.

neigh/default/gc_thresh1 - INTEGER
	Minimum number of entries to keep.  Garbage collector will not
	purge entries if there are fewer than this number.
	Default: 128

neigh/default/gc_thresh2 - INTEGER
	Threshold when garbage collector becomes more aggressive about
	purging entries. Entries older than 5 seconds will be cleared
	when over this number.
	Default: 512

neigh/default/gc_thresh3 - INTEGER
	Maximum number of non-PERMANENT neighbor entries allowed.  Increase
	this when using large numbers of interfaces and when communicating
	with large numbers of directly-connected peers.
	Default: 1024

neigh/default/unres_qlen_bytes - INTEGER
	The maximum number of bytes which may be used by packets
	queued for each	unresolved address by other network layers.
	(added in linux 3.3)
	Setting negative value is meaningless and will return error.
	Default: SK_WMEM_MAX, (same as net.core.wmem_default).
		Exact value depends on architecture and kernel options,
		but should be enough to allow queuing 256 packets
		of medium size.

neigh/default/unres_qlen - INTEGER
	The maximum number of packets which may be queued for each
	unresolved address by other network layers.
	(deprecated in linux 3.3) : use unres_qlen_bytes instead.
	Prior to linux 3.3, the default value is 3 which may cause
	unexpected packet loss. The current default value is calculated
	according to default value of unres_qlen_bytes and true size of
	packet.
	Default: 101

mtu_expires - INTEGER
	Time, in seconds, that cached PMTU information is kept.

min_adv_mss - INTEGER
	The advertised MSS depends on the first hop route MTU, but will
	never be lower than this setting.

IP Fragmentation:

ipfrag_high_thresh - LONG INTEGER
	Maximum memory used to reassemble IP fragments.

ipfrag_low_thresh - LONG INTEGER
	(Obsolete since linux-4.17)
	Maximum memory used to reassemble IP fragments before the kernel
	begins to remove incomplete fragment queues to free up resources.
	The kernel still accepts new fragments for defragmentation.

ipfrag_time - INTEGER
	Time in seconds to keep an IP fragment in memory.

ipfrag_max_dist - INTEGER
	ipfrag_max_dist is a non-negative integer value which defines the
	maximum "disorder" which is allowed among fragments which share a
	common IP source address. Note that reordering of packets is
	not unusual, but if a large number of fragments arrive from a source
	IP address while a particular fragment queue remains incomplete, it
	probably indicates that one or more fragments belonging to that queue
	have been lost. When ipfrag_max_dist is positive, an additional check
	is done on fragments before they are added to a reassembly queue - if
	ipfrag_max_dist (or more) fragments have arrived from a particular IP
	address between additions to any IP fragment queue using that source
	address, it's presumed that one or more fragments in the queue are
	lost. The existing fragment queue will be dropped, and a new one
	started. An ipfrag_max_dist value of zero disables this check.

	Using a very small value, e.g. 1 or 2, for ipfrag_max_dist can
	result in unnecessarily dropping fragment queues when normal
	reordering of packets occurs, which could lead to poor application
	performance. Using a very large value, e.g. 50000, increases the
	likelihood of incorrectly reassembling IP fragments that originate
	from different IP datagrams, which could result in data corruption.
	Default: 64

INET peer storage:

inet_peer_threshold - INTEGER
	The approximate size of the storage.  Starting from this threshold
	entries will be thrown aggressively.  This threshold also determines
	entries' time-to-live and time intervals between garbage collection
	passes.  More entries, less time-to-live, less GC interval.

inet_peer_minttl - INTEGER
	Minimum time-to-live of entries.  Should be enough to cover fragment
	time-to-live on the reassembling side.  This minimum time-to-live  is
	guaranteed if the pool size is less than inet_peer_threshold.
	Measured in seconds.

inet_peer_maxttl - INTEGER
	Maximum time-to-live of entries.  Unused entries will expire after
	this period of time if there is no memory pressure on the pool (i.e.
	when the number of entries in the pool is very small).
	Measured in seconds.

TCP variables:

somaxconn - INTEGER
	Limit of socket listen() backlog, known in userspace as SOMAXCONN.
	Defaults to 4096. (Was 128 before linux-5.4)
	See also tcp_max_syn_backlog for additional tuning for TCP sockets.

tcp_abort_on_overflow - BOOLEAN
	If listening service is too slow to accept new connections,
	reset them. Default state is FALSE. It means that if overflow
	occurred due to a burst, connection will recover. Enable this
	option _only_ if you are really sure that listening daemon
	cannot be tuned to accept connections faster. Enabling this
	option can harm clients of your server.

tcp_adv_win_scale - INTEGER
	Count buffering overhead as bytes/2^tcp_adv_win_scale
	(if tcp_adv_win_scale > 0) or bytes-bytes/2^(-tcp_adv_win_scale),
	if it is <= 0.
	Possible values are [-31, 31], inclusive.
	Default: 1

tcp_allowed_congestion_control - STRING
	Show/set the congestion control choices available to non-privileged
	processes. The list is a subset of those listed in
	tcp_available_congestion_control.
	Default is "reno" and the default setting (tcp_congestion_control).

tcp_app_win - INTEGER
	Reserve max(window/2^tcp_app_win, mss) of window for application
	buffer. Value 0 is special, it means that nothing is reserved.
	Default: 31

tcp_autocorking - BOOLEAN
	Enable TCP auto corking :
	When applications do consecutive small write()/sendmsg() system calls,
	we try to coalesce these small writes as much as possible, to lower
	total amount of sent packets. This is done if at least one prior
	packet for the flow is waiting in Qdisc queues or device transmit
	queue. Applications can still use TCP_CORK for optimal behavior
	when they know how/when to uncork their sockets.
	Default : 1

tcp_available_congestion_control - STRING
	Shows the available congestion control choices that are registered.
	More congestion control algorithms may be available as modules,
	but not loaded.

tcp_base_mss - INTEGER
	The initial value of search_low to be used by the packetization layer
	Path MTU discovery (MTU probing).  If MTU probing is enabled,
	this is the initial MSS used by the connection.

tcp_mtu_probe_floor - INTEGER
	If MTU probing is enabled this caps the minimum MSS used for search_low
	for the connection.

	Default : 48

tcp_min_snd_mss - INTEGER
	TCP SYN and SYNACK messages usually advertise an ADVMSS option,
	as described in RFC 1122 and RFC 6691.
	If this ADVMSS option is smaller than tcp_min_snd_mss,
	it is silently capped to tcp_min_snd_mss.

	Default : 48 (at least 8 bytes of payload per segment)

tcp_congestion_control - STRING
	Set the congestion control algorithm to be used for new
	connections. The algorithm "reno" is always available, but
	additional choices may be available based on kernel configuration.
	Default is set as part of kernel configuration.
	For passive connections, the listener congestion control choice
	is inherited.
	[see setsockopt(listenfd, SOL_TCP, TCP_CONGESTION, "name" ...) ]

tcp_dsack - BOOLEAN
	Allows TCP to send "duplicate" SACKs.

tcp_early_retrans - INTEGER
	Tail loss probe (TLP) converts RTOs occurring due to tail
	losses into fast recovery (draft-ietf-tcpm-rack). Note that
	TLP requires RACK to function properly (see tcp_recovery below)
	Possible values:
		0 disables TLP
		3 or 4 enables TLP
	Default: 3

tcp_ecn - INTEGER
	Control use of Explicit Congestion Notification (ECN) by TCP.
	ECN is used only when both ends of the TCP connection indicate
	support for it.  This feature is useful in avoiding losses due
	to congestion by allowing supporting routers to signal
	congestion before having to drop packets.
	Possible values are:
		0 Disable ECN.  Neither initiate nor accept ECN.
		1 Enable ECN when requested by incoming connections and
		  also request ECN on outgoing connection attempts.
		2 Enable ECN or AccECN when requested by incoming connections
		  but do not request ECN on outgoing connections.
		3 Enable AccECN when requested by incoming connections and
		  also request AccECN on outgoing connection attempts.
	    0x102 Enable AccECN in optionless mode for incoming connections.
	    0x103 Enable AccECN in optionless mode for incoming and outgoing
		  connections.
	Default: 2

tcp_ecn_fallback - BOOLEAN
	If the kernel detects that ECN connection misbehaves, enable fall
	back to non-ECN. Currently, this knob implements the fallback
<<<<<<< HEAD
	from RFC3168, section 6.1.1.1., as well as the ECT codepoint bleaching
=======
	from RFC3168, section 6.1.1.1., as well as the ECT codepoint mangling
>>>>>>> 6f8b60fa
	detection during the Accurate ECN handshake, but we reserve that in
	future, additional detection mechanisms could be implemented under this
	knob. The value	is not used, if tcp_ecn or per route (or congestion
	control) ECN settings are disabled.
	Default: 1 (fallback enabled)

tcp_fack - BOOLEAN
	This is a legacy option, it has no effect anymore.

tcp_fin_timeout - INTEGER
	The length of time an orphaned (no longer referenced by any
	application) connection will remain in the FIN_WAIT_2 state
	before it is aborted at the local end.  While a perfectly
	valid "receive only" state for an un-orphaned connection, an
	orphaned connection in FIN_WAIT_2 state could otherwise wait
	forever for the remote to close its end of the connection.
	Cf. tcp_max_orphans
	Default: 60 seconds

tcp_frto - INTEGER
	Enables Forward RTO-Recovery (F-RTO) defined in RFC5682.
	F-RTO is an enhanced recovery algorithm for TCP retransmission
	timeouts.  It is particularly beneficial in networks where the
	RTT fluctuates (e.g., wireless). F-RTO is sender-side only
	modification. It does not require any support from the peer.

	By default it's enabled with a non-zero value. 0 disables F-RTO.

tcp_fwmark_accept - BOOLEAN
	If set, incoming connections to listening sockets that do not have a
	socket mark will set the mark of the accepting socket to the fwmark of
	the incoming SYN packet. This will cause all packets on that connection
	(starting from the first SYNACK) to be sent with that fwmark. The
	listening socket's mark is unchanged. Listening sockets that already
	have a fwmark set via setsockopt(SOL_SOCKET, SO_MARK, ...) are
	unaffected.

	Default: 0

tcp_invalid_ratelimit - INTEGER
	Limit the maximal rate for sending duplicate acknowledgments
	in response to incoming TCP packets that are for an existing
	connection but that are invalid due to any of these reasons:

	  (a) out-of-window sequence number,
	  (b) out-of-window acknowledgment number, or
	  (c) PAWS (Protection Against Wrapped Sequence numbers) check failure

	This can help mitigate simple "ack loop" DoS attacks, wherein
	a buggy or malicious middlebox or man-in-the-middle can
	rewrite TCP header fields in manner that causes each endpoint
	to think that the other is sending invalid TCP segments, thus
	causing each side to send an unterminating stream of duplicate
	acknowledgments for invalid segments.

	Using 0 disables rate-limiting of dupacks in response to
	invalid segments; otherwise this value specifies the minimal
	space between sending such dupacks, in milliseconds.

	Default: 500 (milliseconds).

tcp_keepalive_time - INTEGER
	How often TCP sends out keepalive messages when keepalive is enabled.
	Default: 2hours.

tcp_keepalive_probes - INTEGER
	How many keepalive probes TCP sends out, until it decides that the
	connection is broken. Default value: 9.

tcp_keepalive_intvl - INTEGER
	How frequently the probes are send out. Multiplied by
	tcp_keepalive_probes it is time to kill not responding connection,
	after probes started. Default value: 75sec i.e. connection
	will be aborted after ~11 minutes of retries.

tcp_l3mdev_accept - BOOLEAN
	Enables child sockets to inherit the L3 master device index.
	Enabling this option allows a "global" listen socket to work
	across L3 master domains (e.g., VRFs) with connected sockets
	derived from the listen socket to be bound to the L3 domain in
	which the packets originated. Only valid when the kernel was
	compiled with CONFIG_NET_L3_MASTER_DEV.
        Default: 0 (disabled)

tcp_low_latency - BOOLEAN
	This is a legacy option, it has no effect anymore.

tcp_max_orphans - INTEGER
	Maximal number of TCP sockets not attached to any user file handle,
	held by system.	If this number is exceeded orphaned connections are
	reset immediately and warning is printed. This limit exists
	only to prevent simple DoS attacks, you _must_ not rely on this
	or lower the limit artificially, but rather increase it
	(probably, after increasing installed memory),
	if network conditions require more than default value,
	and tune network services to linger and kill such states
	more aggressively. Let me to remind again: each orphan eats
	up to ~64K of unswappable memory.

tcp_max_syn_backlog - INTEGER
	Maximal number of remembered connection requests (SYN_RECV),
	which have not received an acknowledgment from connecting client.
	This is a per-listener limit.
	The minimal value is 128 for low memory machines, and it will
	increase in proportion to the memory of machine.
	If server suffers from overload, try increasing this number.
	Remember to also check /proc/sys/net/core/somaxconn
	A SYN_RECV request socket consumes about 304 bytes of memory.

tcp_max_tw_buckets - INTEGER
	Maximal number of timewait sockets held by system simultaneously.
	If this number is exceeded time-wait socket is immediately destroyed
	and warning is printed. This limit exists only to prevent
	simple DoS attacks, you _must_ not lower the limit artificially,
	but rather increase it (probably, after increasing installed memory),
	if network conditions require more than default value.

tcp_mem - vector of 3 INTEGERs: min, pressure, max
	min: below this number of pages TCP is not bothered about its
	memory appetite.

	pressure: when amount of memory allocated by TCP exceeds this number
	of pages, TCP moderates its memory consumption and enters memory
	pressure mode, which is exited when memory consumption falls
	under "min".

	max: number of pages allowed for queueing by all TCP sockets.

	Defaults are calculated at boot time from amount of available
	memory.

tcp_min_rtt_wlen - INTEGER
	The window length of the windowed min filter to track the minimum RTT.
	A shorter window lets a flow more quickly pick up new (higher)
	minimum RTT when it is moved to a longer path (e.g., due to traffic
	engineering). A longer window makes the filter more resistant to RTT
	inflations such as transient congestion. The unit is seconds.
	Possible values: 0 - 86400 (1 day)
	Default: 300

tcp_moderate_rcvbuf - BOOLEAN
	If set, TCP performs receive buffer auto-tuning, attempting to
	automatically size the buffer (no greater than tcp_rmem[2]) to
	match the size required by the path for full throughput.  Enabled by
	default.

tcp_mtu_probing - INTEGER
	Controls TCP Packetization-Layer Path MTU Discovery.  Takes three
	values:
	  0 - Disabled
	  1 - Disabled by default, enabled when an ICMP black hole detected
	  2 - Always enabled, use initial MSS of tcp_base_mss.

tcp_probe_interval - UNSIGNED INTEGER
	Controls how often to start TCP Packetization-Layer Path MTU
	Discovery reprobe. The default is reprobing every 10 minutes as
	per RFC4821.

tcp_probe_threshold - INTEGER
	Controls when TCP Packetization-Layer Path MTU Discovery probing
	will stop in respect to the width of search range in bytes. Default
	is 8 bytes.

tcp_no_metrics_save - BOOLEAN
	By default, TCP saves various connection metrics in the route cache
	when the connection closes, so that connections established in the
	near future can use these to set initial conditions.  Usually, this
	increases overall performance, but may sometimes cause performance
	degradation.  If set, TCP will not cache metrics on closing
	connections.

tcp_no_ssthresh_metrics_save - BOOLEAN
	Controls whether TCP saves ssthresh metrics in the route cache.
	Default is 1, which disables ssthresh metrics.

tcp_orphan_retries - INTEGER
	This value influences the timeout of a locally closed TCP connection,
	when RTO retransmissions remain unacknowledged.
	See tcp_retries2 for more details.

	The default value is 8.
	If your machine is a loaded WEB server,
	you should think about lowering this value, such sockets
	may consume significant resources. Cf. tcp_max_orphans.

tcp_recovery - INTEGER
	This value is a bitmap to enable various experimental loss recovery
	features.

	RACK: 0x1 enables the RACK loss detection for fast detection of lost
	      retransmissions and tail drops. It also subsumes and disables
	      RFC6675 recovery for SACK connections.
	RACK: 0x2 makes RACK's reordering window static (min_rtt/4).
	RACK: 0x4 disables RACK's DUPACK threshold heuristic

	Default: 0x1

tcp_reordering - INTEGER
	Initial reordering level of packets in a TCP stream.
	TCP stack can then dynamically adjust flow reordering level
	between this initial value and tcp_max_reordering
	Default: 3

tcp_max_reordering - INTEGER
	Maximal reordering level of packets in a TCP stream.
	300 is a fairly conservative value, but you might increase it
	if paths are using per packet load balancing (like bonding rr mode)
	Default: 300

tcp_retrans_collapse - BOOLEAN
	Bug-to-bug compatibility with some broken printers.
	On retransmit try to send bigger packets to work around bugs in
	certain TCP stacks.

tcp_retries1 - INTEGER
	This value influences the time, after which TCP decides, that
	something is wrong due to unacknowledged RTO retransmissions,
	and reports this suspicion to the network layer.
	See tcp_retries2 for more details.

	RFC 1122 recommends at least 3 retransmissions, which is the
	default.

tcp_retries2 - INTEGER
	This value influences the timeout of an alive TCP connection,
	when RTO retransmissions remain unacknowledged.
	Given a value of N, a hypothetical TCP connection following
	exponential backoff with an initial RTO of TCP_RTO_MIN would
	retransmit N times before killing the connection at the (N+1)th RTO.

	The default value of 15 yields a hypothetical timeout of 924.6
	seconds and is a lower bound for the effective timeout.
	TCP will effectively time out at the first RTO which exceeds the
	hypothetical timeout.

	RFC 1122 recommends at least 100 seconds for the timeout,
	which corresponds to a value of at least 8.

tcp_rfc1337 - BOOLEAN
	If set, the TCP stack behaves conforming to RFC1337. If unset,
	we are not conforming to RFC, but prevent TCP TIME_WAIT
	assassination.
	Default: 0

tcp_rmem - vector of 3 INTEGERs: min, default, max
	min: Minimal size of receive buffer used by TCP sockets.
	It is guaranteed to each TCP socket, even under moderate memory
	pressure.
	Default: 4K

	default: initial size of receive buffer used by TCP sockets.
	This value overrides net.core.rmem_default used by other protocols.
	Default: 87380 bytes. This value results in window of 65535 with
	default setting of tcp_adv_win_scale and tcp_app_win:0 and a bit
	less for default tcp_app_win. See below about these variables.

	max: maximal size of receive buffer allowed for automatically
	selected receiver buffers for TCP socket. This value does not override
	net.core.rmem_max.  Calling setsockopt() with SO_RCVBUF disables
	automatic tuning of that socket's receive buffer size, in which
	case this value is ignored.
	Default: between 87380B and 6MB, depending on RAM size.

tcp_sack - BOOLEAN
	Enable select acknowledgments (SACKS).

tcp_comp_sack_delay_ns - LONG INTEGER
	TCP tries to reduce number of SACK sent, using a timer
	based on 5% of SRTT, capped by this sysctl, in nano seconds.
	The default is 1ms, based on TSO autosizing period.

	Default : 1,000,000 ns (1 ms)

tcp_comp_sack_nr - INTEGER
	Max number of SACK that can be compressed.
	Using 0 disables SACK compression.

	Default : 44

tcp_slow_start_after_idle - BOOLEAN
	If set, provide RFC2861 behavior and time out the congestion
	window after an idle period.  An idle period is defined at
	the current RTO.  If unset, the congestion window will not
	be timed out after an idle period.
	Default: 1

tcp_stdurg - BOOLEAN
	Use the Host requirements interpretation of the TCP urgent pointer field.
	Most hosts use the older BSD interpretation, so if you turn this on
	Linux might not communicate correctly with them.
	Default: FALSE

tcp_synack_retries - INTEGER
	Number of times SYNACKs for a passive TCP connection attempt will
	be retransmitted. Should not be higher than 255. Default value
	is 5, which corresponds to 31seconds till the last retransmission
	with the current initial RTO of 1second. With this the final timeout
	for a passive TCP connection will happen after 63seconds.

tcp_syncookies - INTEGER
	Only valid when the kernel was compiled with CONFIG_SYN_COOKIES
	Send out syncookies when the syn backlog queue of a socket
	overflows. This is to prevent against the common 'SYN flood attack'
	Default: 1

	Note, that syncookies is fallback facility.
	It MUST NOT be used to help highly loaded servers to stand
	against legal connection rate. If you see SYN flood warnings
	in your logs, but investigation	shows that they occur
	because of overload with legal connections, you should tune
	another parameters until this warning disappear.
	See: tcp_max_syn_backlog, tcp_synack_retries, tcp_abort_on_overflow.

	syncookies seriously violate TCP protocol, do not allow
	to use TCP extensions, can result in serious degradation
	of some services (f.e. SMTP relaying), visible not by you,
	but your clients and relays, contacting you. While you see
	SYN flood warnings in logs not being really flooded, your server
	is seriously misconfigured.

	If you want to test which effects syncookies have to your
	network connections you can set this knob to 2 to enable
	unconditionally generation of syncookies.

tcp_fastopen - INTEGER
	Enable TCP Fast Open (RFC7413) to send and accept data in the opening
	SYN packet.

	The client support is enabled by flag 0x1 (on by default). The client
	then must use sendmsg() or sendto() with the MSG_FASTOPEN flag,
	rather than connect() to send data in SYN.

	The server support is enabled by flag 0x2 (off by default). Then
	either enable for all listeners with another flag (0x400) or
	enable individual listeners via TCP_FASTOPEN socket option with
	the option value being the length of the syn-data backlog.

	The values (bitmap) are
	  0x1: (client) enables sending data in the opening SYN on the client.
	  0x2: (server) enables the server support, i.e., allowing data in
			a SYN packet to be accepted and passed to the
			application before 3-way handshake finishes.
	  0x4: (client) send data in the opening SYN regardless of cookie
			availability and without a cookie option.
	0x200: (server) accept data-in-SYN w/o any cookie option present.
	0x400: (server) enable all listeners to support Fast Open by
			default without explicit TCP_FASTOPEN socket option.

	Default: 0x1

	Note that that additional client or server features are only
	effective if the basic support (0x1 and 0x2) are enabled respectively.

tcp_fastopen_blackhole_timeout_sec - INTEGER
	Initial time period in second to disable Fastopen on active TCP sockets
	when a TFO firewall blackhole issue happens.
	This time period will grow exponentially when more blackhole issues
	get detected right after Fastopen is re-enabled and will reset to
	initial value when the blackhole issue goes away.
	0 to disable the blackhole detection.
	By default, it is set to 1hr.

tcp_fastopen_key - list of comma separated 32-digit hexadecimal INTEGERs
	The list consists of a primary key and an optional backup key. The
	primary key is used for both creating and validating cookies, while the
	optional backup key is only used for validating cookies. The purpose of
	the backup key is to maximize TFO validation when keys are rotated.

	A randomly chosen primary key may be configured by the kernel if
	the tcp_fastopen sysctl is set to 0x400 (see above), or if the
	TCP_FASTOPEN setsockopt() optname is set and a key has not been
	previously configured via sysctl. If keys are configured via
	setsockopt() by using the TCP_FASTOPEN_KEY optname, then those
	per-socket keys will be used instead of any keys that are specified via
	sysctl.

	A key is specified as 4 8-digit hexadecimal integers which are separated
	by a '-' as: xxxxxxxx-xxxxxxxx-xxxxxxxx-xxxxxxxx. Leading zeros may be
	omitted. A primary and a backup key may be specified by separating them
	by a comma. If only one key is specified, it becomes the primary key and
	any previously configured backup keys are removed.

tcp_syn_retries - INTEGER
	Number of times initial SYNs for an active TCP connection attempt
	will be retransmitted. Should not be higher than 127. Default value
	is 6, which corresponds to 63seconds till the last retransmission
	with the current initial RTO of 1second. With this the final timeout
	for an active TCP connection attempt will happen after 127seconds.

tcp_timestamps - INTEGER
Enable timestamps as defined in RFC1323.
	0: Disabled.
	1: Enable timestamps as defined in RFC1323 and use random offset for
	each connection rather than only using the current time.
	2: Like 1, but without random offsets.
	Default: 1

tcp_min_tso_segs - INTEGER
	Minimal number of segments per TSO frame.
	Since linux-3.12, TCP does an automatic sizing of TSO frames,
	depending on flow rate, instead of filling 64Kbytes packets.
	For specific usages, it's possible to force TCP to build big
	TSO frames. Note that TCP stack might split too big TSO packets
	if available window is too small.
	Default: 2

tcp_pacing_ss_ratio - INTEGER
	sk->sk_pacing_rate is set by TCP stack using a ratio applied
	to current rate. (current_rate = cwnd * mss / srtt)
	If TCP is in slow start, tcp_pacing_ss_ratio is applied
	to let TCP probe for bigger speeds, assuming cwnd can be
	doubled every other RTT.
	Default: 200

tcp_pacing_ca_ratio - INTEGER
	sk->sk_pacing_rate is set by TCP stack using a ratio applied
	to current rate. (current_rate = cwnd * mss / srtt)
	If TCP is in congestion avoidance phase, tcp_pacing_ca_ratio
	is applied to conservatively probe for bigger throughput.
	Default: 120

tcp_tso_win_divisor - INTEGER
	This allows control over what percentage of the congestion window
	can be consumed by a single TSO frame.
	The setting of this parameter is a choice between burstiness and
	building larger TSO frames.
	Default: 3

tcp_tw_reuse - INTEGER
	Enable reuse of TIME-WAIT sockets for new connections when it is
	safe from protocol viewpoint.
	0 - disable
	1 - global enable
	2 - enable for loopback traffic only
	It should not be changed without advice/request of technical
	experts.
	Default: 2

tcp_window_scaling - BOOLEAN
	Enable window scaling as defined in RFC1323.

tcp_wmem - vector of 3 INTEGERs: min, default, max
	min: Amount of memory reserved for send buffers for TCP sockets.
	Each TCP socket has rights to use it due to fact of its birth.
	Default: 4K

	default: initial size of send buffer used by TCP sockets.  This
	value overrides net.core.wmem_default used by other protocols.
	It is usually lower than net.core.wmem_default.
	Default: 16K

	max: Maximal amount of memory allowed for automatically tuned
	send buffers for TCP sockets. This value does not override
	net.core.wmem_max.  Calling setsockopt() with SO_SNDBUF disables
	automatic tuning of that socket's send buffer size, in which case
	this value is ignored.
	Default: between 64K and 4MB, depending on RAM size.

tcp_notsent_lowat - UNSIGNED INTEGER
	A TCP socket can control the amount of unsent bytes in its write queue,
	thanks to TCP_NOTSENT_LOWAT socket option. poll()/select()/epoll()
	reports POLLOUT events if the amount of unsent bytes is below a per
	socket value, and if the write queue is not full. sendmsg() will
	also not add new buffers if the limit is hit.

	This global variable controls the amount of unsent data for
	sockets not using TCP_NOTSENT_LOWAT. For these sockets, a change
	to the global variable has immediate effect.

	Default: UINT_MAX (0xFFFFFFFF)

tcp_workaround_signed_windows - BOOLEAN
	If set, assume no receipt of a window scaling option means the
	remote TCP is broken and treats the window as a signed quantity.
	If unset, assume the remote TCP is not broken even if we do
	not receive a window scaling option from them.
	Default: 0

tcp_thin_linear_timeouts - BOOLEAN
	Enable dynamic triggering of linear timeouts for thin streams.
	If set, a check is performed upon retransmission by timeout to
	determine if the stream is thin (less than 4 packets in flight).
	As long as the stream is found to be thin, up to 6 linear
	timeouts may be performed before exponential backoff mode is
	initiated. This improves retransmission latency for
	non-aggressive thin streams, often found to be time-dependent.
	For more information on thin streams, see
	Documentation/networking/tcp-thin.txt
	Default: 0

tcp_limit_output_bytes - INTEGER
	Controls TCP Small Queue limit per tcp socket.
	TCP bulk sender tends to increase packets in flight until it
	gets losses notifications. With SNDBUF autotuning, this can
	result in a large amount of packets queued on the local machine
	(e.g.: qdiscs, CPU backlog, or device) hurting latency of other
	flows, for typical pfifo_fast qdiscs.  tcp_limit_output_bytes
	limits the number of bytes on qdisc or device to reduce artificial
	RTT/cwnd and reduce bufferbloat.
	Default: 1048576 (16 * 65536)

tcp_challenge_ack_limit - INTEGER
	Limits number of Challenge ACK sent per second, as recommended
	in RFC 5961 (Improving TCP's Robustness to Blind In-Window Attacks)
	Default: 100

tcp_rx_skb_cache - BOOLEAN
	Controls a per TCP socket cache of one skb, that might help
	performance of some workloads. This might be dangerous
	on systems with a lot of TCP sockets, since it increases
	memory usage.

	Default: 0 (disabled)

UDP variables:

udp_l3mdev_accept - BOOLEAN
	Enabling this option allows a "global" bound socket to work
	across L3 master domains (e.g., VRFs) with packets capable of
	being received regardless of the L3 domain in which they
	originated. Only valid when the kernel was compiled with
	CONFIG_NET_L3_MASTER_DEV.
        Default: 0 (disabled)

udp_mem - vector of 3 INTEGERs: min, pressure, max
	Number of pages allowed for queueing by all UDP sockets.

	min: Below this number of pages UDP is not bothered about its
	memory appetite. When amount of memory allocated by UDP exceeds
	this number, UDP starts to moderate memory usage.

	pressure: This value was introduced to follow format of tcp_mem.

	max: Number of pages allowed for queueing by all UDP sockets.

	Default is calculated at boot time from amount of available memory.

udp_rmem_min - INTEGER
	Minimal size of receive buffer used by UDP sockets in moderation.
	Each UDP socket is able to use the size for receiving data, even if
	total pages of UDP sockets exceed udp_mem pressure. The unit is byte.
	Default: 4K

udp_wmem_min - INTEGER
	Minimal size of send buffer used by UDP sockets in moderation.
	Each UDP socket is able to use the size for sending data, even if
	total pages of UDP sockets exceed udp_mem pressure. The unit is byte.
	Default: 4K

RAW variables:

raw_l3mdev_accept - BOOLEAN
	Enabling this option allows a "global" bound socket to work
	across L3 master domains (e.g., VRFs) with packets capable of
	being received regardless of the L3 domain in which they
	originated. Only valid when the kernel was compiled with
	CONFIG_NET_L3_MASTER_DEV.
	Default: 1 (enabled)

CIPSOv4 Variables:

cipso_cache_enable - BOOLEAN
	If set, enable additions to and lookups from the CIPSO label mapping
	cache.  If unset, additions are ignored and lookups always result in a
	miss.  However, regardless of the setting the cache is still
	invalidated when required when means you can safely toggle this on and
	off and the cache will always be "safe".
	Default: 1

cipso_cache_bucket_size - INTEGER
	The CIPSO label cache consists of a fixed size hash table with each
	hash bucket containing a number of cache entries.  This variable limits
	the number of entries in each hash bucket; the larger the value the
	more CIPSO label mappings that can be cached.  When the number of
	entries in a given hash bucket reaches this limit adding new entries
	causes the oldest entry in the bucket to be removed to make room.
	Default: 10

cipso_rbm_optfmt - BOOLEAN
	Enable the "Optimized Tag 1 Format" as defined in section 3.4.2.6 of
	the CIPSO draft specification (see Documentation/netlabel for details).
	This means that when set the CIPSO tag will be padded with empty
	categories in order to make the packet data 32-bit aligned.
	Default: 0

cipso_rbm_structvalid - BOOLEAN
	If set, do a very strict check of the CIPSO option when
	ip_options_compile() is called.  If unset, relax the checks done during
	ip_options_compile().  Either way is "safe" as errors are caught else
	where in the CIPSO processing code but setting this to 0 (False) should
	result in less work (i.e. it should be faster) but could cause problems
	with other implementations that require strict checking.
	Default: 0

IP Variables:

ip_local_port_range - 2 INTEGERS
	Defines the local port range that is used by TCP and UDP to
	choose the local port. The first number is the first, the
	second the last local port number.
	If possible, it is better these numbers have different parity
	(one even and one odd value).
	Must be greater than or equal to ip_unprivileged_port_start.
	The default values are 32768 and 60999 respectively.

ip_local_reserved_ports - list of comma separated ranges
	Specify the ports which are reserved for known third-party
	applications. These ports will not be used by automatic port
	assignments (e.g. when calling connect() or bind() with port
	number 0). Explicit port allocation behavior is unchanged.

	The format used for both input and output is a comma separated
	list of ranges (e.g. "1,2-4,10-10" for ports 1, 2, 3, 4 and
	10). Writing to the file will clear all previously reserved
	ports and update the current list with the one given in the
	input.

	Note that ip_local_port_range and ip_local_reserved_ports
	settings are independent and both are considered by the kernel
	when determining which ports are available for automatic port
	assignments.

	You can reserve ports which are not in the current
	ip_local_port_range, e.g.:

	$ cat /proc/sys/net/ipv4/ip_local_port_range
	32000	60999
	$ cat /proc/sys/net/ipv4/ip_local_reserved_ports
	8080,9148

	although this is redundant. However such a setting is useful
	if later the port range is changed to a value that will
	include the reserved ports.

	Default: Empty

ip_unprivileged_port_start - INTEGER
	This is a per-namespace sysctl.  It defines the first
	unprivileged port in the network namespace.  Privileged ports
	require root or CAP_NET_BIND_SERVICE in order to bind to them.
	To disable all privileged ports, set this to 0.  They must not
	overlap with the ip_local_port_range.

	Default: 1024

ip_nonlocal_bind - BOOLEAN
	If set, allows processes to bind() to non-local IP addresses,
	which can be quite useful - but may break some applications.
	Default: 0

ip_dynaddr - BOOLEAN
	If set non-zero, enables support for dynamic addresses.
	If set to a non-zero value larger than 1, a kernel log
	message will be printed when dynamic address rewriting
	occurs.
	Default: 0

ip_early_demux - BOOLEAN
	Optimize input packet processing down to one demux for
	certain kinds of local sockets.  Currently we only do this
	for established TCP and connected UDP sockets.

	It may add an additional cost for pure routing workloads that
	reduces overall throughput, in such case you should disable it.
	Default: 1

tcp_early_demux - BOOLEAN
	Enable early demux for established TCP sockets.
	Default: 1

udp_early_demux - BOOLEAN
	Enable early demux for connected UDP sockets. Disable this if
	your system could experience more unconnected load.
	Default: 1

icmp_echo_ignore_all - BOOLEAN
	If set non-zero, then the kernel will ignore all ICMP ECHO
	requests sent to it.
	Default: 0

icmp_echo_ignore_broadcasts - BOOLEAN
	If set non-zero, then the kernel will ignore all ICMP ECHO and
	TIMESTAMP requests sent to it via broadcast/multicast.
	Default: 1

icmp_ratelimit - INTEGER
	Limit the maximal rates for sending ICMP packets whose type matches
	icmp_ratemask (see below) to specific targets.
	0 to disable any limiting,
	otherwise the minimal space between responses in milliseconds.
	Note that another sysctl, icmp_msgs_per_sec limits the number
	of ICMP packets	sent on all targets.
	Default: 1000

icmp_msgs_per_sec - INTEGER
	Limit maximal number of ICMP packets sent per second from this host.
	Only messages whose type matches icmp_ratemask (see below) are
	controlled by this limit.
	Default: 1000

icmp_msgs_burst - INTEGER
	icmp_msgs_per_sec controls number of ICMP packets sent per second,
	while icmp_msgs_burst controls the burst size of these packets.
	Default: 50

icmp_ratemask - INTEGER
	Mask made of ICMP types for which rates are being limited.
	Significant bits: IHGFEDCBA9876543210
	Default mask:     0000001100000011000 (6168)

	Bit definitions (see include/linux/icmp.h):
		0 Echo Reply
		3 Destination Unreachable *
		4 Source Quench *
		5 Redirect
		8 Echo Request
		B Time Exceeded *
		C Parameter Problem *
		D Timestamp Request
		E Timestamp Reply
		F Info Request
		G Info Reply
		H Address Mask Request
		I Address Mask Reply

	* These are rate limited by default (see default mask above)

icmp_ignore_bogus_error_responses - BOOLEAN
	Some routers violate RFC1122 by sending bogus responses to broadcast
	frames.  Such violations are normally logged via a kernel warning.
	If this is set to TRUE, the kernel will not give such warnings, which
	will avoid log file clutter.
	Default: 1

icmp_errors_use_inbound_ifaddr - BOOLEAN

	If zero, icmp error messages are sent with the primary address of
	the exiting interface.

	If non-zero, the message will be sent with the primary address of
	the interface that received the packet that caused the icmp error.
	This is the behaviour network many administrators will expect from
	a router. And it can make debugging complicated network layouts
	much easier.

	Note that if no primary address exists for the interface selected,
	then the primary address of the first non-loopback interface that
	has one will be used regardless of this setting.

	Default: 0

igmp_max_memberships - INTEGER
	Change the maximum number of multicast groups we can subscribe to.
	Default: 20

	Theoretical maximum value is bounded by having to send a membership
	report in a single datagram (i.e. the report can't span multiple
	datagrams, or risk confusing the switch and leaving groups you don't
	intend to).

	The number of supported groups 'M' is bounded by the number of group
	report entries you can fit into a single datagram of 65535 bytes.

	M = 65536-sizeof (ip header)/(sizeof(Group record))

	Group records are variable length, with a minimum of 12 bytes.
	So net.ipv4.igmp_max_memberships should not be set higher than:

	(65536-24) / 12 = 5459

	The value 5459 assumes no IP header options, so in practice
	this number may be lower.

igmp_max_msf - INTEGER
	Maximum number of addresses allowed in the source filter list for a
	multicast group.
	Default: 10

igmp_qrv - INTEGER
	Controls the IGMP query robustness variable (see RFC2236 8.1).
	Default: 2 (as specified by RFC2236 8.1)
	Minimum: 1 (as specified by RFC6636 4.5)

force_igmp_version - INTEGER
	0 - (default) No enforcement of a IGMP version, IGMPv1/v2 fallback
	    allowed. Will back to IGMPv3 mode again if all IGMPv1/v2 Querier
	    Present timer expires.
	1 - Enforce to use IGMP version 1. Will also reply IGMPv1 report if
	    receive IGMPv2/v3 query.
	2 - Enforce to use IGMP version 2. Will fallback to IGMPv1 if receive
	    IGMPv1 query message. Will reply report if receive IGMPv3 query.
	3 - Enforce to use IGMP version 3. The same react with default 0.

	Note: this is not the same with force_mld_version because IGMPv3 RFC3376
	Security Considerations does not have clear description that we could
	ignore other version messages completely as MLDv2 RFC3810. So make
	this value as default 0 is recommended.

conf/interface/*  changes special settings per interface (where
"interface" is the name of your network interface)

conf/all/*	  is special, changes the settings for all interfaces

log_martians - BOOLEAN
	Log packets with impossible addresses to kernel log.
	log_martians for the interface will be enabled if at least one of
	conf/{all,interface}/log_martians is set to TRUE,
	it will be disabled otherwise

accept_redirects - BOOLEAN
	Accept ICMP redirect messages.
	accept_redirects for the interface will be enabled if:
	- both conf/{all,interface}/accept_redirects are TRUE in the case
	  forwarding for the interface is enabled
	or
	- at least one of conf/{all,interface}/accept_redirects is TRUE in the
	  case forwarding for the interface is disabled
	accept_redirects for the interface will be disabled otherwise
	default TRUE (host)
		FALSE (router)

forwarding - BOOLEAN
	Enable IP forwarding on this interface.  This controls whether packets
	received _on_ this interface can be forwarded.

mc_forwarding - BOOLEAN
	Do multicast routing. The kernel needs to be compiled with CONFIG_MROUTE
	and a multicast routing daemon is required.
	conf/all/mc_forwarding must also be set to TRUE to enable multicast
	routing	for the interface

medium_id - INTEGER
	Integer value used to differentiate the devices by the medium they
	are attached to. Two devices can have different id values when
	the broadcast packets are received only on one of them.
	The default value 0 means that the device is the only interface
	to its medium, value of -1 means that medium is not known.

	Currently, it is used to change the proxy_arp behavior:
	the proxy_arp feature is enabled for packets forwarded between
	two devices attached to different media.

proxy_arp - BOOLEAN
	Do proxy arp.
	proxy_arp for the interface will be enabled if at least one of
	conf/{all,interface}/proxy_arp is set to TRUE,
	it will be disabled otherwise

proxy_arp_pvlan - BOOLEAN
	Private VLAN proxy arp.
	Basically allow proxy arp replies back to the same interface
	(from which the ARP request/solicitation was received).

	This is done to support (ethernet) switch features, like RFC
	3069, where the individual ports are NOT allowed to
	communicate with each other, but they are allowed to talk to
	the upstream router.  As described in RFC 3069, it is possible
	to allow these hosts to communicate through the upstream
	router by proxy_arp'ing. Don't need to be used together with
	proxy_arp.

	This technology is known by different names:
	  In RFC 3069 it is called VLAN Aggregation.
	  Cisco and Allied Telesyn call it Private VLAN.
	  Hewlett-Packard call it Source-Port filtering or port-isolation.
	  Ericsson call it MAC-Forced Forwarding (RFC Draft).

shared_media - BOOLEAN
	Send(router) or accept(host) RFC1620 shared media redirects.
	Overrides secure_redirects.
	shared_media for the interface will be enabled if at least one of
	conf/{all,interface}/shared_media is set to TRUE,
	it will be disabled otherwise
	default TRUE

secure_redirects - BOOLEAN
	Accept ICMP redirect messages only to gateways listed in the
	interface's current gateway list. Even if disabled, RFC1122 redirect
	rules still apply.
	Overridden by shared_media.
	secure_redirects for the interface will be enabled if at least one of
	conf/{all,interface}/secure_redirects is set to TRUE,
	it will be disabled otherwise
	default TRUE

send_redirects - BOOLEAN
	Send redirects, if router.
	send_redirects for the interface will be enabled if at least one of
	conf/{all,interface}/send_redirects is set to TRUE,
	it will be disabled otherwise
	Default: TRUE

bootp_relay - BOOLEAN
	Accept packets with source address 0.b.c.d destined
	not to this host as local ones. It is supposed, that
	BOOTP relay daemon will catch and forward such packets.
	conf/all/bootp_relay must also be set to TRUE to enable BOOTP relay
	for the interface
	default FALSE
	Not Implemented Yet.

accept_source_route - BOOLEAN
	Accept packets with SRR option.
	conf/all/accept_source_route must also be set to TRUE to accept packets
	with SRR option on the interface
	default TRUE (router)
		FALSE (host)

accept_local - BOOLEAN
	Accept packets with local source addresses. In combination with
	suitable routing, this can be used to direct packets between two
	local interfaces over the wire and have them accepted properly.
	default FALSE

route_localnet - BOOLEAN
	Do not consider loopback addresses as martian source or destination
	while routing. This enables the use of 127/8 for local routing purposes.
	default FALSE

rp_filter - INTEGER
	0 - No source validation.
	1 - Strict mode as defined in RFC3704 Strict Reverse Path
	    Each incoming packet is tested against the FIB and if the interface
	    is not the best reverse path the packet check will fail.
	    By default failed packets are discarded.
	2 - Loose mode as defined in RFC3704 Loose Reverse Path
	    Each incoming packet's source address is also tested against the FIB
	    and if the source address is not reachable via any interface
	    the packet check will fail.

	Current recommended practice in RFC3704 is to enable strict mode
	to prevent IP spoofing from DDos attacks. If using asymmetric routing
	or other complicated routing, then loose mode is recommended.

	The max value from conf/{all,interface}/rp_filter is used
	when doing source validation on the {interface}.

	Default value is 0. Note that some distributions enable it
	in startup scripts.

arp_filter - BOOLEAN
	1 - Allows you to have multiple network interfaces on the same
	subnet, and have the ARPs for each interface be answered
	based on whether or not the kernel would route a packet from
	the ARP'd IP out that interface (therefore you must use source
	based routing for this to work). In other words it allows control
	of which cards (usually 1) will respond to an arp request.

	0 - (default) The kernel can respond to arp requests with addresses
	from other interfaces. This may seem wrong but it usually makes
	sense, because it increases the chance of successful communication.
	IP addresses are owned by the complete host on Linux, not by
	particular interfaces. Only for more complex setups like load-
	balancing, does this behaviour cause problems.

	arp_filter for the interface will be enabled if at least one of
	conf/{all,interface}/arp_filter is set to TRUE,
	it will be disabled otherwise

arp_announce - INTEGER
	Define different restriction levels for announcing the local
	source IP address from IP packets in ARP requests sent on
	interface:
	0 - (default) Use any local address, configured on any interface
	1 - Try to avoid local addresses that are not in the target's
	subnet for this interface. This mode is useful when target
	hosts reachable via this interface require the source IP
	address in ARP requests to be part of their logical network
	configured on the receiving interface. When we generate the
	request we will check all our subnets that include the
	target IP and will preserve the source address if it is from
	such subnet. If there is no such subnet we select source
	address according to the rules for level 2.
	2 - Always use the best local address for this target.
	In this mode we ignore the source address in the IP packet
	and try to select local address that we prefer for talks with
	the target host. Such local address is selected by looking
	for primary IP addresses on all our subnets on the outgoing
	interface that include the target IP address. If no suitable
	local address is found we select the first local address
	we have on the outgoing interface or on all other interfaces,
	with the hope we will receive reply for our request and
	even sometimes no matter the source IP address we announce.

	The max value from conf/{all,interface}/arp_announce is used.

	Increasing the restriction level gives more chance for
	receiving answer from the resolved target while decreasing
	the level announces more valid sender's information.

arp_ignore - INTEGER
	Define different modes for sending replies in response to
	received ARP requests that resolve local target IP addresses:
	0 - (default): reply for any local target IP address, configured
	on any interface
	1 - reply only if the target IP address is local address
	configured on the incoming interface
	2 - reply only if the target IP address is local address
	configured on the incoming interface and both with the
	sender's IP address are part from same subnet on this interface
	3 - do not reply for local addresses configured with scope host,
	only resolutions for global and link addresses are replied
	4-7 - reserved
	8 - do not reply for all local addresses

	The max value from conf/{all,interface}/arp_ignore is used
	when ARP request is received on the {interface}

arp_notify - BOOLEAN
	Define mode for notification of address and device changes.
	0 - (default): do nothing
	1 - Generate gratuitous arp requests when device is brought up
	    or hardware address changes.

arp_accept - BOOLEAN
	Define behavior for gratuitous ARP frames who's IP is not
	already present in the ARP table:
	0 - don't create new entries in the ARP table
	1 - create new entries in the ARP table

	Both replies and requests type gratuitous arp will trigger the
	ARP table to be updated, if this setting is on.

	If the ARP table already contains the IP address of the
	gratuitous arp frame, the arp table will be updated regardless
	if this setting is on or off.

mcast_solicit - INTEGER
	The maximum number of multicast probes in INCOMPLETE state,
	when the associated hardware address is unknown.  Defaults
	to 3.

ucast_solicit - INTEGER
	The maximum number of unicast probes in PROBE state, when
	the hardware address is being reconfirmed.  Defaults to 3.

app_solicit - INTEGER
	The maximum number of probes to send to the user space ARP daemon
	via netlink before dropping back to multicast probes (see
	mcast_resolicit).  Defaults to 0.

mcast_resolicit - INTEGER
	The maximum number of multicast probes after unicast and
	app probes in PROBE state.  Defaults to 0.

disable_policy - BOOLEAN
	Disable IPSEC policy (SPD) for this interface

disable_xfrm - BOOLEAN
	Disable IPSEC encryption on this interface, whatever the policy

igmpv2_unsolicited_report_interval - INTEGER
	The interval in milliseconds in which the next unsolicited
	IGMPv1 or IGMPv2 report retransmit will take place.
	Default: 10000 (10 seconds)

igmpv3_unsolicited_report_interval - INTEGER
	The interval in milliseconds in which the next unsolicited
	IGMPv3 report retransmit will take place.
	Default: 1000 (1 seconds)

promote_secondaries - BOOLEAN
	When a primary IP address is removed from this interface
	promote a corresponding secondary IP address instead of
	removing all the corresponding secondary IP addresses.

drop_unicast_in_l2_multicast - BOOLEAN
	Drop any unicast IP packets that are received in link-layer
	multicast (or broadcast) frames.
	This behavior (for multicast) is actually a SHOULD in RFC
	1122, but is disabled by default for compatibility reasons.
	Default: off (0)

drop_gratuitous_arp - BOOLEAN
	Drop all gratuitous ARP frames, for example if there's a known
	good ARP proxy on the network and such frames need not be used
	(or in the case of 802.11, must not be used to prevent attacks.)
	Default: off (0)


tag - INTEGER
	Allows you to write a number, which can be used as required.
	Default value is 0.

xfrm4_gc_thresh - INTEGER
	(Obsolete since linux-4.14)
	The threshold at which we will start garbage collecting for IPv4
	destination cache entries.  At twice this value the system will
	refuse new allocations.

igmp_link_local_mcast_reports - BOOLEAN
	Enable IGMP reports for link local multicast groups in the
	224.0.0.X range.
	Default TRUE

Alexey Kuznetsov.
kuznet@ms2.inr.ac.ru

Updated by:
Andi Kleen
ak@muc.de
Nicolas Delon
delon.nicolas@wanadoo.fr




/proc/sys/net/ipv6/* Variables:

IPv6 has no global variables such as tcp_*.  tcp_* settings under ipv4/ also
apply to IPv6 [XXX?].

bindv6only - BOOLEAN
	Default value for IPV6_V6ONLY socket option,
	which restricts use of the IPv6 socket to IPv6 communication
	only.
		TRUE: disable IPv4-mapped address feature
		FALSE: enable IPv4-mapped address feature

	Default: FALSE (as specified in RFC3493)

flowlabel_consistency - BOOLEAN
	Protect the consistency (and unicity) of flow label.
	You have to disable it to use IPV6_FL_F_REFLECT flag on the
	flow label manager.
	TRUE: enabled
	FALSE: disabled
	Default: TRUE

auto_flowlabels - INTEGER
	Automatically generate flow labels based on a flow hash of the
	packet. This allows intermediate devices, such as routers, to
	identify packet flows for mechanisms like Equal Cost Multipath
	Routing (see RFC 6438).
	0: automatic flow labels are completely disabled
	1: automatic flow labels are enabled by default, they can be
	   disabled on a per socket basis using the IPV6_AUTOFLOWLABEL
	   socket option
	2: automatic flow labels are allowed, they may be enabled on a
	   per socket basis using the IPV6_AUTOFLOWLABEL socket option
	3: automatic flow labels are enabled and enforced, they cannot
	   be disabled by the socket option
	Default: 1

flowlabel_state_ranges - BOOLEAN
	Split the flow label number space into two ranges. 0-0x7FFFF is
	reserved for the IPv6 flow manager facility, 0x80000-0xFFFFF
	is reserved for stateless flow labels as described in RFC6437.
	TRUE: enabled
	FALSE: disabled
	Default: true

flowlabel_reflect - INTEGER
	Control flow label reflection. Needed for Path MTU
	Discovery to work with Equal Cost Multipath Routing in anycast
	environments. See RFC 7690 and:
	https://tools.ietf.org/html/draft-wang-6man-flow-label-reflection-01

	This is a bitmask.
	1: enabled for established flows

	Note that this prevents automatic flowlabel changes, as done
	in "tcp: change IPv6 flow-label upon receiving spurious retransmission"
	and "tcp: Change txhash on every SYN and RTO retransmit"

	2: enabled for TCP RESET packets (no active listener)
	If set, a RST packet sent in response to a SYN packet on a closed
	port will reflect the incoming flow label.

	4: enabled for ICMPv6 echo reply messages.

	Default: 0

fib_multipath_hash_policy - INTEGER
	Controls which hash policy to use for multipath routes.
	Default: 0 (Layer 3)
	Possible values:
	0 - Layer 3 (source and destination addresses plus flow label)
	1 - Layer 4 (standard 5-tuple)
	2 - Layer 3 or inner Layer 3 if present

anycast_src_echo_reply - BOOLEAN
	Controls the use of anycast addresses as source addresses for ICMPv6
	echo reply
	TRUE:  enabled
	FALSE: disabled
	Default: FALSE

idgen_delay - INTEGER
	Controls the delay in seconds after which time to retry
	privacy stable address generation if a DAD conflict is
	detected.
	Default: 1 (as specified in RFC7217)

idgen_retries - INTEGER
	Controls the number of retries to generate a stable privacy
	address if a DAD conflict is detected.
	Default: 3 (as specified in RFC7217)

mld_qrv - INTEGER
	Controls the MLD query robustness variable (see RFC3810 9.1).
	Default: 2 (as specified by RFC3810 9.1)
	Minimum: 1 (as specified by RFC6636 4.5)

max_dst_opts_number - INTEGER
	Maximum number of non-padding TLVs allowed in a Destination
	options extension header. If this value is less than zero
	then unknown options are disallowed and the number of known
	TLVs allowed is the absolute value of this number.
	Default: 8

max_hbh_opts_number - INTEGER
	Maximum number of non-padding TLVs allowed in a Hop-by-Hop
	options extension header. If this value is less than zero
	then unknown options are disallowed and the number of known
	TLVs allowed is the absolute value of this number.
	Default: 8

max_dst_opts_length - INTEGER
	Maximum length allowed for a Destination options extension
	header.
	Default: INT_MAX (unlimited)

max_hbh_length - INTEGER
	Maximum length allowed for a Hop-by-Hop options extension
	header.
	Default: INT_MAX (unlimited)

skip_notify_on_dev_down - BOOLEAN
	Controls whether an RTM_DELROUTE message is generated for routes
	removed when a device is taken down or deleted. IPv4 does not
	generate this message; IPv6 does by default. Setting this sysctl
	to true skips the message, making IPv4 and IPv6 on par in relying
	on userspace caches to track link events and evict routes.
	Default: false (generate message)

IPv6 Fragmentation:

ip6frag_high_thresh - INTEGER
	Maximum memory used to reassemble IPv6 fragments. When
	ip6frag_high_thresh bytes of memory is allocated for this purpose,
	the fragment handler will toss packets until ip6frag_low_thresh
	is reached.

ip6frag_low_thresh - INTEGER
	See ip6frag_high_thresh

ip6frag_time - INTEGER
	Time in seconds to keep an IPv6 fragment in memory.

IPv6 Segment Routing:

seg6_flowlabel - INTEGER
	Controls the behaviour of computing the flowlabel of outer
	IPv6 header in case of SR T.encaps

	-1 set flowlabel to zero.
	0 copy flowlabel from Inner packet in case of Inner IPv6
		(Set flowlabel to 0 in case IPv4/L2)
	1 Compute the flowlabel using seg6_make_flowlabel()

	Default is 0.

conf/default/*:
	Change the interface-specific default settings.


conf/all/*:
	Change all the interface-specific settings.

	[XXX:  Other special features than forwarding?]

conf/all/forwarding - BOOLEAN
	Enable global IPv6 forwarding between all interfaces.

	IPv4 and IPv6 work differently here; e.g. netfilter must be used
	to control which interfaces may forward packets and which not.

	This also sets all interfaces' Host/Router setting
	'forwarding' to the specified value.  See below for details.

	This referred to as global forwarding.

proxy_ndp - BOOLEAN
	Do proxy ndp.

fwmark_reflect - BOOLEAN
	Controls the fwmark of kernel-generated IPv6 reply packets that are not
	associated with a socket for example, TCP RSTs or ICMPv6 echo replies).
	If unset, these packets have a fwmark of zero. If set, they have the
	fwmark of the packet they are replying to.
	Default: 0

conf/interface/*:
	Change special settings per interface.

	The functional behaviour for certain settings is different
	depending on whether local forwarding is enabled or not.

accept_ra - INTEGER
	Accept Router Advertisements; autoconfigure using them.

	It also determines whether or not to transmit Router
	Solicitations. If and only if the functional setting is to
	accept Router Advertisements, Router Solicitations will be
	transmitted.

	Possible values are:
		0 Do not accept Router Advertisements.
		1 Accept Router Advertisements if forwarding is disabled.
		2 Overrule forwarding behaviour. Accept Router Advertisements
		  even if forwarding is enabled.

	Functional default: enabled if local forwarding is disabled.
			    disabled if local forwarding is enabled.

accept_ra_defrtr - BOOLEAN
	Learn default router in Router Advertisement.

	Functional default: enabled if accept_ra is enabled.
			    disabled if accept_ra is disabled.

accept_ra_from_local - BOOLEAN
	Accept RA with source-address that is found on local machine
        if the RA is otherwise proper and able to be accepted.
        Default is to NOT accept these as it may be an un-intended
        network loop.

	Functional default:
           enabled if accept_ra_from_local is enabled
               on a specific interface.
	   disabled if accept_ra_from_local is disabled
               on a specific interface.

accept_ra_min_hop_limit - INTEGER
	Minimum hop limit Information in Router Advertisement.

	Hop limit Information in Router Advertisement less than this
	variable shall be ignored.

	Default: 1

accept_ra_pinfo - BOOLEAN
	Learn Prefix Information in Router Advertisement.

	Functional default: enabled if accept_ra is enabled.
			    disabled if accept_ra is disabled.

accept_ra_rt_info_min_plen - INTEGER
	Minimum prefix length of Route Information in RA.

	Route Information w/ prefix smaller than this variable shall
	be ignored.

	Functional default: 0 if accept_ra_rtr_pref is enabled.
			    -1 if accept_ra_rtr_pref is disabled.

accept_ra_rt_info_max_plen - INTEGER
	Maximum prefix length of Route Information in RA.

	Route Information w/ prefix larger than this variable shall
	be ignored.

	Functional default: 0 if accept_ra_rtr_pref is enabled.
			    -1 if accept_ra_rtr_pref is disabled.

accept_ra_rtr_pref - BOOLEAN
	Accept Router Preference in RA.

	Functional default: enabled if accept_ra is enabled.
			    disabled if accept_ra is disabled.

accept_ra_mtu - BOOLEAN
	Apply the MTU value specified in RA option 5 (RFC4861). If
	disabled, the MTU specified in the RA will be ignored.

	Functional default: enabled if accept_ra is enabled.
			    disabled if accept_ra is disabled.

accept_redirects - BOOLEAN
	Accept Redirects.

	Functional default: enabled if local forwarding is disabled.
			    disabled if local forwarding is enabled.

accept_source_route - INTEGER
	Accept source routing (routing extension header).

	>= 0: Accept only routing header type 2.
	< 0: Do not accept routing header.

	Default: 0

autoconf - BOOLEAN
	Autoconfigure addresses using Prefix Information in Router
	Advertisements.

	Functional default: enabled if accept_ra_pinfo is enabled.
			    disabled if accept_ra_pinfo is disabled.

dad_transmits - INTEGER
	The amount of Duplicate Address Detection probes to send.
	Default: 1

forwarding - INTEGER
	Configure interface-specific Host/Router behaviour.

	Note: It is recommended to have the same setting on all
	interfaces; mixed router/host scenarios are rather uncommon.

	Possible values are:
		0 Forwarding disabled
		1 Forwarding enabled

	FALSE (0):

	By default, Host behaviour is assumed.  This means:

	1. IsRouter flag is not set in Neighbour Advertisements.
	2. If accept_ra is TRUE (default), transmit Router
	   Solicitations.
	3. If accept_ra is TRUE (default), accept Router
	   Advertisements (and do autoconfiguration).
	4. If accept_redirects is TRUE (default), accept Redirects.

	TRUE (1):

	If local forwarding is enabled, Router behaviour is assumed.
	This means exactly the reverse from the above:

	1. IsRouter flag is set in Neighbour Advertisements.
	2. Router Solicitations are not sent unless accept_ra is 2.
	3. Router Advertisements are ignored unless accept_ra is 2.
	4. Redirects are ignored.

	Default: 0 (disabled) if global forwarding is disabled (default),
		 otherwise 1 (enabled).

hop_limit - INTEGER
	Default Hop Limit to set.
	Default: 64

mtu - INTEGER
	Default Maximum Transfer Unit
	Default: 1280 (IPv6 required minimum)

ip_nonlocal_bind - BOOLEAN
	If set, allows processes to bind() to non-local IPv6 addresses,
	which can be quite useful - but may break some applications.
	Default: 0

router_probe_interval - INTEGER
	Minimum interval (in seconds) between Router Probing described
	in RFC4191.

	Default: 60

router_solicitation_delay - INTEGER
	Number of seconds to wait after interface is brought up
	before sending Router Solicitations.
	Default: 1

router_solicitation_interval - INTEGER
	Number of seconds to wait between Router Solicitations.
	Default: 4

router_solicitations - INTEGER
	Number of Router Solicitations to send until assuming no
	routers are present.
	Default: 3

use_oif_addrs_only - BOOLEAN
	When enabled, the candidate source addresses for destinations
	routed via this interface are restricted to the set of addresses
	configured on this interface (vis. RFC 6724, section 4).

	Default: false

use_tempaddr - INTEGER
	Preference for Privacy Extensions (RFC3041).
	  <= 0 : disable Privacy Extensions
	  == 1 : enable Privacy Extensions, but prefer public
	         addresses over temporary addresses.
	  >  1 : enable Privacy Extensions and prefer temporary
	         addresses over public addresses.
	Default:  0 (for most devices)
		 -1 (for point-to-point devices and loopback devices)

temp_valid_lft - INTEGER
	valid lifetime (in seconds) for temporary addresses.
	Default: 604800 (7 days)

temp_prefered_lft - INTEGER
	Preferred lifetime (in seconds) for temporary addresses.
	Default: 86400 (1 day)

keep_addr_on_down - INTEGER
	Keep all IPv6 addresses on an interface down event. If set static
	global addresses with no expiration time are not flushed.
	  >0 : enabled
	   0 : system default
	  <0 : disabled

	Default: 0 (addresses are removed)

max_desync_factor - INTEGER
	Maximum value for DESYNC_FACTOR, which is a random value
	that ensures that clients don't synchronize with each
	other and generate new addresses at exactly the same time.
	value is in seconds.
	Default: 600

regen_max_retry - INTEGER
	Number of attempts before give up attempting to generate
	valid temporary addresses.
	Default: 5

max_addresses - INTEGER
	Maximum number of autoconfigured addresses per interface.  Setting
	to zero disables the limitation.  It is not recommended to set this
	value too large (or to zero) because it would be an easy way to
	crash the kernel by allowing too many addresses to be created.
	Default: 16

disable_ipv6 - BOOLEAN
	Disable IPv6 operation.  If accept_dad is set to 2, this value
	will be dynamically set to TRUE if DAD fails for the link-local
	address.
	Default: FALSE (enable IPv6 operation)

	When this value is changed from 1 to 0 (IPv6 is being enabled),
	it will dynamically create a link-local address on the given
	interface and start Duplicate Address Detection, if necessary.

	When this value is changed from 0 to 1 (IPv6 is being disabled),
	it will dynamically delete all addresses and routes on the given
	interface. From now on it will not possible to add addresses/routes
	to the selected interface.

accept_dad - INTEGER
	Whether to accept DAD (Duplicate Address Detection).
	0: Disable DAD
	1: Enable DAD (default)
	2: Enable DAD, and disable IPv6 operation if MAC-based duplicate
	   link-local address has been found.

	DAD operation and mode on a given interface will be selected according
	to the maximum value of conf/{all,interface}/accept_dad.

force_tllao - BOOLEAN
	Enable sending the target link-layer address option even when
	responding to a unicast neighbor solicitation.
	Default: FALSE

	Quoting from RFC 2461, section 4.4, Target link-layer address:

	"The option MUST be included for multicast solicitations in order to
	avoid infinite Neighbor Solicitation "recursion" when the peer node
	does not have a cache entry to return a Neighbor Advertisements
	message.  When responding to unicast solicitations, the option can be
	omitted since the sender of the solicitation has the correct link-
	layer address; otherwise it would not have be able to send the unicast
	solicitation in the first place. However, including the link-layer
	address in this case adds little overhead and eliminates a potential
	race condition where the sender deletes the cached link-layer address
	prior to receiving a response to a previous solicitation."

ndisc_notify - BOOLEAN
	Define mode for notification of address and device changes.
	0 - (default): do nothing
	1 - Generate unsolicited neighbour advertisements when device is brought
	    up or hardware address changes.

ndisc_tclass - INTEGER
	The IPv6 Traffic Class to use by default when sending IPv6 Neighbor
	Discovery (Router Solicitation, Router Advertisement, Neighbor
	Solicitation, Neighbor Advertisement, Redirect) messages.
	These 8 bits can be interpreted as 6 high order bits holding the DSCP
	value and 2 low order bits representing ECN (which you probably want
	to leave cleared).
	0 - (default)

mldv1_unsolicited_report_interval - INTEGER
	The interval in milliseconds in which the next unsolicited
	MLDv1 report retransmit will take place.
	Default: 10000 (10 seconds)

mldv2_unsolicited_report_interval - INTEGER
	The interval in milliseconds in which the next unsolicited
	MLDv2 report retransmit will take place.
	Default: 1000 (1 second)

force_mld_version - INTEGER
	0 - (default) No enforcement of a MLD version, MLDv1 fallback allowed
	1 - Enforce to use MLD version 1
	2 - Enforce to use MLD version 2

suppress_frag_ndisc - INTEGER
	Control RFC 6980 (Security Implications of IPv6 Fragmentation
	with IPv6 Neighbor Discovery) behavior:
	1 - (default) discard fragmented neighbor discovery packets
	0 - allow fragmented neighbor discovery packets

optimistic_dad - BOOLEAN
	Whether to perform Optimistic Duplicate Address Detection (RFC 4429).
	0: disabled (default)
	1: enabled

	Optimistic Duplicate Address Detection for the interface will be enabled
	if at least one of conf/{all,interface}/optimistic_dad is set to 1,
	it will be disabled otherwise.

use_optimistic - BOOLEAN
	If enabled, do not classify optimistic addresses as deprecated during
	source address selection.  Preferred addresses will still be chosen
	before optimistic addresses, subject to other ranking in the source
	address selection algorithm.
	0: disabled (default)
	1: enabled

	This will be enabled if at least one of
	conf/{all,interface}/use_optimistic is set to 1, disabled otherwise.

stable_secret - IPv6 address
	This IPv6 address will be used as a secret to generate IPv6
	addresses for link-local addresses and autoconfigured
	ones. All addresses generated after setting this secret will
	be stable privacy ones by default. This can be changed via the
	addrgenmode ip-link. conf/default/stable_secret is used as the
	secret for the namespace, the interface specific ones can
	overwrite that. Writes to conf/all/stable_secret are refused.

	It is recommended to generate this secret during installation
	of a system and keep it stable after that.

	By default the stable secret is unset.

addr_gen_mode - INTEGER
	Defines how link-local and autoconf addresses are generated.

	0: generate address based on EUI64 (default)
	1: do no generate a link-local address, use EUI64 for addresses generated
	   from autoconf
	2: generate stable privacy addresses, using the secret from
	   stable_secret (RFC7217)
	3: generate stable privacy addresses, using a random secret if unset

drop_unicast_in_l2_multicast - BOOLEAN
	Drop any unicast IPv6 packets that are received in link-layer
	multicast (or broadcast) frames.

	By default this is turned off.

drop_unsolicited_na - BOOLEAN
	Drop all unsolicited neighbor advertisements, for example if there's
	a known good NA proxy on the network and such frames need not be used
	(or in the case of 802.11, must not be used to prevent attacks.)

	By default this is turned off.

enhanced_dad - BOOLEAN
	Include a nonce option in the IPv6 neighbor solicitation messages used for
	duplicate address detection per RFC7527. A received DAD NS will only signal
	a duplicate address if the nonce is different. This avoids any false
	detection of duplicates due to loopback of the NS messages that we send.
	The nonce option will be sent on an interface unless both of
	conf/{all,interface}/enhanced_dad are set to FALSE.
	Default: TRUE

icmp/*:
ratelimit - INTEGER
	Limit the maximal rates for sending ICMPv6 messages.
	0 to disable any limiting,
	otherwise the minimal space between responses in milliseconds.
	Default: 1000

ratemask - list of comma separated ranges
	For ICMPv6 message types matching the ranges in the ratemask, limit
	the sending of the message according to ratelimit parameter.

	The format used for both input and output is a comma separated
	list of ranges (e.g. "0-127,129" for ICMPv6 message type 0 to 127 and
	129). Writing to the file will clear all previous ranges of ICMPv6
	message types and update the current list with the input.

	Refer to: https://www.iana.org/assignments/icmpv6-parameters/icmpv6-parameters.xhtml
	for numerical values of ICMPv6 message types, e.g. echo request is 128
	and echo reply is 129.

	Default: 0-1,3-127 (rate limit ICMPv6 errors except Packet Too Big)

echo_ignore_all - BOOLEAN
	If set non-zero, then the kernel will ignore all ICMP ECHO
	requests sent to it over the IPv6 protocol.
	Default: 0

echo_ignore_multicast - BOOLEAN
	If set non-zero, then the kernel will ignore all ICMP ECHO
	requests sent to it over the IPv6 protocol via multicast.
	Default: 0

echo_ignore_anycast - BOOLEAN
	If set non-zero, then the kernel will ignore all ICMP ECHO
	requests sent to it over the IPv6 protocol destined to anycast address.
	Default: 0

xfrm6_gc_thresh - INTEGER
	(Obsolete since linux-4.14)
	The threshold at which we will start garbage collecting for IPv6
	destination cache entries.  At twice this value the system will
	refuse new allocations.


IPv6 Update by:
Pekka Savola <pekkas@netcore.fi>
YOSHIFUJI Hideaki / USAGI Project <yoshfuji@linux-ipv6.org>


/proc/sys/net/bridge/* Variables:

bridge-nf-call-arptables - BOOLEAN
	1 : pass bridged ARP traffic to arptables' FORWARD chain.
	0 : disable this.
	Default: 1

bridge-nf-call-iptables - BOOLEAN
	1 : pass bridged IPv4 traffic to iptables' chains.
	0 : disable this.
	Default: 1

bridge-nf-call-ip6tables - BOOLEAN
	1 : pass bridged IPv6 traffic to ip6tables' chains.
	0 : disable this.
	Default: 1

bridge-nf-filter-vlan-tagged - BOOLEAN
	1 : pass bridged vlan-tagged ARP/IP/IPv6 traffic to {arp,ip,ip6}tables.
	0 : disable this.
	Default: 0

bridge-nf-filter-pppoe-tagged - BOOLEAN
	1 : pass bridged pppoe-tagged IP/IPv6 traffic to {ip,ip6}tables.
	0 : disable this.
	Default: 0

bridge-nf-pass-vlan-input-dev - BOOLEAN
	1: if bridge-nf-filter-vlan-tagged is enabled, try to find a vlan
	interface on the bridge and set the netfilter input device to the vlan.
	This allows use of e.g. "iptables -i br0.1" and makes the REDIRECT
	target work with vlan-on-top-of-bridge interfaces.  When no matching
	vlan interface is found, or this switch is off, the input device is
	set to the bridge interface.
	0: disable bridge netfilter vlan interface lookup.
	Default: 0

proc/sys/net/sctp/* Variables:

addip_enable - BOOLEAN
	Enable or disable extension of  Dynamic Address Reconfiguration
	(ADD-IP) functionality specified in RFC5061.  This extension provides
	the ability to dynamically add and remove new addresses for the SCTP
	associations.

	1: Enable extension.

	0: Disable extension.

	Default: 0

pf_enable - INTEGER
	Enable or disable pf (pf is short for potentially failed) state. A value
	of pf_retrans > path_max_retrans also disables pf state. That is, one of
	both pf_enable and pf_retrans > path_max_retrans can disable pf state.
	Since pf_retrans and path_max_retrans can be changed by userspace
	application, sometimes user expects to disable pf state by the value of
	pf_retrans > path_max_retrans, but occasionally the value of pf_retrans
	or path_max_retrans is changed by the user application, this pf state is
	enabled. As such, it is necessary to add this to dynamically enable
	and disable pf state. See:
	https://datatracker.ietf.org/doc/draft-ietf-tsvwg-sctp-failover for
	details.

	1: Enable pf.

	0: Disable pf.

	Default: 1

pf_expose - INTEGER
	Unset or enable/disable pf (pf is short for potentially failed) state
	exposure.  Applications can control the exposure of the PF path state
	in the SCTP_PEER_ADDR_CHANGE event and the SCTP_GET_PEER_ADDR_INFO
	sockopt.   When it's unset, no SCTP_PEER_ADDR_CHANGE event with
	SCTP_ADDR_PF state will be sent and a SCTP_PF-state transport info
	can be got via SCTP_GET_PEER_ADDR_INFO sockopt;  When it's enabled,
	a SCTP_PEER_ADDR_CHANGE event will be sent for a transport becoming
	SCTP_PF state and a SCTP_PF-state transport info can be got via
	SCTP_GET_PEER_ADDR_INFO sockopt;  When it's diabled, no
	SCTP_PEER_ADDR_CHANGE event will be sent and it returns -EACCES when
	trying to get a SCTP_PF-state transport info via SCTP_GET_PEER_ADDR_INFO
	sockopt.

	0: Unset pf state exposure, Compatible with old applications.

	1: Disable pf state exposure.

	2: Enable pf state exposure.

	Default: 0

addip_noauth_enable - BOOLEAN
	Dynamic Address Reconfiguration (ADD-IP) requires the use of
	authentication to protect the operations of adding or removing new
	addresses.  This requirement is mandated so that unauthorized hosts
	would not be able to hijack associations.  However, older
	implementations may not have implemented this requirement while
	allowing the ADD-IP extension.  For reasons of interoperability,
	we provide this variable to control the enforcement of the
	authentication requirement.

	1: Allow ADD-IP extension to be used without authentication.  This
	   should only be set in a closed environment for interoperability
	   with older implementations.

	0: Enforce the authentication requirement

	Default: 0

auth_enable - BOOLEAN
	Enable or disable Authenticated Chunks extension.  This extension
	provides the ability to send and receive authenticated chunks and is
	required for secure operation of Dynamic Address Reconfiguration
	(ADD-IP) extension.

	1: Enable this extension.
	0: Disable this extension.

	Default: 0

prsctp_enable - BOOLEAN
	Enable or disable the Partial Reliability extension (RFC3758) which
	is used to notify peers that a given DATA should no longer be expected.

	1: Enable extension
	0: Disable

	Default: 1

max_burst - INTEGER
	The limit of the number of new packets that can be initially sent.  It
	controls how bursty the generated traffic can be.

	Default: 4

association_max_retrans - INTEGER
	Set the maximum number for retransmissions that an association can
	attempt deciding that the remote end is unreachable.  If this value
	is exceeded, the association is terminated.

	Default: 10

max_init_retransmits - INTEGER
	The maximum number of retransmissions of INIT and COOKIE-ECHO chunks
	that an association will attempt before declaring the destination
	unreachable and terminating.

	Default: 8

path_max_retrans - INTEGER
	The maximum number of retransmissions that will be attempted on a given
	path.  Once this threshold is exceeded, the path is considered
	unreachable, and new traffic will use a different path when the
	association is multihomed.

	Default: 5

pf_retrans - INTEGER
	The number of retransmissions that will be attempted on a given path
	before traffic is redirected to an alternate transport (should one
	exist).  Note this is distinct from path_max_retrans, as a path that
	passes the pf_retrans threshold can still be used.  Its only
	deprioritized when a transmission path is selected by the stack.  This
	setting is primarily used to enable fast failover mechanisms without
	having to reduce path_max_retrans to a very low value.  See:
	http://www.ietf.org/id/draft-nishida-tsvwg-sctp-failover-05.txt
	for details.  Note also that a value of pf_retrans > path_max_retrans
	disables this feature. Since both pf_retrans and path_max_retrans can
	be changed by userspace application, a variable pf_enable is used to
	disable pf state.

	Default: 0

ps_retrans - INTEGER
	Primary.Switchover.Max.Retrans (PSMR), it's a tunable parameter coming
	from section-5 "Primary Path Switchover" in rfc7829.  The primary path
	will be changed to another active path when the path error counter on
	the old primary path exceeds PSMR, so that "the SCTP sender is allowed
	to continue data transmission on a new working path even when the old
	primary destination address becomes active again".   Note this feature
	is disabled by initializing 'ps_retrans' per netns as 0xffff by default,
	and its value can't be less than 'pf_retrans' when changing by sysctl.

	Default: 0xffff

rto_initial - INTEGER
	The initial round trip timeout value in milliseconds that will be used
	in calculating round trip times.  This is the initial time interval
	for retransmissions.

	Default: 3000

rto_max - INTEGER
	The maximum value (in milliseconds) of the round trip timeout.  This
	is the largest time interval that can elapse between retransmissions.

	Default: 60000

rto_min - INTEGER
	The minimum value (in milliseconds) of the round trip timeout.  This
	is the smallest time interval the can elapse between retransmissions.

	Default: 1000

hb_interval - INTEGER
	The interval (in milliseconds) between HEARTBEAT chunks.  These chunks
	are sent at the specified interval on idle paths to probe the state of
	a given path between 2 associations.

	Default: 30000

sack_timeout - INTEGER
	The amount of time (in milliseconds) that the implementation will wait
	to send a SACK.

	Default: 200

valid_cookie_life - INTEGER
	The default lifetime of the SCTP cookie (in milliseconds).  The cookie
	is used during association establishment.

	Default: 60000

cookie_preserve_enable - BOOLEAN
	Enable or disable the ability to extend the lifetime of the SCTP cookie
	that is used during the establishment phase of SCTP association

	1: Enable cookie lifetime extension.
	0: Disable

	Default: 1

cookie_hmac_alg - STRING
	Select the hmac algorithm used when generating the cookie value sent by
	a listening sctp socket to a connecting client in the INIT-ACK chunk.
	Valid values are:
	* md5
	* sha1
	* none
	Ability to assign md5 or sha1 as the selected alg is predicated on the
	configuration of those algorithms at build time (CONFIG_CRYPTO_MD5 and
	CONFIG_CRYPTO_SHA1).

	Default: Dependent on configuration.  MD5 if available, else SHA1 if
	available, else none.

rcvbuf_policy - INTEGER
	Determines if the receive buffer is attributed to the socket or to
	association.   SCTP supports the capability to create multiple
	associations on a single socket.  When using this capability, it is
	possible that a single stalled association that's buffering a lot
	of data may block other associations from delivering their data by
	consuming all of the receive buffer space.  To work around this,
	the rcvbuf_policy could be set to attribute the receiver buffer space
	to each association instead of the socket.  This prevents the described
	blocking.

	1: rcvbuf space is per association
	0: rcvbuf space is per socket

	Default: 0

sndbuf_policy - INTEGER
	Similar to rcvbuf_policy above, this applies to send buffer space.

	1: Send buffer is tracked per association
	0: Send buffer is tracked per socket.

	Default: 0

sctp_mem - vector of 3 INTEGERs: min, pressure, max
	Number of pages allowed for queueing by all SCTP sockets.

	min: Below this number of pages SCTP is not bothered about its
	memory appetite. When amount of memory allocated by SCTP exceeds
	this number, SCTP starts to moderate memory usage.

	pressure: This value was introduced to follow format of tcp_mem.

	max: Number of pages allowed for queueing by all SCTP sockets.

	Default is calculated at boot time from amount of available memory.

sctp_rmem - vector of 3 INTEGERs: min, default, max
	Only the first value ("min") is used, "default" and "max" are
	ignored.

	min: Minimal size of receive buffer used by SCTP socket.
	It is guaranteed to each SCTP socket (but not association) even
	under moderate memory pressure.

	Default: 4K

sctp_wmem  - vector of 3 INTEGERs: min, default, max
	Currently this tunable has no effect.

addr_scope_policy - INTEGER
	Control IPv4 address scoping - draft-stewart-tsvwg-sctp-ipv4-00

	0   - Disable IPv4 address scoping
	1   - Enable IPv4 address scoping
	2   - Follow draft but allow IPv4 private addresses
	3   - Follow draft but allow IPv4 link local addresses

	Default: 1


/proc/sys/net/core/*
	Please see: Documentation/admin-guide/sysctl/net.rst for descriptions of these entries.


/proc/sys/net/unix/*
max_dgram_qlen - INTEGER
	The maximum length of dgram socket receive queue

	Default: 10
<|MERGE_RESOLUTION|>--- conflicted
+++ resolved
@@ -313,11 +313,7 @@
 tcp_ecn_fallback - BOOLEAN
 	If the kernel detects that ECN connection misbehaves, enable fall
 	back to non-ECN. Currently, this knob implements the fallback
-<<<<<<< HEAD
-	from RFC3168, section 6.1.1.1., as well as the ECT codepoint bleaching
-=======
 	from RFC3168, section 6.1.1.1., as well as the ECT codepoint mangling
->>>>>>> 6f8b60fa
 	detection during the Accurate ECN handshake, but we reserve that in
 	future, additional detection mechanisms could be implemented under this
 	knob. The value	is not used, if tcp_ecn or per route (or congestion
