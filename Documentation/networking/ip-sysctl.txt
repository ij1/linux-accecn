--- conflicted
+++ resolved
@@ -297,26 +297,6 @@
 	support for it.  This feature is useful in avoiding losses due
 	to congestion by allowing supporting routers to signal
 	congestion before having to drop packets.
-<<<<<<< HEAD
-
-	The values (bitmap) are:
-	   0x1: Enable ECN when requested by incoming connections and also
-	        request ECN on outgoing connection attempts.
-	   0x2: Enable ECN when requested by incoming connections but do not
-	        request ECN on outgoing connections.
-	   0x4: Enable Accurate ECN when requested by incoming connections
-	        but do not request Accurate ECN on outgoing connections.
-	   0x8: Enable Accurate ECN when requested by incoming connections and
-	        also request Accurate ECN on outgoing connection attempts.
-	 0x100: Suppress sending Accurate ECN TCP option.
-	Default: 2
-
-	Note that the highest variant of ECN feedback that both peers support
-	is chosen (Accurate ECN, ECN, or no ECN). Currently, Accurate ECN
-	(0x4 and 0x8) downgrades to ECN even if ECN is not set (0x1 or 0x2),
-	however, we reserve a possibility that direct downgrade from Accurate
-	ECN to no ECN may be implemented in the future.
-=======
 	Possible values are:
 		0 Disable ECN.  Neither initiate nor accept ECN.
 		1 Enable ECN when requested by incoming connections and
@@ -333,7 +313,6 @@
 
 	Note that the highest variant of ECN feedback that both peers support
 	is chosen by the ECN negotiation (Accurate ECN, ECN, or no ECN).
->>>>>>> 8fbfc7e2
 
 tcp_ecn_fallback - BOOLEAN
 	If the kernel detects that ECN connection misbehaves, enable fall
