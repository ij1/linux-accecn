--- conflicted
+++ resolved
@@ -498,11 +498,7 @@
 		struct kasan_alloc_meta *alloc_info =
 			get_alloc_info(cache, object);
 		alloc_info->state = KASAN_STATE_FREE;
-<<<<<<< HEAD
-		set_track(&free_info->track);
-=======
 		set_track(&free_info->track, GFP_NOWAIT);
->>>>>>> f03b24a8
 	}
 #endif
 
