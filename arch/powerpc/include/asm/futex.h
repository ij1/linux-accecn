/* SPDX-License-Identifier: GPL-2.0 */
#ifndef _ASM_POWERPC_FUTEX_H
#define _ASM_POWERPC_FUTEX_H

#ifdef __KERNEL__

#include <linux/futex.h>
#include <linux/uaccess.h>
#include <asm/errno.h>
#include <asm/synch.h>
#include <asm/asm-405.h>

#define __futex_atomic_op(insn, ret, oldval, uaddr, oparg) \
  __asm__ __volatile ( \
	PPC_ATOMIC_ENTRY_BARRIER \
"1:	lwarx	%0,0,%2\n" \
	insn \
	PPC405_ERR77(0, %2) \
"2:	stwcx.	%1,0,%2\n" \
	"bne-	1b\n" \
	PPC_ATOMIC_EXIT_BARRIER \
	"li	%1,0\n" \
"3:	.section .fixup,\"ax\"\n" \
"4:	li	%1,%3\n" \
	"b	3b\n" \
	".previous\n" \
	EX_TABLE(1b, 4b) \
	EX_TABLE(2b, 4b) \
	: "=&r" (oldval), "=&r" (ret) \
	: "b" (uaddr), "i" (-EFAULT), "r" (oparg) \
	: "cr0", "memory")

static inline int arch_futex_atomic_op_inuser(int op, int oparg, int *oval,
		u32 __user *uaddr)
{
	int oldval = 0, ret;

<<<<<<< HEAD
	allow_read_write_user(uaddr, uaddr, sizeof(*uaddr));
	pagefault_disable();
=======
	if (!access_ok(uaddr, sizeof(u32)))
		return -EFAULT;
	allow_read_write_user(uaddr, uaddr, sizeof(*uaddr));
>>>>>>> 04d5ce62

	switch (op) {
	case FUTEX_OP_SET:
		__futex_atomic_op("mr %1,%4\n", ret, oldval, uaddr, oparg);
		break;
	case FUTEX_OP_ADD:
		__futex_atomic_op("add %1,%0,%4\n", ret, oldval, uaddr, oparg);
		break;
	case FUTEX_OP_OR:
		__futex_atomic_op("or %1,%0,%4\n", ret, oldval, uaddr, oparg);
		break;
	case FUTEX_OP_ANDN:
		__futex_atomic_op("andc %1,%0,%4\n", ret, oldval, uaddr, oparg);
		break;
	case FUTEX_OP_XOR:
		__futex_atomic_op("xor %1,%0,%4\n", ret, oldval, uaddr, oparg);
		break;
	default:
		ret = -ENOSYS;
	}

	*oval = oldval;

	prevent_read_write_user(uaddr, uaddr, sizeof(*uaddr));
	return ret;
}

static inline int
futex_atomic_cmpxchg_inatomic(u32 *uval, u32 __user *uaddr,
			      u32 oldval, u32 newval)
{
	int ret = 0;
	u32 prev;

	if (!access_ok(uaddr, sizeof(u32)))
		return -EFAULT;

	allow_read_write_user(uaddr, uaddr, sizeof(*uaddr));

        __asm__ __volatile__ (
        PPC_ATOMIC_ENTRY_BARRIER
"1:     lwarx   %1,0,%3         # futex_atomic_cmpxchg_inatomic\n\
        cmpw    0,%1,%4\n\
        bne-    3f\n"
        PPC405_ERR77(0,%3)
"2:     stwcx.  %5,0,%3\n\
        bne-    1b\n"
        PPC_ATOMIC_EXIT_BARRIER
"3:	.section .fixup,\"ax\"\n\
4:	li	%0,%6\n\
	b	3b\n\
	.previous\n"
	EX_TABLE(1b, 4b)
	EX_TABLE(2b, 4b)
        : "+r" (ret), "=&r" (prev), "+m" (*uaddr)
        : "r" (uaddr), "r" (oldval), "r" (newval), "i" (-EFAULT)
        : "cc", "memory");

	*uval = prev;
	prevent_read_write_user(uaddr, uaddr, sizeof(*uaddr));

        return ret;
}

#endif /* __KERNEL__ */
#endif /* _ASM_POWERPC_FUTEX_H */<|MERGE_RESOLUTION|>--- conflicted
+++ resolved
@@ -35,14 +35,9 @@
 {
 	int oldval = 0, ret;
 
-<<<<<<< HEAD
-	allow_read_write_user(uaddr, uaddr, sizeof(*uaddr));
-	pagefault_disable();
-=======
 	if (!access_ok(uaddr, sizeof(u32)))
 		return -EFAULT;
 	allow_read_write_user(uaddr, uaddr, sizeof(*uaddr));
->>>>>>> 04d5ce62
 
 	switch (op) {
 	case FUTEX_OP_SET:
