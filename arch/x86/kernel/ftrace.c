// SPDX-License-Identifier: GPL-2.0
/*
 * Dynamic function tracing support.
 *
 * Copyright (C) 2007-2008 Steven Rostedt <srostedt@redhat.com>
 *
 * Thanks goes to Ingo Molnar, for suggesting the idea.
 * Mathieu Desnoyers, for suggesting postponing the modifications.
 * Arjan van de Ven, for keeping me straight, and explaining to me
 * the dangers of modifying code on the run.
 */

#define pr_fmt(fmt) KBUILD_MODNAME ": " fmt

#include <linux/spinlock.h>
#include <linux/hardirq.h>
#include <linux/uaccess.h>
#include <linux/ftrace.h>
#include <linux/percpu.h>
#include <linux/sched.h>
#include <linux/slab.h>
#include <linux/init.h>
#include <linux/list.h>
#include <linux/module.h>
#include <linux/memory.h>
#include <linux/vmalloc.h>

#include <trace/syscall.h>

#include <asm/set_memory.h>
#include <asm/kprobes.h>
#include <asm/ftrace.h>
#include <asm/nops.h>
#include <asm/text-patching.h>

#ifdef CONFIG_DYNAMIC_FTRACE

static int ftrace_poke_late = 0;

int ftrace_arch_code_modify_prepare(void)
    __acquires(&text_mutex)
{
	/*
	 * Need to grab text_mutex to prevent a race from module loading
	 * and live kernel patching from changing the text permissions while
	 * ftrace has it set to "read/write".
	 */
	mutex_lock(&text_mutex);
	ftrace_poke_late = 1;
	return 0;
}

int ftrace_arch_code_modify_post_process(void)
    __releases(&text_mutex)
{
	/*
	 * ftrace_make_{call,nop}() may be called during
	 * module load, and we need to finish the text_poke_queue()
	 * that they do, here.
	 */
	text_poke_finish();
	ftrace_poke_late = 0;
	mutex_unlock(&text_mutex);
	return 0;
}

static const char *ftrace_nop_replace(void)
{
	return ideal_nops[NOP_ATOMIC5];
}

static const char *ftrace_call_replace(unsigned long ip, unsigned long addr)
{
	return text_gen_insn(CALL_INSN_OPCODE, (void *)ip, (void *)addr);
}

static int ftrace_verify_code(unsigned long ip, const char *old_code)
{
	char cur_code[MCOUNT_INSN_SIZE];

	/*
	 * Note:
	 * We are paranoid about modifying text, as if a bug was to happen, it
	 * could cause us to read or write to someplace that could cause harm.
	 * Carefully read and modify the code with probe_kernel_*(), and make
	 * sure what we read is what we expected it to be before modifying it.
	 */
	/* read the text we want to modify */
	if (copy_from_kernel_nofault(cur_code, (void *)ip, MCOUNT_INSN_SIZE)) {
		WARN_ON(1);
		return -EFAULT;
	}

	/* Make sure it is what we expect it to be */
	if (memcmp(cur_code, old_code, MCOUNT_INSN_SIZE) != 0) {
		WARN_ON(1);
		return -EINVAL;
	}

	return 0;
}

/*
 * Marked __ref because it calls text_poke_early() which is .init.text. That is
 * ok because that call will happen early, during boot, when .init sections are
 * still present.
 */
static int __ref
ftrace_modify_code_direct(unsigned long ip, const char *old_code,
			  const char *new_code)
{
	int ret = ftrace_verify_code(ip, old_code);
	if (ret)
		return ret;

	/* replace the text with the new text */
	if (ftrace_poke_late)
		text_poke_queue((void *)ip, new_code, MCOUNT_INSN_SIZE, NULL);
	else
		text_poke_early((void *)ip, new_code, MCOUNT_INSN_SIZE);
	return 0;
}

int ftrace_make_nop(struct module *mod, struct dyn_ftrace *rec, unsigned long addr)
{
	unsigned long ip = rec->ip;
	const char *new, *old;

	old = ftrace_call_replace(ip, addr);
	new = ftrace_nop_replace();

	/*
	 * On boot up, and when modules are loaded, the MCOUNT_ADDR
	 * is converted to a nop, and will never become MCOUNT_ADDR
	 * again. This code is either running before SMP (on boot up)
	 * or before the code will ever be executed (module load).
	 * We do not want to use the breakpoint version in this case,
	 * just modify the code directly.
	 */
	if (addr == MCOUNT_ADDR)
		return ftrace_modify_code_direct(ip, old, new);

	/*
	 * x86 overrides ftrace_replace_code -- this function will never be used
	 * in this case.
	 */
	WARN_ONCE(1, "invalid use of ftrace_make_nop");
	return -EINVAL;
}

int ftrace_make_call(struct dyn_ftrace *rec, unsigned long addr)
{
	unsigned long ip = rec->ip;
	const char *new, *old;

	old = ftrace_nop_replace();
	new = ftrace_call_replace(ip, addr);

	/* Should only be called when module is loaded */
	return ftrace_modify_code_direct(rec->ip, old, new);
}

/*
 * Should never be called:
 *  As it is only called by __ftrace_replace_code() which is called by
 *  ftrace_replace_code() that x86 overrides, and by ftrace_update_code()
 *  which is called to turn mcount into nops or nops into function calls
 *  but not to convert a function from not using regs to one that uses
 *  regs, which ftrace_modify_call() is for.
 */
int ftrace_modify_call(struct dyn_ftrace *rec, unsigned long old_addr,
				 unsigned long addr)
{
	WARN_ON(1);
	return -EINVAL;
}

int ftrace_update_ftrace_func(ftrace_func_t func)
{
	unsigned long ip;
	const char *new;

	ip = (unsigned long)(&ftrace_call);
	new = ftrace_call_replace(ip, (unsigned long)func);
	text_poke_bp((void *)ip, new, MCOUNT_INSN_SIZE, NULL);

	ip = (unsigned long)(&ftrace_regs_call);
	new = ftrace_call_replace(ip, (unsigned long)func);
	text_poke_bp((void *)ip, new, MCOUNT_INSN_SIZE, NULL);

	return 0;
}

void ftrace_replace_code(int enable)
{
	struct ftrace_rec_iter *iter;
	struct dyn_ftrace *rec;
	const char *new, *old;
	int ret;

	for_ftrace_rec_iter(iter) {
		rec = ftrace_rec_iter_record(iter);

		switch (ftrace_test_record(rec, enable)) {
		case FTRACE_UPDATE_IGNORE:
		default:
			continue;

		case FTRACE_UPDATE_MAKE_CALL:
			old = ftrace_nop_replace();
			break;

		case FTRACE_UPDATE_MODIFY_CALL:
		case FTRACE_UPDATE_MAKE_NOP:
			old = ftrace_call_replace(rec->ip, ftrace_get_addr_curr(rec));
			break;
		}

		ret = ftrace_verify_code(rec->ip, old);
		if (ret) {
			ftrace_bug(ret, rec);
			return;
		}
	}

	for_ftrace_rec_iter(iter) {
		rec = ftrace_rec_iter_record(iter);

		switch (ftrace_test_record(rec, enable)) {
		case FTRACE_UPDATE_IGNORE:
		default:
			continue;

		case FTRACE_UPDATE_MAKE_CALL:
		case FTRACE_UPDATE_MODIFY_CALL:
			new = ftrace_call_replace(rec->ip, ftrace_get_addr_new(rec));
			break;

		case FTRACE_UPDATE_MAKE_NOP:
			new = ftrace_nop_replace();
			break;
		}

		text_poke_queue((void *)rec->ip, new, MCOUNT_INSN_SIZE, NULL);
		ftrace_update_record(rec, enable);
	}
	text_poke_finish();
}

void arch_ftrace_update_code(int command)
{
	ftrace_modify_all_code(command);
}

int __init ftrace_dyn_arch_init(void)
{
	return 0;
}

/* Currently only x86_64 supports dynamic trampolines */
#ifdef CONFIG_X86_64

#ifdef CONFIG_MODULES
#include <linux/moduleloader.h>
/* Module allocation simplifies allocating memory for code */
static inline void *alloc_tramp(unsigned long size)
{
	return module_alloc(size);
}
static inline void tramp_free(void *tramp)
{
	module_memfree(tramp);
}
#else
/* Trampolines can only be created if modules are supported */
static inline void *alloc_tramp(unsigned long size)
{
	return NULL;
}
static inline void tramp_free(void *tramp) { }
#endif

/* Defined as markers to the end of the ftrace default trampolines */
extern void ftrace_regs_caller_end(void);
extern void ftrace_regs_caller_ret(void);
extern void ftrace_caller_end(void);
extern void ftrace_caller_op_ptr(void);
extern void ftrace_regs_caller_op_ptr(void);

/* movq function_trace_op(%rip), %rdx */
/* 0x48 0x8b 0x15 <offset-to-ftrace_trace_op (4 bytes)> */
#define OP_REF_SIZE	7

/*
 * The ftrace_ops is passed to the function callback. Since the
 * trampoline only services a single ftrace_ops, we can pass in
 * that ops directly.
 *
 * The ftrace_op_code_union is used to create a pointer to the
 * ftrace_ops that will be passed to the callback function.
 */
union ftrace_op_code_union {
	char code[OP_REF_SIZE];
	struct {
		char op[3];
		int offset;
	} __attribute__((packed));
};

#define RET_SIZE		1

static unsigned long
create_trampoline(struct ftrace_ops *ops, unsigned int *tramp_size)
{
	unsigned long start_offset;
	unsigned long end_offset;
	unsigned long op_offset;
	unsigned long call_offset;
	unsigned long offset;
	unsigned long npages;
	unsigned long size;
	unsigned long retq;
	unsigned long *ptr;
	void *trampoline;
	void *ip;
	/* 48 8b 15 <offset> is movq <offset>(%rip), %rdx */
	unsigned const char op_ref[] = { 0x48, 0x8b, 0x15 };
	union ftrace_op_code_union op_ptr;
	int ret;

	if (ops->flags & FTRACE_OPS_FL_SAVE_REGS) {
		start_offset = (unsigned long)ftrace_regs_caller;
		end_offset = (unsigned long)ftrace_regs_caller_end;
		op_offset = (unsigned long)ftrace_regs_caller_op_ptr;
		call_offset = (unsigned long)ftrace_regs_call;
	} else {
		start_offset = (unsigned long)ftrace_caller;
		end_offset = (unsigned long)ftrace_caller_end;
		op_offset = (unsigned long)ftrace_caller_op_ptr;
		call_offset = (unsigned long)ftrace_call;
	}

	size = end_offset - start_offset;

	/*
	 * Allocate enough size to store the ftrace_caller code,
	 * the iret , as well as the address of the ftrace_ops this
	 * trampoline is used for.
	 */
	trampoline = alloc_tramp(size + RET_SIZE + sizeof(void *));
	if (!trampoline)
		return 0;

	*tramp_size = size + RET_SIZE + sizeof(void *);
	npages = DIV_ROUND_UP(*tramp_size, PAGE_SIZE);

	/* Copy ftrace_caller onto the trampoline memory */
	ret = copy_from_kernel_nofault(trampoline, (void *)start_offset, size);
	if (WARN_ON(ret < 0))
		goto fail;

	ip = trampoline + size;

	/* The trampoline ends with ret(q) */
	retq = (unsigned long)ftrace_stub;
	ret = copy_from_kernel_nofault(ip, (void *)retq, RET_SIZE);
	if (WARN_ON(ret < 0))
		goto fail;

	if (ops->flags & FTRACE_OPS_FL_SAVE_REGS) {
		ip = trampoline + (ftrace_regs_caller_ret - ftrace_regs_caller);
<<<<<<< HEAD
		ret = probe_kernel_read(ip, (void *)retq, RET_SIZE);
=======
		ret = copy_from_kernel_nofault(ip, (void *)retq, RET_SIZE);
>>>>>>> 84569f32
		if (WARN_ON(ret < 0))
			goto fail;
	}

	/*
	 * The address of the ftrace_ops that is used for this trampoline
	 * is stored at the end of the trampoline. This will be used to
	 * load the third parameter for the callback. Basically, that
	 * location at the end of the trampoline takes the place of
	 * the global function_trace_op variable.
	 */

	ptr = (unsigned long *)(trampoline + size + RET_SIZE);
	*ptr = (unsigned long)ops;

	op_offset -= start_offset;
	memcpy(&op_ptr, trampoline + op_offset, OP_REF_SIZE);

	/* Are we pointing to the reference? */
	if (WARN_ON(memcmp(op_ptr.op, op_ref, 3) != 0))
		goto fail;

	/* Load the contents of ptr into the callback parameter */
	offset = (unsigned long)ptr;
	offset -= (unsigned long)trampoline + op_offset + OP_REF_SIZE;

	op_ptr.offset = offset;

	/* put in the new offset to the ftrace_ops */
	memcpy(trampoline + op_offset, &op_ptr, OP_REF_SIZE);

	/* put in the call to the function */
	mutex_lock(&text_mutex);
	call_offset -= start_offset;
	memcpy(trampoline + call_offset,
	       text_gen_insn(CALL_INSN_OPCODE,
			     trampoline + call_offset,
			     ftrace_ops_get_func(ops)), CALL_INSN_SIZE);
	mutex_unlock(&text_mutex);

	/* ALLOC_TRAMP flags lets us know we created it */
	ops->flags |= FTRACE_OPS_FL_ALLOC_TRAMP;

	set_vm_flush_reset_perms(trampoline);

	if (likely(system_state != SYSTEM_BOOTING))
		set_memory_ro((unsigned long)trampoline, npages);
	set_memory_x((unsigned long)trampoline, npages);
	return (unsigned long)trampoline;
fail:
	tramp_free(trampoline);
	return 0;
}

void set_ftrace_ops_ro(void)
{
	struct ftrace_ops *ops;
	unsigned long start_offset;
	unsigned long end_offset;
	unsigned long npages;
	unsigned long size;

	do_for_each_ftrace_op(ops, ftrace_ops_list) {
		if (!(ops->flags & FTRACE_OPS_FL_ALLOC_TRAMP))
			continue;

		if (ops->flags & FTRACE_OPS_FL_SAVE_REGS) {
			start_offset = (unsigned long)ftrace_regs_caller;
			end_offset = (unsigned long)ftrace_regs_caller_end;
		} else {
			start_offset = (unsigned long)ftrace_caller;
			end_offset = (unsigned long)ftrace_caller_end;
		}
		size = end_offset - start_offset;
		size = size + RET_SIZE + sizeof(void *);
		npages = DIV_ROUND_UP(size, PAGE_SIZE);
		set_memory_ro((unsigned long)ops->trampoline, npages);
	} while_for_each_ftrace_op(ops);
}

static unsigned long calc_trampoline_call_offset(bool save_regs)
{
	unsigned long start_offset;
	unsigned long call_offset;

	if (save_regs) {
		start_offset = (unsigned long)ftrace_regs_caller;
		call_offset = (unsigned long)ftrace_regs_call;
	} else {
		start_offset = (unsigned long)ftrace_caller;
		call_offset = (unsigned long)ftrace_call;
	}

	return call_offset - start_offset;
}

void arch_ftrace_update_trampoline(struct ftrace_ops *ops)
{
	ftrace_func_t func;
	unsigned long offset;
	unsigned long ip;
	unsigned int size;
	const char *new;

	if (!ops->trampoline) {
		ops->trampoline = create_trampoline(ops, &size);
		if (!ops->trampoline)
			return;
		ops->trampoline_size = size;
		return;
	}

	/*
	 * The ftrace_ops caller may set up its own trampoline.
	 * In such a case, this code must not modify it.
	 */
	if (!(ops->flags & FTRACE_OPS_FL_ALLOC_TRAMP))
		return;

	offset = calc_trampoline_call_offset(ops->flags & FTRACE_OPS_FL_SAVE_REGS);
	ip = ops->trampoline + offset;
	func = ftrace_ops_get_func(ops);

	mutex_lock(&text_mutex);
	/* Do a safe modify in case the trampoline is executing */
	new = ftrace_call_replace(ip, (unsigned long)func);
	text_poke_bp((void *)ip, new, MCOUNT_INSN_SIZE, NULL);
	mutex_unlock(&text_mutex);
}

/* Return the address of the function the trampoline calls */
static void *addr_from_call(void *ptr)
{
	union text_poke_insn call;
	int ret;

	ret = copy_from_kernel_nofault(&call, ptr, CALL_INSN_SIZE);
	if (WARN_ON_ONCE(ret < 0))
		return NULL;

	/* Make sure this is a call */
	if (WARN_ON_ONCE(call.opcode != CALL_INSN_OPCODE)) {
		pr_warn("Expected E8, got %x\n", call.opcode);
		return NULL;
	}

	return ptr + CALL_INSN_SIZE + call.disp;
}

void prepare_ftrace_return(unsigned long self_addr, unsigned long *parent,
			   unsigned long frame_pointer);

/*
 * If the ops->trampoline was not allocated, then it probably
 * has a static trampoline func, or is the ftrace caller itself.
 */
static void *static_tramp_func(struct ftrace_ops *ops, struct dyn_ftrace *rec)
{
	unsigned long offset;
	bool save_regs = rec->flags & FTRACE_FL_REGS_EN;
	void *ptr;

	if (ops && ops->trampoline) {
#ifdef CONFIG_FUNCTION_GRAPH_TRACER
		/*
		 * We only know about function graph tracer setting as static
		 * trampoline.
		 */
		if (ops->trampoline == FTRACE_GRAPH_ADDR)
			return (void *)prepare_ftrace_return;
#endif
		return NULL;
	}

	offset = calc_trampoline_call_offset(save_regs);

	if (save_regs)
		ptr = (void *)FTRACE_REGS_ADDR + offset;
	else
		ptr = (void *)FTRACE_ADDR + offset;

	return addr_from_call(ptr);
}

void *arch_ftrace_trampoline_func(struct ftrace_ops *ops, struct dyn_ftrace *rec)
{
	unsigned long offset;

	/* If we didn't allocate this trampoline, consider it static */
	if (!ops || !(ops->flags & FTRACE_OPS_FL_ALLOC_TRAMP))
		return static_tramp_func(ops, rec);

	offset = calc_trampoline_call_offset(ops->flags & FTRACE_OPS_FL_SAVE_REGS);
	return addr_from_call((void *)ops->trampoline + offset);
}

void arch_ftrace_trampoline_free(struct ftrace_ops *ops)
{
	if (!ops || !(ops->flags & FTRACE_OPS_FL_ALLOC_TRAMP))
		return;

	tramp_free((void *)ops->trampoline);
	ops->trampoline = 0;
}

#endif /* CONFIG_X86_64 */
#endif /* CONFIG_DYNAMIC_FTRACE */

#ifdef CONFIG_FUNCTION_GRAPH_TRACER

#ifdef CONFIG_DYNAMIC_FTRACE
extern void ftrace_graph_call(void);

static const char *ftrace_jmp_replace(unsigned long ip, unsigned long addr)
{
	return text_gen_insn(JMP32_INSN_OPCODE, (void *)ip, (void *)addr);
}

static int ftrace_mod_jmp(unsigned long ip, void *func)
{
	const char *new;

	new = ftrace_jmp_replace(ip, (unsigned long)func);
	text_poke_bp((void *)ip, new, MCOUNT_INSN_SIZE, NULL);
	return 0;
}

int ftrace_enable_ftrace_graph_caller(void)
{
	unsigned long ip = (unsigned long)(&ftrace_graph_call);

	return ftrace_mod_jmp(ip, &ftrace_graph_caller);
}

int ftrace_disable_ftrace_graph_caller(void)
{
	unsigned long ip = (unsigned long)(&ftrace_graph_call);

	return ftrace_mod_jmp(ip, &ftrace_stub);
}

#endif /* !CONFIG_DYNAMIC_FTRACE */

/*
 * Hook the return address and push it in the stack of return addrs
 * in current thread info.
 */
void prepare_ftrace_return(unsigned long self_addr, unsigned long *parent,
			   unsigned long frame_pointer)
{
	unsigned long return_hooker = (unsigned long)&return_to_handler;
	unsigned long old;
	int faulted;

	/*
	 * When resuming from suspend-to-ram, this function can be indirectly
	 * called from early CPU startup code while the CPU is in real mode,
	 * which would fail miserably.  Make sure the stack pointer is a
	 * virtual address.
	 *
	 * This check isn't as accurate as virt_addr_valid(), but it should be
	 * good enough for this purpose, and it's fast.
	 */
	if (unlikely((long)__builtin_frame_address(0) >= 0))
		return;

	if (unlikely(ftrace_graph_is_dead()))
		return;

	if (unlikely(atomic_read(&current->tracing_graph_pause)))
		return;

	/*
	 * Protect against fault, even if it shouldn't
	 * happen. This tool is too much intrusive to
	 * ignore such a protection.
	 */
	asm volatile(
		"1: " _ASM_MOV " (%[parent]), %[old]\n"
		"2: " _ASM_MOV " %[return_hooker], (%[parent])\n"
		"   movl $0, %[faulted]\n"
		"3:\n"

		".section .fixup, \"ax\"\n"
		"4: movl $1, %[faulted]\n"
		"   jmp 3b\n"
		".previous\n"

		_ASM_EXTABLE(1b, 4b)
		_ASM_EXTABLE(2b, 4b)

		: [old] "=&r" (old), [faulted] "=r" (faulted)
		: [parent] "r" (parent), [return_hooker] "r" (return_hooker)
		: "memory"
	);

	if (unlikely(faulted)) {
		ftrace_graph_stop();
		WARN_ON(1);
		return;
	}

	if (function_graph_enter(old, self_addr, frame_pointer, parent))
		*parent = old;
}
#endif /* CONFIG_FUNCTION_GRAPH_TRACER */<|MERGE_RESOLUTION|>--- conflicted
+++ resolved
@@ -369,11 +369,7 @@
 
 	if (ops->flags & FTRACE_OPS_FL_SAVE_REGS) {
 		ip = trampoline + (ftrace_regs_caller_ret - ftrace_regs_caller);
-<<<<<<< HEAD
-		ret = probe_kernel_read(ip, (void *)retq, RET_SIZE);
-=======
 		ret = copy_from_kernel_nofault(ip, (void *)retq, RET_SIZE);
->>>>>>> 84569f32
 		if (WARN_ON(ret < 0))
 			goto fail;
 	}
