/*
 * User address space access functions.
 *
 *  For licencing details see kernel-base/COPYING
 */

#include <linux/highmem.h>
#include <linux/module.h>

#include <asm/word-at-a-time.h>
#include <linux/sched.h>

/*
 * best effort, GUP based copy_from_user() that is NMI-safe
 */
unsigned long
copy_from_user_nmi(void *to, const void __user *from, unsigned long n)
{
	unsigned long offset, addr = (unsigned long)from;
	unsigned long size, len = 0;
	struct page *page;
	void *map;
	int ret;

<<<<<<< HEAD
	if (__range_not_ok(from, n, TASK_SIZE) == 0)
=======
	if (__range_not_ok(from, n, TASK_SIZE))
>>>>>>> 485802a6
		return len;

	do {
		ret = __get_user_pages_fast(addr, 1, 0, &page);
		if (!ret)
			break;

		offset = addr & (PAGE_SIZE - 1);
		size = min(PAGE_SIZE - offset, n - len);

		map = kmap_atomic(page);
		memcpy(to, map+offset, size);
		kunmap_atomic(map);
		put_page(page);

		len  += size;
		to   += size;
		addr += size;

	} while (len < n);

	return len;
}
EXPORT_SYMBOL_GPL(copy_from_user_nmi);<|MERGE_RESOLUTION|>--- conflicted
+++ resolved
@@ -22,11 +22,7 @@
 	void *map;
 	int ret;
 
-<<<<<<< HEAD
-	if (__range_not_ok(from, n, TASK_SIZE) == 0)
-=======
 	if (__range_not_ok(from, n, TASK_SIZE))
->>>>>>> 485802a6
 		return len;
 
 	do {
