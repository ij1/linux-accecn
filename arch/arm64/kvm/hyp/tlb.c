/*
 * Copyright (C) 2015 - ARM Ltd
 * Author: Marc Zyngier <marc.zyngier@arm.com>
 *
 * This program is free software; you can redistribute it and/or modify
 * it under the terms of the GNU General Public License version 2 as
 * published by the Free Software Foundation.
 *
 * This program is distributed in the hope that it will be useful,
 * but WITHOUT ANY WARRANTY; without even the implied warranty of
 * MERCHANTABILITY or FITNESS FOR A PARTICULAR PURPOSE.  See the
 * GNU General Public License for more details.
 *
 * You should have received a copy of the GNU General Public License
 * along with this program.  If not, see <http://www.gnu.org/licenses/>.
 */

#include <asm/kvm_hyp.h>

void __hyp_text __kvm_tlb_flush_vmid_ipa(struct kvm *kvm, phys_addr_t ipa)
{
	dsb(ishst);

	/* Switch to requested VMID */
	kvm = kern_hyp_va(kvm);
	write_sysreg(kvm->arch.vttbr, vttbr_el2);
	isb();

	/*
	 * We could do so much better if we had the VA as well.
	 * Instead, we invalidate Stage-2 for this IPA, and the
	 * whole of Stage-1. Weep...
	 */
	ipa >>= 12;
	asm volatile("tlbi ipas2e1is, %0" : : "r" (ipa));

	/*
	 * We have to ensure completion of the invalidation at Stage-2,
	 * since a table walk on another CPU could refill a TLB with a
	 * complete (S1 + S2) walk based on the old Stage-2 mapping if
	 * the Stage-1 invalidation happened first.
	 */
	dsb(ish);
	asm volatile("tlbi vmalle1is" : : );
	dsb(ish);
	isb();

	write_sysreg(0, vttbr_el2);
}

void __hyp_text __kvm_tlb_flush_vmid(struct kvm *kvm)
{
	dsb(ishst);

	/* Switch to requested VMID */
	kvm = kern_hyp_va(kvm);
	write_sysreg(kvm->arch.vttbr, vttbr_el2);
	isb();

	asm volatile("tlbi vmalls12e1is" : : );
	dsb(ish);
	isb();

	write_sysreg(0, vttbr_el2);
}

<<<<<<< HEAD
=======
void __hyp_text __kvm_tlb_flush_local_vmid(struct kvm_vcpu *vcpu)
{
	struct kvm *kvm = kern_hyp_va(kern_hyp_va(vcpu)->kvm);

	/* Switch to requested VMID */
	write_sysreg(kvm->arch.vttbr, vttbr_el2);
	isb();

	asm volatile("tlbi vmalle1" : : );
	dsb(nsh);
	isb();

	write_sysreg(0, vttbr_el2);
}

>>>>>>> d06e622d
void __hyp_text __kvm_flush_vm_context(void)
{
	dsb(ishst);
	asm volatile("tlbi alle1is	\n"
		     "ic ialluis	  ": : );
	dsb(ish);
}<|MERGE_RESOLUTION|>--- conflicted
+++ resolved
@@ -64,8 +64,6 @@
 	write_sysreg(0, vttbr_el2);
 }
 
-<<<<<<< HEAD
-=======
 void __hyp_text __kvm_tlb_flush_local_vmid(struct kvm_vcpu *vcpu)
 {
 	struct kvm *kvm = kern_hyp_va(kern_hyp_va(vcpu)->kvm);
@@ -81,7 +79,6 @@
 	write_sysreg(0, vttbr_el2);
 }
 
->>>>>>> d06e622d
 void __hyp_text __kvm_flush_vm_context(void)
 {
 	dsb(ishst);
