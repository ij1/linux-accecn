--- conflicted
+++ resolved
@@ -630,12 +630,6 @@
 		}
 	}
 
-<<<<<<< HEAD
-	/* keep away write_all_supers() during the finishing procedure */
-	mutex_lock(&fs_info->fs_devices->device_list_mutex);
-	mutex_lock(&fs_info->chunk_mutex);
-=======
->>>>>>> 0ecfebd2
 	down_write(&dev_replace->rwsem);
 	dev_replace->replace_state =
 		scrub_ret ? BTRFS_IOCTL_DEV_REPLACE_STATE_CANCELED
