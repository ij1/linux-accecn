/*
 *
 * Copyright (C) 2011 Novell Inc.
 *
 * This program is free software; you can redistribute it and/or modify it
 * under the terms of the GNU General Public License version 2 as published by
 * the Free Software Foundation.
 */

#include <linux/kernel.h>
#include <linux/uuid.h>
#include "ovl_entry.h"

enum ovl_path_type {
	__OVL_PATH_UPPER	= (1 << 0),
	__OVL_PATH_MERGE	= (1 << 1),
	__OVL_PATH_ORIGIN	= (1 << 2),
};

#define OVL_TYPE_UPPER(type)	((type) & __OVL_PATH_UPPER)
#define OVL_TYPE_MERGE(type)	((type) & __OVL_PATH_MERGE)
#define OVL_TYPE_ORIGIN(type)	((type) & __OVL_PATH_ORIGIN)

#define OVL_XATTR_PREFIX XATTR_TRUSTED_PREFIX "overlay."
#define OVL_XATTR_OPAQUE OVL_XATTR_PREFIX "opaque"
#define OVL_XATTR_REDIRECT OVL_XATTR_PREFIX "redirect"
#define OVL_XATTR_ORIGIN OVL_XATTR_PREFIX "origin"
#define OVL_XATTR_IMPURE OVL_XATTR_PREFIX "impure"
#define OVL_XATTR_NLINK OVL_XATTR_PREFIX "nlink"
#define OVL_XATTR_UPPER OVL_XATTR_PREFIX "upper"

<<<<<<< HEAD
enum ovl_flag {
=======
enum ovl_inode_flag {
>>>>>>> 661e50bc
	/* Pure upper dir that may contain non pure upper entries */
	OVL_IMPURE,
	/* Non-merge dir that may contain whiteout entries */
	OVL_WHITEOUTS,
	OVL_INDEX,
};

enum ovl_entry_flag {
	OVL_E_UPPER_ALIAS,
	OVL_E_OPAQUE,
};

/*
 * The tuple (fh,uuid) is a universal unique identifier for a copy up origin,
 * where:
 * origin.fh	- exported file handle of the lower file
 * origin.uuid	- uuid of the lower filesystem
 */
#define OVL_FH_VERSION	0
#define OVL_FH_MAGIC	0xfb

/* CPU byte order required for fid decoding:  */
#define OVL_FH_FLAG_BIG_ENDIAN	(1 << 0)
#define OVL_FH_FLAG_ANY_ENDIAN	(1 << 1)
/* Is the real inode encoded in fid an upper inode? */
#define OVL_FH_FLAG_PATH_UPPER	(1 << 2)

#define OVL_FH_FLAG_ALL (OVL_FH_FLAG_BIG_ENDIAN | OVL_FH_FLAG_ANY_ENDIAN | \
			 OVL_FH_FLAG_PATH_UPPER)

#if defined(__LITTLE_ENDIAN)
#define OVL_FH_FLAG_CPU_ENDIAN 0
#elif defined(__BIG_ENDIAN)
#define OVL_FH_FLAG_CPU_ENDIAN OVL_FH_FLAG_BIG_ENDIAN
#else
#error Endianness not defined
#endif

/* The type returned by overlay exportfs ops when encoding an ovl_fh handle */
#define OVL_FILEID	0xfb

/* On-disk and in-memeory format for redirect by file handle */
struct ovl_fh {
	u8 version;	/* 0 */
	u8 magic;	/* 0xfb */
	u8 len;		/* size of this header + size of fid */
	u8 flags;	/* OVL_FH_FLAG_* */
	u8 type;	/* fid_type of fid */
	uuid_t uuid;	/* uuid of filesystem */
	u8 fid[0];	/* file identifier */
} __packed;

static inline int ovl_do_rmdir(struct inode *dir, struct dentry *dentry)
{
	int err = vfs_rmdir(dir, dentry);
	pr_debug("rmdir(%pd2) = %i\n", dentry, err);
	return err;
}

static inline int ovl_do_unlink(struct inode *dir, struct dentry *dentry)
{
	int err = vfs_unlink(dir, dentry, NULL);
	pr_debug("unlink(%pd2) = %i\n", dentry, err);
	return err;
}

static inline int ovl_do_link(struct dentry *old_dentry, struct inode *dir,
			      struct dentry *new_dentry, bool debug)
{
	int err = vfs_link(old_dentry, dir, new_dentry, NULL);
	if (debug) {
		pr_debug("link(%pd2, %pd2) = %i\n",
			 old_dentry, new_dentry, err);
	}
	return err;
}

static inline int ovl_do_create(struct inode *dir, struct dentry *dentry,
			     umode_t mode, bool debug)
{
	int err = vfs_create(dir, dentry, mode, true);
	if (debug)
		pr_debug("create(%pd2, 0%o) = %i\n", dentry, mode, err);
	return err;
}

static inline int ovl_do_mkdir(struct inode *dir, struct dentry *dentry,
			       umode_t mode, bool debug)
{
	int err = vfs_mkdir(dir, dentry, mode);
	if (debug)
		pr_debug("mkdir(%pd2, 0%o) = %i\n", dentry, mode, err);
	return err;
}

static inline int ovl_do_mknod(struct inode *dir, struct dentry *dentry,
			       umode_t mode, dev_t dev, bool debug)
{
	int err = vfs_mknod(dir, dentry, mode, dev);
	if (debug) {
		pr_debug("mknod(%pd2, 0%o, 0%o) = %i\n",
			 dentry, mode, dev, err);
	}
	return err;
}

static inline int ovl_do_symlink(struct inode *dir, struct dentry *dentry,
				 const char *oldname, bool debug)
{
	int err = vfs_symlink(dir, dentry, oldname);
	if (debug)
		pr_debug("symlink(\"%s\", %pd2) = %i\n", oldname, dentry, err);
	return err;
}

static inline int ovl_do_setxattr(struct dentry *dentry, const char *name,
				  const void *value, size_t size, int flags)
{
	int err = vfs_setxattr(dentry, name, value, size, flags);
	pr_debug("setxattr(%pd2, \"%s\", \"%*s\", 0x%x) = %i\n",
		 dentry, name, (int) size, (char *) value, flags, err);
	return err;
}

static inline int ovl_do_removexattr(struct dentry *dentry, const char *name)
{
	int err = vfs_removexattr(dentry, name);
	pr_debug("removexattr(%pd2, \"%s\") = %i\n", dentry, name, err);
	return err;
}

static inline int ovl_do_rename(struct inode *olddir, struct dentry *olddentry,
				struct inode *newdir, struct dentry *newdentry,
				unsigned int flags)
{
	int err;

	pr_debug("rename(%pd2, %pd2, 0x%x)\n",
		 olddentry, newdentry, flags);

	err = vfs_rename(olddir, olddentry, newdir, newdentry, NULL, flags);

	if (err) {
		pr_debug("...rename(%pd2, %pd2, ...) = %i\n",
			 olddentry, newdentry, err);
	}
	return err;
}

static inline int ovl_do_whiteout(struct inode *dir, struct dentry *dentry)
{
	int err = vfs_whiteout(dir, dentry);
	pr_debug("whiteout(%pd2) = %i\n", dentry, err);
	return err;
}

static inline struct dentry *ovl_do_tmpfile(struct dentry *dentry, umode_t mode)
{
	struct dentry *ret = vfs_tmpfile(dentry, mode, 0);
	int err = PTR_ERR_OR_ZERO(ret);

	pr_debug("tmpfile(%pd2, 0%o) = %i\n", dentry, mode, err);
	return ret;
}

/* util.c */
int ovl_want_write(struct dentry *dentry);
void ovl_drop_write(struct dentry *dentry);
struct dentry *ovl_workdir(struct dentry *dentry);
const struct cred *ovl_override_creds(struct super_block *sb);
struct super_block *ovl_same_sb(struct super_block *sb);
bool ovl_can_decode_fh(struct super_block *sb);
struct dentry *ovl_indexdir(struct super_block *sb);
bool ovl_index_all(struct super_block *sb);
bool ovl_verify_lower(struct super_block *sb);
struct ovl_entry *ovl_alloc_entry(unsigned int numlower);
bool ovl_dentry_remote(struct dentry *dentry);
bool ovl_dentry_weird(struct dentry *dentry);
enum ovl_path_type ovl_path_type(struct dentry *dentry);
void ovl_path_upper(struct dentry *dentry, struct path *path);
void ovl_path_lower(struct dentry *dentry, struct path *path);
enum ovl_path_type ovl_path_real(struct dentry *dentry, struct path *path);
struct dentry *ovl_dentry_upper(struct dentry *dentry);
struct dentry *ovl_dentry_lower(struct dentry *dentry);
struct dentry *ovl_dentry_real(struct dentry *dentry);
struct dentry *ovl_i_dentry_upper(struct inode *inode);
struct inode *ovl_inode_upper(struct inode *inode);
struct inode *ovl_inode_lower(struct inode *inode);
struct inode *ovl_inode_real(struct inode *inode);
struct ovl_dir_cache *ovl_dir_cache(struct inode *inode);
void ovl_set_dir_cache(struct inode *inode, struct ovl_dir_cache *cache);
void ovl_dentry_set_flag(unsigned long flag, struct dentry *dentry);
void ovl_dentry_clear_flag(unsigned long flag, struct dentry *dentry);
bool ovl_dentry_test_flag(unsigned long flag, struct dentry *dentry);
bool ovl_dentry_is_opaque(struct dentry *dentry);
bool ovl_dentry_is_whiteout(struct dentry *dentry);
void ovl_dentry_set_opaque(struct dentry *dentry);
bool ovl_dentry_has_upper_alias(struct dentry *dentry);
void ovl_dentry_set_upper_alias(struct dentry *dentry);
bool ovl_redirect_dir(struct super_block *sb);
const char *ovl_dentry_get_redirect(struct dentry *dentry);
void ovl_dentry_set_redirect(struct dentry *dentry, const char *redirect);
void ovl_inode_init(struct inode *inode, struct dentry *upperdentry,
		    struct dentry *lowerdentry);
void ovl_inode_update(struct inode *inode, struct dentry *upperdentry);
void ovl_dentry_version_inc(struct dentry *dentry, bool impurity);
u64 ovl_dentry_version_get(struct dentry *dentry);
bool ovl_is_whiteout(struct dentry *dentry);
struct file *ovl_path_open(struct path *path, int flags);
int ovl_copy_up_start(struct dentry *dentry);
void ovl_copy_up_end(struct dentry *dentry);
bool ovl_check_origin_xattr(struct dentry *dentry);
bool ovl_check_dir_xattr(struct dentry *dentry, const char *name);
int ovl_check_setxattr(struct dentry *dentry, struct dentry *upperdentry,
		       const char *name, const void *value, size_t size,
		       int xerr);
int ovl_set_impure(struct dentry *dentry, struct dentry *upperdentry);
void ovl_set_flag(unsigned long flag, struct inode *inode);
void ovl_clear_flag(unsigned long flag, struct inode *inode);
bool ovl_test_flag(unsigned long flag, struct inode *inode);
bool ovl_inuse_trylock(struct dentry *dentry);
void ovl_inuse_unlock(struct dentry *dentry);
bool ovl_need_index(struct dentry *dentry);
int ovl_nlink_start(struct dentry *dentry, bool *locked);
void ovl_nlink_end(struct dentry *dentry, bool locked);
int ovl_lock_rename_workdir(struct dentry *workdir, struct dentry *upperdir);

static inline bool ovl_is_impuredir(struct dentry *dentry)
{
	return ovl_check_dir_xattr(dentry, OVL_XATTR_IMPURE);
}


/* namei.c */
<<<<<<< HEAD
int ovl_verify_origin(struct dentry *dentry, struct dentry *origin,
		      bool is_upper, bool set);
int ovl_verify_index(struct dentry *index, struct ovl_path *lower,
		     unsigned int numlower);
=======
int ovl_check_fh_len(struct ovl_fh *fh, int fh_len);
struct dentry *ovl_decode_fh(struct ovl_fh *fh, struct vfsmount *mnt);
int ovl_check_origin_fh(struct ovl_fs *ofs, struct ovl_fh *fh,
			struct dentry *upperdentry, struct ovl_path **stackp);
int ovl_verify_set_fh(struct dentry *dentry, const char *name,
		      struct dentry *real, bool is_upper, bool set);
struct dentry *ovl_index_upper(struct ovl_fs *ofs, struct dentry *index);
int ovl_verify_index(struct ovl_fs *ofs, struct dentry *index);
>>>>>>> 661e50bc
int ovl_get_index_name(struct dentry *origin, struct qstr *name);
struct dentry *ovl_get_index_fh(struct ovl_fs *ofs, struct ovl_fh *fh);
struct dentry *ovl_lookup_index(struct ovl_fs *ofs, struct dentry *upper,
				struct dentry *origin, bool verify);
int ovl_path_next(int idx, struct dentry *dentry, struct path *path);
struct dentry *ovl_lookup(struct inode *dir, struct dentry *dentry,
			  unsigned int flags);
bool ovl_lower_positive(struct dentry *dentry);

static inline int ovl_verify_origin(struct dentry *upper,
				    struct dentry *origin, bool set)
{
	return ovl_verify_set_fh(upper, OVL_XATTR_ORIGIN, origin, false, set);
}

static inline int ovl_verify_upper(struct dentry *index,
				    struct dentry *upper, bool set)
{
	return ovl_verify_set_fh(index, OVL_XATTR_UPPER, upper, true, set);
}

/* readdir.c */
extern const struct file_operations ovl_dir_operations;
int ovl_check_empty_dir(struct dentry *dentry, struct list_head *list);
void ovl_cleanup_whiteouts(struct dentry *upper, struct list_head *list);
void ovl_cache_free(struct list_head *list);
void ovl_dir_cache_free(struct inode *inode);
int ovl_check_d_type_supported(struct path *realpath);
void ovl_workdir_cleanup(struct inode *dir, struct vfsmount *mnt,
			 struct dentry *dentry, int level);
<<<<<<< HEAD
int ovl_indexdir_cleanup(struct dentry *dentry, struct vfsmount *mnt,
			 struct ovl_path *lower, unsigned int numlower);
=======
int ovl_indexdir_cleanup(struct ovl_fs *ofs);
>>>>>>> 661e50bc

/* inode.c */
int ovl_set_nlink_upper(struct dentry *dentry);
int ovl_set_nlink_lower(struct dentry *dentry);
unsigned int ovl_get_nlink(struct dentry *lowerdentry,
			   struct dentry *upperdentry,
			   unsigned int fallback);
int ovl_setattr(struct dentry *dentry, struct iattr *attr);
int ovl_getattr(const struct path *path, struct kstat *stat,
		u32 request_mask, unsigned int flags);
int ovl_permission(struct inode *inode, int mask);
int ovl_xattr_set(struct dentry *dentry, struct inode *inode, const char *name,
		  const void *value, size_t size, int flags);
int ovl_xattr_get(struct dentry *dentry, struct inode *inode, const char *name,
		  void *value, size_t size);
ssize_t ovl_listxattr(struct dentry *dentry, char *list, size_t size);
struct posix_acl *ovl_get_acl(struct inode *inode, int type);
int ovl_open_maybe_copy_up(struct dentry *dentry, unsigned int file_flags);
int ovl_update_time(struct inode *inode, struct timespec *ts, int flags);
bool ovl_is_private_xattr(const char *name);

struct inode *ovl_new_inode(struct super_block *sb, umode_t mode, dev_t rdev);
struct inode *ovl_lookup_inode(struct super_block *sb, struct dentry *real,
			       bool is_upper);
struct inode *ovl_get_inode(struct super_block *sb, struct dentry *upperdentry,
			    struct dentry *lowerdentry, struct dentry *index,
			    unsigned int numlower);
static inline void ovl_copyattr(struct inode *from, struct inode *to)
{
	to->i_uid = from->i_uid;
	to->i_gid = from->i_gid;
	to->i_mode = from->i_mode;
	to->i_atime = from->i_atime;
	to->i_mtime = from->i_mtime;
	to->i_ctime = from->i_ctime;
}

/* dir.c */
extern const struct inode_operations ovl_dir_inode_operations;
struct dentry *ovl_lookup_temp(struct dentry *workdir);
int ovl_cleanup_and_whiteout(struct dentry *workdir, struct inode *dir,
			     struct dentry *dentry);
struct cattr {
	dev_t rdev;
	umode_t mode;
	const char *link;
};
int ovl_create_real(struct inode *dir, struct dentry *newdentry,
		    struct cattr *attr,
		    struct dentry *hardlink, bool debug);
int ovl_cleanup(struct inode *dir, struct dentry *dentry);

/* copy_up.c */
int ovl_copy_up(struct dentry *dentry);
int ovl_copy_up_flags(struct dentry *dentry, int flags);
int ovl_copy_xattr(struct dentry *old, struct dentry *new);
int ovl_set_attr(struct dentry *upper, struct kstat *stat);
struct ovl_fh *ovl_encode_fh(struct dentry *real, bool is_upper);
int ovl_set_origin(struct dentry *dentry, struct dentry *lower,
		   struct dentry *upper);

/* export.c */
extern const struct export_operations ovl_export_operations;<|MERGE_RESOLUTION|>--- conflicted
+++ resolved
@@ -29,11 +29,7 @@
 #define OVL_XATTR_NLINK OVL_XATTR_PREFIX "nlink"
 #define OVL_XATTR_UPPER OVL_XATTR_PREFIX "upper"
 
-<<<<<<< HEAD
-enum ovl_flag {
-=======
 enum ovl_inode_flag {
->>>>>>> 661e50bc
 	/* Pure upper dir that may contain non pure upper entries */
 	OVL_IMPURE,
 	/* Non-merge dir that may contain whiteout entries */
@@ -268,12 +264,6 @@
 
 
 /* namei.c */
-<<<<<<< HEAD
-int ovl_verify_origin(struct dentry *dentry, struct dentry *origin,
-		      bool is_upper, bool set);
-int ovl_verify_index(struct dentry *index, struct ovl_path *lower,
-		     unsigned int numlower);
-=======
 int ovl_check_fh_len(struct ovl_fh *fh, int fh_len);
 struct dentry *ovl_decode_fh(struct ovl_fh *fh, struct vfsmount *mnt);
 int ovl_check_origin_fh(struct ovl_fs *ofs, struct ovl_fh *fh,
@@ -282,7 +272,6 @@
 		      struct dentry *real, bool is_upper, bool set);
 struct dentry *ovl_index_upper(struct ovl_fs *ofs, struct dentry *index);
 int ovl_verify_index(struct ovl_fs *ofs, struct dentry *index);
->>>>>>> 661e50bc
 int ovl_get_index_name(struct dentry *origin, struct qstr *name);
 struct dentry *ovl_get_index_fh(struct ovl_fs *ofs, struct ovl_fh *fh);
 struct dentry *ovl_lookup_index(struct ovl_fs *ofs, struct dentry *upper,
@@ -313,12 +302,7 @@
 int ovl_check_d_type_supported(struct path *realpath);
 void ovl_workdir_cleanup(struct inode *dir, struct vfsmount *mnt,
 			 struct dentry *dentry, int level);
-<<<<<<< HEAD
-int ovl_indexdir_cleanup(struct dentry *dentry, struct vfsmount *mnt,
-			 struct ovl_path *lower, unsigned int numlower);
-=======
 int ovl_indexdir_cleanup(struct ovl_fs *ofs);
->>>>>>> 661e50bc
 
 /* inode.c */
 int ovl_set_nlink_upper(struct dentry *dentry);
