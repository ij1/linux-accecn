--- conflicted
+++ resolved
@@ -1135,20 +1135,18 @@
 #define TCP_CONG_NON_RESTRICTED 0x1
 /* Requires ECN/ECT set on all packets */
 #define TCP_CONG_NEEDS_ECN	0x2
-<<<<<<< HEAD
-/* Wants notification of CE events (CA_EVENT_ECN_IS_CE, CA_EVENT_ECN_NO_CE). */
-#define TCP_CONG_WANTS_CE_EVENTS	0x4
-#define TCP_CONG_MASK	(TCP_CONG_NON_RESTRICTED | \
-			 TCP_CONG_NEEDS_ECN | \
-			 TCP_CONG_WANTS_CE_EVENTS)
-=======
 /* Require successfully negotiated AccECN capability */
 #define TCP_CONG_NEEDS_ACCECN	0x4
 /* Use ECT(1) instead of ECT(0) while the CA is uninitialized */
 #define TCP_CONG_WANTS_ECT_1	0x6
 #define TCP_CONG_MASK	(TCP_CONG_NON_RESTRICTED | TCP_CONG_NEEDS_ECN | \
 			 TCP_CONG_NEEDS_ACCECN | TCP_CONG_WANTS_ECT_1)
->>>>>>> bdccd7a2
+/* Wants notification of CE events (CA_EVENT_ECN_IS_CE, CA_EVENT_ECN_NO_CE). */
+#define TCP_CONG_WANTS_CE_EVENTS	0x8
+#define TCP_CONG_MASK	(TCP_CONG_NON_RESTRICTED | \
+			 TCP_CONG_NEEDS_ECN | \
+			 TCP_CONG_NEEDS_ACCECN | \
+			 TCP_CONG_WANTS_CE_EVENTS)
 
 union tcp_cc_info;
 
