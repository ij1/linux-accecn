/* SPDX-License-Identifier: GPL-2.0-or-later */
/*
 * INET		An implementation of the TCP/IP protocol suite for the LINUX
 *		operating system.  INET is implemented using the  BSD Socket
 *		interface as the means of communication with the user level.
 *
 *		Definitions for the TCP module.
 *
 * Version:	@(#)tcp.h	1.0.5	05/23/93
 *
 * Authors:	Ross Biro
 *		Fred N. van Kempen, <waltje@uWalt.NL.Mugnet.ORG>
 */
#ifndef _TCP_H
#define _TCP_H

#define FASTRETRANS_DEBUG 1

#include <linux/list.h>
#include <linux/tcp.h>
#include <linux/bug.h>
#include <linux/slab.h>
#include <linux/cache.h>
#include <linux/percpu.h>
#include <linux/skbuff.h>
#include <linux/cryptohash.h>
#include <linux/kref.h>
#include <linux/ktime.h>

#include <net/inet_connection_sock.h>
#include <net/inet_timewait_sock.h>
#include <net/inet_hashtables.h>
#include <net/checksum.h>
#include <net/request_sock.h>
#include <net/sock_reuseport.h>
#include <net/sock.h>
#include <net/snmp.h>
#include <net/ip.h>
#include <net/tcp_states.h>
#include <net/inet_ecn.h>
#include <net/dst.h>
#include <net/mptcp.h>

#include <linux/seq_file.h>
#include <linux/memcontrol.h>
#include <linux/bpf-cgroup.h>
#include <linux/siphash.h>

extern struct inet_hashinfo tcp_hashinfo;

extern struct percpu_counter tcp_orphan_count;
void tcp_time_wait(struct sock *sk, int state, int timeo);

#define MAX_TCP_HEADER	(128 + MAX_HEADER)
#define MAX_TCP_OPTION_SPACE 40
#define TCP_MIN_SND_MSS		48
#define TCP_MIN_GSO_SIZE	(TCP_MIN_SND_MSS - MAX_TCP_OPTION_SPACE)

/*
 * Never offer a window over 32767 without using window scaling. Some
 * poor stacks do signed 16bit maths!
 */
#define MAX_TCP_WINDOW		32767U

/* Minimal accepted MSS. It is (60+60+8) - (20+20). */
#define TCP_MIN_MSS		88U

/* The initial MTU to use for probing */
#define TCP_BASE_MSS		1024

/* probing interval, default to 10 minutes as per RFC4821 */
#define TCP_PROBE_INTERVAL	600

/* Specify interval when tcp mtu probing will stop */
#define TCP_PROBE_THRESHOLD	8

/* After receiving this amount of duplicate ACKs fast retransmit starts. */
#define TCP_FASTRETRANS_THRESH 3

/* Maximal number of ACKs sent quickly to accelerate slow-start. */
#define TCP_MAX_QUICKACKS	16U

/* Maximal number of window scale according to RFC1323 */
#define TCP_MAX_WSCALE		14U

/* urg_data states */
#define TCP_URG_VALID	0x0100
#define TCP_URG_NOTYET	0x0200
#define TCP_URG_READ	0x0400

#define TCP_RETR1	3	/*
				 * This is how many retries it does before it
				 * tries to figure out if the gateway is
				 * down. Minimal RFC value is 3; it corresponds
				 * to ~3sec-8min depending on RTO.
				 */

#define TCP_RETR2	15	/*
				 * This should take at least
				 * 90 minutes to time out.
				 * RFC1122 says that the limit is 100 sec.
				 * 15 is ~13-30min depending on RTO.
				 */

#define TCP_SYN_RETRIES	 6	/* This is how many retries are done
				 * when active opening a connection.
				 * RFC1122 says the minimum retry MUST
				 * be at least 180secs.  Nevertheless
				 * this value is corresponding to
				 * 63secs of retransmission with the
				 * current initial RTO.
				 */

#define TCP_SYNACK_RETRIES 5	/* This is how may retries are done
				 * when passive opening a connection.
				 * This is corresponding to 31secs of
				 * retransmission with the current
				 * initial RTO.
				 */

#define TCP_TIMEWAIT_LEN (60*HZ) /* how long to wait to destroy TIME-WAIT
				  * state, about 60 seconds	*/
#define TCP_FIN_TIMEOUT	TCP_TIMEWAIT_LEN
                                 /* BSD style FIN_WAIT2 deadlock breaker.
				  * It used to be 3min, new value is 60sec,
				  * to combine FIN-WAIT-2 timeout with
				  * TIME-WAIT timer.
				  */

#define TCP_DELACK_MAX	((unsigned)(HZ/5))	/* maximal time to delay before sending an ACK */
#if HZ >= 100
#define TCP_DELACK_MIN	((unsigned)(HZ/25))	/* minimal time to delay before sending an ACK */
#define TCP_ATO_MIN	((unsigned)(HZ/25))
#else
#define TCP_DELACK_MIN	4U
#define TCP_ATO_MIN	4U
#endif
#define TCP_RTO_MAX	((unsigned)(120*HZ))
#define TCP_RTO_MIN	((unsigned)(HZ/5))
#define TCP_TIMEOUT_MIN	(2U) /* Min timeout for TCP timers in jiffies */
#define TCP_TIMEOUT_INIT ((unsigned)(1*HZ))	/* RFC6298 2.1 initial RTO value	*/
#define TCP_TIMEOUT_FALLBACK ((unsigned)(3*HZ))	/* RFC 1122 initial RTO value, now
						 * used as a fallback RTO for the
						 * initial data transmission if no
						 * valid RTT sample has been acquired,
						 * most likely due to retrans in 3WHS.
						 */

#define TCP_RESOURCE_PROBE_INTERVAL ((unsigned)(HZ/2U)) /* Maximal interval between probes
					                 * for local resources.
					                 */
#define TCP_KEEPALIVE_TIME	(120*60*HZ)	/* two hours */
#define TCP_KEEPALIVE_PROBES	9		/* Max of 9 keepalive probes	*/
#define TCP_KEEPALIVE_INTVL	(75*HZ)

#define MAX_TCP_KEEPIDLE	32767
#define MAX_TCP_KEEPINTVL	32767
#define MAX_TCP_KEEPCNT		127
#define MAX_TCP_SYNCNT		127

#define TCP_SYNQ_INTERVAL	(HZ/5)	/* Period of SYNACK timer */

#define TCP_PAWS_24DAYS	(60 * 60 * 24 * 24)
#define TCP_PAWS_MSL	60		/* Per-host timestamps are invalidated
					 * after this time. It should be equal
					 * (or greater than) TCP_TIMEWAIT_LEN
					 * to provide reliability equal to one
					 * provided by timewait state.
					 */
#define TCP_PAWS_WINDOW	1		/* Replay window for per-host
					 * timestamps. It must be less than
					 * minimal timewait lifetime.
					 */
/*
 *	TCP option
 */

#define TCPOPT_NOP		1	/* Padding */
#define TCPOPT_EOL		0	/* End of options */
#define TCPOPT_MSS		2	/* Segment size negotiating */
#define TCPOPT_WINDOW		3	/* Window scaling */
#define TCPOPT_SACK_PERM        4       /* SACK Permitted */
#define TCPOPT_SACK             5       /* SACK Block */
#define TCPOPT_TIMESTAMP	8	/* Better RTT estimations/PAWS */
#define TCPOPT_MD5SIG		19	/* MD5 Signature (RFC2385) */
#define TCPOPT_MPTCP		30	/* Multipath TCP (RFC6824) */
#define TCPOPT_FASTOPEN		34	/* Fast open (RFC7413) */
#define TCPOPT_EXP		254	/* Experimental */
/* Magic number to be after the option value for sharing TCP
 * experimental options. See draft-ietf-tcpm-experimental-options-00.txt
 */
#define TCPOPT_ACCECN_MAGIC	0xACCE
#define TCPOPT_FASTOPEN_MAGIC	0xF989
#define TCPOPT_SMC_MAGIC	0xE2D4C3D9

/*
 *     TCP option lengths
 */

#define TCPOLEN_MSS            4
#define TCPOLEN_WINDOW         3
#define TCPOLEN_SACK_PERM      2
#define TCPOLEN_TIMESTAMP      10
#define TCPOLEN_MD5SIG         18
#define TCPOLEN_FASTOPEN_BASE  2
#define TCPOLEN_EXP_FASTOPEN_BASE  4
#define TCPOLEN_EXP_SMC_BASE   6
#define TCPOLEN_EXP_ACCECN_BASE 4

/* But this is what stacks really send out. */
#define TCPOLEN_TSTAMP_ALIGNED		12
#define TCPOLEN_WSCALE_ALIGNED		4
#define TCPOLEN_SACKPERM_ALIGNED	4
#define TCPOLEN_SACK_BASE		2
#define TCPOLEN_SACK_BASE_ALIGNED	4
#define TCPOLEN_SACK_PERBLOCK		8
#define TCPOLEN_MD5SIG_ALIGNED		20
#define TCPOLEN_MSS_ALIGNED		4
#define TCPOLEN_EXP_SMC_BASE_ALIGNED	8
#define TCPOLEN_ACCECN_PERCOUNTER	3

/* Maximum number of byte counters in AccECN option + size */
#define TCP_ACCECN_NUMCOUNTERS		3
#define TCP_ACCECN_MAXSIZE		(TCPOLEN_EXP_ACCECN_BASE + \
					 TCPOLEN_ACCECN_PERCOUNTER * \
					 TCP_ACCECN_NUMCOUNTERS)

/* Flags in tp->nonagle */
#define TCP_NAGLE_OFF		1	/* Nagle's algo is disabled */
#define TCP_NAGLE_CORK		2	/* Socket is corked	    */
#define TCP_NAGLE_PUSH		4	/* Cork is overridden for already queued data */

/* TCP thin-stream limits */
#define TCP_THIN_LINEAR_RETRIES 6       /* After 6 linear retries, do exp. backoff */

/* TCP initial congestion window as per rfc6928 */
#define TCP_INIT_CWND		10

/* Bit Flags for sysctl_tcp_fastopen */
#define	TFO_CLIENT_ENABLE	1
#define	TFO_SERVER_ENABLE	2
#define	TFO_CLIENT_NO_COOKIE	4	/* Data in SYN w/o cookie option */

/* Accept SYN data w/o any cookie option */
#define	TFO_SERVER_COOKIE_NOT_REQD	0x200

/* Force enable TFO on all listeners, i.e., not requiring the
 * TCP_FASTOPEN socket option.
 */
#define	TFO_SERVER_WO_SOCKOPT1	0x400


/* sysctl variables for tcp */
extern int sysctl_tcp_max_orphans;
extern long sysctl_tcp_mem[3];

#define TCP_RACK_LOSS_DETECTION  0x1 /* Use RACK to detect losses */
#define TCP_RACK_STATIC_REO_WND  0x2 /* Use static RACK reo wnd */
#define TCP_RACK_NO_DUPTHRESH    0x4 /* Do not use DUPACK threshold in RACK */

extern atomic_long_t tcp_memory_allocated;
extern struct percpu_counter tcp_sockets_allocated;
extern unsigned long tcp_memory_pressure;

/* optimized version of sk_under_memory_pressure() for TCP sockets */
static inline bool tcp_under_memory_pressure(const struct sock *sk)
{
	if (mem_cgroup_sockets_enabled && sk->sk_memcg &&
	    mem_cgroup_under_socket_pressure(sk->sk_memcg))
		return true;

	return READ_ONCE(tcp_memory_pressure);
}
/*
 * The next routines deal with comparing 32 bit unsigned ints
 * and worry about wraparound (automatic with unsigned arithmetic).
 */

static inline bool before(__u32 seq1, __u32 seq2)
{
        return (__s32)(seq1-seq2) < 0;
}
#define after(seq2, seq1) 	before(seq1, seq2)

/* is s2<=s1<=s3 ? */
static inline bool between(__u32 seq1, __u32 seq2, __u32 seq3)
{
	return seq3 - seq2 >= seq1 - seq2;
}

static inline bool tcp_out_of_memory(struct sock *sk)
{
	if (sk->sk_wmem_queued > SOCK_MIN_SNDBUF &&
	    sk_memory_allocated(sk) > sk_prot_mem_limits(sk, 2))
		return true;
	return false;
}

void sk_forced_mem_schedule(struct sock *sk, int size);

static inline bool tcp_too_many_orphans(struct sock *sk, int shift)
{
	struct percpu_counter *ocp = sk->sk_prot->orphan_count;
	int orphans = percpu_counter_read_positive(ocp);

	if (orphans << shift > sysctl_tcp_max_orphans) {
		orphans = percpu_counter_sum_positive(ocp);
		if (orphans << shift > sysctl_tcp_max_orphans)
			return true;
	}
	return false;
}

bool tcp_check_oom(struct sock *sk, int shift);


extern struct proto tcp_prot;

#define TCP_INC_STATS(net, field)	SNMP_INC_STATS((net)->mib.tcp_statistics, field)
#define __TCP_INC_STATS(net, field)	__SNMP_INC_STATS((net)->mib.tcp_statistics, field)
#define TCP_DEC_STATS(net, field)	SNMP_DEC_STATS((net)->mib.tcp_statistics, field)
#define TCP_ADD_STATS(net, field, val)	SNMP_ADD_STATS((net)->mib.tcp_statistics, field, val)

void tcp_tasklet_init(void);

int tcp_v4_err(struct sk_buff *skb, u32);

void tcp_shutdown(struct sock *sk, int how);

int tcp_v4_early_demux(struct sk_buff *skb);
int tcp_v4_rcv(struct sk_buff *skb);

int tcp_v4_tw_remember_stamp(struct inet_timewait_sock *tw);
int tcp_sendmsg(struct sock *sk, struct msghdr *msg, size_t size);
int tcp_sendmsg_locked(struct sock *sk, struct msghdr *msg, size_t size);
int tcp_sendpage(struct sock *sk, struct page *page, int offset, size_t size,
		 int flags);
int tcp_sendpage_locked(struct sock *sk, struct page *page, int offset,
			size_t size, int flags);
ssize_t do_tcp_sendpages(struct sock *sk, struct page *page, int offset,
		 size_t size, int flags);
int tcp_send_mss(struct sock *sk, int *size_goal, int flags);
void tcp_push(struct sock *sk, int flags, int mss_now, int nonagle,
	      int size_goal);
void tcp_release_cb(struct sock *sk);
void tcp_wfree(struct sk_buff *skb);
void tcp_write_timer_handler(struct sock *sk);
void tcp_delack_timer_handler(struct sock *sk);
int tcp_ioctl(struct sock *sk, int cmd, unsigned long arg);
int tcp_rcv_state_process(struct sock *sk, struct sk_buff *skb);
void tcp_rcv_established(struct sock *sk, struct sk_buff *skb);
void tcp_rcv_space_adjust(struct sock *sk);
int tcp_twsk_unique(struct sock *sk, struct sock *sktw, void *twp);
void tcp_twsk_destructor(struct sock *sk);
ssize_t tcp_splice_read(struct socket *sk, loff_t *ppos,
			struct pipe_inode_info *pipe, size_t len,
			unsigned int flags);

void tcp_enter_quickack_mode(struct sock *sk, unsigned int max_quickacks);
static inline void tcp_dec_quickack_mode(struct sock *sk,
					 const unsigned int pkts)
{
	struct inet_connection_sock *icsk = inet_csk(sk);

	if (icsk->icsk_ack.quick) {
		if (pkts >= icsk->icsk_ack.quick) {
			icsk->icsk_ack.quick = 0;
			/* Leaving quickack mode we deflate ATO. */
			icsk->icsk_ack.ato   = TCP_ATO_MIN;
		} else
			icsk->icsk_ack.quick -= pkts;
	}
}

/* sysctl_tcp_ecn value */
<<<<<<< HEAD
#define TCP_ECN_ENABLE_MASK	0x3
#define TCP_ACCECN_NO_OPT	0x100
=======
#define TCP_ECN_RFC3168_INOUT	0x1
#define TCP_ECN_RFC3168_IN	0x2
#define TCP_ACCECN_IN		0x4
#define TCP_ACCECN_INOUT	0x8
#define TCP_ECN_ENABLE_MASK	(TCP_ECN_RFC3168_INOUT|TCP_ECN_RFC3168_IN|\
				 TCP_ACCECN_IN|TCP_ACCECN_INOUT)
>>>>>>> c461beb2

#define	TCP_ECN_MODE_RFC3168	0x1
#define	TCP_ECN_QUEUE_CWR	0x2
#define	TCP_ECN_DEMAND_CWR	0x4
#define	TCP_ECN_SEEN		0x8
#define TCP_ECN_MODE_ACCECN	0x10

#define TCP_ECN_DISABLED	0
#define TCP_ECN_MODE_PENDING	(TCP_ECN_MODE_RFC3168|TCP_ECN_MODE_ACCECN)
#define TCP_ECN_MODE_ANY	(TCP_ECN_MODE_RFC3168|TCP_ECN_MODE_ACCECN)

static inline bool tcp_ecn_mode_any(const struct tcp_sock *tp)
{
	return tp->ecn_flags & TCP_ECN_MODE_ANY;
}

static inline bool tcp_ecn_mode_rfc3168(const struct tcp_sock *tp)
{
	return (tp->ecn_flags & TCP_ECN_MODE_ANY) == TCP_ECN_MODE_RFC3168;
}

static inline bool tcp_ecn_mode_accecn(const struct tcp_sock *tp)
{
	return (tp->ecn_flags & TCP_ECN_MODE_ANY) == TCP_ECN_MODE_ACCECN;
}

static inline bool tcp_ecn_disabled(const struct tcp_sock *tp)
{
	return !tcp_ecn_mode_any(tp);
}

static inline bool tcp_ecn_mode_pending(const struct tcp_sock *tp)
{
	return (tp->ecn_flags & TCP_ECN_MODE_PENDING) == TCP_ECN_MODE_PENDING;
}

static inline void tcp_ecn_mode_set(struct tcp_sock *tp, u8 mode)
{
	tp->ecn_flags &= ~TCP_ECN_MODE_ANY;
	tp->ecn_flags |= mode;
}

static inline u8 tcp_accecn_ace(const struct tcphdr *th)
{
	return (th->ae << 2) | (th->cwr << 1) | th->ece;
}

/* Infer the ECT value our SYN arrived with from the echoed ACE field */
static inline int tcp_accecn_extract_syn_ect(u8 ace)
{
	if (ace & 0x1)
		return INET_ECN_ECT_1;
	if (!(ace & 0x2))
		return INET_ECN_ECT_0;
	if (ace & 0x4)
		return INET_ECN_CE;
	return INET_ECN_NOT_ECT;
}

static inline u32 tcp_accecn_ace_deficit(const struct tcp_sock *tp)
{
	return tp->received_ce - tp->received_ce_tx;
}

bool tcp_accecn_validate_syn_feedback(struct sock *sk, u8 ace, u8 sent_ect);
void tcp_accecn_third_ack(struct sock *sk, const struct sk_buff *skb,
			  u8 syn_ect_snt);
void tcp_ecn_received_counters(struct sock *sk, const struct sk_buff *skb,
			       u32 payload_len);

enum tcp_tw_status {
	TCP_TW_SUCCESS = 0,
	TCP_TW_RST = 1,
	TCP_TW_ACK = 2,
	TCP_TW_SYN = 3
};


enum tcp_tw_status tcp_timewait_state_process(struct inet_timewait_sock *tw,
					      struct sk_buff *skb,
					      const struct tcphdr *th);
struct sock *tcp_check_req(struct sock *sk, struct sk_buff *skb,
			   struct request_sock *req, bool fastopen,
			   bool *lost_race);
int tcp_child_process(struct sock *parent, struct sock *child,
		      struct sk_buff *skb);
void tcp_enter_loss(struct sock *sk);
void tcp_cwnd_reduction(struct sock *sk, int newly_acked_sacked, int flag);
void tcp_clear_retrans(struct tcp_sock *tp);
void tcp_update_metrics(struct sock *sk);
void tcp_init_metrics(struct sock *sk);
void tcp_metrics_init(void);
bool tcp_peer_is_proven(struct request_sock *req, struct dst_entry *dst);
void tcp_close(struct sock *sk, long timeout);
void tcp_init_sock(struct sock *sk);
void tcp_init_transfer(struct sock *sk, int bpf_op);
__poll_t tcp_poll(struct file *file, struct socket *sock,
		      struct poll_table_struct *wait);
int tcp_getsockopt(struct sock *sk, int level, int optname,
		   char __user *optval, int __user *optlen);
int tcp_setsockopt(struct sock *sk, int level, int optname,
		   char __user *optval, unsigned int optlen);
int compat_tcp_getsockopt(struct sock *sk, int level, int optname,
			  char __user *optval, int __user *optlen);
int compat_tcp_setsockopt(struct sock *sk, int level, int optname,
			  char __user *optval, unsigned int optlen);
void tcp_set_keepalive(struct sock *sk, int val);
void tcp_syn_ack_timeout(const struct request_sock *req);
int tcp_recvmsg(struct sock *sk, struct msghdr *msg, size_t len, int nonblock,
		int flags, int *addr_len);
int tcp_set_rcvlowat(struct sock *sk, int val);
void tcp_data_ready(struct sock *sk);
#ifdef CONFIG_MMU
int tcp_mmap(struct file *file, struct socket *sock,
	     struct vm_area_struct *vma);
#endif
void tcp_parse_options(const struct net *net, const struct sk_buff *skb,
		       struct tcp_options_received *opt_rx,
		       int estab, struct tcp_fastopen_cookie *foc);
const u8 *tcp_parse_md5sig_option(const struct tcphdr *th);

/*
 *	BPF SKB-less helpers
 */
u16 tcp_v4_get_syncookie(struct sock *sk, struct iphdr *iph,
			 struct tcphdr *th, u32 *cookie);
u16 tcp_v6_get_syncookie(struct sock *sk, struct ipv6hdr *iph,
			 struct tcphdr *th, u32 *cookie);
u16 tcp_get_syncookie_mss(struct request_sock_ops *rsk_ops,
			  const struct tcp_request_sock_ops *af_ops,
			  struct sock *sk, struct tcphdr *th);
/*
 *	TCP v4 functions exported for the inet6 API
 */

void tcp_v4_send_check(struct sock *sk, struct sk_buff *skb);
void tcp_v4_mtu_reduced(struct sock *sk);
void tcp_req_err(struct sock *sk, u32 seq, bool abort);
int tcp_v4_conn_request(struct sock *sk, struct sk_buff *skb);
struct sock *tcp_create_openreq_child(const struct sock *sk,
				      struct request_sock *req,
				      struct sk_buff *skb);
void tcp_ca_openreq_child(struct sock *sk, const struct dst_entry *dst);
struct sock *tcp_v4_syn_recv_sock(const struct sock *sk, struct sk_buff *skb,
				  struct request_sock *req,
				  struct dst_entry *dst,
				  struct request_sock *req_unhash,
				  bool *own_req);
int tcp_v4_do_rcv(struct sock *sk, struct sk_buff *skb);
int tcp_v4_connect(struct sock *sk, struct sockaddr *uaddr, int addr_len);
int tcp_connect(struct sock *sk);
enum tcp_synack_type {
	TCP_SYNACK_NORMAL,
	TCP_SYNACK_FASTOPEN,
	TCP_SYNACK_COOKIE,
};
struct sk_buff *tcp_make_synack(const struct sock *sk, struct dst_entry *dst,
				struct request_sock *req,
				struct tcp_fastopen_cookie *foc,
				enum tcp_synack_type synack_type);
int tcp_disconnect(struct sock *sk, int flags);

void tcp_finish_connect(struct sock *sk, struct sk_buff *skb);
int tcp_send_rcvq(struct sock *sk, struct msghdr *msg, size_t size);
void inet_sk_rx_dst_set(struct sock *sk, const struct sk_buff *skb);

/* From syncookies.c */
struct sock *tcp_get_cookie_sock(struct sock *sk, struct sk_buff *skb,
				 struct request_sock *req,
				 struct dst_entry *dst, u32 tsoff);
int __cookie_v4_check(const struct iphdr *iph, const struct tcphdr *th,
		      u32 cookie);
struct sock *cookie_v4_check(struct sock *sk, struct sk_buff *skb);
#ifdef CONFIG_SYN_COOKIES

/* Syncookies use a monotonic timer which increments every 60 seconds.
 * This counter is used both as a hash input and partially encoded into
 * the cookie value.  A cookie is only validated further if the delta
 * between the current counter value and the encoded one is less than this,
 * i.e. a sent cookie is valid only at most for 2*60 seconds (or less if
 * the counter advances immediately after a cookie is generated).
 */
#define MAX_SYNCOOKIE_AGE	2
#define TCP_SYNCOOKIE_PERIOD	(60 * HZ)
#define TCP_SYNCOOKIE_VALID	(MAX_SYNCOOKIE_AGE * TCP_SYNCOOKIE_PERIOD)

/* syncookies: remember time of last synqueue overflow
 * But do not dirty this field too often (once per second is enough)
 * It is racy as we do not hold a lock, but race is very minor.
 */
static inline void tcp_synq_overflow(const struct sock *sk)
{
	unsigned int last_overflow;
	unsigned int now = jiffies;

	if (sk->sk_reuseport) {
		struct sock_reuseport *reuse;

		reuse = rcu_dereference(sk->sk_reuseport_cb);
		if (likely(reuse)) {
			last_overflow = READ_ONCE(reuse->synq_overflow_ts);
			if (!time_between32(now, last_overflow,
					    last_overflow + HZ))
				WRITE_ONCE(reuse->synq_overflow_ts, now);
			return;
		}
	}

	last_overflow = READ_ONCE(tcp_sk(sk)->rx_opt.ts_recent_stamp);
	if (!time_between32(now, last_overflow, last_overflow + HZ))
		WRITE_ONCE(tcp_sk(sk)->rx_opt.ts_recent_stamp, now);
}

/* syncookies: no recent synqueue overflow on this listening socket? */
static inline bool tcp_synq_no_recent_overflow(const struct sock *sk)
{
	unsigned int last_overflow;
	unsigned int now = jiffies;

	if (sk->sk_reuseport) {
		struct sock_reuseport *reuse;

		reuse = rcu_dereference(sk->sk_reuseport_cb);
		if (likely(reuse)) {
			last_overflow = READ_ONCE(reuse->synq_overflow_ts);
			return !time_between32(now, last_overflow - HZ,
					       last_overflow +
					       TCP_SYNCOOKIE_VALID);
		}
	}

	last_overflow = READ_ONCE(tcp_sk(sk)->rx_opt.ts_recent_stamp);

	/* If last_overflow <= jiffies <= last_overflow + TCP_SYNCOOKIE_VALID,
	 * then we're under synflood. However, we have to use
	 * 'last_overflow - HZ' as lower bound. That's because a concurrent
	 * tcp_synq_overflow() could update .ts_recent_stamp after we read
	 * jiffies but before we store .ts_recent_stamp into last_overflow,
	 * which could lead to rejecting a valid syncookie.
	 */
	return !time_between32(now, last_overflow - HZ,
			       last_overflow + TCP_SYNCOOKIE_VALID);
}

static inline u32 tcp_cookie_time(void)
{
	u64 val = get_jiffies_64();

	do_div(val, TCP_SYNCOOKIE_PERIOD);
	return val;
}

u32 __cookie_v4_init_sequence(const struct iphdr *iph, const struct tcphdr *th,
			      u16 *mssp);
__u32 cookie_v4_init_sequence(const struct sk_buff *skb, __u16 *mss);
u64 cookie_init_timestamp(struct request_sock *req, u64 now);
bool cookie_timestamp_decode(const struct net *net,
			     struct tcp_options_received *opt);
bool cookie_ecn_ok(const struct tcp_options_received *opt,
		   const struct net *net, const struct dst_entry *dst);
bool cookie_accecn_ok(const struct tcphdr *th);

/* From net/ipv6/syncookies.c */
int __cookie_v6_check(const struct ipv6hdr *iph, const struct tcphdr *th,
		      u32 cookie);
struct sock *cookie_v6_check(struct sock *sk, struct sk_buff *skb);

u32 __cookie_v6_init_sequence(const struct ipv6hdr *iph,
			      const struct tcphdr *th, u16 *mssp);
__u32 cookie_v6_init_sequence(const struct sk_buff *skb, __u16 *mss);
#endif
/* tcp_output.c */

void __tcp_push_pending_frames(struct sock *sk, unsigned int cur_mss,
			       int nonagle);
int __tcp_retransmit_skb(struct sock *sk, struct sk_buff *skb, int segs);
int tcp_retransmit_skb(struct sock *sk, struct sk_buff *skb, int segs);
void tcp_retransmit_timer(struct sock *sk);
void tcp_xmit_retransmit_queue(struct sock *);
void tcp_simple_retransmit(struct sock *);
void tcp_enter_recovery(struct sock *sk, bool ece_ack);
int tcp_trim_head(struct sock *, struct sk_buff *, u32);
enum tcp_queue {
	TCP_FRAG_IN_WRITE_QUEUE,
	TCP_FRAG_IN_RTX_QUEUE,
};
int tcp_fragment(struct sock *sk, enum tcp_queue tcp_queue,
		 struct sk_buff *skb, u32 len,
		 unsigned int mss_now, gfp_t gfp);

void tcp_send_probe0(struct sock *);
void tcp_send_partial(struct sock *);
int tcp_write_wakeup(struct sock *, int mib);
void tcp_send_fin(struct sock *sk);
void tcp_send_active_reset(struct sock *sk, gfp_t priority);
int tcp_send_synack(struct sock *);
void tcp_push_one(struct sock *, unsigned int mss_now);
void __tcp_send_ack(struct sock *sk, u32 rcv_nxt, u16 flags);
void tcp_send_ack(struct sock *sk, u16 flags);
void tcp_send_delayed_ack(struct sock *sk);
void tcp_send_loss_probe(struct sock *sk);
bool tcp_schedule_loss_probe(struct sock *sk, bool advancing_rto);
void tcp_skb_collapse_tstamp(struct sk_buff *skb,
			     const struct sk_buff *next_skb);

/* tcp_input.c */
void tcp_rearm_rto(struct sock *sk);
void tcp_synack_rtt_meas(struct sock *sk, struct request_sock *req);
void tcp_reset(struct sock *sk);
void tcp_skb_mark_lost_uncond_verify(struct tcp_sock *tp, struct sk_buff *skb);
void tcp_fin(struct sock *sk);

/* tcp_timer.c */
void tcp_init_xmit_timers(struct sock *);
static inline void tcp_clear_xmit_timers(struct sock *sk)
{
	if (hrtimer_try_to_cancel(&tcp_sk(sk)->pacing_timer) == 1)
		__sock_put(sk);

	if (hrtimer_try_to_cancel(&tcp_sk(sk)->compressed_ack_timer) == 1)
		__sock_put(sk);

	inet_csk_clear_xmit_timers(sk);
}

unsigned int tcp_sync_mss(struct sock *sk, u32 pmtu);
unsigned int tcp_current_mss(struct sock *sk);

/* Bound MSS / TSO packet size with the half of the window */
static inline int tcp_bound_to_half_wnd(struct tcp_sock *tp, int pktsize)
{
	int cutoff;

	/* When peer uses tiny windows, there is no use in packetizing
	 * to sub-MSS pieces for the sake of SWS or making sure there
	 * are enough packets in the pipe for fast recovery.
	 *
	 * On the other hand, for extremely large MSS devices, handling
	 * smaller than MSS windows in this way does make sense.
	 */
	if (tp->max_window > TCP_MSS_DEFAULT)
		cutoff = (tp->max_window >> 1);
	else
		cutoff = tp->max_window;

	if (cutoff && pktsize > cutoff)
		return max_t(int, cutoff, 68U - tp->tcp_header_len);
	else
		return pktsize;
}

/* tcp.c */
void tcp_get_info(struct sock *, struct tcp_info *);

/* Read 'sendfile()'-style from a TCP socket */
int tcp_read_sock(struct sock *sk, read_descriptor_t *desc,
		  sk_read_actor_t recv_actor);

void tcp_initialize_rcv_mss(struct sock *sk);

int tcp_mtu_to_mss(struct sock *sk, int pmtu);
int tcp_mss_to_mtu(struct sock *sk, int mss);
void tcp_mtup_init(struct sock *sk);
void tcp_init_buffer_space(struct sock *sk);

static inline void tcp_bound_rto(const struct sock *sk)
{
	if (inet_csk(sk)->icsk_rto > TCP_RTO_MAX)
		inet_csk(sk)->icsk_rto = TCP_RTO_MAX;
}

static inline u32 __tcp_set_rto(const struct tcp_sock *tp)
{
	return usecs_to_jiffies((tp->srtt_us >> 3) + tp->rttvar_us);
}

/* Compute the actual rto_min value */
static inline u32 tcp_rto_min(struct sock *sk)
{
	const struct dst_entry *dst = __sk_dst_get(sk);
	u32 rto_min = TCP_RTO_MIN;

	if (dst && dst_metric_locked(dst, RTAX_RTO_MIN))
		rto_min = dst_metric_rtt(dst, RTAX_RTO_MIN);
	return rto_min;
}

static inline u32 tcp_rto_min_us(struct sock *sk)
{
	return jiffies_to_usecs(tcp_rto_min(sk));
}

static inline bool tcp_ca_dst_locked(const struct dst_entry *dst)
{
	return dst_metric_locked(dst, RTAX_CC_ALGO);
}

/* Minimum RTT in usec. ~0 means not available. */
static inline u32 tcp_min_rtt(const struct tcp_sock *tp)
{
	return minmax_get(&tp->rtt_min);
}

/* Compute the actual receive window we are currently advertising.
 * Rcv_nxt can be after the window if our peer push more data
 * than the offered window.
 */
static inline u32 tcp_receive_window(const struct tcp_sock *tp)
{
	s32 win = tp->rcv_wup + tp->rcv_wnd - tp->rcv_nxt;

	if (win < 0)
		win = 0;
	return (u32) win;
}

/* Choose a new window, without checks for shrinking, and without
 * scaling applied to the result.  The caller does these things
 * if necessary.  This is a "raw" window selection.
 */
u32 __tcp_select_window(struct sock *sk);

void tcp_send_window_probe(struct sock *sk);

/* TCP uses 32bit jiffies to save some space.
 * Note that this is different from tcp_time_stamp, which
 * historically has been the same until linux-4.13.
 */
#define tcp_jiffies32 ((u32)jiffies)

/*
 * Deliver a 32bit value for TCP timestamp option (RFC 7323)
 * It is no longer tied to jiffies, but to 1 ms clock.
 * Note: double check if you want to use tcp_jiffies32 instead of this.
 */
#define TCP_TS_HZ	1000

static inline u64 tcp_clock_ns(void)
{
	return ktime_get_ns();
}

static inline u64 tcp_clock_us(void)
{
	return div_u64(tcp_clock_ns(), NSEC_PER_USEC);
}

/* This should only be used in contexts where tp->tcp_mstamp is up to date */
static inline u32 tcp_time_stamp(const struct tcp_sock *tp)
{
	return div_u64(tp->tcp_mstamp, USEC_PER_SEC / TCP_TS_HZ);
}

/* Convert a nsec timestamp into TCP TSval timestamp (ms based currently) */
static inline u32 tcp_ns_to_ts(u64 ns)
{
	return div_u64(ns, NSEC_PER_SEC / TCP_TS_HZ);
}

/* Could use tcp_clock_us() / 1000, but this version uses a single divide */
static inline u32 tcp_time_stamp_raw(void)
{
	return tcp_ns_to_ts(tcp_clock_ns());
}

void tcp_mstamp_refresh(struct tcp_sock *tp);

static inline u32 tcp_stamp_us_delta(u64 t1, u64 t0)
{
	return max_t(s64, t1 - t0, 0);
}

static inline u32 tcp_skb_timestamp(const struct sk_buff *skb)
{
	return tcp_ns_to_ts(skb->skb_mstamp_ns);
}

/* provide the departure time in us unit */
static inline u64 tcp_skb_timestamp_us(const struct sk_buff *skb)
{
	return div_u64(skb->skb_mstamp_ns, NSEC_PER_USEC);
}


#define tcp_flag_byte(th) (((u_int8_t *)th)[13])

#define TCPHDR_FIN 0x01
#define TCPHDR_SYN 0x02
#define TCPHDR_RST 0x04
#define TCPHDR_PSH 0x08
#define TCPHDR_ACK 0x10
#define TCPHDR_URG 0x20
#define TCPHDR_ECE 0x40
#define TCPHDR_CWR 0x80
#define TCPHDR_AE 0x100
#define TCPHDR_FLAGS_MASK 0x1ff

#define TCPHDR_ACE (TCPHDR_ECE | TCPHDR_CWR | TCPHDR_AE)
#define TCPHDR_SYN_ECN	(TCPHDR_SYN | TCPHDR_ECE | TCPHDR_CWR)
#define TCPHDR_SYNACK_ACCECN (TCPHDR_SYN | TCPHDR_ACK | TCPHDR_CWR)

#define TCP_ACCECN_CEP_ACE_MASK 0x7
#define TCP_ACCECN_ACE_MAX_DELTA 6

/* To avoid/detect middlebox interference, not all counters start at 0.
 * See draft-ietf-tcpm-accurate-ecn for the latest values.
 */
#define TCP_ACCECN_CEP_INIT_OFFSET 5
#define TCP_ACCECN_E1B_INIT_OFFSET 0
#define TCP_ACCECN_E0B_INIT_OFFSET 1
#define TCP_ACCECN_CEB_INIT_OFFSET 0

static inline void __tcp_accecn_init_bytes_counters(int *counter_array)
{
	BUILD_BUG_ON(INET_ECN_ECT_1 != 0x1);
	BUILD_BUG_ON(INET_ECN_ECT_0 != 0x2);
	BUILD_BUG_ON(INET_ECN_CE != 0x3);

	counter_array[INET_ECN_ECT_1 - 1] = 0;
	counter_array[INET_ECN_ECT_0 - 1] = 0;
	counter_array[INET_ECN_CE - 1] = 0;
}

static inline void tcp_accecn_init_counters(struct tcp_sock *tp)
{
	tp->received_ce = 0;
	tp->received_ce_tx = 0;
	__tcp_accecn_init_bytes_counters(tp->received_ecn_bytes);
	__tcp_accecn_init_bytes_counters(tp->delivered_ecn_bytes);
	tp->accecn_minlen = 0;
	tp->estimate_ecnfield = 0;
}

/* This is what the send packet queuing engine uses to pass
 * TCP per-packet control information to the transmission code.
 * We also store the host-order sequence numbers in here too.
 * This is 44 bytes if IPV6 is enabled.
 * If this grows please adjust skbuff.h:skbuff->cb[xxx] size appropriately.
 */
struct tcp_skb_cb {
	__u32		seq;		/* Starting sequence number	*/
	__u32		end_seq;	/* SEQ + FIN + SYN + datalen	*/
	union {
		/* Note : tcp_tw_isn is used in input path only
		 *	  (isn chosen by tcp_timewait_state_process())
		 *
		 * 	  tcp_gso_segs/size are used in write queue only,
		 *	  cf tcp_skb_pcount()/tcp_skb_mss()
		 */
		__u32		tcp_tw_isn;
		struct {
			u16	tcp_gso_segs;
			u16	tcp_gso_size;
		};
	};
	__u16		tcp_flags:9,	/* TCP header flags. (tcp[12-13])	*/
			unused:4,
			txstamp_ack:1,	/* Record TX timestamp for ack? */
			eor:1,		/* Is skb MSG_EOR marked? */
			has_rxtstamp:1;	/* SKB has a RX timestamp	*/

	__u8		sacked;		/* State flags for SACK.	*/
#define TCPCB_SACKED_ACKED	0x01	/* SKB ACK'd by a SACK block	*/
#define TCPCB_SACKED_RETRANS	0x02	/* SKB retransmitted		*/
#define TCPCB_LOST		0x04	/* SKB is lost			*/
#define TCPCB_TAGBITS		0x07	/* All tag bits			*/
#define TCPCB_REPAIRED		0x10	/* SKB repaired (no skb_mstamp_ns)	*/
#define TCPCB_EVER_RETRANS	0x80	/* Ever retransmitted frame	*/
#define TCPCB_RETRANS		(TCPCB_SACKED_RETRANS|TCPCB_EVER_RETRANS| \
				TCPCB_REPAIRED)

	__u8		ip_dsfield;	/* IPv4 tos or IPv6 dsfield	*/
	__u32		ack_seq;	/* Sequence number ACK'd	*/
	union {
		struct {
			/* There is space for up to 24 bytes */
			__u32 in_flight:30,/* Bytes in flight at transmit */
			      is_app_limited:1, /* cwnd not fully used? */
			      unused:1;
			/* pkts S/ACKed so far upon tx of skb, incl retrans: */
			__u32 delivered;
			/* start of send pipeline phase */
			u64 first_tx_mstamp;
			/* when we reached the "delivered" count */
			u64 delivered_mstamp;
		} tx;   /* only used for outgoing skbs */
		union {
			struct inet_skb_parm	h4;
#if IS_ENABLED(CONFIG_IPV6)
			struct inet6_skb_parm	h6;
#endif
		} header;	/* For incoming skbs */
		struct {
			__u32 flags;
			struct sock *sk_redir;
			void *data_end;
		} bpf;
	};
};

#define TCP_SKB_CB(__skb)	((struct tcp_skb_cb *)&((__skb)->cb[0]))

static inline u16 tcp_accecn_reflector_flags(u8 ect)
{
	u32 flags = ect + 2;

	if (ect == 3)
		flags++;
	return flags * TCPHDR_ECE;
}

static inline void bpf_compute_data_end_sk_skb(struct sk_buff *skb)
{
	TCP_SKB_CB(skb)->bpf.data_end = skb->data + skb_headlen(skb);
}

static inline bool tcp_skb_bpf_ingress(const struct sk_buff *skb)
{
	return TCP_SKB_CB(skb)->bpf.flags & BPF_F_INGRESS;
}

static inline struct sock *tcp_skb_bpf_redirect_fetch(struct sk_buff *skb)
{
	return TCP_SKB_CB(skb)->bpf.sk_redir;
}

static inline void tcp_skb_bpf_redirect_clear(struct sk_buff *skb)
{
	TCP_SKB_CB(skb)->bpf.sk_redir = NULL;
}

#if IS_ENABLED(CONFIG_IPV6)
/* This is the variant of inet6_iif() that must be used by TCP,
 * as TCP moves IP6CB into a different location in skb->cb[]
 */
static inline int tcp_v6_iif(const struct sk_buff *skb)
{
	return TCP_SKB_CB(skb)->header.h6.iif;
}

static inline int tcp_v6_iif_l3_slave(const struct sk_buff *skb)
{
	bool l3_slave = ipv6_l3mdev_skb(TCP_SKB_CB(skb)->header.h6.flags);

	return l3_slave ? skb->skb_iif : TCP_SKB_CB(skb)->header.h6.iif;
}

/* TCP_SKB_CB reference means this can not be used from early demux */
static inline int tcp_v6_sdif(const struct sk_buff *skb)
{
#if IS_ENABLED(CONFIG_NET_L3_MASTER_DEV)
	if (skb && ipv6_l3mdev_skb(TCP_SKB_CB(skb)->header.h6.flags))
		return TCP_SKB_CB(skb)->header.h6.iif;
#endif
	return 0;
}
#endif

static inline bool inet_exact_dif_match(struct net *net, struct sk_buff *skb)
{
#if IS_ENABLED(CONFIG_NET_L3_MASTER_DEV)
	if (!net->ipv4.sysctl_tcp_l3mdev_accept &&
	    skb && ipv4_l3mdev_skb(IPCB(skb)->flags))
		return true;
#endif
	return false;
}

/* TCP_SKB_CB reference means this can not be used from early demux */
static inline int tcp_v4_sdif(struct sk_buff *skb)
{
#if IS_ENABLED(CONFIG_NET_L3_MASTER_DEV)
	if (skb && ipv4_l3mdev_skb(TCP_SKB_CB(skb)->header.h4.flags))
		return TCP_SKB_CB(skb)->header.h4.iif;
#endif
	return 0;
}

/* Due to TSO, an SKB can be composed of multiple actual
 * packets.  To keep these tracked properly, we use this.
 */
static inline int tcp_skb_pcount(const struct sk_buff *skb)
{
	return TCP_SKB_CB(skb)->tcp_gso_segs;
}

static inline void tcp_skb_pcount_set(struct sk_buff *skb, int segs)
{
	TCP_SKB_CB(skb)->tcp_gso_segs = segs;
}

static inline void tcp_skb_pcount_add(struct sk_buff *skb, int segs)
{
	TCP_SKB_CB(skb)->tcp_gso_segs += segs;
}

/* This is valid iff skb is in write queue and tcp_skb_pcount() > 1. */
static inline int tcp_skb_mss(const struct sk_buff *skb)
{
	return TCP_SKB_CB(skb)->tcp_gso_size;
}

static inline bool tcp_skb_can_collapse_to(const struct sk_buff *skb)
{
	return likely(!TCP_SKB_CB(skb)->eor);
}

static inline bool tcp_skb_can_collapse(const struct sk_buff *to,
					const struct sk_buff *from)
{
	return likely(tcp_skb_can_collapse_to(to) &&
		      mptcp_skb_can_collapse(to, from));
}

/* Events passed to congestion control interface */
enum tcp_ca_event {
	CA_EVENT_TX_START,	/* first transmit when no packets in flight */
	CA_EVENT_CWND_RESTART,	/* congestion window restart */
	CA_EVENT_COMPLETE_CWR,	/* end of congestion recovery */
	CA_EVENT_LOSS,		/* loss timeout */
	CA_EVENT_ECN_NO_CE,	/* ECT set, but not CE marked */
	CA_EVENT_ECN_IS_CE,	/* received CE marked IP packet */
};

/* Information about inbound ACK, passed to cong_ops->in_ack_event() */
enum tcp_ca_ack_event_flags {
	CA_ACK_SLOWPATH		= (1 << 0),	/* In slow path processing */
	CA_ACK_WIN_UPDATE	= (1 << 1),	/* ACK updated window */
	CA_ACK_ECE		= (1 << 2),	/* ECE bit is set on ack */
};

/*
 * Interface for adding new TCP congestion control handlers
 */
#define TCP_CA_NAME_MAX	16
#define TCP_CA_MAX	128
#define TCP_CA_BUF_MAX	(TCP_CA_NAME_MAX*TCP_CA_MAX)

#define TCP_CA_UNSPEC	0

/* Algorithm can be set on socket without CAP_NET_ADMIN privileges */
#define TCP_CONG_NON_RESTRICTED 0x1
/* Requires ECN/ECT set on all packets */
#define TCP_CONG_NEEDS_ECN	0x2
/* Require successfully negotiated AccECN capability */
#define TCP_CONG_NEEDS_ACCECN	0x4
#define TCP_CONG_MASK	(TCP_CONG_NON_RESTRICTED | TCP_CONG_NEEDS_ECN | \
			 TCP_CONG_NEEDS_ACCECN)

union tcp_cc_info;

struct ack_sample {
	u32 pkts_acked;
	s32 rtt_us;
	u32 in_flight;
};

/* A rate sample measures the number of (original/retransmitted) data
 * packets delivered "delivered" over an interval of time "interval_us".
 * The tcp_rate.c code fills in the rate sample, and congestion
 * control modules that define a cong_control function to run at the end
 * of ACK processing can optionally chose to consult this sample when
 * setting cwnd and pacing rate.
 * A sample is invalid if "delivered" or "interval_us" is negative.
 */
struct rate_sample {
	u64  prior_mstamp; /* starting timestamp for interval */
	u32  prior_delivered;	/* tp->delivered at "prior_mstamp" */
	s32  delivered;		/* number of packets delivered over interval */
	long interval_us;	/* time for tp->delivered to incr "delivered" */
	u32 snd_interval_us;	/* snd interval for delivered packets */
	u32 rcv_interval_us;	/* rcv interval for delivered packets */
	long rtt_us;		/* RTT of last (S)ACKed packet (or -1) */
	int  losses;		/* number of packets marked lost upon ACK */
	u32  acked_sacked;	/* number of packets newly (S)ACKed upon ACK */
	u32  prior_in_flight;	/* in flight before this ACK */
	bool is_app_limited;	/* is sample from packet with bubble in pipe? */
	bool is_retrans;	/* is sample from retransmission? */
	bool is_ack_delayed;	/* is this (likely) a delayed ACK? */
};

struct tcp_congestion_ops {
	struct list_head	list;
	u32 key;
	u32 flags;

	/* initialize private data (optional) */
	void (*init)(struct sock *sk);
	/* cleanup private data  (optional) */
	void (*release)(struct sock *sk);

	/* return slow start threshold (required) */
	u32 (*ssthresh)(struct sock *sk);
	/* do new cwnd calculation (required) */
	void (*cong_avoid)(struct sock *sk, u32 ack, u32 acked);
	/* call before changing ca_state (optional) */
	void (*set_state)(struct sock *sk, u8 new_state);
	/* call when cwnd event occurs (optional) */
	void (*cwnd_event)(struct sock *sk, enum tcp_ca_event ev);
	/* call when ack arrives (optional) */
	void (*in_ack_event)(struct sock *sk, u32 flags);
	/* new value of cwnd after loss (required) */
	u32  (*undo_cwnd)(struct sock *sk);
	/* hook for packet ack accounting (optional) */
	void (*pkts_acked)(struct sock *sk, const struct ack_sample *sample);
	/* override sysctl_tcp_min_tso_segs */
	u32 (*min_tso_segs)(struct sock *sk);
	/* returns the multiplier used in tcp_sndbuf_expand (optional) */
	u32 (*sndbuf_expand)(struct sock *sk);
	/* call when packets are delivered to update cwnd and pacing rate,
	 * after all the ca_state processing. (optional)
	 */
	void (*cong_control)(struct sock *sk, const struct rate_sample *rs);
	/* get info for inet_diag (optional) */
	size_t (*get_info)(struct sock *sk, u32 ext, int *attr,
			   union tcp_cc_info *info);

	char 		name[TCP_CA_NAME_MAX];
	struct module 	*owner;
};

int tcp_register_congestion_control(struct tcp_congestion_ops *type);
void tcp_unregister_congestion_control(struct tcp_congestion_ops *type);

void tcp_assign_congestion_control(struct sock *sk);
void tcp_init_congestion_control(struct sock *sk);
void tcp_cleanup_congestion_control(struct sock *sk);
int tcp_set_default_congestion_control(struct net *net, const char *name);
void tcp_get_default_congestion_control(struct net *net, char *name);
void tcp_get_available_congestion_control(char *buf, size_t len);
void tcp_get_allowed_congestion_control(char *buf, size_t len);
int tcp_set_allowed_congestion_control(char *allowed);
int tcp_set_congestion_control(struct sock *sk, const char *name, bool load,
			       bool reinit, bool cap_net_admin);
u32 tcp_slow_start(struct tcp_sock *tp, u32 acked);
void tcp_cong_avoid_ai(struct tcp_sock *tp, u32 w, u32 acked);

u32 tcp_reno_ssthresh(struct sock *sk);
u32 tcp_reno_undo_cwnd(struct sock *sk);
void tcp_reno_cong_avoid(struct sock *sk, u32 ack, u32 acked);
extern struct tcp_congestion_ops tcp_reno;

struct tcp_congestion_ops *tcp_ca_find(const char *name);
struct tcp_congestion_ops *tcp_ca_find_key(u32 key);
u32 tcp_ca_get_key_by_name(struct net *net, const char *name, bool *ecn_ca);
#ifdef CONFIG_INET
char *tcp_ca_get_name_by_key(u32 key, char *buffer);
#else
static inline char *tcp_ca_get_name_by_key(u32 key, char *buffer)
{
	return NULL;
}
#endif

static inline bool tcp_ca_needs_ecn(const struct sock *sk)
{
	const struct inet_connection_sock *icsk = inet_csk(sk);

	return icsk->icsk_ca_ops->flags & TCP_CONG_NEEDS_ECN;
}

static inline bool tcp_ca_needs_accecn(const struct sock *sk)
{
	const struct inet_connection_sock *icsk = inet_csk(sk);

	return icsk->icsk_ca_ops->flags & TCP_CONG_NEEDS_ACCECN;
}

static inline void tcp_set_ca_state(struct sock *sk, const u8 ca_state)
{
	struct inet_connection_sock *icsk = inet_csk(sk);

	if (icsk->icsk_ca_ops->set_state)
		icsk->icsk_ca_ops->set_state(sk, ca_state);
	icsk->icsk_ca_state = ca_state;
}

static inline void tcp_ca_event(struct sock *sk, const enum tcp_ca_event event)
{
	const struct inet_connection_sock *icsk = inet_csk(sk);

	if (icsk->icsk_ca_ops->cwnd_event)
		icsk->icsk_ca_ops->cwnd_event(sk, event);
}

/* From tcp_rate.c */
void tcp_rate_skb_sent(struct sock *sk, struct sk_buff *skb);
void tcp_rate_skb_delivered(struct sock *sk, struct sk_buff *skb,
			    struct rate_sample *rs);
void tcp_rate_gen(struct sock *sk, u32 delivered, u32 lost,
		  bool is_sack_reneg, struct rate_sample *rs);
void tcp_rate_check_app_limited(struct sock *sk);

/* These functions determine how the current flow behaves in respect of SACK
 * handling. SACK is negotiated with the peer, and therefore it can vary
 * between different flows.
 *
 * tcp_is_sack - SACK enabled
 * tcp_is_reno - No SACK
 */
static inline int tcp_is_sack(const struct tcp_sock *tp)
{
	return likely(tp->rx_opt.sack_ok);
}

static inline bool tcp_is_reno(const struct tcp_sock *tp)
{
	return !tcp_is_sack(tp);
}

static inline unsigned int tcp_left_out(const struct tcp_sock *tp)
{
	return tp->sacked_out + tp->lost_out;
}

/* This determines how many packets are "in the network" to the best
 * of our knowledge.  In many cases it is conservative, but where
 * detailed information is available from the receiver (via SACK
 * blocks etc.) we can make more aggressive calculations.
 *
 * Use this for decisions involving congestion control, use just
 * tp->packets_out to determine if the send queue is empty or not.
 *
 * Read this equation as:
 *
 *	"Packets sent once on transmission queue" MINUS
 *	"Packets left network, but not honestly ACKed yet" PLUS
 *	"Packets fast retransmitted"
 */
static inline unsigned int tcp_packets_in_flight(const struct tcp_sock *tp)
{
	return tp->packets_out - tcp_left_out(tp) + tp->retrans_out;
}

#define TCP_INFINITE_SSTHRESH	0x7fffffff

static inline bool tcp_in_slow_start(const struct tcp_sock *tp)
{
	return tp->snd_cwnd < tp->snd_ssthresh;
}

static inline bool tcp_in_initial_slowstart(const struct tcp_sock *tp)
{
	return tp->snd_ssthresh >= TCP_INFINITE_SSTHRESH;
}

static inline bool tcp_in_cwnd_reduction(const struct sock *sk)
{
	return (TCPF_CA_CWR | TCPF_CA_Recovery) &
	       (1 << inet_csk(sk)->icsk_ca_state);
}

/* If cwnd > ssthresh, we may raise ssthresh to be half-way to cwnd.
 * The exception is cwnd reduction phase, when cwnd is decreasing towards
 * ssthresh.
 */
static inline __u32 tcp_current_ssthresh(const struct sock *sk)
{
	const struct tcp_sock *tp = tcp_sk(sk);

	if (tcp_in_cwnd_reduction(sk))
		return tp->snd_ssthresh;
	else
		return max(tp->snd_ssthresh,
			   ((tp->snd_cwnd >> 1) +
			    (tp->snd_cwnd >> 2)));
}

/* Use define here intentionally to get WARN_ON location shown at the caller */
#define tcp_verify_left_out(tp)	WARN_ON(tcp_left_out(tp) > tp->packets_out)

void tcp_enter_cwr(struct sock *sk);
__u32 tcp_init_cwnd(const struct tcp_sock *tp, const struct dst_entry *dst);

/* The maximum number of MSS of available cwnd for which TSO defers
 * sending if not using sysctl_tcp_tso_win_divisor.
 */
static inline __u32 tcp_max_tso_deferred_mss(const struct tcp_sock *tp)
{
	return 3;
}

/* Returns end sequence number of the receiver's advertised window */
static inline u32 tcp_wnd_end(const struct tcp_sock *tp)
{
	return tp->snd_una + tp->snd_wnd;
}

/* We follow the spirit of RFC2861 to validate cwnd but implement a more
 * flexible approach. The RFC suggests cwnd should not be raised unless
 * it was fully used previously. And that's exactly what we do in
 * congestion avoidance mode. But in slow start we allow cwnd to grow
 * as long as the application has used half the cwnd.
 * Example :
 *    cwnd is 10 (IW10), but application sends 9 frames.
 *    We allow cwnd to reach 18 when all frames are ACKed.
 * This check is safe because it's as aggressive as slow start which already
 * risks 100% overshoot. The advantage is that we discourage application to
 * either send more filler packets or data to artificially blow up the cwnd
 * usage, and allow application-limited process to probe bw more aggressively.
 */
static inline bool tcp_is_cwnd_limited(const struct sock *sk)
{
	const struct tcp_sock *tp = tcp_sk(sk);

	/* If in slow start, ensure cwnd grows to twice what was ACKed. */
	if (tcp_in_slow_start(tp))
		return tp->snd_cwnd < 2 * tp->max_packets_out;

	return tp->is_cwnd_limited;
}

/* BBR congestion control needs pacing.
 * Same remark for SO_MAX_PACING_RATE.
 * sch_fq packet scheduler is efficiently handling pacing,
 * but is not always installed/used.
 * Return true if TCP stack should pace packets itself.
 */
static inline bool tcp_needs_internal_pacing(const struct sock *sk)
{
	return smp_load_acquire(&sk->sk_pacing_status) == SK_PACING_NEEDED;
}

/* Return in jiffies the delay before one skb is sent.
 * If @skb is NULL, we look at EDT for next packet being sent on the socket.
 */
static inline unsigned long tcp_pacing_delay(const struct sock *sk,
					     const struct sk_buff *skb)
{
	s64 pacing_delay = skb ? skb->tstamp : tcp_sk(sk)->tcp_wstamp_ns;

	pacing_delay -= tcp_sk(sk)->tcp_clock_cache;

	return pacing_delay > 0 ? nsecs_to_jiffies(pacing_delay) : 0;
}

static inline void tcp_reset_xmit_timer(struct sock *sk,
					const int what,
					unsigned long when,
					const unsigned long max_when,
					const struct sk_buff *skb)
{
	inet_csk_reset_xmit_timer(sk, what, when + tcp_pacing_delay(sk, skb),
				  max_when);
}

/* Something is really bad, we could not queue an additional packet,
 * because qdisc is full or receiver sent a 0 window, or we are paced.
 * We do not want to add fuel to the fire, or abort too early,
 * so make sure the timer we arm now is at least 200ms in the future,
 * regardless of current icsk_rto value (as it could be ~2ms)
 */
static inline unsigned long tcp_probe0_base(const struct sock *sk)
{
	return max_t(unsigned long, inet_csk(sk)->icsk_rto, TCP_RTO_MIN);
}

/* Variant of inet_csk_rto_backoff() used for zero window probes */
static inline unsigned long tcp_probe0_when(const struct sock *sk,
					    unsigned long max_when)
{
	u64 when = (u64)tcp_probe0_base(sk) << inet_csk(sk)->icsk_backoff;

	return (unsigned long)min_t(u64, when, max_when);
}

static inline void tcp_check_probe_timer(struct sock *sk)
{
	if (!tcp_sk(sk)->packets_out && !inet_csk(sk)->icsk_pending)
		tcp_reset_xmit_timer(sk, ICSK_TIME_PROBE0,
				     tcp_probe0_base(sk), TCP_RTO_MAX,
				     NULL);
}

static inline void tcp_init_wl(struct tcp_sock *tp, u32 seq)
{
	tp->snd_wl1 = seq;
}

static inline void tcp_update_wl(struct tcp_sock *tp, u32 seq)
{
	tp->snd_wl1 = seq;
}

/*
 * Calculate(/check) TCP checksum
 */
static inline __sum16 tcp_v4_check(int len, __be32 saddr,
				   __be32 daddr, __wsum base)
{
	return csum_tcpudp_magic(saddr, daddr, len, IPPROTO_TCP, base);
}

static inline bool tcp_checksum_complete(struct sk_buff *skb)
{
	return !skb_csum_unnecessary(skb) &&
		__skb_checksum_complete(skb);
}

bool tcp_add_backlog(struct sock *sk, struct sk_buff *skb);
int tcp_filter(struct sock *sk, struct sk_buff *skb);
void tcp_set_state(struct sock *sk, int state);
void tcp_done(struct sock *sk);
int tcp_abort(struct sock *sk, int err);

static inline void tcp_sack_reset(struct tcp_options_received *rx_opt)
{
	rx_opt->dsack = 0;
	rx_opt->num_sacks = 0;
}

u32 tcp_default_init_rwnd(u32 mss);
void tcp_cwnd_restart(struct sock *sk, s32 delta);

static inline void tcp_slow_start_after_idle_check(struct sock *sk)
{
	const struct tcp_congestion_ops *ca_ops = inet_csk(sk)->icsk_ca_ops;
	struct tcp_sock *tp = tcp_sk(sk);
	s32 delta;

	if (!sock_net(sk)->ipv4.sysctl_tcp_slow_start_after_idle || tp->packets_out ||
	    ca_ops->cong_control)
		return;
	delta = tcp_jiffies32 - tp->lsndtime;
	if (delta > inet_csk(sk)->icsk_rto)
		tcp_cwnd_restart(sk, delta);
}

/* Determine a window scaling and initial window to offer. */
void tcp_select_initial_window(const struct sock *sk, int __space,
			       __u32 mss, __u32 *rcv_wnd,
			       __u32 *window_clamp, int wscale_ok,
			       __u8 *rcv_wscale, __u32 init_rcv_wnd);

static inline int tcp_win_from_space(const struct sock *sk, int space)
{
	int tcp_adv_win_scale = sock_net(sk)->ipv4.sysctl_tcp_adv_win_scale;

	return tcp_adv_win_scale <= 0 ?
		(space>>(-tcp_adv_win_scale)) :
		space - (space>>tcp_adv_win_scale);
}

/* Note: caller must be prepared to deal with negative returns */
static inline int tcp_space(const struct sock *sk)
{
	return tcp_win_from_space(sk, READ_ONCE(sk->sk_rcvbuf) -
				  READ_ONCE(sk->sk_backlog.len) -
				  atomic_read(&sk->sk_rmem_alloc));
}

static inline int tcp_full_space(const struct sock *sk)
{
	return tcp_win_from_space(sk, READ_ONCE(sk->sk_rcvbuf));
}

extern void tcp_openreq_init_rwin(struct request_sock *req,
				  const struct sock *sk_listener,
				  const struct dst_entry *dst);

void tcp_enter_memory_pressure(struct sock *sk);
void tcp_leave_memory_pressure(struct sock *sk);

static inline int keepalive_intvl_when(const struct tcp_sock *tp)
{
	struct net *net = sock_net((struct sock *)tp);

	return tp->keepalive_intvl ? : net->ipv4.sysctl_tcp_keepalive_intvl;
}

static inline int keepalive_time_when(const struct tcp_sock *tp)
{
	struct net *net = sock_net((struct sock *)tp);

	return tp->keepalive_time ? : net->ipv4.sysctl_tcp_keepalive_time;
}

static inline int keepalive_probes(const struct tcp_sock *tp)
{
	struct net *net = sock_net((struct sock *)tp);

	return tp->keepalive_probes ? : net->ipv4.sysctl_tcp_keepalive_probes;
}

static inline u32 keepalive_time_elapsed(const struct tcp_sock *tp)
{
	const struct inet_connection_sock *icsk = &tp->inet_conn;

	return min_t(u32, tcp_jiffies32 - icsk->icsk_ack.lrcvtime,
			  tcp_jiffies32 - tp->rcv_tstamp);
}

static inline int tcp_fin_time(const struct sock *sk)
{
	int fin_timeout = tcp_sk(sk)->linger2 ? : sock_net(sk)->ipv4.sysctl_tcp_fin_timeout;
	const int rto = inet_csk(sk)->icsk_rto;

	if (fin_timeout < (rto << 2) - (rto >> 1))
		fin_timeout = (rto << 2) - (rto >> 1);

	return fin_timeout;
}

static inline bool tcp_paws_check(const struct tcp_options_received *rx_opt,
				  int paws_win)
{
	if ((s32)(rx_opt->ts_recent - rx_opt->rcv_tsval) <= paws_win)
		return true;
	if (unlikely(!time_before32(ktime_get_seconds(),
				    rx_opt->ts_recent_stamp + TCP_PAWS_24DAYS)))
		return true;
	/*
	 * Some OSes send SYN and SYNACK messages with tsval=0 tsecr=0,
	 * then following tcp messages have valid values. Ignore 0 value,
	 * or else 'negative' tsval might forbid us to accept their packets.
	 */
	if (!rx_opt->ts_recent)
		return true;
	return false;
}

static inline bool tcp_paws_reject(const struct tcp_options_received *rx_opt,
				   int rst)
{
	if (tcp_paws_check(rx_opt, 0))
		return false;

	/* RST segments are not recommended to carry timestamp,
	   and, if they do, it is recommended to ignore PAWS because
	   "their cleanup function should take precedence over timestamps."
	   Certainly, it is mistake. It is necessary to understand the reasons
	   of this constraint to relax it: if peer reboots, clock may go
	   out-of-sync and half-open connections will not be reset.
	   Actually, the problem would be not existing if all
	   the implementations followed draft about maintaining clock
	   via reboots. Linux-2.2 DOES NOT!

	   However, we can relax time bounds for RST segments to MSL.
	 */
	if (rst && !time_before32(ktime_get_seconds(),
				  rx_opt->ts_recent_stamp + TCP_PAWS_MSL))
		return false;
	return true;
}

static inline void __tcp_fast_path_on(struct tcp_sock *tp, u32 snd_wnd)
{
	u32 ace = tcp_ecn_mode_accecn(tp) ?
		  ((tp->delivered_ce + TCP_ACCECN_CEP_INIT_OFFSET) &
		   TCP_ACCECN_CEP_ACE_MASK) : 0;

	tp->pred_flags = htonl((tp->tcp_header_len << 26) |
			       (ace << 22) |
			       ntohl(TCP_FLAG_ACK) |
			       snd_wnd);
}

static inline void tcp_fast_path_on(struct tcp_sock *tp)
{
	__tcp_fast_path_on(tp, tp->snd_wnd >> tp->rx_opt.snd_wscale);
}

static inline void tcp_fast_path_check(struct sock *sk)
{
	struct tcp_sock *tp = tcp_sk(sk);

	if (RB_EMPTY_ROOT(&tp->out_of_order_queue) &&
	    tp->rcv_wnd &&
	    atomic_read(&sk->sk_rmem_alloc) < sk->sk_rcvbuf &&
	    !tp->urg_data)
		tcp_fast_path_on(tp);
}

bool tcp_oow_rate_limited(struct net *net, const struct sk_buff *skb,
			  int mib_idx, u32 *last_oow_ack_time);

static inline void tcp_mib_init(struct net *net)
{
	/* See RFC 2012 */
	TCP_ADD_STATS(net, TCP_MIB_RTOALGORITHM, 1);
	TCP_ADD_STATS(net, TCP_MIB_RTOMIN, TCP_RTO_MIN*1000/HZ);
	TCP_ADD_STATS(net, TCP_MIB_RTOMAX, TCP_RTO_MAX*1000/HZ);
	TCP_ADD_STATS(net, TCP_MIB_MAXCONN, -1);
}

/* from STCP */
static inline void tcp_clear_retrans_hints_partial(struct tcp_sock *tp)
{
	tp->lost_skb_hint = NULL;
}

static inline void tcp_clear_all_retrans_hints(struct tcp_sock *tp)
{
	tcp_clear_retrans_hints_partial(tp);
	tp->retransmit_skb_hint = NULL;
}

union tcp_md5_addr {
	struct in_addr  a4;
#if IS_ENABLED(CONFIG_IPV6)
	struct in6_addr	a6;
#endif
};

/* - key database */
struct tcp_md5sig_key {
	struct hlist_node	node;
	u8			keylen;
	u8			family; /* AF_INET or AF_INET6 */
	u8			prefixlen;
	union tcp_md5_addr	addr;
	int			l3index; /* set if key added with L3 scope */
	u8			key[TCP_MD5SIG_MAXKEYLEN];
	struct rcu_head		rcu;
};

/* - sock block */
struct tcp_md5sig_info {
	struct hlist_head	head;
	struct rcu_head		rcu;
};

/* - pseudo header */
struct tcp4_pseudohdr {
	__be32		saddr;
	__be32		daddr;
	__u8		pad;
	__u8		protocol;
	__be16		len;
};

struct tcp6_pseudohdr {
	struct in6_addr	saddr;
	struct in6_addr daddr;
	__be32		len;
	__be32		protocol;	/* including padding */
};

union tcp_md5sum_block {
	struct tcp4_pseudohdr ip4;
#if IS_ENABLED(CONFIG_IPV6)
	struct tcp6_pseudohdr ip6;
#endif
};

/* - pool: digest algorithm, hash description and scratch buffer */
struct tcp_md5sig_pool {
	struct ahash_request	*md5_req;
	void			*scratch;
};

/* - functions */
int tcp_v4_md5_hash_skb(char *md5_hash, const struct tcp_md5sig_key *key,
			const struct sock *sk, const struct sk_buff *skb);
int tcp_md5_do_add(struct sock *sk, const union tcp_md5_addr *addr,
		   int family, u8 prefixlen, int l3index,
		   const u8 *newkey, u8 newkeylen, gfp_t gfp);
int tcp_md5_do_del(struct sock *sk, const union tcp_md5_addr *addr,
		   int family, u8 prefixlen, int l3index);
struct tcp_md5sig_key *tcp_v4_md5_lookup(const struct sock *sk,
					 const struct sock *addr_sk);

#ifdef CONFIG_TCP_MD5SIG
#include <linux/jump_label.h>
extern struct static_key_false tcp_md5_needed;
struct tcp_md5sig_key *__tcp_md5_do_lookup(const struct sock *sk, int l3index,
					   const union tcp_md5_addr *addr,
					   int family);
static inline struct tcp_md5sig_key *
tcp_md5_do_lookup(const struct sock *sk, int l3index,
		  const union tcp_md5_addr *addr, int family)
{
	if (!static_branch_unlikely(&tcp_md5_needed))
		return NULL;
	return __tcp_md5_do_lookup(sk, l3index, addr, family);
}

#define tcp_twsk_md5_key(twsk)	((twsk)->tw_md5_key)
#else
static inline struct tcp_md5sig_key *
tcp_md5_do_lookup(const struct sock *sk, int l3index,
		  const union tcp_md5_addr *addr, int family)
{
	return NULL;
}
#define tcp_twsk_md5_key(twsk)	NULL
#endif

bool tcp_alloc_md5sig_pool(void);

struct tcp_md5sig_pool *tcp_get_md5sig_pool(void);
static inline void tcp_put_md5sig_pool(void)
{
	local_bh_enable();
}

int tcp_md5_hash_skb_data(struct tcp_md5sig_pool *, const struct sk_buff *,
			  unsigned int header_len);
int tcp_md5_hash_key(struct tcp_md5sig_pool *hp,
		     const struct tcp_md5sig_key *key);

/* From tcp_fastopen.c */
void tcp_fastopen_cache_get(struct sock *sk, u16 *mss,
			    struct tcp_fastopen_cookie *cookie);
void tcp_fastopen_cache_set(struct sock *sk, u16 mss,
			    struct tcp_fastopen_cookie *cookie, bool syn_lost,
			    u16 try_exp);
struct tcp_fastopen_request {
	/* Fast Open cookie. Size 0 means a cookie request */
	struct tcp_fastopen_cookie	cookie;
	struct msghdr			*data;  /* data in MSG_FASTOPEN */
	size_t				size;
	int				copied;	/* queued in tcp_connect() */
	struct ubuf_info		*uarg;
};
void tcp_free_fastopen_req(struct tcp_sock *tp);
void tcp_fastopen_destroy_cipher(struct sock *sk);
void tcp_fastopen_ctx_destroy(struct net *net);
int tcp_fastopen_reset_cipher(struct net *net, struct sock *sk,
			      void *primary_key, void *backup_key);
void tcp_fastopen_add_skb(struct sock *sk, struct sk_buff *skb);
struct sock *tcp_try_fastopen(struct sock *sk, struct sk_buff *skb,
			      struct request_sock *req,
			      struct tcp_fastopen_cookie *foc,
			      const struct dst_entry *dst);
void tcp_fastopen_init_key_once(struct net *net);
bool tcp_fastopen_cookie_check(struct sock *sk, u16 *mss,
			     struct tcp_fastopen_cookie *cookie);
bool tcp_fastopen_defer_connect(struct sock *sk, int *err);
#define TCP_FASTOPEN_KEY_LENGTH sizeof(siphash_key_t)
#define TCP_FASTOPEN_KEY_MAX 2
#define TCP_FASTOPEN_KEY_BUF_LENGTH \
	(TCP_FASTOPEN_KEY_LENGTH * TCP_FASTOPEN_KEY_MAX)

/* Fastopen key context */
struct tcp_fastopen_context {
	siphash_key_t	key[TCP_FASTOPEN_KEY_MAX];
	int		num;
	struct rcu_head	rcu;
};

extern unsigned int sysctl_tcp_fastopen_blackhole_timeout;
void tcp_fastopen_active_disable(struct sock *sk);
bool tcp_fastopen_active_should_disable(struct sock *sk);
void tcp_fastopen_active_disable_ofo_check(struct sock *sk);
void tcp_fastopen_active_detect_blackhole(struct sock *sk, bool expired);

/* Caller needs to wrap with rcu_read_(un)lock() */
static inline
struct tcp_fastopen_context *tcp_fastopen_get_ctx(const struct sock *sk)
{
	struct tcp_fastopen_context *ctx;

	ctx = rcu_dereference(inet_csk(sk)->icsk_accept_queue.fastopenq.ctx);
	if (!ctx)
		ctx = rcu_dereference(sock_net(sk)->ipv4.tcp_fastopen_ctx);
	return ctx;
}

static inline
bool tcp_fastopen_cookie_match(const struct tcp_fastopen_cookie *foc,
			       const struct tcp_fastopen_cookie *orig)
{
	if (orig->len == TCP_FASTOPEN_COOKIE_SIZE &&
	    orig->len == foc->len &&
	    !memcmp(orig->val, foc->val, foc->len))
		return true;
	return false;
}

static inline
int tcp_fastopen_context_len(const struct tcp_fastopen_context *ctx)
{
	return ctx->num;
}

/* Latencies incurred by various limits for a sender. They are
 * chronograph-like stats that are mutually exclusive.
 */
enum tcp_chrono {
	TCP_CHRONO_UNSPEC,
	TCP_CHRONO_BUSY, /* Actively sending data (non-empty write queue) */
	TCP_CHRONO_RWND_LIMITED, /* Stalled by insufficient receive window */
	TCP_CHRONO_SNDBUF_LIMITED, /* Stalled by insufficient send buffer */
	__TCP_CHRONO_MAX,
};

void tcp_chrono_start(struct sock *sk, const enum tcp_chrono type);
void tcp_chrono_stop(struct sock *sk, const enum tcp_chrono type);

/* This helper is needed, because skb->tcp_tsorted_anchor uses
 * the same memory storage than skb->destructor/_skb_refdst
 */
static inline void tcp_skb_tsorted_anchor_cleanup(struct sk_buff *skb)
{
	skb->destructor = NULL;
	skb->_skb_refdst = 0UL;
}

#define tcp_skb_tsorted_save(skb) {		\
	unsigned long _save = skb->_skb_refdst;	\
	skb->_skb_refdst = 0UL;

#define tcp_skb_tsorted_restore(skb)		\
	skb->_skb_refdst = _save;		\
}

void tcp_write_queue_purge(struct sock *sk);

static inline struct sk_buff *tcp_rtx_queue_head(const struct sock *sk)
{
	return skb_rb_first(&sk->tcp_rtx_queue);
}

static inline struct sk_buff *tcp_rtx_queue_tail(const struct sock *sk)
{
	return skb_rb_last(&sk->tcp_rtx_queue);
}

static inline struct sk_buff *tcp_write_queue_head(const struct sock *sk)
{
	return skb_peek(&sk->sk_write_queue);
}

static inline struct sk_buff *tcp_write_queue_tail(const struct sock *sk)
{
	return skb_peek_tail(&sk->sk_write_queue);
}

#define tcp_for_write_queue_from_safe(skb, tmp, sk)			\
	skb_queue_walk_from_safe(&(sk)->sk_write_queue, skb, tmp)

static inline struct sk_buff *tcp_send_head(const struct sock *sk)
{
	return skb_peek(&sk->sk_write_queue);
}

static inline bool tcp_skb_is_last(const struct sock *sk,
				   const struct sk_buff *skb)
{
	return skb_queue_is_last(&sk->sk_write_queue, skb);
}

/**
 * tcp_write_queue_empty - test if any payload (or FIN) is available in write queue
 * @sk: socket
 *
 * Since the write queue can have a temporary empty skb in it,
 * we must not use "return skb_queue_empty(&sk->sk_write_queue)"
 */
static inline bool tcp_write_queue_empty(const struct sock *sk)
{
	const struct tcp_sock *tp = tcp_sk(sk);

	return tp->write_seq == tp->snd_nxt;
}

static inline bool tcp_rtx_queue_empty(const struct sock *sk)
{
	return RB_EMPTY_ROOT(&sk->tcp_rtx_queue);
}

static inline bool tcp_rtx_and_write_queues_empty(const struct sock *sk)
{
	return tcp_rtx_queue_empty(sk) && tcp_write_queue_empty(sk);
}

static inline void tcp_add_write_queue_tail(struct sock *sk, struct sk_buff *skb)
{
	__skb_queue_tail(&sk->sk_write_queue, skb);

	/* Queue it, remembering where we must start sending. */
	if (sk->sk_write_queue.next == skb)
		tcp_chrono_start(sk, TCP_CHRONO_BUSY);
}

/* Insert new before skb on the write queue of sk.  */
static inline void tcp_insert_write_queue_before(struct sk_buff *new,
						  struct sk_buff *skb,
						  struct sock *sk)
{
	__skb_queue_before(&sk->sk_write_queue, skb, new);
}

static inline void tcp_unlink_write_queue(struct sk_buff *skb, struct sock *sk)
{
	tcp_skb_tsorted_anchor_cleanup(skb);
	__skb_unlink(skb, &sk->sk_write_queue);
}

void tcp_rbtree_insert(struct rb_root *root, struct sk_buff *skb);

static inline void tcp_rtx_queue_unlink(struct sk_buff *skb, struct sock *sk)
{
	tcp_skb_tsorted_anchor_cleanup(skb);
	rb_erase(&skb->rbnode, &sk->tcp_rtx_queue);
}

static inline void tcp_rtx_queue_unlink_and_free(struct sk_buff *skb, struct sock *sk)
{
	list_del(&skb->tcp_tsorted_anchor);
	tcp_rtx_queue_unlink(skb, sk);
	sk_wmem_free_skb(sk, skb);
}

static inline void tcp_push_pending_frames(struct sock *sk)
{
	if (tcp_send_head(sk)) {
		struct tcp_sock *tp = tcp_sk(sk);

		__tcp_push_pending_frames(sk, tcp_current_mss(sk), tp->nonagle);
	}
}

/* Start sequence of the skb just after the highest skb with SACKed
 * bit, valid only if sacked_out > 0 or when the caller has ensured
 * validity by itself.
 */
static inline u32 tcp_highest_sack_seq(struct tcp_sock *tp)
{
	if (!tp->sacked_out)
		return tp->snd_una;

	if (tp->highest_sack == NULL)
		return tp->snd_nxt;

	return TCP_SKB_CB(tp->highest_sack)->seq;
}

static inline void tcp_advance_highest_sack(struct sock *sk, struct sk_buff *skb)
{
	tcp_sk(sk)->highest_sack = skb_rb_next(skb);
}

static inline struct sk_buff *tcp_highest_sack(struct sock *sk)
{
	return tcp_sk(sk)->highest_sack;
}

static inline void tcp_highest_sack_reset(struct sock *sk)
{
	tcp_sk(sk)->highest_sack = tcp_rtx_queue_head(sk);
}

/* Called when old skb is about to be deleted and replaced by new skb */
static inline void tcp_highest_sack_replace(struct sock *sk,
					    struct sk_buff *old,
					    struct sk_buff *new)
{
	if (old == tcp_highest_sack(sk))
		tcp_sk(sk)->highest_sack = new;
}

/* This helper checks if socket has IP_TRANSPARENT set */
static inline bool inet_sk_transparent(const struct sock *sk)
{
	switch (sk->sk_state) {
	case TCP_TIME_WAIT:
		return inet_twsk(sk)->tw_transparent;
	case TCP_NEW_SYN_RECV:
		return inet_rsk(inet_reqsk(sk))->no_srccheck;
	}
	return inet_sk(sk)->transparent;
}

/* Determines whether this is a thin stream (which may suffer from
 * increased latency). Used to trigger latency-reducing mechanisms.
 */
static inline bool tcp_stream_is_thin(struct tcp_sock *tp)
{
	return tp->packets_out < 4 && !tcp_in_initial_slowstart(tp);
}

/* /proc */
enum tcp_seq_states {
	TCP_SEQ_STATE_LISTENING,
	TCP_SEQ_STATE_ESTABLISHED,
};

void *tcp_seq_start(struct seq_file *seq, loff_t *pos);
void *tcp_seq_next(struct seq_file *seq, void *v, loff_t *pos);
void tcp_seq_stop(struct seq_file *seq, void *v);

struct tcp_seq_afinfo {
	sa_family_t			family;
};

struct tcp_iter_state {
	struct seq_net_private	p;
	enum tcp_seq_states	state;
	struct sock		*syn_wait_sk;
	int			bucket, offset, sbucket, num;
	loff_t			last_pos;
};

extern struct request_sock_ops tcp_request_sock_ops;
extern struct request_sock_ops tcp6_request_sock_ops;

void tcp_v4_destroy_sock(struct sock *sk);

struct sk_buff *tcp_gso_segment(struct sk_buff *skb,
				netdev_features_t features);
struct sk_buff *tcp_gro_receive(struct list_head *head, struct sk_buff *skb);
int tcp_gro_complete(struct sk_buff *skb);

void __tcp_v4_send_check(struct sk_buff *skb, __be32 saddr, __be32 daddr);

static inline u32 tcp_notsent_lowat(const struct tcp_sock *tp)
{
	struct net *net = sock_net((struct sock *)tp);
	return tp->notsent_lowat ?: net->ipv4.sysctl_tcp_notsent_lowat;
}

/* @wake is one when sk_stream_write_space() calls us.
 * This sends EPOLLOUT only if notsent_bytes is half the limit.
 * This mimics the strategy used in sock_def_write_space().
 */
static inline bool tcp_stream_memory_free(const struct sock *sk, int wake)
{
	const struct tcp_sock *tp = tcp_sk(sk);
	u32 notsent_bytes = READ_ONCE(tp->write_seq) -
			    READ_ONCE(tp->snd_nxt);

	return (notsent_bytes << wake) < tcp_notsent_lowat(tp);
}

#ifdef CONFIG_PROC_FS
int tcp4_proc_init(void);
void tcp4_proc_exit(void);
#endif

int tcp_rtx_synack(const struct sock *sk, struct request_sock *req);
int tcp_conn_request(struct request_sock_ops *rsk_ops,
		     const struct tcp_request_sock_ops *af_ops,
		     struct sock *sk, struct sk_buff *skb);

/* TCP af-specific functions */
struct tcp_sock_af_ops {
#ifdef CONFIG_TCP_MD5SIG
	struct tcp_md5sig_key	*(*md5_lookup) (const struct sock *sk,
						const struct sock *addr_sk);
	int		(*calc_md5_hash)(char *location,
					 const struct tcp_md5sig_key *md5,
					 const struct sock *sk,
					 const struct sk_buff *skb);
	int		(*md5_parse)(struct sock *sk,
				     int optname,
				     char __user *optval,
				     int optlen);
#endif
};

struct tcp_request_sock_ops {
	u16 mss_clamp;
#ifdef CONFIG_TCP_MD5SIG
	struct tcp_md5sig_key *(*req_md5_lookup)(const struct sock *sk,
						 const struct sock *addr_sk);
	int		(*calc_md5_hash) (char *location,
					  const struct tcp_md5sig_key *md5,
					  const struct sock *sk,
					  const struct sk_buff *skb);
#endif
	void (*init_req)(struct request_sock *req,
			 const struct sock *sk_listener,
			 struct sk_buff *skb);
#ifdef CONFIG_SYN_COOKIES
	__u32 (*cookie_init_seq)(const struct sk_buff *skb,
				 __u16 *mss);
#endif
	struct dst_entry *(*route_req)(const struct sock *sk, struct flowi *fl,
				       const struct request_sock *req);
	u32 (*init_seq)(const struct sk_buff *skb);
	u32 (*init_ts_off)(const struct net *net, const struct sk_buff *skb);
	int (*send_synack)(const struct sock *sk, struct dst_entry *dst,
			   struct flowi *fl, struct request_sock *req,
			   struct tcp_fastopen_cookie *foc,
			   enum tcp_synack_type synack_type);
};

extern const struct tcp_request_sock_ops tcp_request_sock_ipv4_ops;
#if IS_ENABLED(CONFIG_IPV6)
extern const struct tcp_request_sock_ops tcp_request_sock_ipv6_ops;
#endif

#ifdef CONFIG_SYN_COOKIES
static inline __u32 cookie_init_sequence(const struct tcp_request_sock_ops *ops,
					 const struct sock *sk, struct sk_buff *skb,
					 __u16 *mss)
{
	tcp_synq_overflow(sk);
	__NET_INC_STATS(sock_net(sk), LINUX_MIB_SYNCOOKIESSENT);
	return ops->cookie_init_seq(skb, mss);
}
#else
static inline __u32 cookie_init_sequence(const struct tcp_request_sock_ops *ops,
					 const struct sock *sk, struct sk_buff *skb,
					 __u16 *mss)
{
	return 0;
}
#endif

int tcpv4_offload_init(void);

void tcp_v4_init(void);
void tcp_init(void);

/* tcp_recovery.c */
void tcp_mark_skb_lost(struct sock *sk, struct sk_buff *skb);
void tcp_newreno_mark_lost(struct sock *sk, bool snd_una_advanced);
extern s32 tcp_rack_skb_timeout(struct tcp_sock *tp, struct sk_buff *skb,
				u32 reo_wnd);
extern void tcp_rack_mark_lost(struct sock *sk);
extern void tcp_rack_advance(struct tcp_sock *tp, u8 sacked, u32 end_seq,
			     u64 xmit_time);
extern void tcp_rack_reo_timeout(struct sock *sk);
extern void tcp_rack_update_reo_wnd(struct sock *sk, struct rate_sample *rs);

/* At how many usecs into the future should the RTO fire? */
static inline s64 tcp_rto_delta_us(const struct sock *sk)
{
	const struct sk_buff *skb = tcp_rtx_queue_head(sk);
	u32 rto = inet_csk(sk)->icsk_rto;
	u64 rto_time_stamp_us = tcp_skb_timestamp_us(skb) + jiffies_to_usecs(rto);

	return rto_time_stamp_us - tcp_sk(sk)->tcp_mstamp;
}

/*
 * Save and compile IPv4 options, return a pointer to it
 */
static inline struct ip_options_rcu *tcp_v4_save_options(struct net *net,
							 struct sk_buff *skb)
{
	const struct ip_options *opt = &TCP_SKB_CB(skb)->header.h4.opt;
	struct ip_options_rcu *dopt = NULL;

	if (opt->optlen) {
		int opt_size = sizeof(*dopt) + opt->optlen;

		dopt = kmalloc(opt_size, GFP_ATOMIC);
		if (dopt && __ip_options_echo(net, &dopt->opt, skb, opt)) {
			kfree(dopt);
			dopt = NULL;
		}
	}
	return dopt;
}

/* locally generated TCP pure ACKs have skb->truesize == 2
 * (check tcp_send_ack() in net/ipv4/tcp_output.c )
 * This is much faster than dissecting the packet to find out.
 * (Think of GRE encapsulations, IPv4, IPv6, ...)
 */
static inline bool skb_is_tcp_pure_ack(const struct sk_buff *skb)
{
	return skb->truesize == 2;
}

static inline void skb_set_tcp_pure_ack(struct sk_buff *skb)
{
	skb->truesize = 2;
}

static inline int tcp_inq(struct sock *sk)
{
	struct tcp_sock *tp = tcp_sk(sk);
	int answ;

	if ((1 << sk->sk_state) & (TCPF_SYN_SENT | TCPF_SYN_RECV)) {
		answ = 0;
	} else if (sock_flag(sk, SOCK_URGINLINE) ||
		   !tp->urg_data ||
		   before(tp->urg_seq, tp->copied_seq) ||
		   !before(tp->urg_seq, tp->rcv_nxt)) {

		answ = tp->rcv_nxt - tp->copied_seq;

		/* Subtract 1, if FIN was received */
		if (answ && sock_flag(sk, SOCK_DONE))
			answ--;
	} else {
		answ = tp->urg_seq - tp->copied_seq;
	}

	return answ;
}

int tcp_peek_len(struct socket *sock);

static inline void tcp_segs_in(struct tcp_sock *tp, const struct sk_buff *skb)
{
	u16 segs_in;

	segs_in = max_t(u16, 1, skb_shinfo(skb)->gso_segs);
	tp->segs_in += segs_in;
	if (skb->len > tcp_hdrlen(skb))
		tp->data_segs_in += segs_in;
}

/*
 * TCP listen path runs lockless.
 * We forced "struct sock" to be const qualified to make sure
 * we don't modify one of its field by mistake.
 * Here, we increment sk_drops which is an atomic_t, so we can safely
 * make sock writable again.
 */
static inline void tcp_listendrop(const struct sock *sk)
{
	atomic_inc(&((struct sock *)sk)->sk_drops);
	__NET_INC_STATS(sock_net(sk), LINUX_MIB_LISTENDROPS);
}

enum hrtimer_restart tcp_pace_kick(struct hrtimer *timer);

/*
 * Interface for adding Upper Level Protocols over TCP
 */

#define TCP_ULP_NAME_MAX	16
#define TCP_ULP_MAX		128
#define TCP_ULP_BUF_MAX		(TCP_ULP_NAME_MAX*TCP_ULP_MAX)

struct tcp_ulp_ops {
	struct list_head	list;

	/* initialize ulp */
	int (*init)(struct sock *sk);
	/* update ulp */
	void (*update)(struct sock *sk, struct proto *p,
		       void (*write_space)(struct sock *sk));
	/* cleanup ulp */
	void (*release)(struct sock *sk);
	/* diagnostic */
	int (*get_info)(const struct sock *sk, struct sk_buff *skb);
	size_t (*get_info_size)(const struct sock *sk);
	/* clone ulp */
	void (*clone)(const struct request_sock *req, struct sock *newsk,
		      const gfp_t priority);

	char		name[TCP_ULP_NAME_MAX];
	struct module	*owner;
};
int tcp_register_ulp(struct tcp_ulp_ops *type);
void tcp_unregister_ulp(struct tcp_ulp_ops *type);
int tcp_set_ulp(struct sock *sk, const char *name);
void tcp_get_available_ulp(char *buf, size_t len);
void tcp_cleanup_ulp(struct sock *sk);
void tcp_update_ulp(struct sock *sk, struct proto *p,
		    void (*write_space)(struct sock *sk));

#define MODULE_ALIAS_TCP_ULP(name)				\
	__MODULE_INFO(alias, alias_userspace, name);		\
	__MODULE_INFO(alias, alias_tcp_ulp, "tcp-ulp-" name)

struct sk_msg;
struct sk_psock;

#ifdef CONFIG_BPF_STREAM_PARSER
struct proto *tcp_bpf_get_proto(struct sock *sk, struct sk_psock *psock);
void tcp_bpf_clone(const struct sock *sk, struct sock *newsk);
#else
static inline void tcp_bpf_clone(const struct sock *sk, struct sock *newsk)
{
}
#endif /* CONFIG_BPF_STREAM_PARSER */

#ifdef CONFIG_NET_SOCK_MSG
int tcp_bpf_sendmsg_redir(struct sock *sk, struct sk_msg *msg, u32 bytes,
			  int flags);
int tcp_bpf_recvmsg(struct sock *sk, struct msghdr *msg, size_t len,
		    int nonblock, int flags, int *addr_len);
int __tcp_bpf_recvmsg(struct sock *sk, struct sk_psock *psock,
		      struct msghdr *msg, int len, int flags);
#endif /* CONFIG_NET_SOCK_MSG */

/* Call BPF_SOCK_OPS program that returns an int. If the return value
 * is < 0, then the BPF op failed (for example if the loaded BPF
 * program does not support the chosen operation or there is no BPF
 * program loaded).
 */
#ifdef CONFIG_BPF
static inline int tcp_call_bpf(struct sock *sk, int op, u32 nargs, u32 *args)
{
	struct bpf_sock_ops_kern sock_ops;
	int ret;

	memset(&sock_ops, 0, offsetof(struct bpf_sock_ops_kern, temp));
	if (sk_fullsock(sk)) {
		sock_ops.is_fullsock = 1;
		sock_owned_by_me(sk);
	}

	sock_ops.sk = sk;
	sock_ops.op = op;
	if (nargs > 0)
		memcpy(sock_ops.args, args, nargs * sizeof(*args));

	ret = BPF_CGROUP_RUN_PROG_SOCK_OPS(&sock_ops);
	if (ret == 0)
		ret = sock_ops.reply;
	else
		ret = -1;
	return ret;
}

static inline int tcp_call_bpf_2arg(struct sock *sk, int op, u32 arg1, u32 arg2)
{
	u32 args[2] = {arg1, arg2};

	return tcp_call_bpf(sk, op, 2, args);
}

static inline int tcp_call_bpf_3arg(struct sock *sk, int op, u32 arg1, u32 arg2,
				    u32 arg3)
{
	u32 args[3] = {arg1, arg2, arg3};

	return tcp_call_bpf(sk, op, 3, args);
}

#else
static inline int tcp_call_bpf(struct sock *sk, int op, u32 nargs, u32 *args)
{
	return -EPERM;
}

static inline int tcp_call_bpf_2arg(struct sock *sk, int op, u32 arg1, u32 arg2)
{
	return -EPERM;
}

static inline int tcp_call_bpf_3arg(struct sock *sk, int op, u32 arg1, u32 arg2,
				    u32 arg3)
{
	return -EPERM;
}

#endif

static inline u32 tcp_timeout_init(struct sock *sk)
{
	int timeout;

	timeout = tcp_call_bpf(sk, BPF_SOCK_OPS_TIMEOUT_INIT, 0, NULL);

	if (timeout <= 0)
		timeout = TCP_TIMEOUT_INIT;
	return timeout;
}

static inline u32 tcp_rwnd_init_bpf(struct sock *sk)
{
	int rwnd;

	rwnd = tcp_call_bpf(sk, BPF_SOCK_OPS_RWND_INIT, 0, NULL);

	if (rwnd < 0)
		rwnd = 0;
	return rwnd;
}

static inline bool tcp_bpf_ca_needs_ecn(struct sock *sk)
{
	return (tcp_call_bpf(sk, BPF_SOCK_OPS_NEEDS_ECN, 0, NULL) == 1);
}

static inline void tcp_bpf_rtt(struct sock *sk)
{
	if (BPF_SOCK_OPS_TEST_FLAG(tcp_sk(sk), BPF_SOCK_OPS_RTT_CB_FLAG))
		tcp_call_bpf(sk, BPF_SOCK_OPS_RTT_CB, 0, NULL);
}

#if IS_ENABLED(CONFIG_SMC)
extern struct static_key_false tcp_have_smc;
#endif

#if IS_ENABLED(CONFIG_TLS_DEVICE)
void clean_acked_data_enable(struct inet_connection_sock *icsk,
			     void (*cad)(struct sock *sk, u32 ack_seq));
void clean_acked_data_disable(struct inet_connection_sock *icsk);
void clean_acked_data_flush(void);
#endif

DECLARE_STATIC_KEY_FALSE(tcp_tx_delay_enabled);
static inline void tcp_add_tx_delay(struct sk_buff *skb,
				    const struct tcp_sock *tp)
{
	if (static_branch_unlikely(&tcp_tx_delay_enabled))
		skb->skb_mstamp_ns += (u64)tp->tcp_tx_delay * NSEC_PER_USEC;
}

/* Compute Earliest Departure Time for some control packets
 * like ACK or RST for TIME_WAIT or non ESTABLISHED sockets.
 */
static inline u64 tcp_transmit_time(const struct sock *sk)
{
	if (static_branch_unlikely(&tcp_tx_delay_enabled)) {
		u32 delay = (sk->sk_state == TCP_TIME_WAIT) ?
			tcp_twsk(sk)->tw_tx_delay : tcp_sk(sk)->tcp_tx_delay;

		return tcp_clock_ns() + (u64)delay * NSEC_PER_USEC;
	}
	return 0;
}

#endif	/* _TCP_H */<|MERGE_RESOLUTION|>--- conflicted
+++ resolved
@@ -373,17 +373,13 @@
 }
 
 /* sysctl_tcp_ecn value */
-<<<<<<< HEAD
-#define TCP_ECN_ENABLE_MASK	0x3
-#define TCP_ACCECN_NO_OPT	0x100
-=======
 #define TCP_ECN_RFC3168_INOUT	0x1
 #define TCP_ECN_RFC3168_IN	0x2
 #define TCP_ACCECN_IN		0x4
 #define TCP_ACCECN_INOUT	0x8
 #define TCP_ECN_ENABLE_MASK	(TCP_ECN_RFC3168_INOUT|TCP_ECN_RFC3168_IN|\
 				 TCP_ACCECN_IN|TCP_ACCECN_INOUT)
->>>>>>> c461beb2
+#define TCP_ACCECN_NO_OPT	0x100
 
 #define	TCP_ECN_MODE_RFC3168	0x1
 #define	TCP_ECN_QUEUE_CWR	0x2
