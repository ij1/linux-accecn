--- conflicted
+++ resolved
@@ -642,11 +642,7 @@
 int tcp_send_synack(struct sock *);
 void tcp_push_one(struct sock *, unsigned int mss_now);
 void __tcp_send_ack(struct sock *sk, u32 rcv_nxt, u16 flags);
-<<<<<<< HEAD
-void tcp_send_ack(struct sock *sk, u16 flags);
-=======
 void tcp_send_ack(struct sock *sk);
->>>>>>> 0ff4b2f8
 void tcp_send_delayed_ack(struct sock *sk);
 void tcp_send_loss_probe(struct sock *sk);
 bool tcp_schedule_loss_probe(struct sock *sk, bool advancing_rto);
