/* SPDX-License-Identifier: GPL-2.0-or-later */
/*
 * INET		An implementation of the TCP/IP protocol suite for the LINUX
 *		operating system.  INET is implemented using the  BSD Socket
 *		interface as the means of communication with the user level.
 *
 *		Definitions for the TCP module.
 *
 * Version:	@(#)tcp.h	1.0.5	05/23/93
 *
 * Authors:	Ross Biro
 *		Fred N. van Kempen, <waltje@uWalt.NL.Mugnet.ORG>
 */
#ifndef _TCP_H
#define _TCP_H

#define FASTRETRANS_DEBUG 1

#include <linux/list.h>
#include <linux/tcp.h>
#include <linux/bug.h>
#include <linux/slab.h>
#include <linux/cache.h>
#include <linux/percpu.h>
#include <linux/skbuff.h>
#include <linux/kref.h>
#include <linux/ktime.h>
#include <linux/indirect_call_wrapper.h>

#include <net/inet_connection_sock.h>
#include <net/inet_timewait_sock.h>
#include <net/inet_hashtables.h>
#include <net/checksum.h>
#include <net/request_sock.h>
#include <net/sock_reuseport.h>
#include <net/sock.h>
#include <net/snmp.h>
#include <net/ip.h>
#include <net/tcp_states.h>
#include <net/inet_ecn.h>
#include <net/dst.h>
#include <net/mptcp.h>

#include <linux/seq_file.h>
#include <linux/memcontrol.h>
#include <linux/bpf-cgroup.h>
#include <linux/siphash.h>

extern struct inet_hashinfo tcp_hashinfo;

extern struct percpu_counter tcp_orphan_count;
void tcp_time_wait(struct sock *sk, int state, int timeo);

#define MAX_TCP_HEADER	L1_CACHE_ALIGN(128 + MAX_HEADER)
#define MAX_TCP_OPTION_SPACE 40
#define TCP_MIN_SND_MSS		48
#define TCP_MIN_GSO_SIZE	(TCP_MIN_SND_MSS - MAX_TCP_OPTION_SPACE)

/*
 * Never offer a window over 32767 without using window scaling. Some
 * poor stacks do signed 16bit maths!
 */
#define MAX_TCP_WINDOW		32767U

/* Minimal accepted MSS. It is (60+60+8) - (20+20). */
#define TCP_MIN_MSS		88U

/* The initial MTU to use for probing */
#define TCP_BASE_MSS		1024

/* probing interval, default to 10 minutes as per RFC4821 */
#define TCP_PROBE_INTERVAL	600

/* Specify interval when tcp mtu probing will stop */
#define TCP_PROBE_THRESHOLD	8

/* After receiving this amount of duplicate ACKs fast retransmit starts. */
#define TCP_FASTRETRANS_THRESH 3

/* Maximal number of ACKs sent quickly to accelerate slow-start. */
#define TCP_MAX_QUICKACKS	16U

/* Maximal number of window scale according to RFC1323 */
#define TCP_MAX_WSCALE		14U

/* urg_data states */
#define TCP_URG_VALID	0x0100
#define TCP_URG_NOTYET	0x0200
#define TCP_URG_READ	0x0400

#define TCP_RETR1	3	/*
				 * This is how many retries it does before it
				 * tries to figure out if the gateway is
				 * down. Minimal RFC value is 3; it corresponds
				 * to ~3sec-8min depending on RTO.
				 */

#define TCP_RETR2	15	/*
				 * This should take at least
				 * 90 minutes to time out.
				 * RFC1122 says that the limit is 100 sec.
				 * 15 is ~13-30min depending on RTO.
				 */

#define TCP_SYN_RETRIES	 6	/* This is how many retries are done
				 * when active opening a connection.
				 * RFC1122 says the minimum retry MUST
				 * be at least 180secs.  Nevertheless
				 * this value is corresponding to
				 * 63secs of retransmission with the
				 * current initial RTO.
				 */

#define TCP_SYNACK_RETRIES 5	/* This is how may retries are done
				 * when passive opening a connection.
				 * This is corresponding to 31secs of
				 * retransmission with the current
				 * initial RTO.
				 */

#define TCP_TIMEWAIT_LEN (60*HZ) /* how long to wait to destroy TIME-WAIT
				  * state, about 60 seconds	*/
#define TCP_FIN_TIMEOUT	TCP_TIMEWAIT_LEN
                                 /* BSD style FIN_WAIT2 deadlock breaker.
				  * It used to be 3min, new value is 60sec,
				  * to combine FIN-WAIT-2 timeout with
				  * TIME-WAIT timer.
				  */
#define TCP_FIN_TIMEOUT_MAX (120 * HZ) /* max TCP_LINGER2 value (two minutes) */

#define TCP_DELACK_MAX	((unsigned)(HZ/5))	/* maximal time to delay before sending an ACK */
#if HZ >= 100
#define TCP_DELACK_MIN	((unsigned)(HZ/25))	/* minimal time to delay before sending an ACK */
#define TCP_ATO_MIN	((unsigned)(HZ/25))
#else
#define TCP_DELACK_MIN	4U
#define TCP_ATO_MIN	4U
#endif
#define TCP_RTO_MAX	((unsigned)(120*HZ))
#define TCP_RTO_MIN	((unsigned)(HZ/5))
#define TCP_TIMEOUT_MIN	(2U) /* Min timeout for TCP timers in jiffies */
#define TCP_TIMEOUT_INIT ((unsigned)(1*HZ))	/* RFC6298 2.1 initial RTO value	*/
#define TCP_TIMEOUT_FALLBACK ((unsigned)(3*HZ))	/* RFC 1122 initial RTO value, now
						 * used as a fallback RTO for the
						 * initial data transmission if no
						 * valid RTT sample has been acquired,
						 * most likely due to retrans in 3WHS.
						 */

#define TCP_RESOURCE_PROBE_INTERVAL ((unsigned)(HZ/2U)) /* Maximal interval between probes
					                 * for local resources.
					                 */
#define TCP_KEEPALIVE_TIME	(120*60*HZ)	/* two hours */
#define TCP_KEEPALIVE_PROBES	9		/* Max of 9 keepalive probes	*/
#define TCP_KEEPALIVE_INTVL	(75*HZ)

#define MAX_TCP_KEEPIDLE	32767
#define MAX_TCP_KEEPINTVL	32767
#define MAX_TCP_KEEPCNT		127
#define MAX_TCP_SYNCNT		127

#define TCP_SYNQ_INTERVAL	(HZ/5)	/* Period of SYNACK timer */

#define TCP_PAWS_24DAYS	(60 * 60 * 24 * 24)
#define TCP_PAWS_MSL	60		/* Per-host timestamps are invalidated
					 * after this time. It should be equal
					 * (or greater than) TCP_TIMEWAIT_LEN
					 * to provide reliability equal to one
					 * provided by timewait state.
					 */
#define TCP_PAWS_WINDOW	1		/* Replay window for per-host
					 * timestamps. It must be less than
					 * minimal timewait lifetime.
					 */
/*
 *	TCP option
 */

#define TCPOPT_NOP		1	/* Padding */
#define TCPOPT_EOL		0	/* End of options */
#define TCPOPT_MSS		2	/* Segment size negotiating */
#define TCPOPT_WINDOW		3	/* Window scaling */
#define TCPOPT_SACK_PERM        4       /* SACK Permitted */
#define TCPOPT_SACK             5       /* SACK Block */
#define TCPOPT_TIMESTAMP	8	/* Better RTT estimations/PAWS */
#define TCPOPT_MD5SIG		19	/* MD5 Signature (RFC2385) */
#define TCPOPT_MPTCP		30	/* Multipath TCP (RFC6824) */
#define TCPOPT_FASTOPEN		34	/* Fast open (RFC7413) */
#define TCPOPT_EXP		254	/* Experimental */
/* Magic number to be after the option value for sharing TCP
 * experimental options. See draft-ietf-tcpm-experimental-options-00.txt
 */
#define TCPOPT_FASTOPEN_MAGIC	0xF989
#define TCPOPT_SMC_MAGIC	0xE2D4C3D9

/*
 *     TCP option lengths
 */

#define TCPOLEN_MSS            4
#define TCPOLEN_WINDOW         3
#define TCPOLEN_SACK_PERM      2
#define TCPOLEN_TIMESTAMP      10
#define TCPOLEN_MD5SIG         18
#define TCPOLEN_FASTOPEN_BASE  2
#define TCPOLEN_EXP_FASTOPEN_BASE  4
#define TCPOLEN_EXP_SMC_BASE   6

/* But this is what stacks really send out. */
#define TCPOLEN_TSTAMP_ALIGNED		12
#define TCPOLEN_WSCALE_ALIGNED		4
#define TCPOLEN_SACKPERM_ALIGNED	4
#define TCPOLEN_SACK_BASE		2
#define TCPOLEN_SACK_BASE_ALIGNED	4
#define TCPOLEN_SACK_PERBLOCK		8
#define TCPOLEN_MD5SIG_ALIGNED		20
#define TCPOLEN_MSS_ALIGNED		4
#define TCPOLEN_EXP_SMC_BASE_ALIGNED	8

/* Flags in tp->nonagle */
#define TCP_NAGLE_OFF		1	/* Nagle's algo is disabled */
#define TCP_NAGLE_CORK		2	/* Socket is corked	    */
#define TCP_NAGLE_PUSH		4	/* Cork is overridden for already queued data */

/* TCP thin-stream limits */
#define TCP_THIN_LINEAR_RETRIES 6       /* After 6 linear retries, do exp. backoff */

/* TCP initial congestion window as per rfc6928 */
#define TCP_INIT_CWND		10

/* Bit Flags for sysctl_tcp_fastopen */
#define	TFO_CLIENT_ENABLE	1
#define	TFO_SERVER_ENABLE	2
#define	TFO_CLIENT_NO_COOKIE	4	/* Data in SYN w/o cookie option */

/* Accept SYN data w/o any cookie option */
#define	TFO_SERVER_COOKIE_NOT_REQD	0x200

/* Force enable TFO on all listeners, i.e., not requiring the
 * TCP_FASTOPEN socket option.
 */
#define	TFO_SERVER_WO_SOCKOPT1	0x400


/* sysctl variables for tcp */
extern int sysctl_tcp_max_orphans;
extern long sysctl_tcp_mem[3];

#define TCP_RACK_LOSS_DETECTION  0x1 /* Use RACK to detect losses */
#define TCP_RACK_STATIC_REO_WND  0x2 /* Use static RACK reo wnd */
#define TCP_RACK_NO_DUPTHRESH    0x4 /* Do not use DUPACK threshold in RACK */

extern atomic_long_t tcp_memory_allocated;
extern struct percpu_counter tcp_sockets_allocated;
extern unsigned long tcp_memory_pressure;

/* optimized version of sk_under_memory_pressure() for TCP sockets */
static inline bool tcp_under_memory_pressure(const struct sock *sk)
{
	if (mem_cgroup_sockets_enabled && sk->sk_memcg &&
	    mem_cgroup_under_socket_pressure(sk->sk_memcg))
		return true;

	return READ_ONCE(tcp_memory_pressure);
}
/*
 * The next routines deal with comparing 32 bit unsigned ints
 * and worry about wraparound (automatic with unsigned arithmetic).
 */

static inline bool before(__u32 seq1, __u32 seq2)
{
        return (__s32)(seq1-seq2) < 0;
}
#define after(seq2, seq1) 	before(seq1, seq2)

/* is s2<=s1<=s3 ? */
static inline bool between(__u32 seq1, __u32 seq2, __u32 seq3)
{
	return seq3 - seq2 >= seq1 - seq2;
}

static inline bool tcp_out_of_memory(struct sock *sk)
{
	if (sk->sk_wmem_queued > SOCK_MIN_SNDBUF &&
	    sk_memory_allocated(sk) > sk_prot_mem_limits(sk, 2))
		return true;
	return false;
}

void sk_forced_mem_schedule(struct sock *sk, int size);

static inline bool tcp_too_many_orphans(struct sock *sk, int shift)
{
	struct percpu_counter *ocp = sk->sk_prot->orphan_count;
	int orphans = percpu_counter_read_positive(ocp);

	if (orphans << shift > sysctl_tcp_max_orphans) {
		orphans = percpu_counter_sum_positive(ocp);
		if (orphans << shift > sysctl_tcp_max_orphans)
			return true;
	}
	return false;
}

bool tcp_check_oom(struct sock *sk, int shift);


extern struct proto tcp_prot;

#define TCP_INC_STATS(net, field)	SNMP_INC_STATS((net)->mib.tcp_statistics, field)
#define __TCP_INC_STATS(net, field)	__SNMP_INC_STATS((net)->mib.tcp_statistics, field)
#define TCP_DEC_STATS(net, field)	SNMP_DEC_STATS((net)->mib.tcp_statistics, field)
#define TCP_ADD_STATS(net, field, val)	SNMP_ADD_STATS((net)->mib.tcp_statistics, field, val)

void tcp_tasklet_init(void);

int tcp_v4_err(struct sk_buff *skb, u32);

void tcp_shutdown(struct sock *sk, int how);

int tcp_v4_early_demux(struct sk_buff *skb);
int tcp_v4_rcv(struct sk_buff *skb);

int tcp_v4_tw_remember_stamp(struct inet_timewait_sock *tw);
int tcp_sendmsg(struct sock *sk, struct msghdr *msg, size_t size);
int tcp_sendmsg_locked(struct sock *sk, struct msghdr *msg, size_t size);
int tcp_sendpage(struct sock *sk, struct page *page, int offset, size_t size,
		 int flags);
int tcp_sendpage_locked(struct sock *sk, struct page *page, int offset,
			size_t size, int flags);
ssize_t do_tcp_sendpages(struct sock *sk, struct page *page, int offset,
		 size_t size, int flags);
int tcp_send_mss(struct sock *sk, int *size_goal, int flags);
void tcp_push(struct sock *sk, int flags, int mss_now, int nonagle,
	      int size_goal);
void tcp_release_cb(struct sock *sk);
void tcp_wfree(struct sk_buff *skb);
void tcp_write_timer_handler(struct sock *sk);
void tcp_delack_timer_handler(struct sock *sk);
int tcp_ioctl(struct sock *sk, int cmd, unsigned long arg);
int tcp_rcv_state_process(struct sock *sk, struct sk_buff *skb);
void tcp_rcv_established(struct sock *sk, struct sk_buff *skb);
void tcp_rcv_space_adjust(struct sock *sk);
int tcp_twsk_unique(struct sock *sk, struct sock *sktw, void *twp);
void tcp_twsk_destructor(struct sock *sk);
ssize_t tcp_splice_read(struct socket *sk, loff_t *ppos,
			struct pipe_inode_info *pipe, size_t len,
			unsigned int flags);

void tcp_enter_quickack_mode(struct sock *sk, unsigned int max_quickacks);
static inline void tcp_dec_quickack_mode(struct sock *sk,
					 const unsigned int pkts)
{
	struct inet_connection_sock *icsk = inet_csk(sk);

	if (icsk->icsk_ack.quick) {
		if (pkts >= icsk->icsk_ack.quick) {
			icsk->icsk_ack.quick = 0;
			/* Leaving quickack mode we deflate ATO. */
			icsk->icsk_ack.ato   = TCP_ATO_MIN;
		} else
			icsk->icsk_ack.quick -= pkts;
	}
}

#define	TCP_ECN_MODE_RFC3168	0x1
#define	TCP_ECN_QUEUE_CWR	0x2
#define	TCP_ECN_DEMAND_CWR	0x4
#define	TCP_ECN_SEEN		0x8
#define TCP_ECN_MODE_ACCECN	0x10

#define TCP_ECN_DISABLED	0
#define TCP_ECN_MODE_PENDING	(TCP_ECN_MODE_RFC3168|TCP_ECN_MODE_ACCECN)
#define TCP_ECN_MODE_ANY	(TCP_ECN_MODE_RFC3168|TCP_ECN_MODE_ACCECN)

static inline bool tcp_ecn_mode_any(const struct tcp_sock *tp)
{
	return tp->ecn_flags & TCP_ECN_MODE_ANY;
}

static inline bool tcp_ecn_mode_rfc3168(const struct tcp_sock *tp)
{
	return (tp->ecn_flags & TCP_ECN_MODE_ANY) == TCP_ECN_MODE_RFC3168;
}

static inline bool tcp_ecn_mode_accecn(const struct tcp_sock *tp)
{
	return (tp->ecn_flags & TCP_ECN_MODE_ANY) == TCP_ECN_MODE_ACCECN;
}

static inline bool tcp_ecn_disabled(const struct tcp_sock *tp)
{
	return !tcp_ecn_mode_any(tp);
}

static inline bool tcp_ecn_mode_pending(const struct tcp_sock *tp)
{
	return (tp->ecn_flags & TCP_ECN_MODE_PENDING) == TCP_ECN_MODE_PENDING;
}

static inline void tcp_ecn_mode_set(struct tcp_sock *tp, u8 mode)
{
	tp->ecn_flags &= ~TCP_ECN_MODE_ANY;
	tp->ecn_flags |= mode;
}

static inline u8 tcp_accecn_ace(const struct tcphdr *th)
{
	return (th->ae << 2) | (th->cwr << 1) | th->ece;
}

/* Infer the ECT value our SYN arrived with from the echoed ACE field */
static inline int tcp_accecn_extract_syn_ect(u8 ace)
{
	if (ace & 0x1)
		return INET_ECN_ECT_1;
	if (!(ace & 0x2))
		return INET_ECN_ECT_0;
	if (ace & 0x4)
		return INET_ECN_CE;
	return INET_ECN_NOT_ECT;
}

bool tcp_accecn_validate_syn_feedback(struct sock *sk, u8 ace, u8 sent_ect);
void tcp_accecn_third_ack(struct sock *sk, const struct sk_buff *skb,
			  u8 syn_ect_snt);
void tcp_ecn_received_counters(struct sock *sk, const struct sk_buff *skb,
			       u32 payload_len);

enum tcp_tw_status {
	TCP_TW_SUCCESS = 0,
	TCP_TW_RST = 1,
	TCP_TW_ACK = 2,
	TCP_TW_SYN = 3
};


enum tcp_tw_status tcp_timewait_state_process(struct inet_timewait_sock *tw,
					      struct sk_buff *skb,
					      const struct tcphdr *th);
struct sock *tcp_check_req(struct sock *sk, struct sk_buff *skb,
			   struct request_sock *req, bool fastopen,
			   bool *lost_race);
int tcp_child_process(struct sock *parent, struct sock *child,
		      struct sk_buff *skb);
void tcp_enter_loss(struct sock *sk);
void tcp_cwnd_reduction(struct sock *sk, int newly_acked_sacked, int flag);
void tcp_clear_retrans(struct tcp_sock *tp);
void tcp_update_metrics(struct sock *sk);
void tcp_init_metrics(struct sock *sk);
void tcp_metrics_init(void);
bool tcp_peer_is_proven(struct request_sock *req, struct dst_entry *dst);
void tcp_close(struct sock *sk, long timeout);
void tcp_init_sock(struct sock *sk);
void tcp_init_transfer(struct sock *sk, int bpf_op, struct sk_buff *skb);
__poll_t tcp_poll(struct file *file, struct socket *sock,
		      struct poll_table_struct *wait);
int tcp_getsockopt(struct sock *sk, int level, int optname,
		   char __user *optval, int __user *optlen);
int tcp_setsockopt(struct sock *sk, int level, int optname, sockptr_t optval,
		   unsigned int optlen);
void tcp_set_keepalive(struct sock *sk, int val);
void tcp_syn_ack_timeout(const struct request_sock *req);
int tcp_recvmsg(struct sock *sk, struct msghdr *msg, size_t len, int nonblock,
		int flags, int *addr_len);
int tcp_set_rcvlowat(struct sock *sk, int val);
void tcp_data_ready(struct sock *sk);
#ifdef CONFIG_MMU
int tcp_mmap(struct file *file, struct socket *sock,
	     struct vm_area_struct *vma);
#endif
void tcp_parse_options(const struct net *net, const struct sk_buff *skb,
		       struct tcp_options_received *opt_rx,
		       int estab, struct tcp_fastopen_cookie *foc);
const u8 *tcp_parse_md5sig_option(const struct tcphdr *th);

/*
 *	BPF SKB-less helpers
 */
u16 tcp_v4_get_syncookie(struct sock *sk, struct iphdr *iph,
			 struct tcphdr *th, u32 *cookie);
u16 tcp_v6_get_syncookie(struct sock *sk, struct ipv6hdr *iph,
			 struct tcphdr *th, u32 *cookie);
u16 tcp_get_syncookie_mss(struct request_sock_ops *rsk_ops,
			  const struct tcp_request_sock_ops *af_ops,
			  struct sock *sk, struct tcphdr *th);
/*
 *	TCP v4 functions exported for the inet6 API
 */

void tcp_v4_send_check(struct sock *sk, struct sk_buff *skb);
void tcp_v4_mtu_reduced(struct sock *sk);
void tcp_req_err(struct sock *sk, u32 seq, bool abort);
void tcp_ld_RTO_revert(struct sock *sk, u32 seq);
int tcp_v4_conn_request(struct sock *sk, struct sk_buff *skb);
struct sock *tcp_create_openreq_child(const struct sock *sk,
				      struct request_sock *req,
				      struct sk_buff *skb);
void tcp_ca_openreq_child(struct sock *sk, const struct dst_entry *dst);
struct sock *tcp_v4_syn_recv_sock(const struct sock *sk, struct sk_buff *skb,
				  struct request_sock *req,
				  struct dst_entry *dst,
				  struct request_sock *req_unhash,
				  bool *own_req);
int tcp_v4_do_rcv(struct sock *sk, struct sk_buff *skb);
int tcp_v4_connect(struct sock *sk, struct sockaddr *uaddr, int addr_len);
int tcp_connect(struct sock *sk);
enum tcp_synack_type {
	TCP_SYNACK_NORMAL,
	TCP_SYNACK_FASTOPEN,
	TCP_SYNACK_COOKIE,
};
struct sk_buff *tcp_make_synack(const struct sock *sk, struct dst_entry *dst,
				struct request_sock *req,
				struct tcp_fastopen_cookie *foc,
				enum tcp_synack_type synack_type,
				struct sk_buff *syn_skb);
int tcp_disconnect(struct sock *sk, int flags);

void tcp_finish_connect(struct sock *sk, struct sk_buff *skb);
int tcp_send_rcvq(struct sock *sk, struct msghdr *msg, size_t size);
void inet_sk_rx_dst_set(struct sock *sk, const struct sk_buff *skb);

/* From syncookies.c */
struct sock *tcp_get_cookie_sock(struct sock *sk, struct sk_buff *skb,
				 struct request_sock *req,
				 struct dst_entry *dst, u32 tsoff);
int __cookie_v4_check(const struct iphdr *iph, const struct tcphdr *th,
		      u32 cookie);
struct sock *cookie_v4_check(struct sock *sk, struct sk_buff *skb);
struct request_sock *cookie_tcp_reqsk_alloc(const struct request_sock_ops *ops,
					    struct sock *sk, struct sk_buff *skb);
#ifdef CONFIG_SYN_COOKIES

/* Syncookies use a monotonic timer which increments every 60 seconds.
 * This counter is used both as a hash input and partially encoded into
 * the cookie value.  A cookie is only validated further if the delta
 * between the current counter value and the encoded one is less than this,
 * i.e. a sent cookie is valid only at most for 2*60 seconds (or less if
 * the counter advances immediately after a cookie is generated).
 */
#define MAX_SYNCOOKIE_AGE	2
#define TCP_SYNCOOKIE_PERIOD	(60 * HZ)
#define TCP_SYNCOOKIE_VALID	(MAX_SYNCOOKIE_AGE * TCP_SYNCOOKIE_PERIOD)

/* syncookies: remember time of last synqueue overflow
 * But do not dirty this field too often (once per second is enough)
 * It is racy as we do not hold a lock, but race is very minor.
 */
static inline void tcp_synq_overflow(const struct sock *sk)
{
	unsigned int last_overflow;
	unsigned int now = jiffies;

	if (sk->sk_reuseport) {
		struct sock_reuseport *reuse;

		reuse = rcu_dereference(sk->sk_reuseport_cb);
		if (likely(reuse)) {
			last_overflow = READ_ONCE(reuse->synq_overflow_ts);
			if (!time_between32(now, last_overflow,
					    last_overflow + HZ))
				WRITE_ONCE(reuse->synq_overflow_ts, now);
			return;
		}
	}

	last_overflow = READ_ONCE(tcp_sk(sk)->rx_opt.ts_recent_stamp);
	if (!time_between32(now, last_overflow, last_overflow + HZ))
		WRITE_ONCE(tcp_sk(sk)->rx_opt.ts_recent_stamp, now);
}

/* syncookies: no recent synqueue overflow on this listening socket? */
static inline bool tcp_synq_no_recent_overflow(const struct sock *sk)
{
	unsigned int last_overflow;
	unsigned int now = jiffies;

	if (sk->sk_reuseport) {
		struct sock_reuseport *reuse;

		reuse = rcu_dereference(sk->sk_reuseport_cb);
		if (likely(reuse)) {
			last_overflow = READ_ONCE(reuse->synq_overflow_ts);
			return !time_between32(now, last_overflow - HZ,
					       last_overflow +
					       TCP_SYNCOOKIE_VALID);
		}
	}

	last_overflow = READ_ONCE(tcp_sk(sk)->rx_opt.ts_recent_stamp);

	/* If last_overflow <= jiffies <= last_overflow + TCP_SYNCOOKIE_VALID,
	 * then we're under synflood. However, we have to use
	 * 'last_overflow - HZ' as lower bound. That's because a concurrent
	 * tcp_synq_overflow() could update .ts_recent_stamp after we read
	 * jiffies but before we store .ts_recent_stamp into last_overflow,
	 * which could lead to rejecting a valid syncookie.
	 */
	return !time_between32(now, last_overflow - HZ,
			       last_overflow + TCP_SYNCOOKIE_VALID);
}

static inline u32 tcp_cookie_time(void)
{
	u64 val = get_jiffies_64();

	do_div(val, TCP_SYNCOOKIE_PERIOD);
	return val;
}

u32 __cookie_v4_init_sequence(const struct iphdr *iph, const struct tcphdr *th,
			      u16 *mssp);
__u32 cookie_v4_init_sequence(const struct sk_buff *skb, __u16 *mss);
u64 cookie_init_timestamp(struct request_sock *req, u64 now);
bool cookie_timestamp_decode(const struct net *net,
			     struct tcp_options_received *opt);
bool cookie_ecn_ok(const struct tcp_options_received *opt,
		   const struct net *net, const struct dst_entry *dst);
bool cookie_accecn_ok(const struct tcphdr *th);

/* From net/ipv6/syncookies.c */
int __cookie_v6_check(const struct ipv6hdr *iph, const struct tcphdr *th,
		      u32 cookie);
struct sock *cookie_v6_check(struct sock *sk, struct sk_buff *skb);

u32 __cookie_v6_init_sequence(const struct ipv6hdr *iph,
			      const struct tcphdr *th, u16 *mssp);
__u32 cookie_v6_init_sequence(const struct sk_buff *skb, __u16 *mss);
#endif
/* tcp_output.c */

void __tcp_push_pending_frames(struct sock *sk, unsigned int cur_mss,
			       int nonagle);
int __tcp_retransmit_skb(struct sock *sk, struct sk_buff *skb, int segs);
int tcp_retransmit_skb(struct sock *sk, struct sk_buff *skb, int segs);
void tcp_retransmit_timer(struct sock *sk);
void tcp_xmit_retransmit_queue(struct sock *);
void tcp_simple_retransmit(struct sock *);
void tcp_enter_recovery(struct sock *sk, bool ece_ack);
int tcp_trim_head(struct sock *, struct sk_buff *, u32);
enum tcp_queue {
	TCP_FRAG_IN_WRITE_QUEUE,
	TCP_FRAG_IN_RTX_QUEUE,
};
int tcp_fragment(struct sock *sk, enum tcp_queue tcp_queue,
		 struct sk_buff *skb, u32 len,
		 unsigned int mss_now, gfp_t gfp);

void tcp_send_probe0(struct sock *);
void tcp_send_partial(struct sock *);
int tcp_write_wakeup(struct sock *, int mib);
void tcp_send_fin(struct sock *sk);
void tcp_send_active_reset(struct sock *sk, gfp_t priority);
int tcp_send_synack(struct sock *);
void tcp_push_one(struct sock *, unsigned int mss_now);
void __tcp_send_ack(struct sock *sk, u32 rcv_nxt, u16 flags);
void tcp_send_ack(struct sock *sk);
void tcp_send_delayed_ack(struct sock *sk);
void tcp_send_loss_probe(struct sock *sk);
bool tcp_schedule_loss_probe(struct sock *sk, bool advancing_rto);
void tcp_skb_collapse_tstamp(struct sk_buff *skb,
			     const struct sk_buff *next_skb);

/* tcp_input.c */
void tcp_rearm_rto(struct sock *sk);
void tcp_synack_rtt_meas(struct sock *sk, struct request_sock *req);
void tcp_reset(struct sock *sk);
void tcp_skb_mark_lost_uncond_verify(struct tcp_sock *tp, struct sk_buff *skb);
void tcp_fin(struct sock *sk);

/* tcp_timer.c */
void tcp_init_xmit_timers(struct sock *);
static inline void tcp_clear_xmit_timers(struct sock *sk)
{
	if (hrtimer_try_to_cancel(&tcp_sk(sk)->pacing_timer) == 1)
		__sock_put(sk);

	if (hrtimer_try_to_cancel(&tcp_sk(sk)->compressed_ack_timer) == 1)
		__sock_put(sk);

	inet_csk_clear_xmit_timers(sk);
}

unsigned int tcp_sync_mss(struct sock *sk, u32 pmtu);
unsigned int tcp_current_mss(struct sock *sk);

/* Bound MSS / TSO packet size with the half of the window */
static inline int tcp_bound_to_half_wnd(struct tcp_sock *tp, int pktsize)
{
	int cutoff;

	/* When peer uses tiny windows, there is no use in packetizing
	 * to sub-MSS pieces for the sake of SWS or making sure there
	 * are enough packets in the pipe for fast recovery.
	 *
	 * On the other hand, for extremely large MSS devices, handling
	 * smaller than MSS windows in this way does make sense.
	 */
	if (tp->max_window > TCP_MSS_DEFAULT)
		cutoff = (tp->max_window >> 1);
	else
		cutoff = tp->max_window;

	if (cutoff && pktsize > cutoff)
		return max_t(int, cutoff, 68U - tp->tcp_header_len);
	else
		return pktsize;
}

/* tcp.c */
void tcp_get_info(struct sock *, struct tcp_info *);

/* Read 'sendfile()'-style from a TCP socket */
int tcp_read_sock(struct sock *sk, read_descriptor_t *desc,
		  sk_read_actor_t recv_actor);

void tcp_initialize_rcv_mss(struct sock *sk);

int tcp_mtu_to_mss(struct sock *sk, int pmtu);
int tcp_mss_to_mtu(struct sock *sk, int mss);
void tcp_mtup_init(struct sock *sk);

static inline void tcp_bound_rto(const struct sock *sk)
{
	if (inet_csk(sk)->icsk_rto > TCP_RTO_MAX)
		inet_csk(sk)->icsk_rto = TCP_RTO_MAX;
}

static inline u32 __tcp_set_rto(const struct tcp_sock *tp)
{
	return usecs_to_jiffies((tp->srtt_us >> 3) + tp->rttvar_us);
}

/* Compute the actual rto_min value */
static inline u32 tcp_rto_min(struct sock *sk)
{
	const struct dst_entry *dst = __sk_dst_get(sk);
	u32 rto_min = inet_csk(sk)->icsk_rto_min;

	if (dst && dst_metric_locked(dst, RTAX_RTO_MIN))
		rto_min = dst_metric_rtt(dst, RTAX_RTO_MIN);
	return rto_min;
}

static inline u32 tcp_rto_min_us(struct sock *sk)
{
	return jiffies_to_usecs(tcp_rto_min(sk));
}

static inline bool tcp_ca_dst_locked(const struct dst_entry *dst)
{
	return dst_metric_locked(dst, RTAX_CC_ALGO);
}

/* Minimum RTT in usec. ~0 means not available. */
static inline u32 tcp_min_rtt(const struct tcp_sock *tp)
{
	return minmax_get(&tp->rtt_min);
}

/* Compute the actual receive window we are currently advertising.
 * Rcv_nxt can be after the window if our peer push more data
 * than the offered window.
 */
static inline u32 tcp_receive_window(const struct tcp_sock *tp)
{
	s32 win = tp->rcv_wup + tp->rcv_wnd - tp->rcv_nxt;

	if (win < 0)
		win = 0;
	return (u32) win;
}

/* Choose a new window, without checks for shrinking, and without
 * scaling applied to the result.  The caller does these things
 * if necessary.  This is a "raw" window selection.
 */
u32 __tcp_select_window(struct sock *sk);

void tcp_send_window_probe(struct sock *sk);

/* TCP uses 32bit jiffies to save some space.
 * Note that this is different from tcp_time_stamp, which
 * historically has been the same until linux-4.13.
 */
#define tcp_jiffies32 ((u32)jiffies)

/*
 * Deliver a 32bit value for TCP timestamp option (RFC 7323)
 * It is no longer tied to jiffies, but to 1 ms clock.
 * Note: double check if you want to use tcp_jiffies32 instead of this.
 */
#define TCP_TS_HZ	1000

static inline u64 tcp_clock_ns(void)
{
	return ktime_get_ns();
}

static inline u64 tcp_clock_us(void)
{
	return div_u64(tcp_clock_ns(), NSEC_PER_USEC);
}

/* This should only be used in contexts where tp->tcp_mstamp is up to date */
static inline u32 tcp_time_stamp(const struct tcp_sock *tp)
{
	return div_u64(tp->tcp_mstamp, USEC_PER_SEC / TCP_TS_HZ);
}

/* Convert a nsec timestamp into TCP TSval timestamp (ms based currently) */
static inline u32 tcp_ns_to_ts(u64 ns)
{
	return div_u64(ns, NSEC_PER_SEC / TCP_TS_HZ);
}

/* Could use tcp_clock_us() / 1000, but this version uses a single divide */
static inline u32 tcp_time_stamp_raw(void)
{
	return tcp_ns_to_ts(tcp_clock_ns());
}

void tcp_mstamp_refresh(struct tcp_sock *tp);

static inline u32 tcp_stamp_us_delta(u64 t1, u64 t0)
{
	return max_t(s64, t1 - t0, 0);
}

static inline u32 tcp_skb_timestamp(const struct sk_buff *skb)
{
	return tcp_ns_to_ts(skb->skb_mstamp_ns);
}

/* provide the departure time in us unit */
static inline u64 tcp_skb_timestamp_us(const struct sk_buff *skb)
{
	return div_u64(skb->skb_mstamp_ns, NSEC_PER_USEC);
}


#define tcp_flag_byte(th) (((u_int8_t *)th)[13])

#define TCPHDR_FIN 0x01
#define TCPHDR_SYN 0x02
#define TCPHDR_RST 0x04
#define TCPHDR_PSH 0x08
#define TCPHDR_ACK 0x10
#define TCPHDR_URG 0x20
#define TCPHDR_ECE 0x40
#define TCPHDR_CWR 0x80
#define TCPHDR_AE 0x100
#define TCPHDR_FLAGS_MASK 0x1ff

#define TCPHDR_ACE (TCPHDR_ECE | TCPHDR_CWR | TCPHDR_AE)
#define TCPHDR_SYN_ECN	(TCPHDR_SYN | TCPHDR_ECE | TCPHDR_CWR)
#define TCPHDR_SYNACK_ACCECN (TCPHDR_SYN | TCPHDR_ACK | TCPHDR_CWR)

#define TCP_ACCECN_CEP_ACE_MASK 0x7
#define TCP_ACCECN_ACE_MAX_DELTA 6

/* To avoid/detect middlebox interference, not all counters start at 0.
 * See draft-ietf-tcpm-accurate-ecn for the latest values.
 */
#define TCP_ACCECN_CEP_INIT_OFFSET 5
#define TCP_ACCECN_E1B_INIT_OFFSET 0
#define TCP_ACCECN_E0B_INIT_OFFSET 1
#define TCP_ACCECN_CEB_INIT_OFFSET 0

static inline void __tcp_accecn_init_bytes_counters(int *counter_array)
{
	BUILD_BUG_ON(INET_ECN_ECT_1 != 0x1);
	BUILD_BUG_ON(INET_ECN_ECT_0 != 0x2);
	BUILD_BUG_ON(INET_ECN_CE != 0x3);

	counter_array[INET_ECN_ECT_1 - 1] = 0;
	counter_array[INET_ECN_ECT_0 - 1] = 0;
	counter_array[INET_ECN_CE - 1] = 0;
}

static inline void tcp_accecn_init_counters(struct tcp_sock *tp)
{
	tp->received_ce = 0;
<<<<<<< HEAD
	tp->received_ce_tx = 0;
	__tcp_accecn_init_bytes_counters(tp->received_ecn_bytes);
=======
	tp->received_ce_pending = 0;
>>>>>>> 9e9e185d
}

/* This is what the send packet queuing engine uses to pass
 * TCP per-packet control information to the transmission code.
 * We also store the host-order sequence numbers in here too.
 * This is 44 bytes if IPV6 is enabled.
 * If this grows please adjust skbuff.h:skbuff->cb[xxx] size appropriately.
 */
struct tcp_skb_cb {
	__u32		seq;		/* Starting sequence number	*/
	__u32		end_seq;	/* SEQ + FIN + SYN + datalen	*/
	union {
		/* Note : tcp_tw_isn is used in input path only
		 *	  (isn chosen by tcp_timewait_state_process())
		 *
		 * 	  tcp_gso_segs/size are used in write queue only,
		 *	  cf tcp_skb_pcount()/tcp_skb_mss()
		 */
		__u32		tcp_tw_isn;
		struct {
			u16	tcp_gso_segs;
			u16	tcp_gso_size;
		};
	};
	__u16		tcp_flags;	/* TCP header flags. (tcp[12-13])	*/

	__u8		sacked;		/* State flags for SACK.	*/
#define TCPCB_SACKED_ACKED	0x01	/* SKB ACK'd by a SACK block	*/
#define TCPCB_SACKED_RETRANS	0x02	/* SKB retransmitted		*/
#define TCPCB_LOST		0x04	/* SKB is lost			*/
#define TCPCB_TAGBITS		0x07	/* All tag bits			*/
#define TCPCB_REPAIRED		0x10	/* SKB repaired (no skb_mstamp_ns)	*/
#define TCPCB_EVER_RETRANS	0x80	/* Ever retransmitted frame	*/
#define TCPCB_RETRANS		(TCPCB_SACKED_RETRANS|TCPCB_EVER_RETRANS| \
				TCPCB_REPAIRED)

	__u8		ip_dsfield;	/* IPv4 tos or IPv6 dsfield	*/
	__u8		txstamp_ack:1,	/* Record TX timestamp for ack? */
			eor:1,		/* Is skb MSG_EOR marked? */
			has_rxtstamp:1,	/* SKB has a RX timestamp	*/
			unused:5;
	__u32		ack_seq;	/* Sequence number ACK'd	*/
	union {
		struct {
			/* There is space for up to 24 bytes */
			__u32 in_flight:30,/* Bytes in flight at transmit */
			      is_app_limited:1, /* cwnd not fully used? */
			      unused:1;
			/* pkts S/ACKed so far upon tx of skb, incl retrans: */
			__u32 delivered;
			/* start of send pipeline phase */
			u64 first_tx_mstamp;
			/* when we reached the "delivered" count */
			u64 delivered_mstamp;
		} tx;   /* only used for outgoing skbs */
		union {
			struct inet_skb_parm	h4;
#if IS_ENABLED(CONFIG_IPV6)
			struct inet6_skb_parm	h6;
#endif
		} header;	/* For incoming skbs */
		struct {
			__u32 flags;
			struct sock *sk_redir;
			void *data_end;
		} bpf;
	};
};

#define TCP_SKB_CB(__skb)	((struct tcp_skb_cb *)&((__skb)->cb[0]))

static inline u16 tcp_accecn_reflector_flags(u8 ect)
{
	u32 flags = ect + 2;

	if (ect == 3)
		flags++;
	return flags * TCPHDR_ECE;
}

static inline void bpf_compute_data_end_sk_skb(struct sk_buff *skb)
{
	TCP_SKB_CB(skb)->bpf.data_end = skb->data + skb_headlen(skb);
}

static inline bool tcp_skb_bpf_ingress(const struct sk_buff *skb)
{
	return TCP_SKB_CB(skb)->bpf.flags & BPF_F_INGRESS;
}

static inline struct sock *tcp_skb_bpf_redirect_fetch(struct sk_buff *skb)
{
	return TCP_SKB_CB(skb)->bpf.sk_redir;
}

static inline void tcp_skb_bpf_redirect_clear(struct sk_buff *skb)
{
	TCP_SKB_CB(skb)->bpf.sk_redir = NULL;
}

extern const struct inet_connection_sock_af_ops ipv4_specific;

#if IS_ENABLED(CONFIG_IPV6)
/* This is the variant of inet6_iif() that must be used by TCP,
 * as TCP moves IP6CB into a different location in skb->cb[]
 */
static inline int tcp_v6_iif(const struct sk_buff *skb)
{
	return TCP_SKB_CB(skb)->header.h6.iif;
}

static inline int tcp_v6_iif_l3_slave(const struct sk_buff *skb)
{
	bool l3_slave = ipv6_l3mdev_skb(TCP_SKB_CB(skb)->header.h6.flags);

	return l3_slave ? skb->skb_iif : TCP_SKB_CB(skb)->header.h6.iif;
}

/* TCP_SKB_CB reference means this can not be used from early demux */
static inline int tcp_v6_sdif(const struct sk_buff *skb)
{
#if IS_ENABLED(CONFIG_NET_L3_MASTER_DEV)
	if (skb && ipv6_l3mdev_skb(TCP_SKB_CB(skb)->header.h6.flags))
		return TCP_SKB_CB(skb)->header.h6.iif;
#endif
	return 0;
}

extern const struct inet_connection_sock_af_ops ipv6_specific;

INDIRECT_CALLABLE_DECLARE(void tcp_v6_send_check(struct sock *sk, struct sk_buff *skb));
INDIRECT_CALLABLE_DECLARE(int tcp_v6_rcv(struct sk_buff *skb));
INDIRECT_CALLABLE_DECLARE(void tcp_v6_early_demux(struct sk_buff *skb));

#endif

/* TCP_SKB_CB reference means this can not be used from early demux */
static inline int tcp_v4_sdif(struct sk_buff *skb)
{
#if IS_ENABLED(CONFIG_NET_L3_MASTER_DEV)
	if (skb && ipv4_l3mdev_skb(TCP_SKB_CB(skb)->header.h4.flags))
		return TCP_SKB_CB(skb)->header.h4.iif;
#endif
	return 0;
}

/* Due to TSO, an SKB can be composed of multiple actual
 * packets.  To keep these tracked properly, we use this.
 */
static inline int tcp_skb_pcount(const struct sk_buff *skb)
{
	return TCP_SKB_CB(skb)->tcp_gso_segs;
}

static inline void tcp_skb_pcount_set(struct sk_buff *skb, int segs)
{
	TCP_SKB_CB(skb)->tcp_gso_segs = segs;
}

static inline void tcp_skb_pcount_add(struct sk_buff *skb, int segs)
{
	TCP_SKB_CB(skb)->tcp_gso_segs += segs;
}

/* This is valid iff skb is in write queue and tcp_skb_pcount() > 1. */
static inline int tcp_skb_mss(const struct sk_buff *skb)
{
	return TCP_SKB_CB(skb)->tcp_gso_size;
}

static inline bool tcp_skb_can_collapse_to(const struct sk_buff *skb)
{
	return likely(!TCP_SKB_CB(skb)->eor);
}

static inline bool tcp_skb_can_collapse(const struct sk_buff *to,
					const struct sk_buff *from)
{
	return likely(tcp_skb_can_collapse_to(to) &&
		      mptcp_skb_can_collapse(to, from));
}

/* Events passed to congestion control interface */
enum tcp_ca_event {
	CA_EVENT_TX_START,	/* first transmit when no packets in flight */
	CA_EVENT_CWND_RESTART,	/* congestion window restart */
	CA_EVENT_COMPLETE_CWR,	/* end of congestion recovery */
	CA_EVENT_LOSS,		/* loss timeout */
	CA_EVENT_ECN_NO_CE,	/* ECT set, but not CE marked */
	CA_EVENT_ECN_IS_CE,	/* received CE marked IP packet */
};

/* Information about inbound ACK, passed to cong_ops->in_ack_event() */
enum tcp_ca_ack_event_flags {
	CA_ACK_SLOWPATH		= (1 << 0),	/* In slow path processing */
	CA_ACK_WIN_UPDATE	= (1 << 1),	/* ACK updated window */
	CA_ACK_ECE		= (1 << 2),	/* ECE bit is set on ack */
};

/*
 * Interface for adding new TCP congestion control handlers
 */
#define TCP_CA_NAME_MAX	16
#define TCP_CA_MAX	128
#define TCP_CA_BUF_MAX	(TCP_CA_NAME_MAX*TCP_CA_MAX)

#define TCP_CA_UNSPEC	0

/* Algorithm can be set on socket without CAP_NET_ADMIN privileges */
#define TCP_CONG_NON_RESTRICTED 0x1
/* Requires ECN/ECT set on all packets */
#define TCP_CONG_NEEDS_ECN	0x2
/* Require successfully negotiated AccECN capability */
#define TCP_CONG_NEEDS_ACCECN	0x4
#define TCP_CONG_MASK	(TCP_CONG_NON_RESTRICTED | TCP_CONG_NEEDS_ECN | \
			 TCP_CONG_NEEDS_ACCECN)

union tcp_cc_info;

struct ack_sample {
	u32 pkts_acked;
	s32 rtt_us;
	u32 in_flight;
};

/* A rate sample measures the number of (original/retransmitted) data
 * packets delivered "delivered" over an interval of time "interval_us".
 * The tcp_rate.c code fills in the rate sample, and congestion
 * control modules that define a cong_control function to run at the end
 * of ACK processing can optionally chose to consult this sample when
 * setting cwnd and pacing rate.
 * A sample is invalid if "delivered" or "interval_us" is negative.
 */
struct rate_sample {
	u64  prior_mstamp; /* starting timestamp for interval */
	u32  prior_delivered;	/* tp->delivered at "prior_mstamp" */
	s32  delivered;		/* number of packets delivered over interval */
	long interval_us;	/* time for tp->delivered to incr "delivered" */
	u32 snd_interval_us;	/* snd interval for delivered packets */
	u32 rcv_interval_us;	/* rcv interval for delivered packets */
	long rtt_us;		/* RTT of last (S)ACKed packet (or -1) */
	int  losses;		/* number of packets marked lost upon ACK */
	u32  acked_sacked;	/* number of packets newly (S)ACKed upon ACK */
	u32  prior_in_flight;	/* in flight before this ACK */
	bool is_app_limited;	/* is sample from packet with bubble in pipe? */
	bool is_retrans;	/* is sample from retransmission? */
	bool is_ack_delayed;	/* is this (likely) a delayed ACK? */
};

struct tcp_congestion_ops {
	struct list_head	list;
	u32 key;
	u32 flags;

	/* initialize private data (optional) */
	void (*init)(struct sock *sk);
	/* cleanup private data  (optional) */
	void (*release)(struct sock *sk);

	/* return slow start threshold (required) */
	u32 (*ssthresh)(struct sock *sk);
	/* do new cwnd calculation (required) */
	void (*cong_avoid)(struct sock *sk, u32 ack, u32 acked);
	/* call before changing ca_state (optional) */
	void (*set_state)(struct sock *sk, u8 new_state);
	/* call when cwnd event occurs (optional) */
	void (*cwnd_event)(struct sock *sk, enum tcp_ca_event ev);
	/* call when ack arrives (optional) */
	void (*in_ack_event)(struct sock *sk, u32 flags);
	/* new value of cwnd after loss (required) */
	u32  (*undo_cwnd)(struct sock *sk);
	/* hook for packet ack accounting (optional) */
	void (*pkts_acked)(struct sock *sk, const struct ack_sample *sample);
	/* override sysctl_tcp_min_tso_segs */
	u32 (*min_tso_segs)(struct sock *sk);
	/* returns the multiplier used in tcp_sndbuf_expand (optional) */
	u32 (*sndbuf_expand)(struct sock *sk);
	/* call when packets are delivered to update cwnd and pacing rate,
	 * after all the ca_state processing. (optional)
	 */
	void (*cong_control)(struct sock *sk, const struct rate_sample *rs);
	/* get info for inet_diag (optional) */
	size_t (*get_info)(struct sock *sk, u32 ext, int *attr,
			   union tcp_cc_info *info);

	char 		name[TCP_CA_NAME_MAX];
	struct module 	*owner;
};

int tcp_register_congestion_control(struct tcp_congestion_ops *type);
void tcp_unregister_congestion_control(struct tcp_congestion_ops *type);

void tcp_assign_congestion_control(struct sock *sk);
void tcp_init_congestion_control(struct sock *sk);
void tcp_cleanup_congestion_control(struct sock *sk);
int tcp_set_default_congestion_control(struct net *net, const char *name);
void tcp_get_default_congestion_control(struct net *net, char *name);
void tcp_get_available_congestion_control(char *buf, size_t len);
void tcp_get_allowed_congestion_control(char *buf, size_t len);
int tcp_set_allowed_congestion_control(char *allowed);
int tcp_set_congestion_control(struct sock *sk, const char *name, bool load,
			       bool cap_net_admin);
u32 tcp_slow_start(struct tcp_sock *tp, u32 acked);
void tcp_cong_avoid_ai(struct tcp_sock *tp, u32 w, u32 acked);

u32 tcp_reno_ssthresh(struct sock *sk);
u32 tcp_reno_undo_cwnd(struct sock *sk);
void tcp_reno_cong_avoid(struct sock *sk, u32 ack, u32 acked);
extern struct tcp_congestion_ops tcp_reno;

struct tcp_congestion_ops *tcp_ca_find(const char *name);
struct tcp_congestion_ops *tcp_ca_find_key(u32 key);
u32 tcp_ca_get_key_by_name(struct net *net, const char *name, bool *ecn_ca);
#ifdef CONFIG_INET
char *tcp_ca_get_name_by_key(u32 key, char *buffer);
#else
static inline char *tcp_ca_get_name_by_key(u32 key, char *buffer)
{
	return NULL;
}
#endif

static inline bool tcp_ca_needs_ecn(const struct sock *sk)
{
	const struct inet_connection_sock *icsk = inet_csk(sk);

	return icsk->icsk_ca_ops->flags & TCP_CONG_NEEDS_ECN;
}

static inline bool tcp_ca_needs_accecn(const struct sock *sk)
{
	const struct inet_connection_sock *icsk = inet_csk(sk);

	return icsk->icsk_ca_ops->flags & TCP_CONG_NEEDS_ACCECN;
}

static inline void tcp_set_ca_state(struct sock *sk, const u8 ca_state)
{
	struct inet_connection_sock *icsk = inet_csk(sk);

	if (icsk->icsk_ca_ops->set_state)
		icsk->icsk_ca_ops->set_state(sk, ca_state);
	icsk->icsk_ca_state = ca_state;
}

static inline void tcp_ca_event(struct sock *sk, const enum tcp_ca_event event)
{
	const struct inet_connection_sock *icsk = inet_csk(sk);

	if (icsk->icsk_ca_ops->cwnd_event)
		icsk->icsk_ca_ops->cwnd_event(sk, event);
}

/* From tcp_rate.c */
void tcp_rate_skb_sent(struct sock *sk, struct sk_buff *skb);
void tcp_rate_skb_delivered(struct sock *sk, struct sk_buff *skb,
			    struct rate_sample *rs);
void tcp_rate_gen(struct sock *sk, u32 delivered, u32 lost,
		  bool is_sack_reneg, struct rate_sample *rs);
void tcp_rate_check_app_limited(struct sock *sk);

/* These functions determine how the current flow behaves in respect of SACK
 * handling. SACK is negotiated with the peer, and therefore it can vary
 * between different flows.
 *
 * tcp_is_sack - SACK enabled
 * tcp_is_reno - No SACK
 */
static inline int tcp_is_sack(const struct tcp_sock *tp)
{
	return likely(tp->rx_opt.sack_ok);
}

static inline bool tcp_is_reno(const struct tcp_sock *tp)
{
	return !tcp_is_sack(tp);
}

static inline unsigned int tcp_left_out(const struct tcp_sock *tp)
{
	return tp->sacked_out + tp->lost_out;
}

/* This determines how many packets are "in the network" to the best
 * of our knowledge.  In many cases it is conservative, but where
 * detailed information is available from the receiver (via SACK
 * blocks etc.) we can make more aggressive calculations.
 *
 * Use this for decisions involving congestion control, use just
 * tp->packets_out to determine if the send queue is empty or not.
 *
 * Read this equation as:
 *
 *	"Packets sent once on transmission queue" MINUS
 *	"Packets left network, but not honestly ACKed yet" PLUS
 *	"Packets fast retransmitted"
 */
static inline unsigned int tcp_packets_in_flight(const struct tcp_sock *tp)
{
	return tp->packets_out - tcp_left_out(tp) + tp->retrans_out;
}

#define TCP_INFINITE_SSTHRESH	0x7fffffff

static inline bool tcp_in_slow_start(const struct tcp_sock *tp)
{
	return tp->snd_cwnd < tp->snd_ssthresh;
}

static inline bool tcp_in_initial_slowstart(const struct tcp_sock *tp)
{
	return tp->snd_ssthresh >= TCP_INFINITE_SSTHRESH;
}

static inline bool tcp_in_cwnd_reduction(const struct sock *sk)
{
	return (TCPF_CA_CWR | TCPF_CA_Recovery) &
	       (1 << inet_csk(sk)->icsk_ca_state);
}

/* If cwnd > ssthresh, we may raise ssthresh to be half-way to cwnd.
 * The exception is cwnd reduction phase, when cwnd is decreasing towards
 * ssthresh.
 */
static inline __u32 tcp_current_ssthresh(const struct sock *sk)
{
	const struct tcp_sock *tp = tcp_sk(sk);

	if (tcp_in_cwnd_reduction(sk))
		return tp->snd_ssthresh;
	else
		return max(tp->snd_ssthresh,
			   ((tp->snd_cwnd >> 1) +
			    (tp->snd_cwnd >> 2)));
}

/* Use define here intentionally to get WARN_ON location shown at the caller */
#define tcp_verify_left_out(tp)	WARN_ON(tcp_left_out(tp) > tp->packets_out)

void tcp_enter_cwr(struct sock *sk);
__u32 tcp_init_cwnd(const struct tcp_sock *tp, const struct dst_entry *dst);

/* The maximum number of MSS of available cwnd for which TSO defers
 * sending if not using sysctl_tcp_tso_win_divisor.
 */
static inline __u32 tcp_max_tso_deferred_mss(const struct tcp_sock *tp)
{
	return 3;
}

/* Returns end sequence number of the receiver's advertised window */
static inline u32 tcp_wnd_end(const struct tcp_sock *tp)
{
	return tp->snd_una + tp->snd_wnd;
}

/* We follow the spirit of RFC2861 to validate cwnd but implement a more
 * flexible approach. The RFC suggests cwnd should not be raised unless
 * it was fully used previously. And that's exactly what we do in
 * congestion avoidance mode. But in slow start we allow cwnd to grow
 * as long as the application has used half the cwnd.
 * Example :
 *    cwnd is 10 (IW10), but application sends 9 frames.
 *    We allow cwnd to reach 18 when all frames are ACKed.
 * This check is safe because it's as aggressive as slow start which already
 * risks 100% overshoot. The advantage is that we discourage application to
 * either send more filler packets or data to artificially blow up the cwnd
 * usage, and allow application-limited process to probe bw more aggressively.
 */
static inline bool tcp_is_cwnd_limited(const struct sock *sk)
{
	const struct tcp_sock *tp = tcp_sk(sk);

	/* If in slow start, ensure cwnd grows to twice what was ACKed. */
	if (tcp_in_slow_start(tp))
		return tp->snd_cwnd < 2 * tp->max_packets_out;

	return tp->is_cwnd_limited;
}

/* BBR congestion control needs pacing.
 * Same remark for SO_MAX_PACING_RATE.
 * sch_fq packet scheduler is efficiently handling pacing,
 * but is not always installed/used.
 * Return true if TCP stack should pace packets itself.
 */
static inline bool tcp_needs_internal_pacing(const struct sock *sk)
{
	return smp_load_acquire(&sk->sk_pacing_status) == SK_PACING_NEEDED;
}

/* Estimates in how many jiffies next packet for this flow can be sent.
 * Scheduling a retransmit timer too early would be silly.
 */
static inline unsigned long tcp_pacing_delay(const struct sock *sk)
{
	s64 delay = tcp_sk(sk)->tcp_wstamp_ns - tcp_sk(sk)->tcp_clock_cache;

	return delay > 0 ? nsecs_to_jiffies(delay) : 0;
}

static inline void tcp_reset_xmit_timer(struct sock *sk,
					const int what,
					unsigned long when,
					const unsigned long max_when)
{
	inet_csk_reset_xmit_timer(sk, what, when + tcp_pacing_delay(sk),
				  max_when);
}

/* Something is really bad, we could not queue an additional packet,
 * because qdisc is full or receiver sent a 0 window, or we are paced.
 * We do not want to add fuel to the fire, or abort too early,
 * so make sure the timer we arm now is at least 200ms in the future,
 * regardless of current icsk_rto value (as it could be ~2ms)
 */
static inline unsigned long tcp_probe0_base(const struct sock *sk)
{
	return max_t(unsigned long, inet_csk(sk)->icsk_rto, TCP_RTO_MIN);
}

/* Variant of inet_csk_rto_backoff() used for zero window probes */
static inline unsigned long tcp_probe0_when(const struct sock *sk,
					    unsigned long max_when)
{
	u64 when = (u64)tcp_probe0_base(sk) << inet_csk(sk)->icsk_backoff;

	return (unsigned long)min_t(u64, when, max_when);
}

static inline void tcp_check_probe_timer(struct sock *sk)
{
	if (!tcp_sk(sk)->packets_out && !inet_csk(sk)->icsk_pending)
		tcp_reset_xmit_timer(sk, ICSK_TIME_PROBE0,
				     tcp_probe0_base(sk), TCP_RTO_MAX);
}

static inline void tcp_init_wl(struct tcp_sock *tp, u32 seq)
{
	tp->snd_wl1 = seq;
}

static inline void tcp_update_wl(struct tcp_sock *tp, u32 seq)
{
	tp->snd_wl1 = seq;
}

/*
 * Calculate(/check) TCP checksum
 */
static inline __sum16 tcp_v4_check(int len, __be32 saddr,
				   __be32 daddr, __wsum base)
{
	return csum_tcpudp_magic(saddr, daddr, len, IPPROTO_TCP, base);
}

static inline bool tcp_checksum_complete(struct sk_buff *skb)
{
	return !skb_csum_unnecessary(skb) &&
		__skb_checksum_complete(skb);
}

bool tcp_add_backlog(struct sock *sk, struct sk_buff *skb);
int tcp_filter(struct sock *sk, struct sk_buff *skb);
void tcp_set_state(struct sock *sk, int state);
void tcp_done(struct sock *sk);
int tcp_abort(struct sock *sk, int err);

static inline void tcp_sack_reset(struct tcp_options_received *rx_opt)
{
	rx_opt->dsack = 0;
	rx_opt->num_sacks = 0;
}

void tcp_cwnd_restart(struct sock *sk, s32 delta);

static inline void tcp_slow_start_after_idle_check(struct sock *sk)
{
	const struct tcp_congestion_ops *ca_ops = inet_csk(sk)->icsk_ca_ops;
	struct tcp_sock *tp = tcp_sk(sk);
	s32 delta;

	if (!sock_net(sk)->ipv4.sysctl_tcp_slow_start_after_idle || tp->packets_out ||
	    ca_ops->cong_control)
		return;
	delta = tcp_jiffies32 - tp->lsndtime;
	if (delta > inet_csk(sk)->icsk_rto)
		tcp_cwnd_restart(sk, delta);
}

/* Determine a window scaling and initial window to offer. */
void tcp_select_initial_window(const struct sock *sk, int __space,
			       __u32 mss, __u32 *rcv_wnd,
			       __u32 *window_clamp, int wscale_ok,
			       __u8 *rcv_wscale, __u32 init_rcv_wnd);

static inline int tcp_win_from_space(const struct sock *sk, int space)
{
	int tcp_adv_win_scale = sock_net(sk)->ipv4.sysctl_tcp_adv_win_scale;

	return tcp_adv_win_scale <= 0 ?
		(space>>(-tcp_adv_win_scale)) :
		space - (space>>tcp_adv_win_scale);
}

/* Note: caller must be prepared to deal with negative returns */
static inline int tcp_space(const struct sock *sk)
{
	return tcp_win_from_space(sk, READ_ONCE(sk->sk_rcvbuf) -
				  READ_ONCE(sk->sk_backlog.len) -
				  atomic_read(&sk->sk_rmem_alloc));
}

static inline int tcp_full_space(const struct sock *sk)
{
	return tcp_win_from_space(sk, READ_ONCE(sk->sk_rcvbuf));
}

void tcp_cleanup_rbuf(struct sock *sk, int copied);

/* We provision sk_rcvbuf around 200% of sk_rcvlowat.
 * If 87.5 % (7/8) of the space has been consumed, we want to override
 * SO_RCVLOWAT constraint, since we are receiving skbs with too small
 * len/truesize ratio.
 */
static inline bool tcp_rmem_pressure(const struct sock *sk)
{
	int rcvbuf = READ_ONCE(sk->sk_rcvbuf);
	int threshold = rcvbuf - (rcvbuf >> 3);

	return atomic_read(&sk->sk_rmem_alloc) > threshold;
}

extern void tcp_openreq_init_rwin(struct request_sock *req,
				  const struct sock *sk_listener,
				  const struct dst_entry *dst);

void tcp_enter_memory_pressure(struct sock *sk);
void tcp_leave_memory_pressure(struct sock *sk);

static inline int keepalive_intvl_when(const struct tcp_sock *tp)
{
	struct net *net = sock_net((struct sock *)tp);

	return tp->keepalive_intvl ? : net->ipv4.sysctl_tcp_keepalive_intvl;
}

static inline int keepalive_time_when(const struct tcp_sock *tp)
{
	struct net *net = sock_net((struct sock *)tp);

	return tp->keepalive_time ? : net->ipv4.sysctl_tcp_keepalive_time;
}

static inline int keepalive_probes(const struct tcp_sock *tp)
{
	struct net *net = sock_net((struct sock *)tp);

	return tp->keepalive_probes ? : net->ipv4.sysctl_tcp_keepalive_probes;
}

static inline u32 keepalive_time_elapsed(const struct tcp_sock *tp)
{
	const struct inet_connection_sock *icsk = &tp->inet_conn;

	return min_t(u32, tcp_jiffies32 - icsk->icsk_ack.lrcvtime,
			  tcp_jiffies32 - tp->rcv_tstamp);
}

static inline int tcp_fin_time(const struct sock *sk)
{
	int fin_timeout = tcp_sk(sk)->linger2 ? : sock_net(sk)->ipv4.sysctl_tcp_fin_timeout;
	const int rto = inet_csk(sk)->icsk_rto;

	if (fin_timeout < (rto << 2) - (rto >> 1))
		fin_timeout = (rto << 2) - (rto >> 1);

	return fin_timeout;
}

static inline bool tcp_paws_check(const struct tcp_options_received *rx_opt,
				  int paws_win)
{
	if ((s32)(rx_opt->ts_recent - rx_opt->rcv_tsval) <= paws_win)
		return true;
	if (unlikely(!time_before32(ktime_get_seconds(),
				    rx_opt->ts_recent_stamp + TCP_PAWS_24DAYS)))
		return true;
	/*
	 * Some OSes send SYN and SYNACK messages with tsval=0 tsecr=0,
	 * then following tcp messages have valid values. Ignore 0 value,
	 * or else 'negative' tsval might forbid us to accept their packets.
	 */
	if (!rx_opt->ts_recent)
		return true;
	return false;
}

static inline bool tcp_paws_reject(const struct tcp_options_received *rx_opt,
				   int rst)
{
	if (tcp_paws_check(rx_opt, 0))
		return false;

	/* RST segments are not recommended to carry timestamp,
	   and, if they do, it is recommended to ignore PAWS because
	   "their cleanup function should take precedence over timestamps."
	   Certainly, it is mistake. It is necessary to understand the reasons
	   of this constraint to relax it: if peer reboots, clock may go
	   out-of-sync and half-open connections will not be reset.
	   Actually, the problem would be not existing if all
	   the implementations followed draft about maintaining clock
	   via reboots. Linux-2.2 DOES NOT!

	   However, we can relax time bounds for RST segments to MSL.
	 */
	if (rst && !time_before32(ktime_get_seconds(),
				  rx_opt->ts_recent_stamp + TCP_PAWS_MSL))
		return false;
	return true;
}

static inline void __tcp_fast_path_on(struct tcp_sock *tp, u32 snd_wnd)
{
	u32 ace = tcp_ecn_mode_accecn(tp) ?
		  ((tp->delivered_ce + TCP_ACCECN_CEP_INIT_OFFSET) &
		   TCP_ACCECN_CEP_ACE_MASK) : 0;

	tp->pred_flags = htonl((tp->tcp_header_len << 26) |
			       (ace << 22) |
			       ntohl(TCP_FLAG_ACK) |
			       snd_wnd);
}

static inline void tcp_fast_path_on(struct tcp_sock *tp)
{
	__tcp_fast_path_on(tp, tp->snd_wnd >> tp->rx_opt.snd_wscale);
}

static inline void tcp_fast_path_check(struct sock *sk)
{
	struct tcp_sock *tp = tcp_sk(sk);

	if (RB_EMPTY_ROOT(&tp->out_of_order_queue) &&
	    tp->rcv_wnd &&
	    atomic_read(&sk->sk_rmem_alloc) < sk->sk_rcvbuf &&
	    !tp->urg_data)
		tcp_fast_path_on(tp);
}

bool tcp_oow_rate_limited(struct net *net, const struct sk_buff *skb,
			  int mib_idx, u32 *last_oow_ack_time);

static inline void tcp_mib_init(struct net *net)
{
	/* See RFC 2012 */
	TCP_ADD_STATS(net, TCP_MIB_RTOALGORITHM, 1);
	TCP_ADD_STATS(net, TCP_MIB_RTOMIN, TCP_RTO_MIN*1000/HZ);
	TCP_ADD_STATS(net, TCP_MIB_RTOMAX, TCP_RTO_MAX*1000/HZ);
	TCP_ADD_STATS(net, TCP_MIB_MAXCONN, -1);
}

/* from STCP */
static inline void tcp_clear_retrans_hints_partial(struct tcp_sock *tp)
{
	tp->lost_skb_hint = NULL;
}

static inline void tcp_clear_all_retrans_hints(struct tcp_sock *tp)
{
	tcp_clear_retrans_hints_partial(tp);
	tp->retransmit_skb_hint = NULL;
}

union tcp_md5_addr {
	struct in_addr  a4;
#if IS_ENABLED(CONFIG_IPV6)
	struct in6_addr	a6;
#endif
};

/* - key database */
struct tcp_md5sig_key {
	struct hlist_node	node;
	u8			keylen;
	u8			family; /* AF_INET or AF_INET6 */
	u8			prefixlen;
	union tcp_md5_addr	addr;
	int			l3index; /* set if key added with L3 scope */
	u8			key[TCP_MD5SIG_MAXKEYLEN];
	struct rcu_head		rcu;
};

/* - sock block */
struct tcp_md5sig_info {
	struct hlist_head	head;
	struct rcu_head		rcu;
};

/* - pseudo header */
struct tcp4_pseudohdr {
	__be32		saddr;
	__be32		daddr;
	__u8		pad;
	__u8		protocol;
	__be16		len;
};

struct tcp6_pseudohdr {
	struct in6_addr	saddr;
	struct in6_addr daddr;
	__be32		len;
	__be32		protocol;	/* including padding */
};

union tcp_md5sum_block {
	struct tcp4_pseudohdr ip4;
#if IS_ENABLED(CONFIG_IPV6)
	struct tcp6_pseudohdr ip6;
#endif
};

/* - pool: digest algorithm, hash description and scratch buffer */
struct tcp_md5sig_pool {
	struct ahash_request	*md5_req;
	void			*scratch;
};

/* - functions */
int tcp_v4_md5_hash_skb(char *md5_hash, const struct tcp_md5sig_key *key,
			const struct sock *sk, const struct sk_buff *skb);
int tcp_md5_do_add(struct sock *sk, const union tcp_md5_addr *addr,
		   int family, u8 prefixlen, int l3index,
		   const u8 *newkey, u8 newkeylen, gfp_t gfp);
int tcp_md5_do_del(struct sock *sk, const union tcp_md5_addr *addr,
		   int family, u8 prefixlen, int l3index);
struct tcp_md5sig_key *tcp_v4_md5_lookup(const struct sock *sk,
					 const struct sock *addr_sk);

#ifdef CONFIG_TCP_MD5SIG
#include <linux/jump_label.h>
extern struct static_key_false tcp_md5_needed;
struct tcp_md5sig_key *__tcp_md5_do_lookup(const struct sock *sk, int l3index,
					   const union tcp_md5_addr *addr,
					   int family);
static inline struct tcp_md5sig_key *
tcp_md5_do_lookup(const struct sock *sk, int l3index,
		  const union tcp_md5_addr *addr, int family)
{
	if (!static_branch_unlikely(&tcp_md5_needed))
		return NULL;
	return __tcp_md5_do_lookup(sk, l3index, addr, family);
}

#define tcp_twsk_md5_key(twsk)	((twsk)->tw_md5_key)
#else
static inline struct tcp_md5sig_key *
tcp_md5_do_lookup(const struct sock *sk, int l3index,
		  const union tcp_md5_addr *addr, int family)
{
	return NULL;
}
#define tcp_twsk_md5_key(twsk)	NULL
#endif

bool tcp_alloc_md5sig_pool(void);

struct tcp_md5sig_pool *tcp_get_md5sig_pool(void);
static inline void tcp_put_md5sig_pool(void)
{
	local_bh_enable();
}

int tcp_md5_hash_skb_data(struct tcp_md5sig_pool *, const struct sk_buff *,
			  unsigned int header_len);
int tcp_md5_hash_key(struct tcp_md5sig_pool *hp,
		     const struct tcp_md5sig_key *key);

/* From tcp_fastopen.c */
void tcp_fastopen_cache_get(struct sock *sk, u16 *mss,
			    struct tcp_fastopen_cookie *cookie);
void tcp_fastopen_cache_set(struct sock *sk, u16 mss,
			    struct tcp_fastopen_cookie *cookie, bool syn_lost,
			    u16 try_exp);
struct tcp_fastopen_request {
	/* Fast Open cookie. Size 0 means a cookie request */
	struct tcp_fastopen_cookie	cookie;
	struct msghdr			*data;  /* data in MSG_FASTOPEN */
	size_t				size;
	int				copied;	/* queued in tcp_connect() */
	struct ubuf_info		*uarg;
};
void tcp_free_fastopen_req(struct tcp_sock *tp);
void tcp_fastopen_destroy_cipher(struct sock *sk);
void tcp_fastopen_ctx_destroy(struct net *net);
int tcp_fastopen_reset_cipher(struct net *net, struct sock *sk,
			      void *primary_key, void *backup_key);
int tcp_fastopen_get_cipher(struct net *net, struct inet_connection_sock *icsk,
			    u64 *key);
void tcp_fastopen_add_skb(struct sock *sk, struct sk_buff *skb);
struct sock *tcp_try_fastopen(struct sock *sk, struct sk_buff *skb,
			      struct request_sock *req,
			      struct tcp_fastopen_cookie *foc,
			      const struct dst_entry *dst);
void tcp_fastopen_init_key_once(struct net *net);
bool tcp_fastopen_cookie_check(struct sock *sk, u16 *mss,
			     struct tcp_fastopen_cookie *cookie);
bool tcp_fastopen_defer_connect(struct sock *sk, int *err);
#define TCP_FASTOPEN_KEY_LENGTH sizeof(siphash_key_t)
#define TCP_FASTOPEN_KEY_MAX 2
#define TCP_FASTOPEN_KEY_BUF_LENGTH \
	(TCP_FASTOPEN_KEY_LENGTH * TCP_FASTOPEN_KEY_MAX)

/* Fastopen key context */
struct tcp_fastopen_context {
	siphash_key_t	key[TCP_FASTOPEN_KEY_MAX];
	int		num;
	struct rcu_head	rcu;
};

extern unsigned int sysctl_tcp_fastopen_blackhole_timeout;
void tcp_fastopen_active_disable(struct sock *sk);
bool tcp_fastopen_active_should_disable(struct sock *sk);
void tcp_fastopen_active_disable_ofo_check(struct sock *sk);
void tcp_fastopen_active_detect_blackhole(struct sock *sk, bool expired);

/* Caller needs to wrap with rcu_read_(un)lock() */
static inline
struct tcp_fastopen_context *tcp_fastopen_get_ctx(const struct sock *sk)
{
	struct tcp_fastopen_context *ctx;

	ctx = rcu_dereference(inet_csk(sk)->icsk_accept_queue.fastopenq.ctx);
	if (!ctx)
		ctx = rcu_dereference(sock_net(sk)->ipv4.tcp_fastopen_ctx);
	return ctx;
}

static inline
bool tcp_fastopen_cookie_match(const struct tcp_fastopen_cookie *foc,
			       const struct tcp_fastopen_cookie *orig)
{
	if (orig->len == TCP_FASTOPEN_COOKIE_SIZE &&
	    orig->len == foc->len &&
	    !memcmp(orig->val, foc->val, foc->len))
		return true;
	return false;
}

static inline
int tcp_fastopen_context_len(const struct tcp_fastopen_context *ctx)
{
	return ctx->num;
}

/* Latencies incurred by various limits for a sender. They are
 * chronograph-like stats that are mutually exclusive.
 */
enum tcp_chrono {
	TCP_CHRONO_UNSPEC,
	TCP_CHRONO_BUSY, /* Actively sending data (non-empty write queue) */
	TCP_CHRONO_RWND_LIMITED, /* Stalled by insufficient receive window */
	TCP_CHRONO_SNDBUF_LIMITED, /* Stalled by insufficient send buffer */
	__TCP_CHRONO_MAX,
};

void tcp_chrono_start(struct sock *sk, const enum tcp_chrono type);
void tcp_chrono_stop(struct sock *sk, const enum tcp_chrono type);

/* This helper is needed, because skb->tcp_tsorted_anchor uses
 * the same memory storage than skb->destructor/_skb_refdst
 */
static inline void tcp_skb_tsorted_anchor_cleanup(struct sk_buff *skb)
{
	skb->destructor = NULL;
	skb->_skb_refdst = 0UL;
}

#define tcp_skb_tsorted_save(skb) {		\
	unsigned long _save = skb->_skb_refdst;	\
	skb->_skb_refdst = 0UL;

#define tcp_skb_tsorted_restore(skb)		\
	skb->_skb_refdst = _save;		\
}

void tcp_write_queue_purge(struct sock *sk);

static inline struct sk_buff *tcp_rtx_queue_head(const struct sock *sk)
{
	return skb_rb_first(&sk->tcp_rtx_queue);
}

static inline struct sk_buff *tcp_rtx_queue_tail(const struct sock *sk)
{
	return skb_rb_last(&sk->tcp_rtx_queue);
}

static inline struct sk_buff *tcp_write_queue_head(const struct sock *sk)
{
	return skb_peek(&sk->sk_write_queue);
}

static inline struct sk_buff *tcp_write_queue_tail(const struct sock *sk)
{
	return skb_peek_tail(&sk->sk_write_queue);
}

#define tcp_for_write_queue_from_safe(skb, tmp, sk)			\
	skb_queue_walk_from_safe(&(sk)->sk_write_queue, skb, tmp)

static inline struct sk_buff *tcp_send_head(const struct sock *sk)
{
	return skb_peek(&sk->sk_write_queue);
}

static inline bool tcp_skb_is_last(const struct sock *sk,
				   const struct sk_buff *skb)
{
	return skb_queue_is_last(&sk->sk_write_queue, skb);
}

/**
 * tcp_write_queue_empty - test if any payload (or FIN) is available in write queue
 * @sk: socket
 *
 * Since the write queue can have a temporary empty skb in it,
 * we must not use "return skb_queue_empty(&sk->sk_write_queue)"
 */
static inline bool tcp_write_queue_empty(const struct sock *sk)
{
	const struct tcp_sock *tp = tcp_sk(sk);

	return tp->write_seq == tp->snd_nxt;
}

static inline bool tcp_rtx_queue_empty(const struct sock *sk)
{
	return RB_EMPTY_ROOT(&sk->tcp_rtx_queue);
}

static inline bool tcp_rtx_and_write_queues_empty(const struct sock *sk)
{
	return tcp_rtx_queue_empty(sk) && tcp_write_queue_empty(sk);
}

static inline void tcp_add_write_queue_tail(struct sock *sk, struct sk_buff *skb)
{
	__skb_queue_tail(&sk->sk_write_queue, skb);

	/* Queue it, remembering where we must start sending. */
	if (sk->sk_write_queue.next == skb)
		tcp_chrono_start(sk, TCP_CHRONO_BUSY);
}

/* Insert new before skb on the write queue of sk.  */
static inline void tcp_insert_write_queue_before(struct sk_buff *new,
						  struct sk_buff *skb,
						  struct sock *sk)
{
	__skb_queue_before(&sk->sk_write_queue, skb, new);
}

static inline void tcp_unlink_write_queue(struct sk_buff *skb, struct sock *sk)
{
	tcp_skb_tsorted_anchor_cleanup(skb);
	__skb_unlink(skb, &sk->sk_write_queue);
}

void tcp_rbtree_insert(struct rb_root *root, struct sk_buff *skb);

static inline void tcp_rtx_queue_unlink(struct sk_buff *skb, struct sock *sk)
{
	tcp_skb_tsorted_anchor_cleanup(skb);
	rb_erase(&skb->rbnode, &sk->tcp_rtx_queue);
}

static inline void tcp_rtx_queue_unlink_and_free(struct sk_buff *skb, struct sock *sk)
{
	list_del(&skb->tcp_tsorted_anchor);
	tcp_rtx_queue_unlink(skb, sk);
	sk_wmem_free_skb(sk, skb);
}

static inline void tcp_push_pending_frames(struct sock *sk)
{
	if (tcp_send_head(sk)) {
		struct tcp_sock *tp = tcp_sk(sk);

		__tcp_push_pending_frames(sk, tcp_current_mss(sk), tp->nonagle);
	}
}

/* Start sequence of the skb just after the highest skb with SACKed
 * bit, valid only if sacked_out > 0 or when the caller has ensured
 * validity by itself.
 */
static inline u32 tcp_highest_sack_seq(struct tcp_sock *tp)
{
	if (!tp->sacked_out)
		return tp->snd_una;

	if (tp->highest_sack == NULL)
		return tp->snd_nxt;

	return TCP_SKB_CB(tp->highest_sack)->seq;
}

static inline void tcp_advance_highest_sack(struct sock *sk, struct sk_buff *skb)
{
	tcp_sk(sk)->highest_sack = skb_rb_next(skb);
}

static inline struct sk_buff *tcp_highest_sack(struct sock *sk)
{
	return tcp_sk(sk)->highest_sack;
}

static inline void tcp_highest_sack_reset(struct sock *sk)
{
	tcp_sk(sk)->highest_sack = tcp_rtx_queue_head(sk);
}

/* Called when old skb is about to be deleted and replaced by new skb */
static inline void tcp_highest_sack_replace(struct sock *sk,
					    struct sk_buff *old,
					    struct sk_buff *new)
{
	if (old == tcp_highest_sack(sk))
		tcp_sk(sk)->highest_sack = new;
}

/* This helper checks if socket has IP_TRANSPARENT set */
static inline bool inet_sk_transparent(const struct sock *sk)
{
	switch (sk->sk_state) {
	case TCP_TIME_WAIT:
		return inet_twsk(sk)->tw_transparent;
	case TCP_NEW_SYN_RECV:
		return inet_rsk(inet_reqsk(sk))->no_srccheck;
	}
	return inet_sk(sk)->transparent;
}

/* Determines whether this is a thin stream (which may suffer from
 * increased latency). Used to trigger latency-reducing mechanisms.
 */
static inline bool tcp_stream_is_thin(struct tcp_sock *tp)
{
	return tp->packets_out < 4 && !tcp_in_initial_slowstart(tp);
}

/* /proc */
enum tcp_seq_states {
	TCP_SEQ_STATE_LISTENING,
	TCP_SEQ_STATE_ESTABLISHED,
};

void *tcp_seq_start(struct seq_file *seq, loff_t *pos);
void *tcp_seq_next(struct seq_file *seq, void *v, loff_t *pos);
void tcp_seq_stop(struct seq_file *seq, void *v);

struct tcp_seq_afinfo {
	sa_family_t			family;
};

struct tcp_iter_state {
	struct seq_net_private	p;
	enum tcp_seq_states	state;
	struct sock		*syn_wait_sk;
	struct tcp_seq_afinfo	*bpf_seq_afinfo;
	int			bucket, offset, sbucket, num;
	loff_t			last_pos;
};

extern struct request_sock_ops tcp_request_sock_ops;
extern struct request_sock_ops tcp6_request_sock_ops;

void tcp_v4_destroy_sock(struct sock *sk);

struct sk_buff *tcp_gso_segment(struct sk_buff *skb,
				netdev_features_t features);
struct sk_buff *tcp_gro_receive(struct list_head *head, struct sk_buff *skb);
INDIRECT_CALLABLE_DECLARE(int tcp4_gro_complete(struct sk_buff *skb, int thoff));
INDIRECT_CALLABLE_DECLARE(struct sk_buff *tcp4_gro_receive(struct list_head *head, struct sk_buff *skb));
INDIRECT_CALLABLE_DECLARE(int tcp6_gro_complete(struct sk_buff *skb, int thoff));
INDIRECT_CALLABLE_DECLARE(struct sk_buff *tcp6_gro_receive(struct list_head *head, struct sk_buff *skb));
int tcp_gro_complete(struct sk_buff *skb);

void __tcp_v4_send_check(struct sk_buff *skb, __be32 saddr, __be32 daddr);

static inline u32 tcp_notsent_lowat(const struct tcp_sock *tp)
{
	struct net *net = sock_net((struct sock *)tp);
	return tp->notsent_lowat ?: net->ipv4.sysctl_tcp_notsent_lowat;
}

/* @wake is one when sk_stream_write_space() calls us.
 * This sends EPOLLOUT only if notsent_bytes is half the limit.
 * This mimics the strategy used in sock_def_write_space().
 */
static inline bool tcp_stream_memory_free(const struct sock *sk, int wake)
{
	const struct tcp_sock *tp = tcp_sk(sk);
	u32 notsent_bytes = READ_ONCE(tp->write_seq) -
			    READ_ONCE(tp->snd_nxt);

	return (notsent_bytes << wake) < tcp_notsent_lowat(tp);
}

#ifdef CONFIG_PROC_FS
int tcp4_proc_init(void);
void tcp4_proc_exit(void);
#endif

int tcp_rtx_synack(const struct sock *sk, struct request_sock *req);
int tcp_conn_request(struct request_sock_ops *rsk_ops,
		     const struct tcp_request_sock_ops *af_ops,
		     struct sock *sk, struct sk_buff *skb);

/* TCP af-specific functions */
struct tcp_sock_af_ops {
#ifdef CONFIG_TCP_MD5SIG
	struct tcp_md5sig_key	*(*md5_lookup) (const struct sock *sk,
						const struct sock *addr_sk);
	int		(*calc_md5_hash)(char *location,
					 const struct tcp_md5sig_key *md5,
					 const struct sock *sk,
					 const struct sk_buff *skb);
	int		(*md5_parse)(struct sock *sk,
				     int optname,
				     sockptr_t optval,
				     int optlen);
#endif
};

struct tcp_request_sock_ops {
	u16 mss_clamp;
#ifdef CONFIG_TCP_MD5SIG
	struct tcp_md5sig_key *(*req_md5_lookup)(const struct sock *sk,
						 const struct sock *addr_sk);
	int		(*calc_md5_hash) (char *location,
					  const struct tcp_md5sig_key *md5,
					  const struct sock *sk,
					  const struct sk_buff *skb);
#endif
	void (*init_req)(struct request_sock *req,
			 const struct sock *sk_listener,
			 struct sk_buff *skb);
#ifdef CONFIG_SYN_COOKIES
	__u32 (*cookie_init_seq)(const struct sk_buff *skb,
				 __u16 *mss);
#endif
	struct dst_entry *(*route_req)(const struct sock *sk, struct flowi *fl,
				       const struct request_sock *req);
	u32 (*init_seq)(const struct sk_buff *skb);
	u32 (*init_ts_off)(const struct net *net, const struct sk_buff *skb);
	int (*send_synack)(const struct sock *sk, struct dst_entry *dst,
			   struct flowi *fl, struct request_sock *req,
			   struct tcp_fastopen_cookie *foc,
			   enum tcp_synack_type synack_type,
			   struct sk_buff *syn_skb);
};

extern const struct tcp_request_sock_ops tcp_request_sock_ipv4_ops;
#if IS_ENABLED(CONFIG_IPV6)
extern const struct tcp_request_sock_ops tcp_request_sock_ipv6_ops;
#endif

#ifdef CONFIG_SYN_COOKIES
static inline __u32 cookie_init_sequence(const struct tcp_request_sock_ops *ops,
					 const struct sock *sk, struct sk_buff *skb,
					 __u16 *mss)
{
	tcp_synq_overflow(sk);
	__NET_INC_STATS(sock_net(sk), LINUX_MIB_SYNCOOKIESSENT);
	return ops->cookie_init_seq(skb, mss);
}
#else
static inline __u32 cookie_init_sequence(const struct tcp_request_sock_ops *ops,
					 const struct sock *sk, struct sk_buff *skb,
					 __u16 *mss)
{
	return 0;
}
#endif

int tcpv4_offload_init(void);

void tcp_v4_init(void);
void tcp_init(void);

/* tcp_recovery.c */
void tcp_mark_skb_lost(struct sock *sk, struct sk_buff *skb);
void tcp_newreno_mark_lost(struct sock *sk, bool snd_una_advanced);
extern s32 tcp_rack_skb_timeout(struct tcp_sock *tp, struct sk_buff *skb,
				u32 reo_wnd);
extern void tcp_rack_mark_lost(struct sock *sk);
extern void tcp_rack_advance(struct tcp_sock *tp, u8 sacked, u32 end_seq,
			     u64 xmit_time);
extern void tcp_rack_reo_timeout(struct sock *sk);
extern void tcp_rack_update_reo_wnd(struct sock *sk, struct rate_sample *rs);

/* At how many usecs into the future should the RTO fire? */
static inline s64 tcp_rto_delta_us(const struct sock *sk)
{
	const struct sk_buff *skb = tcp_rtx_queue_head(sk);
	u32 rto = inet_csk(sk)->icsk_rto;
	u64 rto_time_stamp_us = tcp_skb_timestamp_us(skb) + jiffies_to_usecs(rto);

	return rto_time_stamp_us - tcp_sk(sk)->tcp_mstamp;
}

/*
 * Save and compile IPv4 options, return a pointer to it
 */
static inline struct ip_options_rcu *tcp_v4_save_options(struct net *net,
							 struct sk_buff *skb)
{
	const struct ip_options *opt = &TCP_SKB_CB(skb)->header.h4.opt;
	struct ip_options_rcu *dopt = NULL;

	if (opt->optlen) {
		int opt_size = sizeof(*dopt) + opt->optlen;

		dopt = kmalloc(opt_size, GFP_ATOMIC);
		if (dopt && __ip_options_echo(net, &dopt->opt, skb, opt)) {
			kfree(dopt);
			dopt = NULL;
		}
	}
	return dopt;
}

/* locally generated TCP pure ACKs have skb->truesize == 2
 * (check tcp_send_ack() in net/ipv4/tcp_output.c )
 * This is much faster than dissecting the packet to find out.
 * (Think of GRE encapsulations, IPv4, IPv6, ...)
 */
static inline bool skb_is_tcp_pure_ack(const struct sk_buff *skb)
{
	return skb->truesize == 2;
}

static inline void skb_set_tcp_pure_ack(struct sk_buff *skb)
{
	skb->truesize = 2;
}

static inline int tcp_inq(struct sock *sk)
{
	struct tcp_sock *tp = tcp_sk(sk);
	int answ;

	if ((1 << sk->sk_state) & (TCPF_SYN_SENT | TCPF_SYN_RECV)) {
		answ = 0;
	} else if (sock_flag(sk, SOCK_URGINLINE) ||
		   !tp->urg_data ||
		   before(tp->urg_seq, tp->copied_seq) ||
		   !before(tp->urg_seq, tp->rcv_nxt)) {

		answ = tp->rcv_nxt - tp->copied_seq;

		/* Subtract 1, if FIN was received */
		if (answ && sock_flag(sk, SOCK_DONE))
			answ--;
	} else {
		answ = tp->urg_seq - tp->copied_seq;
	}

	return answ;
}

int tcp_peek_len(struct socket *sock);

static inline void tcp_segs_in(struct tcp_sock *tp, const struct sk_buff *skb)
{
	u16 segs_in;

	segs_in = max_t(u16, 1, skb_shinfo(skb)->gso_segs);
	tp->segs_in += segs_in;
	if (skb->len > tcp_hdrlen(skb))
		tp->data_segs_in += segs_in;
}

/*
 * TCP listen path runs lockless.
 * We forced "struct sock" to be const qualified to make sure
 * we don't modify one of its field by mistake.
 * Here, we increment sk_drops which is an atomic_t, so we can safely
 * make sock writable again.
 */
static inline void tcp_listendrop(const struct sock *sk)
{
	atomic_inc(&((struct sock *)sk)->sk_drops);
	__NET_INC_STATS(sock_net(sk), LINUX_MIB_LISTENDROPS);
}

enum hrtimer_restart tcp_pace_kick(struct hrtimer *timer);

/*
 * Interface for adding Upper Level Protocols over TCP
 */

#define TCP_ULP_NAME_MAX	16
#define TCP_ULP_MAX		128
#define TCP_ULP_BUF_MAX		(TCP_ULP_NAME_MAX*TCP_ULP_MAX)

struct tcp_ulp_ops {
	struct list_head	list;

	/* initialize ulp */
	int (*init)(struct sock *sk);
	/* update ulp */
	void (*update)(struct sock *sk, struct proto *p,
		       void (*write_space)(struct sock *sk));
	/* cleanup ulp */
	void (*release)(struct sock *sk);
	/* diagnostic */
	int (*get_info)(const struct sock *sk, struct sk_buff *skb);
	size_t (*get_info_size)(const struct sock *sk);
	/* clone ulp */
	void (*clone)(const struct request_sock *req, struct sock *newsk,
		      const gfp_t priority);

	char		name[TCP_ULP_NAME_MAX];
	struct module	*owner;
};
int tcp_register_ulp(struct tcp_ulp_ops *type);
void tcp_unregister_ulp(struct tcp_ulp_ops *type);
int tcp_set_ulp(struct sock *sk, const char *name);
void tcp_get_available_ulp(char *buf, size_t len);
void tcp_cleanup_ulp(struct sock *sk);
void tcp_update_ulp(struct sock *sk, struct proto *p,
		    void (*write_space)(struct sock *sk));

#define MODULE_ALIAS_TCP_ULP(name)				\
	__MODULE_INFO(alias, alias_userspace, name);		\
	__MODULE_INFO(alias, alias_tcp_ulp, "tcp-ulp-" name)

struct sk_msg;
struct sk_psock;

#ifdef CONFIG_BPF_STREAM_PARSER
struct proto *tcp_bpf_get_proto(struct sock *sk, struct sk_psock *psock);
void tcp_bpf_clone(const struct sock *sk, struct sock *newsk);
#else
static inline void tcp_bpf_clone(const struct sock *sk, struct sock *newsk)
{
}
#endif /* CONFIG_BPF_STREAM_PARSER */

#ifdef CONFIG_NET_SOCK_MSG
int tcp_bpf_sendmsg_redir(struct sock *sk, struct sk_msg *msg, u32 bytes,
			  int flags);
int __tcp_bpf_recvmsg(struct sock *sk, struct sk_psock *psock,
		      struct msghdr *msg, int len, int flags);
#endif /* CONFIG_NET_SOCK_MSG */

#ifdef CONFIG_CGROUP_BPF
static inline void bpf_skops_init_skb(struct bpf_sock_ops_kern *skops,
				      struct sk_buff *skb,
				      unsigned int end_offset)
{
	skops->skb = skb;
	skops->skb_data_end = skb->data + end_offset;
}
#else
static inline void bpf_skops_init_skb(struct bpf_sock_ops_kern *skops,
				      struct sk_buff *skb,
				      unsigned int end_offset)
{
}
#endif

/* Call BPF_SOCK_OPS program that returns an int. If the return value
 * is < 0, then the BPF op failed (for example if the loaded BPF
 * program does not support the chosen operation or there is no BPF
 * program loaded).
 */
#ifdef CONFIG_BPF
static inline int tcp_call_bpf(struct sock *sk, int op, u32 nargs, u32 *args)
{
	struct bpf_sock_ops_kern sock_ops;
	int ret;

	memset(&sock_ops, 0, offsetof(struct bpf_sock_ops_kern, temp));
	if (sk_fullsock(sk)) {
		sock_ops.is_fullsock = 1;
		sock_owned_by_me(sk);
	}

	sock_ops.sk = sk;
	sock_ops.op = op;
	if (nargs > 0)
		memcpy(sock_ops.args, args, nargs * sizeof(*args));

	ret = BPF_CGROUP_RUN_PROG_SOCK_OPS(&sock_ops);
	if (ret == 0)
		ret = sock_ops.reply;
	else
		ret = -1;
	return ret;
}

static inline int tcp_call_bpf_2arg(struct sock *sk, int op, u32 arg1, u32 arg2)
{
	u32 args[2] = {arg1, arg2};

	return tcp_call_bpf(sk, op, 2, args);
}

static inline int tcp_call_bpf_3arg(struct sock *sk, int op, u32 arg1, u32 arg2,
				    u32 arg3)
{
	u32 args[3] = {arg1, arg2, arg3};

	return tcp_call_bpf(sk, op, 3, args);
}

#else
static inline int tcp_call_bpf(struct sock *sk, int op, u32 nargs, u32 *args)
{
	return -EPERM;
}

static inline int tcp_call_bpf_2arg(struct sock *sk, int op, u32 arg1, u32 arg2)
{
	return -EPERM;
}

static inline int tcp_call_bpf_3arg(struct sock *sk, int op, u32 arg1, u32 arg2,
				    u32 arg3)
{
	return -EPERM;
}

#endif

static inline u32 tcp_timeout_init(struct sock *sk)
{
	int timeout;

	timeout = tcp_call_bpf(sk, BPF_SOCK_OPS_TIMEOUT_INIT, 0, NULL);

	if (timeout <= 0)
		timeout = TCP_TIMEOUT_INIT;
	return timeout;
}

static inline u32 tcp_rwnd_init_bpf(struct sock *sk)
{
	int rwnd;

	rwnd = tcp_call_bpf(sk, BPF_SOCK_OPS_RWND_INIT, 0, NULL);

	if (rwnd < 0)
		rwnd = 0;
	return rwnd;
}

static inline bool tcp_bpf_ca_needs_ecn(struct sock *sk)
{
	return (tcp_call_bpf(sk, BPF_SOCK_OPS_NEEDS_ECN, 0, NULL) == 1);
}

static inline void tcp_bpf_rtt(struct sock *sk)
{
	if (BPF_SOCK_OPS_TEST_FLAG(tcp_sk(sk), BPF_SOCK_OPS_RTT_CB_FLAG))
		tcp_call_bpf(sk, BPF_SOCK_OPS_RTT_CB, 0, NULL);
}

#if IS_ENABLED(CONFIG_SMC)
extern struct static_key_false tcp_have_smc;
#endif

#if IS_ENABLED(CONFIG_TLS_DEVICE)
void clean_acked_data_enable(struct inet_connection_sock *icsk,
			     void (*cad)(struct sock *sk, u32 ack_seq));
void clean_acked_data_disable(struct inet_connection_sock *icsk);
void clean_acked_data_flush(void);
#endif

DECLARE_STATIC_KEY_FALSE(tcp_tx_delay_enabled);
static inline void tcp_add_tx_delay(struct sk_buff *skb,
				    const struct tcp_sock *tp)
{
	if (static_branch_unlikely(&tcp_tx_delay_enabled))
		skb->skb_mstamp_ns += (u64)tp->tcp_tx_delay * NSEC_PER_USEC;
}

/* Compute Earliest Departure Time for some control packets
 * like ACK or RST for TIME_WAIT or non ESTABLISHED sockets.
 */
static inline u64 tcp_transmit_time(const struct sock *sk)
{
	if (static_branch_unlikely(&tcp_tx_delay_enabled)) {
		u32 delay = (sk->sk_state == TCP_TIME_WAIT) ?
			tcp_twsk(sk)->tw_tx_delay : tcp_sk(sk)->tcp_tx_delay;

		return tcp_clock_ns() + (u64)delay * NSEC_PER_USEC;
	}
	return 0;
}

#endif	/* _TCP_H */<|MERGE_RESOLUTION|>--- conflicted
+++ resolved
@@ -883,12 +883,8 @@
 static inline void tcp_accecn_init_counters(struct tcp_sock *tp)
 {
 	tp->received_ce = 0;
-<<<<<<< HEAD
-	tp->received_ce_tx = 0;
+	tp->received_ce_pending = 0;
 	__tcp_accecn_init_bytes_counters(tp->received_ecn_bytes);
-=======
-	tp->received_ce_pending = 0;
->>>>>>> 9e9e185d
 }
 
 /* This is what the send packet queuing engine uses to pass
