/* SPDX-License-Identifier: GPL-2.0-or-later */
/*
 * INET		An implementation of the TCP/IP protocol suite for the LINUX
 *		operating system.  INET is implemented using the  BSD Socket
 *		interface as the means of communication with the user level.
 *
 *		Definitions for the TCP module.
 *
 * Version:	@(#)tcp.h	1.0.5	05/23/93
 *
 * Authors:	Ross Biro
 *		Fred N. van Kempen, <waltje@uWalt.NL.Mugnet.ORG>
 */
#ifndef _TCP_H
#define _TCP_H

#define FASTRETRANS_DEBUG 1

#include <linux/list.h>
#include <linux/tcp.h>
#include <linux/bug.h>
#include <linux/slab.h>
#include <linux/cache.h>
#include <linux/percpu.h>
#include <linux/skbuff.h>
#include <linux/kref.h>
#include <linux/ktime.h>
#include <linux/indirect_call_wrapper.h>

#include <net/inet_connection_sock.h>
#include <net/inet_timewait_sock.h>
#include <net/inet_hashtables.h>
#include <net/checksum.h>
#include <net/request_sock.h>
#include <net/sock_reuseport.h>
#include <net/sock.h>
#include <net/snmp.h>
#include <net/ip.h>
#include <net/tcp_states.h>
#include <net/inet_ecn.h>
#include <net/dst.h>
#include <net/mptcp.h>

#include <linux/seq_file.h>
#include <linux/memcontrol.h>
#include <linux/bpf-cgroup.h>
#include <linux/siphash.h>

extern struct inet_hashinfo tcp_hashinfo;

extern struct percpu_counter tcp_orphan_count;
void tcp_time_wait(struct sock *sk, int state, int timeo);

#define MAX_TCP_HEADER	L1_CACHE_ALIGN(128 + MAX_HEADER)
#define MAX_TCP_OPTION_SPACE 40
#define TCP_MIN_SND_MSS		48
#define TCP_MIN_GSO_SIZE	(TCP_MIN_SND_MSS - MAX_TCP_OPTION_SPACE)

/*
 * Never offer a window over 32767 without using window scaling. Some
 * poor stacks do signed 16bit maths!
 */
#define MAX_TCP_WINDOW		32767U

/* Minimal accepted MSS. It is (60+60+8) - (20+20). */
#define TCP_MIN_MSS		88U

/* The initial MTU to use for probing */
#define TCP_BASE_MSS		1024

/* probing interval, default to 10 minutes as per RFC4821 */
#define TCP_PROBE_INTERVAL	600

/* Specify interval when tcp mtu probing will stop */
#define TCP_PROBE_THRESHOLD	8

/* After receiving this amount of duplicate ACKs fast retransmit starts. */
#define TCP_FASTRETRANS_THRESH 3

/* Maximal number of ACKs sent quickly to accelerate slow-start. */
#define TCP_MAX_QUICKACKS	16U

/* Maximal number of window scale according to RFC1323 */
#define TCP_MAX_WSCALE		14U

/* urg_data states */
#define TCP_URG_VALID	0x0100
#define TCP_URG_NOTYET	0x0200
#define TCP_URG_READ	0x0400

#define TCP_RETR1	3	/*
				 * This is how many retries it does before it
				 * tries to figure out if the gateway is
				 * down. Minimal RFC value is 3; it corresponds
				 * to ~3sec-8min depending on RTO.
				 */

#define TCP_RETR2	15	/*
				 * This should take at least
				 * 90 minutes to time out.
				 * RFC1122 says that the limit is 100 sec.
				 * 15 is ~13-30min depending on RTO.
				 */

#define TCP_SYN_RETRIES	 6	/* This is how many retries are done
				 * when active opening a connection.
				 * RFC1122 says the minimum retry MUST
				 * be at least 180secs.  Nevertheless
				 * this value is corresponding to
				 * 63secs of retransmission with the
				 * current initial RTO.
				 */

#define TCP_SYNACK_RETRIES 5	/* This is how may retries are done
				 * when passive opening a connection.
				 * This is corresponding to 31secs of
				 * retransmission with the current
				 * initial RTO.
				 */

#define TCP_TIMEWAIT_LEN (60*HZ) /* how long to wait to destroy TIME-WAIT
				  * state, about 60 seconds	*/
#define TCP_FIN_TIMEOUT	TCP_TIMEWAIT_LEN
                                 /* BSD style FIN_WAIT2 deadlock breaker.
				  * It used to be 3min, new value is 60sec,
				  * to combine FIN-WAIT-2 timeout with
				  * TIME-WAIT timer.
				  */
#define TCP_FIN_TIMEOUT_MAX (120 * HZ) /* max TCP_LINGER2 value (two minutes) */

#define TCP_DELACK_MAX	((unsigned)(HZ/5))	/* maximal time to delay before sending an ACK */
#if HZ >= 100
#define TCP_DELACK_MIN	((unsigned)(HZ/25))	/* minimal time to delay before sending an ACK */
#define TCP_ATO_MIN	((unsigned)(HZ/25))
#else
#define TCP_DELACK_MIN	4U
#define TCP_ATO_MIN	4U
#endif
#define TCP_RTO_MAX	((unsigned)(120*HZ))
#define TCP_RTO_MIN	((unsigned)(HZ/5))
#define TCP_TIMEOUT_MIN	(2U) /* Min timeout for TCP timers in jiffies */
#define TCP_TIMEOUT_INIT ((unsigned)(1*HZ))	/* RFC6298 2.1 initial RTO value	*/
#define TCP_TIMEOUT_FALLBACK ((unsigned)(3*HZ))	/* RFC 1122 initial RTO value, now
						 * used as a fallback RTO for the
						 * initial data transmission if no
						 * valid RTT sample has been acquired,
						 * most likely due to retrans in 3WHS.
						 */

#define TCP_RESOURCE_PROBE_INTERVAL ((unsigned)(HZ/2U)) /* Maximal interval between probes
					                 * for local resources.
					                 */
#define TCP_KEEPALIVE_TIME	(120*60*HZ)	/* two hours */
#define TCP_KEEPALIVE_PROBES	9		/* Max of 9 keepalive probes	*/
#define TCP_KEEPALIVE_INTVL	(75*HZ)

#define MAX_TCP_KEEPIDLE	32767
#define MAX_TCP_KEEPINTVL	32767
#define MAX_TCP_KEEPCNT		127
#define MAX_TCP_SYNCNT		127

#define TCP_SYNQ_INTERVAL	(HZ/5)	/* Period of SYNACK timer */

#define TCP_PAWS_24DAYS	(60 * 60 * 24 * 24)
#define TCP_PAWS_MSL	60		/* Per-host timestamps are invalidated
					 * after this time. It should be equal
					 * (or greater than) TCP_TIMEWAIT_LEN
					 * to provide reliability equal to one
					 * provided by timewait state.
					 */
#define TCP_PAWS_WINDOW	1		/* Replay window for per-host
					 * timestamps. It must be less than
					 * minimal timewait lifetime.
					 */
/*
 *	TCP option
 */

#define TCPOPT_NOP		1	/* Padding */
#define TCPOPT_EOL		0	/* End of options */
#define TCPOPT_MSS		2	/* Segment size negotiating */
#define TCPOPT_WINDOW		3	/* Window scaling */
#define TCPOPT_SACK_PERM        4       /* SACK Permitted */
#define TCPOPT_SACK             5       /* SACK Block */
#define TCPOPT_TIMESTAMP	8	/* Better RTT estimations/PAWS */
#define TCPOPT_MD5SIG		19	/* MD5 Signature (RFC2385) */
#define TCPOPT_MPTCP		30	/* Multipath TCP (RFC6824) */
#define TCPOPT_FASTOPEN		34	/* Fast open (RFC7413) */
#define TCPOPT_EXP		254	/* Experimental */
/* Magic number to be after the option value for sharing TCP
 * experimental options. See draft-ietf-tcpm-experimental-options-00.txt
 */
#define TCPOPT_ACCECN0_MAGIC	0xACC0
#define TCPOPT_ACCECN1_MAGIC	0xACC1
#define TCPOPT_FASTOPEN_MAGIC	0xF989
#define TCPOPT_SMC_MAGIC	0xE2D4C3D9

/*
 *     TCP option lengths
 */

#define TCPOLEN_MSS            4
#define TCPOLEN_WINDOW         3
#define TCPOLEN_SACK_PERM      2
#define TCPOLEN_TIMESTAMP      10
#define TCPOLEN_MD5SIG         18
#define TCPOLEN_FASTOPEN_BASE  2
#define TCPOLEN_EXP_FASTOPEN_BASE  4
#define TCPOLEN_EXP_SMC_BASE   6
#define TCPOLEN_EXP_ACCECN_BASE 4

/* But this is what stacks really send out. */
#define TCPOLEN_TSTAMP_ALIGNED		12
#define TCPOLEN_WSCALE_ALIGNED		4
#define TCPOLEN_SACKPERM_ALIGNED	4
#define TCPOLEN_SACK_BASE		2
#define TCPOLEN_SACK_BASE_ALIGNED	4
#define TCPOLEN_SACK_PERBLOCK		8
#define TCPOLEN_MD5SIG_ALIGNED		20
#define TCPOLEN_MSS_ALIGNED		4
#define TCPOLEN_EXP_SMC_BASE_ALIGNED	8
#define TCPOLEN_ACCECN_PERCOUNTER	3

/* Maximum number of byte counters in AccECN option + size */
#define TCP_ACCECN_NUMCOUNTERS		3
#define TCP_ACCECN_MAXSIZE		(TCPOLEN_EXP_ACCECN_BASE + \
					 TCPOLEN_ACCECN_PERCOUNTER * \
					 TCP_ACCECN_NUMCOUNTERS)
#define TCP_ACCECN_BEACON_FREQ_SHIFT	2 /* Send option at least 2^2 times per RTT */

<<<<<<< HEAD
/* tp->saw_accecn_opt states, empty seen & orderbit are overloaded */
#define TCP_ACCECN_OPT_EMPTY_SEEN	0x1
#define TCP_ACCECN_OPT_ORDERBIT		0x1
#define TCP_ACCECN_OPT_COUNTER_SEEN	0x2
#define TCP_ACCECN_OPT_SEEN		(TCP_ACCECN_OPT_COUNTER_SEEN | \
					 TCP_ACCECN_OPT_EMPTY_SEEN)
#define TCP_ACCECN_OPT_FAIL		0x4
=======
/* tp->saw_accecn_opt states */
#define TCP_ACCECN_OPT_EMPTY_SEEN	0x1
#define TCP_ACCECN_OPT_COUNTER_SEEN	0x2
#define TCP_ACCECN_OPT_FAIL		0x3
>>>>>>> 08501276

/* Flags in tp->nonagle */
#define TCP_NAGLE_OFF		1	/* Nagle's algo is disabled */
#define TCP_NAGLE_CORK		2	/* Socket is corked	    */
#define TCP_NAGLE_PUSH		4	/* Cork is overridden for already queued data */

/* TCP thin-stream limits */
#define TCP_THIN_LINEAR_RETRIES 6       /* After 6 linear retries, do exp. backoff */

/* TCP initial congestion window as per rfc6928 */
#define TCP_INIT_CWND		10

/* Bit Flags for sysctl_tcp_fastopen */
#define	TFO_CLIENT_ENABLE	1
#define	TFO_SERVER_ENABLE	2
#define	TFO_CLIENT_NO_COOKIE	4	/* Data in SYN w/o cookie option */

/* Accept SYN data w/o any cookie option */
#define	TFO_SERVER_COOKIE_NOT_REQD	0x200

/* Force enable TFO on all listeners, i.e., not requiring the
 * TCP_FASTOPEN socket option.
 */
#define	TFO_SERVER_WO_SOCKOPT1	0x400


/* sysctl variables for tcp */
extern int sysctl_tcp_max_orphans;
extern long sysctl_tcp_mem[3];

#define TCP_RACK_LOSS_DETECTION  0x1 /* Use RACK to detect losses */
#define TCP_RACK_STATIC_REO_WND  0x2 /* Use static RACK reo wnd */
#define TCP_RACK_NO_DUPTHRESH    0x4 /* Do not use DUPACK threshold in RACK */

extern atomic_long_t tcp_memory_allocated;
extern struct percpu_counter tcp_sockets_allocated;
extern unsigned long tcp_memory_pressure;

/* optimized version of sk_under_memory_pressure() for TCP sockets */
static inline bool tcp_under_memory_pressure(const struct sock *sk)
{
	if (mem_cgroup_sockets_enabled && sk->sk_memcg &&
	    mem_cgroup_under_socket_pressure(sk->sk_memcg))
		return true;

	return READ_ONCE(tcp_memory_pressure);
}
/*
 * The next routines deal with comparing 32 bit unsigned ints
 * and worry about wraparound (automatic with unsigned arithmetic).
 */

static inline bool before(__u32 seq1, __u32 seq2)
{
        return (__s32)(seq1-seq2) < 0;
}
#define after(seq2, seq1) 	before(seq1, seq2)

/* is s2<=s1<=s3 ? */
static inline bool between(__u32 seq1, __u32 seq2, __u32 seq3)
{
	return seq3 - seq2 >= seq1 - seq2;
}

static inline bool tcp_out_of_memory(struct sock *sk)
{
	if (sk->sk_wmem_queued > SOCK_MIN_SNDBUF &&
	    sk_memory_allocated(sk) > sk_prot_mem_limits(sk, 2))
		return true;
	return false;
}

void sk_forced_mem_schedule(struct sock *sk, int size);

static inline bool tcp_too_many_orphans(struct sock *sk, int shift)
{
	struct percpu_counter *ocp = sk->sk_prot->orphan_count;
	int orphans = percpu_counter_read_positive(ocp);

	if (orphans << shift > sysctl_tcp_max_orphans) {
		orphans = percpu_counter_sum_positive(ocp);
		if (orphans << shift > sysctl_tcp_max_orphans)
			return true;
	}
	return false;
}

bool tcp_check_oom(struct sock *sk, int shift);


extern struct proto tcp_prot;

#define TCP_INC_STATS(net, field)	SNMP_INC_STATS((net)->mib.tcp_statistics, field)
#define __TCP_INC_STATS(net, field)	__SNMP_INC_STATS((net)->mib.tcp_statistics, field)
#define TCP_DEC_STATS(net, field)	SNMP_DEC_STATS((net)->mib.tcp_statistics, field)
#define TCP_ADD_STATS(net, field, val)	SNMP_ADD_STATS((net)->mib.tcp_statistics, field, val)

void tcp_tasklet_init(void);

int tcp_v4_err(struct sk_buff *skb, u32);

void tcp_shutdown(struct sock *sk, int how);

int tcp_v4_early_demux(struct sk_buff *skb);
int tcp_v4_rcv(struct sk_buff *skb);

int tcp_v4_tw_remember_stamp(struct inet_timewait_sock *tw);
int tcp_sendmsg(struct sock *sk, struct msghdr *msg, size_t size);
int tcp_sendmsg_locked(struct sock *sk, struct msghdr *msg, size_t size);
int tcp_sendpage(struct sock *sk, struct page *page, int offset, size_t size,
		 int flags);
int tcp_sendpage_locked(struct sock *sk, struct page *page, int offset,
			size_t size, int flags);
ssize_t do_tcp_sendpages(struct sock *sk, struct page *page, int offset,
		 size_t size, int flags);
int tcp_send_mss(struct sock *sk, int *size_goal, int flags);
void tcp_push(struct sock *sk, int flags, int mss_now, int nonagle,
	      int size_goal);
void tcp_release_cb(struct sock *sk);
void tcp_wfree(struct sk_buff *skb);
void tcp_write_timer_handler(struct sock *sk);
void tcp_delack_timer_handler(struct sock *sk);
int tcp_ioctl(struct sock *sk, int cmd, unsigned long arg);
int tcp_rcv_state_process(struct sock *sk, struct sk_buff *skb);
void tcp_rcv_established(struct sock *sk, struct sk_buff *skb);
void tcp_rcv_space_adjust(struct sock *sk);
int tcp_twsk_unique(struct sock *sk, struct sock *sktw, void *twp);
void tcp_twsk_destructor(struct sock *sk);
ssize_t tcp_splice_read(struct socket *sk, loff_t *ppos,
			struct pipe_inode_info *pipe, size_t len,
			unsigned int flags);

void tcp_enter_quickack_mode(struct sock *sk, unsigned int max_quickacks);
static inline void tcp_dec_quickack_mode(struct sock *sk,
					 const unsigned int pkts)
{
	struct inet_connection_sock *icsk = inet_csk(sk);

	if (icsk->icsk_ack.quick) {
		if (pkts >= icsk->icsk_ack.quick) {
			icsk->icsk_ack.quick = 0;
			/* Leaving quickack mode we deflate ATO. */
			icsk->icsk_ack.ato   = TCP_ATO_MIN;
		} else
			icsk->icsk_ack.quick -= pkts;
	}
}

#define	TCP_ECN_MODE_RFC3168	0x1
#define	TCP_ECN_QUEUE_CWR	0x2
#define	TCP_ECN_DEMAND_CWR	0x4
#define	TCP_ECN_SEEN		0x8
#define TCP_ECN_MODE_ACCECN	0x10
#define TCP_ECN_ECT_1		0x20

#define TCP_ECN_DISABLED	0
#define TCP_ECN_MODE_PENDING	(TCP_ECN_MODE_RFC3168|TCP_ECN_MODE_ACCECN)
#define TCP_ECN_MODE_ANY	(TCP_ECN_MODE_RFC3168|TCP_ECN_MODE_ACCECN)

static inline bool tcp_ecn_mode_any(const struct tcp_sock *tp)
{
	return tp->ecn_flags & TCP_ECN_MODE_ANY;
}

static inline bool tcp_ecn_mode_rfc3168(const struct tcp_sock *tp)
{
	return (tp->ecn_flags & TCP_ECN_MODE_ANY) == TCP_ECN_MODE_RFC3168;
}

static inline bool tcp_ecn_mode_accecn(const struct tcp_sock *tp)
{
	return (tp->ecn_flags & TCP_ECN_MODE_ANY) == TCP_ECN_MODE_ACCECN;
}

static inline bool tcp_ecn_disabled(const struct tcp_sock *tp)
{
	return !tcp_ecn_mode_any(tp);
}

static inline bool tcp_ecn_mode_pending(const struct tcp_sock *tp)
{
	return (tp->ecn_flags & TCP_ECN_MODE_PENDING) == TCP_ECN_MODE_PENDING;
}

static inline void tcp_ecn_mode_set(struct tcp_sock *tp, u8 mode)
{
	tp->ecn_flags &= ~TCP_ECN_MODE_ANY;
	tp->ecn_flags |= mode;
}

static inline u8 tcp_accecn_ace(const struct tcphdr *th)
{
	return (th->ae << 2) | (th->cwr << 1) | th->ece;
}

/* Infer the ECT value our SYN arrived with from the echoed ACE field */
static inline int tcp_accecn_extract_syn_ect(u8 ace)
{
	if (ace & 0x1)
		return INET_ECN_ECT_1;
	if (!(ace & 0x2))
		return INET_ECN_ECT_0;
	if (ace & 0x4)
		return INET_ECN_CE;
	return INET_ECN_NOT_ECT;
}

static inline u32 tcp_accecn_ace_deficit(const struct tcp_sock *tp)
{
	return tp->received_ce - tp->received_ce_tx;
}

bool tcp_accecn_validate_syn_feedback(struct sock *sk, u8 ace, u8 sent_ect);
void tcp_accecn_third_ack(struct sock *sk, const struct sk_buff *skb,
			  u8 syn_ect_snt);
u8 tcp_accecn_option_init(const struct sk_buff *skb, u8 opt_offset);
void tcp_ecn_received_counters(struct sock *sk, const struct sk_buff *skb,
			       u32 payload_len);

enum tcp_tw_status {
	TCP_TW_SUCCESS = 0,
	TCP_TW_RST = 1,
	TCP_TW_ACK = 2,
	TCP_TW_SYN = 3
};


enum tcp_tw_status tcp_timewait_state_process(struct inet_timewait_sock *tw,
					      struct sk_buff *skb,
					      const struct tcphdr *th);
struct sock *tcp_check_req(struct sock *sk, struct sk_buff *skb,
			   struct request_sock *req, bool fastopen,
			   bool *lost_race);
int tcp_child_process(struct sock *parent, struct sock *child,
		      struct sk_buff *skb);
void tcp_enter_loss(struct sock *sk);
void tcp_cwnd_reduction(struct sock *sk, int newly_acked_sacked, int flag);
void tcp_clear_retrans(struct tcp_sock *tp);
void tcp_update_metrics(struct sock *sk);
void tcp_init_metrics(struct sock *sk);
void tcp_metrics_init(void);
bool tcp_peer_is_proven(struct request_sock *req, struct dst_entry *dst);
void tcp_close(struct sock *sk, long timeout);
void tcp_init_sock(struct sock *sk);
void tcp_init_transfer(struct sock *sk, int bpf_op, struct sk_buff *skb);
__poll_t tcp_poll(struct file *file, struct socket *sock,
		      struct poll_table_struct *wait);
int tcp_getsockopt(struct sock *sk, int level, int optname,
		   char __user *optval, int __user *optlen);
int tcp_setsockopt(struct sock *sk, int level, int optname, sockptr_t optval,
		   unsigned int optlen);
void tcp_set_keepalive(struct sock *sk, int val);
void tcp_syn_ack_timeout(const struct request_sock *req);
int tcp_recvmsg(struct sock *sk, struct msghdr *msg, size_t len, int nonblock,
		int flags, int *addr_len);
int tcp_set_rcvlowat(struct sock *sk, int val);
void tcp_data_ready(struct sock *sk);
#ifdef CONFIG_MMU
int tcp_mmap(struct file *file, struct socket *sock,
	     struct vm_area_struct *vma);
#endif
void tcp_parse_options(const struct net *net, const struct sk_buff *skb,
		       struct tcp_options_received *opt_rx,
		       int estab, struct tcp_fastopen_cookie *foc);
const u8 *tcp_parse_md5sig_option(const struct tcphdr *th);

/*
 *	BPF SKB-less helpers
 */
u16 tcp_v4_get_syncookie(struct sock *sk, struct iphdr *iph,
			 struct tcphdr *th, u32 *cookie);
u16 tcp_v6_get_syncookie(struct sock *sk, struct ipv6hdr *iph,
			 struct tcphdr *th, u32 *cookie);
u16 tcp_get_syncookie_mss(struct request_sock_ops *rsk_ops,
			  const struct tcp_request_sock_ops *af_ops,
			  struct sock *sk, struct tcphdr *th);
/*
 *	TCP v4 functions exported for the inet6 API
 */

void tcp_v4_send_check(struct sock *sk, struct sk_buff *skb);
void tcp_v4_mtu_reduced(struct sock *sk);
void tcp_req_err(struct sock *sk, u32 seq, bool abort);
void tcp_ld_RTO_revert(struct sock *sk, u32 seq);
int tcp_v4_conn_request(struct sock *sk, struct sk_buff *skb);
struct sock *tcp_create_openreq_child(const struct sock *sk,
				      struct request_sock *req,
				      struct sk_buff *skb);
void tcp_ca_openreq_child(struct sock *sk, const struct dst_entry *dst);
struct sock *tcp_v4_syn_recv_sock(const struct sock *sk, struct sk_buff *skb,
				  struct request_sock *req,
				  struct dst_entry *dst,
				  struct request_sock *req_unhash,
				  bool *own_req);
int tcp_v4_do_rcv(struct sock *sk, struct sk_buff *skb);
int tcp_v4_connect(struct sock *sk, struct sockaddr *uaddr, int addr_len);
int tcp_connect(struct sock *sk);
enum tcp_synack_type {
	TCP_SYNACK_NORMAL,
	TCP_SYNACK_FASTOPEN,
	TCP_SYNACK_COOKIE,
};
struct sk_buff *tcp_make_synack(const struct sock *sk, struct dst_entry *dst,
				struct request_sock *req,
				struct tcp_fastopen_cookie *foc,
				enum tcp_synack_type synack_type,
				struct sk_buff *syn_skb);
int tcp_disconnect(struct sock *sk, int flags);

void tcp_finish_connect(struct sock *sk, struct sk_buff *skb);
int tcp_send_rcvq(struct sock *sk, struct msghdr *msg, size_t size);
void inet_sk_rx_dst_set(struct sock *sk, const struct sk_buff *skb);

/* From syncookies.c */
struct sock *tcp_get_cookie_sock(struct sock *sk, struct sk_buff *skb,
				 struct request_sock *req,
				 struct dst_entry *dst, u32 tsoff);
int __cookie_v4_check(const struct iphdr *iph, const struct tcphdr *th,
		      u32 cookie);
struct sock *cookie_v4_check(struct sock *sk, struct sk_buff *skb);
struct request_sock *cookie_tcp_reqsk_alloc(const struct request_sock_ops *ops,
					    struct sock *sk, struct sk_buff *skb);
#ifdef CONFIG_SYN_COOKIES

/* Syncookies use a monotonic timer which increments every 60 seconds.
 * This counter is used both as a hash input and partially encoded into
 * the cookie value.  A cookie is only validated further if the delta
 * between the current counter value and the encoded one is less than this,
 * i.e. a sent cookie is valid only at most for 2*60 seconds (or less if
 * the counter advances immediately after a cookie is generated).
 */
#define MAX_SYNCOOKIE_AGE	2
#define TCP_SYNCOOKIE_PERIOD	(60 * HZ)
#define TCP_SYNCOOKIE_VALID	(MAX_SYNCOOKIE_AGE * TCP_SYNCOOKIE_PERIOD)

/* syncookies: remember time of last synqueue overflow
 * But do not dirty this field too often (once per second is enough)
 * It is racy as we do not hold a lock, but race is very minor.
 */
static inline void tcp_synq_overflow(const struct sock *sk)
{
	unsigned int last_overflow;
	unsigned int now = jiffies;

	if (sk->sk_reuseport) {
		struct sock_reuseport *reuse;

		reuse = rcu_dereference(sk->sk_reuseport_cb);
		if (likely(reuse)) {
			last_overflow = READ_ONCE(reuse->synq_overflow_ts);
			if (!time_between32(now, last_overflow,
					    last_overflow + HZ))
				WRITE_ONCE(reuse->synq_overflow_ts, now);
			return;
		}
	}

	last_overflow = READ_ONCE(tcp_sk(sk)->rx_opt.ts_recent_stamp);
	if (!time_between32(now, last_overflow, last_overflow + HZ))
		WRITE_ONCE(tcp_sk(sk)->rx_opt.ts_recent_stamp, now);
}

/* syncookies: no recent synqueue overflow on this listening socket? */
static inline bool tcp_synq_no_recent_overflow(const struct sock *sk)
{
	unsigned int last_overflow;
	unsigned int now = jiffies;

	if (sk->sk_reuseport) {
		struct sock_reuseport *reuse;

		reuse = rcu_dereference(sk->sk_reuseport_cb);
		if (likely(reuse)) {
			last_overflow = READ_ONCE(reuse->synq_overflow_ts);
			return !time_between32(now, last_overflow - HZ,
					       last_overflow +
					       TCP_SYNCOOKIE_VALID);
		}
	}

	last_overflow = READ_ONCE(tcp_sk(sk)->rx_opt.ts_recent_stamp);

	/* If last_overflow <= jiffies <= last_overflow + TCP_SYNCOOKIE_VALID,
	 * then we're under synflood. However, we have to use
	 * 'last_overflow - HZ' as lower bound. That's because a concurrent
	 * tcp_synq_overflow() could update .ts_recent_stamp after we read
	 * jiffies but before we store .ts_recent_stamp into last_overflow,
	 * which could lead to rejecting a valid syncookie.
	 */
	return !time_between32(now, last_overflow - HZ,
			       last_overflow + TCP_SYNCOOKIE_VALID);
}

static inline u32 tcp_cookie_time(void)
{
	u64 val = get_jiffies_64();

	do_div(val, TCP_SYNCOOKIE_PERIOD);
	return val;
}

u32 __cookie_v4_init_sequence(const struct iphdr *iph, const struct tcphdr *th,
			      u16 *mssp);
__u32 cookie_v4_init_sequence(const struct sk_buff *skb, __u16 *mss);
u64 cookie_init_timestamp(struct request_sock *req, u64 now);
bool cookie_timestamp_decode(const struct net *net,
			     struct tcp_options_received *opt);
bool cookie_ecn_ok(const struct tcp_options_received *opt,
		   const struct net *net, const struct dst_entry *dst);
bool cookie_accecn_ok(const struct tcphdr *th);

/* From net/ipv6/syncookies.c */
int __cookie_v6_check(const struct ipv6hdr *iph, const struct tcphdr *th,
		      u32 cookie);
struct sock *cookie_v6_check(struct sock *sk, struct sk_buff *skb);

u32 __cookie_v6_init_sequence(const struct ipv6hdr *iph,
			      const struct tcphdr *th, u16 *mssp);
__u32 cookie_v6_init_sequence(const struct sk_buff *skb, __u16 *mss);
#endif
/* tcp_output.c */

void __tcp_push_pending_frames(struct sock *sk, unsigned int cur_mss,
			       int nonagle);
int __tcp_retransmit_skb(struct sock *sk, struct sk_buff *skb, int segs);
int tcp_retransmit_skb(struct sock *sk, struct sk_buff *skb, int segs);
void tcp_retransmit_timer(struct sock *sk);
void tcp_xmit_retransmit_queue(struct sock *);
void tcp_simple_retransmit(struct sock *);
void tcp_enter_recovery(struct sock *sk, bool ece_ack);
int tcp_trim_head(struct sock *, struct sk_buff *, u32);
enum tcp_queue {
	TCP_FRAG_IN_WRITE_QUEUE,
	TCP_FRAG_IN_RTX_QUEUE,
};
int tcp_fragment(struct sock *sk, enum tcp_queue tcp_queue,
		 struct sk_buff *skb, u32 len,
		 unsigned int mss_now, gfp_t gfp);

void tcp_send_probe0(struct sock *);
void tcp_send_partial(struct sock *);
int tcp_write_wakeup(struct sock *, int mib);
void tcp_send_fin(struct sock *sk);
void tcp_send_active_reset(struct sock *sk, gfp_t priority);
int tcp_send_synack(struct sock *);
void tcp_push_one(struct sock *, unsigned int mss_now);
void __tcp_send_ack(struct sock *sk, u32 rcv_nxt, u16 flags);
void tcp_send_ack(struct sock *sk);
void tcp_send_delayed_ack(struct sock *sk);
void tcp_send_loss_probe(struct sock *sk);
bool tcp_schedule_loss_probe(struct sock *sk, bool advancing_rto);
void tcp_skb_collapse_tstamp(struct sk_buff *skb,
			     const struct sk_buff *next_skb);

/* tcp_input.c */
void tcp_rearm_rto(struct sock *sk);
void tcp_synack_rtt_meas(struct sock *sk, struct request_sock *req);
void tcp_reset(struct sock *sk);
void tcp_skb_mark_lost_uncond_verify(struct tcp_sock *tp, struct sk_buff *skb);
void tcp_fin(struct sock *sk);

/* tcp_timer.c */
void tcp_init_xmit_timers(struct sock *);
static inline void tcp_clear_xmit_timers(struct sock *sk)
{
	if (hrtimer_try_to_cancel(&tcp_sk(sk)->pacing_timer) == 1)
		__sock_put(sk);

	if (hrtimer_try_to_cancel(&tcp_sk(sk)->compressed_ack_timer) == 1)
		__sock_put(sk);

	inet_csk_clear_xmit_timers(sk);
}

unsigned int tcp_sync_mss(struct sock *sk, u32 pmtu);
unsigned int tcp_current_mss(struct sock *sk);

/* Bound MSS / TSO packet size with the half of the window */
static inline int tcp_bound_to_half_wnd(struct tcp_sock *tp, int pktsize)
{
	int cutoff;

	/* When peer uses tiny windows, there is no use in packetizing
	 * to sub-MSS pieces for the sake of SWS or making sure there
	 * are enough packets in the pipe for fast recovery.
	 *
	 * On the other hand, for extremely large MSS devices, handling
	 * smaller than MSS windows in this way does make sense.
	 */
	if (tp->max_window > TCP_MSS_DEFAULT)
		cutoff = (tp->max_window >> 1);
	else
		cutoff = tp->max_window;

	if (cutoff && pktsize > cutoff)
		return max_t(int, cutoff, 68U - tp->tcp_header_len);
	else
		return pktsize;
}

/* tcp.c */
void tcp_get_info(struct sock *, struct tcp_info *);

/* Read 'sendfile()'-style from a TCP socket */
int tcp_read_sock(struct sock *sk, read_descriptor_t *desc,
		  sk_read_actor_t recv_actor);

void tcp_initialize_rcv_mss(struct sock *sk);

int tcp_mtu_to_mss(struct sock *sk, int pmtu);
int tcp_mss_to_mtu(struct sock *sk, int mss);
void tcp_mtup_init(struct sock *sk);

static inline void tcp_bound_rto(const struct sock *sk)
{
	if (inet_csk(sk)->icsk_rto > TCP_RTO_MAX)
		inet_csk(sk)->icsk_rto = TCP_RTO_MAX;
}

static inline u32 __tcp_set_rto(const struct tcp_sock *tp)
{
	return usecs_to_jiffies((tp->srtt_us >> 3) + tp->rttvar_us);
}

/* Compute the actual rto_min value */
static inline u32 tcp_rto_min(struct sock *sk)
{
	const struct dst_entry *dst = __sk_dst_get(sk);
	u32 rto_min = inet_csk(sk)->icsk_rto_min;

	if (dst && dst_metric_locked(dst, RTAX_RTO_MIN))
		rto_min = dst_metric_rtt(dst, RTAX_RTO_MIN);
	return rto_min;
}

static inline u32 tcp_rto_min_us(struct sock *sk)
{
	return jiffies_to_usecs(tcp_rto_min(sk));
}

static inline bool tcp_ca_dst_locked(const struct dst_entry *dst)
{
	return dst_metric_locked(dst, RTAX_CC_ALGO);
}

/* Minimum RTT in usec. ~0 means not available. */
static inline u32 tcp_min_rtt(const struct tcp_sock *tp)
{
	return minmax_get(&tp->rtt_min);
}

/* Compute the actual receive window we are currently advertising.
 * Rcv_nxt can be after the window if our peer push more data
 * than the offered window.
 */
static inline u32 tcp_receive_window(const struct tcp_sock *tp)
{
	s32 win = tp->rcv_wup + tp->rcv_wnd - tp->rcv_nxt;

	if (win < 0)
		win = 0;
	return (u32) win;
}

/* Choose a new window, without checks for shrinking, and without
 * scaling applied to the result.  The caller does these things
 * if necessary.  This is a "raw" window selection.
 */
u32 __tcp_select_window(struct sock *sk);

void tcp_send_window_probe(struct sock *sk);

/* TCP uses 32bit jiffies to save some space.
 * Note that this is different from tcp_time_stamp, which
 * historically has been the same until linux-4.13.
 */
#define tcp_jiffies32 ((u32)jiffies)

/*
 * Deliver a 32bit value for TCP timestamp option (RFC 7323)
 * It is no longer tied to jiffies, but to 1 ms clock.
 * Note: double check if you want to use tcp_jiffies32 instead of this.
 */
#define TCP_TS_HZ	1000

static inline u64 tcp_clock_ns(void)
{
	return ktime_get_ns();
}

static inline u64 tcp_clock_us(void)
{
	return div_u64(tcp_clock_ns(), NSEC_PER_USEC);
}

/* This should only be used in contexts where tp->tcp_mstamp is up to date */
static inline u32 tcp_time_stamp(const struct tcp_sock *tp)
{
	return div_u64(tp->tcp_mstamp, USEC_PER_SEC / TCP_TS_HZ);
}

/* Convert a nsec timestamp into TCP TSval timestamp (ms based currently) */
static inline u32 tcp_ns_to_ts(u64 ns)
{
	return div_u64(ns, NSEC_PER_SEC / TCP_TS_HZ);
}

/* Could use tcp_clock_us() / 1000, but this version uses a single divide */
static inline u32 tcp_time_stamp_raw(void)
{
	return tcp_ns_to_ts(tcp_clock_ns());
}

void tcp_mstamp_refresh(struct tcp_sock *tp);

static inline u32 tcp_stamp_us_delta(u64 t1, u64 t0)
{
	return max_t(s64, t1 - t0, 0);
}

static inline u32 tcp_skb_timestamp(const struct sk_buff *skb)
{
	return tcp_ns_to_ts(skb->skb_mstamp_ns);
}

/* provide the departure time in us unit */
static inline u64 tcp_skb_timestamp_us(const struct sk_buff *skb)
{
	return div_u64(skb->skb_mstamp_ns, NSEC_PER_USEC);
}


#define tcp_flag_byte(th) (((u_int8_t *)th)[13])

#define TCPHDR_FIN 0x01
#define TCPHDR_SYN 0x02
#define TCPHDR_RST 0x04
#define TCPHDR_PSH 0x08
#define TCPHDR_ACK 0x10
#define TCPHDR_URG 0x20
#define TCPHDR_ECE 0x40
#define TCPHDR_CWR 0x80
#define TCPHDR_AE 0x100
#define TCPHDR_FLAGS_MASK 0x1ff

#define TCPHDR_ACE (TCPHDR_ECE | TCPHDR_CWR | TCPHDR_AE)
#define TCPHDR_SYN_ECN	(TCPHDR_SYN | TCPHDR_ECE | TCPHDR_CWR)
#define TCPHDR_SYNACK_ACCECN (TCPHDR_SYN | TCPHDR_ACK | TCPHDR_CWR)

#define TCP_ACCECN_CEP_ACE_MASK 0x7
#define TCP_ACCECN_ACE_MAX_DELTA 6

/* To avoid/detect middlebox interference, not all counters start at 0.
 * See draft-ietf-tcpm-accurate-ecn for the latest values.
 */
#define TCP_ACCECN_CEP_INIT_OFFSET 5
#define TCP_ACCECN_E1B_INIT_OFFSET 0
#define TCP_ACCECN_E1B_FIRST_INIT_OFFSET 0x800001
#define TCP_ACCECN_E0B_INIT_OFFSET 1
#define TCP_ACCECN_CEB_INIT_OFFSET 0

static inline void __tcp_accecn_init_bytes_counters(int *counter_array)
{
	BUILD_BUG_ON(INET_ECN_ECT_1 != 0x1);
	BUILD_BUG_ON(INET_ECN_ECT_0 != 0x2);
	BUILD_BUG_ON(INET_ECN_CE != 0x3);

	counter_array[INET_ECN_ECT_1 - 1] = 0;
	counter_array[INET_ECN_ECT_0 - 1] = 0;
	counter_array[INET_ECN_CE - 1] = 0;
}

static inline void tcp_accecn_init_counters(struct tcp_sock *tp)
{
	tp->received_ce = 0;
	tp->received_ce_tx = 0;
	__tcp_accecn_init_bytes_counters(tp->received_ecn_bytes);
	__tcp_accecn_init_bytes_counters(tp->delivered_ecn_bytes);
	tp->accecn_minlen = 0;
	tp->accecn_opt_demand = 0;
	tp->estimate_ecnfield = 0;
}

/* This is what the send packet queuing engine uses to pass
 * TCP per-packet control information to the transmission code.
 * We also store the host-order sequence numbers in here too.
 * This is 44 bytes if IPV6 is enabled.
 * If this grows please adjust skbuff.h:skbuff->cb[xxx] size appropriately.
 */
struct tcp_skb_cb {
	__u32		seq;		/* Starting sequence number	*/
	__u32		end_seq;	/* SEQ + FIN + SYN + datalen	*/
	union {
		/* Note : tcp_tw_isn is used in input path only
		 *	  (isn chosen by tcp_timewait_state_process())
		 *
		 * 	  tcp_gso_segs/size are used in write queue only,
		 *	  cf tcp_skb_pcount()/tcp_skb_mss()
		 */
		__u32		tcp_tw_isn;
		struct {
			u16	tcp_gso_segs;
			u16	tcp_gso_size;
		};
	};
	__u16		tcp_flags;	/* TCP header flags. (tcp[12-13])	*/

	__u8		sacked;		/* State flags for SACK.	*/
#define TCPCB_SACKED_ACKED	0x01	/* SKB ACK'd by a SACK block	*/
#define TCPCB_SACKED_RETRANS	0x02	/* SKB retransmitted		*/
#define TCPCB_LOST		0x04	/* SKB is lost			*/
#define TCPCB_TAGBITS		0x07	/* All tag bits			*/
#define TCPCB_REPAIRED		0x10	/* SKB repaired (no skb_mstamp_ns)	*/
#define TCPCB_EVER_RETRANS	0x80	/* Ever retransmitted frame	*/
#define TCPCB_RETRANS		(TCPCB_SACKED_RETRANS|TCPCB_EVER_RETRANS| \
				TCPCB_REPAIRED)

	__u8		ip_dsfield;	/* IPv4 tos or IPv6 dsfield	*/
	__u8		txstamp_ack:1,	/* Record TX timestamp for ack? */
			eor:1,		/* Is skb MSG_EOR marked? */
			has_rxtstamp:1,	/* SKB has a RX timestamp	*/
			unused:5;
	__u32		ack_seq;	/* Sequence number ACK'd	*/
	union {
		struct {
			/* There is space for up to 24 bytes */
			__u32 in_flight:30,/* Bytes in flight at transmit */
			      is_app_limited:1, /* cwnd not fully used? */
			      unused:1;
			/* pkts S/ACKed so far upon tx of skb, incl retrans: */
			__u32 delivered;
			/* start of send pipeline phase */
			u64 first_tx_mstamp;
			/* when we reached the "delivered" count */
			u64 delivered_mstamp;
		} tx;   /* only used for outgoing skbs */
		union {
			struct inet_skb_parm	h4;
#if IS_ENABLED(CONFIG_IPV6)
			struct inet6_skb_parm	h6;
#endif
		} header;	/* For incoming skbs */
		struct {
			__u32 flags;
			struct sock *sk_redir;
			void *data_end;
		} bpf;
	};
};

#define TCP_SKB_CB(__skb)	((struct tcp_skb_cb *)&((__skb)->cb[0]))

static inline u16 tcp_accecn_reflector_flags(u8 ect)
{
	u32 flags = ect + 2;

	if (ect == 3)
		flags++;
	return flags * TCPHDR_ECE;
}

static inline void bpf_compute_data_end_sk_skb(struct sk_buff *skb)
{
	TCP_SKB_CB(skb)->bpf.data_end = skb->data + skb_headlen(skb);
}

static inline bool tcp_skb_bpf_ingress(const struct sk_buff *skb)
{
	return TCP_SKB_CB(skb)->bpf.flags & BPF_F_INGRESS;
}

static inline struct sock *tcp_skb_bpf_redirect_fetch(struct sk_buff *skb)
{
	return TCP_SKB_CB(skb)->bpf.sk_redir;
}

static inline void tcp_skb_bpf_redirect_clear(struct sk_buff *skb)
{
	TCP_SKB_CB(skb)->bpf.sk_redir = NULL;
}

extern const struct inet_connection_sock_af_ops ipv4_specific;

#if IS_ENABLED(CONFIG_IPV6)
/* This is the variant of inet6_iif() that must be used by TCP,
 * as TCP moves IP6CB into a different location in skb->cb[]
 */
static inline int tcp_v6_iif(const struct sk_buff *skb)
{
	return TCP_SKB_CB(skb)->header.h6.iif;
}

static inline int tcp_v6_iif_l3_slave(const struct sk_buff *skb)
{
	bool l3_slave = ipv6_l3mdev_skb(TCP_SKB_CB(skb)->header.h6.flags);

	return l3_slave ? skb->skb_iif : TCP_SKB_CB(skb)->header.h6.iif;
}

/* TCP_SKB_CB reference means this can not be used from early demux */
static inline int tcp_v6_sdif(const struct sk_buff *skb)
{
#if IS_ENABLED(CONFIG_NET_L3_MASTER_DEV)
	if (skb && ipv6_l3mdev_skb(TCP_SKB_CB(skb)->header.h6.flags))
		return TCP_SKB_CB(skb)->header.h6.iif;
#endif
	return 0;
}

extern const struct inet_connection_sock_af_ops ipv6_specific;

INDIRECT_CALLABLE_DECLARE(void tcp_v6_send_check(struct sock *sk, struct sk_buff *skb));
INDIRECT_CALLABLE_DECLARE(int tcp_v6_rcv(struct sk_buff *skb));
INDIRECT_CALLABLE_DECLARE(void tcp_v6_early_demux(struct sk_buff *skb));

#endif

/* TCP_SKB_CB reference means this can not be used from early demux */
static inline int tcp_v4_sdif(struct sk_buff *skb)
{
#if IS_ENABLED(CONFIG_NET_L3_MASTER_DEV)
	if (skb && ipv4_l3mdev_skb(TCP_SKB_CB(skb)->header.h4.flags))
		return TCP_SKB_CB(skb)->header.h4.iif;
#endif
	return 0;
}

/* Due to TSO, an SKB can be composed of multiple actual
 * packets.  To keep these tracked properly, we use this.
 */
static inline int tcp_skb_pcount(const struct sk_buff *skb)
{
	return TCP_SKB_CB(skb)->tcp_gso_segs;
}

static inline void tcp_skb_pcount_set(struct sk_buff *skb, int segs)
{
	TCP_SKB_CB(skb)->tcp_gso_segs = segs;
}

static inline void tcp_skb_pcount_add(struct sk_buff *skb, int segs)
{
	TCP_SKB_CB(skb)->tcp_gso_segs += segs;
}

/* This is valid iff skb is in write queue and tcp_skb_pcount() > 1. */
static inline int tcp_skb_mss(const struct sk_buff *skb)
{
	return TCP_SKB_CB(skb)->tcp_gso_size;
}

static inline bool tcp_skb_can_collapse_to(const struct sk_buff *skb)
{
	return likely(!TCP_SKB_CB(skb)->eor);
}

static inline bool tcp_skb_can_collapse(const struct sk_buff *to,
					const struct sk_buff *from)
{
	return likely(tcp_skb_can_collapse_to(to) &&
		      mptcp_skb_can_collapse(to, from));
}

/* Events passed to congestion control interface */
enum tcp_ca_event {
	CA_EVENT_TX_START,	/* first transmit when no packets in flight */
	CA_EVENT_CWND_RESTART,	/* congestion window restart */
	CA_EVENT_COMPLETE_CWR,	/* end of congestion recovery */
	CA_EVENT_LOSS,		/* loss timeout */
	CA_EVENT_ECN_NO_CE,	/* ECT set, but not CE marked */
	CA_EVENT_ECN_IS_CE,	/* received CE marked IP packet */
};

/* Information about inbound ACK, passed to cong_ops->in_ack_event() */
enum tcp_ca_ack_event_flags {
	CA_ACK_SLOWPATH		= (1 << 0),	/* In slow path processing */
	CA_ACK_WIN_UPDATE	= (1 << 1),	/* ACK updated window */
	CA_ACK_ECE		= (1 << 2),	/* ECE bit is set on ack */
};

/*
 * Interface for adding new TCP congestion control handlers
 */
#define TCP_CA_NAME_MAX	16
#define TCP_CA_MAX	128
#define TCP_CA_BUF_MAX	(TCP_CA_NAME_MAX*TCP_CA_MAX)

#define TCP_CA_UNSPEC	0

/* Algorithm can be set on socket without CAP_NET_ADMIN privileges */
#define TCP_CONG_NON_RESTRICTED 0x1
/* Requires ECN/ECT set on all packets */
#define TCP_CONG_NEEDS_ECN	0x2
/* Require successfully negotiated AccECN capability */
#define TCP_CONG_NEEDS_ACCECN	0x4
/* Use ECT(1) instead of ECT(0) while the CA is uninitialized */
#define TCP_CONG_WANTS_ECT_1	0x6
#define TCP_CONG_MASK	(TCP_CONG_NON_RESTRICTED | TCP_CONG_NEEDS_ECN | \
			 TCP_CONG_NEEDS_ACCECN | TCP_CONG_WANTS_ECT_1)

union tcp_cc_info;

struct ack_sample {
	u32 pkts_acked;
	s32 rtt_us;
	u32 in_flight;
};

/* A rate sample measures the number of (original/retransmitted) data
 * packets delivered "delivered" over an interval of time "interval_us".
 * The tcp_rate.c code fills in the rate sample, and congestion
 * control modules that define a cong_control function to run at the end
 * of ACK processing can optionally chose to consult this sample when
 * setting cwnd and pacing rate.
 * A sample is invalid if "delivered" or "interval_us" is negative.
 */
struct rate_sample {
	u64  prior_mstamp; /* starting timestamp for interval */
	u32  prior_delivered;	/* tp->delivered at "prior_mstamp" */
	s32  delivered;		/* number of packets delivered over interval */
	long interval_us;	/* time for tp->delivered to incr "delivered" */
	u32 snd_interval_us;	/* snd interval for delivered packets */
	u32 rcv_interval_us;	/* rcv interval for delivered packets */
	long rtt_us;		/* RTT of last (S)ACKed packet (or -1) */
	int  losses;		/* number of packets marked lost upon ACK */
	u32  acked_sacked;	/* number of packets newly (S)ACKed upon ACK */
	u32  prior_in_flight;	/* in flight before this ACK */
	u32  ece_delta;		/* is this ACK echoing some received CE? */
	bool is_app_limited;	/* is sample from packet with bubble in pipe? */
	bool is_retrans;	/* is sample from retransmission? */
	bool is_ack_delayed;	/* is this (likely) a delayed ACK? */
};

struct tcp_congestion_ops {
	struct list_head	list;
	u32 key;
	u32 flags;

	/* initialize private data (optional) */
	void (*init)(struct sock *sk);
	/* cleanup private data  (optional) */
	void (*release)(struct sock *sk);

	/* return slow start threshold (required) */
	u32 (*ssthresh)(struct sock *sk);
	/* do new cwnd calculation (required) */
	void (*cong_avoid)(struct sock *sk, u32 ack, u32 acked);
	/* call before changing ca_state (optional) */
	void (*set_state)(struct sock *sk, u8 new_state);
	/* call when cwnd event occurs (optional) */
	void (*cwnd_event)(struct sock *sk, enum tcp_ca_event ev);
	/* call when ack arrives (optional) */
	void (*in_ack_event)(struct sock *sk, u32 flags);
	/* new value of cwnd after loss (required) */
	u32  (*undo_cwnd)(struct sock *sk);
	/* hook for packet ack accounting (optional) */
	void (*pkts_acked)(struct sock *sk, const struct ack_sample *sample);
	/* pick target number of segments per TSO/GSO skb (optional): */
	u32 (*tso_segs)(struct sock *sk, unsigned int mss_now);
	/* returns the multiplier used in tcp_sndbuf_expand (optional) */
	u32 (*sndbuf_expand)(struct sock *sk);
	/* call when packets are delivered to update cwnd and pacing rate,
	 * after all the ca_state processing. (optional)
	 */
	void (*cong_control)(struct sock *sk, const struct rate_sample *rs);
	/* get info for inet_diag (optional) */
	size_t (*get_info)(struct sock *sk, u32 ext, int *attr,
			   union tcp_cc_info *info);

	char 		name[TCP_CA_NAME_MAX];
	struct module 	*owner;
};

int tcp_register_congestion_control(struct tcp_congestion_ops *type);
void tcp_unregister_congestion_control(struct tcp_congestion_ops *type);

void tcp_assign_congestion_control(struct sock *sk);
void tcp_init_congestion_control(struct sock *sk);
void tcp_cleanup_congestion_control(struct sock *sk);
int tcp_set_default_congestion_control(struct net *net, const char *name);
void tcp_get_default_congestion_control(struct net *net, char *name);
void tcp_get_available_congestion_control(char *buf, size_t len);
void tcp_get_allowed_congestion_control(char *buf, size_t len);
int tcp_set_allowed_congestion_control(char *allowed);
int tcp_set_congestion_control(struct sock *sk, const char *name, bool load,
			       bool cap_net_admin);
u32 tcp_slow_start(struct tcp_sock *tp, u32 acked);
void tcp_cong_avoid_ai(struct tcp_sock *tp, u32 w, u32 acked);

u32 tcp_reno_ssthresh(struct sock *sk);
u32 tcp_reno_undo_cwnd(struct sock *sk);
void tcp_reno_cong_avoid(struct sock *sk, u32 ack, u32 acked);
extern struct tcp_congestion_ops tcp_reno;

struct tcp_congestion_ops *tcp_ca_find(const char *name);
struct tcp_congestion_ops *tcp_ca_find_key(u32 key);
u32 tcp_ca_get_key_by_name(struct net *net, const char *name, bool *ecn_ca);
#ifdef CONFIG_INET
char *tcp_ca_get_name_by_key(u32 key, char *buffer);
#else
static inline char *tcp_ca_get_name_by_key(u32 key, char *buffer)
{
	return NULL;
}
#endif

static inline bool tcp_ca_needs_ecn(const struct sock *sk)
{
	const struct inet_connection_sock *icsk = inet_csk(sk);

	return icsk->icsk_ca_ops->flags & TCP_CONG_NEEDS_ECN;
}

static inline bool tcp_ca_needs_accecn(const struct sock *sk)
{
	const struct inet_connection_sock *icsk = inet_csk(sk);

	return icsk->icsk_ca_ops->flags & TCP_CONG_NEEDS_ACCECN;
}

static inline bool tcp_ca_wants_ect_1(const struct sock *sk)
{
	return inet_csk(sk)->icsk_ca_ops->flags & TCP_CONG_WANTS_ECT_1;
}

static inline void tcp_set_ca_state(struct sock *sk, const u8 ca_state)
{
	struct inet_connection_sock *icsk = inet_csk(sk);

	if (icsk->icsk_ca_ops->set_state)
		icsk->icsk_ca_ops->set_state(sk, ca_state);
	icsk->icsk_ca_state = ca_state;
}

static inline void tcp_ca_event(struct sock *sk, const enum tcp_ca_event event)
{
	const struct inet_connection_sock *icsk = inet_csk(sk);

	if (icsk->icsk_ca_ops->cwnd_event)

		icsk->icsk_ca_ops->cwnd_event(sk, event);
}

/* From tcp_rate.c */
void tcp_rate_skb_sent(struct sock *sk, struct sk_buff *skb);
void tcp_rate_skb_delivered(struct sock *sk, struct sk_buff *skb,
			    struct rate_sample *rs);
void tcp_rate_gen(struct sock *sk, u32 delivered, u32 lost,
		  bool is_sack_reneg, struct rate_sample *rs);
void tcp_rate_check_app_limited(struct sock *sk);

/* These functions determine how the current flow behaves in respect of SACK
 * handling. SACK is negotiated with the peer, and therefore it can vary
 * between different flows.
 *
 * tcp_is_sack - SACK enabled
 * tcp_is_reno - No SACK
 */
static inline int tcp_is_sack(const struct tcp_sock *tp)
{
	return likely(tp->rx_opt.sack_ok);
}

static inline bool tcp_is_reno(const struct tcp_sock *tp)
{
	return !tcp_is_sack(tp);
}

static inline unsigned int tcp_left_out(const struct tcp_sock *tp)
{
	return tp->sacked_out + tp->lost_out;
}

/* This determines how many packets are "in the network" to the best
 * of our knowledge.  In many cases it is conservative, but where
 * detailed information is available from the receiver (via SACK
 * blocks etc.) we can make more aggressive calculations.
 *
 * Use this for decisions involving congestion control, use just
 * tp->packets_out to determine if the send queue is empty or not.
 *
 * Read this equation as:
 *
 *	"Packets sent once on transmission queue" MINUS
 *	"Packets left network, but not honestly ACKed yet" PLUS
 *	"Packets fast retransmitted"
 */
static inline unsigned int tcp_packets_in_flight(const struct tcp_sock *tp)
{
	return tp->packets_out - tcp_left_out(tp) + tp->retrans_out;
}

#define TCP_INFINITE_SSTHRESH	0x7fffffff

static inline bool tcp_in_slow_start(const struct tcp_sock *tp)
{
	return tp->snd_cwnd < tp->snd_ssthresh;
}

static inline bool tcp_in_initial_slowstart(const struct tcp_sock *tp)
{
	return tp->snd_ssthresh >= TCP_INFINITE_SSTHRESH;
}

static inline bool tcp_in_cwnd_reduction(const struct sock *sk)
{
	return (TCPF_CA_CWR | TCPF_CA_Recovery) &
	       (1 << inet_csk(sk)->icsk_ca_state);
}

/* If cwnd > ssthresh, we may raise ssthresh to be half-way to cwnd.
 * The exception is cwnd reduction phase, when cwnd is decreasing towards
 * ssthresh.
 */
static inline __u32 tcp_current_ssthresh(const struct sock *sk)
{
	const struct tcp_sock *tp = tcp_sk(sk);

	if (tcp_in_cwnd_reduction(sk))
		return tp->snd_ssthresh;
	else
		return max(tp->snd_ssthresh,
			   ((tp->snd_cwnd >> 1) +
			    (tp->snd_cwnd >> 2)));
}

/* Use define here intentionally to get WARN_ON location shown at the caller */
#define tcp_verify_left_out(tp)	WARN_ON(tcp_left_out(tp) > tp->packets_out)

void tcp_enter_cwr(struct sock *sk);
__u32 tcp_init_cwnd(const struct tcp_sock *tp, const struct dst_entry *dst);

/* The maximum number of MSS of available cwnd for which TSO defers
 * sending if not using sysctl_tcp_tso_win_divisor.
 */
static inline __u32 tcp_max_tso_deferred_mss(const struct tcp_sock *tp)
{
	return 3;
}

/* Return how many segs we'd like on a TSO packet,
 * to send one TSO packet per ms
 */
u32 tcp_tso_autosize(const struct sock *sk, unsigned int mss_now, int min_tso_segs);

/* Returns end sequence number of the receiver's advertised window */
static inline u32 tcp_wnd_end(const struct tcp_sock *tp)
{
	return tp->snd_una + tp->snd_wnd;
}

/* We follow the spirit of RFC2861 to validate cwnd but implement a more
 * flexible approach. The RFC suggests cwnd should not be raised unless
 * it was fully used previously. And that's exactly what we do in
 * congestion avoidance mode. But in slow start we allow cwnd to grow
 * as long as the application has used half the cwnd.
 * Example :
 *    cwnd is 10 (IW10), but application sends 9 frames.
 *    We allow cwnd to reach 18 when all frames are ACKed.
 * This check is safe because it's as aggressive as slow start which already
 * risks 100% overshoot. The advantage is that we discourage application to
 * either send more filler packets or data to artificially blow up the cwnd
 * usage, and allow application-limited process to probe bw more aggressively.
 */
static inline bool tcp_is_cwnd_limited(const struct sock *sk)
{
	const struct tcp_sock *tp = tcp_sk(sk);

	/* If in slow start, ensure cwnd grows to twice what was ACKed. */
	if (tcp_in_slow_start(tp))
		return tp->snd_cwnd < 2 * tp->max_packets_out;

	return tp->is_cwnd_limited;
}

/* BBR congestion control needs pacing.
 * Same remark for SO_MAX_PACING_RATE.
 * sch_fq packet scheduler is efficiently handling pacing,
 * but is not always installed/used.
 * Return true if TCP stack should pace packets itself.
 */
static inline bool tcp_needs_internal_pacing(const struct sock *sk)
{
	return smp_load_acquire(&sk->sk_pacing_status) == SK_PACING_NEEDED;
}

/* Estimates in how many jiffies next packet for this flow can be sent.
 * Scheduling a retransmit timer too early would be silly.
 */
static inline unsigned long tcp_pacing_delay(const struct sock *sk)
{
	s64 delay = tcp_sk(sk)->tcp_wstamp_ns - tcp_sk(sk)->tcp_clock_cache;

	return delay > 0 ? nsecs_to_jiffies(delay) : 0;
}

static inline void tcp_reset_xmit_timer(struct sock *sk,
					const int what,
					unsigned long when,
					const unsigned long max_when)
{
	inet_csk_reset_xmit_timer(sk, what, when + tcp_pacing_delay(sk),
				  max_when);
}

/* Something is really bad, we could not queue an additional packet,
 * because qdisc is full or receiver sent a 0 window, or we are paced.
 * We do not want to add fuel to the fire, or abort too early,
 * so make sure the timer we arm now is at least 200ms in the future,
 * regardless of current icsk_rto value (as it could be ~2ms)
 */
static inline unsigned long tcp_probe0_base(const struct sock *sk)
{
	return max_t(unsigned long, inet_csk(sk)->icsk_rto, TCP_RTO_MIN);
}

/* Variant of inet_csk_rto_backoff() used for zero window probes */
static inline unsigned long tcp_probe0_when(const struct sock *sk,
					    unsigned long max_when)
{
	u64 when = (u64)tcp_probe0_base(sk) << inet_csk(sk)->icsk_backoff;

	return (unsigned long)min_t(u64, when, max_when);
}

static inline void tcp_check_probe_timer(struct sock *sk)
{
	if (!tcp_sk(sk)->packets_out && !inet_csk(sk)->icsk_pending)
		tcp_reset_xmit_timer(sk, ICSK_TIME_PROBE0,
				     tcp_probe0_base(sk), TCP_RTO_MAX);
}

static inline void tcp_init_wl(struct tcp_sock *tp, u32 seq)
{
	tp->snd_wl1 = seq;
}

static inline void tcp_update_wl(struct tcp_sock *tp, u32 seq)
{
	tp->snd_wl1 = seq;
}

/*
 * Calculate(/check) TCP checksum
 */
static inline __sum16 tcp_v4_check(int len, __be32 saddr,
				   __be32 daddr, __wsum base)
{
	return csum_tcpudp_magic(saddr, daddr, len, IPPROTO_TCP, base);
}

static inline bool tcp_checksum_complete(struct sk_buff *skb)
{
	return !skb_csum_unnecessary(skb) &&
		__skb_checksum_complete(skb);
}

bool tcp_add_backlog(struct sock *sk, struct sk_buff *skb);
int tcp_filter(struct sock *sk, struct sk_buff *skb);
void tcp_set_state(struct sock *sk, int state);
void tcp_done(struct sock *sk);
int tcp_abort(struct sock *sk, int err);

static inline void tcp_sack_reset(struct tcp_options_received *rx_opt)
{
	rx_opt->dsack = 0;
	rx_opt->num_sacks = 0;
}

void tcp_cwnd_restart(struct sock *sk, s32 delta);

static inline void tcp_slow_start_after_idle_check(struct sock *sk)
{
	const struct tcp_congestion_ops *ca_ops = inet_csk(sk)->icsk_ca_ops;
	struct tcp_sock *tp = tcp_sk(sk);
	s32 delta;

	if (!sock_net(sk)->ipv4.sysctl_tcp_slow_start_after_idle || tp->packets_out ||
	    ca_ops->cong_control)
		return;
	delta = tcp_jiffies32 - tp->lsndtime;
	if (delta > inet_csk(sk)->icsk_rto)
		tcp_cwnd_restart(sk, delta);
}

/* Determine a window scaling and initial window to offer. */
void tcp_select_initial_window(const struct sock *sk, int __space,
			       __u32 mss, __u32 *rcv_wnd,
			       __u32 *window_clamp, int wscale_ok,
			       __u8 *rcv_wscale, __u32 init_rcv_wnd);

static inline int tcp_win_from_space(const struct sock *sk, int space)
{
	int tcp_adv_win_scale = sock_net(sk)->ipv4.sysctl_tcp_adv_win_scale;

	return tcp_adv_win_scale <= 0 ?
		(space>>(-tcp_adv_win_scale)) :
		space - (space>>tcp_adv_win_scale);
}

/* Note: caller must be prepared to deal with negative returns */
static inline int tcp_space(const struct sock *sk)
{
	return tcp_win_from_space(sk, READ_ONCE(sk->sk_rcvbuf) -
				  READ_ONCE(sk->sk_backlog.len) -
				  atomic_read(&sk->sk_rmem_alloc));
}

static inline int tcp_full_space(const struct sock *sk)
{
	return tcp_win_from_space(sk, READ_ONCE(sk->sk_rcvbuf));
}

void tcp_cleanup_rbuf(struct sock *sk, int copied);

/* We provision sk_rcvbuf around 200% of sk_rcvlowat.
 * If 87.5 % (7/8) of the space has been consumed, we want to override
 * SO_RCVLOWAT constraint, since we are receiving skbs with too small
 * len/truesize ratio.
 */
static inline bool tcp_rmem_pressure(const struct sock *sk)
{
	int rcvbuf = READ_ONCE(sk->sk_rcvbuf);
	int threshold = rcvbuf - (rcvbuf >> 3);

	return atomic_read(&sk->sk_rmem_alloc) > threshold;
}

extern void tcp_openreq_init_rwin(struct request_sock *req,
				  const struct sock *sk_listener,
				  const struct dst_entry *dst);

void tcp_enter_memory_pressure(struct sock *sk);
void tcp_leave_memory_pressure(struct sock *sk);

static inline int keepalive_intvl_when(const struct tcp_sock *tp)
{
	struct net *net = sock_net((struct sock *)tp);

	return tp->keepalive_intvl ? : net->ipv4.sysctl_tcp_keepalive_intvl;
}

static inline int keepalive_time_when(const struct tcp_sock *tp)
{
	struct net *net = sock_net((struct sock *)tp);

	return tp->keepalive_time ? : net->ipv4.sysctl_tcp_keepalive_time;
}

static inline int keepalive_probes(const struct tcp_sock *tp)
{
	struct net *net = sock_net((struct sock *)tp);

	return tp->keepalive_probes ? : net->ipv4.sysctl_tcp_keepalive_probes;
}

static inline u32 keepalive_time_elapsed(const struct tcp_sock *tp)
{
	const struct inet_connection_sock *icsk = &tp->inet_conn;

	return min_t(u32, tcp_jiffies32 - icsk->icsk_ack.lrcvtime,
			  tcp_jiffies32 - tp->rcv_tstamp);
}

static inline int tcp_fin_time(const struct sock *sk)
{
	int fin_timeout = tcp_sk(sk)->linger2 ? : sock_net(sk)->ipv4.sysctl_tcp_fin_timeout;
	const int rto = inet_csk(sk)->icsk_rto;

	if (fin_timeout < (rto << 2) - (rto >> 1))
		fin_timeout = (rto << 2) - (rto >> 1);

	return fin_timeout;
}

static inline bool tcp_paws_check(const struct tcp_options_received *rx_opt,
				  int paws_win)
{
	if ((s32)(rx_opt->ts_recent - rx_opt->rcv_tsval) <= paws_win)
		return true;
	if (unlikely(!time_before32(ktime_get_seconds(),
				    rx_opt->ts_recent_stamp + TCP_PAWS_24DAYS)))
		return true;
	/*
	 * Some OSes send SYN and SYNACK messages with tsval=0 tsecr=0,
	 * then following tcp messages have valid values. Ignore 0 value,
	 * or else 'negative' tsval might forbid us to accept their packets.
	 */
	if (!rx_opt->ts_recent)
		return true;
	return false;
}

static inline bool tcp_paws_reject(const struct tcp_options_received *rx_opt,
				   int rst)
{
	if (tcp_paws_check(rx_opt, 0))
		return false;

	/* RST segments are not recommended to carry timestamp,
	   and, if they do, it is recommended to ignore PAWS because
	   "their cleanup function should take precedence over timestamps."
	   Certainly, it is mistake. It is necessary to understand the reasons
	   of this constraint to relax it: if peer reboots, clock may go
	   out-of-sync and half-open connections will not be reset.
	   Actually, the problem would be not existing if all
	   the implementations followed draft about maintaining clock
	   via reboots. Linux-2.2 DOES NOT!

	   However, we can relax time bounds for RST segments to MSL.
	 */
	if (rst && !time_before32(ktime_get_seconds(),
				  rx_opt->ts_recent_stamp + TCP_PAWS_MSL))
		return false;
	return true;
}

static inline void __tcp_fast_path_on(struct tcp_sock *tp, u32 snd_wnd)
{
	u32 ace = tcp_ecn_mode_accecn(tp) ?
		  ((tp->delivered_ce + TCP_ACCECN_CEP_INIT_OFFSET) &
		   TCP_ACCECN_CEP_ACE_MASK) : 0;

	tp->pred_flags = htonl((tp->tcp_header_len << 26) |
			       (ace << 22) |
			       ntohl(TCP_FLAG_ACK) |
			       snd_wnd);
}

static inline void tcp_fast_path_on(struct tcp_sock *tp)
{
	__tcp_fast_path_on(tp, tp->snd_wnd >> tp->rx_opt.snd_wscale);
}

static inline void tcp_fast_path_check(struct sock *sk)
{
	struct tcp_sock *tp = tcp_sk(sk);

	if (RB_EMPTY_ROOT(&tp->out_of_order_queue) &&
	    tp->rcv_wnd &&
	    atomic_read(&sk->sk_rmem_alloc) < sk->sk_rcvbuf &&
	    !tp->urg_data)
		tcp_fast_path_on(tp);
}

bool tcp_oow_rate_limited(struct net *net, const struct sk_buff *skb,
			  int mib_idx, u32 *last_oow_ack_time);

static inline void tcp_mib_init(struct net *net)
{
	/* See RFC 2012 */
	TCP_ADD_STATS(net, TCP_MIB_RTOALGORITHM, 1);
	TCP_ADD_STATS(net, TCP_MIB_RTOMIN, TCP_RTO_MIN*1000/HZ);
	TCP_ADD_STATS(net, TCP_MIB_RTOMAX, TCP_RTO_MAX*1000/HZ);
	TCP_ADD_STATS(net, TCP_MIB_MAXCONN, -1);
}

/* from STCP */
static inline void tcp_clear_retrans_hints_partial(struct tcp_sock *tp)
{
	tp->lost_skb_hint = NULL;
}

static inline void tcp_clear_all_retrans_hints(struct tcp_sock *tp)
{
	tcp_clear_retrans_hints_partial(tp);
	tp->retransmit_skb_hint = NULL;
}

union tcp_md5_addr {
	struct in_addr  a4;
#if IS_ENABLED(CONFIG_IPV6)
	struct in6_addr	a6;
#endif
};

/* - key database */
struct tcp_md5sig_key {
	struct hlist_node	node;
	u8			keylen;
	u8			family; /* AF_INET or AF_INET6 */
	u8			prefixlen;
	union tcp_md5_addr	addr;
	int			l3index; /* set if key added with L3 scope */
	u8			key[TCP_MD5SIG_MAXKEYLEN];
	struct rcu_head		rcu;
};

/* - sock block */
struct tcp_md5sig_info {
	struct hlist_head	head;
	struct rcu_head		rcu;
};

/* - pseudo header */
struct tcp4_pseudohdr {
	__be32		saddr;
	__be32		daddr;
	__u8		pad;
	__u8		protocol;
	__be16		len;
};

struct tcp6_pseudohdr {
	struct in6_addr	saddr;
	struct in6_addr daddr;
	__be32		len;
	__be32		protocol;	/* including padding */
};

union tcp_md5sum_block {
	struct tcp4_pseudohdr ip4;
#if IS_ENABLED(CONFIG_IPV6)
	struct tcp6_pseudohdr ip6;
#endif
};

/* - pool: digest algorithm, hash description and scratch buffer */
struct tcp_md5sig_pool {
	struct ahash_request	*md5_req;
	void			*scratch;
};

/* - functions */
int tcp_v4_md5_hash_skb(char *md5_hash, const struct tcp_md5sig_key *key,
			const struct sock *sk, const struct sk_buff *skb);
int tcp_md5_do_add(struct sock *sk, const union tcp_md5_addr *addr,
		   int family, u8 prefixlen, int l3index,
		   const u8 *newkey, u8 newkeylen, gfp_t gfp);
int tcp_md5_do_del(struct sock *sk, const union tcp_md5_addr *addr,
		   int family, u8 prefixlen, int l3index);
struct tcp_md5sig_key *tcp_v4_md5_lookup(const struct sock *sk,
					 const struct sock *addr_sk);

#ifdef CONFIG_TCP_MD5SIG
#include <linux/jump_label.h>
extern struct static_key_false tcp_md5_needed;
struct tcp_md5sig_key *__tcp_md5_do_lookup(const struct sock *sk, int l3index,
					   const union tcp_md5_addr *addr,
					   int family);
static inline struct tcp_md5sig_key *
tcp_md5_do_lookup(const struct sock *sk, int l3index,
		  const union tcp_md5_addr *addr, int family)
{
	if (!static_branch_unlikely(&tcp_md5_needed))
		return NULL;
	return __tcp_md5_do_lookup(sk, l3index, addr, family);
}

#define tcp_twsk_md5_key(twsk)	((twsk)->tw_md5_key)
#else
static inline struct tcp_md5sig_key *
tcp_md5_do_lookup(const struct sock *sk, int l3index,
		  const union tcp_md5_addr *addr, int family)
{
	return NULL;
}
#define tcp_twsk_md5_key(twsk)	NULL
#endif

bool tcp_alloc_md5sig_pool(void);

struct tcp_md5sig_pool *tcp_get_md5sig_pool(void);
static inline void tcp_put_md5sig_pool(void)
{
	local_bh_enable();
}

int tcp_md5_hash_skb_data(struct tcp_md5sig_pool *, const struct sk_buff *,
			  unsigned int header_len);
int tcp_md5_hash_key(struct tcp_md5sig_pool *hp,
		     const struct tcp_md5sig_key *key);

/* From tcp_fastopen.c */
void tcp_fastopen_cache_get(struct sock *sk, u16 *mss,
			    struct tcp_fastopen_cookie *cookie);
void tcp_fastopen_cache_set(struct sock *sk, u16 mss,
			    struct tcp_fastopen_cookie *cookie, bool syn_lost,
			    u16 try_exp);
struct tcp_fastopen_request {
	/* Fast Open cookie. Size 0 means a cookie request */
	struct tcp_fastopen_cookie	cookie;
	struct msghdr			*data;  /* data in MSG_FASTOPEN */
	size_t				size;
	int				copied;	/* queued in tcp_connect() */
	struct ubuf_info		*uarg;
};
void tcp_free_fastopen_req(struct tcp_sock *tp);
void tcp_fastopen_destroy_cipher(struct sock *sk);
void tcp_fastopen_ctx_destroy(struct net *net);
int tcp_fastopen_reset_cipher(struct net *net, struct sock *sk,
			      void *primary_key, void *backup_key);
int tcp_fastopen_get_cipher(struct net *net, struct inet_connection_sock *icsk,
			    u64 *key);
void tcp_fastopen_add_skb(struct sock *sk, struct sk_buff *skb);
struct sock *tcp_try_fastopen(struct sock *sk, struct sk_buff *skb,
			      struct request_sock *req,
			      struct tcp_fastopen_cookie *foc,
			      const struct dst_entry *dst);
void tcp_fastopen_init_key_once(struct net *net);
bool tcp_fastopen_cookie_check(struct sock *sk, u16 *mss,
			     struct tcp_fastopen_cookie *cookie);
bool tcp_fastopen_defer_connect(struct sock *sk, int *err);
#define TCP_FASTOPEN_KEY_LENGTH sizeof(siphash_key_t)
#define TCP_FASTOPEN_KEY_MAX 2
#define TCP_FASTOPEN_KEY_BUF_LENGTH \
	(TCP_FASTOPEN_KEY_LENGTH * TCP_FASTOPEN_KEY_MAX)

/* Fastopen key context */
struct tcp_fastopen_context {
	siphash_key_t	key[TCP_FASTOPEN_KEY_MAX];
	int		num;
	struct rcu_head	rcu;
};

extern unsigned int sysctl_tcp_fastopen_blackhole_timeout;
void tcp_fastopen_active_disable(struct sock *sk);
bool tcp_fastopen_active_should_disable(struct sock *sk);
void tcp_fastopen_active_disable_ofo_check(struct sock *sk);
void tcp_fastopen_active_detect_blackhole(struct sock *sk, bool expired);

/* Caller needs to wrap with rcu_read_(un)lock() */
static inline
struct tcp_fastopen_context *tcp_fastopen_get_ctx(const struct sock *sk)
{
	struct tcp_fastopen_context *ctx;

	ctx = rcu_dereference(inet_csk(sk)->icsk_accept_queue.fastopenq.ctx);
	if (!ctx)
		ctx = rcu_dereference(sock_net(sk)->ipv4.tcp_fastopen_ctx);
	return ctx;
}

static inline
bool tcp_fastopen_cookie_match(const struct tcp_fastopen_cookie *foc,
			       const struct tcp_fastopen_cookie *orig)
{
	if (orig->len == TCP_FASTOPEN_COOKIE_SIZE &&
	    orig->len == foc->len &&
	    !memcmp(orig->val, foc->val, foc->len))
		return true;
	return false;
}

static inline
int tcp_fastopen_context_len(const struct tcp_fastopen_context *ctx)
{
	return ctx->num;
}

/* Latencies incurred by various limits for a sender. They are
 * chronograph-like stats that are mutually exclusive.
 */
enum tcp_chrono {
	TCP_CHRONO_UNSPEC,
	TCP_CHRONO_BUSY, /* Actively sending data (non-empty write queue) */
	TCP_CHRONO_RWND_LIMITED, /* Stalled by insufficient receive window */
	TCP_CHRONO_SNDBUF_LIMITED, /* Stalled by insufficient send buffer */
	__TCP_CHRONO_MAX,
};

void tcp_chrono_start(struct sock *sk, const enum tcp_chrono type);
void tcp_chrono_stop(struct sock *sk, const enum tcp_chrono type);

/* This helper is needed, because skb->tcp_tsorted_anchor uses
 * the same memory storage than skb->destructor/_skb_refdst
 */
static inline void tcp_skb_tsorted_anchor_cleanup(struct sk_buff *skb)
{
	skb->destructor = NULL;
	skb->_skb_refdst = 0UL;
}

#define tcp_skb_tsorted_save(skb) {		\
	unsigned long _save = skb->_skb_refdst;	\
	skb->_skb_refdst = 0UL;

#define tcp_skb_tsorted_restore(skb)		\
	skb->_skb_refdst = _save;		\
}

void tcp_write_queue_purge(struct sock *sk);

static inline struct sk_buff *tcp_rtx_queue_head(const struct sock *sk)
{
	return skb_rb_first(&sk->tcp_rtx_queue);
}

static inline struct sk_buff *tcp_rtx_queue_tail(const struct sock *sk)
{
	return skb_rb_last(&sk->tcp_rtx_queue);
}

static inline struct sk_buff *tcp_write_queue_head(const struct sock *sk)
{
	return skb_peek(&sk->sk_write_queue);
}

static inline struct sk_buff *tcp_write_queue_tail(const struct sock *sk)
{
	return skb_peek_tail(&sk->sk_write_queue);
}

#define tcp_for_write_queue_from_safe(skb, tmp, sk)			\
	skb_queue_walk_from_safe(&(sk)->sk_write_queue, skb, tmp)

static inline struct sk_buff *tcp_send_head(const struct sock *sk)
{
	return skb_peek(&sk->sk_write_queue);
}

static inline bool tcp_skb_is_last(const struct sock *sk,
				   const struct sk_buff *skb)
{
	return skb_queue_is_last(&sk->sk_write_queue, skb);
}

/**
 * tcp_write_queue_empty - test if any payload (or FIN) is available in write queue
 * @sk: socket
 *
 * Since the write queue can have a temporary empty skb in it,
 * we must not use "return skb_queue_empty(&sk->sk_write_queue)"
 */
static inline bool tcp_write_queue_empty(const struct sock *sk)
{
	const struct tcp_sock *tp = tcp_sk(sk);

	return tp->write_seq == tp->snd_nxt;
}

static inline bool tcp_rtx_queue_empty(const struct sock *sk)
{
	return RB_EMPTY_ROOT(&sk->tcp_rtx_queue);
}

static inline bool tcp_rtx_and_write_queues_empty(const struct sock *sk)
{
	return tcp_rtx_queue_empty(sk) && tcp_write_queue_empty(sk);
}

static inline void tcp_add_write_queue_tail(struct sock *sk, struct sk_buff *skb)
{
	__skb_queue_tail(&sk->sk_write_queue, skb);

	/* Queue it, remembering where we must start sending. */
	if (sk->sk_write_queue.next == skb)
		tcp_chrono_start(sk, TCP_CHRONO_BUSY);
}

/* Insert new before skb on the write queue of sk.  */
static inline void tcp_insert_write_queue_before(struct sk_buff *new,
						  struct sk_buff *skb,
						  struct sock *sk)
{
	__skb_queue_before(&sk->sk_write_queue, skb, new);
}

static inline void tcp_unlink_write_queue(struct sk_buff *skb, struct sock *sk)
{
	tcp_skb_tsorted_anchor_cleanup(skb);
	__skb_unlink(skb, &sk->sk_write_queue);
}

void tcp_rbtree_insert(struct rb_root *root, struct sk_buff *skb);

static inline void tcp_rtx_queue_unlink(struct sk_buff *skb, struct sock *sk)
{
	tcp_skb_tsorted_anchor_cleanup(skb);
	rb_erase(&skb->rbnode, &sk->tcp_rtx_queue);
}

static inline void tcp_rtx_queue_unlink_and_free(struct sk_buff *skb, struct sock *sk)
{
	list_del(&skb->tcp_tsorted_anchor);
	tcp_rtx_queue_unlink(skb, sk);
	sk_wmem_free_skb(sk, skb);
}

static inline void tcp_push_pending_frames(struct sock *sk)
{
	if (tcp_send_head(sk)) {
		struct tcp_sock *tp = tcp_sk(sk);

		__tcp_push_pending_frames(sk, tcp_current_mss(sk), tp->nonagle);
	}
}

/* Start sequence of the skb just after the highest skb with SACKed
 * bit, valid only if sacked_out > 0 or when the caller has ensured
 * validity by itself.
 */
static inline u32 tcp_highest_sack_seq(struct tcp_sock *tp)
{
	if (!tp->sacked_out)
		return tp->snd_una;

	if (tp->highest_sack == NULL)
		return tp->snd_nxt;

	return TCP_SKB_CB(tp->highest_sack)->seq;
}

static inline void tcp_advance_highest_sack(struct sock *sk, struct sk_buff *skb)
{
	tcp_sk(sk)->highest_sack = skb_rb_next(skb);
}

static inline struct sk_buff *tcp_highest_sack(struct sock *sk)
{
	return tcp_sk(sk)->highest_sack;
}

static inline void tcp_highest_sack_reset(struct sock *sk)
{
	tcp_sk(sk)->highest_sack = tcp_rtx_queue_head(sk);
}

/* Called when old skb is about to be deleted and replaced by new skb */
static inline void tcp_highest_sack_replace(struct sock *sk,
					    struct sk_buff *old,
					    struct sk_buff *new)
{
	if (old == tcp_highest_sack(sk))
		tcp_sk(sk)->highest_sack = new;
}

/* This helper checks if socket has IP_TRANSPARENT set */
static inline bool inet_sk_transparent(const struct sock *sk)
{
	switch (sk->sk_state) {
	case TCP_TIME_WAIT:
		return inet_twsk(sk)->tw_transparent;
	case TCP_NEW_SYN_RECV:
		return inet_rsk(inet_reqsk(sk))->no_srccheck;
	}
	return inet_sk(sk)->transparent;
}

/* Determines whether this is a thin stream (which may suffer from
 * increased latency). Used to trigger latency-reducing mechanisms.
 */
static inline bool tcp_stream_is_thin(struct tcp_sock *tp)
{
	return tp->packets_out < 4 && !tcp_in_initial_slowstart(tp);
}

/* /proc */
enum tcp_seq_states {
	TCP_SEQ_STATE_LISTENING,
	TCP_SEQ_STATE_ESTABLISHED,
};

void *tcp_seq_start(struct seq_file *seq, loff_t *pos);
void *tcp_seq_next(struct seq_file *seq, void *v, loff_t *pos);
void tcp_seq_stop(struct seq_file *seq, void *v);

struct tcp_seq_afinfo {
	sa_family_t			family;
};

struct tcp_iter_state {
	struct seq_net_private	p;
	enum tcp_seq_states	state;
	struct sock		*syn_wait_sk;
	struct tcp_seq_afinfo	*bpf_seq_afinfo;
	int			bucket, offset, sbucket, num;
	loff_t			last_pos;
};

extern struct request_sock_ops tcp_request_sock_ops;
extern struct request_sock_ops tcp6_request_sock_ops;

void tcp_v4_destroy_sock(struct sock *sk);

struct sk_buff *tcp_gso_segment(struct sk_buff *skb,
				netdev_features_t features);
struct sk_buff *tcp_gro_receive(struct list_head *head, struct sk_buff *skb);
INDIRECT_CALLABLE_DECLARE(int tcp4_gro_complete(struct sk_buff *skb, int thoff));
INDIRECT_CALLABLE_DECLARE(struct sk_buff *tcp4_gro_receive(struct list_head *head, struct sk_buff *skb));
INDIRECT_CALLABLE_DECLARE(int tcp6_gro_complete(struct sk_buff *skb, int thoff));
INDIRECT_CALLABLE_DECLARE(struct sk_buff *tcp6_gro_receive(struct list_head *head, struct sk_buff *skb));
int tcp_gro_complete(struct sk_buff *skb);

void __tcp_v4_send_check(struct sk_buff *skb, __be32 saddr, __be32 daddr);

static inline u32 tcp_notsent_lowat(const struct tcp_sock *tp)
{
	struct net *net = sock_net((struct sock *)tp);
	return tp->notsent_lowat ?: net->ipv4.sysctl_tcp_notsent_lowat;
}

/* @wake is one when sk_stream_write_space() calls us.
 * This sends EPOLLOUT only if notsent_bytes is half the limit.
 * This mimics the strategy used in sock_def_write_space().
 */
static inline bool tcp_stream_memory_free(const struct sock *sk, int wake)
{
	const struct tcp_sock *tp = tcp_sk(sk);
	u32 notsent_bytes = READ_ONCE(tp->write_seq) -
			    READ_ONCE(tp->snd_nxt);

	return (notsent_bytes << wake) < tcp_notsent_lowat(tp);
}

#ifdef CONFIG_PROC_FS
int tcp4_proc_init(void);
void tcp4_proc_exit(void);
#endif

int tcp_rtx_synack(const struct sock *sk, struct request_sock *req);
int tcp_conn_request(struct request_sock_ops *rsk_ops,
		     const struct tcp_request_sock_ops *af_ops,
		     struct sock *sk, struct sk_buff *skb);

/* TCP af-specific functions */
struct tcp_sock_af_ops {
#ifdef CONFIG_TCP_MD5SIG
	struct tcp_md5sig_key	*(*md5_lookup) (const struct sock *sk,
						const struct sock *addr_sk);
	int		(*calc_md5_hash)(char *location,
					 const struct tcp_md5sig_key *md5,
					 const struct sock *sk,
					 const struct sk_buff *skb);
	int		(*md5_parse)(struct sock *sk,
				     int optname,
				     sockptr_t optval,
				     int optlen);
#endif
};

struct tcp_request_sock_ops {
	u16 mss_clamp;
#ifdef CONFIG_TCP_MD5SIG
	struct tcp_md5sig_key *(*req_md5_lookup)(const struct sock *sk,
						 const struct sock *addr_sk);
	int		(*calc_md5_hash) (char *location,
					  const struct tcp_md5sig_key *md5,
					  const struct sock *sk,
					  const struct sk_buff *skb);
#endif
	void (*init_req)(struct request_sock *req,
			 const struct sock *sk_listener,
			 struct sk_buff *skb);
#ifdef CONFIG_SYN_COOKIES
	__u32 (*cookie_init_seq)(const struct sk_buff *skb,
				 __u16 *mss);
#endif
	struct dst_entry *(*route_req)(const struct sock *sk, struct flowi *fl,
				       const struct request_sock *req);
	u32 (*init_seq)(const struct sk_buff *skb);
	u32 (*init_ts_off)(const struct net *net, const struct sk_buff *skb);
	int (*send_synack)(const struct sock *sk, struct dst_entry *dst,
			   struct flowi *fl, struct request_sock *req,
			   struct tcp_fastopen_cookie *foc,
			   enum tcp_synack_type synack_type,
			   struct sk_buff *syn_skb);
};

extern const struct tcp_request_sock_ops tcp_request_sock_ipv4_ops;
#if IS_ENABLED(CONFIG_IPV6)
extern const struct tcp_request_sock_ops tcp_request_sock_ipv6_ops;
#endif

#ifdef CONFIG_SYN_COOKIES
static inline __u32 cookie_init_sequence(const struct tcp_request_sock_ops *ops,
					 const struct sock *sk, struct sk_buff *skb,
					 __u16 *mss)
{
	tcp_synq_overflow(sk);
	__NET_INC_STATS(sock_net(sk), LINUX_MIB_SYNCOOKIESSENT);
	return ops->cookie_init_seq(skb, mss);
}
#else
static inline __u32 cookie_init_sequence(const struct tcp_request_sock_ops *ops,
					 const struct sock *sk, struct sk_buff *skb,
					 __u16 *mss)
{
	return 0;
}
#endif

int tcpv4_offload_init(void);

void tcp_v4_init(void);
void tcp_init(void);

/* tcp_recovery.c */
void tcp_mark_skb_lost(struct sock *sk, struct sk_buff *skb);
void tcp_newreno_mark_lost(struct sock *sk, bool snd_una_advanced);
extern s32 tcp_rack_skb_timeout(struct tcp_sock *tp, struct sk_buff *skb,
				u32 reo_wnd);
extern void tcp_rack_mark_lost(struct sock *sk);
extern void tcp_rack_advance(struct tcp_sock *tp, u8 sacked, u32 end_seq,
			     u64 xmit_time);
extern void tcp_rack_reo_timeout(struct sock *sk);
extern void tcp_rack_update_reo_wnd(struct sock *sk, struct rate_sample *rs);

/* At how many usecs into the future should the RTO fire? */
static inline s64 tcp_rto_delta_us(const struct sock *sk)
{
	const struct sk_buff *skb = tcp_rtx_queue_head(sk);
	u32 rto = inet_csk(sk)->icsk_rto;
	u64 rto_time_stamp_us = tcp_skb_timestamp_us(skb) + jiffies_to_usecs(rto);

	return rto_time_stamp_us - tcp_sk(sk)->tcp_mstamp;
}

/*
 * Save and compile IPv4 options, return a pointer to it
 */
static inline struct ip_options_rcu *tcp_v4_save_options(struct net *net,
							 struct sk_buff *skb)
{
	const struct ip_options *opt = &TCP_SKB_CB(skb)->header.h4.opt;
	struct ip_options_rcu *dopt = NULL;

	if (opt->optlen) {
		int opt_size = sizeof(*dopt) + opt->optlen;

		dopt = kmalloc(opt_size, GFP_ATOMIC);
		if (dopt && __ip_options_echo(net, &dopt->opt, skb, opt)) {
			kfree(dopt);
			dopt = NULL;
		}
	}
	return dopt;
}

/* locally generated TCP pure ACKs have skb->truesize == 2
 * (check tcp_send_ack() in net/ipv4/tcp_output.c )
 * This is much faster than dissecting the packet to find out.
 * (Think of GRE encapsulations, IPv4, IPv6, ...)
 */
static inline bool skb_is_tcp_pure_ack(const struct sk_buff *skb)
{
	return skb->truesize == 2;
}

static inline void skb_set_tcp_pure_ack(struct sk_buff *skb)
{
	skb->truesize = 2;
}

static inline int tcp_inq(struct sock *sk)
{
	struct tcp_sock *tp = tcp_sk(sk);
	int answ;

	if ((1 << sk->sk_state) & (TCPF_SYN_SENT | TCPF_SYN_RECV)) {
		answ = 0;
	} else if (sock_flag(sk, SOCK_URGINLINE) ||
		   !tp->urg_data ||
		   before(tp->urg_seq, tp->copied_seq) ||
		   !before(tp->urg_seq, tp->rcv_nxt)) {

		answ = tp->rcv_nxt - tp->copied_seq;

		/* Subtract 1, if FIN was received */
		if (answ && sock_flag(sk, SOCK_DONE))
			answ--;
	} else {
		answ = tp->urg_seq - tp->copied_seq;
	}

	return answ;
}

int tcp_peek_len(struct socket *sock);

static inline void tcp_segs_in(struct tcp_sock *tp, const struct sk_buff *skb)
{
	u16 segs_in;

	segs_in = max_t(u16, 1, skb_shinfo(skb)->gso_segs);
	tp->segs_in += segs_in;
	if (skb->len > tcp_hdrlen(skb))
		tp->data_segs_in += segs_in;
}

/*
 * TCP listen path runs lockless.
 * We forced "struct sock" to be const qualified to make sure
 * we don't modify one of its field by mistake.
 * Here, we increment sk_drops which is an atomic_t, so we can safely
 * make sock writable again.
 */
static inline void tcp_listendrop(const struct sock *sk)
{
	atomic_inc(&((struct sock *)sk)->sk_drops);
	__NET_INC_STATS(sock_net(sk), LINUX_MIB_LISTENDROPS);
}

enum hrtimer_restart tcp_pace_kick(struct hrtimer *timer);

/*
 * Interface for adding Upper Level Protocols over TCP
 */

#define TCP_ULP_NAME_MAX	16
#define TCP_ULP_MAX		128
#define TCP_ULP_BUF_MAX		(TCP_ULP_NAME_MAX*TCP_ULP_MAX)

struct tcp_ulp_ops {
	struct list_head	list;

	/* initialize ulp */
	int (*init)(struct sock *sk);
	/* update ulp */
	void (*update)(struct sock *sk, struct proto *p,
		       void (*write_space)(struct sock *sk));
	/* cleanup ulp */
	void (*release)(struct sock *sk);
	/* diagnostic */
	int (*get_info)(const struct sock *sk, struct sk_buff *skb);
	size_t (*get_info_size)(const struct sock *sk);
	/* clone ulp */
	void (*clone)(const struct request_sock *req, struct sock *newsk,
		      const gfp_t priority);

	char		name[TCP_ULP_NAME_MAX];
	struct module	*owner;
};
int tcp_register_ulp(struct tcp_ulp_ops *type);
void tcp_unregister_ulp(struct tcp_ulp_ops *type);
int tcp_set_ulp(struct sock *sk, const char *name);
void tcp_get_available_ulp(char *buf, size_t len);
void tcp_cleanup_ulp(struct sock *sk);
void tcp_update_ulp(struct sock *sk, struct proto *p,
		    void (*write_space)(struct sock *sk));

#define MODULE_ALIAS_TCP_ULP(name)				\
	__MODULE_INFO(alias, alias_userspace, name);		\
	__MODULE_INFO(alias, alias_tcp_ulp, "tcp-ulp-" name)

struct sk_msg;
struct sk_psock;

#ifdef CONFIG_BPF_STREAM_PARSER
struct proto *tcp_bpf_get_proto(struct sock *sk, struct sk_psock *psock);
void tcp_bpf_clone(const struct sock *sk, struct sock *newsk);
#else
static inline void tcp_bpf_clone(const struct sock *sk, struct sock *newsk)
{
}
#endif /* CONFIG_BPF_STREAM_PARSER */

#ifdef CONFIG_NET_SOCK_MSG
int tcp_bpf_sendmsg_redir(struct sock *sk, struct sk_msg *msg, u32 bytes,
			  int flags);
int __tcp_bpf_recvmsg(struct sock *sk, struct sk_psock *psock,
		      struct msghdr *msg, int len, int flags);
#endif /* CONFIG_NET_SOCK_MSG */

#ifdef CONFIG_CGROUP_BPF
static inline void bpf_skops_init_skb(struct bpf_sock_ops_kern *skops,
				      struct sk_buff *skb,
				      unsigned int end_offset)
{
	skops->skb = skb;
	skops->skb_data_end = skb->data + end_offset;
}
#else
static inline void bpf_skops_init_skb(struct bpf_sock_ops_kern *skops,
				      struct sk_buff *skb,
				      unsigned int end_offset)
{
}
#endif

/* Call BPF_SOCK_OPS program that returns an int. If the return value
 * is < 0, then the BPF op failed (for example if the loaded BPF
 * program does not support the chosen operation or there is no BPF
 * program loaded).
 */
#ifdef CONFIG_BPF
static inline int tcp_call_bpf(struct sock *sk, int op, u32 nargs, u32 *args)
{
	struct bpf_sock_ops_kern sock_ops;
	int ret;

	memset(&sock_ops, 0, offsetof(struct bpf_sock_ops_kern, temp));
	if (sk_fullsock(sk)) {
		sock_ops.is_fullsock = 1;
		sock_owned_by_me(sk);
	}

	sock_ops.sk = sk;
	sock_ops.op = op;
	if (nargs > 0)
		memcpy(sock_ops.args, args, nargs * sizeof(*args));

	ret = BPF_CGROUP_RUN_PROG_SOCK_OPS(&sock_ops);
	if (ret == 0)
		ret = sock_ops.reply;
	else
		ret = -1;
	return ret;
}

static inline int tcp_call_bpf_2arg(struct sock *sk, int op, u32 arg1, u32 arg2)
{
	u32 args[2] = {arg1, arg2};

	return tcp_call_bpf(sk, op, 2, args);
}

static inline int tcp_call_bpf_3arg(struct sock *sk, int op, u32 arg1, u32 arg2,
				    u32 arg3)
{
	u32 args[3] = {arg1, arg2, arg3};

	return tcp_call_bpf(sk, op, 3, args);
}

#else
static inline int tcp_call_bpf(struct sock *sk, int op, u32 nargs, u32 *args)
{
	return -EPERM;
}

static inline int tcp_call_bpf_2arg(struct sock *sk, int op, u32 arg1, u32 arg2)
{
	return -EPERM;
}

static inline int tcp_call_bpf_3arg(struct sock *sk, int op, u32 arg1, u32 arg2,
				    u32 arg3)
{
	return -EPERM;
}

#endif

static inline u32 tcp_timeout_init(struct sock *sk)
{
	int timeout;

	timeout = tcp_call_bpf(sk, BPF_SOCK_OPS_TIMEOUT_INIT, 0, NULL);

	if (timeout <= 0)
		timeout = TCP_TIMEOUT_INIT;
	return timeout;
}

static inline u32 tcp_rwnd_init_bpf(struct sock *sk)
{
	int rwnd;

	rwnd = tcp_call_bpf(sk, BPF_SOCK_OPS_RWND_INIT, 0, NULL);

	if (rwnd < 0)
		rwnd = 0;
	return rwnd;
}

static inline bool tcp_bpf_ca_needs_ecn(struct sock *sk)
{
	return (tcp_call_bpf(sk, BPF_SOCK_OPS_NEEDS_ECN, 0, NULL) == 1);
}

static inline void tcp_bpf_rtt(struct sock *sk)
{
	if (BPF_SOCK_OPS_TEST_FLAG(tcp_sk(sk), BPF_SOCK_OPS_RTT_CB_FLAG))
		tcp_call_bpf(sk, BPF_SOCK_OPS_RTT_CB, 0, NULL);
}

#if IS_ENABLED(CONFIG_SMC)
extern struct static_key_false tcp_have_smc;
#endif

#if IS_ENABLED(CONFIG_TLS_DEVICE)
void clean_acked_data_enable(struct inet_connection_sock *icsk,
			     void (*cad)(struct sock *sk, u32 ack_seq));
void clean_acked_data_disable(struct inet_connection_sock *icsk);
void clean_acked_data_flush(void);
#endif

DECLARE_STATIC_KEY_FALSE(tcp_tx_delay_enabled);
static inline void tcp_add_tx_delay(struct sk_buff *skb,
				    const struct tcp_sock *tp)
{
	if (static_branch_unlikely(&tcp_tx_delay_enabled))
		skb->skb_mstamp_ns += (u64)tp->tcp_tx_delay * NSEC_PER_USEC;
}

/* Compute Earliest Departure Time for some control packets
 * like ACK or RST for TIME_WAIT or non ESTABLISHED sockets.
 */
static inline u64 tcp_transmit_time(const struct sock *sk)
{
	if (static_branch_unlikely(&tcp_tx_delay_enabled)) {
		u32 delay = (sk->sk_state == TCP_TIME_WAIT) ?
			tcp_twsk(sk)->tw_tx_delay : tcp_sk(sk)->tcp_tx_delay;

		return tcp_clock_ns() + (u64)delay * NSEC_PER_USEC;
	}
	return 0;
}

#endif	/* _TCP_H */<|MERGE_RESOLUTION|>--- conflicted
+++ resolved
@@ -228,20 +228,10 @@
 					 TCP_ACCECN_NUMCOUNTERS)
 #define TCP_ACCECN_BEACON_FREQ_SHIFT	2 /* Send option at least 2^2 times per RTT */
 
-<<<<<<< HEAD
-/* tp->saw_accecn_opt states, empty seen & orderbit are overloaded */
-#define TCP_ACCECN_OPT_EMPTY_SEEN	0x1
-#define TCP_ACCECN_OPT_ORDERBIT		0x1
-#define TCP_ACCECN_OPT_COUNTER_SEEN	0x2
-#define TCP_ACCECN_OPT_SEEN		(TCP_ACCECN_OPT_COUNTER_SEEN | \
-					 TCP_ACCECN_OPT_EMPTY_SEEN)
-#define TCP_ACCECN_OPT_FAIL		0x4
-=======
 /* tp->saw_accecn_opt states */
 #define TCP_ACCECN_OPT_EMPTY_SEEN	0x1
 #define TCP_ACCECN_OPT_COUNTER_SEEN	0x2
 #define TCP_ACCECN_OPT_FAIL		0x3
->>>>>>> 08501276
 
 /* Flags in tp->nonagle */
 #define TCP_NAGLE_OFF		1	/* Nagle's algo is disabled */
@@ -899,7 +889,6 @@
  */
 #define TCP_ACCECN_CEP_INIT_OFFSET 5
 #define TCP_ACCECN_E1B_INIT_OFFSET 0
-#define TCP_ACCECN_E1B_FIRST_INIT_OFFSET 0x800001
 #define TCP_ACCECN_E0B_INIT_OFFSET 1
 #define TCP_ACCECN_CEB_INIT_OFFSET 0
 
