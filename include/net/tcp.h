/* SPDX-License-Identifier: GPL-2.0-or-later */
/*
 * INET		An implementation of the TCP/IP protocol suite for the LINUX
 *		operating system.  INET is implemented using the  BSD Socket
 *		interface as the means of communication with the user level.
 *
 *		Definitions for the TCP module.
 *
 * Version:	@(#)tcp.h	1.0.5	05/23/93
 *
 * Authors:	Ross Biro
 *		Fred N. van Kempen, <waltje@uWalt.NL.Mugnet.ORG>
 */
#ifndef _TCP_H
#define _TCP_H

#define FASTRETRANS_DEBUG 1

#include <linux/list.h>
#include <linux/tcp.h>
#include <linux/bug.h>
#include <linux/slab.h>
#include <linux/cache.h>
#include <linux/percpu.h>
#include <linux/skbuff.h>
#include <linux/cryptohash.h>
#include <linux/kref.h>
#include <linux/ktime.h>

#include <net/inet_connection_sock.h>
#include <net/inet_timewait_sock.h>
#include <net/inet_hashtables.h>
#include <net/checksum.h>
#include <net/request_sock.h>
#include <net/sock_reuseport.h>
#include <net/sock.h>
#include <net/snmp.h>
#include <net/ip.h>
#include <net/tcp_states.h>
#include <net/inet_ecn.h>
#include <net/dst.h>

#include <linux/seq_file.h>
#include <linux/memcontrol.h>
#include <linux/bpf-cgroup.h>
#include <linux/siphash.h>

extern struct inet_hashinfo tcp_hashinfo;

extern struct percpu_counter tcp_orphan_count;
void tcp_time_wait(struct sock *sk, int state, int timeo);

#define MAX_TCP_HEADER	(128 + MAX_HEADER)
#define MAX_TCP_OPTION_SPACE 40
#define TCP_MIN_SND_MSS		48
#define TCP_MIN_GSO_SIZE	(TCP_MIN_SND_MSS - MAX_TCP_OPTION_SPACE)

/*
 * Never offer a window over 32767 without using window scaling. Some
 * poor stacks do signed 16bit maths!
 */
#define MAX_TCP_WINDOW		32767U

/* Minimal accepted MSS. It is (60+60+8) - (20+20). */
#define TCP_MIN_MSS		88U

/* The initial MTU to use for probing */
#define TCP_BASE_MSS		1024

/* probing interval, default to 10 minutes as per RFC4821 */
#define TCP_PROBE_INTERVAL	600

/* Specify interval when tcp mtu probing will stop */
#define TCP_PROBE_THRESHOLD	8

/* After receiving this amount of duplicate ACKs fast retransmit starts. */
#define TCP_FASTRETRANS_THRESH 3

/* Maximal number of ACKs sent quickly to accelerate slow-start. */
#define TCP_MAX_QUICKACKS	16U

/* Maximal number of window scale according to RFC1323 */
#define TCP_MAX_WSCALE		14U

/* urg_data states */
#define TCP_URG_VALID	0x0100
#define TCP_URG_NOTYET	0x0200
#define TCP_URG_READ	0x0400

#define TCP_RETR1	3	/*
				 * This is how many retries it does before it
				 * tries to figure out if the gateway is
				 * down. Minimal RFC value is 3; it corresponds
				 * to ~3sec-8min depending on RTO.
				 */

#define TCP_RETR2	15	/*
				 * This should take at least
				 * 90 minutes to time out.
				 * RFC1122 says that the limit is 100 sec.
				 * 15 is ~13-30min depending on RTO.
				 */

#define TCP_SYN_RETRIES	 6	/* This is how many retries are done
				 * when active opening a connection.
				 * RFC1122 says the minimum retry MUST
				 * be at least 180secs.  Nevertheless
				 * this value is corresponding to
				 * 63secs of retransmission with the
				 * current initial RTO.
				 */

#define TCP_SYNACK_RETRIES 5	/* This is how may retries are done
				 * when passive opening a connection.
				 * This is corresponding to 31secs of
				 * retransmission with the current
				 * initial RTO.
				 */

#define TCP_TIMEWAIT_LEN (60*HZ) /* how long to wait to destroy TIME-WAIT
				  * state, about 60 seconds	*/
#define TCP_FIN_TIMEOUT	TCP_TIMEWAIT_LEN
                                 /* BSD style FIN_WAIT2 deadlock breaker.
				  * It used to be 3min, new value is 60sec,
				  * to combine FIN-WAIT-2 timeout with
				  * TIME-WAIT timer.
				  */

#define TCP_DELACK_MAX	((unsigned)(HZ/5))	/* maximal time to delay before sending an ACK */
#if HZ >= 100
#define TCP_DELACK_MIN	((unsigned)(HZ/25))	/* minimal time to delay before sending an ACK */
#define TCP_ATO_MIN	((unsigned)(HZ/25))
#else
#define TCP_DELACK_MIN	4U
#define TCP_ATO_MIN	4U
#endif
#define TCP_RTO_MAX	((unsigned)(120*HZ))
#define TCP_RTO_MIN	((unsigned)(HZ/5))
#define TCP_TIMEOUT_MIN	(2U) /* Min timeout for TCP timers in jiffies */
#define TCP_TIMEOUT_INIT ((unsigned)(1*HZ))	/* RFC6298 2.1 initial RTO value	*/
#define TCP_TIMEOUT_FALLBACK ((unsigned)(3*HZ))	/* RFC 1122 initial RTO value, now
						 * used as a fallback RTO for the
						 * initial data transmission if no
						 * valid RTT sample has been acquired,
						 * most likely due to retrans in 3WHS.
						 */

#define TCP_RESOURCE_PROBE_INTERVAL ((unsigned)(HZ/2U)) /* Maximal interval between probes
					                 * for local resources.
					                 */
#define TCP_KEEPALIVE_TIME	(120*60*HZ)	/* two hours */
#define TCP_KEEPALIVE_PROBES	9		/* Max of 9 keepalive probes	*/
#define TCP_KEEPALIVE_INTVL	(75*HZ)

#define MAX_TCP_KEEPIDLE	32767
#define MAX_TCP_KEEPINTVL	32767
#define MAX_TCP_KEEPCNT		127
#define MAX_TCP_SYNCNT		127

#define TCP_SYNQ_INTERVAL	(HZ/5)	/* Period of SYNACK timer */

#define TCP_PAWS_24DAYS	(60 * 60 * 24 * 24)
#define TCP_PAWS_MSL	60		/* Per-host timestamps are invalidated
					 * after this time. It should be equal
					 * (or greater than) TCP_TIMEWAIT_LEN
					 * to provide reliability equal to one
					 * provided by timewait state.
					 */
#define TCP_PAWS_WINDOW	1		/* Replay window for per-host
					 * timestamps. It must be less than
					 * minimal timewait lifetime.
					 */
/*
 *	TCP option
 */

#define TCPOPT_NOP		1	/* Padding */
#define TCPOPT_EOL		0	/* End of options */
#define TCPOPT_MSS		2	/* Segment size negotiating */
#define TCPOPT_WINDOW		3	/* Window scaling */
#define TCPOPT_SACK_PERM        4       /* SACK Permitted */
#define TCPOPT_SACK             5       /* SACK Block */
#define TCPOPT_TIMESTAMP	8	/* Better RTT estimations/PAWS */
#define TCPOPT_MD5SIG		19	/* MD5 Signature (RFC2385) */
#define TCPOPT_FASTOPEN		34	/* Fast open (RFC7413) */
#define TCPOPT_EXP		254	/* Experimental */
/* Magic number to be after the option value for sharing TCP
 * experimental options. See draft-ietf-tcpm-experimental-options-00.txt
 */
#define TCPOPT_FASTOPEN_MAGIC	0xF989
#define TCPOPT_SMC_MAGIC	0xE2D4C3D9

/*
 *     TCP option lengths
 */

#define TCPOLEN_MSS            4
#define TCPOLEN_WINDOW         3
#define TCPOLEN_SACK_PERM      2
#define TCPOLEN_TIMESTAMP      10
#define TCPOLEN_MD5SIG         18
#define TCPOLEN_FASTOPEN_BASE  2
#define TCPOLEN_EXP_FASTOPEN_BASE  4
#define TCPOLEN_EXP_SMC_BASE   6

/* But this is what stacks really send out. */
#define TCPOLEN_TSTAMP_ALIGNED		12
#define TCPOLEN_WSCALE_ALIGNED		4
#define TCPOLEN_SACKPERM_ALIGNED	4
#define TCPOLEN_SACK_BASE		2
#define TCPOLEN_SACK_BASE_ALIGNED	4
#define TCPOLEN_SACK_PERBLOCK		8
#define TCPOLEN_MD5SIG_ALIGNED		20
#define TCPOLEN_MSS_ALIGNED		4
#define TCPOLEN_EXP_SMC_BASE_ALIGNED	8

/* Flags in tp->nonagle */
#define TCP_NAGLE_OFF		1	/* Nagle's algo is disabled */
#define TCP_NAGLE_CORK		2	/* Socket is corked	    */
#define TCP_NAGLE_PUSH		4	/* Cork is overridden for already queued data */

/* TCP thin-stream limits */
#define TCP_THIN_LINEAR_RETRIES 6       /* After 6 linear retries, do exp. backoff */

/* TCP initial congestion window as per rfc6928 */
#define TCP_INIT_CWND		10

/* Bit Flags for sysctl_tcp_fastopen */
#define	TFO_CLIENT_ENABLE	1
#define	TFO_SERVER_ENABLE	2
#define	TFO_CLIENT_NO_COOKIE	4	/* Data in SYN w/o cookie option */

/* Accept SYN data w/o any cookie option */
#define	TFO_SERVER_COOKIE_NOT_REQD	0x200

/* Force enable TFO on all listeners, i.e., not requiring the
 * TCP_FASTOPEN socket option.
 */
#define	TFO_SERVER_WO_SOCKOPT1	0x400


/* sysctl variables for tcp */
extern int sysctl_tcp_max_orphans;
extern long sysctl_tcp_mem[3];

#define TCP_RACK_LOSS_DETECTION  0x1 /* Use RACK to detect losses */
#define TCP_RACK_STATIC_REO_WND  0x2 /* Use static RACK reo wnd */
#define TCP_RACK_NO_DUPTHRESH    0x4 /* Do not use DUPACK threshold in RACK */

extern atomic_long_t tcp_memory_allocated;
extern struct percpu_counter tcp_sockets_allocated;
extern unsigned long tcp_memory_pressure;

/* optimized version of sk_under_memory_pressure() for TCP sockets */
static inline bool tcp_under_memory_pressure(const struct sock *sk)
{
	if (mem_cgroup_sockets_enabled && sk->sk_memcg &&
	    mem_cgroup_under_socket_pressure(sk->sk_memcg))
		return true;

	return READ_ONCE(tcp_memory_pressure);
}
/*
 * The next routines deal with comparing 32 bit unsigned ints
 * and worry about wraparound (automatic with unsigned arithmetic).
 */

static inline bool before(__u32 seq1, __u32 seq2)
{
        return (__s32)(seq1-seq2) < 0;
}
#define after(seq2, seq1) 	before(seq1, seq2)

/* is s2<=s1<=s3 ? */
static inline bool between(__u32 seq1, __u32 seq2, __u32 seq3)
{
	return seq3 - seq2 >= seq1 - seq2;
}

static inline bool tcp_out_of_memory(struct sock *sk)
{
	if (sk->sk_wmem_queued > SOCK_MIN_SNDBUF &&
	    sk_memory_allocated(sk) > sk_prot_mem_limits(sk, 2))
		return true;
	return false;
}

void sk_forced_mem_schedule(struct sock *sk, int size);

static inline bool tcp_too_many_orphans(struct sock *sk, int shift)
{
	struct percpu_counter *ocp = sk->sk_prot->orphan_count;
	int orphans = percpu_counter_read_positive(ocp);

	if (orphans << shift > sysctl_tcp_max_orphans) {
		orphans = percpu_counter_sum_positive(ocp);
		if (orphans << shift > sysctl_tcp_max_orphans)
			return true;
	}
	return false;
}

bool tcp_check_oom(struct sock *sk, int shift);


extern struct proto tcp_prot;

#define TCP_INC_STATS(net, field)	SNMP_INC_STATS((net)->mib.tcp_statistics, field)
#define __TCP_INC_STATS(net, field)	__SNMP_INC_STATS((net)->mib.tcp_statistics, field)
#define TCP_DEC_STATS(net, field)	SNMP_DEC_STATS((net)->mib.tcp_statistics, field)
#define TCP_ADD_STATS(net, field, val)	SNMP_ADD_STATS((net)->mib.tcp_statistics, field, val)

void tcp_tasklet_init(void);

int tcp_v4_err(struct sk_buff *skb, u32);

void tcp_shutdown(struct sock *sk, int how);

int tcp_v4_early_demux(struct sk_buff *skb);
int tcp_v4_rcv(struct sk_buff *skb);

int tcp_v4_tw_remember_stamp(struct inet_timewait_sock *tw);
int tcp_sendmsg(struct sock *sk, struct msghdr *msg, size_t size);
int tcp_sendmsg_locked(struct sock *sk, struct msghdr *msg, size_t size);
int tcp_sendpage(struct sock *sk, struct page *page, int offset, size_t size,
		 int flags);
int tcp_sendpage_locked(struct sock *sk, struct page *page, int offset,
			size_t size, int flags);
ssize_t do_tcp_sendpages(struct sock *sk, struct page *page, int offset,
		 size_t size, int flags);
void tcp_release_cb(struct sock *sk);
void tcp_wfree(struct sk_buff *skb);
void tcp_write_timer_handler(struct sock *sk);
void tcp_delack_timer_handler(struct sock *sk);
int tcp_ioctl(struct sock *sk, int cmd, unsigned long arg);
int tcp_rcv_state_process(struct sock *sk, struct sk_buff *skb);
void tcp_rcv_established(struct sock *sk, struct sk_buff *skb);
void tcp_rcv_space_adjust(struct sock *sk);
int tcp_twsk_unique(struct sock *sk, struct sock *sktw, void *twp);
void tcp_twsk_destructor(struct sock *sk);
ssize_t tcp_splice_read(struct socket *sk, loff_t *ppos,
			struct pipe_inode_info *pipe, size_t len,
			unsigned int flags);

void tcp_enter_quickack_mode(struct sock *sk, unsigned int max_quickacks);
static inline void tcp_dec_quickack_mode(struct sock *sk,
					 const unsigned int pkts)
{
	struct inet_connection_sock *icsk = inet_csk(sk);

	if (icsk->icsk_ack.quick) {
		if (pkts >= icsk->icsk_ack.quick) {
			icsk->icsk_ack.quick = 0;
			/* Leaving quickack mode we deflate ATO. */
			icsk->icsk_ack.ato   = TCP_ATO_MIN;
		} else
			icsk->icsk_ack.quick -= pkts;
	}
}

#define	TCP_ECN_MODE_RFC3168	0x1
#define	TCP_ECN_QUEUE_CWR	0x2
#define	TCP_ECN_DEMAND_CWR	0x4
#define	TCP_ECN_SEEN		0x8
#define TCP_ECN_MODE_ACCECN	0x10

#define TCP_ECN_SEEN_SHIFT	3

#define TCP_ECN_DISABLED	0
#define TCP_ECN_MODE_PENDING	(TCP_ECN_MODE_RFC3168|TCP_ECN_MODE_ACCECN)
#define TCP_ECN_MODE_ANY	(TCP_ECN_MODE_RFC3168|TCP_ECN_MODE_ACCECN)

static inline bool tcp_ecn_mode_any(const struct tcp_sock *tp)
{
	return tp->ecn_flags & TCP_ECN_MODE_ANY;
}

static inline bool tcp_ecn_mode_rfc3168(const struct tcp_sock *tp)
{
	return (tp->ecn_flags & TCP_ECN_MODE_ANY) == TCP_ECN_MODE_RFC3168;
}

static inline bool tcp_ecn_mode_accecn(const struct tcp_sock *tp)
{
	return (tp->ecn_flags & TCP_ECN_MODE_ANY) == TCP_ECN_MODE_ACCECN;
}

static inline bool tcp_ecn_disabled(const struct tcp_sock *tp)
{
	return !tcp_ecn_mode_any(tp);
}

static inline bool tcp_ecn_mode_pending(const struct tcp_sock *tp)
{
	return (tp->ecn_flags & TCP_ECN_MODE_PENDING) == TCP_ECN_MODE_PENDING;
}

static inline void tcp_ecn_mode_set(struct tcp_sock *tp, u8 mode)
{
	tp->ecn_flags &= ~TCP_ECN_MODE_ANY;
	tp->ecn_flags |= mode;
}

static inline u8 tcp_accecn_ace(const struct tcphdr *th)
{
	return (th->ae << 2) | (th->cwr << 1) | th->ece;
}

static inline u32 tcp_accecn_ace_deficit(const struct tcp_sock *tp)
{
	return tp->received_ce - tp->received_ce_tx;
}

bool tcp_accecn_validate_syn_feedback(struct sock *sk, u8 ace, u8 sent_ect);
void tcp_accecn_third_ack(struct sock *sk, const struct sk_buff *skb,
			  u8 syn_ect_snt);
<<<<<<< HEAD
void tcp_ecn_received_counters(struct tcp_sock *tp, const struct sk_buff *skb,
			       u32 payload_len);
=======
void tcp_ecn_received_counters(struct sock *sk, const struct sk_buff *skb);
>>>>>>> 8232ed07

enum tcp_tw_status {
	TCP_TW_SUCCESS = 0,
	TCP_TW_RST = 1,
	TCP_TW_ACK = 2,
	TCP_TW_SYN = 3
};


enum tcp_tw_status tcp_timewait_state_process(struct inet_timewait_sock *tw,
					      struct sk_buff *skb,
					      const struct tcphdr *th);
struct sock *tcp_check_req(struct sock *sk, struct sk_buff *skb,
			   struct request_sock *req, bool fastopen,
			   bool *lost_race);
int tcp_child_process(struct sock *parent, struct sock *child,
		      struct sk_buff *skb);
void tcp_enter_loss(struct sock *sk);
void tcp_cwnd_reduction(struct sock *sk, int newly_acked_sacked, int flag);
void tcp_clear_retrans(struct tcp_sock *tp);
void tcp_update_metrics(struct sock *sk);
void tcp_init_metrics(struct sock *sk);
void tcp_metrics_init(void);
bool tcp_peer_is_proven(struct request_sock *req, struct dst_entry *dst);
void tcp_close(struct sock *sk, long timeout);
void tcp_init_sock(struct sock *sk);
void tcp_init_transfer(struct sock *sk, int bpf_op);
__poll_t tcp_poll(struct file *file, struct socket *sock,
		      struct poll_table_struct *wait);
int tcp_getsockopt(struct sock *sk, int level, int optname,
		   char __user *optval, int __user *optlen);
int tcp_setsockopt(struct sock *sk, int level, int optname,
		   char __user *optval, unsigned int optlen);
int compat_tcp_getsockopt(struct sock *sk, int level, int optname,
			  char __user *optval, int __user *optlen);
int compat_tcp_setsockopt(struct sock *sk, int level, int optname,
			  char __user *optval, unsigned int optlen);
void tcp_set_keepalive(struct sock *sk, int val);
void tcp_syn_ack_timeout(const struct request_sock *req);
int tcp_recvmsg(struct sock *sk, struct msghdr *msg, size_t len, int nonblock,
		int flags, int *addr_len);
int tcp_set_rcvlowat(struct sock *sk, int val);
void tcp_data_ready(struct sock *sk);
#ifdef CONFIG_MMU
int tcp_mmap(struct file *file, struct socket *sock,
	     struct vm_area_struct *vma);
#endif
void tcp_parse_options(const struct net *net, const struct sk_buff *skb,
		       struct tcp_options_received *opt_rx,
		       int estab, struct tcp_fastopen_cookie *foc);
const u8 *tcp_parse_md5sig_option(const struct tcphdr *th);

/*
 *	BPF SKB-less helpers
 */
u16 tcp_v4_get_syncookie(struct sock *sk, struct iphdr *iph,
			 struct tcphdr *th, u32 *cookie);
u16 tcp_v6_get_syncookie(struct sock *sk, struct ipv6hdr *iph,
			 struct tcphdr *th, u32 *cookie);
u16 tcp_get_syncookie_mss(struct request_sock_ops *rsk_ops,
			  const struct tcp_request_sock_ops *af_ops,
			  struct sock *sk, struct tcphdr *th);
/*
 *	TCP v4 functions exported for the inet6 API
 */

void tcp_v4_send_check(struct sock *sk, struct sk_buff *skb);
void tcp_v4_mtu_reduced(struct sock *sk);
void tcp_req_err(struct sock *sk, u32 seq, bool abort);
int tcp_v4_conn_request(struct sock *sk, struct sk_buff *skb);
struct sock *tcp_create_openreq_child(const struct sock *sk,
				      struct request_sock *req,
				      struct sk_buff *skb);
void tcp_ca_openreq_child(struct sock *sk, const struct dst_entry *dst);
struct sock *tcp_v4_syn_recv_sock(const struct sock *sk, struct sk_buff *skb,
				  struct request_sock *req,
				  struct dst_entry *dst,
				  struct request_sock *req_unhash,
				  bool *own_req);
int tcp_v4_do_rcv(struct sock *sk, struct sk_buff *skb);
int tcp_v4_connect(struct sock *sk, struct sockaddr *uaddr, int addr_len);
int tcp_connect(struct sock *sk);
enum tcp_synack_type {
	TCP_SYNACK_NORMAL,
	TCP_SYNACK_FASTOPEN,
	TCP_SYNACK_COOKIE,
};
struct sk_buff *tcp_make_synack(const struct sock *sk, struct dst_entry *dst,
				struct request_sock *req,
				struct tcp_fastopen_cookie *foc,
				enum tcp_synack_type synack_type);
int tcp_disconnect(struct sock *sk, int flags);

void tcp_finish_connect(struct sock *sk, struct sk_buff *skb);
int tcp_send_rcvq(struct sock *sk, struct msghdr *msg, size_t size);
void inet_sk_rx_dst_set(struct sock *sk, const struct sk_buff *skb);

/* From syncookies.c */
struct sock *tcp_get_cookie_sock(struct sock *sk, struct sk_buff *skb,
				 struct request_sock *req,
				 struct dst_entry *dst, u32 tsoff);
int __cookie_v4_check(const struct iphdr *iph, const struct tcphdr *th,
		      u32 cookie);
struct sock *cookie_v4_check(struct sock *sk, struct sk_buff *skb);
#ifdef CONFIG_SYN_COOKIES

/* Syncookies use a monotonic timer which increments every 60 seconds.
 * This counter is used both as a hash input and partially encoded into
 * the cookie value.  A cookie is only validated further if the delta
 * between the current counter value and the encoded one is less than this,
 * i.e. a sent cookie is valid only at most for 2*60 seconds (or less if
 * the counter advances immediately after a cookie is generated).
 */
#define MAX_SYNCOOKIE_AGE	2
#define TCP_SYNCOOKIE_PERIOD	(60 * HZ)
#define TCP_SYNCOOKIE_VALID	(MAX_SYNCOOKIE_AGE * TCP_SYNCOOKIE_PERIOD)

/* syncookies: remember time of last synqueue overflow
 * But do not dirty this field too often (once per second is enough)
 * It is racy as we do not hold a lock, but race is very minor.
 */
static inline void tcp_synq_overflow(const struct sock *sk)
{
	unsigned int last_overflow;
	unsigned int now = jiffies;

	if (sk->sk_reuseport) {
		struct sock_reuseport *reuse;

		reuse = rcu_dereference(sk->sk_reuseport_cb);
		if (likely(reuse)) {
			last_overflow = READ_ONCE(reuse->synq_overflow_ts);
			if (!time_between32(now, last_overflow,
					    last_overflow + HZ))
				WRITE_ONCE(reuse->synq_overflow_ts, now);
			return;
		}
	}

	last_overflow = READ_ONCE(tcp_sk(sk)->rx_opt.ts_recent_stamp);
	if (!time_between32(now, last_overflow, last_overflow + HZ))
		WRITE_ONCE(tcp_sk(sk)->rx_opt.ts_recent_stamp, now);
}

/* syncookies: no recent synqueue overflow on this listening socket? */
static inline bool tcp_synq_no_recent_overflow(const struct sock *sk)
{
	unsigned int last_overflow;
	unsigned int now = jiffies;

	if (sk->sk_reuseport) {
		struct sock_reuseport *reuse;

		reuse = rcu_dereference(sk->sk_reuseport_cb);
		if (likely(reuse)) {
			last_overflow = READ_ONCE(reuse->synq_overflow_ts);
			return !time_between32(now, last_overflow - HZ,
					       last_overflow +
					       TCP_SYNCOOKIE_VALID);
		}
	}

	last_overflow = READ_ONCE(tcp_sk(sk)->rx_opt.ts_recent_stamp);

	/* If last_overflow <= jiffies <= last_overflow + TCP_SYNCOOKIE_VALID,
	 * then we're under synflood. However, we have to use
	 * 'last_overflow - HZ' as lower bound. That's because a concurrent
	 * tcp_synq_overflow() could update .ts_recent_stamp after we read
	 * jiffies but before we store .ts_recent_stamp into last_overflow,
	 * which could lead to rejecting a valid syncookie.
	 */
	return !time_between32(now, last_overflow - HZ,
			       last_overflow + TCP_SYNCOOKIE_VALID);
}

static inline u32 tcp_cookie_time(void)
{
	u64 val = get_jiffies_64();

	do_div(val, TCP_SYNCOOKIE_PERIOD);
	return val;
}

u32 __cookie_v4_init_sequence(const struct iphdr *iph, const struct tcphdr *th,
			      u16 *mssp);
__u32 cookie_v4_init_sequence(const struct sk_buff *skb, __u16 *mss);
u64 cookie_init_timestamp(struct request_sock *req, u64 now);
bool cookie_timestamp_decode(const struct net *net,
			     struct tcp_options_received *opt);
bool cookie_ecn_ok(const struct tcp_options_received *opt,
		   const struct net *net, const struct dst_entry *dst);
bool cookie_accecn_ok(const struct tcphdr *th);

/* From net/ipv6/syncookies.c */
int __cookie_v6_check(const struct ipv6hdr *iph, const struct tcphdr *th,
		      u32 cookie);
struct sock *cookie_v6_check(struct sock *sk, struct sk_buff *skb);

u32 __cookie_v6_init_sequence(const struct ipv6hdr *iph,
			      const struct tcphdr *th, u16 *mssp);
__u32 cookie_v6_init_sequence(const struct sk_buff *skb, __u16 *mss);
#endif
/* tcp_output.c */

void __tcp_push_pending_frames(struct sock *sk, unsigned int cur_mss,
			       int nonagle);
int __tcp_retransmit_skb(struct sock *sk, struct sk_buff *skb, int segs);
int tcp_retransmit_skb(struct sock *sk, struct sk_buff *skb, int segs);
void tcp_retransmit_timer(struct sock *sk);
void tcp_xmit_retransmit_queue(struct sock *);
void tcp_simple_retransmit(struct sock *);
void tcp_enter_recovery(struct sock *sk, bool ece_ack);
int tcp_trim_head(struct sock *, struct sk_buff *, u32);
enum tcp_queue {
	TCP_FRAG_IN_WRITE_QUEUE,
	TCP_FRAG_IN_RTX_QUEUE,
};
int tcp_fragment(struct sock *sk, enum tcp_queue tcp_queue,
		 struct sk_buff *skb, u32 len,
		 unsigned int mss_now, gfp_t gfp);

void tcp_send_probe0(struct sock *);
void tcp_send_partial(struct sock *);
int tcp_write_wakeup(struct sock *, int mib);
void tcp_send_fin(struct sock *sk);
void tcp_send_active_reset(struct sock *sk, gfp_t priority);
int tcp_send_synack(struct sock *);
void tcp_push_one(struct sock *, unsigned int mss_now);
void __tcp_send_ack(struct sock *sk, u32 rcv_nxt);
void tcp_send_ack(struct sock *sk);
void tcp_send_delayed_ack(struct sock *sk);
void tcp_send_loss_probe(struct sock *sk);
bool tcp_schedule_loss_probe(struct sock *sk, bool advancing_rto);
void tcp_skb_collapse_tstamp(struct sk_buff *skb,
			     const struct sk_buff *next_skb);

/* tcp_input.c */
void tcp_rearm_rto(struct sock *sk);
void tcp_synack_rtt_meas(struct sock *sk, struct request_sock *req);
void tcp_reset(struct sock *sk);
void tcp_skb_mark_lost_uncond_verify(struct tcp_sock *tp, struct sk_buff *skb);
void tcp_fin(struct sock *sk);

/* tcp_timer.c */
void tcp_init_xmit_timers(struct sock *);
static inline void tcp_clear_xmit_timers(struct sock *sk)
{
	if (hrtimer_try_to_cancel(&tcp_sk(sk)->pacing_timer) == 1)
		__sock_put(sk);

	if (hrtimer_try_to_cancel(&tcp_sk(sk)->compressed_ack_timer) == 1)
		__sock_put(sk);

	inet_csk_clear_xmit_timers(sk);
}

unsigned int tcp_sync_mss(struct sock *sk, u32 pmtu);
unsigned int tcp_current_mss(struct sock *sk);

/* Bound MSS / TSO packet size with the half of the window */
static inline int tcp_bound_to_half_wnd(struct tcp_sock *tp, int pktsize)
{
	int cutoff;

	/* When peer uses tiny windows, there is no use in packetizing
	 * to sub-MSS pieces for the sake of SWS or making sure there
	 * are enough packets in the pipe for fast recovery.
	 *
	 * On the other hand, for extremely large MSS devices, handling
	 * smaller than MSS windows in this way does make sense.
	 */
	if (tp->max_window > TCP_MSS_DEFAULT)
		cutoff = (tp->max_window >> 1);
	else
		cutoff = tp->max_window;

	if (cutoff && pktsize > cutoff)
		return max_t(int, cutoff, 68U - tp->tcp_header_len);
	else
		return pktsize;
}

/* tcp.c */
void tcp_get_info(struct sock *, struct tcp_info *);

/* Read 'sendfile()'-style from a TCP socket */
int tcp_read_sock(struct sock *sk, read_descriptor_t *desc,
		  sk_read_actor_t recv_actor);

void tcp_initialize_rcv_mss(struct sock *sk);

int tcp_mtu_to_mss(struct sock *sk, int pmtu);
int tcp_mss_to_mtu(struct sock *sk, int mss);
void tcp_mtup_init(struct sock *sk);
void tcp_init_buffer_space(struct sock *sk);

static inline void tcp_bound_rto(const struct sock *sk)
{
	if (inet_csk(sk)->icsk_rto > TCP_RTO_MAX)
		inet_csk(sk)->icsk_rto = TCP_RTO_MAX;
}

static inline u32 __tcp_set_rto(const struct tcp_sock *tp)
{
	return usecs_to_jiffies((tp->srtt_us >> 3) + tp->rttvar_us);
}

/* Compute the actual rto_min value */
static inline u32 tcp_rto_min(struct sock *sk)
{
	const struct dst_entry *dst = __sk_dst_get(sk);
	u32 rto_min = TCP_RTO_MIN;

	if (dst && dst_metric_locked(dst, RTAX_RTO_MIN))
		rto_min = dst_metric_rtt(dst, RTAX_RTO_MIN);
	return rto_min;
}

static inline u32 tcp_rto_min_us(struct sock *sk)
{
	return jiffies_to_usecs(tcp_rto_min(sk));
}

static inline bool tcp_ca_dst_locked(const struct dst_entry *dst)
{
	return dst_metric_locked(dst, RTAX_CC_ALGO);
}

/* Minimum RTT in usec. ~0 means not available. */
static inline u32 tcp_min_rtt(const struct tcp_sock *tp)
{
	return minmax_get(&tp->rtt_min);
}

/* Compute the actual receive window we are currently advertising.
 * Rcv_nxt can be after the window if our peer push more data
 * than the offered window.
 */
static inline u32 tcp_receive_window(const struct tcp_sock *tp)
{
	s32 win = tp->rcv_wup + tp->rcv_wnd - tp->rcv_nxt;

	if (win < 0)
		win = 0;
	return (u32) win;
}

/* Choose a new window, without checks for shrinking, and without
 * scaling applied to the result.  The caller does these things
 * if necessary.  This is a "raw" window selection.
 */
u32 __tcp_select_window(struct sock *sk);

void tcp_send_window_probe(struct sock *sk);

/* TCP uses 32bit jiffies to save some space.
 * Note that this is different from tcp_time_stamp, which
 * historically has been the same until linux-4.13.
 */
#define tcp_jiffies32 ((u32)jiffies)

/*
 * Deliver a 32bit value for TCP timestamp option (RFC 7323)
 * It is no longer tied to jiffies, but to 1 ms clock.
 * Note: double check if you want to use tcp_jiffies32 instead of this.
 */
#define TCP_TS_HZ	1000

static inline u64 tcp_clock_ns(void)
{
	return ktime_get_ns();
}

static inline u64 tcp_clock_us(void)
{
	return div_u64(tcp_clock_ns(), NSEC_PER_USEC);
}

/* This should only be used in contexts where tp->tcp_mstamp is up to date */
static inline u32 tcp_time_stamp(const struct tcp_sock *tp)
{
	return div_u64(tp->tcp_mstamp, USEC_PER_SEC / TCP_TS_HZ);
}

/* Convert a nsec timestamp into TCP TSval timestamp (ms based currently) */
static inline u32 tcp_ns_to_ts(u64 ns)
{
	return div_u64(ns, NSEC_PER_SEC / TCP_TS_HZ);
}

/* Could use tcp_clock_us() / 1000, but this version uses a single divide */
static inline u32 tcp_time_stamp_raw(void)
{
	return tcp_ns_to_ts(tcp_clock_ns());
}

void tcp_mstamp_refresh(struct tcp_sock *tp);

static inline u32 tcp_stamp_us_delta(u64 t1, u64 t0)
{
	return max_t(s64, t1 - t0, 0);
}

static inline u32 tcp_skb_timestamp(const struct sk_buff *skb)
{
	return tcp_ns_to_ts(skb->skb_mstamp_ns);
}

/* provide the departure time in us unit */
static inline u64 tcp_skb_timestamp_us(const struct sk_buff *skb)
{
	return div_u64(skb->skb_mstamp_ns, NSEC_PER_USEC);
}


#define tcp_flag_byte(th) (((u_int8_t *)th)[13])

#define TCPHDR_FIN 0x01
#define TCPHDR_SYN 0x02
#define TCPHDR_RST 0x04
#define TCPHDR_PSH 0x08
#define TCPHDR_ACK 0x10
#define TCPHDR_URG 0x20
#define TCPHDR_ECE 0x40
#define TCPHDR_CWR 0x80
#define TCPHDR_AE 0x100
#define TCPHDR_FLAGS_MASK 0x1ff

#define TCPHDR_ACE (TCPHDR_ECE | TCPHDR_CWR | TCPHDR_AE)
#define TCPHDR_SYN_ECN	(TCPHDR_SYN | TCPHDR_ECE | TCPHDR_CWR)
#define TCPHDR_SYNACK_ACCECN (TCPHDR_SYN | TCPHDR_ACK | TCPHDR_CWR)

#define TCP_ACCECN_CEP_ACE_MASK 0x7
#define TCP_ACCECN_ACE_MAX_DELTA 6

/* To avoid/detect middlebox interference, not all counters start at 0.
 * See draft-ietf-tcpm-accurate-ecn for the latest values.
 */
#define TCP_ACCECN_CEP_INIT_OFFSET 5
#define TCP_ACCECN_E1B_INIT_OFFSET 0
#define TCP_ACCECN_E0B_INIT_OFFSET 1
#define TCP_ACCECN_CEB_INIT_OFFSET 0

static inline void __tcp_accecn_init_bytes_counters(int *counter_array)
{
	BUILD_BUG_ON(INET_ECN_ECT_1 != 0x1);
	BUILD_BUG_ON(INET_ECN_ECT_0 != 0x2);
	BUILD_BUG_ON(INET_ECN_CE != 0x3);

	counter_array[INET_ECN_ECT_1 - 1] = 0;
	counter_array[INET_ECN_ECT_0 - 1] = 0;
	counter_array[INET_ECN_CE - 1] = 0;
}

static inline void tcp_accecn_init_counters(struct tcp_sock *tp)
{
	tp->delivered_ce = 0;
	tp->received_ce = 0;
	tp->received_ce_tx = 0;
	__tcp_accecn_init_bytes_counters(tp->received_ecn_bytes);
}

/* This is what the send packet queuing engine uses to pass
 * TCP per-packet control information to the transmission code.
 * We also store the host-order sequence numbers in here too.
 * This is 44 bytes if IPV6 is enabled.
 * If this grows please adjust skbuff.h:skbuff->cb[xxx] size appropriately.
 */
struct tcp_skb_cb {
	__u32		seq;		/* Starting sequence number	*/
	__u32		end_seq;	/* SEQ + FIN + SYN + datalen	*/
	union {
		/* Note : tcp_tw_isn is used in input path only
		 *	  (isn chosen by tcp_timewait_state_process())
		 *
		 * 	  tcp_gso_segs/size are used in write queue only,
		 *	  cf tcp_skb_pcount()/tcp_skb_mss()
		 */
		__u32		tcp_tw_isn;
		struct {
			u16	tcp_gso_segs;
			u16	tcp_gso_size;
		};
	};
	__u16		tcp_flags:9,	/* TCP header flags. (tcp[12-13])	*/
			unused:4,
			txstamp_ack:1,	/* Record TX timestamp for ack? */
			eor:1,		/* Is skb MSG_EOR marked? */
			has_rxtstamp:1;	/* SKB has a RX timestamp	*/

	__u8		sacked;		/* State flags for SACK.	*/
#define TCPCB_SACKED_ACKED	0x01	/* SKB ACK'd by a SACK block	*/
#define TCPCB_SACKED_RETRANS	0x02	/* SKB retransmitted		*/
#define TCPCB_LOST		0x04	/* SKB is lost			*/
#define TCPCB_TAGBITS		0x07	/* All tag bits			*/
#define TCPCB_REPAIRED		0x10	/* SKB repaired (no skb_mstamp_ns)	*/
#define TCPCB_EVER_RETRANS	0x80	/* Ever retransmitted frame	*/
#define TCPCB_RETRANS		(TCPCB_SACKED_RETRANS|TCPCB_EVER_RETRANS| \
				TCPCB_REPAIRED)

	__u8		ip_dsfield;	/* IPv4 tos or IPv6 dsfield	*/
	__u32		ack_seq;	/* Sequence number ACK'd	*/
	union {
		struct {
			/* There is space for up to 24 bytes */
			__u32 in_flight:30,/* Bytes in flight at transmit */
			      is_app_limited:1, /* cwnd not fully used? */
			      unused:1;
			/* pkts S/ACKed so far upon tx of skb, incl retrans: */
			__u32 delivered;
			/* start of send pipeline phase */
			u64 first_tx_mstamp;
			/* when we reached the "delivered" count */
			u64 delivered_mstamp;
		} tx;   /* only used for outgoing skbs */
		union {
			struct inet_skb_parm	h4;
#if IS_ENABLED(CONFIG_IPV6)
			struct inet6_skb_parm	h6;
#endif
		} header;	/* For incoming skbs */
		struct {
			__u32 flags;
			struct sock *sk_redir;
			void *data_end;
		} bpf;
	};
};

#define TCP_SKB_CB(__skb)	((struct tcp_skb_cb *)&((__skb)->cb[0]))

static inline void bpf_compute_data_end_sk_skb(struct sk_buff *skb)
{
	TCP_SKB_CB(skb)->bpf.data_end = skb->data + skb_headlen(skb);
}

static inline bool tcp_skb_bpf_ingress(const struct sk_buff *skb)
{
	return TCP_SKB_CB(skb)->bpf.flags & BPF_F_INGRESS;
}

static inline struct sock *tcp_skb_bpf_redirect_fetch(struct sk_buff *skb)
{
	return TCP_SKB_CB(skb)->bpf.sk_redir;
}

static inline void tcp_skb_bpf_redirect_clear(struct sk_buff *skb)
{
	TCP_SKB_CB(skb)->bpf.sk_redir = NULL;
}

#if IS_ENABLED(CONFIG_IPV6)
/* This is the variant of inet6_iif() that must be used by TCP,
 * as TCP moves IP6CB into a different location in skb->cb[]
 */
static inline int tcp_v6_iif(const struct sk_buff *skb)
{
	return TCP_SKB_CB(skb)->header.h6.iif;
}

static inline int tcp_v6_iif_l3_slave(const struct sk_buff *skb)
{
	bool l3_slave = ipv6_l3mdev_skb(TCP_SKB_CB(skb)->header.h6.flags);

	return l3_slave ? skb->skb_iif : TCP_SKB_CB(skb)->header.h6.iif;
}

/* TCP_SKB_CB reference means this can not be used from early demux */
static inline int tcp_v6_sdif(const struct sk_buff *skb)
{
#if IS_ENABLED(CONFIG_NET_L3_MASTER_DEV)
	if (skb && ipv6_l3mdev_skb(TCP_SKB_CB(skb)->header.h6.flags))
		return TCP_SKB_CB(skb)->header.h6.iif;
#endif
	return 0;
}
#endif

static inline bool inet_exact_dif_match(struct net *net, struct sk_buff *skb)
{
#if IS_ENABLED(CONFIG_NET_L3_MASTER_DEV)
	if (!net->ipv4.sysctl_tcp_l3mdev_accept &&
	    skb && ipv4_l3mdev_skb(IPCB(skb)->flags))
		return true;
#endif
	return false;
}

/* TCP_SKB_CB reference means this can not be used from early demux */
static inline int tcp_v4_sdif(struct sk_buff *skb)
{
#if IS_ENABLED(CONFIG_NET_L3_MASTER_DEV)
	if (skb && ipv4_l3mdev_skb(TCP_SKB_CB(skb)->header.h4.flags))
		return TCP_SKB_CB(skb)->header.h4.iif;
#endif
	return 0;
}

/* Due to TSO, an SKB can be composed of multiple actual
 * packets.  To keep these tracked properly, we use this.
 */
static inline int tcp_skb_pcount(const struct sk_buff *skb)
{
	return TCP_SKB_CB(skb)->tcp_gso_segs;
}

static inline void tcp_skb_pcount_set(struct sk_buff *skb, int segs)
{
	TCP_SKB_CB(skb)->tcp_gso_segs = segs;
}

static inline void tcp_skb_pcount_add(struct sk_buff *skb, int segs)
{
	TCP_SKB_CB(skb)->tcp_gso_segs += segs;
}

/* This is valid iff skb is in write queue and tcp_skb_pcount() > 1. */
static inline int tcp_skb_mss(const struct sk_buff *skb)
{
	return TCP_SKB_CB(skb)->tcp_gso_size;
}

static inline bool tcp_skb_can_collapse_to(const struct sk_buff *skb)
{
	return likely(!TCP_SKB_CB(skb)->eor);
}

/* Events passed to congestion control interface */
enum tcp_ca_event {
	CA_EVENT_TX_START,	/* first transmit when no packets in flight */
	CA_EVENT_CWND_RESTART,	/* congestion window restart */
	CA_EVENT_COMPLETE_CWR,	/* end of congestion recovery */
	CA_EVENT_LOSS,		/* loss timeout */
	CA_EVENT_ECN_NO_CE,	/* ECT set, but not CE marked */
	CA_EVENT_ECN_IS_CE,	/* received CE marked IP packet */
};

/* Information about inbound ACK, passed to cong_ops->in_ack_event() */
enum tcp_ca_ack_event_flags {
	CA_ACK_SLOWPATH		= (1 << 0),	/* In slow path processing */
	CA_ACK_WIN_UPDATE	= (1 << 1),	/* ACK updated window */
	CA_ACK_ECE		= (1 << 2),	/* ECE bit is set on ack */
};

/*
 * Interface for adding new TCP congestion control handlers
 */
#define TCP_CA_NAME_MAX	16
#define TCP_CA_MAX	128
#define TCP_CA_BUF_MAX	(TCP_CA_NAME_MAX*TCP_CA_MAX)

#define TCP_CA_UNSPEC	0

/* Algorithm can be set on socket without CAP_NET_ADMIN privileges */
#define TCP_CONG_NON_RESTRICTED 0x1
/* Requires ECN/ECT set on all packets */
#define TCP_CONG_NEEDS_ECN	0x2
/* Require successfully negotiated AccECN capability */
#define TCP_CONG_NEEDS_ACCECN	0x4

union tcp_cc_info;

struct ack_sample {
	u32 pkts_acked;
	s32 rtt_us;
	u32 in_flight;
};

/* A rate sample measures the number of (original/retransmitted) data
 * packets delivered "delivered" over an interval of time "interval_us".
 * The tcp_rate.c code fills in the rate sample, and congestion
 * control modules that define a cong_control function to run at the end
 * of ACK processing can optionally chose to consult this sample when
 * setting cwnd and pacing rate.
 * A sample is invalid if "delivered" or "interval_us" is negative.
 */
struct rate_sample {
	u64  prior_mstamp; /* starting timestamp for interval */
	u32  prior_delivered;	/* tp->delivered at "prior_mstamp" */
	s32  delivered;		/* number of packets delivered over interval */
	long interval_us;	/* time for tp->delivered to incr "delivered" */
	u32 snd_interval_us;	/* snd interval for delivered packets */
	u32 rcv_interval_us;	/* rcv interval for delivered packets */
	long rtt_us;		/* RTT of last (S)ACKed packet (or -1) */
	int  losses;		/* number of packets marked lost upon ACK */
	u32  acked_sacked;	/* number of packets newly (S)ACKed upon ACK */
	u32  prior_in_flight;	/* in flight before this ACK */
	bool is_app_limited;	/* is sample from packet with bubble in pipe? */
	bool is_retrans;	/* is sample from retransmission? */
	bool is_ack_delayed;	/* is this (likely) a delayed ACK? */
};

struct tcp_congestion_ops {
	struct list_head	list;
	u32 key;
	u32 flags;

	/* initialize private data (optional) */
	void (*init)(struct sock *sk);
	/* cleanup private data  (optional) */
	void (*release)(struct sock *sk);

	/* return slow start threshold (required) */
	u32 (*ssthresh)(struct sock *sk);
	/* do new cwnd calculation (required) */
	void (*cong_avoid)(struct sock *sk, u32 ack, u32 acked);
	/* call before changing ca_state (optional) */
	void (*set_state)(struct sock *sk, u8 new_state);
	/* call when cwnd event occurs (optional) */
	void (*cwnd_event)(struct sock *sk, enum tcp_ca_event ev);
	/* call when ack arrives (optional) */
	void (*in_ack_event)(struct sock *sk, u32 flags);
	/* new value of cwnd after loss (required) */
	u32  (*undo_cwnd)(struct sock *sk);
	/* hook for packet ack accounting (optional) */
	void (*pkts_acked)(struct sock *sk, const struct ack_sample *sample);
	/* override sysctl_tcp_min_tso_segs */
	u32 (*min_tso_segs)(struct sock *sk);
	/* returns the multiplier used in tcp_sndbuf_expand (optional) */
	u32 (*sndbuf_expand)(struct sock *sk);
	/* call when packets are delivered to update cwnd and pacing rate,
	 * after all the ca_state processing. (optional)
	 */
	void (*cong_control)(struct sock *sk, const struct rate_sample *rs);
	/* get info for inet_diag (optional) */
	size_t (*get_info)(struct sock *sk, u32 ext, int *attr,
			   union tcp_cc_info *info);

	char 		name[TCP_CA_NAME_MAX];
	struct module 	*owner;
};

int tcp_register_congestion_control(struct tcp_congestion_ops *type);
void tcp_unregister_congestion_control(struct tcp_congestion_ops *type);

void tcp_assign_congestion_control(struct sock *sk);
void tcp_init_congestion_control(struct sock *sk);
void tcp_cleanup_congestion_control(struct sock *sk);
int tcp_set_default_congestion_control(struct net *net, const char *name);
void tcp_get_default_congestion_control(struct net *net, char *name);
void tcp_get_available_congestion_control(char *buf, size_t len);
void tcp_get_allowed_congestion_control(char *buf, size_t len);
int tcp_set_allowed_congestion_control(char *allowed);
int tcp_set_congestion_control(struct sock *sk, const char *name, bool load,
			       bool reinit, bool cap_net_admin);
u32 tcp_slow_start(struct tcp_sock *tp, u32 acked);
void tcp_cong_avoid_ai(struct tcp_sock *tp, u32 w, u32 acked);

u32 tcp_reno_ssthresh(struct sock *sk);
u32 tcp_reno_undo_cwnd(struct sock *sk);
void tcp_reno_cong_avoid(struct sock *sk, u32 ack, u32 acked);
extern struct tcp_congestion_ops tcp_reno;

struct tcp_congestion_ops *tcp_ca_find_key(u32 key);
u32 tcp_ca_get_key_by_name(struct net *net, const char *name, bool *ecn_ca);
#ifdef CONFIG_INET
char *tcp_ca_get_name_by_key(u32 key, char *buffer);
#else
static inline char *tcp_ca_get_name_by_key(u32 key, char *buffer)
{
	return NULL;
}
#endif

static inline bool tcp_ca_needs_ecn(const struct sock *sk)
{
	const struct inet_connection_sock *icsk = inet_csk(sk);

	return icsk->icsk_ca_ops->flags & TCP_CONG_NEEDS_ECN;
}

static inline bool tcp_ca_needs_accecn(const struct sock *sk)
{
	const struct inet_connection_sock *icsk = inet_csk(sk);

	return icsk->icsk_ca_ops->flags & TCP_CONG_NEEDS_ACCECN;
}

static inline void tcp_set_ca_state(struct sock *sk, const u8 ca_state)
{
	struct inet_connection_sock *icsk = inet_csk(sk);

	if (icsk->icsk_ca_ops->set_state)
		icsk->icsk_ca_ops->set_state(sk, ca_state);
	icsk->icsk_ca_state = ca_state;
}

static inline void tcp_ca_event(struct sock *sk, const enum tcp_ca_event event)
{
	const struct inet_connection_sock *icsk = inet_csk(sk);

	if (icsk->icsk_ca_ops->cwnd_event)
		icsk->icsk_ca_ops->cwnd_event(sk, event);
}

/* From tcp_rate.c */
void tcp_rate_skb_sent(struct sock *sk, struct sk_buff *skb);
void tcp_rate_skb_delivered(struct sock *sk, struct sk_buff *skb,
			    struct rate_sample *rs);
void tcp_rate_gen(struct sock *sk, u32 delivered, u32 lost,
		  bool is_sack_reneg, struct rate_sample *rs);
void tcp_rate_check_app_limited(struct sock *sk);

/* These functions determine how the current flow behaves in respect of SACK
 * handling. SACK is negotiated with the peer, and therefore it can vary
 * between different flows.
 *
 * tcp_is_sack - SACK enabled
 * tcp_is_reno - No SACK
 */
static inline int tcp_is_sack(const struct tcp_sock *tp)
{
	return likely(tp->rx_opt.sack_ok);
}

static inline bool tcp_is_reno(const struct tcp_sock *tp)
{
	return !tcp_is_sack(tp);
}

static inline unsigned int tcp_left_out(const struct tcp_sock *tp)
{
	return tp->sacked_out + tp->lost_out;
}

/* This determines how many packets are "in the network" to the best
 * of our knowledge.  In many cases it is conservative, but where
 * detailed information is available from the receiver (via SACK
 * blocks etc.) we can make more aggressive calculations.
 *
 * Use this for decisions involving congestion control, use just
 * tp->packets_out to determine if the send queue is empty or not.
 *
 * Read this equation as:
 *
 *	"Packets sent once on transmission queue" MINUS
 *	"Packets left network, but not honestly ACKed yet" PLUS
 *	"Packets fast retransmitted"
 */
static inline unsigned int tcp_packets_in_flight(const struct tcp_sock *tp)
{
	return tp->packets_out - tcp_left_out(tp) + tp->retrans_out;
}

#define TCP_INFINITE_SSTHRESH	0x7fffffff

static inline bool tcp_in_slow_start(const struct tcp_sock *tp)
{
	return tp->snd_cwnd < tp->snd_ssthresh;
}

static inline bool tcp_in_initial_slowstart(const struct tcp_sock *tp)
{
	return tp->snd_ssthresh >= TCP_INFINITE_SSTHRESH;
}

static inline bool tcp_in_cwnd_reduction(const struct sock *sk)
{
	return (TCPF_CA_CWR | TCPF_CA_Recovery) &
	       (1 << inet_csk(sk)->icsk_ca_state);
}

/* If cwnd > ssthresh, we may raise ssthresh to be half-way to cwnd.
 * The exception is cwnd reduction phase, when cwnd is decreasing towards
 * ssthresh.
 */
static inline __u32 tcp_current_ssthresh(const struct sock *sk)
{
	const struct tcp_sock *tp = tcp_sk(sk);

	if (tcp_in_cwnd_reduction(sk))
		return tp->snd_ssthresh;
	else
		return max(tp->snd_ssthresh,
			   ((tp->snd_cwnd >> 1) +
			    (tp->snd_cwnd >> 2)));
}

/* Use define here intentionally to get WARN_ON location shown at the caller */
#define tcp_verify_left_out(tp)	WARN_ON(tcp_left_out(tp) > tp->packets_out)

void tcp_enter_cwr(struct sock *sk);
__u32 tcp_init_cwnd(const struct tcp_sock *tp, const struct dst_entry *dst);

/* The maximum number of MSS of available cwnd for which TSO defers
 * sending if not using sysctl_tcp_tso_win_divisor.
 */
static inline __u32 tcp_max_tso_deferred_mss(const struct tcp_sock *tp)
{
	return 3;
}

/* Returns end sequence number of the receiver's advertised window */
static inline u32 tcp_wnd_end(const struct tcp_sock *tp)
{
	return tp->snd_una + tp->snd_wnd;
}

/* We follow the spirit of RFC2861 to validate cwnd but implement a more
 * flexible approach. The RFC suggests cwnd should not be raised unless
 * it was fully used previously. And that's exactly what we do in
 * congestion avoidance mode. But in slow start we allow cwnd to grow
 * as long as the application has used half the cwnd.
 * Example :
 *    cwnd is 10 (IW10), but application sends 9 frames.
 *    We allow cwnd to reach 18 when all frames are ACKed.
 * This check is safe because it's as aggressive as slow start which already
 * risks 100% overshoot. The advantage is that we discourage application to
 * either send more filler packets or data to artificially blow up the cwnd
 * usage, and allow application-limited process to probe bw more aggressively.
 */
static inline bool tcp_is_cwnd_limited(const struct sock *sk)
{
	const struct tcp_sock *tp = tcp_sk(sk);

	/* If in slow start, ensure cwnd grows to twice what was ACKed. */
	if (tcp_in_slow_start(tp))
		return tp->snd_cwnd < 2 * tp->max_packets_out;

	return tp->is_cwnd_limited;
}

/* BBR congestion control needs pacing.
 * Same remark for SO_MAX_PACING_RATE.
 * sch_fq packet scheduler is efficiently handling pacing,
 * but is not always installed/used.
 * Return true if TCP stack should pace packets itself.
 */
static inline bool tcp_needs_internal_pacing(const struct sock *sk)
{
	return smp_load_acquire(&sk->sk_pacing_status) == SK_PACING_NEEDED;
}

/* Return in jiffies the delay before one skb is sent.
 * If @skb is NULL, we look at EDT for next packet being sent on the socket.
 */
static inline unsigned long tcp_pacing_delay(const struct sock *sk,
					     const struct sk_buff *skb)
{
	s64 pacing_delay = skb ? skb->tstamp : tcp_sk(sk)->tcp_wstamp_ns;

	pacing_delay -= tcp_sk(sk)->tcp_clock_cache;

	return pacing_delay > 0 ? nsecs_to_jiffies(pacing_delay) : 0;
}

static inline void tcp_reset_xmit_timer(struct sock *sk,
					const int what,
					unsigned long when,
					const unsigned long max_when,
					const struct sk_buff *skb)
{
	inet_csk_reset_xmit_timer(sk, what, when + tcp_pacing_delay(sk, skb),
				  max_when);
}

/* Something is really bad, we could not queue an additional packet,
 * because qdisc is full or receiver sent a 0 window, or we are paced.
 * We do not want to add fuel to the fire, or abort too early,
 * so make sure the timer we arm now is at least 200ms in the future,
 * regardless of current icsk_rto value (as it could be ~2ms)
 */
static inline unsigned long tcp_probe0_base(const struct sock *sk)
{
	return max_t(unsigned long, inet_csk(sk)->icsk_rto, TCP_RTO_MIN);
}

/* Variant of inet_csk_rto_backoff() used for zero window probes */
static inline unsigned long tcp_probe0_when(const struct sock *sk,
					    unsigned long max_when)
{
	u64 when = (u64)tcp_probe0_base(sk) << inet_csk(sk)->icsk_backoff;

	return (unsigned long)min_t(u64, when, max_when);
}

static inline void tcp_check_probe_timer(struct sock *sk)
{
	if (!tcp_sk(sk)->packets_out && !inet_csk(sk)->icsk_pending)
		tcp_reset_xmit_timer(sk, ICSK_TIME_PROBE0,
				     tcp_probe0_base(sk), TCP_RTO_MAX,
				     NULL);
}

static inline void tcp_init_wl(struct tcp_sock *tp, u32 seq)
{
	tp->snd_wl1 = seq;
}

static inline void tcp_update_wl(struct tcp_sock *tp, u32 seq)
{
	tp->snd_wl1 = seq;
}

/*
 * Calculate(/check) TCP checksum
 */
static inline __sum16 tcp_v4_check(int len, __be32 saddr,
				   __be32 daddr, __wsum base)
{
	return csum_tcpudp_magic(saddr, daddr, len, IPPROTO_TCP, base);
}

static inline bool tcp_checksum_complete(struct sk_buff *skb)
{
	return !skb_csum_unnecessary(skb) &&
		__skb_checksum_complete(skb);
}

bool tcp_add_backlog(struct sock *sk, struct sk_buff *skb);
int tcp_filter(struct sock *sk, struct sk_buff *skb);
void tcp_set_state(struct sock *sk, int state);
void tcp_done(struct sock *sk);
int tcp_abort(struct sock *sk, int err);

static inline void tcp_sack_reset(struct tcp_options_received *rx_opt)
{
	rx_opt->dsack = 0;
	rx_opt->num_sacks = 0;
}

u32 tcp_default_init_rwnd(u32 mss);
void tcp_cwnd_restart(struct sock *sk, s32 delta);

static inline void tcp_slow_start_after_idle_check(struct sock *sk)
{
	const struct tcp_congestion_ops *ca_ops = inet_csk(sk)->icsk_ca_ops;
	struct tcp_sock *tp = tcp_sk(sk);
	s32 delta;

	if (!sock_net(sk)->ipv4.sysctl_tcp_slow_start_after_idle || tp->packets_out ||
	    ca_ops->cong_control)
		return;
	delta = tcp_jiffies32 - tp->lsndtime;
	if (delta > inet_csk(sk)->icsk_rto)
		tcp_cwnd_restart(sk, delta);
}

/* Determine a window scaling and initial window to offer. */
void tcp_select_initial_window(const struct sock *sk, int __space,
			       __u32 mss, __u32 *rcv_wnd,
			       __u32 *window_clamp, int wscale_ok,
			       __u8 *rcv_wscale, __u32 init_rcv_wnd);

static inline int tcp_win_from_space(const struct sock *sk, int space)
{
	int tcp_adv_win_scale = sock_net(sk)->ipv4.sysctl_tcp_adv_win_scale;

	return tcp_adv_win_scale <= 0 ?
		(space>>(-tcp_adv_win_scale)) :
		space - (space>>tcp_adv_win_scale);
}

/* Note: caller must be prepared to deal with negative returns */
static inline int tcp_space(const struct sock *sk)
{
	return tcp_win_from_space(sk, READ_ONCE(sk->sk_rcvbuf) -
				  READ_ONCE(sk->sk_backlog.len) -
				  atomic_read(&sk->sk_rmem_alloc));
}

static inline int tcp_full_space(const struct sock *sk)
{
	return tcp_win_from_space(sk, READ_ONCE(sk->sk_rcvbuf));
}

extern void tcp_openreq_init_rwin(struct request_sock *req,
				  const struct sock *sk_listener,
				  const struct dst_entry *dst);

void tcp_enter_memory_pressure(struct sock *sk);
void tcp_leave_memory_pressure(struct sock *sk);

static inline int keepalive_intvl_when(const struct tcp_sock *tp)
{
	struct net *net = sock_net((struct sock *)tp);

	return tp->keepalive_intvl ? : net->ipv4.sysctl_tcp_keepalive_intvl;
}

static inline int keepalive_time_when(const struct tcp_sock *tp)
{
	struct net *net = sock_net((struct sock *)tp);

	return tp->keepalive_time ? : net->ipv4.sysctl_tcp_keepalive_time;
}

static inline int keepalive_probes(const struct tcp_sock *tp)
{
	struct net *net = sock_net((struct sock *)tp);

	return tp->keepalive_probes ? : net->ipv4.sysctl_tcp_keepalive_probes;
}

static inline u32 keepalive_time_elapsed(const struct tcp_sock *tp)
{
	const struct inet_connection_sock *icsk = &tp->inet_conn;

	return min_t(u32, tcp_jiffies32 - icsk->icsk_ack.lrcvtime,
			  tcp_jiffies32 - tp->rcv_tstamp);
}

static inline int tcp_fin_time(const struct sock *sk)
{
	int fin_timeout = tcp_sk(sk)->linger2 ? : sock_net(sk)->ipv4.sysctl_tcp_fin_timeout;
	const int rto = inet_csk(sk)->icsk_rto;

	if (fin_timeout < (rto << 2) - (rto >> 1))
		fin_timeout = (rto << 2) - (rto >> 1);

	return fin_timeout;
}

static inline bool tcp_paws_check(const struct tcp_options_received *rx_opt,
				  int paws_win)
{
	if ((s32)(rx_opt->ts_recent - rx_opt->rcv_tsval) <= paws_win)
		return true;
	if (unlikely(!time_before32(ktime_get_seconds(),
				    rx_opt->ts_recent_stamp + TCP_PAWS_24DAYS)))
		return true;
	/*
	 * Some OSes send SYN and SYNACK messages with tsval=0 tsecr=0,
	 * then following tcp messages have valid values. Ignore 0 value,
	 * or else 'negative' tsval might forbid us to accept their packets.
	 */
	if (!rx_opt->ts_recent)
		return true;
	return false;
}

static inline bool tcp_paws_reject(const struct tcp_options_received *rx_opt,
				   int rst)
{
	if (tcp_paws_check(rx_opt, 0))
		return false;

	/* RST segments are not recommended to carry timestamp,
	   and, if they do, it is recommended to ignore PAWS because
	   "their cleanup function should take precedence over timestamps."
	   Certainly, it is mistake. It is necessary to understand the reasons
	   of this constraint to relax it: if peer reboots, clock may go
	   out-of-sync and half-open connections will not be reset.
	   Actually, the problem would be not existing if all
	   the implementations followed draft about maintaining clock
	   via reboots. Linux-2.2 DOES NOT!

	   However, we can relax time bounds for RST segments to MSL.
	 */
	if (rst && !time_before32(ktime_get_seconds(),
				  rx_opt->ts_recent_stamp + TCP_PAWS_MSL))
		return false;
	return true;
}

static inline void __tcp_fast_path_on(struct tcp_sock *tp, u32 snd_wnd)
{
	u32 ace = tcp_ecn_mode_accecn(tp) ?
		  ((tp->delivered_ce + TCP_ACCECN_CEP_INIT_OFFSET) &
		   TCP_ACCECN_CEP_ACE_MASK) : 0;

	tp->pred_flags = htonl((tp->tcp_header_len << 26) |
			       (ace << 22) |
			       ntohl(TCP_FLAG_ACK) |
			       snd_wnd);
}

static inline void tcp_fast_path_on(struct tcp_sock *tp)
{
	__tcp_fast_path_on(tp, tp->snd_wnd >> tp->rx_opt.snd_wscale);
}

static inline void tcp_fast_path_check(struct sock *sk)
{
	struct tcp_sock *tp = tcp_sk(sk);

	if (RB_EMPTY_ROOT(&tp->out_of_order_queue) &&
	    tp->rcv_wnd &&
	    atomic_read(&sk->sk_rmem_alloc) < sk->sk_rcvbuf &&
	    !tp->urg_data)
		tcp_fast_path_on(tp);
}

bool tcp_oow_rate_limited(struct net *net, const struct sk_buff *skb,
			  int mib_idx, u32 *last_oow_ack_time);

static inline void tcp_mib_init(struct net *net)
{
	/* See RFC 2012 */
	TCP_ADD_STATS(net, TCP_MIB_RTOALGORITHM, 1);
	TCP_ADD_STATS(net, TCP_MIB_RTOMIN, TCP_RTO_MIN*1000/HZ);
	TCP_ADD_STATS(net, TCP_MIB_RTOMAX, TCP_RTO_MAX*1000/HZ);
	TCP_ADD_STATS(net, TCP_MIB_MAXCONN, -1);
}

/* from STCP */
static inline void tcp_clear_retrans_hints_partial(struct tcp_sock *tp)
{
	tp->lost_skb_hint = NULL;
}

static inline void tcp_clear_all_retrans_hints(struct tcp_sock *tp)
{
	tcp_clear_retrans_hints_partial(tp);
	tp->retransmit_skb_hint = NULL;
}

union tcp_md5_addr {
	struct in_addr  a4;
#if IS_ENABLED(CONFIG_IPV6)
	struct in6_addr	a6;
#endif
};

/* - key database */
struct tcp_md5sig_key {
	struct hlist_node	node;
	u8			keylen;
	u8			family; /* AF_INET or AF_INET6 */
	union tcp_md5_addr	addr;
	u8			prefixlen;
	u8			key[TCP_MD5SIG_MAXKEYLEN];
	struct rcu_head		rcu;
};

/* - sock block */
struct tcp_md5sig_info {
	struct hlist_head	head;
	struct rcu_head		rcu;
};

/* - pseudo header */
struct tcp4_pseudohdr {
	__be32		saddr;
	__be32		daddr;
	__u8		pad;
	__u8		protocol;
	__be16		len;
};

struct tcp6_pseudohdr {
	struct in6_addr	saddr;
	struct in6_addr daddr;
	__be32		len;
	__be32		protocol;	/* including padding */
};

union tcp_md5sum_block {
	struct tcp4_pseudohdr ip4;
#if IS_ENABLED(CONFIG_IPV6)
	struct tcp6_pseudohdr ip6;
#endif
};

/* - pool: digest algorithm, hash description and scratch buffer */
struct tcp_md5sig_pool {
	struct ahash_request	*md5_req;
	void			*scratch;
};

/* - functions */
int tcp_v4_md5_hash_skb(char *md5_hash, const struct tcp_md5sig_key *key,
			const struct sock *sk, const struct sk_buff *skb);
int tcp_md5_do_add(struct sock *sk, const union tcp_md5_addr *addr,
		   int family, u8 prefixlen, const u8 *newkey, u8 newkeylen,
		   gfp_t gfp);
int tcp_md5_do_del(struct sock *sk, const union tcp_md5_addr *addr,
		   int family, u8 prefixlen);
struct tcp_md5sig_key *tcp_v4_md5_lookup(const struct sock *sk,
					 const struct sock *addr_sk);

#ifdef CONFIG_TCP_MD5SIG
#include <linux/jump_label.h>
extern struct static_key_false tcp_md5_needed;
struct tcp_md5sig_key *__tcp_md5_do_lookup(const struct sock *sk,
					   const union tcp_md5_addr *addr,
					   int family);
static inline struct tcp_md5sig_key *
tcp_md5_do_lookup(const struct sock *sk,
		  const union tcp_md5_addr *addr,
		  int family)
{
	if (!static_branch_unlikely(&tcp_md5_needed))
		return NULL;
	return __tcp_md5_do_lookup(sk, addr, family);
}

#define tcp_twsk_md5_key(twsk)	((twsk)->tw_md5_key)
#else
static inline struct tcp_md5sig_key *tcp_md5_do_lookup(const struct sock *sk,
					 const union tcp_md5_addr *addr,
					 int family)
{
	return NULL;
}
#define tcp_twsk_md5_key(twsk)	NULL
#endif

bool tcp_alloc_md5sig_pool(void);

struct tcp_md5sig_pool *tcp_get_md5sig_pool(void);
static inline void tcp_put_md5sig_pool(void)
{
	local_bh_enable();
}

int tcp_md5_hash_skb_data(struct tcp_md5sig_pool *, const struct sk_buff *,
			  unsigned int header_len);
int tcp_md5_hash_key(struct tcp_md5sig_pool *hp,
		     const struct tcp_md5sig_key *key);

/* From tcp_fastopen.c */
void tcp_fastopen_cache_get(struct sock *sk, u16 *mss,
			    struct tcp_fastopen_cookie *cookie);
void tcp_fastopen_cache_set(struct sock *sk, u16 mss,
			    struct tcp_fastopen_cookie *cookie, bool syn_lost,
			    u16 try_exp);
struct tcp_fastopen_request {
	/* Fast Open cookie. Size 0 means a cookie request */
	struct tcp_fastopen_cookie	cookie;
	struct msghdr			*data;  /* data in MSG_FASTOPEN */
	size_t				size;
	int				copied;	/* queued in tcp_connect() */
	struct ubuf_info		*uarg;
};
void tcp_free_fastopen_req(struct tcp_sock *tp);
void tcp_fastopen_destroy_cipher(struct sock *sk);
void tcp_fastopen_ctx_destroy(struct net *net);
int tcp_fastopen_reset_cipher(struct net *net, struct sock *sk,
			      void *primary_key, void *backup_key);
void tcp_fastopen_add_skb(struct sock *sk, struct sk_buff *skb);
struct sock *tcp_try_fastopen(struct sock *sk, struct sk_buff *skb,
			      struct request_sock *req,
			      struct tcp_fastopen_cookie *foc,
			      const struct dst_entry *dst);
void tcp_fastopen_init_key_once(struct net *net);
bool tcp_fastopen_cookie_check(struct sock *sk, u16 *mss,
			     struct tcp_fastopen_cookie *cookie);
bool tcp_fastopen_defer_connect(struct sock *sk, int *err);
#define TCP_FASTOPEN_KEY_LENGTH sizeof(siphash_key_t)
#define TCP_FASTOPEN_KEY_MAX 2
#define TCP_FASTOPEN_KEY_BUF_LENGTH \
	(TCP_FASTOPEN_KEY_LENGTH * TCP_FASTOPEN_KEY_MAX)

/* Fastopen key context */
struct tcp_fastopen_context {
	siphash_key_t	key[TCP_FASTOPEN_KEY_MAX];
	int		num;
	struct rcu_head	rcu;
};

extern unsigned int sysctl_tcp_fastopen_blackhole_timeout;
void tcp_fastopen_active_disable(struct sock *sk);
bool tcp_fastopen_active_should_disable(struct sock *sk);
void tcp_fastopen_active_disable_ofo_check(struct sock *sk);
void tcp_fastopen_active_detect_blackhole(struct sock *sk, bool expired);

/* Caller needs to wrap with rcu_read_(un)lock() */
static inline
struct tcp_fastopen_context *tcp_fastopen_get_ctx(const struct sock *sk)
{
	struct tcp_fastopen_context *ctx;

	ctx = rcu_dereference(inet_csk(sk)->icsk_accept_queue.fastopenq.ctx);
	if (!ctx)
		ctx = rcu_dereference(sock_net(sk)->ipv4.tcp_fastopen_ctx);
	return ctx;
}

static inline
bool tcp_fastopen_cookie_match(const struct tcp_fastopen_cookie *foc,
			       const struct tcp_fastopen_cookie *orig)
{
	if (orig->len == TCP_FASTOPEN_COOKIE_SIZE &&
	    orig->len == foc->len &&
	    !memcmp(orig->val, foc->val, foc->len))
		return true;
	return false;
}

static inline
int tcp_fastopen_context_len(const struct tcp_fastopen_context *ctx)
{
	return ctx->num;
}

/* Latencies incurred by various limits for a sender. They are
 * chronograph-like stats that are mutually exclusive.
 */
enum tcp_chrono {
	TCP_CHRONO_UNSPEC,
	TCP_CHRONO_BUSY, /* Actively sending data (non-empty write queue) */
	TCP_CHRONO_RWND_LIMITED, /* Stalled by insufficient receive window */
	TCP_CHRONO_SNDBUF_LIMITED, /* Stalled by insufficient send buffer */
	__TCP_CHRONO_MAX,
};

void tcp_chrono_start(struct sock *sk, const enum tcp_chrono type);
void tcp_chrono_stop(struct sock *sk, const enum tcp_chrono type);

/* This helper is needed, because skb->tcp_tsorted_anchor uses
 * the same memory storage than skb->destructor/_skb_refdst
 */
static inline void tcp_skb_tsorted_anchor_cleanup(struct sk_buff *skb)
{
	skb->destructor = NULL;
	skb->_skb_refdst = 0UL;
}

#define tcp_skb_tsorted_save(skb) {		\
	unsigned long _save = skb->_skb_refdst;	\
	skb->_skb_refdst = 0UL;

#define tcp_skb_tsorted_restore(skb)		\
	skb->_skb_refdst = _save;		\
}

void tcp_write_queue_purge(struct sock *sk);

static inline struct sk_buff *tcp_rtx_queue_head(const struct sock *sk)
{
	return skb_rb_first(&sk->tcp_rtx_queue);
}

static inline struct sk_buff *tcp_rtx_queue_tail(const struct sock *sk)
{
	return skb_rb_last(&sk->tcp_rtx_queue);
}

static inline struct sk_buff *tcp_write_queue_head(const struct sock *sk)
{
	return skb_peek(&sk->sk_write_queue);
}

static inline struct sk_buff *tcp_write_queue_tail(const struct sock *sk)
{
	return skb_peek_tail(&sk->sk_write_queue);
}

#define tcp_for_write_queue_from_safe(skb, tmp, sk)			\
	skb_queue_walk_from_safe(&(sk)->sk_write_queue, skb, tmp)

static inline struct sk_buff *tcp_send_head(const struct sock *sk)
{
	return skb_peek(&sk->sk_write_queue);
}

static inline bool tcp_skb_is_last(const struct sock *sk,
				   const struct sk_buff *skb)
{
	return skb_queue_is_last(&sk->sk_write_queue, skb);
}

static inline bool tcp_write_queue_empty(const struct sock *sk)
{
	return skb_queue_empty(&sk->sk_write_queue);
}

static inline bool tcp_rtx_queue_empty(const struct sock *sk)
{
	return RB_EMPTY_ROOT(&sk->tcp_rtx_queue);
}

static inline bool tcp_rtx_and_write_queues_empty(const struct sock *sk)
{
	return tcp_rtx_queue_empty(sk) && tcp_write_queue_empty(sk);
}

static inline void tcp_add_write_queue_tail(struct sock *sk, struct sk_buff *skb)
{
	__skb_queue_tail(&sk->sk_write_queue, skb);

	/* Queue it, remembering where we must start sending. */
	if (sk->sk_write_queue.next == skb)
		tcp_chrono_start(sk, TCP_CHRONO_BUSY);
}

/* Insert new before skb on the write queue of sk.  */
static inline void tcp_insert_write_queue_before(struct sk_buff *new,
						  struct sk_buff *skb,
						  struct sock *sk)
{
	__skb_queue_before(&sk->sk_write_queue, skb, new);
}

static inline void tcp_unlink_write_queue(struct sk_buff *skb, struct sock *sk)
{
	tcp_skb_tsorted_anchor_cleanup(skb);
	__skb_unlink(skb, &sk->sk_write_queue);
}

void tcp_rbtree_insert(struct rb_root *root, struct sk_buff *skb);

static inline void tcp_rtx_queue_unlink(struct sk_buff *skb, struct sock *sk)
{
	tcp_skb_tsorted_anchor_cleanup(skb);
	rb_erase(&skb->rbnode, &sk->tcp_rtx_queue);
}

static inline void tcp_rtx_queue_unlink_and_free(struct sk_buff *skb, struct sock *sk)
{
	list_del(&skb->tcp_tsorted_anchor);
	tcp_rtx_queue_unlink(skb, sk);
	sk_wmem_free_skb(sk, skb);
}

static inline void tcp_push_pending_frames(struct sock *sk)
{
	if (tcp_send_head(sk)) {
		struct tcp_sock *tp = tcp_sk(sk);

		__tcp_push_pending_frames(sk, tcp_current_mss(sk), tp->nonagle);
	}
}

/* Start sequence of the skb just after the highest skb with SACKed
 * bit, valid only if sacked_out > 0 or when the caller has ensured
 * validity by itself.
 */
static inline u32 tcp_highest_sack_seq(struct tcp_sock *tp)
{
	if (!tp->sacked_out)
		return tp->snd_una;

	if (tp->highest_sack == NULL)
		return tp->snd_nxt;

	return TCP_SKB_CB(tp->highest_sack)->seq;
}

static inline void tcp_advance_highest_sack(struct sock *sk, struct sk_buff *skb)
{
	tcp_sk(sk)->highest_sack = skb_rb_next(skb);
}

static inline struct sk_buff *tcp_highest_sack(struct sock *sk)
{
	return tcp_sk(sk)->highest_sack;
}

static inline void tcp_highest_sack_reset(struct sock *sk)
{
	tcp_sk(sk)->highest_sack = tcp_rtx_queue_head(sk);
}

/* Called when old skb is about to be deleted and replaced by new skb */
static inline void tcp_highest_sack_replace(struct sock *sk,
					    struct sk_buff *old,
					    struct sk_buff *new)
{
	if (old == tcp_highest_sack(sk))
		tcp_sk(sk)->highest_sack = new;
}

/* This helper checks if socket has IP_TRANSPARENT set */
static inline bool inet_sk_transparent(const struct sock *sk)
{
	switch (sk->sk_state) {
	case TCP_TIME_WAIT:
		return inet_twsk(sk)->tw_transparent;
	case TCP_NEW_SYN_RECV:
		return inet_rsk(inet_reqsk(sk))->no_srccheck;
	}
	return inet_sk(sk)->transparent;
}

/* Determines whether this is a thin stream (which may suffer from
 * increased latency). Used to trigger latency-reducing mechanisms.
 */
static inline bool tcp_stream_is_thin(struct tcp_sock *tp)
{
	return tp->packets_out < 4 && !tcp_in_initial_slowstart(tp);
}

/* /proc */
enum tcp_seq_states {
	TCP_SEQ_STATE_LISTENING,
	TCP_SEQ_STATE_ESTABLISHED,
};

void *tcp_seq_start(struct seq_file *seq, loff_t *pos);
void *tcp_seq_next(struct seq_file *seq, void *v, loff_t *pos);
void tcp_seq_stop(struct seq_file *seq, void *v);

struct tcp_seq_afinfo {
	sa_family_t			family;
};

struct tcp_iter_state {
	struct seq_net_private	p;
	enum tcp_seq_states	state;
	struct sock		*syn_wait_sk;
	int			bucket, offset, sbucket, num;
	loff_t			last_pos;
};

extern struct request_sock_ops tcp_request_sock_ops;
extern struct request_sock_ops tcp6_request_sock_ops;

void tcp_v4_destroy_sock(struct sock *sk);

struct sk_buff *tcp_gso_segment(struct sk_buff *skb,
				netdev_features_t features);
struct sk_buff *tcp_gro_receive(struct list_head *head, struct sk_buff *skb);
int tcp_gro_complete(struct sk_buff *skb);

void __tcp_v4_send_check(struct sk_buff *skb, __be32 saddr, __be32 daddr);

static inline u32 tcp_notsent_lowat(const struct tcp_sock *tp)
{
	struct net *net = sock_net((struct sock *)tp);
	return tp->notsent_lowat ?: net->ipv4.sysctl_tcp_notsent_lowat;
}

/* @wake is one when sk_stream_write_space() calls us.
 * This sends EPOLLOUT only if notsent_bytes is half the limit.
 * This mimics the strategy used in sock_def_write_space().
 */
static inline bool tcp_stream_memory_free(const struct sock *sk, int wake)
{
	const struct tcp_sock *tp = tcp_sk(sk);
	u32 notsent_bytes = READ_ONCE(tp->write_seq) -
			    READ_ONCE(tp->snd_nxt);

	return (notsent_bytes << wake) < tcp_notsent_lowat(tp);
}

#ifdef CONFIG_PROC_FS
int tcp4_proc_init(void);
void tcp4_proc_exit(void);
#endif

int tcp_rtx_synack(const struct sock *sk, struct request_sock *req);
int tcp_conn_request(struct request_sock_ops *rsk_ops,
		     const struct tcp_request_sock_ops *af_ops,
		     struct sock *sk, struct sk_buff *skb);

/* TCP af-specific functions */
struct tcp_sock_af_ops {
#ifdef CONFIG_TCP_MD5SIG
	struct tcp_md5sig_key	*(*md5_lookup) (const struct sock *sk,
						const struct sock *addr_sk);
	int		(*calc_md5_hash)(char *location,
					 const struct tcp_md5sig_key *md5,
					 const struct sock *sk,
					 const struct sk_buff *skb);
	int		(*md5_parse)(struct sock *sk,
				     int optname,
				     char __user *optval,
				     int optlen);
#endif
};

struct tcp_request_sock_ops {
	u16 mss_clamp;
#ifdef CONFIG_TCP_MD5SIG
	struct tcp_md5sig_key *(*req_md5_lookup)(const struct sock *sk,
						 const struct sock *addr_sk);
	int		(*calc_md5_hash) (char *location,
					  const struct tcp_md5sig_key *md5,
					  const struct sock *sk,
					  const struct sk_buff *skb);
#endif
	void (*init_req)(struct request_sock *req,
			 const struct sock *sk_listener,
			 struct sk_buff *skb);
#ifdef CONFIG_SYN_COOKIES
	__u32 (*cookie_init_seq)(const struct sk_buff *skb,
				 __u16 *mss);
#endif
	struct dst_entry *(*route_req)(const struct sock *sk, struct flowi *fl,
				       const struct request_sock *req);
	u32 (*init_seq)(const struct sk_buff *skb);
	u32 (*init_ts_off)(const struct net *net, const struct sk_buff *skb);
	int (*send_synack)(const struct sock *sk, struct dst_entry *dst,
			   struct flowi *fl, struct request_sock *req,
			   struct tcp_fastopen_cookie *foc,
			   enum tcp_synack_type synack_type);
};

#ifdef CONFIG_SYN_COOKIES
static inline __u32 cookie_init_sequence(const struct tcp_request_sock_ops *ops,
					 const struct sock *sk, struct sk_buff *skb,
					 __u16 *mss)
{
	tcp_synq_overflow(sk);
	__NET_INC_STATS(sock_net(sk), LINUX_MIB_SYNCOOKIESSENT);
	return ops->cookie_init_seq(skb, mss);
}
#else
static inline __u32 cookie_init_sequence(const struct tcp_request_sock_ops *ops,
					 const struct sock *sk, struct sk_buff *skb,
					 __u16 *mss)
{
	return 0;
}
#endif

int tcpv4_offload_init(void);

void tcp_v4_init(void);
void tcp_init(void);

/* tcp_recovery.c */
void tcp_mark_skb_lost(struct sock *sk, struct sk_buff *skb);
void tcp_newreno_mark_lost(struct sock *sk, bool snd_una_advanced);
extern s32 tcp_rack_skb_timeout(struct tcp_sock *tp, struct sk_buff *skb,
				u32 reo_wnd);
extern void tcp_rack_mark_lost(struct sock *sk);
extern void tcp_rack_advance(struct tcp_sock *tp, u8 sacked, u32 end_seq,
			     u64 xmit_time);
extern void tcp_rack_reo_timeout(struct sock *sk);
extern void tcp_rack_update_reo_wnd(struct sock *sk, struct rate_sample *rs);

/* At how many usecs into the future should the RTO fire? */
static inline s64 tcp_rto_delta_us(const struct sock *sk)
{
	const struct sk_buff *skb = tcp_rtx_queue_head(sk);
	u32 rto = inet_csk(sk)->icsk_rto;
	u64 rto_time_stamp_us = tcp_skb_timestamp_us(skb) + jiffies_to_usecs(rto);

	return rto_time_stamp_us - tcp_sk(sk)->tcp_mstamp;
}

/*
 * Save and compile IPv4 options, return a pointer to it
 */
static inline struct ip_options_rcu *tcp_v4_save_options(struct net *net,
							 struct sk_buff *skb)
{
	const struct ip_options *opt = &TCP_SKB_CB(skb)->header.h4.opt;
	struct ip_options_rcu *dopt = NULL;

	if (opt->optlen) {
		int opt_size = sizeof(*dopt) + opt->optlen;

		dopt = kmalloc(opt_size, GFP_ATOMIC);
		if (dopt && __ip_options_echo(net, &dopt->opt, skb, opt)) {
			kfree(dopt);
			dopt = NULL;
		}
	}
	return dopt;
}

/* locally generated TCP pure ACKs have skb->truesize == 2
 * (check tcp_send_ack() in net/ipv4/tcp_output.c )
 * This is much faster than dissecting the packet to find out.
 * (Think of GRE encapsulations, IPv4, IPv6, ...)
 */
static inline bool skb_is_tcp_pure_ack(const struct sk_buff *skb)
{
	return skb->truesize == 2;
}

static inline void skb_set_tcp_pure_ack(struct sk_buff *skb)
{
	skb->truesize = 2;
}

static inline int tcp_inq(struct sock *sk)
{
	struct tcp_sock *tp = tcp_sk(sk);
	int answ;

	if ((1 << sk->sk_state) & (TCPF_SYN_SENT | TCPF_SYN_RECV)) {
		answ = 0;
	} else if (sock_flag(sk, SOCK_URGINLINE) ||
		   !tp->urg_data ||
		   before(tp->urg_seq, tp->copied_seq) ||
		   !before(tp->urg_seq, tp->rcv_nxt)) {

		answ = tp->rcv_nxt - tp->copied_seq;

		/* Subtract 1, if FIN was received */
		if (answ && sock_flag(sk, SOCK_DONE))
			answ--;
	} else {
		answ = tp->urg_seq - tp->copied_seq;
	}

	return answ;
}

int tcp_peek_len(struct socket *sock);

static inline void tcp_segs_in(struct tcp_sock *tp, const struct sk_buff *skb)
{
	u16 segs_in;

	segs_in = max_t(u16, 1, skb_shinfo(skb)->gso_segs);
	tp->segs_in += segs_in;
	if (skb->len > tcp_hdrlen(skb))
		tp->data_segs_in += segs_in;
}

/*
 * TCP listen path runs lockless.
 * We forced "struct sock" to be const qualified to make sure
 * we don't modify one of its field by mistake.
 * Here, we increment sk_drops which is an atomic_t, so we can safely
 * make sock writable again.
 */
static inline void tcp_listendrop(const struct sock *sk)
{
	atomic_inc(&((struct sock *)sk)->sk_drops);
	__NET_INC_STATS(sock_net(sk), LINUX_MIB_LISTENDROPS);
}

enum hrtimer_restart tcp_pace_kick(struct hrtimer *timer);

/*
 * Interface for adding Upper Level Protocols over TCP
 */

#define TCP_ULP_NAME_MAX	16
#define TCP_ULP_MAX		128
#define TCP_ULP_BUF_MAX		(TCP_ULP_NAME_MAX*TCP_ULP_MAX)

struct tcp_ulp_ops {
	struct list_head	list;

	/* initialize ulp */
	int (*init)(struct sock *sk);
	/* update ulp */
	void (*update)(struct sock *sk, struct proto *p);
	/* cleanup ulp */
	void (*release)(struct sock *sk);
	/* diagnostic */
	int (*get_info)(const struct sock *sk, struct sk_buff *skb);
	size_t (*get_info_size)(const struct sock *sk);

	char		name[TCP_ULP_NAME_MAX];
	struct module	*owner;
};
int tcp_register_ulp(struct tcp_ulp_ops *type);
void tcp_unregister_ulp(struct tcp_ulp_ops *type);
int tcp_set_ulp(struct sock *sk, const char *name);
void tcp_get_available_ulp(char *buf, size_t len);
void tcp_cleanup_ulp(struct sock *sk);
void tcp_update_ulp(struct sock *sk, struct proto *p);

#define MODULE_ALIAS_TCP_ULP(name)				\
	__MODULE_INFO(alias, alias_userspace, name);		\
	__MODULE_INFO(alias, alias_tcp_ulp, "tcp-ulp-" name)

struct sk_msg;
struct sk_psock;

int tcp_bpf_init(struct sock *sk);
void tcp_bpf_reinit(struct sock *sk);
int tcp_bpf_sendmsg_redir(struct sock *sk, struct sk_msg *msg, u32 bytes,
			  int flags);
int tcp_bpf_recvmsg(struct sock *sk, struct msghdr *msg, size_t len,
		    int nonblock, int flags, int *addr_len);
int __tcp_bpf_recvmsg(struct sock *sk, struct sk_psock *psock,
		      struct msghdr *msg, int len, int flags);

/* Call BPF_SOCK_OPS program that returns an int. If the return value
 * is < 0, then the BPF op failed (for example if the loaded BPF
 * program does not support the chosen operation or there is no BPF
 * program loaded).
 */
#ifdef CONFIG_BPF
static inline int tcp_call_bpf(struct sock *sk, int op, u32 nargs, u32 *args)
{
	struct bpf_sock_ops_kern sock_ops;
	int ret;

	memset(&sock_ops, 0, offsetof(struct bpf_sock_ops_kern, temp));
	if (sk_fullsock(sk)) {
		sock_ops.is_fullsock = 1;
		sock_owned_by_me(sk);
	}

	sock_ops.sk = sk;
	sock_ops.op = op;
	if (nargs > 0)
		memcpy(sock_ops.args, args, nargs * sizeof(*args));

	ret = BPF_CGROUP_RUN_PROG_SOCK_OPS(&sock_ops);
	if (ret == 0)
		ret = sock_ops.reply;
	else
		ret = -1;
	return ret;
}

static inline int tcp_call_bpf_2arg(struct sock *sk, int op, u32 arg1, u32 arg2)
{
	u32 args[2] = {arg1, arg2};

	return tcp_call_bpf(sk, op, 2, args);
}

static inline int tcp_call_bpf_3arg(struct sock *sk, int op, u32 arg1, u32 arg2,
				    u32 arg3)
{
	u32 args[3] = {arg1, arg2, arg3};

	return tcp_call_bpf(sk, op, 3, args);
}

#else
static inline int tcp_call_bpf(struct sock *sk, int op, u32 nargs, u32 *args)
{
	return -EPERM;
}

static inline int tcp_call_bpf_2arg(struct sock *sk, int op, u32 arg1, u32 arg2)
{
	return -EPERM;
}

static inline int tcp_call_bpf_3arg(struct sock *sk, int op, u32 arg1, u32 arg2,
				    u32 arg3)
{
	return -EPERM;
}

#endif

static inline u32 tcp_timeout_init(struct sock *sk)
{
	int timeout;

	timeout = tcp_call_bpf(sk, BPF_SOCK_OPS_TIMEOUT_INIT, 0, NULL);

	if (timeout <= 0)
		timeout = TCP_TIMEOUT_INIT;
	return timeout;
}

static inline u32 tcp_rwnd_init_bpf(struct sock *sk)
{
	int rwnd;

	rwnd = tcp_call_bpf(sk, BPF_SOCK_OPS_RWND_INIT, 0, NULL);

	if (rwnd < 0)
		rwnd = 0;
	return rwnd;
}

static inline bool tcp_bpf_ca_needs_ecn(struct sock *sk)
{
	return (tcp_call_bpf(sk, BPF_SOCK_OPS_NEEDS_ECN, 0, NULL) == 1);
}

static inline void tcp_bpf_rtt(struct sock *sk)
{
	if (BPF_SOCK_OPS_TEST_FLAG(tcp_sk(sk), BPF_SOCK_OPS_RTT_CB_FLAG))
		tcp_call_bpf(sk, BPF_SOCK_OPS_RTT_CB, 0, NULL);
}

#if IS_ENABLED(CONFIG_SMC)
extern struct static_key_false tcp_have_smc;
#endif

#if IS_ENABLED(CONFIG_TLS_DEVICE)
void clean_acked_data_enable(struct inet_connection_sock *icsk,
			     void (*cad)(struct sock *sk, u32 ack_seq));
void clean_acked_data_disable(struct inet_connection_sock *icsk);
void clean_acked_data_flush(void);
#endif

DECLARE_STATIC_KEY_FALSE(tcp_tx_delay_enabled);
static inline void tcp_add_tx_delay(struct sk_buff *skb,
				    const struct tcp_sock *tp)
{
	if (static_branch_unlikely(&tcp_tx_delay_enabled))
		skb->skb_mstamp_ns += (u64)tp->tcp_tx_delay * NSEC_PER_USEC;
}

/* Compute Earliest Departure Time for some control packets
 * like ACK or RST for TIME_WAIT or non ESTABLISHED sockets.
 */
static inline u64 tcp_transmit_time(const struct sock *sk)
{
	if (static_branch_unlikely(&tcp_tx_delay_enabled)) {
		u32 delay = (sk->sk_state == TCP_TIME_WAIT) ?
			tcp_twsk(sk)->tw_tx_delay : tcp_sk(sk)->tcp_tx_delay;

		return tcp_clock_ns() + (u64)delay * NSEC_PER_USEC;
	}
	return 0;
}

#endif	/* _TCP_H */<|MERGE_RESOLUTION|>--- conflicted
+++ resolved
@@ -414,12 +414,8 @@
 bool tcp_accecn_validate_syn_feedback(struct sock *sk, u8 ace, u8 sent_ect);
 void tcp_accecn_third_ack(struct sock *sk, const struct sk_buff *skb,
 			  u8 syn_ect_snt);
-<<<<<<< HEAD
-void tcp_ecn_received_counters(struct tcp_sock *tp, const struct sk_buff *skb,
+void tcp_ecn_received_counters(struct sock *sk, const struct sk_buff *skb,
 			       u32 payload_len);
-=======
-void tcp_ecn_received_counters(struct sock *sk, const struct sk_buff *skb);
->>>>>>> 8232ed07
 
 enum tcp_tw_status {
 	TCP_TW_SUCCESS = 0,
