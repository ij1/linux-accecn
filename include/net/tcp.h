/* SPDX-License-Identifier: GPL-2.0-or-later */
/*
 * INET		An implementation of the TCP/IP protocol suite for the LINUX
 *		operating system.  INET is implemented using the  BSD Socket
 *		interface as the means of communication with the user level.
 *
 *		Definitions for the TCP module.
 *
 * Version:	@(#)tcp.h	1.0.5	05/23/93
 *
 * Authors:	Ross Biro
 *		Fred N. van Kempen, <waltje@uWalt.NL.Mugnet.ORG>
 */
#ifndef _TCP_H
#define _TCP_H

#define FASTRETRANS_DEBUG 1

#include <linux/list.h>
#include <linux/tcp.h>
#include <linux/bug.h>
#include <linux/slab.h>
#include <linux/cache.h>
#include <linux/percpu.h>
#include <linux/skbuff.h>
#include <linux/kref.h>
#include <linux/ktime.h>
#include <linux/indirect_call_wrapper.h>

#include <net/inet_connection_sock.h>
#include <net/inet_timewait_sock.h>
#include <net/inet_hashtables.h>
#include <net/checksum.h>
#include <net/request_sock.h>
#include <net/sock_reuseport.h>
#include <net/sock.h>
#include <net/snmp.h>
#include <net/ip.h>
#include <net/tcp_states.h>
#include <net/inet_ecn.h>
#include <net/dst.h>
#include <net/mptcp.h>

#include <linux/seq_file.h>
#include <linux/memcontrol.h>
#include <linux/bpf-cgroup.h>
#include <linux/siphash.h>

extern struct inet_hashinfo tcp_hashinfo;

extern struct percpu_counter tcp_orphan_count;
void tcp_time_wait(struct sock *sk, int state, int timeo);

#define MAX_TCP_HEADER	L1_CACHE_ALIGN(128 + MAX_HEADER)
#define MAX_TCP_OPTION_SPACE 40
#define TCP_MIN_SND_MSS		48
#define TCP_MIN_GSO_SIZE	(TCP_MIN_SND_MSS - MAX_TCP_OPTION_SPACE)

/*
 * Never offer a window over 32767 without using window scaling. Some
 * poor stacks do signed 16bit maths!
 */
#define MAX_TCP_WINDOW		32767U

/* Minimal accepted MSS. It is (60+60+8) - (20+20). */
#define TCP_MIN_MSS		88U

/* The initial MTU to use for probing */
#define TCP_BASE_MSS		1024

/* probing interval, default to 10 minutes as per RFC4821 */
#define TCP_PROBE_INTERVAL	600

/* Specify interval when tcp mtu probing will stop */
#define TCP_PROBE_THRESHOLD	8

/* After receiving this amount of duplicate ACKs fast retransmit starts. */
#define TCP_FASTRETRANS_THRESH 3

/* Maximal number of ACKs sent quickly to accelerate slow-start. */
#define TCP_MAX_QUICKACKS	16U

/* Maximal number of window scale according to RFC1323 */
#define TCP_MAX_WSCALE		14U

/* urg_data states */
#define TCP_URG_VALID	0x0100
#define TCP_URG_NOTYET	0x0200
#define TCP_URG_READ	0x0400

#define TCP_RETR1	3	/*
				 * This is how many retries it does before it
				 * tries to figure out if the gateway is
				 * down. Minimal RFC value is 3; it corresponds
				 * to ~3sec-8min depending on RTO.
				 */

#define TCP_RETR2	15	/*
				 * This should take at least
				 * 90 minutes to time out.
				 * RFC1122 says that the limit is 100 sec.
				 * 15 is ~13-30min depending on RTO.
				 */

#define TCP_SYN_RETRIES	 6	/* This is how many retries are done
				 * when active opening a connection.
				 * RFC1122 says the minimum retry MUST
				 * be at least 180secs.  Nevertheless
				 * this value is corresponding to
				 * 63secs of retransmission with the
				 * current initial RTO.
				 */

#define TCP_SYNACK_RETRIES 5	/* This is how may retries are done
				 * when passive opening a connection.
				 * This is corresponding to 31secs of
				 * retransmission with the current
				 * initial RTO.
				 */

#define TCP_TIMEWAIT_LEN (60*HZ) /* how long to wait to destroy TIME-WAIT
				  * state, about 60 seconds	*/
#define TCP_FIN_TIMEOUT	TCP_TIMEWAIT_LEN
                                 /* BSD style FIN_WAIT2 deadlock breaker.
				  * It used to be 3min, new value is 60sec,
				  * to combine FIN-WAIT-2 timeout with
				  * TIME-WAIT timer.
				  */
#define TCP_FIN_TIMEOUT_MAX (120 * HZ) /* max TCP_LINGER2 value (two minutes) */

#define TCP_DELACK_MAX	((unsigned)(HZ/5))	/* maximal time to delay before sending an ACK */
#if HZ >= 100
#define TCP_DELACK_MIN	((unsigned)(HZ/25))	/* minimal time to delay before sending an ACK */
#define TCP_ATO_MIN	((unsigned)(HZ/25))
#else
#define TCP_DELACK_MIN	4U
#define TCP_ATO_MIN	4U
#endif
#define TCP_RTO_MAX	((unsigned)(120*HZ))
#define TCP_RTO_MIN	((unsigned)(HZ/5))
#define TCP_TIMEOUT_MIN	(2U) /* Min timeout for TCP timers in jiffies */
#define TCP_TIMEOUT_INIT ((unsigned)(1*HZ))	/* RFC6298 2.1 initial RTO value	*/
#define TCP_TIMEOUT_FALLBACK ((unsigned)(3*HZ))	/* RFC 1122 initial RTO value, now
						 * used as a fallback RTO for the
						 * initial data transmission if no
						 * valid RTT sample has been acquired,
						 * most likely due to retrans in 3WHS.
						 */

#define TCP_RESOURCE_PROBE_INTERVAL ((unsigned)(HZ/2U)) /* Maximal interval between probes
					                 * for local resources.
					                 */
#define TCP_KEEPALIVE_TIME	(120*60*HZ)	/* two hours */
#define TCP_KEEPALIVE_PROBES	9		/* Max of 9 keepalive probes	*/
#define TCP_KEEPALIVE_INTVL	(75*HZ)

#define MAX_TCP_KEEPIDLE	32767
#define MAX_TCP_KEEPINTVL	32767
#define MAX_TCP_KEEPCNT		127
#define MAX_TCP_SYNCNT		127

#define TCP_SYNQ_INTERVAL	(HZ/5)	/* Period of SYNACK timer */

#define TCP_PAWS_24DAYS	(60 * 60 * 24 * 24)
#define TCP_PAWS_MSL	60		/* Per-host timestamps are invalidated
					 * after this time. It should be equal
					 * (or greater than) TCP_TIMEWAIT_LEN
					 * to provide reliability equal to one
					 * provided by timewait state.
					 */
#define TCP_PAWS_WINDOW	1		/* Replay window for per-host
					 * timestamps. It must be less than
					 * minimal timewait lifetime.
					 */
/*
 *	TCP option
 */

#define TCPOPT_NOP		1	/* Padding */
#define TCPOPT_EOL		0	/* End of options */
#define TCPOPT_MSS		2	/* Segment size negotiating */
#define TCPOPT_WINDOW		3	/* Window scaling */
#define TCPOPT_SACK_PERM        4       /* SACK Permitted */
#define TCPOPT_SACK             5       /* SACK Block */
#define TCPOPT_TIMESTAMP	8	/* Better RTT estimations/PAWS */
#define TCPOPT_MD5SIG		19	/* MD5 Signature (RFC2385) */
#define TCPOPT_MPTCP		30	/* Multipath TCP (RFC6824) */
#define TCPOPT_FASTOPEN		34	/* Fast open (RFC7413) */
#define TCPOPT_EXP		254	/* Experimental */
/* Magic number to be after the option value for sharing TCP
 * experimental options. See draft-ietf-tcpm-experimental-options-00.txt
 */
#define TCPOPT_ACCECN0_MAGIC	0xACC0
#define TCPOPT_ACCECN1_MAGIC	0xACC1
#define TCPOPT_FASTOPEN_MAGIC	0xF989
#define TCPOPT_SMC_MAGIC	0xE2D4C3D9

/*
 *     TCP option lengths
 */

#define TCPOLEN_MSS            4
#define TCPOLEN_WINDOW         3
#define TCPOLEN_SACK_PERM      2
#define TCPOLEN_TIMESTAMP      10
#define TCPOLEN_MD5SIG         18
#define TCPOLEN_FASTOPEN_BASE  2
#define TCPOLEN_EXP_FASTOPEN_BASE  4
#define TCPOLEN_EXP_SMC_BASE   6
#define TCPOLEN_EXP_ACCECN_BASE 4

/* But this is what stacks really send out. */
#define TCPOLEN_TSTAMP_ALIGNED		12
#define TCPOLEN_WSCALE_ALIGNED		4
#define TCPOLEN_SACKPERM_ALIGNED	4
#define TCPOLEN_SACK_BASE		2
#define TCPOLEN_SACK_BASE_ALIGNED	4
#define TCPOLEN_SACK_PERBLOCK		8
#define TCPOLEN_MD5SIG_ALIGNED		20
#define TCPOLEN_MSS_ALIGNED		4
#define TCPOLEN_EXP_SMC_BASE_ALIGNED	8
#define TCPOLEN_ACCECN_PERCOUNTER	3

/* Maximum number of byte counters in AccECN option + size */
#define TCP_ACCECN_NUMCOUNTERS		3
#define TCP_ACCECN_MAXSIZE		(TCPOLEN_EXP_ACCECN_BASE + \
					 TCPOLEN_ACCECN_PERCOUNTER * \
					 TCP_ACCECN_NUMCOUNTERS)
#define TCP_ACCECN_BEACON_FREQ_SHIFT	2 /* Send option at least 2^2 times per RTT */
#define TCP_ACCECN_SAFETY_SHIFT	1	/* SAFETY_FACTOR in accecn draft */

/* tp->saw_accecn_opt states */
#define TCP_ACCECN_OPT_EMPTY_SEEN	0x1
#define TCP_ACCECN_OPT_COUNTER_SEEN	0x2
#define TCP_ACCECN_OPT_FAIL		0x3

/* Flags in tp->nonagle */
#define TCP_NAGLE_OFF		1	/* Nagle's algo is disabled */
#define TCP_NAGLE_CORK		2	/* Socket is corked	    */
#define TCP_NAGLE_PUSH		4	/* Cork is overridden for already queued data */

/* TCP thin-stream limits */
#define TCP_THIN_LINEAR_RETRIES 6       /* After 6 linear retries, do exp. backoff */

/* TCP initial congestion window as per rfc6928 */
#define TCP_INIT_CWND		10

/* Bit Flags for sysctl_tcp_fastopen */
#define	TFO_CLIENT_ENABLE	1
#define	TFO_SERVER_ENABLE	2
#define	TFO_CLIENT_NO_COOKIE	4	/* Data in SYN w/o cookie option */

/* Accept SYN data w/o any cookie option */
#define	TFO_SERVER_COOKIE_NOT_REQD	0x200

/* Force enable TFO on all listeners, i.e., not requiring the
 * TCP_FASTOPEN socket option.
 */
#define	TFO_SERVER_WO_SOCKOPT1	0x400


/* sysctl variables for tcp */
extern int sysctl_tcp_max_orphans;
extern long sysctl_tcp_mem[3];

#define TCP_RACK_LOSS_DETECTION  0x1 /* Use RACK to detect losses */
#define TCP_RACK_STATIC_REO_WND  0x2 /* Use static RACK reo wnd */
#define TCP_RACK_NO_DUPTHRESH    0x4 /* Do not use DUPACK threshold in RACK */

extern atomic_long_t tcp_memory_allocated;
extern struct percpu_counter tcp_sockets_allocated;
extern unsigned long tcp_memory_pressure;

/* optimized version of sk_under_memory_pressure() for TCP sockets */
static inline bool tcp_under_memory_pressure(const struct sock *sk)
{
	if (mem_cgroup_sockets_enabled && sk->sk_memcg &&
	    mem_cgroup_under_socket_pressure(sk->sk_memcg))
		return true;

	return READ_ONCE(tcp_memory_pressure);
}
/*
 * The next routines deal with comparing 32 bit unsigned ints
 * and worry about wraparound (automatic with unsigned arithmetic).
 */

static inline bool before(__u32 seq1, __u32 seq2)
{
        return (__s32)(seq1-seq2) < 0;
}
#define after(seq2, seq1) 	before(seq1, seq2)

/* is s2<=s1<=s3 ? */
static inline bool between(__u32 seq1, __u32 seq2, __u32 seq3)
{
	return seq3 - seq2 >= seq1 - seq2;
}

static inline bool tcp_out_of_memory(struct sock *sk)
{
	if (sk->sk_wmem_queued > SOCK_MIN_SNDBUF &&
	    sk_memory_allocated(sk) > sk_prot_mem_limits(sk, 2))
		return true;
	return false;
}

void sk_forced_mem_schedule(struct sock *sk, int size);

static inline bool tcp_too_many_orphans(struct sock *sk, int shift)
{
	struct percpu_counter *ocp = sk->sk_prot->orphan_count;
	int orphans = percpu_counter_read_positive(ocp);

	if (orphans << shift > sysctl_tcp_max_orphans) {
		orphans = percpu_counter_sum_positive(ocp);
		if (orphans << shift > sysctl_tcp_max_orphans)
			return true;
	}
	return false;
}

bool tcp_check_oom(struct sock *sk, int shift);


extern struct proto tcp_prot;

#define TCP_INC_STATS(net, field)	SNMP_INC_STATS((net)->mib.tcp_statistics, field)
#define __TCP_INC_STATS(net, field)	__SNMP_INC_STATS((net)->mib.tcp_statistics, field)
#define TCP_DEC_STATS(net, field)	SNMP_DEC_STATS((net)->mib.tcp_statistics, field)
#define TCP_ADD_STATS(net, field, val)	SNMP_ADD_STATS((net)->mib.tcp_statistics, field, val)

void tcp_tasklet_init(void);

int tcp_v4_err(struct sk_buff *skb, u32);

void tcp_shutdown(struct sock *sk, int how);

int tcp_v4_early_demux(struct sk_buff *skb);
int tcp_v4_rcv(struct sk_buff *skb);

int tcp_v4_tw_remember_stamp(struct inet_timewait_sock *tw);
int tcp_sendmsg(struct sock *sk, struct msghdr *msg, size_t size);
int tcp_sendmsg_locked(struct sock *sk, struct msghdr *msg, size_t size);
int tcp_sendpage(struct sock *sk, struct page *page, int offset, size_t size,
		 int flags);
int tcp_sendpage_locked(struct sock *sk, struct page *page, int offset,
			size_t size, int flags);
ssize_t do_tcp_sendpages(struct sock *sk, struct page *page, int offset,
		 size_t size, int flags);
int tcp_send_mss(struct sock *sk, int *size_goal, int flags);
void tcp_push(struct sock *sk, int flags, int mss_now, int nonagle,
	      int size_goal);
void tcp_release_cb(struct sock *sk);
void tcp_wfree(struct sk_buff *skb);
void tcp_write_timer_handler(struct sock *sk);
void tcp_delack_timer_handler(struct sock *sk);
int tcp_ioctl(struct sock *sk, int cmd, unsigned long arg);
int tcp_rcv_state_process(struct sock *sk, struct sk_buff *skb);
void tcp_rcv_established(struct sock *sk, struct sk_buff *skb);
void tcp_rcv_space_adjust(struct sock *sk);
int tcp_twsk_unique(struct sock *sk, struct sock *sktw, void *twp);
void tcp_twsk_destructor(struct sock *sk);
ssize_t tcp_splice_read(struct socket *sk, loff_t *ppos,
			struct pipe_inode_info *pipe, size_t len,
			unsigned int flags);

void tcp_enter_quickack_mode(struct sock *sk, unsigned int max_quickacks);
static inline void tcp_dec_quickack_mode(struct sock *sk,
					 const unsigned int pkts)
{
	struct inet_connection_sock *icsk = inet_csk(sk);

	if (icsk->icsk_ack.quick) {
		if (pkts >= icsk->icsk_ack.quick) {
			icsk->icsk_ack.quick = 0;
			/* Leaving quickack mode we deflate ATO. */
			icsk->icsk_ack.ato   = TCP_ATO_MIN;
		} else
			icsk->icsk_ack.quick -= pkts;
	}
}

#define	TCP_ECN_MODE_RFC3168	0x1
#define	TCP_ECN_QUEUE_CWR	0x2
#define	TCP_ECN_DEMAND_CWR	0x4
#define	TCP_ECN_SEEN		0x8
#define TCP_ECN_MODE_ACCECN	0x10
<<<<<<< HEAD
#define TCP_ECN_ECT_1		0x20
=======
/* DCTCP feedback vs full AccECN ACE feedback */
#define TCP_ECN_MODE_ACCECN_ACEMODE	0x20
>>>>>>> b3a2c011

#define TCP_ECN_DISABLED	0
#define TCP_ECN_MODE_PENDING	(TCP_ECN_MODE_RFC3168|TCP_ECN_MODE_ACCECN)
#define TCP_ECN_MODE_ANY	(TCP_ECN_MODE_RFC3168|TCP_ECN_MODE_ACCECN)

static inline bool tcp_ecn_mode_any(const struct tcp_sock *tp)
{
	return tp->ecn_flags & TCP_ECN_MODE_ANY;
}

static inline bool tcp_ecn_mode_rfc3168(const struct tcp_sock *tp)
{
	return (tp->ecn_flags & TCP_ECN_MODE_ANY) == TCP_ECN_MODE_RFC3168;
}

static inline bool tcp_ecn_mode_accecn(const struct tcp_sock *tp)
{
	return (tp->ecn_flags & TCP_ECN_MODE_ANY) == TCP_ECN_MODE_ACCECN;
}

static inline bool tcp_ecn_mode_accecn_dctcpfb(const struct tcp_sock *tp)
{
	return !(tp->ecn_flags & TCP_ECN_MODE_ACCECN_ACEMODE);
}

static inline bool tcp_ecn_disabled(const struct tcp_sock *tp)
{
	return !tcp_ecn_mode_any(tp);
}

static inline bool tcp_ecn_mode_pending(const struct tcp_sock *tp)
{
	return (tp->ecn_flags & TCP_ECN_MODE_PENDING) == TCP_ECN_MODE_PENDING;
}

static inline void tcp_ecn_mode_set(struct tcp_sock *tp, u8 mode)
{
	tp->ecn_flags &= ~TCP_ECN_MODE_ANY;
	tp->ecn_flags |= mode;
}

static inline u8 tcp_accecn_ace(const struct tcphdr *th)
{
	return (th->ae << 2) | (th->cwr << 1) | th->ece;
}

/* Infer the ECT value our SYN arrived with from the echoed ACE field */
static inline int tcp_accecn_extract_syn_ect(u8 ace)
{
	if (ace & 0x1)
		return INET_ECN_ECT_1;
	if (!(ace & 0x2))
		return INET_ECN_ECT_0;
	if (ace & 0x4)
		return INET_ECN_CE;
	return INET_ECN_NOT_ECT;
}

bool tcp_accecn_validate_syn_feedback(struct sock *sk, u8 ace, u8 sent_ect);
void tcp_accecn_third_ack(struct sock *sk, const struct sk_buff *skb,
			  u8 syn_ect_snt);
u8 tcp_accecn_option_init(const struct sk_buff *skb, u8 opt_offset);
void tcp_ecn_received_counters(struct sock *sk, const struct sk_buff *skb,
			       u32 payload_len);

enum tcp_tw_status {
	TCP_TW_SUCCESS = 0,
	TCP_TW_RST = 1,
	TCP_TW_ACK = 2,
	TCP_TW_SYN = 3,
	TCP_TW_ACK_OOW = 4
};


enum tcp_tw_status tcp_timewait_state_process(struct inet_timewait_sock *tw,
					      struct sk_buff *skb,
					      const struct tcphdr *th);
struct sock *tcp_check_req(struct sock *sk, struct sk_buff *skb,
			   struct request_sock *req, bool fastopen,
			   bool *lost_race);
int tcp_child_process(struct sock *parent, struct sock *child,
		      struct sk_buff *skb);
void tcp_enter_loss(struct sock *sk);
void tcp_cwnd_reduction(struct sock *sk, int newly_acked_sacked, int flag);
void tcp_clear_retrans(struct tcp_sock *tp);
void tcp_update_metrics(struct sock *sk);
void tcp_init_metrics(struct sock *sk);
void tcp_metrics_init(void);
bool tcp_peer_is_proven(struct request_sock *req, struct dst_entry *dst);
void tcp_close(struct sock *sk, long timeout);
void tcp_init_sock(struct sock *sk);
void tcp_init_transfer(struct sock *sk, int bpf_op, struct sk_buff *skb);
__poll_t tcp_poll(struct file *file, struct socket *sock,
		      struct poll_table_struct *wait);
int tcp_getsockopt(struct sock *sk, int level, int optname,
		   char __user *optval, int __user *optlen);
int tcp_setsockopt(struct sock *sk, int level, int optname, sockptr_t optval,
		   unsigned int optlen);
void tcp_set_keepalive(struct sock *sk, int val);
void tcp_syn_ack_timeout(const struct request_sock *req);
int tcp_recvmsg(struct sock *sk, struct msghdr *msg, size_t len, int nonblock,
		int flags, int *addr_len);
int tcp_set_rcvlowat(struct sock *sk, int val);
void tcp_data_ready(struct sock *sk);
#ifdef CONFIG_MMU
int tcp_mmap(struct file *file, struct socket *sock,
	     struct vm_area_struct *vma);
#endif
void tcp_parse_options(const struct net *net, const struct sk_buff *skb,
		       struct tcp_options_received *opt_rx,
		       int estab, struct tcp_fastopen_cookie *foc);
const u8 *tcp_parse_md5sig_option(const struct tcphdr *th);

/*
 *	BPF SKB-less helpers
 */
u16 tcp_v4_get_syncookie(struct sock *sk, struct iphdr *iph,
			 struct tcphdr *th, u32 *cookie);
u16 tcp_v6_get_syncookie(struct sock *sk, struct ipv6hdr *iph,
			 struct tcphdr *th, u32 *cookie);
u16 tcp_get_syncookie_mss(struct request_sock_ops *rsk_ops,
			  const struct tcp_request_sock_ops *af_ops,
			  struct sock *sk, struct tcphdr *th);
/*
 *	TCP v4 functions exported for the inet6 API
 */

void tcp_v4_send_check(struct sock *sk, struct sk_buff *skb);
void tcp_v4_mtu_reduced(struct sock *sk);
void tcp_req_err(struct sock *sk, u32 seq, bool abort);
void tcp_ld_RTO_revert(struct sock *sk, u32 seq);
int tcp_v4_conn_request(struct sock *sk, struct sk_buff *skb);
struct sock *tcp_create_openreq_child(const struct sock *sk,
				      struct request_sock *req,
				      struct sk_buff *skb);
void tcp_ca_openreq_child(struct sock *sk, const struct dst_entry *dst);
struct sock *tcp_v4_syn_recv_sock(const struct sock *sk, struct sk_buff *skb,
				  struct request_sock *req,
				  struct dst_entry *dst,
				  struct request_sock *req_unhash,
				  bool *own_req);
int tcp_v4_do_rcv(struct sock *sk, struct sk_buff *skb);
int tcp_v4_connect(struct sock *sk, struct sockaddr *uaddr, int addr_len);
int tcp_connect(struct sock *sk);
enum tcp_synack_type {
	TCP_SYNACK_NORMAL,
	TCP_SYNACK_FASTOPEN,
	TCP_SYNACK_COOKIE,
};
struct sk_buff *tcp_make_synack(const struct sock *sk, struct dst_entry *dst,
				struct request_sock *req,
				struct tcp_fastopen_cookie *foc,
				enum tcp_synack_type synack_type,
				struct sk_buff *syn_skb);
int tcp_disconnect(struct sock *sk, int flags);

void tcp_finish_connect(struct sock *sk, struct sk_buff *skb);
int tcp_send_rcvq(struct sock *sk, struct msghdr *msg, size_t size);
void inet_sk_rx_dst_set(struct sock *sk, const struct sk_buff *skb);

/* From syncookies.c */
struct sock *tcp_get_cookie_sock(struct sock *sk, struct sk_buff *skb,
				 struct request_sock *req,
				 struct dst_entry *dst, u32 tsoff);
int __cookie_v4_check(const struct iphdr *iph, const struct tcphdr *th,
		      u32 cookie);
struct sock *cookie_v4_check(struct sock *sk, struct sk_buff *skb);
struct request_sock *cookie_tcp_reqsk_alloc(const struct request_sock_ops *ops,
					    struct sock *sk, struct sk_buff *skb);
#ifdef CONFIG_SYN_COOKIES

/* Syncookies use a monotonic timer which increments every 60 seconds.
 * This counter is used both as a hash input and partially encoded into
 * the cookie value.  A cookie is only validated further if the delta
 * between the current counter value and the encoded one is less than this,
 * i.e. a sent cookie is valid only at most for 2*60 seconds (or less if
 * the counter advances immediately after a cookie is generated).
 */
#define MAX_SYNCOOKIE_AGE	2
#define TCP_SYNCOOKIE_PERIOD	(60 * HZ)
#define TCP_SYNCOOKIE_VALID	(MAX_SYNCOOKIE_AGE * TCP_SYNCOOKIE_PERIOD)

/* syncookies: remember time of last synqueue overflow
 * But do not dirty this field too often (once per second is enough)
 * It is racy as we do not hold a lock, but race is very minor.
 */
static inline void tcp_synq_overflow(const struct sock *sk)
{
	unsigned int last_overflow;
	unsigned int now = jiffies;

	if (sk->sk_reuseport) {
		struct sock_reuseport *reuse;

		reuse = rcu_dereference(sk->sk_reuseport_cb);
		if (likely(reuse)) {
			last_overflow = READ_ONCE(reuse->synq_overflow_ts);
			if (!time_between32(now, last_overflow,
					    last_overflow + HZ))
				WRITE_ONCE(reuse->synq_overflow_ts, now);
			return;
		}
	}

	last_overflow = READ_ONCE(tcp_sk(sk)->rx_opt.ts_recent_stamp);
	if (!time_between32(now, last_overflow, last_overflow + HZ))
		WRITE_ONCE(tcp_sk(sk)->rx_opt.ts_recent_stamp, now);
}

/* syncookies: no recent synqueue overflow on this listening socket? */
static inline bool tcp_synq_no_recent_overflow(const struct sock *sk)
{
	unsigned int last_overflow;
	unsigned int now = jiffies;

	if (sk->sk_reuseport) {
		struct sock_reuseport *reuse;

		reuse = rcu_dereference(sk->sk_reuseport_cb);
		if (likely(reuse)) {
			last_overflow = READ_ONCE(reuse->synq_overflow_ts);
			return !time_between32(now, last_overflow - HZ,
					       last_overflow +
					       TCP_SYNCOOKIE_VALID);
		}
	}

	last_overflow = READ_ONCE(tcp_sk(sk)->rx_opt.ts_recent_stamp);

	/* If last_overflow <= jiffies <= last_overflow + TCP_SYNCOOKIE_VALID,
	 * then we're under synflood. However, we have to use
	 * 'last_overflow - HZ' as lower bound. That's because a concurrent
	 * tcp_synq_overflow() could update .ts_recent_stamp after we read
	 * jiffies but before we store .ts_recent_stamp into last_overflow,
	 * which could lead to rejecting a valid syncookie.
	 */
	return !time_between32(now, last_overflow - HZ,
			       last_overflow + TCP_SYNCOOKIE_VALID);
}

static inline u32 tcp_cookie_time(void)
{
	u64 val = get_jiffies_64();

	do_div(val, TCP_SYNCOOKIE_PERIOD);
	return val;
}

u32 __cookie_v4_init_sequence(const struct iphdr *iph, const struct tcphdr *th,
			      u16 *mssp);
__u32 cookie_v4_init_sequence(const struct sk_buff *skb, __u16 *mss);
u64 cookie_init_timestamp(struct request_sock *req, u64 now);
bool cookie_timestamp_decode(const struct net *net,
			     struct tcp_options_received *opt);
bool cookie_ecn_ok(const struct tcp_options_received *opt,
		   const struct net *net, const struct dst_entry *dst);
bool cookie_accecn_ok(const struct tcphdr *th);

/* From net/ipv6/syncookies.c */
int __cookie_v6_check(const struct ipv6hdr *iph, const struct tcphdr *th,
		      u32 cookie);
struct sock *cookie_v6_check(struct sock *sk, struct sk_buff *skb);

u32 __cookie_v6_init_sequence(const struct ipv6hdr *iph,
			      const struct tcphdr *th, u16 *mssp);
__u32 cookie_v6_init_sequence(const struct sk_buff *skb, __u16 *mss);
#endif
/* tcp_output.c */

void __tcp_push_pending_frames(struct sock *sk, unsigned int cur_mss,
			       int nonagle);
int __tcp_retransmit_skb(struct sock *sk, struct sk_buff *skb, int segs);
int tcp_retransmit_skb(struct sock *sk, struct sk_buff *skb, int segs);
void tcp_retransmit_timer(struct sock *sk);
void tcp_xmit_retransmit_queue(struct sock *);
void tcp_simple_retransmit(struct sock *);
void tcp_enter_recovery(struct sock *sk, bool ece_ack);
int tcp_trim_head(struct sock *, struct sk_buff *, u32);
enum tcp_queue {
	TCP_FRAG_IN_WRITE_QUEUE,
	TCP_FRAG_IN_RTX_QUEUE,
};
int tcp_fragment(struct sock *sk, enum tcp_queue tcp_queue,
		 struct sk_buff *skb, u32 len,
		 unsigned int mss_now, gfp_t gfp);

void tcp_send_probe0(struct sock *);
void tcp_send_partial(struct sock *);
int tcp_write_wakeup(struct sock *, int mib);
void tcp_send_fin(struct sock *sk);
void tcp_send_active_reset(struct sock *sk, gfp_t priority);
int tcp_send_synack(struct sock *);
void tcp_push_one(struct sock *, unsigned int mss_now);
void __tcp_send_ack(struct sock *sk, u32 rcv_nxt, u16 flags);
void tcp_send_ack(struct sock *sk);
void tcp_send_delayed_ack(struct sock *sk);
void tcp_send_loss_probe(struct sock *sk);
bool tcp_schedule_loss_probe(struct sock *sk, bool advancing_rto);
void tcp_skb_collapse_tstamp(struct sk_buff *skb,
			     const struct sk_buff *next_skb);

/* tcp_input.c */
void tcp_rearm_rto(struct sock *sk);
void tcp_synack_rtt_meas(struct sock *sk, struct request_sock *req);
void tcp_reset(struct sock *sk);
void tcp_skb_mark_lost_uncond_verify(struct tcp_sock *tp, struct sk_buff *skb);
void tcp_fin(struct sock *sk);

/* tcp_timer.c */
void tcp_init_xmit_timers(struct sock *);
static inline void tcp_clear_xmit_timers(struct sock *sk)
{
	if (hrtimer_try_to_cancel(&tcp_sk(sk)->pacing_timer) == 1)
		__sock_put(sk);

	if (hrtimer_try_to_cancel(&tcp_sk(sk)->compressed_ack_timer) == 1)
		__sock_put(sk);

	inet_csk_clear_xmit_timers(sk);
}

unsigned int tcp_sync_mss(struct sock *sk, u32 pmtu);
unsigned int tcp_current_mss(struct sock *sk);

/* Bound MSS / TSO packet size with the half of the window */
static inline int tcp_bound_to_half_wnd(struct tcp_sock *tp, int pktsize)
{
	int cutoff;

	/* When peer uses tiny windows, there is no use in packetizing
	 * to sub-MSS pieces for the sake of SWS or making sure there
	 * are enough packets in the pipe for fast recovery.
	 *
	 * On the other hand, for extremely large MSS devices, handling
	 * smaller than MSS windows in this way does make sense.
	 */
	if (tp->max_window > TCP_MSS_DEFAULT)
		cutoff = (tp->max_window >> 1);
	else
		cutoff = tp->max_window;

	if (cutoff && pktsize > cutoff)
		return max_t(int, cutoff, 68U - tp->tcp_header_len);
	else
		return pktsize;
}

/* tcp.c */
void tcp_get_info(struct sock *, struct tcp_info *);

/* Read 'sendfile()'-style from a TCP socket */
int tcp_read_sock(struct sock *sk, read_descriptor_t *desc,
		  sk_read_actor_t recv_actor);

void tcp_initialize_rcv_mss(struct sock *sk);

int tcp_mtu_to_mss(struct sock *sk, int pmtu);
int tcp_mss_to_mtu(struct sock *sk, int mss);
void tcp_mtup_init(struct sock *sk);

static inline void tcp_bound_rto(const struct sock *sk)
{
	if (inet_csk(sk)->icsk_rto > TCP_RTO_MAX)
		inet_csk(sk)->icsk_rto = TCP_RTO_MAX;
}

static inline u32 __tcp_set_rto(const struct tcp_sock *tp)
{
	return usecs_to_jiffies((tp->srtt_us >> 3) + tp->rttvar_us);
}

/* Compute the actual rto_min value */
static inline u32 tcp_rto_min(struct sock *sk)
{
	const struct dst_entry *dst = __sk_dst_get(sk);
	u32 rto_min = inet_csk(sk)->icsk_rto_min;

	if (dst && dst_metric_locked(dst, RTAX_RTO_MIN))
		rto_min = dst_metric_rtt(dst, RTAX_RTO_MIN);
	return rto_min;
}

static inline u32 tcp_rto_min_us(struct sock *sk)
{
	return jiffies_to_usecs(tcp_rto_min(sk));
}

static inline bool tcp_ca_dst_locked(const struct dst_entry *dst)
{
	return dst_metric_locked(dst, RTAX_CC_ALGO);
}

/* Minimum RTT in usec. ~0 means not available. */
static inline u32 tcp_min_rtt(const struct tcp_sock *tp)
{
	return minmax_get(&tp->rtt_min);
}

/* Compute the actual receive window we are currently advertising.
 * Rcv_nxt can be after the window if our peer push more data
 * than the offered window.
 */
static inline u32 tcp_receive_window(const struct tcp_sock *tp)
{
	s32 win = tp->rcv_wup + tp->rcv_wnd - tp->rcv_nxt;

	if (win < 0)
		win = 0;
	return (u32) win;
}

/* Choose a new window, without checks for shrinking, and without
 * scaling applied to the result.  The caller does these things
 * if necessary.  This is a "raw" window selection.
 */
u32 __tcp_select_window(struct sock *sk);

void tcp_send_window_probe(struct sock *sk);

/* TCP uses 32bit jiffies to save some space.
 * Note that this is different from tcp_time_stamp, which
 * historically has been the same until linux-4.13.
 */
#define tcp_jiffies32 ((u32)jiffies)

/*
 * Deliver a 32bit value for TCP timestamp option (RFC 7323)
 * It is no longer tied to jiffies, but to 1 ms clock.
 * Note: double check if you want to use tcp_jiffies32 instead of this.
 */
#define TCP_TS_HZ	1000

static inline u64 tcp_clock_ns(void)
{
	return ktime_get_ns();
}

static inline u64 tcp_clock_us(void)
{
	return div_u64(tcp_clock_ns(), NSEC_PER_USEC);
}

/* This should only be used in contexts where tp->tcp_mstamp is up to date */
static inline u32 tcp_time_stamp(const struct tcp_sock *tp)
{
	return div_u64(tp->tcp_mstamp, USEC_PER_SEC / TCP_TS_HZ);
}

/* Convert a nsec timestamp into TCP TSval timestamp (ms based currently) */
static inline u32 tcp_ns_to_ts(u64 ns)
{
	return div_u64(ns, NSEC_PER_SEC / TCP_TS_HZ);
}

/* Could use tcp_clock_us() / 1000, but this version uses a single divide */
static inline u32 tcp_time_stamp_raw(void)
{
	return tcp_ns_to_ts(tcp_clock_ns());
}

void tcp_mstamp_refresh(struct tcp_sock *tp);

static inline u32 tcp_stamp_us_delta(u64 t1, u64 t0)
{
	return max_t(s64, t1 - t0, 0);
}

static inline u32 tcp_stamp32_us_delta(u32 t1, u32 t0)
{
	return max_t(s32, t1 - t0, 0);
}

static inline u32 tcp_skb_timestamp(const struct sk_buff *skb)
{
	return tcp_ns_to_ts(skb->skb_mstamp_ns);
}

/* provide the departure time in us unit */
static inline u64 tcp_skb_timestamp_us(const struct sk_buff *skb)
{
	return div_u64(skb->skb_mstamp_ns, NSEC_PER_USEC);
}


#define tcp_flag_byte(th) (((u_int8_t *)th)[13])

#define TCPHDR_FIN 0x01
#define TCPHDR_SYN 0x02
#define TCPHDR_RST 0x04
#define TCPHDR_PSH 0x08
#define TCPHDR_ACK 0x10
#define TCPHDR_URG 0x20
#define TCPHDR_ECE 0x40
#define TCPHDR_CWR 0x80
#define TCPHDR_AE 0x100
#define TCPHDR_FLAGS_MASK 0x1ff

#define TCPHDR_ACE (TCPHDR_ECE | TCPHDR_CWR | TCPHDR_AE)
#define TCPHDR_SYN_ECN	(TCPHDR_SYN | TCPHDR_ECE | TCPHDR_CWR)
#define TCPHDR_SYNACK_ACCECN (TCPHDR_SYN | TCPHDR_ACK | TCPHDR_CWR)

#define TCP_ACCECN_CEP_ACE_MASK 0x7
#define TCP_ACCECN_ACE_MAX_DELTA 7

/* To avoid/detect middlebox interference, not all counters start at 0.
 * See draft-ietf-tcpm-accurate-ecn for the latest values.
 */
#define TCP_ACCECN_CEP_INIT_OFFSET 3
#define TCP_ACCECN_E1B_INIT_OFFSET 0
#define TCP_ACCECN_E0B_INIT_OFFSET 1
#define TCP_ACCECN_CEB_INIT_OFFSET 0

static inline void __tcp_accecn_init_bytes_counters(int *counter_array)
{
	BUILD_BUG_ON(INET_ECN_ECT_1 != 0x1);
	BUILD_BUG_ON(INET_ECN_ECT_0 != 0x2);
	BUILD_BUG_ON(INET_ECN_CE != 0x3);

	counter_array[INET_ECN_ECT_1 - 1] = 0;
	counter_array[INET_ECN_ECT_0 - 1] = 0;
	counter_array[INET_ECN_CE - 1] = 0;
}

static inline void tcp_accecn_init_counters(struct tcp_sock *tp)
{
	tp->received_ce = 0;
	tp->received_ce_pending = 0;
	__tcp_accecn_init_bytes_counters(tp->received_ecn_bytes);
	__tcp_accecn_init_bytes_counters(tp->delivered_ecn_bytes);
	tp->accecn_minlen = 0;
	tp->accecn_opt_demand = 0;
	tp->estimate_ecnfield = 0;
}

/* This is what the send packet queuing engine uses to pass
 * TCP per-packet control information to the transmission code.
 * We also store the host-order sequence numbers in here too.
 * This is 44 bytes if IPV6 is enabled.
 * If this grows please adjust skbuff.h:skbuff->cb[xxx] size appropriately.
 */
struct tcp_skb_cb {
	__u32		seq;		/* Starting sequence number	*/
	__u32		end_seq;	/* SEQ + FIN + SYN + datalen	*/
	union {
		/* Note : tcp_tw_isn is used in input path only
		 *	  (isn chosen by tcp_timewait_state_process())
		 *
		 * 	  tcp_gso_segs/size are used in write queue only,
		 *	  cf tcp_skb_pcount()/tcp_skb_mss()
		 */
		__u32		tcp_tw_isn;
		struct {
			u16	tcp_gso_segs;
			u16	tcp_gso_size;
		};
	};
	__u16		tcp_flags;	/* TCP header flags. (tcp[12-13])	*/

	__u8		sacked;		/* State flags for SACK.	*/
#define TCPCB_SACKED_ACKED	0x01	/* SKB ACK'd by a SACK block	*/
#define TCPCB_SACKED_RETRANS	0x02	/* SKB retransmitted		*/
#define TCPCB_LOST		0x04	/* SKB is lost			*/
#define TCPCB_TAGBITS		0x07	/* All tag bits			*/
#define TCPCB_REPAIRED		0x10	/* SKB repaired (no skb_mstamp_ns)	*/
#define TCPCB_EVER_RETRANS	0x80	/* Ever retransmitted frame	*/
#define TCPCB_RETRANS		(TCPCB_SACKED_RETRANS|TCPCB_EVER_RETRANS| \
				TCPCB_REPAIRED)

	__u8		ip_dsfield;	/* IPv4 tos or IPv6 dsfield	*/
	__u8		txstamp_ack:1,	/* Record TX timestamp for ack? */
			eor:1,		/* Is skb MSG_EOR marked? */
			has_rxtstamp:1,	/* SKB has a RX timestamp	*/
			unused:5;
	__u32		ack_seq;	/* Sequence number ACK'd	*/
	union {
		struct {
#define TCPCB_DELIVERED_CE_MASK ((1U<<20) - 1)
			/* There is space for up to 24 bytes */
			__u32 is_app_limited:1, /* cwnd not fully used? */
			      delivered_ce:20,
			      unused:11;
			/* pkts S/ACKed so far upon tx of skb, incl retrans: */
			__u32 delivered;
			/* start of send pipeline phase */
			u32 first_tx_mstamp;
			/* when we reached the "delivered" count */
			u32 delivered_mstamp;
#define TCPCB_IN_FLIGHT_BITS 20
#define TCPCB_IN_FLIGHT_MAX ((1U << TCPCB_IN_FLIGHT_BITS) - 1)
			u32 in_flight:20,   /* packets in flight at transmit */
			    unused2:12;
			u32 lost;	/* packets lost so far upon tx of skb */
		} tx;   /* only used for outgoing skbs */
		union {
			struct inet_skb_parm	h4;
#if IS_ENABLED(CONFIG_IPV6)
			struct inet6_skb_parm	h6;
#endif
		} header;	/* For incoming skbs */
		struct {
			__u32 flags;
			struct sock *sk_redir;
			void *data_end;
		} bpf;
	};
};

#define TCP_SKB_CB(__skb)	((struct tcp_skb_cb *)&((__skb)->cb[0]))

static inline u16 tcp_accecn_reflector_flags(u8 ect)
{
	u32 flags = ect + 2;

	if (ect == 3)
		flags++;
	return flags * TCPHDR_ECE;
}

static inline void bpf_compute_data_end_sk_skb(struct sk_buff *skb)
{
	TCP_SKB_CB(skb)->bpf.data_end = skb->data + skb_headlen(skb);
}

static inline bool tcp_skb_bpf_ingress(const struct sk_buff *skb)
{
	return TCP_SKB_CB(skb)->bpf.flags & BPF_F_INGRESS;
}

static inline struct sock *tcp_skb_bpf_redirect_fetch(struct sk_buff *skb)
{
	return TCP_SKB_CB(skb)->bpf.sk_redir;
}

static inline void tcp_skb_bpf_redirect_clear(struct sk_buff *skb)
{
	TCP_SKB_CB(skb)->bpf.sk_redir = NULL;
}

extern const struct inet_connection_sock_af_ops ipv4_specific;

#if IS_ENABLED(CONFIG_IPV6)
/* This is the variant of inet6_iif() that must be used by TCP,
 * as TCP moves IP6CB into a different location in skb->cb[]
 */
static inline int tcp_v6_iif(const struct sk_buff *skb)
{
	return TCP_SKB_CB(skb)->header.h6.iif;
}

static inline int tcp_v6_iif_l3_slave(const struct sk_buff *skb)
{
	bool l3_slave = ipv6_l3mdev_skb(TCP_SKB_CB(skb)->header.h6.flags);

	return l3_slave ? skb->skb_iif : TCP_SKB_CB(skb)->header.h6.iif;
}

/* TCP_SKB_CB reference means this can not be used from early demux */
static inline int tcp_v6_sdif(const struct sk_buff *skb)
{
#if IS_ENABLED(CONFIG_NET_L3_MASTER_DEV)
	if (skb && ipv6_l3mdev_skb(TCP_SKB_CB(skb)->header.h6.flags))
		return TCP_SKB_CB(skb)->header.h6.iif;
#endif
	return 0;
}

extern const struct inet_connection_sock_af_ops ipv6_specific;

INDIRECT_CALLABLE_DECLARE(void tcp_v6_send_check(struct sock *sk, struct sk_buff *skb));
INDIRECT_CALLABLE_DECLARE(int tcp_v6_rcv(struct sk_buff *skb));
INDIRECT_CALLABLE_DECLARE(void tcp_v6_early_demux(struct sk_buff *skb));

#endif

/* TCP_SKB_CB reference means this can not be used from early demux */
static inline int tcp_v4_sdif(struct sk_buff *skb)
{
#if IS_ENABLED(CONFIG_NET_L3_MASTER_DEV)
	if (skb && ipv4_l3mdev_skb(TCP_SKB_CB(skb)->header.h4.flags))
		return TCP_SKB_CB(skb)->header.h4.iif;
#endif
	return 0;
}

/* Due to TSO, an SKB can be composed of multiple actual
 * packets.  To keep these tracked properly, we use this.
 */
static inline int tcp_skb_pcount(const struct sk_buff *skb)
{
	return TCP_SKB_CB(skb)->tcp_gso_segs;
}

static inline void tcp_skb_pcount_set(struct sk_buff *skb, int segs)
{
	TCP_SKB_CB(skb)->tcp_gso_segs = segs;
}

static inline void tcp_skb_pcount_add(struct sk_buff *skb, int segs)
{
	TCP_SKB_CB(skb)->tcp_gso_segs += segs;
}

/* This is valid iff skb is in write queue and tcp_skb_pcount() > 1. */
static inline int tcp_skb_mss(const struct sk_buff *skb)
{
	return TCP_SKB_CB(skb)->tcp_gso_size;
}

static inline bool tcp_skb_can_collapse_to(const struct sk_buff *skb)
{
	return likely(!TCP_SKB_CB(skb)->eor);
}

static inline bool tcp_skb_can_collapse(const struct sk_buff *to,
					const struct sk_buff *from)
{
	return likely(tcp_skb_can_collapse_to(to) &&
		      mptcp_skb_can_collapse(to, from));
}

/* Events passed to congestion control interface */
enum tcp_ca_event {
	CA_EVENT_TX_START,	/* first transmit when no packets in flight */
	CA_EVENT_CWND_RESTART,	/* congestion window restart */
	CA_EVENT_COMPLETE_CWR,	/* end of congestion recovery */
	CA_EVENT_LOSS,		/* loss timeout */
	CA_EVENT_ECN_NO_CE,	/* ECT set, but not CE marked */
	CA_EVENT_ECN_IS_CE,	/* received CE marked IP packet */
};

/* Information about inbound ACK, passed to cong_ops->in_ack_event() */
enum tcp_ca_ack_event_flags {
	CA_ACK_SLOWPATH		= (1 << 0),	/* In slow path processing */
	CA_ACK_WIN_UPDATE	= (1 << 1),	/* ACK updated window */
	CA_ACK_ECE		= (1 << 2),	/* ECE bit is set on ack */
};

/*
 * Interface for adding new TCP congestion control handlers
 */
#define TCP_CA_NAME_MAX	16
#define TCP_CA_MAX	128
#define TCP_CA_BUF_MAX	(TCP_CA_NAME_MAX*TCP_CA_MAX)

#define TCP_CA_UNSPEC	0

/* Algorithm can be set on socket without CAP_NET_ADMIN privileges */
#define TCP_CONG_NON_RESTRICTED 0x1
/* Requires ECN/ECT set on all packets */
#define TCP_CONG_NEEDS_ECN	0x2
/* Require successfully negotiated AccECN capability */
#define TCP_CONG_NEEDS_ACCECN	0x4
/* Wants notification of CE events (CA_EVENT_ECN_IS_CE, CA_EVENT_ECN_NO_CE). */
#define TCP_CONG_WANTS_CE_EVENTS	0x8
#define TCP_CONG_MASK	(TCP_CONG_NON_RESTRICTED | \
			 TCP_CONG_NEEDS_ECN | \
			 TCP_CONG_NEEDS_ACCECN | \
			 TCP_CONG_WANTS_CE_EVENTS)

/* Use ECT(1) instead of ECT(0) while the CA is uninitialized */
#define TCP_CONG_WANTS_ECT_1	0x6

union tcp_cc_info;

struct ack_sample {
	u32 pkts_acked;
	s32 rtt_us;
	u32 in_flight;
};

/* A rate sample measures the number of (original/retransmitted) data
 * packets delivered "delivered" over an interval of time "interval_us".
 * The tcp_rate.c code fills in the rate sample, and congestion
 * control modules that define a cong_control function to run at the end
 * of ACK processing can optionally chose to consult this sample when
 * setting cwnd and pacing rate.
 * A sample is invalid if "delivered" or "interval_us" is negative.
 */
struct rate_sample {
	u64  prior_mstamp; /* starting timestamp for interval */
	u32  prior_lost;	/* tp->lost at "prior_mstamp" */
	u32  prior_delivered;	/* tp->delivered at "prior_mstamp" */
	u32  prior_delivered_ce;/* tp->delivered_ce at "prior_mstamp" */
	u32 tx_in_flight;	/* packets in flight at starting timestamp */
	s32  lost;		/* number of packets lost over interval */
	s32  delivered;		/* number of packets delivered over interval */
	s32  delivered_ce;	/* packets delivered w/ CE mark over interval */
	long interval_us;	/* time for tp->delivered to incr "delivered" */
	u32 snd_interval_us;	/* snd interval for delivered packets */
	u32 rcv_interval_us;	/* rcv interval for delivered packets */
	long rtt_us;		/* RTT of last (S)ACKed packet (or -1) */
	int  losses;		/* number of packets marked lost upon ACK */
	u32  acked_sacked;	/* number of packets newly (S)ACKed upon ACK */
	u32  prior_in_flight;	/* in flight before this ACK */
	s32  ece_delta;		/* is this ACK echoing some received CE? */
	bool is_app_limited;	/* is sample from packet with bubble in pipe? */
	bool is_retrans;	/* is sample from retransmission? */
	bool is_ack_delayed;	/* is this (likely) a delayed ACK? */
	bool is_ece;		/* did this ACK have ECN marked? */
};

struct tcp_congestion_ops {
	struct list_head	list;
	u32 key;
	u32 flags;

	/* initialize private data (optional) */
	void (*init)(struct sock *sk);
	/* cleanup private data  (optional) */
	void (*release)(struct sock *sk);

	/* return slow start threshold (required) */
	u32 (*ssthresh)(struct sock *sk);
	/* do new cwnd calculation (required) */
	void (*cong_avoid)(struct sock *sk, u32 ack, u32 acked);
	/* call before changing ca_state (optional) */
	void (*set_state)(struct sock *sk, u8 new_state);
	/* call when cwnd event occurs (optional) */
	void (*cwnd_event)(struct sock *sk, enum tcp_ca_event ev);
	/* call when ack arrives (optional) */
	void (*in_ack_event)(struct sock *sk, u32 flags);
	/* new value of cwnd after loss (required) */
	u32  (*undo_cwnd)(struct sock *sk);
	/* hook for packet ack accounting (optional) */
	void (*pkts_acked)(struct sock *sk, const struct ack_sample *sample);
	/* pick target number of segments per TSO/GSO skb (optional): */
	u32 (*tso_segs)(struct sock *sk, unsigned int mss_now);
	/* returns the multiplier used in tcp_sndbuf_expand (optional) */
	u32 (*sndbuf_expand)(struct sock *sk);
	/* react to a specific lost skb (optional) */
	void (*skb_marked_lost)(struct sock *sk, const struct sk_buff *skb);
	/* call when packets are delivered to update cwnd and pacing rate,
	 * after all the ca_state processing. (optional)
	 */
	void (*cong_control)(struct sock *sk, const struct rate_sample *rs);
	/* get info for inet_diag (optional) */
	size_t (*get_info)(struct sock *sk, u32 ext, int *attr,
			   union tcp_cc_info *info);

	char 		name[TCP_CA_NAME_MAX];
	struct module 	*owner;
};

int tcp_register_congestion_control(struct tcp_congestion_ops *type);
void tcp_unregister_congestion_control(struct tcp_congestion_ops *type);

void tcp_assign_congestion_control(struct sock *sk);
void tcp_init_congestion_control(struct sock *sk);
void tcp_cleanup_congestion_control(struct sock *sk);
int tcp_set_default_congestion_control(struct net *net, const char *name);
void tcp_get_default_congestion_control(struct net *net, char *name);
void tcp_get_available_congestion_control(char *buf, size_t len);
void tcp_get_allowed_congestion_control(char *buf, size_t len);
int tcp_set_allowed_congestion_control(char *allowed);
int tcp_set_congestion_control(struct sock *sk, const char *name, bool load,
			       bool cap_net_admin);
u32 tcp_slow_start(struct tcp_sock *tp, u32 acked);
void tcp_cong_avoid_ai(struct tcp_sock *tp, u32 w, u32 acked);

u32 tcp_reno_ssthresh(struct sock *sk);
u32 tcp_reno_undo_cwnd(struct sock *sk);
void tcp_reno_cong_avoid(struct sock *sk, u32 ack, u32 acked);
extern struct tcp_congestion_ops tcp_reno;

struct tcp_congestion_ops *tcp_ca_find(const char *name);
struct tcp_congestion_ops *tcp_ca_find_key(u32 key);
u32 tcp_ca_get_key_by_name(struct net *net, const char *name, bool *ecn_ca);
#ifdef CONFIG_INET
char *tcp_ca_get_name_by_key(u32 key, char *buffer);
#else
static inline char *tcp_ca_get_name_by_key(u32 key, char *buffer)
{
	return NULL;
}
#endif

static inline bool tcp_ca_wants_ce_events(const struct sock *sk)
{
	const struct inet_connection_sock *icsk = inet_csk(sk);

	return icsk->icsk_ca_ops->flags & (TCP_CONG_NEEDS_ECN |
					   TCP_CONG_WANTS_CE_EVENTS);
}

static inline bool tcp_ca_needs_ecn(const struct sock *sk)
{
	const struct inet_connection_sock *icsk = inet_csk(sk);

	return icsk->icsk_ca_ops->flags & TCP_CONG_NEEDS_ECN;
}

static inline bool tcp_ca_needs_accecn(const struct sock *sk)
{
	const struct inet_connection_sock *icsk = inet_csk(sk);

	return icsk->icsk_ca_ops->flags & TCP_CONG_NEEDS_ACCECN;
}

static inline bool tcp_ca_wants_ect_1(const struct sock *sk)
{
	return inet_csk(sk)->icsk_ca_ops->flags & TCP_CONG_WANTS_ECT_1;
}

static inline void tcp_set_ca_state(struct sock *sk, const u8 ca_state)
{
	struct inet_connection_sock *icsk = inet_csk(sk);

	if (icsk->icsk_ca_ops->set_state)
		icsk->icsk_ca_ops->set_state(sk, ca_state);
	icsk->icsk_ca_state = ca_state;
}

static inline void tcp_ca_event(struct sock *sk, const enum tcp_ca_event event)
{
	const struct inet_connection_sock *icsk = inet_csk(sk);

	if (icsk->icsk_ca_ops->cwnd_event)
		icsk->icsk_ca_ops->cwnd_event(sk, event);
}

/* From tcp_rate.c */
void tcp_set_tx_in_flight(struct sock *sk, struct sk_buff *skb);
void tcp_rate_skb_sent(struct sock *sk, struct sk_buff *skb);
void tcp_rate_skb_delivered(struct sock *sk, struct sk_buff *skb,
			    struct rate_sample *rs);
void tcp_rate_gen(struct sock *sk, u32 delivered, u32 lost,
		  bool is_sack_reneg, struct rate_sample *rs);
void tcp_rate_check_app_limited(struct sock *sk);

/* These functions determine how the current flow behaves in respect of SACK
 * handling. SACK is negotiated with the peer, and therefore it can vary
 * between different flows.
 *
 * tcp_is_sack - SACK enabled
 * tcp_is_reno - No SACK
 */
static inline int tcp_is_sack(const struct tcp_sock *tp)
{
	return likely(tp->rx_opt.sack_ok);
}

static inline bool tcp_is_reno(const struct tcp_sock *tp)
{
	return !tcp_is_sack(tp);
}

static inline unsigned int tcp_left_out(const struct tcp_sock *tp)
{
	return tp->sacked_out + tp->lost_out;
}

/* This determines how many packets are "in the network" to the best
 * of our knowledge.  In many cases it is conservative, but where
 * detailed information is available from the receiver (via SACK
 * blocks etc.) we can make more aggressive calculations.
 *
 * Use this for decisions involving congestion control, use just
 * tp->packets_out to determine if the send queue is empty or not.
 *
 * Read this equation as:
 *
 *	"Packets sent once on transmission queue" MINUS
 *	"Packets left network, but not honestly ACKed yet" PLUS
 *	"Packets fast retransmitted"
 */
static inline unsigned int tcp_packets_in_flight(const struct tcp_sock *tp)
{
	return tp->packets_out - tcp_left_out(tp) + tp->retrans_out;
}

#define TCP_INFINITE_SSTHRESH	0x7fffffff

static inline bool tcp_in_slow_start(const struct tcp_sock *tp)
{
	return tp->snd_cwnd < tp->snd_ssthresh;
}

static inline bool tcp_in_initial_slowstart(const struct tcp_sock *tp)
{
	return tp->snd_ssthresh >= TCP_INFINITE_SSTHRESH;
}

static inline bool tcp_in_cwnd_reduction(const struct sock *sk)
{
	return (TCPF_CA_CWR | TCPF_CA_Recovery) &
	       (1 << inet_csk(sk)->icsk_ca_state);
}

/* If cwnd > ssthresh, we may raise ssthresh to be half-way to cwnd.
 * The exception is cwnd reduction phase, when cwnd is decreasing towards
 * ssthresh.
 */
static inline __u32 tcp_current_ssthresh(const struct sock *sk)
{
	const struct tcp_sock *tp = tcp_sk(sk);

	if (tcp_in_cwnd_reduction(sk))
		return tp->snd_ssthresh;
	else
		return max(tp->snd_ssthresh,
			   ((tp->snd_cwnd >> 1) +
			    (tp->snd_cwnd >> 2)));
}

/* Use define here intentionally to get WARN_ON location shown at the caller */
#define tcp_verify_left_out(tp)	WARN_ON(tcp_left_out(tp) > tp->packets_out)

void tcp_enter_cwr(struct sock *sk);
__u32 tcp_init_cwnd(const struct tcp_sock *tp, const struct dst_entry *dst);

/* The maximum number of MSS of available cwnd for which TSO defers
 * sending if not using sysctl_tcp_tso_win_divisor.
 */
static inline __u32 tcp_max_tso_deferred_mss(const struct tcp_sock *tp)
{
	return 3;
}

/* Return how many segs we'd like on a TSO packet,
 * to send one TSO packet per ms
 */
u32 tcp_tso_autosize(const struct sock *sk, unsigned int mss_now, int min_tso_segs);

/* Returns end sequence number of the receiver's advertised window */
static inline u32 tcp_wnd_end(const struct tcp_sock *tp)
{
	return tp->snd_una + tp->snd_wnd;
}

/* We follow the spirit of RFC2861 to validate cwnd but implement a more
 * flexible approach. The RFC suggests cwnd should not be raised unless
 * it was fully used previously. And that's exactly what we do in
 * congestion avoidance mode. But in slow start we allow cwnd to grow
 * as long as the application has used half the cwnd.
 * Example :
 *    cwnd is 10 (IW10), but application sends 9 frames.
 *    We allow cwnd to reach 18 when all frames are ACKed.
 * This check is safe because it's as aggressive as slow start which already
 * risks 100% overshoot. The advantage is that we discourage application to
 * either send more filler packets or data to artificially blow up the cwnd
 * usage, and allow application-limited process to probe bw more aggressively.
 */
static inline bool tcp_is_cwnd_limited(const struct sock *sk)
{
	const struct tcp_sock *tp = tcp_sk(sk);

	/* If in slow start, ensure cwnd grows to twice what was ACKed. */
	if (tcp_in_slow_start(tp))
		return tp->snd_cwnd < 2 * tp->max_packets_out;

	return tp->is_cwnd_limited;
}

/* BBR congestion control needs pacing.
 * Same remark for SO_MAX_PACING_RATE.
 * sch_fq packet scheduler is efficiently handling pacing,
 * but is not always installed/used.
 * Return true if TCP stack should pace packets itself.
 */
static inline bool tcp_needs_internal_pacing(const struct sock *sk)
{
	return smp_load_acquire(&sk->sk_pacing_status) == SK_PACING_NEEDED;
}

/* Estimates in how many jiffies next packet for this flow can be sent.
 * Scheduling a retransmit timer too early would be silly.
 */
static inline unsigned long tcp_pacing_delay(const struct sock *sk)
{
	s64 delay = tcp_sk(sk)->tcp_wstamp_ns - tcp_sk(sk)->tcp_clock_cache;

	return delay > 0 ? nsecs_to_jiffies(delay) : 0;
}

static inline void tcp_reset_xmit_timer(struct sock *sk,
					const int what,
					unsigned long when,
					const unsigned long max_when)
{
	inet_csk_reset_xmit_timer(sk, what, when + tcp_pacing_delay(sk),
				  max_when);
}

/* Something is really bad, we could not queue an additional packet,
 * because qdisc is full or receiver sent a 0 window, or we are paced.
 * We do not want to add fuel to the fire, or abort too early,
 * so make sure the timer we arm now is at least 200ms in the future,
 * regardless of current icsk_rto value (as it could be ~2ms)
 */
static inline unsigned long tcp_probe0_base(const struct sock *sk)
{
	return max_t(unsigned long, inet_csk(sk)->icsk_rto, TCP_RTO_MIN);
}

/* Variant of inet_csk_rto_backoff() used for zero window probes */
static inline unsigned long tcp_probe0_when(const struct sock *sk,
					    unsigned long max_when)
{
	u64 when = (u64)tcp_probe0_base(sk) << inet_csk(sk)->icsk_backoff;

	return (unsigned long)min_t(u64, when, max_when);
}

static inline void tcp_check_probe_timer(struct sock *sk)
{
	if (!tcp_sk(sk)->packets_out && !inet_csk(sk)->icsk_pending)
		tcp_reset_xmit_timer(sk, ICSK_TIME_PROBE0,
				     tcp_probe0_base(sk), TCP_RTO_MAX);
}

static inline void tcp_init_wl(struct tcp_sock *tp, u32 seq)
{
	tp->snd_wl1 = seq;
}

static inline void tcp_update_wl(struct tcp_sock *tp, u32 seq)
{
	tp->snd_wl1 = seq;
}

/*
 * Calculate(/check) TCP checksum
 */
static inline __sum16 tcp_v4_check(int len, __be32 saddr,
				   __be32 daddr, __wsum base)
{
	return csum_tcpudp_magic(saddr, daddr, len, IPPROTO_TCP, base);
}

static inline bool tcp_checksum_complete(struct sk_buff *skb)
{
	return !skb_csum_unnecessary(skb) &&
		__skb_checksum_complete(skb);
}

bool tcp_add_backlog(struct sock *sk, struct sk_buff *skb);
int tcp_filter(struct sock *sk, struct sk_buff *skb);
void tcp_set_state(struct sock *sk, int state);
void tcp_done(struct sock *sk);
int tcp_abort(struct sock *sk, int err);

static inline void tcp_sack_reset(struct tcp_options_received *rx_opt)
{
	rx_opt->dsack = 0;
	rx_opt->num_sacks = 0;
}

void tcp_cwnd_restart(struct sock *sk, s32 delta);

static inline void tcp_slow_start_after_idle_check(struct sock *sk)
{
	const struct tcp_congestion_ops *ca_ops = inet_csk(sk)->icsk_ca_ops;
	struct tcp_sock *tp = tcp_sk(sk);
	s32 delta;

	if (!sock_net(sk)->ipv4.sysctl_tcp_slow_start_after_idle || tp->packets_out ||
	    ca_ops->cong_control)
		return;
	delta = tcp_jiffies32 - tp->lsndtime;
	if (delta > inet_csk(sk)->icsk_rto)
		tcp_cwnd_restart(sk, delta);
}

/* Determine a window scaling and initial window to offer. */
void tcp_select_initial_window(const struct sock *sk, int __space,
			       __u32 mss, __u32 *rcv_wnd,
			       __u32 *window_clamp, int wscale_ok,
			       __u8 *rcv_wscale, __u32 init_rcv_wnd);

static inline int tcp_win_from_space(const struct sock *sk, int space)
{
	int tcp_adv_win_scale = sock_net(sk)->ipv4.sysctl_tcp_adv_win_scale;

	return tcp_adv_win_scale <= 0 ?
		(space>>(-tcp_adv_win_scale)) :
		space - (space>>tcp_adv_win_scale);
}

/* Note: caller must be prepared to deal with negative returns */
static inline int tcp_space(const struct sock *sk)
{
	return tcp_win_from_space(sk, READ_ONCE(sk->sk_rcvbuf) -
				  READ_ONCE(sk->sk_backlog.len) -
				  atomic_read(&sk->sk_rmem_alloc));
}

static inline int tcp_full_space(const struct sock *sk)
{
	return tcp_win_from_space(sk, READ_ONCE(sk->sk_rcvbuf));
}

void tcp_cleanup_rbuf(struct sock *sk, int copied);

/* We provision sk_rcvbuf around 200% of sk_rcvlowat.
 * If 87.5 % (7/8) of the space has been consumed, we want to override
 * SO_RCVLOWAT constraint, since we are receiving skbs with too small
 * len/truesize ratio.
 */
static inline bool tcp_rmem_pressure(const struct sock *sk)
{
	int rcvbuf = READ_ONCE(sk->sk_rcvbuf);
	int threshold = rcvbuf - (rcvbuf >> 3);

	return atomic_read(&sk->sk_rmem_alloc) > threshold;
}

extern void tcp_openreq_init_rwin(struct request_sock *req,
				  const struct sock *sk_listener,
				  const struct dst_entry *dst);

void tcp_enter_memory_pressure(struct sock *sk);
void tcp_leave_memory_pressure(struct sock *sk);

static inline int keepalive_intvl_when(const struct tcp_sock *tp)
{
	struct net *net = sock_net((struct sock *)tp);

	return tp->keepalive_intvl ? : net->ipv4.sysctl_tcp_keepalive_intvl;
}

static inline int keepalive_time_when(const struct tcp_sock *tp)
{
	struct net *net = sock_net((struct sock *)tp);

	return tp->keepalive_time ? : net->ipv4.sysctl_tcp_keepalive_time;
}

static inline int keepalive_probes(const struct tcp_sock *tp)
{
	struct net *net = sock_net((struct sock *)tp);

	return tp->keepalive_probes ? : net->ipv4.sysctl_tcp_keepalive_probes;
}

static inline u32 keepalive_time_elapsed(const struct tcp_sock *tp)
{
	const struct inet_connection_sock *icsk = &tp->inet_conn;

	return min_t(u32, tcp_jiffies32 - icsk->icsk_ack.lrcvtime,
			  tcp_jiffies32 - tp->rcv_tstamp);
}

static inline int tcp_fin_time(const struct sock *sk)
{
	int fin_timeout = tcp_sk(sk)->linger2 ? : sock_net(sk)->ipv4.sysctl_tcp_fin_timeout;
	const int rto = inet_csk(sk)->icsk_rto;

	if (fin_timeout < (rto << 2) - (rto >> 1))
		fin_timeout = (rto << 2) - (rto >> 1);

	return fin_timeout;
}

static inline bool tcp_paws_check(const struct tcp_options_received *rx_opt,
				  int paws_win)
{
	if ((s32)(rx_opt->ts_recent - rx_opt->rcv_tsval) <= paws_win)
		return true;
	if (unlikely(!time_before32(ktime_get_seconds(),
				    rx_opt->ts_recent_stamp + TCP_PAWS_24DAYS)))
		return true;
	/*
	 * Some OSes send SYN and SYNACK messages with tsval=0 tsecr=0,
	 * then following tcp messages have valid values. Ignore 0 value,
	 * or else 'negative' tsval might forbid us to accept their packets.
	 */
	if (!rx_opt->ts_recent)
		return true;
	return false;
}

static inline bool tcp_paws_reject(const struct tcp_options_received *rx_opt,
				   int rst)
{
	if (tcp_paws_check(rx_opt, 0))
		return false;

	/* RST segments are not recommended to carry timestamp,
	   and, if they do, it is recommended to ignore PAWS because
	   "their cleanup function should take precedence over timestamps."
	   Certainly, it is mistake. It is necessary to understand the reasons
	   of this constraint to relax it: if peer reboots, clock may go
	   out-of-sync and half-open connections will not be reset.
	   Actually, the problem would be not existing if all
	   the implementations followed draft about maintaining clock
	   via reboots. Linux-2.2 DOES NOT!

	   However, we can relax time bounds for RST segments to MSL.
	 */
	if (rst && !time_before32(ktime_get_seconds(),
				  rx_opt->ts_recent_stamp + TCP_PAWS_MSL))
		return false;
	return true;
}

static inline void __tcp_fast_path_on(struct tcp_sock *tp, u32 snd_wnd)
{
	u32 ace = tcp_ecn_mode_accecn(tp) ?
		  ((tp->delivered_ce + TCP_ACCECN_CEP_INIT_OFFSET) &
		   TCP_ACCECN_CEP_ACE_MASK) : 0;

	tp->pred_flags = htonl((tp->tcp_header_len << 26) |
			       (ace << 22) |
			       ntohl(TCP_FLAG_ACK) |
			       snd_wnd);
}

static inline void tcp_fast_path_on(struct tcp_sock *tp)
{
	__tcp_fast_path_on(tp, tp->snd_wnd >> tp->rx_opt.snd_wscale);
}

static inline void tcp_fast_path_check(struct sock *sk)
{
	struct tcp_sock *tp = tcp_sk(sk);

	if (RB_EMPTY_ROOT(&tp->out_of_order_queue) &&
	    tp->rcv_wnd &&
	    atomic_read(&sk->sk_rmem_alloc) < sk->sk_rcvbuf &&
	    !tp->urg_data)
		tcp_fast_path_on(tp);
}

bool tcp_oow_rate_limited(struct net *net, const struct sk_buff *skb,
			  int mib_idx, u32 *last_oow_ack_time);

static inline void tcp_mib_init(struct net *net)
{
	/* See RFC 2012 */
	TCP_ADD_STATS(net, TCP_MIB_RTOALGORITHM, 1);
	TCP_ADD_STATS(net, TCP_MIB_RTOMIN, TCP_RTO_MIN*1000/HZ);
	TCP_ADD_STATS(net, TCP_MIB_RTOMAX, TCP_RTO_MAX*1000/HZ);
	TCP_ADD_STATS(net, TCP_MIB_MAXCONN, -1);
}

/* from STCP */
static inline void tcp_clear_retrans_hints_partial(struct tcp_sock *tp)
{
	tp->lost_skb_hint = NULL;
}

static inline void tcp_clear_all_retrans_hints(struct tcp_sock *tp)
{
	tcp_clear_retrans_hints_partial(tp);
	tp->retransmit_skb_hint = NULL;
}

union tcp_md5_addr {
	struct in_addr  a4;
#if IS_ENABLED(CONFIG_IPV6)
	struct in6_addr	a6;
#endif
};

/* - key database */
struct tcp_md5sig_key {
	struct hlist_node	node;
	u8			keylen;
	u8			family; /* AF_INET or AF_INET6 */
	u8			prefixlen;
	union tcp_md5_addr	addr;
	int			l3index; /* set if key added with L3 scope */
	u8			key[TCP_MD5SIG_MAXKEYLEN];
	struct rcu_head		rcu;
};

/* - sock block */
struct tcp_md5sig_info {
	struct hlist_head	head;
	struct rcu_head		rcu;
};

/* - pseudo header */
struct tcp4_pseudohdr {
	__be32		saddr;
	__be32		daddr;
	__u8		pad;
	__u8		protocol;
	__be16		len;
};

struct tcp6_pseudohdr {
	struct in6_addr	saddr;
	struct in6_addr daddr;
	__be32		len;
	__be32		protocol;	/* including padding */
};

union tcp_md5sum_block {
	struct tcp4_pseudohdr ip4;
#if IS_ENABLED(CONFIG_IPV6)
	struct tcp6_pseudohdr ip6;
#endif
};

/* - pool: digest algorithm, hash description and scratch buffer */
struct tcp_md5sig_pool {
	struct ahash_request	*md5_req;
	void			*scratch;
};

/* - functions */
int tcp_v4_md5_hash_skb(char *md5_hash, const struct tcp_md5sig_key *key,
			const struct sock *sk, const struct sk_buff *skb);
int tcp_md5_do_add(struct sock *sk, const union tcp_md5_addr *addr,
		   int family, u8 prefixlen, int l3index,
		   const u8 *newkey, u8 newkeylen, gfp_t gfp);
int tcp_md5_do_del(struct sock *sk, const union tcp_md5_addr *addr,
		   int family, u8 prefixlen, int l3index);
struct tcp_md5sig_key *tcp_v4_md5_lookup(const struct sock *sk,
					 const struct sock *addr_sk);

#ifdef CONFIG_TCP_MD5SIG
#include <linux/jump_label.h>
extern struct static_key_false tcp_md5_needed;
struct tcp_md5sig_key *__tcp_md5_do_lookup(const struct sock *sk, int l3index,
					   const union tcp_md5_addr *addr,
					   int family);
static inline struct tcp_md5sig_key *
tcp_md5_do_lookup(const struct sock *sk, int l3index,
		  const union tcp_md5_addr *addr, int family)
{
	if (!static_branch_unlikely(&tcp_md5_needed))
		return NULL;
	return __tcp_md5_do_lookup(sk, l3index, addr, family);
}

#define tcp_twsk_md5_key(twsk)	((twsk)->tw_md5_key)
#else
static inline struct tcp_md5sig_key *
tcp_md5_do_lookup(const struct sock *sk, int l3index,
		  const union tcp_md5_addr *addr, int family)
{
	return NULL;
}
#define tcp_twsk_md5_key(twsk)	NULL
#endif

bool tcp_alloc_md5sig_pool(void);

struct tcp_md5sig_pool *tcp_get_md5sig_pool(void);
static inline void tcp_put_md5sig_pool(void)
{
	local_bh_enable();
}

int tcp_md5_hash_skb_data(struct tcp_md5sig_pool *, const struct sk_buff *,
			  unsigned int header_len);
int tcp_md5_hash_key(struct tcp_md5sig_pool *hp,
		     const struct tcp_md5sig_key *key);

/* From tcp_fastopen.c */
void tcp_fastopen_cache_get(struct sock *sk, u16 *mss,
			    struct tcp_fastopen_cookie *cookie);
void tcp_fastopen_cache_set(struct sock *sk, u16 mss,
			    struct tcp_fastopen_cookie *cookie, bool syn_lost,
			    u16 try_exp);
struct tcp_fastopen_request {
	/* Fast Open cookie. Size 0 means a cookie request */
	struct tcp_fastopen_cookie	cookie;
	struct msghdr			*data;  /* data in MSG_FASTOPEN */
	size_t				size;
	int				copied;	/* queued in tcp_connect() */
	struct ubuf_info		*uarg;
};
void tcp_free_fastopen_req(struct tcp_sock *tp);
void tcp_fastopen_destroy_cipher(struct sock *sk);
void tcp_fastopen_ctx_destroy(struct net *net);
int tcp_fastopen_reset_cipher(struct net *net, struct sock *sk,
			      void *primary_key, void *backup_key);
int tcp_fastopen_get_cipher(struct net *net, struct inet_connection_sock *icsk,
			    u64 *key);
void tcp_fastopen_add_skb(struct sock *sk, struct sk_buff *skb);
struct sock *tcp_try_fastopen(struct sock *sk, struct sk_buff *skb,
			      struct request_sock *req,
			      struct tcp_fastopen_cookie *foc,
			      const struct dst_entry *dst);
void tcp_fastopen_init_key_once(struct net *net);
bool tcp_fastopen_cookie_check(struct sock *sk, u16 *mss,
			     struct tcp_fastopen_cookie *cookie);
bool tcp_fastopen_defer_connect(struct sock *sk, int *err);
#define TCP_FASTOPEN_KEY_LENGTH sizeof(siphash_key_t)
#define TCP_FASTOPEN_KEY_MAX 2
#define TCP_FASTOPEN_KEY_BUF_LENGTH \
	(TCP_FASTOPEN_KEY_LENGTH * TCP_FASTOPEN_KEY_MAX)

/* Fastopen key context */
struct tcp_fastopen_context {
	siphash_key_t	key[TCP_FASTOPEN_KEY_MAX];
	int		num;
	struct rcu_head	rcu;
};

extern unsigned int sysctl_tcp_fastopen_blackhole_timeout;
void tcp_fastopen_active_disable(struct sock *sk);
bool tcp_fastopen_active_should_disable(struct sock *sk);
void tcp_fastopen_active_disable_ofo_check(struct sock *sk);
void tcp_fastopen_active_detect_blackhole(struct sock *sk, bool expired);

/* Caller needs to wrap with rcu_read_(un)lock() */
static inline
struct tcp_fastopen_context *tcp_fastopen_get_ctx(const struct sock *sk)
{
	struct tcp_fastopen_context *ctx;

	ctx = rcu_dereference(inet_csk(sk)->icsk_accept_queue.fastopenq.ctx);
	if (!ctx)
		ctx = rcu_dereference(sock_net(sk)->ipv4.tcp_fastopen_ctx);
	return ctx;
}

static inline
bool tcp_fastopen_cookie_match(const struct tcp_fastopen_cookie *foc,
			       const struct tcp_fastopen_cookie *orig)
{
	if (orig->len == TCP_FASTOPEN_COOKIE_SIZE &&
	    orig->len == foc->len &&
	    !memcmp(orig->val, foc->val, foc->len))
		return true;
	return false;
}

static inline
int tcp_fastopen_context_len(const struct tcp_fastopen_context *ctx)
{
	return ctx->num;
}

/* Latencies incurred by various limits for a sender. They are
 * chronograph-like stats that are mutually exclusive.
 */
enum tcp_chrono {
	TCP_CHRONO_UNSPEC,
	TCP_CHRONO_BUSY, /* Actively sending data (non-empty write queue) */
	TCP_CHRONO_RWND_LIMITED, /* Stalled by insufficient receive window */
	TCP_CHRONO_SNDBUF_LIMITED, /* Stalled by insufficient send buffer */
	__TCP_CHRONO_MAX,
};

void tcp_chrono_start(struct sock *sk, const enum tcp_chrono type);
void tcp_chrono_stop(struct sock *sk, const enum tcp_chrono type);

/* This helper is needed, because skb->tcp_tsorted_anchor uses
 * the same memory storage than skb->destructor/_skb_refdst
 */
static inline void tcp_skb_tsorted_anchor_cleanup(struct sk_buff *skb)
{
	skb->destructor = NULL;
	skb->_skb_refdst = 0UL;
}

#define tcp_skb_tsorted_save(skb) {		\
	unsigned long _save = skb->_skb_refdst;	\
	skb->_skb_refdst = 0UL;

#define tcp_skb_tsorted_restore(skb)		\
	skb->_skb_refdst = _save;		\
}

void tcp_write_queue_purge(struct sock *sk);

static inline struct sk_buff *tcp_rtx_queue_head(const struct sock *sk)
{
	return skb_rb_first(&sk->tcp_rtx_queue);
}

static inline struct sk_buff *tcp_rtx_queue_tail(const struct sock *sk)
{
	return skb_rb_last(&sk->tcp_rtx_queue);
}

static inline struct sk_buff *tcp_write_queue_head(const struct sock *sk)
{
	return skb_peek(&sk->sk_write_queue);
}

static inline struct sk_buff *tcp_write_queue_tail(const struct sock *sk)
{
	return skb_peek_tail(&sk->sk_write_queue);
}

#define tcp_for_write_queue_from_safe(skb, tmp, sk)			\
	skb_queue_walk_from_safe(&(sk)->sk_write_queue, skb, tmp)

static inline struct sk_buff *tcp_send_head(const struct sock *sk)
{
	return skb_peek(&sk->sk_write_queue);
}

static inline bool tcp_skb_is_last(const struct sock *sk,
				   const struct sk_buff *skb)
{
	return skb_queue_is_last(&sk->sk_write_queue, skb);
}

/**
 * tcp_write_queue_empty - test if any payload (or FIN) is available in write queue
 * @sk: socket
 *
 * Since the write queue can have a temporary empty skb in it,
 * we must not use "return skb_queue_empty(&sk->sk_write_queue)"
 */
static inline bool tcp_write_queue_empty(const struct sock *sk)
{
	const struct tcp_sock *tp = tcp_sk(sk);

	return tp->write_seq == tp->snd_nxt;
}

static inline bool tcp_rtx_queue_empty(const struct sock *sk)
{
	return RB_EMPTY_ROOT(&sk->tcp_rtx_queue);
}

static inline bool tcp_rtx_and_write_queues_empty(const struct sock *sk)
{
	return tcp_rtx_queue_empty(sk) && tcp_write_queue_empty(sk);
}

static inline void tcp_add_write_queue_tail(struct sock *sk, struct sk_buff *skb)
{
	__skb_queue_tail(&sk->sk_write_queue, skb);

	/* Queue it, remembering where we must start sending. */
	if (sk->sk_write_queue.next == skb)
		tcp_chrono_start(sk, TCP_CHRONO_BUSY);
}

/* Insert new before skb on the write queue of sk.  */
static inline void tcp_insert_write_queue_before(struct sk_buff *new,
						  struct sk_buff *skb,
						  struct sock *sk)
{
	__skb_queue_before(&sk->sk_write_queue, skb, new);
}

static inline void tcp_unlink_write_queue(struct sk_buff *skb, struct sock *sk)
{
	tcp_skb_tsorted_anchor_cleanup(skb);
	__skb_unlink(skb, &sk->sk_write_queue);
}

void tcp_rbtree_insert(struct rb_root *root, struct sk_buff *skb);

static inline void tcp_rtx_queue_unlink(struct sk_buff *skb, struct sock *sk)
{
	tcp_skb_tsorted_anchor_cleanup(skb);
	rb_erase(&skb->rbnode, &sk->tcp_rtx_queue);
}

static inline void tcp_rtx_queue_unlink_and_free(struct sk_buff *skb, struct sock *sk)
{
	list_del(&skb->tcp_tsorted_anchor);
	tcp_rtx_queue_unlink(skb, sk);
	sk_wmem_free_skb(sk, skb);
}

static inline void tcp_push_pending_frames(struct sock *sk)
{
	if (tcp_send_head(sk)) {
		struct tcp_sock *tp = tcp_sk(sk);

		__tcp_push_pending_frames(sk, tcp_current_mss(sk), tp->nonagle);
	}
}

/* Start sequence of the skb just after the highest skb with SACKed
 * bit, valid only if sacked_out > 0 or when the caller has ensured
 * validity by itself.
 */
static inline u32 tcp_highest_sack_seq(struct tcp_sock *tp)
{
	if (!tp->sacked_out)
		return tp->snd_una;

	if (tp->highest_sack == NULL)
		return tp->snd_nxt;

	return TCP_SKB_CB(tp->highest_sack)->seq;
}

static inline void tcp_advance_highest_sack(struct sock *sk, struct sk_buff *skb)
{
	tcp_sk(sk)->highest_sack = skb_rb_next(skb);
}

static inline struct sk_buff *tcp_highest_sack(struct sock *sk)
{
	return tcp_sk(sk)->highest_sack;
}

static inline void tcp_highest_sack_reset(struct sock *sk)
{
	tcp_sk(sk)->highest_sack = tcp_rtx_queue_head(sk);
}

/* Called when old skb is about to be deleted and replaced by new skb */
static inline void tcp_highest_sack_replace(struct sock *sk,
					    struct sk_buff *old,
					    struct sk_buff *new)
{
	if (old == tcp_highest_sack(sk))
		tcp_sk(sk)->highest_sack = new;
}

/* This helper checks if socket has IP_TRANSPARENT set */
static inline bool inet_sk_transparent(const struct sock *sk)
{
	switch (sk->sk_state) {
	case TCP_TIME_WAIT:
		return inet_twsk(sk)->tw_transparent;
	case TCP_NEW_SYN_RECV:
		return inet_rsk(inet_reqsk(sk))->no_srccheck;
	}
	return inet_sk(sk)->transparent;
}

/* Determines whether this is a thin stream (which may suffer from
 * increased latency). Used to trigger latency-reducing mechanisms.
 */
static inline bool tcp_stream_is_thin(struct tcp_sock *tp)
{
	return tp->packets_out < 4 && !tcp_in_initial_slowstart(tp);
}

/* /proc */
enum tcp_seq_states {
	TCP_SEQ_STATE_LISTENING,
	TCP_SEQ_STATE_ESTABLISHED,
};

void *tcp_seq_start(struct seq_file *seq, loff_t *pos);
void *tcp_seq_next(struct seq_file *seq, void *v, loff_t *pos);
void tcp_seq_stop(struct seq_file *seq, void *v);

struct tcp_seq_afinfo {
	sa_family_t			family;
};

struct tcp_iter_state {
	struct seq_net_private	p;
	enum tcp_seq_states	state;
	struct sock		*syn_wait_sk;
	struct tcp_seq_afinfo	*bpf_seq_afinfo;
	int			bucket, offset, sbucket, num;
	loff_t			last_pos;
};

extern struct request_sock_ops tcp_request_sock_ops;
extern struct request_sock_ops tcp6_request_sock_ops;

void tcp_v4_destroy_sock(struct sock *sk);

struct sk_buff *tcp_gso_segment(struct sk_buff *skb,
				netdev_features_t features);
struct sk_buff *tcp_gro_receive(struct list_head *head, struct sk_buff *skb);
INDIRECT_CALLABLE_DECLARE(int tcp4_gro_complete(struct sk_buff *skb, int thoff));
INDIRECT_CALLABLE_DECLARE(struct sk_buff *tcp4_gro_receive(struct list_head *head, struct sk_buff *skb));
INDIRECT_CALLABLE_DECLARE(int tcp6_gro_complete(struct sk_buff *skb, int thoff));
INDIRECT_CALLABLE_DECLARE(struct sk_buff *tcp6_gro_receive(struct list_head *head, struct sk_buff *skb));
int tcp_gro_complete(struct sk_buff *skb);

void __tcp_v4_send_check(struct sk_buff *skb, __be32 saddr, __be32 daddr);

static inline u32 tcp_notsent_lowat(const struct tcp_sock *tp)
{
	struct net *net = sock_net((struct sock *)tp);
	return tp->notsent_lowat ?: net->ipv4.sysctl_tcp_notsent_lowat;
}

/* @wake is one when sk_stream_write_space() calls us.
 * This sends EPOLLOUT only if notsent_bytes is half the limit.
 * This mimics the strategy used in sock_def_write_space().
 */
static inline bool tcp_stream_memory_free(const struct sock *sk, int wake)
{
	const struct tcp_sock *tp = tcp_sk(sk);
	u32 notsent_bytes = READ_ONCE(tp->write_seq) -
			    READ_ONCE(tp->snd_nxt);

	return (notsent_bytes << wake) < tcp_notsent_lowat(tp);
}

#ifdef CONFIG_PROC_FS
int tcp4_proc_init(void);
void tcp4_proc_exit(void);
#endif

int tcp_rtx_synack(const struct sock *sk, struct request_sock *req);
int tcp_conn_request(struct request_sock_ops *rsk_ops,
		     const struct tcp_request_sock_ops *af_ops,
		     struct sock *sk, struct sk_buff *skb);

/* TCP af-specific functions */
struct tcp_sock_af_ops {
#ifdef CONFIG_TCP_MD5SIG
	struct tcp_md5sig_key	*(*md5_lookup) (const struct sock *sk,
						const struct sock *addr_sk);
	int		(*calc_md5_hash)(char *location,
					 const struct tcp_md5sig_key *md5,
					 const struct sock *sk,
					 const struct sk_buff *skb);
	int		(*md5_parse)(struct sock *sk,
				     int optname,
				     sockptr_t optval,
				     int optlen);
#endif
};

struct tcp_request_sock_ops {
	u16 mss_clamp;
#ifdef CONFIG_TCP_MD5SIG
	struct tcp_md5sig_key *(*req_md5_lookup)(const struct sock *sk,
						 const struct sock *addr_sk);
	int		(*calc_md5_hash) (char *location,
					  const struct tcp_md5sig_key *md5,
					  const struct sock *sk,
					  const struct sk_buff *skb);
#endif
	void (*init_req)(struct request_sock *req,
			 const struct sock *sk_listener,
			 struct sk_buff *skb);
#ifdef CONFIG_SYN_COOKIES
	__u32 (*cookie_init_seq)(const struct sk_buff *skb,
				 __u16 *mss);
#endif
	struct dst_entry *(*route_req)(const struct sock *sk, struct flowi *fl,
				       const struct request_sock *req);
	u32 (*init_seq)(const struct sk_buff *skb);
	u32 (*init_ts_off)(const struct net *net, const struct sk_buff *skb);
	int (*send_synack)(const struct sock *sk, struct dst_entry *dst,
			   struct flowi *fl, struct request_sock *req,
			   struct tcp_fastopen_cookie *foc,
			   enum tcp_synack_type synack_type,
			   struct sk_buff *syn_skb);
};

extern const struct tcp_request_sock_ops tcp_request_sock_ipv4_ops;
#if IS_ENABLED(CONFIG_IPV6)
extern const struct tcp_request_sock_ops tcp_request_sock_ipv6_ops;
#endif

#ifdef CONFIG_SYN_COOKIES
static inline __u32 cookie_init_sequence(const struct tcp_request_sock_ops *ops,
					 const struct sock *sk, struct sk_buff *skb,
					 __u16 *mss)
{
	tcp_synq_overflow(sk);
	__NET_INC_STATS(sock_net(sk), LINUX_MIB_SYNCOOKIESSENT);
	return ops->cookie_init_seq(skb, mss);
}
#else
static inline __u32 cookie_init_sequence(const struct tcp_request_sock_ops *ops,
					 const struct sock *sk, struct sk_buff *skb,
					 __u16 *mss)
{
	return 0;
}
#endif

int tcpv4_offload_init(void);

void tcp_v4_init(void);
void tcp_init(void);

/* tcp_recovery.c */
void tcp_mark_skb_lost(struct sock *sk, struct sk_buff *skb);
void tcp_newreno_mark_lost(struct sock *sk, bool snd_una_advanced);
extern s32 tcp_rack_skb_timeout(struct tcp_sock *tp, struct sk_buff *skb,
				u32 reo_wnd);
extern void tcp_rack_mark_lost(struct sock *sk);
extern void tcp_rack_advance(struct tcp_sock *tp, u8 sacked, u32 end_seq,
			     u64 xmit_time);
extern void tcp_rack_reo_timeout(struct sock *sk);
extern void tcp_rack_update_reo_wnd(struct sock *sk, struct rate_sample *rs);

/* At how many usecs into the future should the RTO fire? */
static inline s64 tcp_rto_delta_us(const struct sock *sk)
{
	const struct sk_buff *skb = tcp_rtx_queue_head(sk);
	u32 rto = inet_csk(sk)->icsk_rto;
	u64 rto_time_stamp_us = tcp_skb_timestamp_us(skb) + jiffies_to_usecs(rto);

	return rto_time_stamp_us - tcp_sk(sk)->tcp_mstamp;
}

/*
 * Save and compile IPv4 options, return a pointer to it
 */
static inline struct ip_options_rcu *tcp_v4_save_options(struct net *net,
							 struct sk_buff *skb)
{
	const struct ip_options *opt = &TCP_SKB_CB(skb)->header.h4.opt;
	struct ip_options_rcu *dopt = NULL;

	if (opt->optlen) {
		int opt_size = sizeof(*dopt) + opt->optlen;

		dopt = kmalloc(opt_size, GFP_ATOMIC);
		if (dopt && __ip_options_echo(net, &dopt->opt, skb, opt)) {
			kfree(dopt);
			dopt = NULL;
		}
	}
	return dopt;
}

/* locally generated TCP pure ACKs have skb->truesize == 2
 * (check tcp_send_ack() in net/ipv4/tcp_output.c )
 * This is much faster than dissecting the packet to find out.
 * (Think of GRE encapsulations, IPv4, IPv6, ...)
 */
static inline bool skb_is_tcp_pure_ack(const struct sk_buff *skb)
{
	return skb->truesize == 2;
}

static inline void skb_set_tcp_pure_ack(struct sk_buff *skb)
{
	skb->truesize = 2;
}

static inline int tcp_inq(struct sock *sk)
{
	struct tcp_sock *tp = tcp_sk(sk);
	int answ;

	if ((1 << sk->sk_state) & (TCPF_SYN_SENT | TCPF_SYN_RECV)) {
		answ = 0;
	} else if (sock_flag(sk, SOCK_URGINLINE) ||
		   !tp->urg_data ||
		   before(tp->urg_seq, tp->copied_seq) ||
		   !before(tp->urg_seq, tp->rcv_nxt)) {

		answ = tp->rcv_nxt - tp->copied_seq;

		/* Subtract 1, if FIN was received */
		if (answ && sock_flag(sk, SOCK_DONE))
			answ--;
	} else {
		answ = tp->urg_seq - tp->copied_seq;
	}

	return answ;
}

int tcp_peek_len(struct socket *sock);

static inline void tcp_segs_in(struct tcp_sock *tp, const struct sk_buff *skb)
{
	u16 segs_in;

	segs_in = max_t(u16, 1, skb_shinfo(skb)->gso_segs);
	tp->segs_in += segs_in;
	if (skb->len > tcp_hdrlen(skb))
		tp->data_segs_in += segs_in;
}

/*
 * TCP listen path runs lockless.
 * We forced "struct sock" to be const qualified to make sure
 * we don't modify one of its field by mistake.
 * Here, we increment sk_drops which is an atomic_t, so we can safely
 * make sock writable again.
 */
static inline void tcp_listendrop(const struct sock *sk)
{
	atomic_inc(&((struct sock *)sk)->sk_drops);
	__NET_INC_STATS(sock_net(sk), LINUX_MIB_LISTENDROPS);
}

enum hrtimer_restart tcp_pace_kick(struct hrtimer *timer);

/*
 * Interface for adding Upper Level Protocols over TCP
 */

#define TCP_ULP_NAME_MAX	16
#define TCP_ULP_MAX		128
#define TCP_ULP_BUF_MAX		(TCP_ULP_NAME_MAX*TCP_ULP_MAX)

struct tcp_ulp_ops {
	struct list_head	list;

	/* initialize ulp */
	int (*init)(struct sock *sk);
	/* update ulp */
	void (*update)(struct sock *sk, struct proto *p,
		       void (*write_space)(struct sock *sk));
	/* cleanup ulp */
	void (*release)(struct sock *sk);
	/* diagnostic */
	int (*get_info)(const struct sock *sk, struct sk_buff *skb);
	size_t (*get_info_size)(const struct sock *sk);
	/* clone ulp */
	void (*clone)(const struct request_sock *req, struct sock *newsk,
		      const gfp_t priority);

	char		name[TCP_ULP_NAME_MAX];
	struct module	*owner;
};
int tcp_register_ulp(struct tcp_ulp_ops *type);
void tcp_unregister_ulp(struct tcp_ulp_ops *type);
int tcp_set_ulp(struct sock *sk, const char *name);
void tcp_get_available_ulp(char *buf, size_t len);
void tcp_cleanup_ulp(struct sock *sk);
void tcp_update_ulp(struct sock *sk, struct proto *p,
		    void (*write_space)(struct sock *sk));

#define MODULE_ALIAS_TCP_ULP(name)				\
	__MODULE_INFO(alias, alias_userspace, name);		\
	__MODULE_INFO(alias, alias_tcp_ulp, "tcp-ulp-" name)

struct sk_msg;
struct sk_psock;

#ifdef CONFIG_BPF_STREAM_PARSER
struct proto *tcp_bpf_get_proto(struct sock *sk, struct sk_psock *psock);
void tcp_bpf_clone(const struct sock *sk, struct sock *newsk);
#else
static inline void tcp_bpf_clone(const struct sock *sk, struct sock *newsk)
{
}
#endif /* CONFIG_BPF_STREAM_PARSER */

#ifdef CONFIG_NET_SOCK_MSG
int tcp_bpf_sendmsg_redir(struct sock *sk, struct sk_msg *msg, u32 bytes,
			  int flags);
int __tcp_bpf_recvmsg(struct sock *sk, struct sk_psock *psock,
		      struct msghdr *msg, int len, int flags);
#endif /* CONFIG_NET_SOCK_MSG */

#ifdef CONFIG_CGROUP_BPF
static inline void bpf_skops_init_skb(struct bpf_sock_ops_kern *skops,
				      struct sk_buff *skb,
				      unsigned int end_offset)
{
	skops->skb = skb;
	skops->skb_data_end = skb->data + end_offset;
}
#else
static inline void bpf_skops_init_skb(struct bpf_sock_ops_kern *skops,
				      struct sk_buff *skb,
				      unsigned int end_offset)
{
}
#endif

/* Call BPF_SOCK_OPS program that returns an int. If the return value
 * is < 0, then the BPF op failed (for example if the loaded BPF
 * program does not support the chosen operation or there is no BPF
 * program loaded).
 */
#ifdef CONFIG_BPF
static inline int tcp_call_bpf(struct sock *sk, int op, u32 nargs, u32 *args)
{
	struct bpf_sock_ops_kern sock_ops;
	int ret;

	memset(&sock_ops, 0, offsetof(struct bpf_sock_ops_kern, temp));
	if (sk_fullsock(sk)) {
		sock_ops.is_fullsock = 1;
		sock_owned_by_me(sk);
	}

	sock_ops.sk = sk;
	sock_ops.op = op;
	if (nargs > 0)
		memcpy(sock_ops.args, args, nargs * sizeof(*args));

	ret = BPF_CGROUP_RUN_PROG_SOCK_OPS(&sock_ops);
	if (ret == 0)
		ret = sock_ops.reply;
	else
		ret = -1;
	return ret;
}

static inline int tcp_call_bpf_2arg(struct sock *sk, int op, u32 arg1, u32 arg2)
{
	u32 args[2] = {arg1, arg2};

	return tcp_call_bpf(sk, op, 2, args);
}

static inline int tcp_call_bpf_3arg(struct sock *sk, int op, u32 arg1, u32 arg2,
				    u32 arg3)
{
	u32 args[3] = {arg1, arg2, arg3};

	return tcp_call_bpf(sk, op, 3, args);
}

#else
static inline int tcp_call_bpf(struct sock *sk, int op, u32 nargs, u32 *args)
{
	return -EPERM;
}

static inline int tcp_call_bpf_2arg(struct sock *sk, int op, u32 arg1, u32 arg2)
{
	return -EPERM;
}

static inline int tcp_call_bpf_3arg(struct sock *sk, int op, u32 arg1, u32 arg2,
				    u32 arg3)
{
	return -EPERM;
}

#endif

static inline u32 tcp_timeout_init(struct sock *sk)
{
	int timeout;

	timeout = tcp_call_bpf(sk, BPF_SOCK_OPS_TIMEOUT_INIT, 0, NULL);

	if (timeout <= 0)
		timeout = TCP_TIMEOUT_INIT;
	return timeout;
}

static inline u32 tcp_rwnd_init_bpf(struct sock *sk)
{
	int rwnd;

	rwnd = tcp_call_bpf(sk, BPF_SOCK_OPS_RWND_INIT, 0, NULL);

	if (rwnd < 0)
		rwnd = 0;
	return rwnd;
}

static inline bool tcp_bpf_ca_needs_ecn(struct sock *sk)
{
	return (tcp_call_bpf(sk, BPF_SOCK_OPS_NEEDS_ECN, 0, NULL) == 1);
}

static inline void tcp_bpf_rtt(struct sock *sk)
{
	if (BPF_SOCK_OPS_TEST_FLAG(tcp_sk(sk), BPF_SOCK_OPS_RTT_CB_FLAG))
		tcp_call_bpf(sk, BPF_SOCK_OPS_RTT_CB, 0, NULL);
}

#if IS_ENABLED(CONFIG_SMC)
extern struct static_key_false tcp_have_smc;
#endif

#if IS_ENABLED(CONFIG_TLS_DEVICE)
void clean_acked_data_enable(struct inet_connection_sock *icsk,
			     void (*cad)(struct sock *sk, u32 ack_seq));
void clean_acked_data_disable(struct inet_connection_sock *icsk);
void clean_acked_data_flush(void);
#endif

DECLARE_STATIC_KEY_FALSE(tcp_tx_delay_enabled);
static inline void tcp_add_tx_delay(struct sk_buff *skb,
				    const struct tcp_sock *tp)
{
	if (static_branch_unlikely(&tcp_tx_delay_enabled))
		skb->skb_mstamp_ns += (u64)tp->tcp_tx_delay * NSEC_PER_USEC;
}

/* Compute Earliest Departure Time for some control packets
 * like ACK or RST for TIME_WAIT or non ESTABLISHED sockets.
 */
static inline u64 tcp_transmit_time(const struct sock *sk)
{
	if (static_branch_unlikely(&tcp_tx_delay_enabled)) {
		u32 delay = (sk->sk_state == TCP_TIME_WAIT) ?
			tcp_twsk(sk)->tw_tx_delay : tcp_sk(sk)->tcp_tx_delay;

		return tcp_clock_ns() + (u64)delay * NSEC_PER_USEC;
	}
	return 0;
}

#endif	/* _TCP_H */<|MERGE_RESOLUTION|>--- conflicted
+++ resolved
@@ -386,12 +386,9 @@
 #define	TCP_ECN_DEMAND_CWR	0x4
 #define	TCP_ECN_SEEN		0x8
 #define TCP_ECN_MODE_ACCECN	0x10
-<<<<<<< HEAD
 #define TCP_ECN_ECT_1		0x20
-=======
 /* DCTCP feedback vs full AccECN ACE feedback */
-#define TCP_ECN_MODE_ACCECN_ACEMODE	0x20
->>>>>>> b3a2c011
+#define TCP_ECN_MODE_ACCECN_ACEMODE	0x40
 
 #define TCP_ECN_DISABLED	0
 #define TCP_ECN_MODE_PENDING	(TCP_ECN_MODE_RFC3168|TCP_ECN_MODE_ACCECN)
