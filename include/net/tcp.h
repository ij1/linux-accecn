--- conflicted
+++ resolved
@@ -383,14 +383,6 @@
 	}
 }
 
-<<<<<<< HEAD
-/* sysctl_tcp_ecn value */
-#define TCP_ECN_ENABLE_MASK	0x7
-#define TCP_ACCECN_NO_OPT	0x100
-#define TCP_ACCECN_UNSAFE_CEP	0x200
-
-=======
->>>>>>> 9cb4f576
 #define	TCP_ECN_MODE_RFC3168	0x1
 #define	TCP_ECN_QUEUE_CWR	0x2
 #define	TCP_ECN_DEMAND_CWR	0x4
