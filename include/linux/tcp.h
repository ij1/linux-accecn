--- conflicted
+++ resolved
@@ -127,11 +127,7 @@
 	bool				drop_req;
 #endif
 	u8				accecn_ok  : 1,
-<<<<<<< HEAD
-					saw_accecn_opt : 3,
-=======
 					saw_accecn_opt : 2,
->>>>>>> 08501276
 					syn_ect_snt: 2,
 					syn_ect_rcv: 2;
 	u32				txhash;
@@ -236,11 +232,7 @@
 		tlp_retrans:1,	/* TLP is a retransmission */
 		syn_ect_snt:2,	/* AccECN ECT memory, only */
 		syn_ect_rcv:2,	/* ... needed durign 3WHS + first seqno */
-<<<<<<< HEAD
-		saw_accecn_opt:3,    /* A valid AccECN option was seen */
-=======
 		saw_accecn_opt:2,    /* An AccECN option was seen */
->>>>>>> 08501276
 		ecn_fail:1;	/* ECN reflector detected path mangling */
 	u32	chrono_start;	/* Start time in jiffies of a TCP chrono */
 	u32	chrono_stat[3];	/* Time in jiffies for chrono_stat stats */
