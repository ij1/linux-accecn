--- conflicted
+++ resolved
@@ -149,13 +149,9 @@
 	u64				snt_synack; /* first SYNACK sent time */
 	bool				tfo_listener;
 	bool				is_mptcp;
-<<<<<<< HEAD
-#endif
 	u8				accecn_ok  : 1,
 					syn_ect_snt: 2,
 					syn_ect_rcv: 2;
-=======
->>>>>>> 1dda0d43
 	u32				txhash;
 	u32				rcv_isn;
 	u32				snt_isn;
