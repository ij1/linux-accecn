--- conflicted
+++ resolved
@@ -303,12 +303,9 @@
 	u32	delivered_ecn_bytes[3];
 	u32	received_ce;	/* Like the above but for received CE marked packets */
 	u32	received_ecn_bytes[3];
-<<<<<<< HEAD
+	u8	received_ce_pending; /* Not yet transmitted cnt of received_ce */
 	u8	accecn_minlen:2,/* Minimum length of AccECN option sent */
 		estimate_ecnfield:2;/* ECN field for AccECN delivered estimates */
-=======
-	u8	received_ce_pending; /* Not yet transmitted cnt of received_ce */
->>>>>>> fcaa2510
 	u32	lost;		/* Total data packets lost incl. rexmits */
 	u32	app_limited;	/* limited until "delivered" reaches this val */
 	u64	first_tx_mstamp;  /* start of window send phase */
