--- conflicted
+++ resolved
@@ -114,11 +114,7 @@
 		snd_wscale : 4,	/* Window scaling received from sender	*/
 		rcv_wscale : 4;	/* Window scaling to send to receiver	*/
 	u8	num_sacks:3,	/* Number of SACK blocks		*/
-<<<<<<< HEAD
-		saw_accecn:1,	/* AccECN option has been seen		*/
 		accecn_orderbit:1,/* e0b & e1b order indicator		*/
-=======
->>>>>>> 3d6dbd39
 		accecn_fail:1;	/* AccECN option on SYN/ACK was invalid */
 	s8	accecn;		/* AccECN index in header, -1=no option	*/
 	u16	user_mss;	/* mss requested by user in ioctl	*/
