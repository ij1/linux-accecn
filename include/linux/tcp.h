/* SPDX-License-Identifier: GPL-2.0-or-later */
/*
 * INET		An implementation of the TCP/IP protocol suite for the LINUX
 *		operating system.  INET is implemented using the  BSD Socket
 *		interface as the means of communication with the user level.
 *
 *		Definitions for the TCP protocol.
 *
 * Version:	@(#)tcp.h	1.0.2	04/28/93
 *
 * Author:	Fred N. van Kempen, <waltje@uWalt.NL.Mugnet.ORG>
 */
#ifndef _LINUX_TCP_H
#define _LINUX_TCP_H


#include <linux/skbuff.h>
#include <linux/win_minmax.h>
#include <net/sock.h>
#include <net/inet_connection_sock.h>
#include <net/inet_timewait_sock.h>
#include <uapi/linux/tcp.h>

static inline struct tcphdr *tcp_hdr(const struct sk_buff *skb)
{
	return (struct tcphdr *)skb_transport_header(skb);
}

static inline unsigned int __tcp_hdrlen(const struct tcphdr *th)
{
	return th->doff * 4;
}

static inline unsigned int tcp_hdrlen(const struct sk_buff *skb)
{
	return __tcp_hdrlen(tcp_hdr(skb));
}

static inline struct tcphdr *inner_tcp_hdr(const struct sk_buff *skb)
{
	return (struct tcphdr *)skb_inner_transport_header(skb);
}

static inline unsigned int inner_tcp_hdrlen(const struct sk_buff *skb)
{
	return inner_tcp_hdr(skb)->doff * 4;
}

static inline unsigned int tcp_optlen(const struct sk_buff *skb)
{
	return (tcp_hdr(skb)->doff - 5) * 4;
}

/* TCP Fast Open */
#define TCP_FASTOPEN_COOKIE_MIN	4	/* Min Fast Open Cookie size in bytes */
#define TCP_FASTOPEN_COOKIE_MAX	16	/* Max Fast Open Cookie size in bytes */
#define TCP_FASTOPEN_COOKIE_SIZE 8	/* the size employed by this impl. */

/* TCP Fast Open Cookie as stored in memory */
struct tcp_fastopen_cookie {
	__le64	val[DIV_ROUND_UP(TCP_FASTOPEN_COOKIE_MAX, sizeof(u64))];
	s8	len;
	bool	exp;	/* In RFC6994 experimental option format */
};

/* This defines a selective acknowledgement block. */
struct tcp_sack_block_wire {
	__be32	start_seq;
	__be32	end_seq;
};

struct tcp_sack_block {
	u32	start_seq;
	u32	end_seq;
};

/*These are used to set the sack_ok field in struct tcp_options_received */
#define TCP_SACK_SEEN     (1 << 0)   /*1 = peer is SACK capable, */
#define TCP_DSACK_SEEN    (1 << 2)   /*1 = DSACK was received from peer*/

struct tcp_options_received {
/*	PAWS/RTTM data	*/
	int	ts_recent_stamp;/* Time we stored ts_recent (for aging) */
	u32	ts_recent;	/* Time stamp to echo next		*/
	u32	rcv_tsval;	/* Time stamp value             	*/
	u32	rcv_tsecr;	/* Time stamp echo reply        	*/
	u16 	saw_tstamp : 1,	/* Saw TIMESTAMP on last packet		*/
		tstamp_ok : 1,	/* TIMESTAMP seen on SYN packet		*/
		dsack : 1,	/* D-SACK is scheduled			*/
		wscale_ok : 1,	/* Wscale seen on SYN packet		*/
		sack_ok : 3,	/* SACK seen on SYN packet		*/
		smc_ok : 1,	/* SMC seen on SYN packet		*/
		snd_wscale : 4,	/* Window scaling received from sender	*/
		rcv_wscale : 4;	/* Window scaling to send to receiver	*/
	u8	num_sacks;	/* Number of SACK blocks		*/
	s8	accecn;		/* AccECN index in header, -1=no option	*/
	u16	user_mss;	/* mss requested by user in ioctl	*/
	u16	mss_clamp;	/* Maximal mss, negotiated at connection setup */
};

static inline void tcp_clear_options(struct tcp_options_received *rx_opt)
{
	rx_opt->tstamp_ok = rx_opt->sack_ok = 0;
	rx_opt->wscale_ok = rx_opt->snd_wscale = 0;
#if IS_ENABLED(CONFIG_SMC)
	rx_opt->smc_ok = 0;
#endif
}

/* This is the max number of SACKS that we'll generate and process. It's safe
 * to increase this, although since:
 *   size = TCPOLEN_SACK_BASE_ALIGNED (4) + n * TCPOLEN_SACK_PERBLOCK (8)
 * only four options will fit in a standard TCP header */
#define TCP_NUM_SACKS 4

struct tcp_request_sock_ops;

struct tcp_request_sock {
	struct inet_request_sock 	req;
	const struct tcp_request_sock_ops *af_specific;
	u64				snt_synack; /* first SYNACK sent time */
	bool				tfo_listener;
	u8				accecn_ok  : 1,
					syn_ect_snt: 2,
					syn_ect_rcv: 2;
	u32				txhash;
	u32				rcv_isn;
	u32				snt_isn;
	u32				ts_off;
	u32				last_oow_ack_time; /* last SYNACK */
	u32				rcv_nxt; /* the ack # by SYNACK. For
						  * FastOpen it's the seq#
						  * after data-in-SYN.
						  */
};

static inline struct tcp_request_sock *tcp_rsk(const struct request_sock *req)
{
	return (struct tcp_request_sock *)req;
}

struct tcp_sock {
	/* inet_connection_sock has to be the first member of tcp_sock */
	struct inet_connection_sock	inet_conn;
	u16	tcp_header_len;	/* Bytes of tcp header to send		*/
	u16	gso_segs;	/* Max number of segs per GSO packet	*/

/*
 *	Header prediction flags
 *	0x5?10 << 16 + snd_wnd in net byte order
 */
	__be32	pred_flags;

/*
 *	RFC793 variables by their proper names. This means you can
 *	read the code and the spec side by side (and laugh ...)
 *	See RFC793 and RFC1122. The RFC writes these in capitals.
 */
	u64	bytes_received;	/* RFC4898 tcpEStatsAppHCThruOctetsReceived
				 * sum(delta(rcv_nxt)), or how many bytes
				 * were acked.
				 */
	u32	segs_in;	/* RFC4898 tcpEStatsPerfSegsIn
				 * total number of segments in.
				 */
	u32	data_segs_in;	/* RFC4898 tcpEStatsPerfDataSegsIn
				 * total number of data segments in.
				 */
 	u32	rcv_nxt;	/* What we want to receive next 	*/
	u32	copied_seq;	/* Head of yet unread data		*/
	u32	rcv_wup;	/* rcv_nxt on last window update sent	*/
 	u32	snd_nxt;	/* Next sequence we send		*/
	u32	segs_out;	/* RFC4898 tcpEStatsPerfSegsOut
				 * The total number of segments sent.
				 */
	u32	data_segs_out;	/* RFC4898 tcpEStatsPerfDataSegsOut
				 * total number of data segments sent.
				 */
	u64	bytes_sent;	/* RFC4898 tcpEStatsPerfHCDataOctetsOut
				 * total number of data bytes sent.
				 */
	u64	bytes_acked;	/* RFC4898 tcpEStatsAppHCThruOctetsAcked
				 * sum(delta(snd_una)), or how many bytes
				 * were acked.
				 */
	u32	dsack_dups;	/* RFC4898 tcpEStatsStackDSACKDups
				 * total number of DSACK blocks received
				 */
 	u32	snd_una;	/* First byte we want an ack for	*/
 	u32	snd_sml;	/* Last byte of the most recently transmitted small packet */
	u32	rcv_tstamp;	/* timestamp of last received ACK (for keepalives) */
	u32	lsndtime;	/* timestamp of last sent data packet (for restart window) */
	u32	last_oow_ack_time;  /* timestamp of last out-of-window ACK */
	u32	compressed_ack_rcv_nxt;

	u32	tsoffset;	/* timestamp offset */

	struct list_head tsq_node; /* anchor in tsq_tasklet.head list */
	struct list_head tsorted_sent_queue; /* time-sorted sent but un-SACKed skbs */

	u32	snd_wl1;	/* Sequence for window update		*/
	u32	snd_wnd;	/* The window we expect to receive	*/
	u32	max_window;	/* Maximal window ever seen from peer	*/
	u32	mss_cache;	/* Cached effective mss, not including SACKS */

	u32	window_clamp;	/* Maximal window to advertise		*/
	u32	rcv_ssthresh;	/* Current window clamp			*/

	/* Information of the most recently (s)acked skb */
	struct tcp_rack {
		u64 mstamp; /* (Re)sent time of the skb */
		u32 rtt_us;  /* Associated RTT */
		u32 end_seq; /* Ending TCP sequence of the skb */
		u32 last_delivered; /* tp->delivered at last reo_wnd adj */
		u8 reo_wnd_steps;   /* Allowed reordering window */
#define TCP_RACK_RECOVERY_THRESH 16
		u8 reo_wnd_persist:5, /* No. of recovery since last adj */
		   dsack_seen:1, /* Whether DSACK seen after last adj */
		   advanced:1;	 /* mstamp advanced since last lost marking */
	} rack;
	u16	advmss;		/* Advertised MSS			*/
	u8	compressed_ack;
	u8	syn_ect_snt:2,	/* AccECN ECT memory, only */
		syn_ect_rcv:2,	/* ... needed durign 3WHS + first seqno */
		ect_reflector_snd:1, /* Use ECT reflector for pure ACKs... */
		ect_reflector_rcv:1; /* ...filter ECT reflects after first */
	u32	chrono_start;	/* Start time in jiffies of a TCP chrono */
	u32	chrono_stat[3];	/* Time in jiffies for chrono_stat stats */
	u8	chrono_type:2,	/* current chronograph type */
		rate_app_limited:1,  /* rate_{delivered,interval_us} limited? */
		fastopen_connect:1, /* FASTOPEN_CONNECT sockopt */
		fastopen_no_cookie:1, /* Allow send/recv SYN+data without a cookie */
		is_sack_reneg:1,    /* in recovery from loss with SACK reneg? */
		fastopen_client_fail:2; /* reason why fastopen failed */
	u8	nonagle     : 4,/* Disable Nagle algorithm?             */
		thin_lto    : 1,/* Use linear timeouts for thin streams */
		recvmsg_inq : 1,/* Indicate # of bytes in queue upon recvmsg */
		repair      : 1,
		frto        : 1;/* F-RTO (RFC5682) activated in CA_Loss */
	u8	repair_queue;
	u8	syn_data:1,	/* SYN includes data */
		syn_fastopen:1,	/* SYN includes Fast Open option */
		syn_fastopen_exp:1,/* SYN includes Fast Open exp. option */
		syn_fastopen_ch:1, /* Active TFO re-enabling probe */
		syn_data_acked:1,/* data in SYN is acked by SYN-ACK */
		save_syn:1,	/* Save headers of SYN packet */
		is_cwnd_limited:1,/* forward progress limited by snd_cwnd? */
		syn_smc:1;	/* SYN includes SMC */
	u32	tlp_high_seq;	/* snd_nxt at the time of TLP retransmit. */

	u32	tcp_tx_delay;	/* delay (in usec) added to TX packets */
	u64	tcp_wstamp_ns;	/* departure time for next sent data packet */
	u64	tcp_clock_cache; /* cache last tcp_clock_ns() (see tcp_mstamp_refresh()) */

/* RTT measurement */
	u64	tcp_mstamp;	/* most recent packet received/sent */
	u32	srtt_us;	/* smoothed round trip time << 3 in usecs */
	u32	mdev_us;	/* medium deviation			*/
	u32	mdev_max_us;	/* maximal mdev for the last rtt period	*/
	u32	rttvar_us;	/* smoothed mdev_max			*/
	u32	rtt_seq;	/* sequence number to update rttvar	*/
	struct  minmax rtt_min;

	u32	packets_out;	/* Packets which are "in flight"	*/
	u32	retrans_out;	/* Retransmitted packets out		*/
	u32	max_packets_out;  /* max packets_out in last window */
	u32	max_packets_seq;  /* right edge of max_packets_out flight */

	u16	urg_data;	/* Saved octet of OOB data and control flags */
	u8	ecn_flags;	/* ECN status bits.			*/
	u8	keepalive_probes; /* num of allowed keep alive probes	*/
	u32	reordering;	/* Packet reordering metric.		*/
	u32	reord_seen;	/* number of data packet reordering events */
	u32	snd_up;		/* Urgent pointer		*/

/*
 *      Options received (usually on last packet, some only on SYN packets).
 */
	struct tcp_options_received rx_opt;

/*
 *	Slow start and congestion control (see also Nagle, and Karn & Partridge)
 */
 	u32	snd_ssthresh;	/* Slow start size threshold		*/
 	u32	snd_cwnd;	/* Sending congestion window		*/
	u32	snd_cwnd_cnt;	/* Linear increase counter		*/
	u32	snd_cwnd_clamp; /* Do not allow snd_cwnd to grow above this */
	u32	snd_cwnd_used;
	u32	snd_cwnd_stamp;
	u32	prior_cwnd;	/* cwnd right before starting loss recovery */
	u32	prr_delivered;	/* Number of newly delivered packets to
				 * receiver in Recovery. */
	u32	prr_out;	/* Total number of pkts sent during Recovery. */
	u32	delivered;	/* Total data packets delivered incl. rexmits */
	u32	delivered_ce;	/* Like the above but only ECE marked packets */
	u32	delivered_ecn_bytes[3];
	u32	received_ce;	/* Like the above but for received CE marked packets */
	u32	received_ce_tx; /* Like the above but max transmitted value */
	u32	received_ecn_bytes[3];
	u8	accecn_minlen:2,/* Minimum length of AccECN option sent */
<<<<<<< HEAD
		prev_ecnfield:2,/* ECN bits from previous segment */
		accecn_opt_demand:2;/* Demand AccECN option for n next ACKs */
=======
		estimate_ecnfield:2;/* ECN field for AccECN delivered estimates */
>>>>>>> 490cf2ae
	u32	lost;		/* Total data packets lost incl. rexmits */
	u32	app_limited;	/* limited until "delivered" reaches this val */
	u64	first_tx_mstamp;  /* start of window send phase */
	u64	delivered_mstamp; /* time we reached "delivered" */
	u32	rate_delivered;    /* saved rate sample: packets delivered */
	u32	rate_interval_us;  /* saved rate sample: time elapsed */

 	u32	rcv_wnd;	/* Current receiver window		*/
	u32	write_seq;	/* Tail(+1) of data held in tcp send buffer */
	u32	notsent_lowat;	/* TCP_NOTSENT_LOWAT */
	u32	pushed_seq;	/* Last pushed seq, required to talk to windows */
	u32	lost_out;	/* Lost packets			*/
	u32	sacked_out;	/* SACK'd packets			*/

	struct hrtimer	pacing_timer;
	struct hrtimer	compressed_ack_timer;

	/* from STCP, retrans queue hinting */
	struct sk_buff* lost_skb_hint;
	struct sk_buff *retransmit_skb_hint;

	/* OOO segments go in this rbtree. Socket lock must be held. */
	struct rb_root	out_of_order_queue;
	struct sk_buff	*ooo_last_skb; /* cache rb_last(out_of_order_queue) */

	/* SACKs data, these 2 need to be together (see tcp_options_write) */
	struct tcp_sack_block duplicate_sack[1]; /* D-SACK block */
	struct tcp_sack_block selective_acks[4]; /* The SACKS themselves*/

	struct tcp_sack_block recv_sack_cache[4];

	struct sk_buff *highest_sack;   /* skb just after the highest
					 * skb with SACKed bit set
					 * (validity guaranteed only if
					 * sacked_out > 0)
					 */

	int     lost_cnt_hint;

	u32	prior_ssthresh; /* ssthresh saved at recovery start	*/
	u32	high_seq;	/* snd_nxt at onset of congestion	*/

	u32	retrans_stamp;	/* Timestamp of the last retransmit,
				 * also used in SYN-SENT to remember stamp of
				 * the first SYN. */
	u32	undo_marker;	/* snd_una upon a new recovery episode. */
	int	undo_retrans;	/* number of undoable retransmissions. */
	u64	bytes_retrans;	/* RFC4898 tcpEStatsPerfOctetsRetrans
				 * Total data bytes retransmitted
				 */
	u32	total_retrans;	/* Total retransmits for entire connection */

	u32	urg_seq;	/* Seq of received urgent pointer */
	unsigned int		keepalive_time;	  /* time before keep alive takes place */
	unsigned int		keepalive_intvl;  /* time interval between keep alive probes */

	int			linger2;


/* Sock_ops bpf program related variables */
#ifdef CONFIG_BPF
	u8	bpf_sock_ops_cb_flags;  /* Control calling BPF programs
					 * values defined in uapi/linux/tcp.h
					 */
#define BPF_SOCK_OPS_TEST_FLAG(TP, ARG) (TP->bpf_sock_ops_cb_flags & ARG)
#else
#define BPF_SOCK_OPS_TEST_FLAG(TP, ARG) 0
#endif

	u32 rcv_ooopack; /* Received out-of-order packets, for tcpinfo */

/* Receiver side RTT estimation */
	u32 rcv_rtt_last_tsecr;
	struct {
		u32	rtt_us;
		u32	seq;
		u64	time;
	} rcv_rtt_est;

/* Receiver queue space */
	struct {
		u32	space;
		u32	seq;
		u64	time;
	} rcvq_space;

/* TCP-specific MTU probe information. */
	struct {
		u32		  probe_seq_start;
		u32		  probe_seq_end;
	} mtu_probe;
	u32	mtu_info; /* We received an ICMP_FRAG_NEEDED / ICMPV6_PKT_TOOBIG
			   * while socket was owned by user.
			   */

#ifdef CONFIG_TCP_MD5SIG
/* TCP AF-Specific parts; only used by MD5 Signature support so far */
	const struct tcp_sock_af_ops	*af_specific;

/* TCP MD5 Signature Option information */
	struct tcp_md5sig_info	__rcu *md5sig_info;
#endif

/* TCP fastopen related information */
	struct tcp_fastopen_request *fastopen_req;
	/* fastopen_rsk points to request_sock that resulted in this big
	 * socket. Used to retransmit SYNACKs etc.
	 */
	struct request_sock __rcu *fastopen_rsk;
	u32	*saved_syn;
};

enum tsq_enum {
	TSQ_THROTTLED,
	TSQ_QUEUED,
	TCP_TSQ_DEFERRED,	   /* tcp_tasklet_func() found socket was owned */
	TCP_WRITE_TIMER_DEFERRED,  /* tcp_write_timer() found socket was owned */
	TCP_DELACK_TIMER_DEFERRED, /* tcp_delack_timer() found socket was owned */
	TCP_MTU_REDUCED_DEFERRED,  /* tcp_v{4|6}_err() could not call
				    * tcp_v{4|6}_mtu_reduced()
				    */
};

enum tsq_flags {
	TSQF_THROTTLED			= (1UL << TSQ_THROTTLED),
	TSQF_QUEUED			= (1UL << TSQ_QUEUED),
	TCPF_TSQ_DEFERRED		= (1UL << TCP_TSQ_DEFERRED),
	TCPF_WRITE_TIMER_DEFERRED	= (1UL << TCP_WRITE_TIMER_DEFERRED),
	TCPF_DELACK_TIMER_DEFERRED	= (1UL << TCP_DELACK_TIMER_DEFERRED),
	TCPF_MTU_REDUCED_DEFERRED	= (1UL << TCP_MTU_REDUCED_DEFERRED),
};

static inline struct tcp_sock *tcp_sk(const struct sock *sk)
{
	return (struct tcp_sock *)sk;
}

struct tcp_timewait_sock {
	struct inet_timewait_sock tw_sk;
#define tw_rcv_nxt tw_sk.__tw_common.skc_tw_rcv_nxt
#define tw_snd_nxt tw_sk.__tw_common.skc_tw_snd_nxt
	u32			  tw_rcv_wnd;
	u32			  tw_ts_offset;
	u32			  tw_ts_recent;

	/* The time we sent the last out-of-window ACK: */
	u32			  tw_last_oow_ack_time;

	int			  tw_ts_recent_stamp;
	u32			  tw_tx_delay;
#ifdef CONFIG_TCP_MD5SIG
	struct tcp_md5sig_key	  *tw_md5_key;
#endif
};

static inline struct tcp_timewait_sock *tcp_twsk(const struct sock *sk)
{
	return (struct tcp_timewait_sock *)sk;
}

static inline bool tcp_passive_fastopen(const struct sock *sk)
{
	return sk->sk_state == TCP_SYN_RECV &&
	       rcu_access_pointer(tcp_sk(sk)->fastopen_rsk) != NULL;
}

static inline void fastopen_queue_tune(struct sock *sk, int backlog)
{
	struct request_sock_queue *queue = &inet_csk(sk)->icsk_accept_queue;
	int somaxconn = READ_ONCE(sock_net(sk)->core.sysctl_somaxconn);

	queue->fastopenq.max_qlen = min_t(unsigned int, backlog, somaxconn);
}

static inline void tcp_move_syn(struct tcp_sock *tp,
				struct request_sock *req)
{
	tp->saved_syn = req->saved_syn;
	req->saved_syn = NULL;
}

static inline void tcp_saved_syn_free(struct tcp_sock *tp)
{
	kfree(tp->saved_syn);
	tp->saved_syn = NULL;
}

struct sk_buff *tcp_get_timestamping_opt_stats(const struct sock *sk);

static inline u16 tcp_mss_clamp(const struct tcp_sock *tp, u16 mss)
{
	/* We use READ_ONCE() here because socket might not be locked.
	 * This happens for listeners.
	 */
	u16 user_mss = READ_ONCE(tp->rx_opt.user_mss);

	return (user_mss && user_mss < mss) ? user_mss : mss;
}

int tcp_skb_shift(struct sk_buff *to, struct sk_buff *from, int pcount,
		  int shiftlen);

#endif	/* _LINUX_TCP_H */<|MERGE_RESOLUTION|>--- conflicted
+++ resolved
@@ -298,12 +298,9 @@
 	u32	received_ce_tx; /* Like the above but max transmitted value */
 	u32	received_ecn_bytes[3];
 	u8	accecn_minlen:2,/* Minimum length of AccECN option sent */
-<<<<<<< HEAD
 		prev_ecnfield:2,/* ECN bits from previous segment */
 		accecn_opt_demand:2;/* Demand AccECN option for n next ACKs */
-=======
 		estimate_ecnfield:2;/* ECN field for AccECN delivered estimates */
->>>>>>> 490cf2ae
 	u32	lost;		/* Total data packets lost incl. rexmits */
 	u32	app_limited;	/* limited until "delivered" reaches this val */
 	u64	first_tx_mstamp;  /* start of window send phase */
