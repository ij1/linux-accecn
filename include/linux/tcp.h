/* SPDX-License-Identifier: GPL-2.0-or-later */
/*
 * INET		An implementation of the TCP/IP protocol suite for the LINUX
 *		operating system.  INET is implemented using the  BSD Socket
 *		interface as the means of communication with the user level.
 *
 *		Definitions for the TCP protocol.
 *
 * Version:	@(#)tcp.h	1.0.2	04/28/93
 *
 * Author:	Fred N. van Kempen, <waltje@uWalt.NL.Mugnet.ORG>
 */
#ifndef _LINUX_TCP_H
#define _LINUX_TCP_H


#include <linux/skbuff.h>
#include <linux/win_minmax.h>
#include <net/sock.h>
#include <net/inet_connection_sock.h>
#include <net/inet_timewait_sock.h>
#include <uapi/linux/tcp.h>

static inline struct tcphdr *tcp_hdr(const struct sk_buff *skb)
{
	return (struct tcphdr *)skb_transport_header(skb);
}

static inline unsigned int __tcp_hdrlen(const struct tcphdr *th)
{
	return th->doff * 4;
}

static inline unsigned int tcp_hdrlen(const struct sk_buff *skb)
{
	return __tcp_hdrlen(tcp_hdr(skb));
}

static inline struct tcphdr *inner_tcp_hdr(const struct sk_buff *skb)
{
	return (struct tcphdr *)skb_inner_transport_header(skb);
}

static inline unsigned int inner_tcp_hdrlen(const struct sk_buff *skb)
{
	return inner_tcp_hdr(skb)->doff * 4;
}

static inline unsigned int tcp_optlen(const struct sk_buff *skb)
{
	return (tcp_hdr(skb)->doff - 5) * 4;
}

/* TCP Fast Open */
#define TCP_FASTOPEN_COOKIE_MIN	4	/* Min Fast Open Cookie size in bytes */
#define TCP_FASTOPEN_COOKIE_MAX	16	/* Max Fast Open Cookie size in bytes */
#define TCP_FASTOPEN_COOKIE_SIZE 8	/* the size employed by this impl. */

/* TCP Fast Open Cookie as stored in memory */
struct tcp_fastopen_cookie {
	__le64	val[DIV_ROUND_UP(TCP_FASTOPEN_COOKIE_MAX, sizeof(u64))];
	s8	len;
	bool	exp;	/* In RFC6994 experimental option format */
};

/* This defines a selective acknowledgement block. */
struct tcp_sack_block_wire {
	__be32	start_seq;
	__be32	end_seq;
};

struct tcp_sack_block {
	u32	start_seq;
	u32	end_seq;
};

/*These are used to set the sack_ok field in struct tcp_options_received */
#define TCP_SACK_SEEN     (1 << 0)   /*1 = peer is SACK capable, */
#define TCP_DSACK_SEEN    (1 << 2)   /*1 = DSACK was received from peer*/

struct tcp_options_received {
/*	PAWS/RTTM data	*/
	int	ts_recent_stamp;/* Time we stored ts_recent (for aging) */
	u32	ts_recent;	/* Time stamp to echo next		*/
	u32	rcv_tsval;	/* Time stamp value             	*/
	u32	rcv_tsecr;	/* Time stamp echo reply        	*/
	u16 	saw_tstamp : 1,	/* Saw TIMESTAMP on last packet		*/
		tstamp_ok : 1,	/* TIMESTAMP seen on SYN packet		*/
		dsack : 1,	/* D-SACK is scheduled			*/
		wscale_ok : 1,	/* Wscale seen on SYN packet		*/
		sack_ok : 3,	/* SACK seen on SYN packet		*/
		smc_ok : 1,	/* SMC seen on SYN packet		*/
		snd_wscale : 4,	/* Window scaling received from sender	*/
		rcv_wscale : 4;	/* Window scaling to send to receiver	*/
	u8	accecn:6,	/* AccECN index in header, 0=no options */
		saw_unknown:1,	/* Received unknown option		*/
		unused:1;
	u8	num_sacks;	/* Number of SACK blocks		*/
	u16	user_mss;	/* mss requested by user in ioctl	*/
	u16	mss_clamp;	/* Maximal mss, negotiated at connection setup */
};

static inline void tcp_clear_options(struct tcp_options_received *rx_opt)
{
	rx_opt->tstamp_ok = rx_opt->sack_ok = 0;
	rx_opt->wscale_ok = rx_opt->snd_wscale = 0;
#if IS_ENABLED(CONFIG_SMC)
	rx_opt->smc_ok = 0;
#endif
}

/* This is the max number of SACKS that we'll generate and process. It's safe
 * to increase this, although since:
 *   size = TCPOLEN_SACK_BASE_ALIGNED (4) + n * TCPOLEN_SACK_PERBLOCK (8)
 * only four options will fit in a standard TCP header */
#define TCP_NUM_SACKS 4

struct tcp_request_sock_ops;

struct tcp_request_sock {
	struct inet_request_sock 	req;
	const struct tcp_request_sock_ops *af_specific;
	u64				snt_synack; /* first SYNACK sent time */
	bool				tfo_listener;
	bool				is_mptcp;
#if IS_ENABLED(CONFIG_MPTCP)
	bool				drop_req;
#endif
	u8				accecn_ok  : 1,
					saw_accecn_opt : 2,
					syn_ect_snt: 2,
					syn_ect_rcv: 2;
	u32				txhash;
	u32				rcv_isn;
	u32				snt_isn;
	u32				ts_off;
	u32				last_oow_ack_time; /* last SYNACK */
	u32				rcv_nxt; /* the ack # by SYNACK. For
						  * FastOpen it's the seq#
						  * after data-in-SYN.
						  */
	u8				syn_tos;
};

static inline struct tcp_request_sock *tcp_rsk(const struct request_sock *req)
{
	return (struct tcp_request_sock *)req;
}

struct tcp_sock {
	/* inet_connection_sock has to be the first member of tcp_sock */
	struct inet_connection_sock	inet_conn;
	u16	tcp_header_len;	/* Bytes of tcp header to send		*/
	u16	gso_segs;	/* Max number of segs per GSO packet	*/

/*
 *	Header prediction flags
 *	0x5?10 << 16 + snd_wnd in net byte order
 */
	__be32	pred_flags;

/*
 *	RFC793 variables by their proper names. This means you can
 *	read the code and the spec side by side (and laugh ...)
 *	See RFC793 and RFC1122. The RFC writes these in capitals.
 */
	u64	bytes_received;	/* RFC4898 tcpEStatsAppHCThruOctetsReceived
				 * sum(delta(rcv_nxt)), or how many bytes
				 * were acked.
				 */
	u32	segs_in;	/* RFC4898 tcpEStatsPerfSegsIn
				 * total number of segments in.
				 */
	u32	data_segs_in;	/* RFC4898 tcpEStatsPerfDataSegsIn
				 * total number of data segments in.
				 */
 	u32	rcv_nxt;	/* What we want to receive next 	*/
	u32	copied_seq;	/* Head of yet unread data		*/
	u32	rcv_wup;	/* rcv_nxt on last window update sent	*/
 	u32	snd_nxt;	/* Next sequence we send		*/
	u32	segs_out;	/* RFC4898 tcpEStatsPerfSegsOut
				 * The total number of segments sent.
				 */
	u32	data_segs_out;	/* RFC4898 tcpEStatsPerfDataSegsOut
				 * total number of data segments sent.
				 */
	u64	bytes_sent;	/* RFC4898 tcpEStatsPerfHCDataOctetsOut
				 * total number of data bytes sent.
				 */
	u64	bytes_acked;	/* RFC4898 tcpEStatsAppHCThruOctetsAcked
				 * sum(delta(snd_una)), or how many bytes
				 * were acked.
				 */
	u32	dsack_dups;	/* RFC4898 tcpEStatsStackDSACKDups
				 * total number of DSACK blocks received
				 */
 	u32	snd_una;	/* First byte we want an ack for	*/
 	u32	snd_sml;	/* Last byte of the most recently transmitted small packet */
	u32	rcv_tstamp;	/* timestamp of last received ACK (for keepalives) */
	u32	lsndtime;	/* timestamp of last sent data packet (for restart window) */
	u32	last_oow_ack_time;  /* timestamp of last out-of-window ACK */
	u32	compressed_ack_rcv_nxt;

	u32	tsoffset;	/* timestamp offset */

	struct list_head tsq_node; /* anchor in tsq_tasklet.head list */
	struct list_head tsorted_sent_queue; /* time-sorted sent but un-SACKed skbs */

	u32	snd_wl1;	/* Sequence for window update		*/
	u32	snd_wnd;	/* The window we expect to receive	*/
	u32	max_window;	/* Maximal window ever seen from peer	*/
	u32	mss_cache;	/* Cached effective mss, not including SACKS */

	u32	window_clamp;	/* Maximal window to advertise		*/
	u32	rcv_ssthresh;	/* Current window clamp			*/

	/* Information of the most recently (s)acked skb */
	struct tcp_rack {
		u64 mstamp; /* (Re)sent time of the skb */
		u32 rtt_us;  /* Associated RTT */
		u32 end_seq; /* Ending TCP sequence of the skb */
		u32 last_delivered; /* tp->delivered at last reo_wnd adj */
		u8 reo_wnd_steps;   /* Allowed reordering window */
#define TCP_RACK_RECOVERY_THRESH 16
		u8 reo_wnd_persist:5, /* No. of recovery since last adj */
		   dsack_seen:1, /* Whether DSACK seen after last adj */
		   advanced:1;	 /* mstamp advanced since last lost marking */
	} rack;
	u16	advmss;		/* Advertised MSS			*/
	u8	compressed_ack;
	u8	dup_ack_counter:2,
		tlp_retrans:1,	/* TLP is a retransmission */
<<<<<<< HEAD
		fast_ack_mode:2, /* which fast ack mode ? */
		unused:3;
=======
		syn_ect_snt:2,	/* AccECN ECT memory, only */
		syn_ect_rcv:2,	/* ... needed durign 3WHS + first seqno */
		saw_accecn_opt:2,    /* An AccECN option was seen */
		ecn_fail:1;	/* ECN reflector detected path mangling */
>>>>>>> bdccd7a2
	u32	chrono_start;	/* Start time in jiffies of a TCP chrono */
	u32	chrono_stat[3];	/* Time in jiffies for chrono_stat stats */
	u8	chrono_type:2,	/* current chronograph type */
		rate_app_limited:1,  /* rate_{delivered,interval_us} limited? */
		fastopen_connect:1, /* FASTOPEN_CONNECT sockopt */
		fastopen_no_cookie:1, /* Allow send/recv SYN+data without a cookie */
		is_sack_reneg:1,    /* in recovery from loss with SACK reneg? */
		fastopen_client_fail:2; /* reason why fastopen failed */
	u8	nonagle     : 4,/* Disable Nagle algorithm?             */
		thin_lto    : 1,/* Use linear timeouts for thin streams */
		recvmsg_inq : 1,/* Indicate # of bytes in queue upon recvmsg */
		repair      : 1,
		frto        : 1;/* F-RTO (RFC5682) activated in CA_Loss */
	u8	repair_queue;
	u8	save_syn:2,	/* Save headers of SYN packet */
		syn_data:1,	/* SYN includes data */
		syn_fastopen:1,	/* SYN includes Fast Open option */
		syn_fastopen_exp:1,/* SYN includes Fast Open exp. option */
		syn_fastopen_ch:1, /* Active TFO re-enabling probe */
		syn_data_acked:1,/* data in SYN is acked by SYN-ACK */
		is_cwnd_limited:1;/* forward progress limited by snd_cwnd? */
	u32	tlp_high_seq;	/* snd_nxt at the time of TLP */

	u32	tcp_tx_delay;	/* delay (in usec) added to TX packets */
	u64	tcp_wstamp_ns;	/* departure time for next sent data packet */
	u64	tcp_clock_cache; /* cache last tcp_clock_ns() (see tcp_mstamp_refresh()) */

/* RTT measurement */
	u64	tcp_mstamp;	/* most recent packet received/sent */
	u32	srtt_us;	/* smoothed round trip time << 3 in usecs */
	u32	mdev_us;	/* medium deviation			*/
	u32	mdev_max_us;	/* maximal mdev for the last rtt period	*/
	u32	rttvar_us;	/* smoothed mdev_max			*/
	u32	rtt_seq;	/* sequence number to update rttvar	*/
	struct  minmax rtt_min;

	u32	packets_out;	/* Packets which are "in flight"	*/
	u32	retrans_out;	/* Retransmitted packets out		*/
	u32	max_packets_out;  /* max packets_out in last window */
	u32	max_packets_seq;  /* right edge of max_packets_out flight */

	u16	urg_data;	/* Saved octet of OOB data and control flags */
	u8	ecn_flags;	/* ECN status bits.			*/
	u8	keepalive_probes; /* num of allowed keep alive probes	*/
	u32	reordering;	/* Packet reordering metric.		*/
	u32	reord_seen;	/* number of data packet reordering events */
	u32	snd_up;		/* Urgent pointer		*/

/*
 *      Options received (usually on last packet, some only on SYN packets).
 */
	struct tcp_options_received rx_opt;

/*
 *	Slow start and congestion control (see also Nagle, and Karn & Partridge)
 */
 	u32	snd_ssthresh;	/* Slow start size threshold		*/
 	u32	snd_cwnd;	/* Sending congestion window		*/
	u32	snd_cwnd_cnt;	/* Linear increase counter		*/
	u32	snd_cwnd_clamp; /* Do not allow snd_cwnd to grow above this */
	u32	snd_cwnd_used;
	u32	snd_cwnd_stamp;
	u32	prior_cwnd;	/* cwnd right before starting loss recovery */
	u32	prr_delivered;	/* Number of newly delivered packets to
				 * receiver in Recovery. */
	u32	prr_out;	/* Total number of pkts sent during Recovery. */
	u32	delivered;	/* Total data packets delivered incl. rexmits */
	u32	delivered_ce;	/* Like the above but only ECE marked packets */
	u32	delivered_ecn_bytes[3];
	u32	received_ce;	/* Like the above but for received CE marked packets */
	u32	received_ce_tx; /* Like the above but max transmitted value */
	u32	received_ecn_bytes[3];
	u8	accecn_minlen:2,/* Minimum length of AccECN option sent */
		prev_ecnfield:2,/* ECN bits from the previous segment */
		accecn_opt_demand:2,/* Demand AccECN option for n next ACKs */
		estimate_ecnfield:2;/* ECN field for AccECN delivered estimates */
	u64	accecn_opt_tstamp;	/* Last AccECN option sent timestamp */
	u32	lost;		/* Total data packets lost incl. rexmits */
	u32	app_limited;	/* limited until "delivered" reaches this val */
	u64	first_tx_mstamp;  /* start of window send phase */
	u64	delivered_mstamp; /* time we reached "delivered" */
	u32	rate_delivered;    /* saved rate sample: packets delivered */
	u32	rate_interval_us;  /* saved rate sample: time elapsed */

 	u32	rcv_wnd;	/* Current receiver window		*/
	u32	write_seq;	/* Tail(+1) of data held in tcp send buffer */
	u32	notsent_lowat;	/* TCP_NOTSENT_LOWAT */
	u32	pushed_seq;	/* Last pushed seq, required to talk to windows */
	u32	lost_out;	/* Lost packets			*/
	u32	sacked_out;	/* SACK'd packets			*/

	struct hrtimer	pacing_timer;
	struct hrtimer	compressed_ack_timer;

	/* from STCP, retrans queue hinting */
	struct sk_buff* lost_skb_hint;
	struct sk_buff *retransmit_skb_hint;

	/* OOO segments go in this rbtree. Socket lock must be held. */
	struct rb_root	out_of_order_queue;
	struct sk_buff	*ooo_last_skb; /* cache rb_last(out_of_order_queue) */

	/* SACKs data, these 2 need to be together (see tcp_options_write) */
	struct tcp_sack_block duplicate_sack[1]; /* D-SACK block */
	struct tcp_sack_block selective_acks[4]; /* The SACKS themselves*/

	struct tcp_sack_block recv_sack_cache[4];

	struct sk_buff *highest_sack;   /* skb just after the highest
					 * skb with SACKed bit set
					 * (validity guaranteed only if
					 * sacked_out > 0)
					 */

	int     lost_cnt_hint;

	u32	prior_ssthresh; /* ssthresh saved at recovery start	*/
	u32	high_seq;	/* snd_nxt at onset of congestion	*/

	u32	retrans_stamp;	/* Timestamp of the last retransmit,
				 * also used in SYN-SENT to remember stamp of
				 * the first SYN. */
	u32	undo_marker;	/* snd_una upon a new recovery episode. */
	int	undo_retrans;	/* number of undoable retransmissions. */
	u64	bytes_retrans;	/* RFC4898 tcpEStatsPerfOctetsRetrans
				 * Total data bytes retransmitted
				 */
	u32	total_retrans;	/* Total retransmits for entire connection */

	u32	urg_seq;	/* Seq of received urgent pointer */
	unsigned int		keepalive_time;	  /* time before keep alive takes place */
	unsigned int		keepalive_intvl;  /* time interval between keep alive probes */

	int			linger2;


/* Sock_ops bpf program related variables */
#ifdef CONFIG_BPF
	u8	bpf_sock_ops_cb_flags;  /* Control calling BPF programs
					 * values defined in uapi/linux/tcp.h
					 */
#define BPF_SOCK_OPS_TEST_FLAG(TP, ARG) (TP->bpf_sock_ops_cb_flags & ARG)
#else
#define BPF_SOCK_OPS_TEST_FLAG(TP, ARG) 0
#endif

	u16 timeout_rehash;	/* Timeout-triggered rehash attempts */

	u32 rcv_ooopack; /* Received out-of-order packets, for tcpinfo */

/* Receiver side RTT estimation */
	u32 rcv_rtt_last_tsecr;
	struct {
		u32	rtt_us;
		u32	seq;
		u64	time;
	} rcv_rtt_est;

/* Receiver queue space */
	struct {
		u32	space;
		u32	seq;
		u64	time;
	} rcvq_space;

/* TCP-specific MTU probe information. */
	struct {
		u32		  probe_seq_start;
		u32		  probe_seq_end;
	} mtu_probe;
	u32	mtu_info; /* We received an ICMP_FRAG_NEEDED / ICMPV6_PKT_TOOBIG
			   * while socket was owned by user.
			   */
#if IS_ENABLED(CONFIG_MPTCP)
	bool	is_mptcp;
#endif
#if IS_ENABLED(CONFIG_SMC)
	bool	syn_smc;	/* SYN includes SMC */
#endif

#ifdef CONFIG_TCP_MD5SIG
/* TCP AF-Specific parts; only used by MD5 Signature support so far */
	const struct tcp_sock_af_ops	*af_specific;

/* TCP MD5 Signature Option information */
	struct tcp_md5sig_info	__rcu *md5sig_info;
#endif

/* TCP fastopen related information */
	struct tcp_fastopen_request *fastopen_req;
	/* fastopen_rsk points to request_sock that resulted in this big
	 * socket. Used to retransmit SYNACKs etc.
	 */
	struct request_sock __rcu *fastopen_rsk;
	struct saved_syn *saved_syn;
};

enum tsq_enum {
	TSQ_THROTTLED,
	TSQ_QUEUED,
	TCP_TSQ_DEFERRED,	   /* tcp_tasklet_func() found socket was owned */
	TCP_WRITE_TIMER_DEFERRED,  /* tcp_write_timer() found socket was owned */
	TCP_DELACK_TIMER_DEFERRED, /* tcp_delack_timer() found socket was owned */
	TCP_MTU_REDUCED_DEFERRED,  /* tcp_v{4|6}_err() could not call
				    * tcp_v{4|6}_mtu_reduced()
				    */
};

enum tsq_flags {
	TSQF_THROTTLED			= (1UL << TSQ_THROTTLED),
	TSQF_QUEUED			= (1UL << TSQ_QUEUED),
	TCPF_TSQ_DEFERRED		= (1UL << TCP_TSQ_DEFERRED),
	TCPF_WRITE_TIMER_DEFERRED	= (1UL << TCP_WRITE_TIMER_DEFERRED),
	TCPF_DELACK_TIMER_DEFERRED	= (1UL << TCP_DELACK_TIMER_DEFERRED),
	TCPF_MTU_REDUCED_DEFERRED	= (1UL << TCP_MTU_REDUCED_DEFERRED),
};

static inline struct tcp_sock *tcp_sk(const struct sock *sk)
{
	return (struct tcp_sock *)sk;
}

struct tcp_timewait_sock {
	struct inet_timewait_sock tw_sk;
#define tw_rcv_nxt tw_sk.__tw_common.skc_tw_rcv_nxt
#define tw_snd_nxt tw_sk.__tw_common.skc_tw_snd_nxt
	u32			  tw_rcv_wnd;
	u32			  tw_ts_offset;
	u32			  tw_ts_recent;

	/* The time we sent the last out-of-window ACK: */
	u32			  tw_last_oow_ack_time;

	int			  tw_ts_recent_stamp;
	u32			  tw_tx_delay;
#ifdef CONFIG_TCP_MD5SIG
	struct tcp_md5sig_key	  *tw_md5_key;
#endif
};

static inline struct tcp_timewait_sock *tcp_twsk(const struct sock *sk)
{
	return (struct tcp_timewait_sock *)sk;
}

static inline bool tcp_passive_fastopen(const struct sock *sk)
{
	return sk->sk_state == TCP_SYN_RECV &&
	       rcu_access_pointer(tcp_sk(sk)->fastopen_rsk) != NULL;
}

static inline void fastopen_queue_tune(struct sock *sk, int backlog)
{
	struct request_sock_queue *queue = &inet_csk(sk)->icsk_accept_queue;
	int somaxconn = READ_ONCE(sock_net(sk)->core.sysctl_somaxconn);

	queue->fastopenq.max_qlen = min_t(unsigned int, backlog, somaxconn);
}

static inline void tcp_move_syn(struct tcp_sock *tp,
				struct request_sock *req)
{
	tp->saved_syn = req->saved_syn;
	req->saved_syn = NULL;
}

static inline void tcp_saved_syn_free(struct tcp_sock *tp)
{
	kfree(tp->saved_syn);
	tp->saved_syn = NULL;
}

static inline u32 tcp_saved_syn_len(const struct saved_syn *saved_syn)
{
	return saved_syn->mac_hdrlen + saved_syn->network_hdrlen +
		saved_syn->tcp_hdrlen;
}

struct sk_buff *tcp_get_timestamping_opt_stats(const struct sock *sk,
					       const struct sk_buff *orig_skb);

static inline u16 tcp_mss_clamp(const struct tcp_sock *tp, u16 mss)
{
	/* We use READ_ONCE() here because socket might not be locked.
	 * This happens for listeners.
	 */
	u16 user_mss = READ_ONCE(tp->rx_opt.user_mss);

	return (user_mss && user_mss < mss) ? user_mss : mss;
}

int tcp_skb_shift(struct sk_buff *to, struct sk_buff *from, int pcount,
		  int shiftlen);

void tcp_sock_set_cork(struct sock *sk, bool on);
int tcp_sock_set_keepcnt(struct sock *sk, int val);
int tcp_sock_set_keepidle_locked(struct sock *sk, int val);
int tcp_sock_set_keepidle(struct sock *sk, int val);
int tcp_sock_set_keepintvl(struct sock *sk, int val);
void tcp_sock_set_nodelay(struct sock *sk);
void tcp_sock_set_quickack(struct sock *sk, int val);
int tcp_sock_set_syncnt(struct sock *sk, int val);
void tcp_sock_set_user_timeout(struct sock *sk, u32 val);

#endif	/* _LINUX_TCP_H */<|MERGE_RESOLUTION|>--- conflicted
+++ resolved
@@ -230,15 +230,12 @@
 	u8	compressed_ack;
 	u8	dup_ack_counter:2,
 		tlp_retrans:1,	/* TLP is a retransmission */
-<<<<<<< HEAD
-		fast_ack_mode:2, /* which fast ack mode ? */
-		unused:3;
-=======
 		syn_ect_snt:2,	/* AccECN ECT memory, only */
 		syn_ect_rcv:2,	/* ... needed durign 3WHS + first seqno */
-		saw_accecn_opt:2,    /* An AccECN option was seen */
 		ecn_fail:1;	/* ECN reflector detected path mangling */
->>>>>>> bdccd7a2
+	u8	saw_accecn_opt:2,    /* An AccECN option was seen */
+		fast_ack_mode:2, /* which fast ack mode ? */
+		unused:4;
 	u32	chrono_start;	/* Start time in jiffies of a TCP chrono */
 	u32	chrono_stat[3];	/* Time in jiffies for chrono_stat stats */
 	u8	chrono_type:2,	/* current chronograph type */
